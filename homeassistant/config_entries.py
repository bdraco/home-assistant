--- conflicted
+++ resolved
@@ -910,13 +910,7 @@
         self._domain_index.setdefault(entry.domain, []).append(entry.entry_id)
         await self.async_setup(entry.entry_id)
         self._async_schedule_save()
-<<<<<<< HEAD
-        async_dispatcher_send(
-            self.hass, SIGNAL_CONFIG_ENTRY_CHANGED, ConfigEntryChange.ADDED, entry
-        )
-=======
         self._async_dispatch(ConfigEntryChange.ADDED, entry)
->>>>>>> 268bc563
 
     async def async_remove(self, entry_id: str) -> dict[str, Any]:
         """Remove an entry."""
@@ -970,13 +964,7 @@
                 )
             )
 
-<<<<<<< HEAD
-        async_dispatcher_send(
-            self.hass, SIGNAL_CONFIG_ENTRY_CHANGED, ConfigEntryChange.REMOVED, entry
-        )
-=======
         self._async_dispatch(ConfigEntryChange.REMOVED, entry)
->>>>>>> 268bc563
         return {"require_restart": not unload_success}
 
     async def _async_shutdown(self, event: Event) -> None:
@@ -1188,13 +1176,7 @@
                 self.hass.async_create_task(listener(self.hass, entry))
 
         self._async_schedule_save()
-<<<<<<< HEAD
-        async_dispatcher_send(
-            self.hass, SIGNAL_CONFIG_ENTRY_CHANGED, ConfigEntryChange.UPDATED, entry
-        )
-=======
         self._async_dispatch(ConfigEntryChange.UPDATED, entry)
->>>>>>> 268bc563
         return True
 
     @callback
