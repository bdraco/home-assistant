"""Manage config entries in Home Assistant."""
from __future__ import annotations

import asyncio
from collections import UserDict
from collections.abc import (
    Callable,
    Coroutine,
    Generator,
    Hashable,
    Iterable,
    Mapping,
    ValuesView,
)
from contextvars import ContextVar
from copy import deepcopy
from enum import Enum, StrEnum
import functools
import logging
from random import randint
from types import MappingProxyType
from typing import TYPE_CHECKING, Any, Self, TypeVar, cast

from . import data_entry_flow, loader
from .components import persistent_notification
from .const import EVENT_HOMEASSISTANT_STARTED, EVENT_HOMEASSISTANT_STOP, Platform
from .core import (
    CALLBACK_TYPE,
    DOMAIN as HA_DOMAIN,
    CoreState,
    Event,
    HassJob,
    HomeAssistant,
    callback,
)
from .data_entry_flow import FLOW_NOT_COMPLETE_STEPS, FlowResult
from .exceptions import (
    ConfigEntryAuthFailed,
    ConfigEntryError,
    ConfigEntryNotReady,
    HomeAssistantError,
)
from .helpers import device_registry, entity_registry, issue_registry as ir, storage
from .helpers.debounce import Debouncer
from .helpers.dispatcher import async_dispatcher_send
from .helpers.event import (
    RANDOM_MICROSECOND_MAX,
    RANDOM_MICROSECOND_MIN,
    async_call_later,
)
from .helpers.frame import report
from .helpers.typing import UNDEFINED, ConfigType, DiscoveryInfoType, UndefinedType
from .loader import async_suggest_report_issue
from .setup import DATA_SETUP_DONE, async_process_deps_reqs, async_setup_component
from .util import uuid as uuid_util
from .util.decorator import Registry

if TYPE_CHECKING:
    from .components.bluetooth import BluetoothServiceInfoBleak
    from .components.dhcp import DhcpServiceInfo
    from .components.hassio import HassioServiceInfo
    from .components.ssdp import SsdpServiceInfo
    from .components.usb import UsbServiceInfo
    from .components.zeroconf import ZeroconfServiceInfo
    from .helpers.service_info.mqtt import MqttServiceInfo


_LOGGER = logging.getLogger(__name__)

SOURCE_BLUETOOTH = "bluetooth"
SOURCE_DHCP = "dhcp"
SOURCE_DISCOVERY = "discovery"
SOURCE_HASSIO = "hassio"
SOURCE_HOMEKIT = "homekit"
SOURCE_IMPORT = "import"
SOURCE_INTEGRATION_DISCOVERY = "integration_discovery"
SOURCE_MQTT = "mqtt"
SOURCE_SSDP = "ssdp"
SOURCE_USB = "usb"
SOURCE_USER = "user"
SOURCE_ZEROCONF = "zeroconf"

# If a user wants to hide a discovery from the UI they can "Ignore" it. The
# config_entries/ignore_flow websocket command creates a config entry with this
# source and while it exists normal discoveries with the same unique id are ignored.
SOURCE_IGNORE = "ignore"

# This is used when a user uses the "Stop Ignoring" button in the UI (the
# config_entries/ignore_flow websocket command). It's triggered after the
# "ignore" config entry has been removed and unloaded.
SOURCE_UNIGNORE = "unignore"

# This is used to signal that re-authentication is required by the user.
SOURCE_REAUTH = "reauth"

HANDLERS: Registry[str, type[ConfigFlow]] = Registry()

STORAGE_KEY = "core.config_entries"
STORAGE_VERSION = 1

# Deprecated since 0.73
PATH_CONFIG = ".config_entries.json"

SAVE_DELAY = 1

DISCOVERY_COOLDOWN = 1

_R = TypeVar("_R")


class ConfigEntryState(Enum):
    """Config entry state."""

    LOADED = "loaded", True
    """The config entry has been set up successfully"""
    SETUP_ERROR = "setup_error", True
    """There was an error while trying to set up this config entry"""
    MIGRATION_ERROR = "migration_error", False
    """There was an error while trying to migrate the config entry to a new version"""
    SETUP_RETRY = "setup_retry", True
    """The config entry was not ready to be set up yet, but might be later"""
    NOT_LOADED = "not_loaded", True
    """The config entry has not been loaded"""
    FAILED_UNLOAD = "failed_unload", False
    """An error occurred when trying to unload the entry"""
    SETUP_IN_PROGRESS = "setup_in_progress", False
    """The config entry is setting up."""

    _recoverable: bool

    def __new__(cls, value: str, recoverable: bool) -> Self:
        """Create new ConfigEntryState."""
        obj = object.__new__(cls)
        obj._value_ = value
        obj._recoverable = recoverable
        return obj

    @property
    def recoverable(self) -> bool:
        """Get if the state is recoverable.

        If the entry state is recoverable, unloads
        and reloads are allowed.
        """
        return self._recoverable


DEFAULT_DISCOVERY_UNIQUE_ID = "default_discovery_unique_id"
DISCOVERY_NOTIFICATION_ID = "config_entry_discovery"
DISCOVERY_SOURCES = {
    SOURCE_BLUETOOTH,
    SOURCE_DHCP,
    SOURCE_DISCOVERY,
    SOURCE_HOMEKIT,
    SOURCE_IMPORT,
    SOURCE_INTEGRATION_DISCOVERY,
    SOURCE_MQTT,
    SOURCE_SSDP,
    SOURCE_UNIGNORE,
    SOURCE_USB,
    SOURCE_ZEROCONF,
}

RECONFIGURE_NOTIFICATION_ID = "config_entry_reconfigure"

EVENT_FLOW_DISCOVERED = "config_entry_discovered"

SIGNAL_CONFIG_ENTRY_CHANGED = "config_entry_changed"

NO_RESET_TRIES_STATES = {
    ConfigEntryState.SETUP_RETRY,
    ConfigEntryState.SETUP_IN_PROGRESS,
}


class ConfigEntryChange(StrEnum):
    """What was changed in a config entry."""

    ADDED = "added"
    REMOVED = "removed"
    UPDATED = "updated"


class ConfigEntryDisabler(StrEnum):
    """What disabled a config entry."""

    USER = "user"


# DISABLED_* is deprecated, to be removed in 2022.3
DISABLED_USER = ConfigEntryDisabler.USER.value

RELOAD_AFTER_UPDATE_DELAY = 30

# Deprecated: Connection classes
# These aren't used anymore since 2021.6.0
# Mainly here not to break custom integrations.
CONN_CLASS_CLOUD_PUSH = "cloud_push"
CONN_CLASS_CLOUD_POLL = "cloud_poll"
CONN_CLASS_LOCAL_PUSH = "local_push"
CONN_CLASS_LOCAL_POLL = "local_poll"
CONN_CLASS_ASSUMED = "assumed"
CONN_CLASS_UNKNOWN = "unknown"


class ConfigError(HomeAssistantError):
    """Error while configuring an account."""


class UnknownEntry(ConfigError):
    """Unknown entry specified."""


class OperationNotAllowed(ConfigError):
    """Raised when a config entry operation is not allowed."""


UpdateListenerType = Callable[[HomeAssistant, "ConfigEntry"], Coroutine[Any, Any, None]]

FROZEN_CONFIG_ENTRY_ATTRS = {"entry_id", "domain", "state", "reason"}
UPDATE_ENTRY_CONFIG_ENTRY_ATTRS = {
    "unique_id",
    "title",
    "data",
    "options",
    "pref_disable_new_entities",
    "pref_disable_polling",
    "minor_version",
    "version",
}


class ConfigEntry:
    """Hold a configuration entry."""

    __slots__ = (
        "entry_id",
        "version",
        "minor_version",
        "domain",
        "title",
        "data",
        "options",
        "unique_id",
        "supports_unload",
        "supports_remove_device",
        "pref_disable_new_entities",
        "pref_disable_polling",
        "source",
        "state",
        "disabled_by",
        "_setup_lock",
        "update_listeners",
        "reason",
        "_async_cancel_retry_setup",
        "_on_unload",
        "reload_lock",
        "_reauth_lock",
        "_tasks",
        "_background_tasks",
        "_integration_for_domain",
        "_tries",
        "_setup_again_job",
        "_supports_options",
    )

    entry_id: str
    domain: str
    title: str
    data: MappingProxyType[str, Any]
    options: MappingProxyType[str, Any]
    unique_id: str | None
    state: ConfigEntryState
    reason: str | None
    pref_disable_new_entities: bool
    pref_disable_polling: bool
    version: int
    minor_version: int

    def __init__(
        self,
        *,
        version: int,
        minor_version: int,
        domain: str,
        title: str,
        data: Mapping[str, Any],
        source: str,
        pref_disable_new_entities: bool | None = None,
        pref_disable_polling: bool | None = None,
        options: Mapping[str, Any] | None = None,
        unique_id: str | None = None,
        entry_id: str | None = None,
        state: ConfigEntryState = ConfigEntryState.NOT_LOADED,
        disabled_by: ConfigEntryDisabler | None = None,
    ) -> None:
        """Initialize a config entry."""
        _setter = object.__setattr__
        # Unique id of the config entry
        _setter(self, "entry_id", entry_id or uuid_util.random_uuid_hex())

        # Version of the configuration.
        _setter(self, "version", version)
        _setter(self, "minor_version", minor_version)

        # Domain the configuration belongs to
        _setter(self, "domain", domain)

        # Title of the configuration
        _setter(self, "title", title)

        # Config data
        _setter(self, "data", MappingProxyType(data))

        # Entry options
        _setter(self, "options", MappingProxyType(options or {}))

        # Entry system options
        if pref_disable_new_entities is None:
            pref_disable_new_entities = False

        _setter(self, "pref_disable_new_entities", pref_disable_new_entities)

        if pref_disable_polling is None:
            pref_disable_polling = False

        _setter(self, "pref_disable_polling", pref_disable_polling)

        # Source of the configuration (user, discovery, cloud)
        self.source = source

        # State of the entry (LOADED, NOT_LOADED)
        _setter(self, "state", state)

        # Unique ID of this entry.
        _setter(self, "unique_id", unique_id)

        # Config entry is disabled
        if isinstance(disabled_by, str) and not isinstance(
            disabled_by, ConfigEntryDisabler
        ):
            report(  # type: ignore[unreachable]
                (
                    "uses str for config entry disabled_by. This is deprecated and will"
                    " stop working in Home Assistant 2022.3, it should be updated to"
                    " use ConfigEntryDisabler instead"
                ),
                error_if_core=False,
            )
            disabled_by = ConfigEntryDisabler(disabled_by)
        self.disabled_by = disabled_by

        # Supports unload
        self.supports_unload: bool | None = None

        # Supports remove device
        self.supports_remove_device: bool | None = None

        # Supports options
        self._supports_options: bool | None = None

        # Listeners to call on update
        self.update_listeners: list[UpdateListenerType] = []

        # Reason why config entry is in a failed state
        _setter(self, "reason", None)

        # Function to cancel a scheduled retry
        self._async_cancel_retry_setup: Callable[[], Any] | None = None

        # Hold list for actions to call on unload.
        self._on_unload: list[
            Callable[[], Coroutine[Any, Any, None] | None]
        ] | None = None

        # Reload lock to prevent conflicting reloads
        self.reload_lock = asyncio.Lock()
        # Reauth lock to prevent concurrent reauth flows
        self._reauth_lock = asyncio.Lock()

        self._tasks: set[asyncio.Future[Any]] = set()
        self._background_tasks: set[asyncio.Future[Any]] = set()

        self._integration_for_domain: loader.Integration | None = None
        self._tries = 0
        self._setup_again_job: HassJob | None = None

    def __repr__(self) -> str:
        """Representation of ConfigEntry."""
        return (
            f"<ConfigEntry entry_id={self.entry_id} version={self.version} domain={self.domain} "
            f"title={self.title} state={self.state} unique_id={self.unique_id}>"
        )

    def __setattr__(self, key: str, value: Any) -> None:
        """Set an attribute."""
        if key in UPDATE_ENTRY_CONFIG_ENTRY_ATTRS:
            if key == "unique_id":
                # Setting unique_id directly will corrupt internal state
                # There is no deprecation period for this key
                # as changing them will corrupt internal state
                # so we raise an error here
                raise AttributeError(
                    "unique_id cannot be changed directly, use async_update_entry instead"
                )
            report(
                f'sets "{key}" directly to update a config entry. This is deprecated and will'
<<<<<<< HEAD
                " stop working in Home Assistant 2024.10, it should be updated to use"
=======
                " stop working in Home Assistant 2024.9, it should be updated to use"
>>>>>>> 85e172ce
                " async_update_entry instead",
                error_if_core=False,
            )

        elif key in FROZEN_CONFIG_ENTRY_ATTRS:
            # These attributes are frozen and cannot be changed
            # There is no deprecation period for these
            # as changing them will corrupt internal state
            # so we raise an error here
            raise AttributeError(f"{key} cannot be changed")

        super().__setattr__(key, value)

    @property
    def supports_options(self) -> bool:
        """Return if entry supports config options."""
        if self._supports_options is None and (handler := HANDLERS.get(self.domain)):
            # work out if handler has support for options flow
            self._supports_options = handler.async_supports_options_flow(self)
        return self._supports_options or False

    async def async_setup(
        self,
        hass: HomeAssistant,
        *,
        integration: loader.Integration | None = None,
    ) -> None:
        """Set up an entry."""
        current_entry.set(self)
        if self.source == SOURCE_IGNORE or self.disabled_by:
            return

        if integration is None and not (integration := self._integration_for_domain):
            integration = await loader.async_get_integration(hass, self.domain)
            self._integration_for_domain = integration

        # Only store setup result as state if it was not forwarded.
        if domain_is_integration := self.domain == integration.domain:
            self._async_set_state(hass, ConfigEntryState.SETUP_IN_PROGRESS, None)

        if self.supports_unload is None:
            self.supports_unload = await support_entry_unload(hass, self.domain)
        if self.supports_remove_device is None:
            self.supports_remove_device = await support_remove_from_device(
                hass, self.domain
            )

        try:
            component = integration.get_component()
        except ImportError as err:
            _LOGGER.error(
                "Error importing integration %s to set up %s configuration entry: %s",
                integration.domain,
                self.domain,
                err,
            )
            if domain_is_integration:
                self._async_set_state(
                    hass, ConfigEntryState.SETUP_ERROR, "Import error"
                )
            return

        if domain_is_integration:
            try:
                integration.get_platform("config_flow")
            except ImportError as err:
                _LOGGER.error(
                    (
                        "Error importing platform config_flow from integration %s to"
                        " set up %s configuration entry: %s"
                    ),
                    integration.domain,
                    self.domain,
                    err,
                )
                self._async_set_state(
                    hass, ConfigEntryState.SETUP_ERROR, "Import error"
                )
                return

            # Perform migration
            if not await self.async_migrate(hass):
                self._async_set_state(hass, ConfigEntryState.MIGRATION_ERROR, None)
                return

        error_reason = None

        try:
            result = await component.async_setup_entry(hass, self)

            if not isinstance(result, bool):
                _LOGGER.error(  # type: ignore[unreachable]
                    "%s.async_setup_entry did not return boolean", integration.domain
                )
                result = False
        except ConfigEntryError as exc:
            error_reason = str(exc) or "Unknown fatal config entry error"
            _LOGGER.exception(
                "Error setting up entry %s for %s: %s",
                self.title,
                self.domain,
                error_reason,
            )
            await self._async_process_on_unload(hass)
            result = False
        except ConfigEntryAuthFailed as exc:
            message = str(exc)
            auth_base_message = "could not authenticate"
            error_reason = message or auth_base_message
            auth_message = (
                f"{auth_base_message}: {message}" if message else auth_base_message
            )
            _LOGGER.warning(
                "Config entry '%s' for %s integration %s",
                self.title,
                self.domain,
                auth_message,
            )
            await self._async_process_on_unload(hass)
            self.async_start_reauth(hass)
            result = False
        except ConfigEntryNotReady as exc:
            message = str(exc)
            self._async_set_state(hass, ConfigEntryState.SETUP_RETRY, message or None)
            wait_time = 2 ** min(self._tries, 4) * 5 + (
                randint(RANDOM_MICROSECOND_MIN, RANDOM_MICROSECOND_MAX) / 1000000
            )
            self._tries += 1
            ready_message = f"ready yet: {message}" if message else "ready yet"
            _LOGGER.debug(
                (
                    "Config entry '%s' for %s integration not %s; Retrying in %d"
                    " seconds"
                ),
                self.title,
                self.domain,
                ready_message,
                wait_time,
            )

            if hass.state is CoreState.running:
                self._async_cancel_retry_setup = async_call_later(
                    hass, wait_time, self._async_get_setup_again_job(hass)
                )
            else:
                self._async_cancel_retry_setup = hass.bus.async_listen_once(
                    EVENT_HOMEASSISTANT_STARTED,
                    functools.partial(self._async_setup_again, hass),
                )

            await self._async_process_on_unload(hass)
            return
        # pylint: disable-next=broad-except
        except (asyncio.CancelledError, SystemExit, Exception):
            _LOGGER.exception(
                "Error setting up entry %s for %s", self.title, integration.domain
            )
            result = False

        #
        # After successfully calling async_setup_entry, it is important that this function
        # does not yield to the event loop by using `await` or `async with` or
        # similar until after the state has been set by calling self._async_set_state.
        #
        # Otherwise we risk that any `call_soon`s
        # created by an integration will be executed before the state is set.
        #

        # Only store setup result as state if it was not forwarded.
        if not domain_is_integration:
            return

        if result:
            self._async_set_state(hass, ConfigEntryState.LOADED, None)
        else:
            self._async_set_state(hass, ConfigEntryState.SETUP_ERROR, error_reason)

    async def _async_setup_again(self, hass: HomeAssistant, *_: Any) -> None:
        """Run setup again."""
        # Check again when we fire in case shutdown
        # has started so we do not block shutdown
        if not hass.is_stopping:
            self._async_cancel_retry_setup = None
            await self.async_setup(hass)

    @callback
    def _async_get_setup_again_job(self, hass: HomeAssistant) -> HassJob:
        """Get a job that will call setup again."""
        if not self._setup_again_job:
            self._setup_again_job = HassJob(
                functools.partial(self._async_setup_again, hass),
                cancel_on_shutdown=True,
            )
        return self._setup_again_job

    async def async_shutdown(self) -> None:
        """Call when Home Assistant is stopping."""
        self.async_cancel_retry_setup()

    @callback
    def async_cancel_retry_setup(self) -> None:
        """Cancel retry setup."""
        if self._async_cancel_retry_setup is not None:
            self._async_cancel_retry_setup()
            self._async_cancel_retry_setup = None

    async def async_unload(
        self, hass: HomeAssistant, *, integration: loader.Integration | None = None
    ) -> bool:
        """Unload an entry.

        Returns if unload is possible and was successful.
        """
        if self.source == SOURCE_IGNORE:
            self._async_set_state(hass, ConfigEntryState.NOT_LOADED, None)
            return True

        if self.state == ConfigEntryState.NOT_LOADED:
            return True

        if not integration and (integration := self._integration_for_domain) is None:
            try:
                integration = await loader.async_get_integration(hass, self.domain)
            except loader.IntegrationNotFound:
                # The integration was likely a custom_component
                # that was uninstalled, or an integration
                # that has been renamed without removing the config
                # entry.
                self._async_set_state(hass, ConfigEntryState.NOT_LOADED, None)
                return True

        component = integration.get_component()

        if integration.domain == self.domain:
            if not self.state.recoverable:
                return False

            if self.state is not ConfigEntryState.LOADED:
                self.async_cancel_retry_setup()
                self._async_set_state(hass, ConfigEntryState.NOT_LOADED, None)
                return True

        supports_unload = hasattr(component, "async_unload_entry")

        if not supports_unload:
            if integration.domain == self.domain:
                self._async_set_state(
                    hass, ConfigEntryState.FAILED_UNLOAD, "Unload not supported"
                )
            return False

        try:
            result = await component.async_unload_entry(hass, self)

            assert isinstance(result, bool)

            # Only adjust state if we unloaded the component
            if result and integration.domain == self.domain:
                self._async_set_state(hass, ConfigEntryState.NOT_LOADED, None)

            await self._async_process_on_unload(hass)

            return result
        except Exception as exc:  # pylint: disable=broad-except
            _LOGGER.exception(
                "Error unloading entry %s for %s", self.title, integration.domain
            )
            if integration.domain == self.domain:
                self._async_set_state(
                    hass, ConfigEntryState.FAILED_UNLOAD, str(exc) or "Unknown error"
                )
            return False

    async def async_remove(self, hass: HomeAssistant) -> None:
        """Invoke remove callback on component."""
        if self.source == SOURCE_IGNORE:
            return

        if not (integration := self._integration_for_domain):
            try:
                integration = await loader.async_get_integration(hass, self.domain)
            except loader.IntegrationNotFound:
                # The integration was likely a custom_component
                # that was uninstalled, or an integration
                # that has been renamed without removing the config
                # entry.
                return

        component = integration.get_component()
        if not hasattr(component, "async_remove_entry"):
            return
        try:
            await component.async_remove_entry(hass, self)
        except Exception:  # pylint: disable=broad-except
            _LOGGER.exception(
                "Error calling entry remove callback %s for %s",
                self.title,
                integration.domain,
            )

    @callback
    def _async_set_state(
        self, hass: HomeAssistant, state: ConfigEntryState, reason: str | None
    ) -> None:
        """Set the state of the config entry."""
        if state not in NO_RESET_TRIES_STATES:
            self._tries = 0
        _setter = object.__setattr__
        _setter(self, "state", state)
        _setter(self, "reason", reason)
        async_dispatcher_send(
            hass, SIGNAL_CONFIG_ENTRY_CHANGED, ConfigEntryChange.UPDATED, self
        )

    async def async_migrate(self, hass: HomeAssistant) -> bool:
        """Migrate an entry.

        Returns True if config entry is up-to-date or has been migrated.
        """
        if (handler := HANDLERS.get(self.domain)) is None:
            _LOGGER.error(
                "Flow handler not found for entry %s for %s", self.title, self.domain
            )
            return False
        # Handler may be a partial
        # Keep for backwards compatibility
        # https://github.com/home-assistant/core/pull/67087#discussion_r812559950
        while isinstance(handler, functools.partial):
            handler = handler.func  # type: ignore[unreachable]

        same_major_version = self.version == handler.VERSION
        if same_major_version and self.minor_version == handler.MINOR_VERSION:
            return True

        if not (integration := self._integration_for_domain):
            integration = await loader.async_get_integration(hass, self.domain)
        component = integration.get_component()
        supports_migrate = hasattr(component, "async_migrate_entry")
        if not supports_migrate:
            if same_major_version:
                return True
            _LOGGER.error(
                "Migration handler not found for entry %s for %s",
                self.title,
                self.domain,
            )
            return False

        try:
            result = await component.async_migrate_entry(hass, self)
            if not isinstance(result, bool):
                _LOGGER.error(  # type: ignore[unreachable]
                    "%s.async_migrate_entry did not return boolean", self.domain
                )
                return False
            if result:
                # pylint: disable-next=protected-access
                hass.config_entries._async_schedule_save()
            return result
        except Exception:  # pylint: disable=broad-except
            _LOGGER.exception(
                "Error migrating entry %s for %s", self.title, self.domain
            )
            return False

    def add_update_listener(self, listener: UpdateListenerType) -> CALLBACK_TYPE:
        """Listen for when entry is updated.

        Returns function to unlisten.
        """
        self.update_listeners.append(listener)
        return lambda: self.update_listeners.remove(listener)

    def as_dict(self) -> dict[str, Any]:
        """Return dictionary version of this entry."""
        return {
            "entry_id": self.entry_id,
            "version": self.version,
            "minor_version": self.minor_version,
            "domain": self.domain,
            "title": self.title,
            "data": dict(self.data),
            "options": dict(self.options),
            "pref_disable_new_entities": self.pref_disable_new_entities,
            "pref_disable_polling": self.pref_disable_polling,
            "source": self.source,
            "unique_id": self.unique_id,
            "disabled_by": self.disabled_by,
        }

    @callback
    def async_on_unload(
        self, func: Callable[[], Coroutine[Any, Any, None] | None]
    ) -> None:
        """Add a function to call when config entry is unloaded."""
        if self._on_unload is None:
            self._on_unload = []
        self._on_unload.append(func)

    async def _async_process_on_unload(self, hass: HomeAssistant) -> None:
        """Process the on_unload callbacks and wait for pending tasks."""
        if self._on_unload is not None:
            while self._on_unload:
                if job := self._on_unload.pop()():
                    self.async_create_task(hass, job)

        if not self._tasks and not self._background_tasks:
            return

        cancel_message = f"Config entry {self.title} with {self.domain} unloading"
        for task in self._background_tasks:
            task.cancel(cancel_message)

        _, pending = await asyncio.wait(
            [*self._tasks, *self._background_tasks], timeout=10
        )

        for task in pending:
            _LOGGER.warning(
                "Unloading %s (%s) config entry. Task %s did not complete in time",
                self.title,
                self.domain,
                task,
            )

    @callback
    def async_start_reauth(
        self,
        hass: HomeAssistant,
        context: dict[str, Any] | None = None,
        data: dict[str, Any] | None = None,
    ) -> None:
        """Start a reauth flow."""
        # We will check this again in the task when we hold the lock,
        # but we also check it now to try to avoid creating the task.
        if any(self.async_get_active_flows(hass, {SOURCE_REAUTH})):
            # Reauth flow already in progress for this entry
            return
        hass.async_create_task(
            self._async_init_reauth(hass, context, data),
            f"config entry reauth {self.title} {self.domain} {self.entry_id}",
        )

    async def _async_init_reauth(
        self,
        hass: HomeAssistant,
        context: dict[str, Any] | None = None,
        data: dict[str, Any] | None = None,
    ) -> None:
        """Start a reauth flow."""
        async with self._reauth_lock:
            if any(self.async_get_active_flows(hass, {SOURCE_REAUTH})):
                # Reauth flow already in progress for this entry
                return
            result = await hass.config_entries.flow.async_init(
                self.domain,
                context={
                    "source": SOURCE_REAUTH,
                    "entry_id": self.entry_id,
                    "title_placeholders": {"name": self.title},
                    "unique_id": self.unique_id,
                }
                | (context or {}),
                data=self.data | (data or {}),
            )
        if result["type"] not in FLOW_NOT_COMPLETE_STEPS:
            return

        # Create an issue, there's no need to hold the lock when doing that
        issue_id = f"config_entry_reauth_{self.domain}_{self.entry_id}"
        ir.async_create_issue(
            hass,
            HA_DOMAIN,
            issue_id,
            data={"flow_id": result["flow_id"]},
            is_fixable=False,
            issue_domain=self.domain,
            severity=ir.IssueSeverity.ERROR,
            translation_key="config_entry_reauth",
        )

    @callback
    def async_get_active_flows(
        self, hass: HomeAssistant, sources: set[str]
    ) -> Generator[FlowResult, None, None]:
        """Get any active flows of certain sources for this entry."""
        return (
            flow
            for flow in hass.config_entries.flow.async_progress_by_handler(
                self.domain,
                match_context={"entry_id": self.entry_id},
                include_uninitialized=True,
            )
            if flow["context"].get("source") in sources
        )

    @callback
    def async_create_task(
        self,
        hass: HomeAssistant,
        target: Coroutine[Any, Any, _R],
        name: str | None = None,
    ) -> asyncio.Task[_R]:
        """Create a task from within the event loop.

        This method must be run in the event loop.

        target: target to call.
        """
        task = hass.async_create_task(
            target, f"{name} {self.title} {self.domain} {self.entry_id}"
        )
        self._tasks.add(task)
        task.add_done_callback(self._tasks.remove)

        return task

    @callback
    def async_create_background_task(
        self, hass: HomeAssistant, target: Coroutine[Any, Any, _R], name: str
    ) -> asyncio.Task[_R]:
        """Create a background task tied to the config entry lifecycle.

        Background tasks are automatically canceled when config entry is unloaded.

        target: target to call.
        """
        task = hass.async_create_background_task(target, name)
        self._background_tasks.add(task)
        task.add_done_callback(self._background_tasks.remove)
        return task


current_entry: ContextVar[ConfigEntry | None] = ContextVar(
    "current_entry", default=None
)


class ConfigEntriesFlowManager(data_entry_flow.FlowManager):
    """Manage all the config entry flows that are in progress."""

    def __init__(
        self,
        hass: HomeAssistant,
        config_entries: ConfigEntries,
        hass_config: ConfigType,
    ) -> None:
        """Initialize the config entry flow manager."""
        super().__init__(hass)
        self.config_entries = config_entries
        self._hass_config = hass_config
        self._pending_import_flows: dict[str, dict[str, asyncio.Future[None]]] = {}
        self._initialize_tasks: dict[str, list[asyncio.Task]] = {}
        self._discovery_debouncer = Debouncer(
            hass,
            _LOGGER,
            cooldown=DISCOVERY_COOLDOWN,
            immediate=True,
            function=self._async_discovery,
        )

    async def async_wait_import_flow_initialized(self, handler: str) -> None:
        """Wait till all import flows in progress are initialized."""
        if not (current := self._pending_import_flows.get(handler)):
            return

        await asyncio.wait(current.values())

    @callback
    def _async_has_other_discovery_flows(self, flow_id: str) -> bool:
        """Check if there are any other discovery flows in progress."""
        return any(
            flow.context["source"] in DISCOVERY_SOURCES and flow.flow_id != flow_id
            for flow in self._progress.values()
        )

    async def async_init(
        self, handler: str, *, context: dict[str, Any] | None = None, data: Any = None
    ) -> FlowResult:
        """Start a configuration flow."""
        if not context or "source" not in context:
            raise KeyError("Context not set or doesn't have a source set")

        flow_id = uuid_util.random_uuid_hex()
        if context["source"] == SOURCE_IMPORT:
            init_done: asyncio.Future[None] = self.hass.loop.create_future()
            self._pending_import_flows.setdefault(handler, {})[flow_id] = init_done

        task = asyncio.create_task(
            self._async_init(flow_id, handler, context, data),
            name=f"config entry flow {handler} {flow_id}",
        )
        self._initialize_tasks.setdefault(handler, []).append(task)

        try:
            flow, result = await task
        finally:
            self._initialize_tasks[handler].remove(task)
            self._pending_import_flows.get(handler, {}).pop(flow_id, None)

        if result["type"] != data_entry_flow.FlowResultType.ABORT:
            await self.async_post_init(flow, result)

        return result

    async def _async_init(
        self,
        flow_id: str,
        handler: str,
        context: dict,
        data: Any,
    ) -> tuple[data_entry_flow.FlowHandler, FlowResult]:
        """Run the init in a task to allow it to be canceled at shutdown."""
        flow = await self.async_create_flow(handler, context=context, data=data)
        if not flow:
            raise data_entry_flow.UnknownFlow("Flow was not created")
        flow.hass = self.hass
        flow.handler = handler
        flow.flow_id = flow_id
        flow.context = context
        flow.init_data = data
        self._async_add_flow_progress(flow)
        try:
            result = await self._async_handle_step(flow, flow.init_step, data)
        finally:
            init_done = self._pending_import_flows.get(handler, {}).get(flow_id)
            if init_done and not init_done.done():
                init_done.set_result(None)
        return flow, result

    async def async_shutdown(self) -> None:
        """Cancel any initializing flows."""
        for task_list in self._initialize_tasks.values():
            for task in task_list:
                task.cancel(
                    "Config entry initialize canceled: Home Assistant is shutting down"
                )
        await self._discovery_debouncer.async_shutdown()

    async def async_finish_flow(
        self, flow: data_entry_flow.FlowHandler, result: data_entry_flow.FlowResult
    ) -> data_entry_flow.FlowResult:
        """Finish a config flow and add an entry."""
        flow = cast(ConfigFlow, flow)

        # Mark the step as done.
        # We do this to avoid a circular dependency where async_finish_flow sets up a
        # new entry, which needs the integration to be set up, which is waiting for
        # init to be done.
        init_done = self._pending_import_flows.get(flow.handler, {}).get(flow.flow_id)
        if init_done and not init_done.done():
            init_done.set_result(None)

        # Remove notification if no other discovery config entries in progress
        if not self._async_has_other_discovery_flows(flow.flow_id):
            persistent_notification.async_dismiss(self.hass, DISCOVERY_NOTIFICATION_ID)

        # Clean up issue if this is a reauth flow
        if flow.context["source"] == SOURCE_REAUTH:
            if (entry_id := flow.context.get("entry_id")) is not None and (
                entry := self.config_entries.async_get_entry(entry_id)
            ) is not None:
                issue_id = f"config_entry_reauth_{entry.domain}_{entry.entry_id}"
                ir.async_delete_issue(self.hass, HA_DOMAIN, issue_id)

        if result["type"] != data_entry_flow.FlowResultType.CREATE_ENTRY:
            return result

        # Check if config entry exists with unique ID. Unload it.
        existing_entry = None

        # Abort all flows in progress with same unique ID
        # or the default discovery ID
        for progress_flow in self.async_progress_by_handler(flow.handler):
            progress_unique_id = progress_flow["context"].get("unique_id")
            if progress_flow["flow_id"] != flow.flow_id and (
                (flow.unique_id and progress_unique_id == flow.unique_id)
                or progress_unique_id == DEFAULT_DISCOVERY_UNIQUE_ID
            ):
                self.async_abort(progress_flow["flow_id"])

        if flow.unique_id is not None:
            # Reset unique ID when the default discovery ID has been used
            if flow.unique_id == DEFAULT_DISCOVERY_UNIQUE_ID:
                await flow.async_set_unique_id(None)

            # Find existing entry.
            for check_entry in self.config_entries.async_entries(result["handler"]):
                if check_entry.unique_id == flow.unique_id:
                    existing_entry = check_entry
                    break

        # Unload the entry before setting up the new one.
        # We will remove it only after the other one is set up,
        # so that device customizations are not getting lost.
        if existing_entry is not None and existing_entry.state.recoverable:
            await self.config_entries.async_unload(existing_entry.entry_id)

        entry = ConfigEntry(
            version=result["version"],
            minor_version=result["minor_version"],
            domain=result["handler"],
            title=result["title"],
            data=result["data"],
            options=result["options"],
            source=flow.context["source"],
            unique_id=flow.unique_id,
        )

        await self.config_entries.async_add(entry)

        if existing_entry is not None:
            await self.config_entries.async_remove(existing_entry.entry_id)

        result["result"] = entry
        return result

    async def async_create_flow(
        self, handler_key: str, *, context: dict | None = None, data: Any = None
    ) -> ConfigFlow:
        """Create a flow for specified handler.

        Handler key is the domain of the component that we want to set up.
        """
        handler = await _async_get_flow_handler(
            self.hass, handler_key, self._hass_config
        )
        if not context or "source" not in context:
            raise KeyError("Context not set or doesn't have a source set")

        flow = handler()
        flow.init_step = context["source"]
        return flow

    async def async_post_init(
        self, flow: data_entry_flow.FlowHandler, result: data_entry_flow.FlowResult
    ) -> None:
        """After a flow is initialised trigger new flow notifications."""
        source = flow.context["source"]

        # Create notification.
        if source in DISCOVERY_SOURCES:
            await self._discovery_debouncer.async_call()
        elif source == SOURCE_REAUTH:
            persistent_notification.async_create(
                self.hass,
                title="Integration requires reconfiguration",
                message=(
                    "At least one of your integrations requires reconfiguration to "
                    "continue functioning. [Check it out](/config/integrations)."
                ),
                notification_id=RECONFIGURE_NOTIFICATION_ID,
            )

    @callback
    def _async_discovery(self) -> None:
        """Handle discovery."""
        self.hass.bus.async_fire(EVENT_FLOW_DISCOVERED)
        persistent_notification.async_create(
            self.hass,
            title="New devices discovered",
            message=(
                "We have discovered new devices on your network. "
                "[Check it out](/config/integrations)."
            ),
            notification_id=DISCOVERY_NOTIFICATION_ID,
        )


class ConfigEntryItems(UserDict[str, ConfigEntry]):
    """Container for config items, maps config_entry_id -> entry.

    Maintains two additional indexes:
    - domain -> list[ConfigEntry]
    - domain -> unique_id -> ConfigEntry
    """

    def __init__(self, hass: HomeAssistant) -> None:
        """Initialize the container."""
        super().__init__()
        self._hass = hass
        self._domain_index: dict[str, list[ConfigEntry]] = {}
        self._domain_unique_id_index: dict[str, dict[str, ConfigEntry]] = {}

    def values(self) -> ValuesView[ConfigEntry]:
        """Return the underlying values to avoid __iter__ overhead."""
        return self.data.values()

    def __setitem__(self, entry_id: str, entry: ConfigEntry) -> None:
        """Add an item."""
        data = self.data
        if entry_id in data:
            # This is likely a bug in a test that is adding the same entry twice.
            # In the future, once we have fixed the tests, this will raise HomeAssistantError.
            _LOGGER.error("An entry with the id %s already exists", entry_id)
            self._unindex_entry(entry_id)
        data[entry_id] = entry
        self._index_entry(entry)

    def _index_entry(self, entry: ConfigEntry) -> None:
        """Index an entry."""
        self._domain_index.setdefault(entry.domain, []).append(entry)
        if entry.unique_id is not None:
            unique_id_hash = entry.unique_id
            # Guard against integrations using unhashable unique_id
            # In HA Core 2024.9, we should remove the guard and instead fail
            if not isinstance(entry.unique_id, Hashable):
                unique_id_hash = str(entry.unique_id)  # type: ignore[unreachable]
                report_issue = async_suggest_report_issue(
                    self._hass, integration_domain=entry.domain
                )
                _LOGGER.error(
                    (
                        "Config entry '%s' from integration %s has an invalid unique_id"
                        " '%s', please %s"
                    ),
                    entry.title,
                    entry.domain,
                    entry.unique_id,
                    report_issue,
                )

            self._domain_unique_id_index.setdefault(entry.domain, {})[
                unique_id_hash
            ] = entry

    def _unindex_entry(self, entry_id: str) -> None:
        """Unindex an entry."""
        entry = self.data[entry_id]
        domain = entry.domain
        self._domain_index[domain].remove(entry)
        if not self._domain_index[domain]:
            del self._domain_index[domain]
        if (unique_id := entry.unique_id) is not None:
            # Check type first to avoid expensive isinstance call
            if type(unique_id) is not str and not isinstance(unique_id, Hashable):  # noqa: E721
                unique_id = str(entry.unique_id)  # type: ignore[unreachable]
            del self._domain_unique_id_index[domain][unique_id]
            if not self._domain_unique_id_index[domain]:
                del self._domain_unique_id_index[domain]

    def __delitem__(self, entry_id: str) -> None:
        """Remove an item."""
        self._unindex_entry(entry_id)
        super().__delitem__(entry_id)

    def update_unique_id(self, entry: ConfigEntry, new_unique_id: str | None) -> None:
        """Update unique id for an entry.

        This method mutates the entry with the new unique id and updates the indexes.
        """
        entry_id = entry.entry_id
        self._unindex_entry(entry_id)
        object.__setattr__(entry, "unique_id", new_unique_id)
        self._index_entry(entry)

    def get_entries_for_domain(self, domain: str) -> list[ConfigEntry]:
        """Get entries for a domain."""
        return self._domain_index.get(domain, [])

    def get_entry_by_domain_and_unique_id(
        self, domain: str, unique_id: str
    ) -> ConfigEntry | None:
        """Get entry by domain and unique id."""
        # Check type first to avoid expensive isinstance call
        if type(unique_id) is not str and not isinstance(unique_id, Hashable):  # noqa: E721
            unique_id = str(unique_id)  # type: ignore[unreachable]
        return self._domain_unique_id_index.get(domain, {}).get(unique_id)


class ConfigEntries:
    """Manage the configuration entries.

    An instance of this object is available via `hass.config_entries`.
    """

    def __init__(self, hass: HomeAssistant, hass_config: ConfigType) -> None:
        """Initialize the entry manager."""
        self.hass = hass
        self.flow = ConfigEntriesFlowManager(hass, self, hass_config)
        self.options = OptionsFlowManager(hass)
        self._hass_config = hass_config
        self._entries = ConfigEntryItems(hass)
        self._store = storage.Store[dict[str, list[dict[str, Any]]]](
            hass, STORAGE_VERSION, STORAGE_KEY
        )
        EntityRegistryDisabledHandler(hass).async_setup()

    @callback
    def async_domains(
        self, include_ignore: bool = False, include_disabled: bool = False
    ) -> list[str]:
        """Return domains for which we have entries."""
        return list(
            {
                entry.domain: None
                for entry in self._entries.values()
                if (include_ignore or entry.source != SOURCE_IGNORE)
                and (include_disabled or not entry.disabled_by)
            }
        )

    @callback
    def async_get_entry(self, entry_id: str) -> ConfigEntry | None:
        """Return entry with matching entry_id."""
        return self._entries.data.get(entry_id)

    @callback
    def async_entries(self, domain: str | None = None) -> list[ConfigEntry]:
        """Return all entries or entries for a specific domain."""
        if domain is None:
            return list(self._entries.values())
        return list(self._entries.get_entries_for_domain(domain))

    @callback
    def async_entry_for_domain_unique_id(
        self, domain: str, unique_id: str
    ) -> ConfigEntry | None:
        """Return entry for a domain with a matching unique id."""
        return self._entries.get_entry_by_domain_and_unique_id(domain, unique_id)

    async def async_add(self, entry: ConfigEntry) -> None:
        """Add and setup an entry."""
        if entry.entry_id in self._entries.data:
            raise HomeAssistantError(
                f"An entry with the id {entry.entry_id} already exists."
            )
        self._entries[entry.entry_id] = entry
        self._async_dispatch(ConfigEntryChange.ADDED, entry)
        await self.async_setup(entry.entry_id)
        self._async_schedule_save()

    async def async_remove(self, entry_id: str) -> dict[str, Any]:
        """Remove an entry."""
        if (entry := self.async_get_entry(entry_id)) is None:
            raise UnknownEntry

        if not entry.state.recoverable:
            unload_success = entry.state is not ConfigEntryState.FAILED_UNLOAD
        else:
            unload_success = await self.async_unload(entry_id)

        await entry.async_remove(self.hass)

        del self._entries[entry.entry_id]
        self._async_schedule_save()

        dev_reg = device_registry.async_get(self.hass)
        ent_reg = entity_registry.async_get(self.hass)

        dev_reg.async_clear_config_entry(entry_id)
        ent_reg.async_clear_config_entry(entry_id)

        # If the configuration entry is removed during reauth, it should
        # abort any reauth flow that is active for the removed entry and
        # linked issues.
        for progress_flow in self.hass.config_entries.flow.async_progress_by_handler(
            entry.domain, match_context={"entry_id": entry_id, "source": SOURCE_REAUTH}
        ):
            if "flow_id" in progress_flow:
                self.hass.config_entries.flow.async_abort(progress_flow["flow_id"])
                issue_id = f"config_entry_reauth_{entry.domain}_{entry.entry_id}"
                ir.async_delete_issue(self.hass, HA_DOMAIN, issue_id)

        # After we have fully removed an "ignore" config entry we can try and rediscover
        # it so that a user is able to immediately start configuring it. We do this by
        # starting a new flow with the 'unignore' step. If the integration doesn't
        # implement async_step_unignore then this will be a no-op.
        if entry.source == SOURCE_IGNORE:
            self.hass.async_create_task(
                self.hass.config_entries.flow.async_init(
                    entry.domain,
                    context={"source": SOURCE_UNIGNORE},
                    data={"unique_id": entry.unique_id},
                ),
                f"config entry unignore {entry.title} {entry.domain} {entry.unique_id}",
            )

        self._async_dispatch(ConfigEntryChange.REMOVED, entry)
        return {"require_restart": not unload_success}

    async def _async_shutdown(self, event: Event) -> None:
        """Call when Home Assistant is stopping."""
        await asyncio.gather(
            *(
                asyncio.create_task(
                    entry.async_shutdown(),
                    name=f"config entry shutdown {entry.title} {entry.domain} {entry.entry_id}",
                )
                for entry in self._entries.values()
            )
        )
        await self.flow.async_shutdown()

    async def async_initialize(self) -> None:
        """Initialize config entry config."""
        # Migrating for config entries stored before 0.73
        config = await storage.async_migrator(
            self.hass,
            self.hass.config.path(PATH_CONFIG),
            self._store,
            old_conf_migrate_func=_old_conf_migrator,
        )

        self.hass.bus.async_listen_once(EVENT_HOMEASSISTANT_STOP, self._async_shutdown)

        if config is None:
            self._entries = ConfigEntryItems(self.hass)
            return

        entries: ConfigEntryItems = ConfigEntryItems(self.hass)
        for entry in config["entries"]:
            pref_disable_new_entities = entry.get("pref_disable_new_entities")

            # Between 0.98 and 2021.6 we stored 'disable_new_entities' in a
            # system options dictionary.
            if pref_disable_new_entities is None and "system_options" in entry:
                pref_disable_new_entities = entry.get("system_options", {}).get(
                    "disable_new_entities"
                )

            domain = entry["domain"]
            entry_id = entry["entry_id"]

            config_entry = ConfigEntry(
                version=entry["version"],
                minor_version=entry.get("minor_version", 1),
                domain=domain,
                entry_id=entry_id,
                data=entry["data"],
                source=entry["source"],
                title=entry["title"],
                # New in 0.89
                options=entry.get("options"),
                # New in 0.104
                unique_id=entry.get("unique_id"),
                # New in 2021.3
                disabled_by=ConfigEntryDisabler(entry["disabled_by"])
                if entry.get("disabled_by")
                else None,
                # New in 2021.6
                pref_disable_new_entities=pref_disable_new_entities,
                pref_disable_polling=entry.get("pref_disable_polling"),
            )
            entries[entry_id] = config_entry

        self._entries = entries

    async def async_setup(self, entry_id: str) -> bool:
        """Set up a config entry.

        Return True if entry has been successfully loaded.
        """
        if (entry := self.async_get_entry(entry_id)) is None:
            raise UnknownEntry

        if entry.state is not ConfigEntryState.NOT_LOADED:
            raise OperationNotAllowed(
                f"The config entry {entry.title} ({entry.domain}) with entry_id"
                f" {entry.entry_id} cannot be setup because is already loaded in the"
                f" {entry.state} state"
            )

        # Setup Component if not set up yet
        if entry.domain in self.hass.config.components:
            await entry.async_setup(self.hass)
        else:
            # Setting up the component will set up all its config entries
            result = await async_setup_component(
                self.hass, entry.domain, self._hass_config
            )

            if not result:
                return result

        return (
            entry.state is ConfigEntryState.LOADED  # type: ignore[comparison-overlap]
        )

    async def async_unload(self, entry_id: str) -> bool:
        """Unload a config entry."""
        if (entry := self.async_get_entry(entry_id)) is None:
            raise UnknownEntry

        if not entry.state.recoverable:
            raise OperationNotAllowed(
                f"The config entry {entry.title} ({entry.domain}) with entry_id"
                f" {entry.entry_id} cannot be unloaded because it is not in a"
                f" recoverable state ({entry.state})"
            )

        return await entry.async_unload(self.hass)

    async def async_reload(self, entry_id: str) -> bool:
        """Reload an entry.

        If an entry was not loaded, will just load.
        """
        if (entry := self.async_get_entry(entry_id)) is None:
            raise UnknownEntry

        async with entry.reload_lock:
            unload_result = await self.async_unload(entry_id)

            if not unload_result or entry.disabled_by:
                return unload_result

            return await self.async_setup(entry_id)

    async def async_set_disabled_by(
        self, entry_id: str, disabled_by: ConfigEntryDisabler | None
    ) -> bool:
        """Disable an entry.

        If disabled_by is changed, the config entry will be reloaded.
        """
        if (entry := self.async_get_entry(entry_id)) is None:
            raise UnknownEntry

        if isinstance(disabled_by, str) and not isinstance(
            disabled_by, ConfigEntryDisabler
        ):
            report(  # type: ignore[unreachable]
                (
                    "uses str for config entry disabled_by. This is deprecated and will"
                    " stop working in Home Assistant 2022.3, it should be updated to"
                    " use ConfigEntryDisabler instead"
                ),
                error_if_core=False,
            )
            disabled_by = ConfigEntryDisabler(disabled_by)

        if entry.disabled_by is disabled_by:
            return True

        entry.disabled_by = disabled_by
        self._async_schedule_save()

        dev_reg = device_registry.async_get(self.hass)
        ent_reg = entity_registry.async_get(self.hass)

        if not entry.disabled_by:
            # The config entry will no longer be disabled, enable devices and entities
            device_registry.async_config_entry_disabled_by_changed(dev_reg, entry)
            entity_registry.async_config_entry_disabled_by_changed(ent_reg, entry)

        # Load or unload the config entry
        reload_result = await self.async_reload(entry_id)

        if entry.disabled_by:
            # The config entry has been disabled, disable devices and entities
            device_registry.async_config_entry_disabled_by_changed(dev_reg, entry)
            entity_registry.async_config_entry_disabled_by_changed(ent_reg, entry)

        return reload_result

    @callback
    def async_update_entry(
        self,
        entry: ConfigEntry,
        *,
        data: Mapping[str, Any] | UndefinedType = UNDEFINED,
        minor_version: int | UndefinedType = UNDEFINED,
        options: Mapping[str, Any] | UndefinedType = UNDEFINED,
        pref_disable_new_entities: bool | UndefinedType = UNDEFINED,
        pref_disable_polling: bool | UndefinedType = UNDEFINED,
        title: str | UndefinedType = UNDEFINED,
        unique_id: str | None | UndefinedType = UNDEFINED,
        version: int | UndefinedType = UNDEFINED,
    ) -> bool:
        """Update a config entry.

        If the entry was changed, the update_listeners are
        fired and this function returns True

        If the entry was not changed, the update_listeners are
        not fired and this function returns False
        """
        if entry.entry_id not in self._entries:
            raise UnknownEntry(entry.entry_id)

        changed = False
        _setter = object.__setattr__

        if unique_id is not UNDEFINED and entry.unique_id != unique_id:
            # Reindex the entry if the unique_id has changed
            self._entries.update_unique_id(entry, unique_id)
            changed = True

        for attr, value in (
            ("minor_version", minor_version),
            ("pref_disable_new_entities", pref_disable_new_entities),
            ("pref_disable_polling", pref_disable_polling),
            ("title", title),
            ("version", version),
        ):
            if value is UNDEFINED or getattr(entry, attr) == value:
                continue

            _setter(entry, attr, value)
            changed = True

        if data is not UNDEFINED and entry.data != data:
            changed = True
            _setter(entry, "data", MappingProxyType(data))

        if options is not UNDEFINED and entry.options != options:
            changed = True
            _setter(entry, "options", MappingProxyType(options))

        if not changed:
            return False

        for listener in entry.update_listeners:
            self.hass.async_create_task(
                listener(self.hass, entry),
                f"config entry update listener {entry.title} {entry.domain} {entry.domain}",
            )

        self._async_schedule_save()
        self._async_dispatch(ConfigEntryChange.UPDATED, entry)
        return True

    @callback
    def _async_dispatch(
        self, change_type: ConfigEntryChange, entry: ConfigEntry
    ) -> None:
        """Dispatch a config entry change."""
        async_dispatcher_send(
            self.hass, SIGNAL_CONFIG_ENTRY_CHANGED, change_type, entry
        )

    async def async_forward_entry_setups(
        self, entry: ConfigEntry, platforms: Iterable[Platform | str]
    ) -> None:
        """Forward the setup of an entry to platforms."""
        await asyncio.gather(
            *(
                asyncio.create_task(
                    self.async_forward_entry_setup(entry, platform),
                    name=f"config entry forward setup {entry.title} {entry.domain} {entry.entry_id} {platform}",
                )
                for platform in platforms
            )
        )

    async def async_forward_entry_setup(
        self, entry: ConfigEntry, domain: Platform | str
    ) -> bool:
        """Forward the setup of an entry to a different component.

        By default an entry is setup with the component it belongs to. If that
        component also has related platforms, the component will have to
        forward the entry to be setup by that component.
        """
        # Setup Component if not set up yet
        if domain not in self.hass.config.components:
            result = await async_setup_component(self.hass, domain, self._hass_config)

            if not result:
                return False

        integration = await loader.async_get_integration(self.hass, domain)

        await entry.async_setup(self.hass, integration=integration)
        return True

    async def async_unload_platforms(
        self, entry: ConfigEntry, platforms: Iterable[Platform | str]
    ) -> bool:
        """Forward the unloading of an entry to platforms."""
        return all(
            await asyncio.gather(
                *(
                    asyncio.create_task(
                        self.async_forward_entry_unload(entry, platform),
                        name=f"config entry forward unload {entry.title} {entry.domain} {entry.entry_id} {platform}",
                    )
                    for platform in platforms
                )
            )
        )

    async def async_forward_entry_unload(
        self, entry: ConfigEntry, domain: Platform | str
    ) -> bool:
        """Forward the unloading of an entry to a different component."""
        # It was never loaded.
        if domain not in self.hass.config.components:
            return True

        integration = await loader.async_get_integration(self.hass, domain)

        return await entry.async_unload(self.hass, integration=integration)

    @callback
    def _async_schedule_save(self) -> None:
        """Save the entity registry to a file."""
        self._store.async_delay_save(self._data_to_save, SAVE_DELAY)

    @callback
    def _data_to_save(self) -> dict[str, list[dict[str, Any]]]:
        """Return data to save."""
        return {"entries": [entry.as_dict() for entry in self._entries.values()]}

    async def async_wait_component(self, entry: ConfigEntry) -> bool:
        """Wait for an entry's component to load and return if the entry is loaded.

        This is primarily intended for existing config entries which are loaded at
        startup, awaiting this function will block until the component and all its
        config entries are loaded.
        Config entries which are created after Home Assistant is started can't be waited
        for, the function will just return if the config entry is loaded or not.
        """
        if setup_event := self.hass.data.get(DATA_SETUP_DONE, {}).get(entry.domain):
            await setup_event.wait()
        # The component was not loaded.
        if entry.domain not in self.hass.config.components:
            return False
        return entry.state == ConfigEntryState.LOADED


async def _old_conf_migrator(old_config: dict[str, Any]) -> dict[str, Any]:
    """Migrate the pre-0.73 config format to the latest version."""
    return {"entries": old_config}


@callback
def _async_abort_entries_match(
    other_entries: list[ConfigEntry], match_dict: dict[str, Any] | None = None
) -> None:
    """Abort if current entries match all data.

    Requires `already_configured` in strings.json in user visible flows.
    """
    if match_dict is None:
        match_dict = {}  # Match any entry
    for entry in other_entries:
        options_items = entry.options.items()
        data_items = entry.data.items()
        for kv in match_dict.items():
            if kv not in options_items and kv not in data_items:
                break
        else:
            raise data_entry_flow.AbortFlow("already_configured")


class ConfigFlow(data_entry_flow.FlowHandler):
    """Base class for config flows with some helpers."""

    def __init_subclass__(cls, *, domain: str | None = None, **kwargs: Any) -> None:
        """Initialize a subclass, register if possible."""
        super().__init_subclass__(**kwargs)
        if domain is not None:
            HANDLERS.register(domain)(cls)

    @property
    def unique_id(self) -> str | None:
        """Return unique ID if available."""
        if not self.context:
            return None

        return cast(str | None, self.context.get("unique_id"))

    @staticmethod
    @callback
    def async_get_options_flow(config_entry: ConfigEntry) -> OptionsFlow:
        """Get the options flow for this handler."""
        raise data_entry_flow.UnknownHandler

    @classmethod
    @callback
    def async_supports_options_flow(cls, config_entry: ConfigEntry) -> bool:
        """Return options flow support for this handler."""
        return cls.async_get_options_flow is not ConfigFlow.async_get_options_flow

    @callback
    def _async_abort_entries_match(
        self, match_dict: dict[str, Any] | None = None
    ) -> None:
        """Abort if current entries match all data.

        Requires `already_configured` in strings.json in user visible flows.
        """
        _async_abort_entries_match(
            self._async_current_entries(include_ignore=False), match_dict
        )

    @callback
    def _abort_if_unique_id_configured(
        self,
        updates: dict[str, Any] | None = None,
        reload_on_update: bool = True,
        *,
        error: str = "already_configured",
    ) -> None:
        """Abort if the unique ID is already configured.

        Requires strings.json entry corresponding to the `error` parameter
        in user visible flows.
        """
        if self.unique_id is None:
            return

        if not (
            entry := self.hass.config_entries.async_entry_for_domain_unique_id(
                self.handler, self.unique_id
            )
        ):
            return

        should_reload = False
        if (
            updates is not None
            and self.hass.config_entries.async_update_entry(
                entry, data={**entry.data, **updates}
            )
            and reload_on_update
            and entry.state in (ConfigEntryState.LOADED, ConfigEntryState.SETUP_RETRY)
        ):
            # Existing config entry present, and the
            # entry data just changed
            should_reload = True
        elif (
            self.source in DISCOVERY_SOURCES
            and entry.state is ConfigEntryState.SETUP_RETRY
        ):
            # Existing config entry present in retry state, and we
            # just discovered the unique id so we know its online
            should_reload = True
        # Allow ignored entries to be configured on manual user step
        if entry.source == SOURCE_IGNORE and self.source == SOURCE_USER:
            return
        if should_reload:
            self.hass.async_create_task(
                self.hass.config_entries.async_reload(entry.entry_id),
                f"config entry reload {entry.title} {entry.domain} {entry.entry_id}",
            )
        raise data_entry_flow.AbortFlow(error)

    async def async_set_unique_id(
        self, unique_id: str | None = None, *, raise_on_progress: bool = True
    ) -> ConfigEntry | None:
        """Set a unique ID for the config flow.

        Returns optionally existing config entry with same ID.
        """
        if unique_id is None:
            self.context["unique_id"] = None
            return None

        if raise_on_progress:
            if self._async_in_progress(
                include_uninitialized=True, match_context={"unique_id": unique_id}
            ):
                raise data_entry_flow.AbortFlow("already_in_progress")

        self.context["unique_id"] = unique_id

        # Abort discoveries done using the default discovery unique id
        if unique_id != DEFAULT_DISCOVERY_UNIQUE_ID:
            for progress in self._async_in_progress(
                include_uninitialized=True,
                match_context={"unique_id": DEFAULT_DISCOVERY_UNIQUE_ID},
            ):
                self.hass.config_entries.flow.async_abort(progress["flow_id"])

        return self.hass.config_entries.async_entry_for_domain_unique_id(
            self.handler, unique_id
        )

    @callback
    def _set_confirm_only(
        self,
    ) -> None:
        """Mark the config flow as only needing user confirmation to finish flow."""
        self.context["confirm_only"] = True

    @callback
    def _async_current_entries(
        self, include_ignore: bool | None = None
    ) -> list[ConfigEntry]:
        """Return current entries.

        If the flow is user initiated, filter out ignored entries,
        unless include_ignore is True.
        """
        config_entries = self.hass.config_entries.async_entries(self.handler)

        if (
            include_ignore is True
            or include_ignore is None
            and self.source != SOURCE_USER
        ):
            return config_entries

        return [entry for entry in config_entries if entry.source != SOURCE_IGNORE]

    @callback
    def _async_current_ids(self, include_ignore: bool = True) -> set[str | None]:
        """Return current unique IDs."""
        return {
            entry.unique_id
            for entry in self.hass.config_entries.async_entries(self.handler)
            if include_ignore or entry.source != SOURCE_IGNORE
        }

    @callback
    def _async_in_progress(
        self,
        include_uninitialized: bool = False,
        match_context: dict[str, Any] | None = None,
    ) -> list[data_entry_flow.FlowResult]:
        """Return other in progress flows for current domain."""
        return [
            flw
            for flw in self.hass.config_entries.flow.async_progress_by_handler(
                self.handler,
                include_uninitialized=include_uninitialized,
                match_context=match_context,
            )
            if flw["flow_id"] != self.flow_id
        ]

    async def async_step_ignore(
        self, user_input: dict[str, Any]
    ) -> data_entry_flow.FlowResult:
        """Ignore this config flow."""
        await self.async_set_unique_id(user_input["unique_id"], raise_on_progress=False)
        return self.async_create_entry(title=user_input["title"], data={})

    async def async_step_unignore(
        self, user_input: dict[str, Any]
    ) -> data_entry_flow.FlowResult:
        """Rediscover a config entry by it's unique_id."""
        return self.async_abort(reason="not_implemented")

    async def async_step_user(
        self, user_input: dict[str, Any] | None = None
    ) -> data_entry_flow.FlowResult:
        """Handle a flow initiated by the user."""
        return self.async_abort(reason="not_implemented")

    async def _async_handle_discovery_without_unique_id(self) -> None:
        """Mark this flow discovered, without a unique identifier.

        If a flow initiated by discovery, doesn't have a unique ID, this can
        be used alternatively. It will ensure only 1 flow is started and only
        when the handler has no existing config entries.

        It ensures that the discovery can be ignored by the user.

        Requires `already_configured` and `already_in_progress` in strings.json
        in user visible flows.
        """
        if self.unique_id is not None:
            return

        # Abort if the handler has config entries already
        if self._async_current_entries():
            raise data_entry_flow.AbortFlow("already_configured")

        # Use an special unique id to differentiate
        await self.async_set_unique_id(DEFAULT_DISCOVERY_UNIQUE_ID)
        self._abort_if_unique_id_configured()

        # Abort if any other flow for this handler is already in progress
        if self._async_in_progress(include_uninitialized=True):
            raise data_entry_flow.AbortFlow("already_in_progress")

    async def _async_step_discovery_without_unique_id(
        self,
    ) -> data_entry_flow.FlowResult:
        """Handle a flow initialized by discovery."""
        await self._async_handle_discovery_without_unique_id()
        return await self.async_step_user()

    async def async_step_discovery(
        self, discovery_info: DiscoveryInfoType
    ) -> data_entry_flow.FlowResult:
        """Handle a flow initialized by discovery."""
        return await self._async_step_discovery_without_unique_id()

    @callback
    def async_abort(
        self,
        *,
        reason: str,
        description_placeholders: Mapping[str, str] | None = None,
    ) -> data_entry_flow.FlowResult:
        """Abort the config flow."""
        # Remove reauth notification if no reauth flows are in progress
        if self.source == SOURCE_REAUTH and not any(
            ent["flow_id"] != self.flow_id
            for ent in self.hass.config_entries.flow.async_progress_by_handler(
                self.handler, match_context={"source": SOURCE_REAUTH}
            )
        ):
            persistent_notification.async_dismiss(
                self.hass, RECONFIGURE_NOTIFICATION_ID
            )

        return super().async_abort(
            reason=reason, description_placeholders=description_placeholders
        )

    async def async_step_bluetooth(
        self, discovery_info: BluetoothServiceInfoBleak
    ) -> data_entry_flow.FlowResult:
        """Handle a flow initialized by Bluetooth discovery."""
        return await self._async_step_discovery_without_unique_id()

    async def async_step_dhcp(
        self, discovery_info: DhcpServiceInfo
    ) -> data_entry_flow.FlowResult:
        """Handle a flow initialized by DHCP discovery."""
        return await self._async_step_discovery_without_unique_id()

    async def async_step_hassio(
        self, discovery_info: HassioServiceInfo
    ) -> data_entry_flow.FlowResult:
        """Handle a flow initialized by HASS IO discovery."""
        return await self._async_step_discovery_without_unique_id()

    async def async_step_integration_discovery(
        self, discovery_info: DiscoveryInfoType
    ) -> data_entry_flow.FlowResult:
        """Handle a flow initialized by integration specific discovery."""
        return await self._async_step_discovery_without_unique_id()

    async def async_step_homekit(
        self, discovery_info: ZeroconfServiceInfo
    ) -> data_entry_flow.FlowResult:
        """Handle a flow initialized by Homekit discovery."""
        return await self._async_step_discovery_without_unique_id()

    async def async_step_mqtt(
        self, discovery_info: MqttServiceInfo
    ) -> data_entry_flow.FlowResult:
        """Handle a flow initialized by MQTT discovery."""
        return await self._async_step_discovery_without_unique_id()

    async def async_step_ssdp(
        self, discovery_info: SsdpServiceInfo
    ) -> data_entry_flow.FlowResult:
        """Handle a flow initialized by SSDP discovery."""
        return await self._async_step_discovery_without_unique_id()

    async def async_step_usb(
        self, discovery_info: UsbServiceInfo
    ) -> data_entry_flow.FlowResult:
        """Handle a flow initialized by USB discovery."""
        return await self._async_step_discovery_without_unique_id()

    async def async_step_zeroconf(
        self, discovery_info: ZeroconfServiceInfo
    ) -> data_entry_flow.FlowResult:
        """Handle a flow initialized by Zeroconf discovery."""
        return await self._async_step_discovery_without_unique_id()

    @callback
    def async_create_entry(  # type: ignore[override]
        self,
        *,
        title: str,
        data: Mapping[str, Any],
        description: str | None = None,
        description_placeholders: Mapping[str, str] | None = None,
        options: Mapping[str, Any] | None = None,
    ) -> data_entry_flow.FlowResult:
        """Finish config flow and create a config entry."""
        result = super().async_create_entry(
            title=title,
            data=data,
            description=description,
            description_placeholders=description_placeholders,
        )

        result["options"] = options or {}

        return result

    @callback
    def async_update_reload_and_abort(
        self,
        entry: ConfigEntry,
        *,
        unique_id: str | None | UndefinedType = UNDEFINED,
        title: str | UndefinedType = UNDEFINED,
        data: Mapping[str, Any] | UndefinedType = UNDEFINED,
        options: Mapping[str, Any] | UndefinedType = UNDEFINED,
        reason: str = "reauth_successful",
    ) -> data_entry_flow.FlowResult:
        """Update config entry, reload config entry and finish config flow."""
        result = self.hass.config_entries.async_update_entry(
            entry=entry,
            unique_id=unique_id,
            title=title,
            data=data,
            options=options,
        )
        if result:
            self.hass.async_create_task(
                self.hass.config_entries.async_reload(entry.entry_id),
                f"config entry reload {entry.title} {entry.domain} {entry.entry_id}",
            )
        return self.async_abort(reason=reason)


class OptionsFlowManager(data_entry_flow.FlowManager):
    """Flow to set options for a configuration entry."""

    def _async_get_config_entry(self, config_entry_id: str) -> ConfigEntry:
        """Return config entry or raise if not found."""
        entry = self.hass.config_entries.async_get_entry(config_entry_id)
        if entry is None:
            raise UnknownEntry(config_entry_id)

        return entry

    async def async_create_flow(
        self,
        handler_key: str,
        *,
        context: dict[str, Any] | None = None,
        data: dict[str, Any] | None = None,
    ) -> OptionsFlow:
        """Create an options flow for a config entry.

        Entry_id and flow.handler is the same thing to map entry with flow.
        """
        entry = self._async_get_config_entry(handler_key)
        handler = await _async_get_flow_handler(self.hass, entry.domain, {})
        return handler.async_get_options_flow(entry)

    async def async_finish_flow(
        self, flow: data_entry_flow.FlowHandler, result: data_entry_flow.FlowResult
    ) -> data_entry_flow.FlowResult:
        """Finish an options flow and update options for configuration entry.

        Flow.handler and entry_id is the same thing to map flow with entry.
        """
        flow = cast(OptionsFlow, flow)

        if result["type"] != data_entry_flow.FlowResultType.CREATE_ENTRY:
            return result

        entry = self.hass.config_entries.async_get_entry(flow.handler)
        if entry is None:
            raise UnknownEntry(flow.handler)
        if result["data"] is not None:
            self.hass.config_entries.async_update_entry(entry, options=result["data"])

        result["result"] = True
        return result

    async def _async_setup_preview(self, flow: data_entry_flow.FlowHandler) -> None:
        """Set up preview for an option flow handler."""
        entry = self._async_get_config_entry(flow.handler)
        await _load_integration(self.hass, entry.domain, {})
        if entry.domain not in self._preview:
            self._preview.add(entry.domain)
            await flow.async_setup_preview(self.hass)


class OptionsFlow(data_entry_flow.FlowHandler):
    """Base class for config options flows."""

    handler: str

    @callback
    def _async_abort_entries_match(
        self, match_dict: dict[str, Any] | None = None
    ) -> None:
        """Abort if another current entry matches all data.

        Requires `already_configured` in strings.json in user visible flows.
        """

        config_entry = cast(
            ConfigEntry, self.hass.config_entries.async_get_entry(self.handler)
        )
        _async_abort_entries_match(
            [
                entry
                for entry in self.hass.config_entries.async_entries(config_entry.domain)
                if entry is not config_entry and entry.source != SOURCE_IGNORE
            ],
            match_dict,
        )


class OptionsFlowWithConfigEntry(OptionsFlow):
    """Base class for options flows with config entry and options."""

    def __init__(self, config_entry: ConfigEntry) -> None:
        """Initialize options flow."""
        self._config_entry = config_entry
        self._options = deepcopy(dict(config_entry.options))

    @property
    def config_entry(self) -> ConfigEntry:
        """Return the config entry."""
        return self._config_entry

    @property
    def options(self) -> dict[str, Any]:
        """Return a mutable copy of the config entry options."""
        return self._options


class EntityRegistryDisabledHandler:
    """Handler when entities related to config entries updated disabled_by."""

    def __init__(self, hass: HomeAssistant) -> None:
        """Initialize the handler."""
        self.hass = hass
        self.registry: entity_registry.EntityRegistry | None = None
        self.changed: set[str] = set()
        self._remove_call_later: Callable[[], None] | None = None

    @callback
    def async_setup(self) -> None:
        """Set up the disable handler."""
        self.hass.bus.async_listen(
            entity_registry.EVENT_ENTITY_REGISTRY_UPDATED,
            self._handle_entry_updated,
            event_filter=_handle_entry_updated_filter,
        )

    async def _handle_entry_updated(self, event: Event) -> None:
        """Handle entity registry entry update."""
        if self.registry is None:
            self.registry = entity_registry.async_get(self.hass)

        entity_entry = self.registry.async_get(event.data["entity_id"])

        if (
            # Stop if no entry found
            entity_entry is None
            # Stop if entry not connected to config entry
            or entity_entry.config_entry_id is None
            # Stop if the entry got disabled. In that case the entity handles it
            # themselves.
            or entity_entry.disabled_by
        ):
            return

        config_entry = self.hass.config_entries.async_get_entry(
            entity_entry.config_entry_id
        )
        assert config_entry is not None

        if config_entry.entry_id not in self.changed and config_entry.supports_unload:
            self.changed.add(config_entry.entry_id)

        if not self.changed:
            return

        # We are going to delay reloading on *every* entity registry change so that
        # if a user is happily clicking along, it will only reload at the end.

        if self._remove_call_later:
            self._remove_call_later()

        self._remove_call_later = async_call_later(
            self.hass,
            RELOAD_AFTER_UPDATE_DELAY,
            HassJob(self._handle_reload, cancel_on_shutdown=True),
        )

    async def _handle_reload(self, _now: Any) -> None:
        """Handle a reload."""
        self._remove_call_later = None
        to_reload = self.changed
        self.changed = set()

        _LOGGER.info(
            (
                "Reloading configuration entries because disabled_by changed in entity"
                " registry: %s"
            ),
            ", ".join(to_reload),
        )

        await asyncio.gather(
            *(
                asyncio.create_task(
                    self.hass.config_entries.async_reload(entry_id),
                    name="config entry reload {entry.title} {entry.domain} {entry.entry_id}",
                )
                for entry_id in to_reload
            )
        )


@callback
def _handle_entry_updated_filter(event: Event) -> bool:
    """Handle entity registry entry update filter.

    Only handle changes to "disabled_by".
    If "disabled_by" was CONFIG_ENTRY, reload is not needed.
    """
    if (
        event.data["action"] != "update"
        or "disabled_by" not in event.data["changes"]
        or event.data["changes"]["disabled_by"]
        is entity_registry.RegistryEntryDisabler.CONFIG_ENTRY
    ):
        return False
    return True


async def support_entry_unload(hass: HomeAssistant, domain: str) -> bool:
    """Test if a domain supports entry unloading."""
    integration = await loader.async_get_integration(hass, domain)
    component = integration.get_component()
    return hasattr(component, "async_unload_entry")


async def support_remove_from_device(hass: HomeAssistant, domain: str) -> bool:
    """Test if a domain supports being removed from a device."""
    integration = await loader.async_get_integration(hass, domain)
    component = integration.get_component()
    return hasattr(component, "async_remove_config_entry_device")


async def _load_integration(
    hass: HomeAssistant, domain: str, hass_config: ConfigType
) -> None:
    try:
        integration = await loader.async_get_integration(hass, domain)
    except loader.IntegrationNotFound as err:
        _LOGGER.error("Cannot find integration %s", domain)
        raise data_entry_flow.UnknownHandler from err

    # Make sure requirements and dependencies of component are resolved
    await async_process_deps_reqs(hass, hass_config, integration)

    try:
        integration.get_platform("config_flow")
    except ImportError as err:
        _LOGGER.error(
            "Error occurred loading flow for integration %s: %s",
            domain,
            err,
        )
        raise data_entry_flow.UnknownHandler from err


async def _async_get_flow_handler(
    hass: HomeAssistant, domain: str, hass_config: ConfigType
) -> type[ConfigFlow]:
    """Get a flow handler for specified domain."""

    # First check if there is a handler registered for the domain
    if loader.is_component_module_loaded(hass, f"{domain}.config_flow") and (
        handler := HANDLERS.get(domain)
    ):
        return handler

    await _load_integration(hass, domain, hass_config)

    if handler := HANDLERS.get(domain):
        return handler

    raise data_entry_flow.UnknownHandler<|MERGE_RESOLUTION|>--- conflicted
+++ resolved
@@ -405,11 +405,7 @@
                 )
             report(
                 f'sets "{key}" directly to update a config entry. This is deprecated and will'
-<<<<<<< HEAD
-                " stop working in Home Assistant 2024.10, it should be updated to use"
-=======
                 " stop working in Home Assistant 2024.9, it should be updated to use"
->>>>>>> 85e172ce
                 " async_update_entry instead",
                 error_if_core=False,
             )
