"""Manage config entries in Home Assistant."""
from __future__ import annotations

import asyncio
from collections import UserDict
from collections.abc import (
    Callable,
    Coroutine,
    Generator,
    Iterable,
    Mapping,
    ValuesView,
)
from contextvars import ContextVar
from copy import deepcopy
from enum import Enum, StrEnum
import functools
import logging
from random import randint
from types import MappingProxyType
from typing import TYPE_CHECKING, Any, Self, TypeVar, cast

from . import data_entry_flow, loader
from .components import persistent_notification
from .const import EVENT_HOMEASSISTANT_STARTED, EVENT_HOMEASSISTANT_STOP, Platform
from .core import CALLBACK_TYPE, CoreState, Event, HassJob, HomeAssistant, callback
from .data_entry_flow import FlowResult
from .exceptions import (
    ConfigEntryAuthFailed,
    ConfigEntryError,
    ConfigEntryNotReady,
    HomeAssistantError,
)
from .helpers import device_registry, entity_registry, storage
from .helpers.debounce import Debouncer
from .helpers.dispatcher import async_dispatcher_send
from .helpers.event import (
    RANDOM_MICROSECOND_MAX,
    RANDOM_MICROSECOND_MIN,
    async_call_later,
)
from .helpers.frame import report
from .helpers.typing import UNDEFINED, ConfigType, DiscoveryInfoType, UndefinedType
from .setup import DATA_SETUP_DONE, async_process_deps_reqs, async_setup_component
from .util import uuid as uuid_util
from .util.decorator import Registry

if TYPE_CHECKING:
    from .components.bluetooth import BluetoothServiceInfoBleak
    from .components.dhcp import DhcpServiceInfo
    from .components.hassio import HassioServiceInfo
    from .components.ssdp import SsdpServiceInfo
    from .components.usb import UsbServiceInfo
    from .components.zeroconf import ZeroconfServiceInfo
    from .helpers.service_info.mqtt import MqttServiceInfo

_LOGGER = logging.getLogger(__name__)

SOURCE_BLUETOOTH = "bluetooth"
SOURCE_DHCP = "dhcp"
SOURCE_DISCOVERY = "discovery"
SOURCE_HASSIO = "hassio"
SOURCE_HOMEKIT = "homekit"
SOURCE_IMPORT = "import"
SOURCE_INTEGRATION_DISCOVERY = "integration_discovery"
SOURCE_MQTT = "mqtt"
SOURCE_SSDP = "ssdp"
SOURCE_USB = "usb"
SOURCE_USER = "user"
SOURCE_ZEROCONF = "zeroconf"

# If a user wants to hide a discovery from the UI they can "Ignore" it. The
# config_entries/ignore_flow websocket command creates a config entry with this
# source and while it exists normal discoveries with the same unique id are ignored.
SOURCE_IGNORE = "ignore"

# This is used when a user uses the "Stop Ignoring" button in the UI (the
# config_entries/ignore_flow websocket command). It's triggered after the
# "ignore" config entry has been removed and unloaded.
SOURCE_UNIGNORE = "unignore"

# This is used to signal that re-authentication is required by the user.
SOURCE_REAUTH = "reauth"

HANDLERS: Registry[str, type[ConfigFlow]] = Registry()

STORAGE_KEY = "core.config_entries"
STORAGE_VERSION = 1

# Deprecated since 0.73
PATH_CONFIG = ".config_entries.json"

SAVE_DELAY = 1

DISCOVERY_COOLDOWN = 1

_R = TypeVar("_R")


class ConfigEntryState(Enum):
    """Config entry state."""

    LOADED = "loaded", True
    """The config entry has been set up successfully"""
    SETUP_ERROR = "setup_error", True
    """There was an error while trying to set up this config entry"""
    MIGRATION_ERROR = "migration_error", False
    """There was an error while trying to migrate the config entry to a new version"""
    SETUP_RETRY = "setup_retry", True
    """The config entry was not ready to be set up yet, but might be later"""
    NOT_LOADED = "not_loaded", True
    """The config entry has not been loaded"""
    FAILED_UNLOAD = "failed_unload", False
    """An error occurred when trying to unload the entry"""
    SETUP_IN_PROGRESS = "setup_in_progress", False
    """The config entry is setting up."""

    _recoverable: bool

    def __new__(cls, value: str, recoverable: bool) -> Self:
        """Create new ConfigEntryState."""
        obj = object.__new__(cls)
        obj._value_ = value
        obj._recoverable = recoverable
        return obj

    @property
    def recoverable(self) -> bool:
        """Get if the state is recoverable.

        If the entry state is recoverable, unloads
        and reloads are allowed.
        """
        return self._recoverable


DEFAULT_DISCOVERY_UNIQUE_ID = "default_discovery_unique_id"
DISCOVERY_NOTIFICATION_ID = "config_entry_discovery"
DISCOVERY_SOURCES = {
    SOURCE_BLUETOOTH,
    SOURCE_DHCP,
    SOURCE_DISCOVERY,
    SOURCE_HOMEKIT,
    SOURCE_IMPORT,
    SOURCE_INTEGRATION_DISCOVERY,
    SOURCE_MQTT,
    SOURCE_SSDP,
    SOURCE_UNIGNORE,
    SOURCE_USB,
    SOURCE_ZEROCONF,
}

RECONFIGURE_NOTIFICATION_ID = "config_entry_reconfigure"

EVENT_FLOW_DISCOVERED = "config_entry_discovered"

SIGNAL_CONFIG_ENTRY_CHANGED = "config_entry_changed"

NO_RESET_TRIES_STATES = {
    ConfigEntryState.SETUP_RETRY,
    ConfigEntryState.SETUP_IN_PROGRESS,
}


class ConfigEntryChange(StrEnum):
    """What was changed in a config entry."""

    ADDED = "added"
    REMOVED = "removed"
    UPDATED = "updated"


class ConfigEntryDisabler(StrEnum):
    """What disabled a config entry."""

    USER = "user"


# DISABLED_* is deprecated, to be removed in 2022.3
DISABLED_USER = ConfigEntryDisabler.USER.value

RELOAD_AFTER_UPDATE_DELAY = 30

# Deprecated: Connection classes
# These aren't used anymore since 2021.6.0
# Mainly here not to break custom integrations.
CONN_CLASS_CLOUD_PUSH = "cloud_push"
CONN_CLASS_CLOUD_POLL = "cloud_poll"
CONN_CLASS_LOCAL_PUSH = "local_push"
CONN_CLASS_LOCAL_POLL = "local_poll"
CONN_CLASS_ASSUMED = "assumed"
CONN_CLASS_UNKNOWN = "unknown"


class ConfigError(HomeAssistantError):
    """Error while configuring an account."""


class UnknownEntry(ConfigError):
    """Unknown entry specified."""


class OperationNotAllowed(ConfigError):
    """Raised when a config entry operation is not allowed."""


UpdateListenerType = Callable[[HomeAssistant, "ConfigEntry"], Coroutine[Any, Any, None]]


class ConfigEntry:
    """Hold a configuration entry."""

    __slots__ = (
        "entry_id",
        "version",
        "minor_version",
        "domain",
        "title",
        "data",
        "options",
        "unique_id",
        "supports_unload",
        "supports_remove_device",
        "pref_disable_new_entities",
        "pref_disable_polling",
        "source",
        "state",
        "disabled_by",
        "_setup_lock",
        "update_listeners",
        "reason",
        "_async_cancel_retry_setup",
        "_on_unload",
        "reload_lock",
        "_reauth_lock",
        "_tasks",
        "_background_tasks",
        "_integration_for_domain",
        "_tries",
        "_setup_again_job",
    )

    def __init__(
        self,
        *,
        version: int,
        minor_version: int,
        domain: str,
        title: str,
        data: Mapping[str, Any],
        source: str,
        pref_disable_new_entities: bool | None = None,
        pref_disable_polling: bool | None = None,
        options: Mapping[str, Any] | None = None,
        unique_id: str | None = None,
        entry_id: str | None = None,
        state: ConfigEntryState = ConfigEntryState.NOT_LOADED,
        disabled_by: ConfigEntryDisabler | None = None,
    ) -> None:
        """Initialize a config entry."""
        # Unique id of the config entry
        self.entry_id = entry_id or uuid_util.random_uuid_hex()

        # Version of the configuration.
        self.version = version
        self.minor_version = minor_version

        # Domain the configuration belongs to
        self.domain = domain

        # Title of the configuration
        self.title = title

        # Config data
        self.data = MappingProxyType(data)

        # Entry options
        self.options = MappingProxyType(options or {})

        # Entry system options
        if pref_disable_new_entities is None:
            pref_disable_new_entities = False

        self.pref_disable_new_entities = pref_disable_new_entities

        if pref_disable_polling is None:
            pref_disable_polling = False

        self.pref_disable_polling = pref_disable_polling

        # Source of the configuration (user, discovery, cloud)
        self.source = source

        # State of the entry (LOADED, NOT_LOADED)
        self.state = state

        # Unique ID of this entry.
        self.unique_id = unique_id

        # Config entry is disabled
        if isinstance(disabled_by, str) and not isinstance(
            disabled_by, ConfigEntryDisabler
        ):
            report(  # type: ignore[unreachable]
                (
                    "uses str for config entry disabled_by. This is deprecated and will"
                    " stop working in Home Assistant 2022.3, it should be updated to"
                    " use ConfigEntryDisabler instead"
                ),
                error_if_core=False,
            )
            disabled_by = ConfigEntryDisabler(disabled_by)
        self.disabled_by = disabled_by

        # Supports unload
        self.supports_unload: bool | None = None

        # Supports remove device
        self.supports_remove_device: bool | None = None

        # Listeners to call on update
        self.update_listeners: list[UpdateListenerType] = []

        # Reason why config entry is in a failed state
        self.reason: str | None = None

        # Function to cancel a scheduled retry
        self._async_cancel_retry_setup: Callable[[], Any] | None = None

        # Hold list for actions to call on unload.
        self._on_unload: list[
            Callable[[], Coroutine[Any, Any, None] | None]
        ] | None = None

        # Reload lock to prevent conflicting reloads
        self.reload_lock = asyncio.Lock()
        # Reauth lock to prevent concurrent reauth flows
        self._reauth_lock = asyncio.Lock()

        self._tasks: set[asyncio.Future[Any]] = set()
        self._background_tasks: set[asyncio.Future[Any]] = set()

        self._integration_for_domain: loader.Integration | None = None
        self._tries = 0
        self._setup_again_job: HassJob | None = None

    def __repr__(self) -> str:
        """Representation of ConfigEntry."""
        return (
            f"<ConfigEntry entry_id={self.entry_id} version={self.version} domain={self.domain} "
            f"title={self.title} state={self.state} unique_id={self.unique_id}>"
        )

    async def async_setup(
        self,
        hass: HomeAssistant,
        *,
        integration: loader.Integration | None = None,
    ) -> None:
        """Set up an entry."""
        current_entry.set(self)
        if self.source == SOURCE_IGNORE or self.disabled_by:
            return

        if integration is None:
            integration = await loader.async_get_integration(hass, self.domain)
            self._integration_for_domain = integration

        # Only store setup result as state if it was not forwarded.
        if self.domain == integration.domain:
            self._async_set_state(hass, ConfigEntryState.SETUP_IN_PROGRESS, None)

        if self.supports_unload is None:
            self.supports_unload = await support_entry_unload(hass, self.domain)
        if self.supports_remove_device is None:
            self.supports_remove_device = await support_remove_from_device(
                hass, self.domain
            )

        try:
            component = integration.get_component()
        except ImportError as err:
            _LOGGER.error(
                "Error importing integration %s to set up %s configuration entry: %s",
                integration.domain,
                self.domain,
                err,
            )
            if self.domain == integration.domain:
                self._async_set_state(
                    hass, ConfigEntryState.SETUP_ERROR, "Import error"
                )
            return

        if self.domain == integration.domain:
            try:
                integration.get_platform("config_flow")
            except ImportError as err:
                _LOGGER.error(
                    (
                        "Error importing platform config_flow from integration %s to"
                        " set up %s configuration entry: %s"
                    ),
                    integration.domain,
                    self.domain,
                    err,
                )
                self._async_set_state(
                    hass, ConfigEntryState.SETUP_ERROR, "Import error"
                )
                return

            # Perform migration
            if not await self.async_migrate(hass):
                self._async_set_state(hass, ConfigEntryState.MIGRATION_ERROR, None)
                return

        error_reason = None

        try:
            result = await component.async_setup_entry(hass, self)

            if not isinstance(result, bool):
                _LOGGER.error(  # type: ignore[unreachable]
                    "%s.async_setup_entry did not return boolean", integration.domain
                )
                result = False
        except ConfigEntryError as exc:
            error_reason = str(exc) or "Unknown fatal config entry error"
            _LOGGER.exception(
                "Error setting up entry %s for %s: %s",
                self.title,
                self.domain,
                error_reason,
            )
            await self._async_process_on_unload(hass)
            result = False
        except ConfigEntryAuthFailed as exc:
            message = str(exc)
            auth_base_message = "could not authenticate"
            error_reason = message or auth_base_message
            auth_message = (
                f"{auth_base_message}: {message}" if message else auth_base_message
            )
            _LOGGER.warning(
                "Config entry '%s' for %s integration %s",
                self.title,
                self.domain,
                auth_message,
            )
            await self._async_process_on_unload(hass)
            self.async_start_reauth(hass)
            result = False
        except ConfigEntryNotReady as exc:
            self._async_set_state(hass, ConfigEntryState.SETUP_RETRY, str(exc) or None)
            wait_time = 2 ** min(self._tries, 4) * 5 + (
                randint(RANDOM_MICROSECOND_MIN, RANDOM_MICROSECOND_MAX) / 1000000
            )
            self._tries += 1
            message = str(exc)
            ready_message = f"ready yet: {message}" if message else "ready yet"
            _LOGGER.debug(
                (
                    "Config entry '%s' for %s integration not %s; Retrying in %d"
                    " seconds"
                ),
                self.title,
                self.domain,
                ready_message,
                wait_time,
            )

            if hass.state is CoreState.running:
                self._async_cancel_retry_setup = async_call_later(
                    hass, wait_time, self._async_get_setup_again_job(hass)
                )
            else:
                self._async_cancel_retry_setup = hass.bus.async_listen_once(
                    EVENT_HOMEASSISTANT_STARTED,
                    functools.partial(self._async_setup_again, hass),
                )

            await self._async_process_on_unload(hass)
            return
        # pylint: disable-next=broad-except
        except (asyncio.CancelledError, SystemExit, Exception):
            _LOGGER.exception(
                "Error setting up entry %s for %s", self.title, integration.domain
            )
            result = False

        # Only store setup result as state if it was not forwarded.
        if self.domain != integration.domain:
            return

        #
        # It is important that this function does not yield to the
        # event loop by using `await` or `async with` or similar until
        # after the state has been set. Otherwise we risk that any `call_soon`s
        # created by an integration will be executed before the state is set.
        #
        if result:
            self._async_set_state(hass, ConfigEntryState.LOADED, None)
        else:
            self._async_set_state(hass, ConfigEntryState.SETUP_ERROR, error_reason)

    async def _async_setup_again(self, hass: HomeAssistant, *_: Any) -> None:
        """Run setup again."""
        # Check again when we fire in case shutdown
        # has started so we do not block shutdown
        if not hass.is_stopping:
            self._async_cancel_retry_setup = None
            await self.async_setup(hass)

    @callback
    def _async_get_setup_again_job(self, hass: HomeAssistant) -> HassJob:
        """Get a job that will call setup again."""
        if not self._setup_again_job:
            self._setup_again_job = HassJob(
                functools.partial(self._async_setup_again, hass),
                cancel_on_shutdown=True,
            )
        return self._setup_again_job

    async def async_shutdown(self) -> None:
        """Call when Home Assistant is stopping."""
        self.async_cancel_retry_setup()

    @callback
    def async_cancel_retry_setup(self) -> None:
        """Cancel retry setup."""
        if self._async_cancel_retry_setup is not None:
            self._async_cancel_retry_setup()
            self._async_cancel_retry_setup = None

    async def async_unload(
        self, hass: HomeAssistant, *, integration: loader.Integration | None = None
    ) -> bool:
        """Unload an entry.

        Returns if unload is possible and was successful.
        """
        if self.source == SOURCE_IGNORE:
            self._async_set_state(hass, ConfigEntryState.NOT_LOADED, None)
            return True

        if self.state == ConfigEntryState.NOT_LOADED:
            return True

        if not integration and (integration := self._integration_for_domain) is None:
            try:
                integration = await loader.async_get_integration(hass, self.domain)
            except loader.IntegrationNotFound:
                # The integration was likely a custom_component
                # that was uninstalled, or an integration
                # that has been renamed without removing the config
                # entry.
                self._async_set_state(hass, ConfigEntryState.NOT_LOADED, None)
                return True

        component = integration.get_component()

        if integration.domain == self.domain:
            if not self.state.recoverable:
                return False

            if self.state is not ConfigEntryState.LOADED:
                self.async_cancel_retry_setup()
                self._async_set_state(hass, ConfigEntryState.NOT_LOADED, None)
                return True

        supports_unload = hasattr(component, "async_unload_entry")

        if not supports_unload:
            if integration.domain == self.domain:
                self._async_set_state(
                    hass, ConfigEntryState.FAILED_UNLOAD, "Unload not supported"
                )
            return False

        try:
            result = await component.async_unload_entry(hass, self)

            assert isinstance(result, bool)

            # Only adjust state if we unloaded the component
            if result and integration.domain == self.domain:
                self._async_set_state(hass, ConfigEntryState.NOT_LOADED, None)

            await self._async_process_on_unload(hass)

            return result
        except Exception as exc:  # pylint: disable=broad-except
            _LOGGER.exception(
                "Error unloading entry %s for %s", self.title, integration.domain
            )
            if integration.domain == self.domain:
                self._async_set_state(
                    hass, ConfigEntryState.FAILED_UNLOAD, str(exc) or "Unknown error"
                )
            return False

    async def async_remove(self, hass: HomeAssistant) -> None:
        """Invoke remove callback on component."""
        if self.source == SOURCE_IGNORE:
            return

        if not (integration := self._integration_for_domain):
            try:
                integration = await loader.async_get_integration(hass, self.domain)
            except loader.IntegrationNotFound:
                # The integration was likely a custom_component
                # that was uninstalled, or an integration
                # that has been renamed without removing the config
                # entry.
                return

        component = integration.get_component()
        if not hasattr(component, "async_remove_entry"):
            return
        try:
            await component.async_remove_entry(hass, self)
        except Exception:  # pylint: disable=broad-except
            _LOGGER.exception(
                "Error calling entry remove callback %s for %s",
                self.title,
                integration.domain,
            )

    @callback
    def _async_set_state(
        self, hass: HomeAssistant, state: ConfigEntryState, reason: str | None
    ) -> None:
        """Set the state of the config entry."""
        if state not in NO_RESET_TRIES_STATES:
            self._tries = 0
        self.state = state
        self.reason = reason
        async_dispatcher_send(
            hass, SIGNAL_CONFIG_ENTRY_CHANGED, ConfigEntryChange.UPDATED, self
        )

    async def async_migrate(self, hass: HomeAssistant) -> bool:
        """Migrate an entry.

        Returns True if config entry is up-to-date or has been migrated.
        """
        if (handler := HANDLERS.get(self.domain)) is None:
            _LOGGER.error(
                "Flow handler not found for entry %s for %s", self.title, self.domain
            )
            return False
        # Handler may be a partial
        # Keep for backwards compatibility
        # https://github.com/home-assistant/core/pull/67087#discussion_r812559950
        while isinstance(handler, functools.partial):
            handler = handler.func  # type: ignore[unreachable]

        same_major_version = self.version == handler.VERSION
        if same_major_version and self.minor_version == handler.MINOR_VERSION:
            return True

        if not (integration := self._integration_for_domain):
            integration = await loader.async_get_integration(hass, self.domain)
        component = integration.get_component()
        supports_migrate = hasattr(component, "async_migrate_entry")
        if not supports_migrate:
            if same_major_version:
                return True
            _LOGGER.error(
                "Migration handler not found for entry %s for %s",
                self.title,
                self.domain,
            )
            return False

        try:
            result = await component.async_migrate_entry(hass, self)
            if not isinstance(result, bool):
                _LOGGER.error(  # type: ignore[unreachable]
                    "%s.async_migrate_entry did not return boolean", self.domain
                )
                return False
            if result:
                # pylint: disable-next=protected-access
                hass.config_entries._async_schedule_save()
            return result
        except Exception:  # pylint: disable=broad-except
            _LOGGER.exception(
                "Error migrating entry %s for %s", self.title, self.domain
            )
            return False

    def add_update_listener(self, listener: UpdateListenerType) -> CALLBACK_TYPE:
        """Listen for when entry is updated.

        Returns function to unlisten.
        """
        self.update_listeners.append(listener)
        return lambda: self.update_listeners.remove(listener)

    def as_dict(self) -> dict[str, Any]:
        """Return dictionary version of this entry."""
        return {
            "entry_id": self.entry_id,
            "version": self.version,
            "minor_version": self.minor_version,
            "domain": self.domain,
            "title": self.title,
            "data": dict(self.data),
            "options": dict(self.options),
            "pref_disable_new_entities": self.pref_disable_new_entities,
            "pref_disable_polling": self.pref_disable_polling,
            "source": self.source,
            "unique_id": self.unique_id,
            "disabled_by": self.disabled_by,
        }

    @callback
    def async_on_unload(
        self, func: Callable[[], Coroutine[Any, Any, None] | None]
    ) -> None:
        """Add a function to call when config entry is unloaded."""
        if self._on_unload is None:
            self._on_unload = []
        self._on_unload.append(func)

    async def _async_process_on_unload(self, hass: HomeAssistant) -> None:
        """Process the on_unload callbacks and wait for pending tasks."""
        if self._on_unload is not None:
            while self._on_unload:
                if job := self._on_unload.pop()():
                    self.async_create_task(hass, job)

        if not self._tasks and not self._background_tasks:
            return

        cancel_message = f"Config entry {self.title} with {self.domain} unloading"
        for task in self._background_tasks:
            task.cancel(cancel_message)

        _, pending = await asyncio.wait(
            [*self._tasks, *self._background_tasks], timeout=10
        )

        for task in pending:
            _LOGGER.warning(
                "Unloading %s (%s) config entry. Task %s did not complete in time",
                self.title,
                self.domain,
                task,
            )

    @callback
    def async_start_reauth(
        self,
        hass: HomeAssistant,
        context: dict[str, Any] | None = None,
        data: dict[str, Any] | None = None,
    ) -> None:
        """Start a reauth flow."""
        # We will check this again in the task when we hold the lock,
        # but we also check it now to try to avoid creating the task.
        if any(self.async_get_active_flows(hass, {SOURCE_REAUTH})):
            # Reauth flow already in progress for this entry
            return
        hass.async_create_task(
            self._async_init_reauth(hass, context, data),
            f"config entry reauth {self.title} {self.domain} {self.entry_id}",
        )

    async def _async_init_reauth(
        self,
        hass: HomeAssistant,
        context: dict[str, Any] | None = None,
        data: dict[str, Any] | None = None,
    ) -> None:
        """Start a reauth flow."""
        async with self._reauth_lock:
            if any(self.async_get_active_flows(hass, {SOURCE_REAUTH})):
                # Reauth flow already in progress for this entry
                return
            await hass.config_entries.flow.async_init(
                self.domain,
                context={
                    "source": SOURCE_REAUTH,
                    "entry_id": self.entry_id,
                    "title_placeholders": {"name": self.title},
                    "unique_id": self.unique_id,
                }
                | (context or {}),
                data=self.data | (data or {}),
            )

    @callback
    def async_get_active_flows(
        self, hass: HomeAssistant, sources: set[str]
    ) -> Generator[FlowResult, None, None]:
        """Get any active flows of certain sources for this entry."""
        return (
            flow
            for flow in hass.config_entries.flow.async_progress_by_handler(
                self.domain,
                match_context={"entry_id": self.entry_id},
                include_uninitialized=True,
            )
            if flow["context"].get("source") in sources
        )

    @callback
    def async_create_task(
        self,
        hass: HomeAssistant,
        target: Coroutine[Any, Any, _R],
        name: str | None = None,
    ) -> asyncio.Task[_R]:
        """Create a task from within the event loop.

        This method must be run in the event loop.

        target: target to call.
        """
        task = hass.async_create_task(
            target, f"{name} {self.title} {self.domain} {self.entry_id}"
        )
        self._tasks.add(task)
        task.add_done_callback(self._tasks.remove)

        return task

    @callback
    def async_create_background_task(
        self, hass: HomeAssistant, target: Coroutine[Any, Any, _R], name: str
    ) -> asyncio.Task[_R]:
        """Create a background task tied to the config entry lifecycle.

        Background tasks are automatically canceled when config entry is unloaded.

        target: target to call.
        """
        task = hass.async_create_background_task(target, name)
        self._background_tasks.add(task)
        task.add_done_callback(self._background_tasks.remove)
        return task


current_entry: ContextVar[ConfigEntry | None] = ContextVar(
    "current_entry", default=None
)


class ConfigEntriesFlowManager(data_entry_flow.FlowManager):
    """Manage all the config entry flows that are in progress."""

    def __init__(
        self,
        hass: HomeAssistant,
        config_entries: ConfigEntries,
        hass_config: ConfigType,
    ) -> None:
        """Initialize the config entry flow manager."""
        super().__init__(hass)
        self.config_entries = config_entries
        self._hass_config = hass_config
        self._pending_import_flows: dict[str, dict[str, asyncio.Future[None]]] = {}
        self._initialize_tasks: dict[str, list[asyncio.Task]] = {}
        self._discovery_debouncer = Debouncer(
            hass,
            _LOGGER,
            cooldown=DISCOVERY_COOLDOWN,
            immediate=True,
            function=self._async_discovery,
        )

    async def async_wait_import_flow_initialized(self, handler: str) -> None:
        """Wait till all import flows in progress are initialized."""
        if not (current := self._pending_import_flows.get(handler)):
            return

        await asyncio.wait(current.values())

    @callback
    def _async_has_other_discovery_flows(self, flow_id: str) -> bool:
        """Check if there are any other discovery flows in progress."""
        return any(
            flow.context["source"] in DISCOVERY_SOURCES and flow.flow_id != flow_id
            for flow in self._progress.values()
        )

    async def async_init(
        self, handler: str, *, context: dict[str, Any] | None = None, data: Any = None
    ) -> FlowResult:
        """Start a configuration flow."""
        if not context or "source" not in context:
            raise KeyError("Context not set or doesn't have a source set")

        flow_id = uuid_util.random_uuid_hex()
        if context["source"] == SOURCE_IMPORT:
            init_done: asyncio.Future[None] = self.hass.loop.create_future()
            self._pending_import_flows.setdefault(handler, {})[flow_id] = init_done

        task = asyncio.create_task(
            self._async_init(flow_id, handler, context, data),
            name=f"config entry flow {handler} {flow_id}",
        )
        self._initialize_tasks.setdefault(handler, []).append(task)

        try:
            flow, result = await task
        finally:
            self._initialize_tasks[handler].remove(task)
            self._pending_import_flows.get(handler, {}).pop(flow_id, None)

        if result["type"] != data_entry_flow.FlowResultType.ABORT:
            await self.async_post_init(flow, result)

        return result

    async def _async_init(
        self,
        flow_id: str,
        handler: str,
        context: dict,
        data: Any,
    ) -> tuple[data_entry_flow.FlowHandler, FlowResult]:
        """Run the init in a task to allow it to be canceled at shutdown."""
        flow = await self.async_create_flow(handler, context=context, data=data)
        if not flow:
            raise data_entry_flow.UnknownFlow("Flow was not created")
        flow.hass = self.hass
        flow.handler = handler
        flow.flow_id = flow_id
        flow.context = context
        flow.init_data = data
        self._async_add_flow_progress(flow)
        try:
            result = await self._async_handle_step(flow, flow.init_step, data)
        finally:
            init_done = self._pending_import_flows.get(handler, {}).get(flow_id)
            if init_done and not init_done.done():
                init_done.set_result(None)
        return flow, result

    async def async_shutdown(self) -> None:
        """Cancel any initializing flows."""
        for task_list in self._initialize_tasks.values():
            for task in task_list:
                task.cancel(
                    "Config entry initialize canceled: Home Assistant is shutting down"
                )
        await self._discovery_debouncer.async_shutdown()

    async def async_finish_flow(
        self, flow: data_entry_flow.FlowHandler, result: data_entry_flow.FlowResult
    ) -> data_entry_flow.FlowResult:
        """Finish a config flow and add an entry."""
        flow = cast(ConfigFlow, flow)

        # Mark the step as done.
        # We do this to avoid a circular dependency where async_finish_flow sets up a
        # new entry, which needs the integration to be set up, which is waiting for
        # init to be done.
        init_done = self._pending_import_flows.get(flow.handler, {}).get(flow.flow_id)
        if init_done and not init_done.done():
            init_done.set_result(None)

        # Remove notification if no other discovery config entries in progress
        if not self._async_has_other_discovery_flows(flow.flow_id):
            persistent_notification.async_dismiss(self.hass, DISCOVERY_NOTIFICATION_ID)

        if result["type"] != data_entry_flow.FlowResultType.CREATE_ENTRY:
            return result

        # Check if config entry exists with unique ID. Unload it.
        existing_entry = None

        # Abort all flows in progress with same unique ID
        # or the default discovery ID
        for progress_flow in self.async_progress_by_handler(flow.handler):
            progress_unique_id = progress_flow["context"].get("unique_id")
            if progress_flow["flow_id"] != flow.flow_id and (
                (flow.unique_id and progress_unique_id == flow.unique_id)
                or progress_unique_id == DEFAULT_DISCOVERY_UNIQUE_ID
            ):
                self.async_abort(progress_flow["flow_id"])

        if flow.unique_id is not None:
            # Reset unique ID when the default discovery ID has been used
            if flow.unique_id == DEFAULT_DISCOVERY_UNIQUE_ID:
                await flow.async_set_unique_id(None)

            # Find existing entry.
            for check_entry in self.config_entries.async_entries(result["handler"]):
                if check_entry.unique_id == flow.unique_id:
                    existing_entry = check_entry
                    break

        # Unload the entry before setting up the new one.
        # We will remove it only after the other one is set up,
        # so that device customizations are not getting lost.
        if existing_entry is not None and existing_entry.state.recoverable:
            await self.config_entries.async_unload(existing_entry.entry_id)

        entry = ConfigEntry(
            version=result["version"],
            minor_version=result["minor_version"],
            domain=result["handler"],
            title=result["title"],
            data=result["data"],
            options=result["options"],
            source=flow.context["source"],
            unique_id=flow.unique_id,
        )

        await self.config_entries.async_add(entry)

        if existing_entry is not None:
            await self.config_entries.async_remove(existing_entry.entry_id)

        result["result"] = entry
        return result

    async def async_create_flow(
        self, handler_key: str, *, context: dict | None = None, data: Any = None
    ) -> ConfigFlow:
        """Create a flow for specified handler.

        Handler key is the domain of the component that we want to set up.
        """
        handler = await _async_get_flow_handler(
            self.hass, handler_key, self._hass_config
        )
        if not context or "source" not in context:
            raise KeyError("Context not set or doesn't have a source set")

        flow = handler()
        flow.init_step = context["source"]
        return flow

    async def async_post_init(
        self, flow: data_entry_flow.FlowHandler, result: data_entry_flow.FlowResult
    ) -> None:
        """After a flow is initialised trigger new flow notifications."""
        source = flow.context["source"]

        # Create notification.
        if source in DISCOVERY_SOURCES:
            await self._discovery_debouncer.async_call()
        elif source == SOURCE_REAUTH:
            persistent_notification.async_create(
                self.hass,
                title="Integration requires reconfiguration",
                message=(
                    "At least one of your integrations requires reconfiguration to "
                    "continue functioning. [Check it out](/config/integrations)."
                ),
                notification_id=RECONFIGURE_NOTIFICATION_ID,
            )

    @callback
    def _async_discovery(self) -> None:
        """Handle discovery."""
        self.hass.bus.async_fire(EVENT_FLOW_DISCOVERED)
        persistent_notification.async_create(
            self.hass,
            title="New devices discovered",
            message=(
                "We have discovered new devices on your network. "
                "[Check it out](/config/integrations)."
            ),
            notification_id=DISCOVERY_NOTIFICATION_ID,
        )


class ConfigEntryItems(UserDict[str, ConfigEntry]):
    """Container for config items, maps config_entry_id -> entry.

    Maintains two additional indexes:
    - domain -> list[ConfigEntry]
    - domain -> unique_id -> ConfigEntry
    """

    def __init__(self) -> None:
        """Initialize the container."""
        super().__init__()
        self._domain_index: dict[str, list[ConfigEntry]] = {}
        self._domain_unique_id_index: dict[str, dict[str, ConfigEntry]] = {}

    def values(self) -> ValuesView[ConfigEntry]:
        """Return the underlying values to avoid __iter__ overhead."""
        return self.data.values()

<<<<<<< HEAD
    def __setitem__(self, key: str, entry: ConfigEntry) -> None:
        """Add an item."""
        data = self.data
        if key in data:
            self._unindex_entry(key)
        data[key] = entry
=======
    def __setitem__(self, entry_id: str, entry: ConfigEntry) -> None:
        """Add an item."""
        data = self.data
        if entry_id in data:
            raise HomeAssistantError(f"An entry with the id {entry_id} already exists.")
        data[entry_id] = entry
>>>>>>> 162567d5
        self._domain_index.setdefault(entry.domain, []).append(entry)
        if entry.unique_id is not None:
            self._domain_unique_id_index.setdefault(entry.domain, {})[
                entry.unique_id
            ] = entry

<<<<<<< HEAD
    def _unindex_entry(self, key: str) -> None:
        """Unindex an entry."""
        entry = self.data[key]
=======
    def _unindex_entry(self, entry_id: str) -> None:
        """Unindex an entry."""
        entry = self.data[entry_id]
>>>>>>> 162567d5
        domain = entry.domain
        self._domain_index[domain].remove(entry)
        if not self._domain_index[domain]:
            del self._domain_index[domain]
        if (unique_id := entry.unique_id) is not None:
            del self._domain_unique_id_index[domain][unique_id]
            if not self._domain_unique_id_index[domain]:
                del self._domain_unique_id_index[domain]

<<<<<<< HEAD
    def __delitem__(self, key: str) -> None:
        """Remove an item."""
        self._unindex_entry(key)
        super().__delitem__(key)
=======
    def __delitem__(self, entry_id: str) -> None:
        """Remove an item."""
        self._unindex_entry(entry_id)
        super().__delitem__(entry_id)
>>>>>>> 162567d5

    def get_entries_for_domain(self, domain: str) -> list[ConfigEntry]:
        """Get entries for a domain."""
        return self._domain_index.get(domain, [])

    def get_entry_by_domain_and_unique_id(
        self, domain: str, unique_id: str
    ) -> ConfigEntry | None:
        """Get entry by domain and unique id."""
        return self._domain_unique_id_index.get(domain, {}).get(unique_id)


class ConfigEntries:
    """Manage the configuration entries.

    An instance of this object is available via `hass.config_entries`.
    """

    def __init__(self, hass: HomeAssistant, hass_config: ConfigType) -> None:
        """Initialize the entry manager."""
        self.hass = hass
        self.flow = ConfigEntriesFlowManager(hass, self, hass_config)
        self.options = OptionsFlowManager(hass)
        self._hass_config = hass_config
        self._entries = ConfigEntryItems()
        self._store = storage.Store[dict[str, list[dict[str, Any]]]](
            hass, STORAGE_VERSION, STORAGE_KEY
        )
        EntityRegistryDisabledHandler(hass).async_setup()

    @callback
    def async_domains(
        self, include_ignore: bool = False, include_disabled: bool = False
    ) -> list[str]:
        """Return domains for which we have entries."""
        return list(
            {
                entry.domain: None
                for entry in self._entries.values()
                if (include_ignore or entry.source != SOURCE_IGNORE)
                and (include_disabled or not entry.disabled_by)
            }
        )

    @callback
    def async_get_entry(self, entry_id: str) -> ConfigEntry | None:
        """Return entry with matching entry_id."""
        return self._entries.data.get(entry_id)

    @callback
    def async_entries(self, domain: str | None = None) -> list[ConfigEntry]:
        """Return all entries or entries for a specific domain."""
        if domain is None:
            return list(self._entries.values())
        return list(self._entries.get_entries_for_domain(domain))

    @callback
    def async_entry_for_domain_unique_id(
        self, domain: str, unique_id: str
    ) -> ConfigEntry | None:
        """Return entry for a domain with a matching unique id."""
        return self._entries.get_entry_by_domain_and_unique_id(domain, unique_id)

    async def async_add(self, entry: ConfigEntry) -> None:
        """Add and setup an entry."""
        if entry.entry_id in self._entries.data:
            raise HomeAssistantError(
                f"An entry with the id {entry.entry_id} already exists."
            )
        self._entries[entry.entry_id] = entry
        self._async_dispatch(ConfigEntryChange.ADDED, entry)
        await self.async_setup(entry.entry_id)
        self._async_schedule_save()

    async def async_remove(self, entry_id: str) -> dict[str, Any]:
        """Remove an entry."""
        if (entry := self.async_get_entry(entry_id)) is None:
            raise UnknownEntry

        if not entry.state.recoverable:
            unload_success = entry.state is not ConfigEntryState.FAILED_UNLOAD
        else:
            unload_success = await self.async_unload(entry_id)

        await entry.async_remove(self.hass)

        del self._entries[entry.entry_id]
        self._async_schedule_save()

        dev_reg = device_registry.async_get(self.hass)
        ent_reg = entity_registry.async_get(self.hass)

        dev_reg.async_clear_config_entry(entry_id)
        ent_reg.async_clear_config_entry(entry_id)

        # If the configuration entry is removed during reauth, it should
        # abort any reauth flow that is active for the removed entry.
        for progress_flow in self.hass.config_entries.flow.async_progress_by_handler(
            entry.domain, match_context={"entry_id": entry_id, "source": SOURCE_REAUTH}
        ):
            if "flow_id" in progress_flow:
                self.hass.config_entries.flow.async_abort(progress_flow["flow_id"])

        # After we have fully removed an "ignore" config entry we can try and rediscover
        # it so that a user is able to immediately start configuring it. We do this by
        # starting a new flow with the 'unignore' step. If the integration doesn't
        # implement async_step_unignore then this will be a no-op.
        if entry.source == SOURCE_IGNORE:
            self.hass.async_create_task(
                self.hass.config_entries.flow.async_init(
                    entry.domain,
                    context={"source": SOURCE_UNIGNORE},
                    data={"unique_id": entry.unique_id},
                ),
                f"config entry unignore {entry.title} {entry.domain} {entry.unique_id}",
            )

        self._async_dispatch(ConfigEntryChange.REMOVED, entry)
        return {"require_restart": not unload_success}

    async def _async_shutdown(self, event: Event) -> None:
        """Call when Home Assistant is stopping."""
        await asyncio.gather(
            *(
                asyncio.create_task(
                    entry.async_shutdown(),
                    name=f"config entry shutdown {entry.title} {entry.domain} {entry.entry_id}",
                )
                for entry in self._entries.values()
            )
        )
        await self.flow.async_shutdown()

    async def async_initialize(self) -> None:
        """Initialize config entry config."""
        # Migrating for config entries stored before 0.73
        config = await storage.async_migrator(
            self.hass,
            self.hass.config.path(PATH_CONFIG),
            self._store,
            old_conf_migrate_func=_old_conf_migrator,
        )

        self.hass.bus.async_listen_once(EVENT_HOMEASSISTANT_STOP, self._async_shutdown)

        if config is None:
            self._entries = ConfigEntryItems()
            return

        entries: ConfigEntryItems = ConfigEntryItems()
        for entry in config["entries"]:
            pref_disable_new_entities = entry.get("pref_disable_new_entities")

            # Between 0.98 and 2021.6 we stored 'disable_new_entities' in a
            # system options dictionary.
            if pref_disable_new_entities is None and "system_options" in entry:
                pref_disable_new_entities = entry.get("system_options", {}).get(
                    "disable_new_entities"
                )

            domain = entry["domain"]
            entry_id = entry["entry_id"]

            config_entry = ConfigEntry(
                version=entry["version"],
                minor_version=entry.get("minor_version", 1),
                domain=domain,
                entry_id=entry_id,
                data=entry["data"],
                source=entry["source"],
                title=entry["title"],
                # New in 0.89
                options=entry.get("options"),
                # New in 0.104
                unique_id=entry.get("unique_id"),
                # New in 2021.3
                disabled_by=ConfigEntryDisabler(entry["disabled_by"])
                if entry.get("disabled_by")
                else None,
                # New in 2021.6
                pref_disable_new_entities=pref_disable_new_entities,
                pref_disable_polling=entry.get("pref_disable_polling"),
            )
            entries[entry_id] = config_entry

        self._entries = entries

    async def async_setup(self, entry_id: str) -> bool:
        """Set up a config entry.

        Return True if entry has been successfully loaded.
        """
        if (entry := self.async_get_entry(entry_id)) is None:
            raise UnknownEntry

        if entry.state is not ConfigEntryState.NOT_LOADED:
            raise OperationNotAllowed(
                f"The config entry {entry.title} ({entry.domain}) with entry_id"
                f" {entry.entry_id} cannot be setup because is already loaded in the"
                f" {entry.state} state"
            )

        # Setup Component if not set up yet
        if entry.domain in self.hass.config.components:
            await entry.async_setup(self.hass)
        else:
            # Setting up the component will set up all its config entries
            result = await async_setup_component(
                self.hass, entry.domain, self._hass_config
            )

            if not result:
                return result

        return (
            entry.state is ConfigEntryState.LOADED  # type: ignore[comparison-overlap]
        )

    async def async_unload(self, entry_id: str) -> bool:
        """Unload a config entry."""
        if (entry := self.async_get_entry(entry_id)) is None:
            raise UnknownEntry

        if not entry.state.recoverable:
            raise OperationNotAllowed(
                f"The config entry {entry.title} ({entry.domain}) with entry_id"
                f" {entry.entry_id} cannot be unloaded because it is not in a"
                f" recoverable state ({entry.state})"
            )

        return await entry.async_unload(self.hass)

    async def async_reload(self, entry_id: str) -> bool:
        """Reload an entry.

        If an entry was not loaded, will just load.
        """
        if (entry := self.async_get_entry(entry_id)) is None:
            raise UnknownEntry

        async with entry.reload_lock:
            unload_result = await self.async_unload(entry_id)

            if not unload_result or entry.disabled_by:
                return unload_result

            return await self.async_setup(entry_id)

    async def async_set_disabled_by(
        self, entry_id: str, disabled_by: ConfigEntryDisabler | None
    ) -> bool:
        """Disable an entry.

        If disabled_by is changed, the config entry will be reloaded.
        """
        if (entry := self.async_get_entry(entry_id)) is None:
            raise UnknownEntry

        if isinstance(disabled_by, str) and not isinstance(
            disabled_by, ConfigEntryDisabler
        ):
            report(  # type: ignore[unreachable]
                (
                    "uses str for config entry disabled_by. This is deprecated and will"
                    " stop working in Home Assistant 2022.3, it should be updated to"
                    " use ConfigEntryDisabler instead"
                ),
                error_if_core=False,
            )
            disabled_by = ConfigEntryDisabler(disabled_by)

        if entry.disabled_by is disabled_by:
            return True

        entry.disabled_by = disabled_by
        self._async_schedule_save()

        dev_reg = device_registry.async_get(self.hass)
        ent_reg = entity_registry.async_get(self.hass)

        if not entry.disabled_by:
            # The config entry will no longer be disabled, enable devices and entities
            device_registry.async_config_entry_disabled_by_changed(dev_reg, entry)
            entity_registry.async_config_entry_disabled_by_changed(ent_reg, entry)

        # Load or unload the config entry
        reload_result = await self.async_reload(entry_id)

        if entry.disabled_by:
            # The config entry has been disabled, disable devices and entities
            device_registry.async_config_entry_disabled_by_changed(dev_reg, entry)
            entity_registry.async_config_entry_disabled_by_changed(ent_reg, entry)

        return reload_result

    @callback
    def async_update_entry(
        self,
        entry: ConfigEntry,
        *,
        unique_id: str | None | UndefinedType = UNDEFINED,
        title: str | UndefinedType = UNDEFINED,
        data: Mapping[str, Any] | UndefinedType = UNDEFINED,
        options: Mapping[str, Any] | UndefinedType = UNDEFINED,
        pref_disable_new_entities: bool | UndefinedType = UNDEFINED,
        pref_disable_polling: bool | UndefinedType = UNDEFINED,
    ) -> bool:
        """Update a config entry.

        If the entry was changed, the update_listeners are
        fired and this function returns True

        If the entry was not changed, the update_listeners are
        not fired and this function returns False
        """
        changed = False

        if unique_id is not UNDEFINED and entry.unique_id != unique_id:
            # Reindex the entry if the unique_id has changed
            entry_id = entry.entry_id
            del self._entries[entry_id]
            entry.unique_id = unique_id
            self._entries[entry_id] = entry
            changed = True

        for attr, value in (
            ("title", title),
            ("pref_disable_new_entities", pref_disable_new_entities),
            ("pref_disable_polling", pref_disable_polling),
        ):
            if value is UNDEFINED or getattr(entry, attr) == value:
                continue

            setattr(entry, attr, value)
            changed = True

        if data is not UNDEFINED and entry.data != data:
            changed = True
            entry.data = MappingProxyType(data)

        if options is not UNDEFINED and entry.options != options:
            changed = True
            entry.options = MappingProxyType(options)

        if not changed:
            return False

        for listener in entry.update_listeners:
            self.hass.async_create_task(
                listener(self.hass, entry),
                f"config entry update listener {entry.title} {entry.domain} {entry.domain}",
            )

        self._async_schedule_save()
        self._async_dispatch(ConfigEntryChange.UPDATED, entry)
        return True

    @callback
    def _async_dispatch(
        self, change_type: ConfigEntryChange, entry: ConfigEntry
    ) -> None:
        """Dispatch a config entry change."""
        async_dispatcher_send(
            self.hass, SIGNAL_CONFIG_ENTRY_CHANGED, change_type, entry
        )

    async def async_forward_entry_setups(
        self, entry: ConfigEntry, platforms: Iterable[Platform | str]
    ) -> None:
        """Forward the setup of an entry to platforms."""
        await asyncio.gather(
            *(
                asyncio.create_task(
                    self.async_forward_entry_setup(entry, platform),
                    name=f"config entry forward setup {entry.title} {entry.domain} {entry.entry_id} {platform}",
                )
                for platform in platforms
            )
        )

    async def async_forward_entry_setup(
        self, entry: ConfigEntry, domain: Platform | str
    ) -> bool:
        """Forward the setup of an entry to a different component.

        By default an entry is setup with the component it belongs to. If that
        component also has related platforms, the component will have to
        forward the entry to be setup by that component.
        """
        # Setup Component if not set up yet
        if domain not in self.hass.config.components:
            result = await async_setup_component(self.hass, domain, self._hass_config)

            if not result:
                return False

        integration = await loader.async_get_integration(self.hass, domain)

        await entry.async_setup(self.hass, integration=integration)
        return True

    async def async_unload_platforms(
        self, entry: ConfigEntry, platforms: Iterable[Platform | str]
    ) -> bool:
        """Forward the unloading of an entry to platforms."""
        return all(
            await asyncio.gather(
                *(
                    asyncio.create_task(
                        self.async_forward_entry_unload(entry, platform),
                        name=f"config entry forward unload {entry.title} {entry.domain} {entry.entry_id} {platform}",
                    )
                    for platform in platforms
                )
            )
        )

    async def async_forward_entry_unload(
        self, entry: ConfigEntry, domain: Platform | str
    ) -> bool:
        """Forward the unloading of an entry to a different component."""
        # It was never loaded.
        if domain not in self.hass.config.components:
            return True

        integration = await loader.async_get_integration(self.hass, domain)

        return await entry.async_unload(self.hass, integration=integration)

    @callback
    def _async_schedule_save(self) -> None:
        """Save the entity registry to a file."""
        self._store.async_delay_save(self._data_to_save, SAVE_DELAY)

    @callback
    def _data_to_save(self) -> dict[str, list[dict[str, Any]]]:
        """Return data to save."""
        return {"entries": [entry.as_dict() for entry in self._entries.values()]}

    async def async_wait_component(self, entry: ConfigEntry) -> bool:
        """Wait for an entry's component to load and return if the entry is loaded.

        This is primarily intended for existing config entries which are loaded at
        startup, awaiting this function will block until the component and all its
        config entries are loaded.
        Config entries which are created after Home Assistant is started can't be waited
        for, the function will just return if the config entry is loaded or not.
        """
        if setup_event := self.hass.data.get(DATA_SETUP_DONE, {}).get(entry.domain):
            await setup_event.wait()
        # The component was not loaded.
        if entry.domain not in self.hass.config.components:
            return False
        return entry.state == ConfigEntryState.LOADED


async def _old_conf_migrator(old_config: dict[str, Any]) -> dict[str, Any]:
    """Migrate the pre-0.73 config format to the latest version."""
    return {"entries": old_config}


@callback
def _async_abort_entries_match(
    other_entries: list[ConfigEntry], match_dict: dict[str, Any] | None = None
) -> None:
    """Abort if current entries match all data.

    Requires `already_configured` in strings.json in user visible flows.
    """
    if match_dict is None:
        match_dict = {}  # Match any entry
    for entry in other_entries:
        options_items = entry.options.items()
        data_items = entry.data.items()
        for kv in match_dict.items():
            if kv not in options_items and kv not in data_items:
                break
        else:
            raise data_entry_flow.AbortFlow("already_configured")


class ConfigFlow(data_entry_flow.FlowHandler):
    """Base class for config flows with some helpers."""

    def __init_subclass__(cls, *, domain: str | None = None, **kwargs: Any) -> None:
        """Initialize a subclass, register if possible."""
        super().__init_subclass__(**kwargs)
        if domain is not None:
            HANDLERS.register(domain)(cls)

    @property
    def unique_id(self) -> str | None:
        """Return unique ID if available."""
        if not self.context:
            return None

        return cast(str | None, self.context.get("unique_id"))

    @staticmethod
    @callback
    def async_get_options_flow(config_entry: ConfigEntry) -> OptionsFlow:
        """Get the options flow for this handler."""
        raise data_entry_flow.UnknownHandler

    @classmethod
    @callback
    def async_supports_options_flow(cls, config_entry: ConfigEntry) -> bool:
        """Return options flow support for this handler."""
        return cls.async_get_options_flow is not ConfigFlow.async_get_options_flow

    @callback
    def _async_abort_entries_match(
        self, match_dict: dict[str, Any] | None = None
    ) -> None:
        """Abort if current entries match all data.

        Requires `already_configured` in strings.json in user visible flows.
        """
        _async_abort_entries_match(
            self._async_current_entries(include_ignore=False), match_dict
        )

    @callback
    def _abort_if_unique_id_configured(
        self,
        updates: dict[str, Any] | None = None,
        reload_on_update: bool = True,
        *,
        error: str = "already_configured",
    ) -> None:
        """Abort if the unique ID is already configured.

        Requires strings.json entry corresponding to the `error` parameter
        in user visible flows.
        """
        if self.unique_id is None:
            return

        if not (
            entry := self.hass.config_entries.async_entry_for_domain_unique_id(
                self.handler, self.unique_id
            )
        ):
            return

        should_reload = False
        if (
            updates is not None
            and self.hass.config_entries.async_update_entry(
                entry, data={**entry.data, **updates}
            )
            and reload_on_update
            and entry.state in (ConfigEntryState.LOADED, ConfigEntryState.SETUP_RETRY)
        ):
            # Existing config entry present, and the
            # entry data just changed
            should_reload = True
        elif (
            self.source in DISCOVERY_SOURCES
            and entry.state is ConfigEntryState.SETUP_RETRY
        ):
            # Existing config entry present in retry state, and we
            # just discovered the unique id so we know its online
            should_reload = True
        # Allow ignored entries to be configured on manual user step
        if entry.source == SOURCE_IGNORE and self.source == SOURCE_USER:
            return
        if should_reload:
            self.hass.async_create_task(
                self.hass.config_entries.async_reload(entry.entry_id),
                f"config entry reload {entry.title} {entry.domain} {entry.entry_id}",
            )
        raise data_entry_flow.AbortFlow(error)

    async def async_set_unique_id(
        self, unique_id: str | None = None, *, raise_on_progress: bool = True
    ) -> ConfigEntry | None:
        """Set a unique ID for the config flow.

        Returns optionally existing config entry with same ID.
        """
        if unique_id is None:
            self.context["unique_id"] = None
            return None

        if raise_on_progress:
            if self._async_in_progress(
                include_uninitialized=True, match_context={"unique_id": unique_id}
            ):
                raise data_entry_flow.AbortFlow("already_in_progress")

        self.context["unique_id"] = unique_id

        # Abort discoveries done using the default discovery unique id
        if unique_id != DEFAULT_DISCOVERY_UNIQUE_ID:
            for progress in self._async_in_progress(
                include_uninitialized=True,
                match_context={"unique_id": DEFAULT_DISCOVERY_UNIQUE_ID},
            ):
                self.hass.config_entries.flow.async_abort(progress["flow_id"])

        return self.hass.config_entries.async_entry_for_domain_unique_id(
            self.handler, unique_id
        )

    @callback
    def _set_confirm_only(
        self,
    ) -> None:
        """Mark the config flow as only needing user confirmation to finish flow."""
        self.context["confirm_only"] = True

    @callback
    def _async_current_entries(
        self, include_ignore: bool | None = None
    ) -> list[ConfigEntry]:
        """Return current entries.

        If the flow is user initiated, filter out ignored entries,
        unless include_ignore is True.
        """
        config_entries = self.hass.config_entries.async_entries(self.handler)

        if (
            include_ignore is True
            or include_ignore is None
            and self.source != SOURCE_USER
        ):
            return config_entries

        return [entry for entry in config_entries if entry.source != SOURCE_IGNORE]

    @callback
    def _async_current_ids(self, include_ignore: bool = True) -> set[str | None]:
        """Return current unique IDs."""
        return {
            entry.unique_id
            for entry in self.hass.config_entries.async_entries(self.handler)
            if include_ignore or entry.source != SOURCE_IGNORE
        }

    @callback
    def _async_in_progress(
        self,
        include_uninitialized: bool = False,
        match_context: dict[str, Any] | None = None,
    ) -> list[data_entry_flow.FlowResult]:
        """Return other in progress flows for current domain."""
        return [
            flw
            for flw in self.hass.config_entries.flow.async_progress_by_handler(
                self.handler,
                include_uninitialized=include_uninitialized,
                match_context=match_context,
            )
            if flw["flow_id"] != self.flow_id
        ]

    async def async_step_ignore(
        self, user_input: dict[str, Any]
    ) -> data_entry_flow.FlowResult:
        """Ignore this config flow."""
        await self.async_set_unique_id(user_input["unique_id"], raise_on_progress=False)
        return self.async_create_entry(title=user_input["title"], data={})

    async def async_step_unignore(
        self, user_input: dict[str, Any]
    ) -> data_entry_flow.FlowResult:
        """Rediscover a config entry by it's unique_id."""
        return self.async_abort(reason="not_implemented")

    async def async_step_user(
        self, user_input: dict[str, Any] | None = None
    ) -> data_entry_flow.FlowResult:
        """Handle a flow initiated by the user."""
        return self.async_abort(reason="not_implemented")

    async def _async_handle_discovery_without_unique_id(self) -> None:
        """Mark this flow discovered, without a unique identifier.

        If a flow initiated by discovery, doesn't have a unique ID, this can
        be used alternatively. It will ensure only 1 flow is started and only
        when the handler has no existing config entries.

        It ensures that the discovery can be ignored by the user.

        Requires `already_configured` and `already_in_progress` in strings.json
        in user visible flows.
        """
        if self.unique_id is not None:
            return

        # Abort if the handler has config entries already
        if self._async_current_entries():
            raise data_entry_flow.AbortFlow("already_configured")

        # Use an special unique id to differentiate
        await self.async_set_unique_id(DEFAULT_DISCOVERY_UNIQUE_ID)
        self._abort_if_unique_id_configured()

        # Abort if any other flow for this handler is already in progress
        if self._async_in_progress(include_uninitialized=True):
            raise data_entry_flow.AbortFlow("already_in_progress")

    async def _async_step_discovery_without_unique_id(
        self,
    ) -> data_entry_flow.FlowResult:
        """Handle a flow initialized by discovery."""
        await self._async_handle_discovery_without_unique_id()
        return await self.async_step_user()

    async def async_step_discovery(
        self, discovery_info: DiscoveryInfoType
    ) -> data_entry_flow.FlowResult:
        """Handle a flow initialized by discovery."""
        return await self._async_step_discovery_without_unique_id()

    @callback
    def async_abort(
        self,
        *,
        reason: str,
        description_placeholders: Mapping[str, str] | None = None,
    ) -> data_entry_flow.FlowResult:
        """Abort the config flow."""
        # Remove reauth notification if no reauth flows are in progress
        if self.source == SOURCE_REAUTH and not any(
            ent["flow_id"] != self.flow_id
            for ent in self.hass.config_entries.flow.async_progress_by_handler(
                self.handler, match_context={"source": SOURCE_REAUTH}
            )
        ):
            persistent_notification.async_dismiss(
                self.hass, RECONFIGURE_NOTIFICATION_ID
            )

        return super().async_abort(
            reason=reason, description_placeholders=description_placeholders
        )

    async def async_step_bluetooth(
        self, discovery_info: BluetoothServiceInfoBleak
    ) -> data_entry_flow.FlowResult:
        """Handle a flow initialized by Bluetooth discovery."""
        return await self._async_step_discovery_without_unique_id()

    async def async_step_dhcp(
        self, discovery_info: DhcpServiceInfo
    ) -> data_entry_flow.FlowResult:
        """Handle a flow initialized by DHCP discovery."""
        return await self._async_step_discovery_without_unique_id()

    async def async_step_hassio(
        self, discovery_info: HassioServiceInfo
    ) -> data_entry_flow.FlowResult:
        """Handle a flow initialized by HASS IO discovery."""
        return await self._async_step_discovery_without_unique_id()

    async def async_step_integration_discovery(
        self, discovery_info: DiscoveryInfoType
    ) -> data_entry_flow.FlowResult:
        """Handle a flow initialized by integration specific discovery."""
        return await self._async_step_discovery_without_unique_id()

    async def async_step_homekit(
        self, discovery_info: ZeroconfServiceInfo
    ) -> data_entry_flow.FlowResult:
        """Handle a flow initialized by Homekit discovery."""
        return await self._async_step_discovery_without_unique_id()

    async def async_step_mqtt(
        self, discovery_info: MqttServiceInfo
    ) -> data_entry_flow.FlowResult:
        """Handle a flow initialized by MQTT discovery."""
        return await self._async_step_discovery_without_unique_id()

    async def async_step_ssdp(
        self, discovery_info: SsdpServiceInfo
    ) -> data_entry_flow.FlowResult:
        """Handle a flow initialized by SSDP discovery."""
        return await self._async_step_discovery_without_unique_id()

    async def async_step_usb(
        self, discovery_info: UsbServiceInfo
    ) -> data_entry_flow.FlowResult:
        """Handle a flow initialized by USB discovery."""
        return await self._async_step_discovery_without_unique_id()

    async def async_step_zeroconf(
        self, discovery_info: ZeroconfServiceInfo
    ) -> data_entry_flow.FlowResult:
        """Handle a flow initialized by Zeroconf discovery."""
        return await self._async_step_discovery_without_unique_id()

    @callback
    def async_create_entry(  # type: ignore[override]
        self,
        *,
        title: str,
        data: Mapping[str, Any],
        description: str | None = None,
        description_placeholders: Mapping[str, str] | None = None,
        options: Mapping[str, Any] | None = None,
    ) -> data_entry_flow.FlowResult:
        """Finish config flow and create a config entry."""
        result = super().async_create_entry(
            title=title,
            data=data,
            description=description,
            description_placeholders=description_placeholders,
        )

        result["options"] = options or {}

        return result


class OptionsFlowManager(data_entry_flow.FlowManager):
    """Flow to set options for a configuration entry."""

    def _async_get_config_entry(self, config_entry_id: str) -> ConfigEntry:
        """Return config entry or raise if not found."""
        entry = self.hass.config_entries.async_get_entry(config_entry_id)
        if entry is None:
            raise UnknownEntry(config_entry_id)

        return entry

    async def async_create_flow(
        self,
        handler_key: str,
        *,
        context: dict[str, Any] | None = None,
        data: dict[str, Any] | None = None,
    ) -> OptionsFlow:
        """Create an options flow for a config entry.

        Entry_id and flow.handler is the same thing to map entry with flow.
        """
        entry = self._async_get_config_entry(handler_key)
        handler = await _async_get_flow_handler(self.hass, entry.domain, {})
        return handler.async_get_options_flow(entry)

    async def async_finish_flow(
        self, flow: data_entry_flow.FlowHandler, result: data_entry_flow.FlowResult
    ) -> data_entry_flow.FlowResult:
        """Finish an options flow and update options for configuration entry.

        Flow.handler and entry_id is the same thing to map flow with entry.
        """
        flow = cast(OptionsFlow, flow)

        if result["type"] != data_entry_flow.FlowResultType.CREATE_ENTRY:
            return result

        entry = self.hass.config_entries.async_get_entry(flow.handler)
        if entry is None:
            raise UnknownEntry(flow.handler)
        if result["data"] is not None:
            self.hass.config_entries.async_update_entry(entry, options=result["data"])

        result["result"] = True
        return result

    async def _async_setup_preview(self, flow: data_entry_flow.FlowHandler) -> None:
        """Set up preview for an option flow handler."""
        entry = self._async_get_config_entry(flow.handler)
        await _load_integration(self.hass, entry.domain, {})
        if entry.domain not in self._preview:
            self._preview.add(entry.domain)
            await flow.async_setup_preview(self.hass)


class OptionsFlow(data_entry_flow.FlowHandler):
    """Base class for config options flows."""

    handler: str

    @callback
    def _async_abort_entries_match(
        self, match_dict: dict[str, Any] | None = None
    ) -> None:
        """Abort if another current entry matches all data.

        Requires `already_configured` in strings.json in user visible flows.
        """

        config_entry = cast(
            ConfigEntry, self.hass.config_entries.async_get_entry(self.handler)
        )
        _async_abort_entries_match(
            [
                entry
                for entry in self.hass.config_entries.async_entries(config_entry.domain)
                if entry is not config_entry and entry.source != SOURCE_IGNORE
            ],
            match_dict,
        )


class OptionsFlowWithConfigEntry(OptionsFlow):
    """Base class for options flows with config entry and options."""

    def __init__(self, config_entry: ConfigEntry) -> None:
        """Initialize options flow."""
        self._config_entry = config_entry
        self._options = deepcopy(dict(config_entry.options))

    @property
    def config_entry(self) -> ConfigEntry:
        """Return the config entry."""
        return self._config_entry

    @property
    def options(self) -> dict[str, Any]:
        """Return a mutable copy of the config entry options."""
        return self._options


class EntityRegistryDisabledHandler:
    """Handler when entities related to config entries updated disabled_by."""

    def __init__(self, hass: HomeAssistant) -> None:
        """Initialize the handler."""
        self.hass = hass
        self.registry: entity_registry.EntityRegistry | None = None
        self.changed: set[str] = set()
        self._remove_call_later: Callable[[], None] | None = None

    @callback
    def async_setup(self) -> None:
        """Set up the disable handler."""
        self.hass.bus.async_listen(
            entity_registry.EVENT_ENTITY_REGISTRY_UPDATED,
            self._handle_entry_updated,
            event_filter=_handle_entry_updated_filter,
        )

    async def _handle_entry_updated(self, event: Event) -> None:
        """Handle entity registry entry update."""
        if self.registry is None:
            self.registry = entity_registry.async_get(self.hass)

        entity_entry = self.registry.async_get(event.data["entity_id"])

        if (
            # Stop if no entry found
            entity_entry is None
            # Stop if entry not connected to config entry
            or entity_entry.config_entry_id is None
            # Stop if the entry got disabled. In that case the entity handles it
            # themselves.
            or entity_entry.disabled_by
        ):
            return

        config_entry = self.hass.config_entries.async_get_entry(
            entity_entry.config_entry_id
        )
        assert config_entry is not None

        if config_entry.entry_id not in self.changed and config_entry.supports_unload:
            self.changed.add(config_entry.entry_id)

        if not self.changed:
            return

        # We are going to delay reloading on *every* entity registry change so that
        # if a user is happily clicking along, it will only reload at the end.

        if self._remove_call_later:
            self._remove_call_later()

        self._remove_call_later = async_call_later(
            self.hass,
            RELOAD_AFTER_UPDATE_DELAY,
            HassJob(self._handle_reload, cancel_on_shutdown=True),
        )

    async def _handle_reload(self, _now: Any) -> None:
        """Handle a reload."""
        self._remove_call_later = None
        to_reload = self.changed
        self.changed = set()

        _LOGGER.info(
            (
                "Reloading configuration entries because disabled_by changed in entity"
                " registry: %s"
            ),
            ", ".join(to_reload),
        )

        await asyncio.gather(
            *(
                asyncio.create_task(
                    self.hass.config_entries.async_reload(entry_id),
                    name="config entry reload {entry.title} {entry.domain} {entry.entry_id}",
                )
                for entry_id in to_reload
            )
        )


@callback
def _handle_entry_updated_filter(event: Event) -> bool:
    """Handle entity registry entry update filter.

    Only handle changes to "disabled_by".
    If "disabled_by" was CONFIG_ENTRY, reload is not needed.
    """
    if (
        event.data["action"] != "update"
        or "disabled_by" not in event.data["changes"]
        or event.data["changes"]["disabled_by"]
        is entity_registry.RegistryEntryDisabler.CONFIG_ENTRY
    ):
        return False
    return True


async def support_entry_unload(hass: HomeAssistant, domain: str) -> bool:
    """Test if a domain supports entry unloading."""
    integration = await loader.async_get_integration(hass, domain)
    component = integration.get_component()
    return hasattr(component, "async_unload_entry")


async def support_remove_from_device(hass: HomeAssistant, domain: str) -> bool:
    """Test if a domain supports being removed from a device."""
    integration = await loader.async_get_integration(hass, domain)
    component = integration.get_component()
    return hasattr(component, "async_remove_config_entry_device")


async def _load_integration(
    hass: HomeAssistant, domain: str, hass_config: ConfigType
) -> None:
    try:
        integration = await loader.async_get_integration(hass, domain)
    except loader.IntegrationNotFound as err:
        _LOGGER.error("Cannot find integration %s", domain)
        raise data_entry_flow.UnknownHandler from err

    # Make sure requirements and dependencies of component are resolved
    await async_process_deps_reqs(hass, hass_config, integration)

    try:
        integration.get_platform("config_flow")
    except ImportError as err:
        _LOGGER.error(
            "Error occurred loading flow for integration %s: %s",
            domain,
            err,
        )
        raise data_entry_flow.UnknownHandler


async def _async_get_flow_handler(
    hass: HomeAssistant, domain: str, hass_config: ConfigType
) -> type[ConfigFlow]:
    """Get a flow handler for specified domain."""

    # First check if there is a handler registered for the domain
    if loader.is_component_module_loaded(hass, f"{domain}.config_flow") and (
        handler := HANDLERS.get(domain)
    ):
        return handler

    await _load_integration(hass, domain, hass_config)

    if handler := HANDLERS.get(domain):
        return handler

    raise data_entry_flow.UnknownHandler<|MERGE_RESOLUTION|>--- conflicted
+++ resolved
@@ -1090,36 +1090,21 @@
         """Return the underlying values to avoid __iter__ overhead."""
         return self.data.values()
 
-<<<<<<< HEAD
-    def __setitem__(self, key: str, entry: ConfigEntry) -> None:
-        """Add an item."""
-        data = self.data
-        if key in data:
-            self._unindex_entry(key)
-        data[key] = entry
-=======
     def __setitem__(self, entry_id: str, entry: ConfigEntry) -> None:
         """Add an item."""
         data = self.data
         if entry_id in data:
             raise HomeAssistantError(f"An entry with the id {entry_id} already exists.")
         data[entry_id] = entry
->>>>>>> 162567d5
         self._domain_index.setdefault(entry.domain, []).append(entry)
         if entry.unique_id is not None:
             self._domain_unique_id_index.setdefault(entry.domain, {})[
                 entry.unique_id
             ] = entry
 
-<<<<<<< HEAD
-    def _unindex_entry(self, key: str) -> None:
-        """Unindex an entry."""
-        entry = self.data[key]
-=======
     def _unindex_entry(self, entry_id: str) -> None:
         """Unindex an entry."""
         entry = self.data[entry_id]
->>>>>>> 162567d5
         domain = entry.domain
         self._domain_index[domain].remove(entry)
         if not self._domain_index[domain]:
@@ -1129,17 +1114,10 @@
             if not self._domain_unique_id_index[domain]:
                 del self._domain_unique_id_index[domain]
 
-<<<<<<< HEAD
-    def __delitem__(self, key: str) -> None:
-        """Remove an item."""
-        self._unindex_entry(key)
-        super().__delitem__(key)
-=======
     def __delitem__(self, entry_id: str) -> None:
         """Remove an item."""
         self._unindex_entry(entry_id)
         super().__delitem__(entry_id)
->>>>>>> 162567d5
 
     def get_entries_for_domain(self, domain: str) -> list[ConfigEntry]:
         """Get entries for a domain."""
