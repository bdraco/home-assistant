"""Manage config entries in Home Assistant."""
from __future__ import annotations

import asyncio
from collections import ChainMap
from collections.abc import Callable, Coroutine, Generator, Iterable, Mapping
from contextvars import ContextVar
from copy import deepcopy
from enum import Enum
import functools
import logging
from random import randint
from types import MappingProxyType, MethodType
from typing import TYPE_CHECKING, Any, TypeVar, cast
import weakref

from typing_extensions import Self

from . import data_entry_flow, loader
from .backports.enum import StrEnum
from .components import persistent_notification
from .const import EVENT_HOMEASSISTANT_STARTED, EVENT_HOMEASSISTANT_STOP, Platform
from .core import CALLBACK_TYPE, CoreState, Event, HomeAssistant, callback
from .data_entry_flow import FlowResult
from .exceptions import (
    ConfigEntryAuthFailed,
    ConfigEntryError,
    ConfigEntryNotReady,
    HomeAssistantError,
)
from .helpers import device_registry, entity_registry, storage
from .helpers.dispatcher import async_dispatcher_send
from .helpers.event import (
    RANDOM_MICROSECOND_MAX,
    RANDOM_MICROSECOND_MIN,
    async_call_later,
)
from .helpers.frame import report
from .helpers.typing import UNDEFINED, ConfigType, DiscoveryInfoType, UndefinedType
from .setup import DATA_SETUP_DONE, async_process_deps_reqs, async_setup_component
from .util import uuid as uuid_util
from .util.decorator import Registry

if TYPE_CHECKING:
    from .components.bluetooth import BluetoothServiceInfoBleak
    from .components.dhcp import DhcpServiceInfo
    from .components.hassio import HassioServiceInfo
    from .components.ssdp import SsdpServiceInfo
    from .components.usb import UsbServiceInfo
    from .components.zeroconf import ZeroconfServiceInfo
    from .helpers.service_info.mqtt import MqttServiceInfo

_LOGGER = logging.getLogger(__name__)

SOURCE_BLUETOOTH = "bluetooth"
SOURCE_DHCP = "dhcp"
SOURCE_DISCOVERY = "discovery"
SOURCE_HASSIO = "hassio"
SOURCE_HOMEKIT = "homekit"
SOURCE_IMPORT = "import"
SOURCE_INTEGRATION_DISCOVERY = "integration_discovery"
SOURCE_MQTT = "mqtt"
SOURCE_SSDP = "ssdp"
SOURCE_USB = "usb"
SOURCE_USER = "user"
SOURCE_ZEROCONF = "zeroconf"

# If a user wants to hide a discovery from the UI they can "Ignore" it. The
# config_entries/ignore_flow websocket command creates a config entry with this
# source and while it exists normal discoveries with the same unique id are ignored.
SOURCE_IGNORE = "ignore"

# This is used when a user uses the "Stop Ignoring" button in the UI (the
# config_entries/ignore_flow websocket command). It's triggered after the
# "ignore" config entry has been removed and unloaded.
SOURCE_UNIGNORE = "unignore"

# This is used to signal that re-authentication is required by the user.
SOURCE_REAUTH = "reauth"

HANDLERS: Registry[str, type[ConfigFlow]] = Registry()

STORAGE_KEY = "core.config_entries"
STORAGE_VERSION = 1

# Deprecated since 0.73
PATH_CONFIG = ".config_entries.json"

SAVE_DELAY = 1

_R = TypeVar("_R")


class ConfigEntryState(Enum):
    """Config entry state."""

    LOADED = "loaded", True
    """The config entry has been set up successfully"""
    SETUP_ERROR = "setup_error", True
    """There was an error while trying to set up this config entry"""
    MIGRATION_ERROR = "migration_error", False
    """There was an error while trying to migrate the config entry to a new version"""
    SETUP_RETRY = "setup_retry", True
    """The config entry was not ready to be set up yet, but might be later"""
    NOT_LOADED = "not_loaded", True
    """The config entry has not been loaded"""
    FAILED_UNLOAD = "failed_unload", False
    """An error occurred when trying to unload the entry"""
    SETUP_IN_PROGRESS = "setup_in_progress", False
    """The config entry is setting up."""

    _recoverable: bool

    def __new__(cls, value: str, recoverable: bool) -> Self:
        """Create new ConfigEntryState."""
        obj = object.__new__(cls)
        obj._value_ = value
        obj._recoverable = recoverable
        return obj

    @property
    def recoverable(self) -> bool:
        """Get if the state is recoverable.

        If the entry state is recoverable, unloads
        and reloads are allowed.
        """
        return self._recoverable


DEFAULT_DISCOVERY_UNIQUE_ID = "default_discovery_unique_id"
DISCOVERY_NOTIFICATION_ID = "config_entry_discovery"
DISCOVERY_SOURCES = {
    SOURCE_BLUETOOTH,
    SOURCE_DHCP,
    SOURCE_DISCOVERY,
    SOURCE_HOMEKIT,
    SOURCE_IMPORT,
    SOURCE_INTEGRATION_DISCOVERY,
    SOURCE_MQTT,
    SOURCE_SSDP,
    SOURCE_UNIGNORE,
    SOURCE_USB,
    SOURCE_ZEROCONF,
}

RECONFIGURE_NOTIFICATION_ID = "config_entry_reconfigure"

EVENT_FLOW_DISCOVERED = "config_entry_discovered"

SIGNAL_CONFIG_ENTRY_CHANGED = "config_entry_changed"


class ConfigEntryChange(StrEnum):
    """What was changed in a config entry."""

    ADDED = "added"
    REMOVED = "removed"
    UPDATED = "updated"


class ConfigEntryDisabler(StrEnum):
    """What disabled a config entry."""

    USER = "user"


# DISABLED_* is deprecated, to be removed in 2022.3
DISABLED_USER = ConfigEntryDisabler.USER.value

RELOAD_AFTER_UPDATE_DELAY = 30

# Deprecated: Connection classes
# These aren't used anymore since 2021.6.0
# Mainly here not to break custom integrations.
CONN_CLASS_CLOUD_PUSH = "cloud_push"
CONN_CLASS_CLOUD_POLL = "cloud_poll"
CONN_CLASS_LOCAL_PUSH = "local_push"
CONN_CLASS_LOCAL_POLL = "local_poll"
CONN_CLASS_ASSUMED = "assumed"
CONN_CLASS_UNKNOWN = "unknown"


class ConfigError(HomeAssistantError):
    """Error while configuring an account."""


class UnknownEntry(ConfigError):
    """Unknown entry specified."""


class OperationNotAllowed(ConfigError):
    """Raised when a config entry operation is not allowed."""


UpdateListenerType = Callable[[HomeAssistant, "ConfigEntry"], Coroutine[Any, Any, None]]


class ConfigEntry:
    """Hold a configuration entry."""

    __slots__ = (
        "entry_id",
        "version",
        "domain",
        "title",
        "data",
        "options",
        "unique_id",
        "supports_unload",
        "supports_remove_device",
        "pref_disable_new_entities",
        "pref_disable_polling",
        "source",
        "state",
        "disabled_by",
        "_setup_lock",
        "update_listeners",
        "reason",
        "_async_cancel_retry_setup",
        "_on_unload",
        "reload_lock",
        "_tasks",
        "_background_tasks",
    )

    def __init__(
        self,
        version: int,
        domain: str,
        title: str,
        data: Mapping[str, Any],
        source: str,
        pref_disable_new_entities: bool | None = None,
        pref_disable_polling: bool | None = None,
        options: Mapping[str, Any] | None = None,
        unique_id: str | None = None,
        entry_id: str | None = None,
        state: ConfigEntryState = ConfigEntryState.NOT_LOADED,
        disabled_by: ConfigEntryDisabler | None = None,
    ) -> None:
        """Initialize a config entry."""
        # Unique id of the config entry
        self.entry_id = entry_id or uuid_util.random_uuid_hex()

        # Version of the configuration.
        self.version = version

        # Domain the configuration belongs to
        self.domain = domain

        # Title of the configuration
        self.title = title

        # Config data
        self.data = MappingProxyType(data)

        # Entry options
        self.options = MappingProxyType(options or {})

        # Entry system options
        if pref_disable_new_entities is None:
            pref_disable_new_entities = False

        self.pref_disable_new_entities = pref_disable_new_entities

        if pref_disable_polling is None:
            pref_disable_polling = False

        self.pref_disable_polling = pref_disable_polling

        # Source of the configuration (user, discovery, cloud)
        self.source = source

        # State of the entry (LOADED, NOT_LOADED)
        self.state = state

        # Unique ID of this entry.
        self.unique_id = unique_id

        # Config entry is disabled
        if isinstance(disabled_by, str) and not isinstance(
            disabled_by, ConfigEntryDisabler
        ):
            report(  # type: ignore[unreachable]
                (
                    "uses str for config entry disabled_by. This is deprecated and will"
                    " stop working in Home Assistant 2022.3, it should be updated to"
                    " use ConfigEntryDisabler instead"
                ),
                error_if_core=False,
            )
            disabled_by = ConfigEntryDisabler(disabled_by)
        self.disabled_by = disabled_by

        # Supports unload
        self.supports_unload = False

        # Supports remove device
        self.supports_remove_device = False

        # Listeners to call on update
        self.update_listeners: list[
            weakref.ReferenceType[UpdateListenerType] | weakref.WeakMethod
        ] = []

        # Reason why config entry is in a failed state
        self.reason: str | None = None

        # Function to cancel a scheduled retry
        self._async_cancel_retry_setup: Callable[[], Any] | None = None

        # Hold list for functions to call on unload.
        self._on_unload: list[CALLBACK_TYPE] | None = None

        # Reload lock to prevent conflicting reloads
        self.reload_lock = asyncio.Lock()

        self._tasks: set[asyncio.Future[Any]] = set()
        self._background_tasks: set[asyncio.Future[Any]] = set()

    async def async_setup(
        self,
        hass: HomeAssistant,
        *,
        integration: loader.Integration | None = None,
        tries: int = 0,
    ) -> None:
        """Set up an entry."""
        current_entry.set(self)
        if self.source == SOURCE_IGNORE or self.disabled_by:
            return

        if integration is None:
            integration = await loader.async_get_integration(hass, self.domain)

        # Only store setup result as state if it was not forwarded.
        if self.domain == integration.domain:
            self.async_set_state(hass, ConfigEntryState.SETUP_IN_PROGRESS, None)

        self.supports_unload = await support_entry_unload(hass, self.domain)
        self.supports_remove_device = await support_remove_from_device(
            hass, self.domain
        )

        try:
            component = integration.get_component()
        except ImportError as err:
            _LOGGER.error(
                "Error importing integration %s to set up %s configuration entry: %s",
                integration.domain,
                self.domain,
                err,
            )
            if self.domain == integration.domain:
                self.async_set_state(hass, ConfigEntryState.SETUP_ERROR, "Import error")
            return

        if self.domain == integration.domain:
            try:
                integration.get_platform("config_flow")
            except ImportError as err:
                _LOGGER.error(
                    (
                        "Error importing platform config_flow from integration %s to"
                        " set up %s configuration entry: %s"
                    ),
                    integration.domain,
                    self.domain,
                    err,
                )
                self.async_set_state(hass, ConfigEntryState.SETUP_ERROR, "Import error")
                return

            # Perform migration
            if not await self.async_migrate(hass):
                self.async_set_state(hass, ConfigEntryState.MIGRATION_ERROR, None)
                return

        error_reason = None

        try:
            result = await component.async_setup_entry(hass, self)

            if not isinstance(result, bool):
                _LOGGER.error(
                    "%s.async_setup_entry did not return boolean", integration.domain
                )
                result = False
        except ConfigEntryError as ex:
            error_reason = str(ex) or "Unknown fatal config entry error"
            _LOGGER.exception(
                "Error setting up entry %s for %s: %s",
                self.title,
                self.domain,
                error_reason,
            )
            await self._async_process_on_unload()
            result = False
        except ConfigEntryAuthFailed as ex:
            message = str(ex)
            auth_base_message = "could not authenticate"
            error_reason = message or auth_base_message
            auth_message = (
                f"{auth_base_message}: {message}" if message else auth_base_message
            )
            _LOGGER.warning(
                "Config entry '%s' for %s integration %s",
                self.title,
                self.domain,
                auth_message,
            )
            await self._async_process_on_unload()
            self.async_start_reauth(hass)
            result = False
        except ConfigEntryNotReady as ex:
            self.async_set_state(hass, ConfigEntryState.SETUP_RETRY, str(ex) or None)
            wait_time = 2 ** min(tries, 4) * 5 + (
                randint(RANDOM_MICROSECOND_MIN, RANDOM_MICROSECOND_MAX) / 1000000
            )
            tries += 1
            message = str(ex)
            ready_message = f"ready yet: {message}" if message else "ready yet"
            if tries == 1:
                _LOGGER.warning(
                    (
                        "Config entry '%s' for %s integration not %s; Retrying in"
                        " background"
                    ),
                    self.title,
                    self.domain,
                    ready_message,
                )
            else:
                _LOGGER.debug(
                    (
                        "Config entry '%s' for %s integration not %s; Retrying in %d"
                        " seconds"
                    ),
                    self.title,
                    self.domain,
                    ready_message,
                    wait_time,
                )

            async def setup_again(*_: Any) -> None:
                """Run setup again."""
                # Check again when we fire in case shutdown
                # has started so we do not block shutdown
                if hass.is_stopping:
                    return
                self._async_cancel_retry_setup = None
                await self.async_setup(hass, integration=integration, tries=tries)

            if hass.state == CoreState.running:
                self._async_cancel_retry_setup = async_call_later(
                    hass, wait_time, setup_again
                )
            else:
                self._async_cancel_retry_setup = hass.bus.async_listen_once(
                    EVENT_HOMEASSISTANT_STARTED, setup_again
                )

            await self._async_process_on_unload()
            return
        # pylint: disable-next=broad-except
        except (asyncio.CancelledError, SystemExit, Exception):
            _LOGGER.exception(
                "Error setting up entry %s for %s", self.title, integration.domain
            )
            result = False

        # Only store setup result as state if it was not forwarded.
        if self.domain != integration.domain:
            return

        if result:
            self.async_set_state(hass, ConfigEntryState.LOADED, None)
        else:
            self.async_set_state(hass, ConfigEntryState.SETUP_ERROR, error_reason)

    async def async_shutdown(self) -> None:
        """Call when Home Assistant is stopping."""
        self.async_cancel_retry_setup()

    @callback
    def async_cancel_retry_setup(self) -> None:
        """Cancel retry setup."""
        if self._async_cancel_retry_setup is not None:
            self._async_cancel_retry_setup()
            self._async_cancel_retry_setup = None

    async def async_unload(
        self, hass: HomeAssistant, *, integration: loader.Integration | None = None
    ) -> bool:
        """Unload an entry.

        Returns if unload is possible and was successful.
        """
        if self.source == SOURCE_IGNORE:
            self.async_set_state(hass, ConfigEntryState.NOT_LOADED, None)
            return True

        if self.state == ConfigEntryState.NOT_LOADED:
            return True

        if integration is None:
            try:
                integration = await loader.async_get_integration(hass, self.domain)
            except loader.IntegrationNotFound:
                # The integration was likely a custom_component
                # that was uninstalled, or an integration
                # that has been renamed without removing the config
                # entry.
                self.async_set_state(hass, ConfigEntryState.NOT_LOADED, None)
                return True

        component = integration.get_component()

        if integration.domain == self.domain:
            if not self.state.recoverable:
                return False

            if self.state is not ConfigEntryState.LOADED:
                self.async_cancel_retry_setup()
                self.async_set_state(hass, ConfigEntryState.NOT_LOADED, None)
                return True

        supports_unload = hasattr(component, "async_unload_entry")

        if not supports_unload:
            if integration.domain == self.domain:
                self.async_set_state(
                    hass, ConfigEntryState.FAILED_UNLOAD, "Unload not supported"
                )
            return False

        try:
            result = await component.async_unload_entry(hass, self)

            assert isinstance(result, bool)

            # Only adjust state if we unloaded the component
            if result and integration.domain == self.domain:
                self.async_set_state(hass, ConfigEntryState.NOT_LOADED, None)

            await self._async_process_on_unload()

            # https://github.com/python/mypy/issues/11839
            return result  # type: ignore[no-any-return]
        except Exception as ex:  # pylint: disable=broad-except
            _LOGGER.exception(
                "Error unloading entry %s for %s", self.title, integration.domain
            )
            if integration.domain == self.domain:
                self.async_set_state(
                    hass, ConfigEntryState.FAILED_UNLOAD, str(ex) or "Unknown error"
                )
            return False

    async def async_remove(self, hass: HomeAssistant) -> None:
        """Invoke remove callback on component."""
        if self.source == SOURCE_IGNORE:
            return

        try:
            integration = await loader.async_get_integration(hass, self.domain)
        except loader.IntegrationNotFound:
            # The integration was likely a custom_component
            # that was uninstalled, or an integration
            # that has been renamed without removing the config
            # entry.
            return

        component = integration.get_component()
        if not hasattr(component, "async_remove_entry"):
            return
        try:
            await component.async_remove_entry(hass, self)
        except Exception:  # pylint: disable=broad-except
            _LOGGER.exception(
                "Error calling entry remove callback %s for %s",
                self.title,
                integration.domain,
            )

    @callback
    def async_set_state(
        self, hass: HomeAssistant, state: ConfigEntryState, reason: str | None
    ) -> None:
        """Set the state of the config entry."""
        self.state = state
        self.reason = reason
        async_dispatcher_send(
            hass, SIGNAL_CONFIG_ENTRY_CHANGED, ConfigEntryChange.UPDATED, self
        )

    async def async_migrate(self, hass: HomeAssistant) -> bool:
        """Migrate an entry.

        Returns True if config entry is up-to-date or has been migrated.
        """
        if (handler := HANDLERS.get(self.domain)) is None:
            _LOGGER.error(
                "Flow handler not found for entry %s for %s", self.title, self.domain
            )
            return False
        # Handler may be a partial
        # Keep for backwards compatibility
        # https://github.com/home-assistant/core/pull/67087#discussion_r812559950
        while isinstance(handler, functools.partial):
            handler = handler.func  # type: ignore[unreachable]

        if self.version == handler.VERSION:
            return True

        integration = await loader.async_get_integration(hass, self.domain)
        component = integration.get_component()
        supports_migrate = hasattr(component, "async_migrate_entry")
        if not supports_migrate:
            _LOGGER.error(
                "Migration handler not found for entry %s for %s",
                self.title,
                self.domain,
            )
            return False

        try:
            result = await component.async_migrate_entry(hass, self)
            if not isinstance(result, bool):
                _LOGGER.error(
                    "%s.async_migrate_entry did not return boolean", self.domain
                )
                return False
            if result:
                # pylint: disable-next=protected-access
                hass.config_entries._async_schedule_save()
            # https://github.com/python/mypy/issues/11839
            return result  # type: ignore[no-any-return]
        except Exception:  # pylint: disable=broad-except
            _LOGGER.exception(
                "Error migrating entry %s for %s", self.title, self.domain
            )
            return False

    def add_update_listener(self, listener: UpdateListenerType) -> CALLBACK_TYPE:
        """Listen for when entry is updated.

        Returns function to unlisten.
        """
        weak_listener: Any
        # weakref.ref is not applicable to a bound method, e.g.,
        # method of a class instance, as reference will die immediately.
        if hasattr(listener, "__self__"):
            weak_listener = weakref.WeakMethod(cast(MethodType, listener))
        else:
            weak_listener = weakref.ref(listener)
        self.update_listeners.append(weak_listener)

        return lambda: self.update_listeners.remove(weak_listener)

    def as_dict(self) -> dict[str, Any]:
        """Return dictionary version of this entry."""
        return {
            "entry_id": self.entry_id,
            "version": self.version,
            "domain": self.domain,
            "title": self.title,
            "data": dict(self.data),
            "options": dict(self.options),
            "pref_disable_new_entities": self.pref_disable_new_entities,
            "pref_disable_polling": self.pref_disable_polling,
            "source": self.source,
            "unique_id": self.unique_id,
            "disabled_by": self.disabled_by,
        }

    @callback
    def async_on_unload(self, func: CALLBACK_TYPE) -> None:
        """Add a function to call when config entry is unloaded."""
        if self._on_unload is None:
            self._on_unload = []
        self._on_unload.append(func)

    async def _async_process_on_unload(self) -> None:
        """Process the on_unload callbacks and wait for pending tasks."""
        if self._on_unload is not None:
            while self._on_unload:
                self._on_unload.pop()()

        if not self._tasks and not self._background_tasks:
            return

        for task in self._background_tasks:
            task.cancel()

        _, pending = await asyncio.wait(
            [*self._tasks, *self._background_tasks], timeout=10
        )

        for task in pending:
            _LOGGER.warning(
                "Unloading %s (%s) config entry. Task %s did not complete in time",
                self.title,
                self.domain,
                task,
            )

    @callback
    def async_start_reauth(
        self,
        hass: HomeAssistant,
        context: dict[str, Any] | None = None,
        data: dict[str, Any] | None = None,
    ) -> None:
        """Start a reauth flow."""
        if any(self.async_get_active_flows(hass, {SOURCE_REAUTH})):
            # Reauth flow already in progress for this entry
            return

        hass.async_create_task(
            hass.config_entries.flow.async_init(
                self.domain,
                context={
                    "source": SOURCE_REAUTH,
                    "entry_id": self.entry_id,
                    "title_placeholders": {"name": self.title},
                    "unique_id": self.unique_id,
                }
                | (context or {}),
                data=self.data | (data or {}),
            ),
            f"config entry reauth {self.title} {self.domain} {self.entry_id}",
        )

    @callback
    def async_get_active_flows(
        self, hass: HomeAssistant, sources: set[str]
    ) -> Generator[FlowResult, None, None]:
        """Get any active flows of certain sources for this entry."""
        return (
            flow
            for flow in hass.config_entries.flow.async_progress_by_handler(self.domain)
            if flow["context"].get("source") in sources
            and flow["context"].get("entry_id") == self.entry_id
        )

    @callback
    def async_create_task(
        self,
        hass: HomeAssistant,
        target: Coroutine[Any, Any, _R],
        name: str | None = None,
    ) -> asyncio.Task[_R]:
        """Create a task from within the eventloop.

        This method must be run in the event loop.

        target: target to call.
        """
        task = hass.async_create_task(
            target, f"{name} {self.title} {self.domain} {self.entry_id}"
        )
        self._tasks.add(task)
        task.add_done_callback(self._tasks.remove)

        return task

    @callback
    def async_create_background_task(
        self, hass: HomeAssistant, target: Coroutine[Any, Any, _R], name: str
    ) -> asyncio.Task[_R]:
        """Create a background task tied to the config entry lifecycle.

        Background tasks are automatically canceled when config entry is unloaded.

        target: target to call.
        """
        task = hass.async_create_background_task(target, name)
        self._background_tasks.add(task)
        task.add_done_callback(self._background_tasks.remove)
        return task


current_entry: ContextVar[ConfigEntry | None] = ContextVar(
    "current_entry", default=None
)


class ConfigEntriesFlowManager(data_entry_flow.FlowManager):
    """Manage all the config entry flows that are in progress."""

    def __init__(
        self,
        hass: HomeAssistant,
        config_entries: ConfigEntries,
        hass_config: ConfigType,
    ) -> None:
        """Initialize the config entry flow manager."""
        super().__init__(hass)
        self.config_entries = config_entries
        self._hass_config = hass_config
        self._pending_import_flows: dict[str, dict[str, asyncio.Future[None]]] = {}
        self._initialize_tasks: dict[str, list[asyncio.Task]] = {}

    async def async_wait_import_flow_initialized(self, handler: str) -> None:
        """Wait till all import flows in progress are initialized."""
        if not (current := self._pending_import_flows.get(handler)):
            return

        await asyncio.wait(current.values())

    @callback
    def _async_has_other_discovery_flows(self, flow_id: str) -> bool:
        """Check if there are any other discovery flows in progress."""
        return any(
            flow.context["source"] in DISCOVERY_SOURCES and flow.flow_id != flow_id
            for flow in self._progress.values()
        )

    async def async_init(
        self, handler: str, *, context: dict[str, Any] | None = None, data: Any = None
    ) -> FlowResult:
        """Start a configuration flow."""
        if not context or "source" not in context:
            raise KeyError("Context not set or doesn't have a source set")

        flow_id = uuid_util.random_uuid_hex()
        if context["source"] == SOURCE_IMPORT:
            init_done: asyncio.Future[None] = asyncio.Future()
            self._pending_import_flows.setdefault(handler, {})[flow_id] = init_done

        task = asyncio.create_task(
            self._async_init(flow_id, handler, context, data),
            name=f"config entry flow {handler} {flow_id}",
        )
        self._initialize_tasks.setdefault(handler, []).append(task)

        try:
            flow, result = await task
        finally:
            self._initialize_tasks[handler].remove(task)
            self._pending_import_flows.get(handler, {}).pop(flow_id, None)

        if result["type"] != data_entry_flow.FlowResultType.ABORT:
            await self.async_post_init(flow, result)

        return result

    async def _async_init(
        self,
        flow_id: str,
        handler: str,
        context: dict,
        data: Any,
    ) -> tuple[data_entry_flow.FlowHandler, FlowResult]:
        """Run the init in a task to allow it to be canceled at shutdown."""
        flow = await self.async_create_flow(handler, context=context, data=data)
        if not flow:
            raise data_entry_flow.UnknownFlow("Flow was not created")
        flow.hass = self.hass
        flow.handler = handler
        flow.flow_id = flow_id
        flow.context = context
        flow.init_data = data
        self._async_add_flow_progress(flow)
        try:
            result = await self._async_handle_step(flow, flow.init_step, data)
        finally:
            init_done = self._pending_import_flows.get(handler, {}).get(flow_id)
            if init_done and not init_done.done():
                init_done.set_result(None)
        return flow, result

    async def async_shutdown(self) -> None:
        """Cancel any initializing flows."""
        for task_list in self._initialize_tasks.values():
            for task in task_list:
                task.cancel()

    async def async_finish_flow(
        self, flow: data_entry_flow.FlowHandler, result: data_entry_flow.FlowResult
    ) -> data_entry_flow.FlowResult:
        """Finish a config flow and add an entry."""
        flow = cast(ConfigFlow, flow)

        # Mark the step as done.
        # We do this to avoid a circular dependency where async_finish_flow sets up a
        # new entry, which needs the integration to be set up, which is waiting for
        # init to be done.
        init_done = self._pending_import_flows.get(flow.handler, {}).get(flow.flow_id)
        if init_done and not init_done.done():
            init_done.set_result(None)

        # Remove notification if no other discovery config entries in progress
        if not self._async_has_other_discovery_flows(flow.flow_id):
            persistent_notification.async_dismiss(self.hass, DISCOVERY_NOTIFICATION_ID)

        if result["type"] != data_entry_flow.FlowResultType.CREATE_ENTRY:
            return result

        # Check if config entry exists with unique ID. Unload it.
        existing_entry = None

        # Abort all flows in progress with same unique ID
        # or the default discovery ID
        for progress_flow in self.async_progress_by_handler(flow.handler):
            progress_unique_id = progress_flow["context"].get("unique_id")
            if progress_flow["flow_id"] != flow.flow_id and (
                (flow.unique_id and progress_unique_id == flow.unique_id)
                or progress_unique_id == DEFAULT_DISCOVERY_UNIQUE_ID
            ):
                self.async_abort(progress_flow["flow_id"])

        if flow.unique_id is not None:
            # Reset unique ID when the default discovery ID has been used
            if flow.unique_id == DEFAULT_DISCOVERY_UNIQUE_ID:
                await flow.async_set_unique_id(None)

            # Find existing entry.
            for check_entry in self.config_entries.async_entries(result["handler"]):
                if check_entry.unique_id == flow.unique_id:
                    existing_entry = check_entry
                    break

        # Unload the entry before setting up the new one.
        # We will remove it only after the other one is set up,
        # so that device customizations are not getting lost.
        if existing_entry is not None and existing_entry.state.recoverable:
            await self.config_entries.async_unload(existing_entry.entry_id)

        entry = ConfigEntry(
            version=result["version"],
            domain=result["handler"],
            title=result["title"],
            data=result["data"],
            options=result["options"],
            source=flow.context["source"],
            unique_id=flow.unique_id,
        )

        await self.config_entries.async_add(entry)

        if existing_entry is not None:
            await self.config_entries.async_remove(existing_entry.entry_id)

        result["result"] = entry
        return result

    async def async_create_flow(
        self, handler_key: str, *, context: dict | None = None, data: Any = None
    ) -> ConfigFlow:
        """Create a flow for specified handler.

        Handler key is the domain of the component that we want to set up.
        """
        try:
            integration = await loader.async_get_integration(self.hass, handler_key)
        except loader.IntegrationNotFound as err:
            _LOGGER.error("Cannot find integration %s", handler_key)
            raise data_entry_flow.UnknownHandler from err

        # Make sure requirements and dependencies of component are resolved
        await async_process_deps_reqs(self.hass, self._hass_config, integration)

        try:
            integration.get_platform("config_flow")
        except ImportError as err:
            _LOGGER.error(
                "Error occurred loading configuration flow for integration %s: %s",
                handler_key,
                err,
            )
            raise data_entry_flow.UnknownHandler

        if (handler := HANDLERS.get(handler_key)) is None:
            raise data_entry_flow.UnknownHandler

        if not context or "source" not in context:
            raise KeyError("Context not set or doesn't have a source set")

        flow = handler()
        flow.init_step = context["source"]
        return flow

    async def async_post_init(
        self, flow: data_entry_flow.FlowHandler, result: data_entry_flow.FlowResult
    ) -> None:
        """After a flow is initialised trigger new flow notifications."""
        source = flow.context["source"]

        # Create notification.
        if source in DISCOVERY_SOURCES:
            self.hass.bus.async_fire(EVENT_FLOW_DISCOVERED)
            persistent_notification.async_create(
                self.hass,
                title="New devices discovered",
                message=(
                    "We have discovered new devices on your network. "
                    "[Check it out](/config/integrations)."
                ),
                notification_id=DISCOVERY_NOTIFICATION_ID,
            )
        elif source == SOURCE_REAUTH:
            persistent_notification.async_create(
                self.hass,
                title="Integration requires reconfiguration",
                message=(
                    "At least one of your integrations requires reconfiguration to "
                    "continue functioning. [Check it out](/config/integrations)."
                ),
                notification_id=RECONFIGURE_NOTIFICATION_ID,
            )


class ConfigEntries:
    """Manage the configuration entries.

    An instance of this object is available via `hass.config_entries`.
    """

    def __init__(self, hass: HomeAssistant, hass_config: ConfigType) -> None:
        """Initialize the entry manager."""
        self.hass = hass
        self.flow = ConfigEntriesFlowManager(hass, self, hass_config)
        self.options = OptionsFlowManager(hass)
        self._hass_config = hass_config
        self._entries: dict[str, ConfigEntry] = {}
        self._domain_index: dict[str, list[str]] = {}
        self._store = storage.Store[dict[str, list[dict[str, Any]]]](
            hass, STORAGE_VERSION, STORAGE_KEY
        )
        EntityRegistryDisabledHandler(hass).async_setup()

    @callback
    def async_domains(
        self, include_ignore: bool = False, include_disabled: bool = False
    ) -> list[str]:
        """Return domains for which we have entries."""
        return list(
            {
                entry.domain: None
                for entry in self._entries.values()
                if (include_ignore or entry.source != SOURCE_IGNORE)
                and (include_disabled or not entry.disabled_by)
            }
        )

    @callback
    def async_get_entry(self, entry_id: str) -> ConfigEntry | None:
        """Return entry with matching entry_id."""
        return self._entries.get(entry_id)

    @callback
    def async_entries(self, domain: str | None = None) -> list[ConfigEntry]:
        """Return all entries or entries for a specific domain."""
        if domain is None:
            return list(self._entries.values())
        return [
            self._entries[entry_id] for entry_id in self._domain_index.get(domain, [])
        ]

    async def async_add(self, entry: ConfigEntry) -> None:
        """Add and setup an entry."""
        if entry.entry_id in self._entries:
            raise HomeAssistantError(
                f"An entry with the id {entry.entry_id} already exists."
            )
        self._entries[entry.entry_id] = entry
        self._domain_index.setdefault(entry.domain, []).append(entry.entry_id)
        self._async_dispatch(ConfigEntryChange.ADDED, entry)
        await self.async_setup(entry.entry_id)
        self._async_schedule_save()

    async def async_remove(self, entry_id: str) -> dict[str, Any]:
        """Remove an entry."""
        if (entry := self.async_get_entry(entry_id)) is None:
            raise UnknownEntry

        if not entry.state.recoverable:
            unload_success = entry.state is not ConfigEntryState.FAILED_UNLOAD
        else:
            unload_success = await self.async_unload(entry_id)

        await entry.async_remove(self.hass)

        del self._entries[entry.entry_id]
        self._domain_index[entry.domain].remove(entry.entry_id)
        if not self._domain_index[entry.domain]:
            del self._domain_index[entry.domain]
        self._async_schedule_save()

        dev_reg = device_registry.async_get(self.hass)
        ent_reg = entity_registry.async_get(self.hass)

        dev_reg.async_clear_config_entry(entry_id)
        ent_reg.async_clear_config_entry(entry_id)

        # If the configuration entry is removed during reauth, it should
        # abort any reauth flow that is active for the removed entry.
        for progress_flow in self.hass.config_entries.flow.async_progress_by_handler(
            entry.domain
        ):
            context = progress_flow.get("context")
            if (
                context
                and context["source"] == SOURCE_REAUTH
                and "entry_id" in context
                and context["entry_id"] == entry_id
                and "flow_id" in progress_flow
            ):
                self.hass.config_entries.flow.async_abort(progress_flow["flow_id"])

        # After we have fully removed an "ignore" config entry we can try and rediscover
        # it so that a user is able to immediately start configuring it. We do this by
        # starting a new flow with the 'unignore' step. If the integration doesn't
        # implement async_step_unignore then this will be a no-op.
        if entry.source == SOURCE_IGNORE:
            self.hass.async_create_task(
                self.hass.config_entries.flow.async_init(
                    entry.domain,
                    context={"source": SOURCE_UNIGNORE},
                    data={"unique_id": entry.unique_id},
                ),
                f"config entry unignore {entry.title} {entry.domain} {entry.unique_id}",
            )

        self._async_dispatch(ConfigEntryChange.REMOVED, entry)
        return {"require_restart": not unload_success}

    async def _async_shutdown(self, event: Event) -> None:
        """Call when Home Assistant is stopping."""
        await asyncio.gather(
            *(
                asyncio.create_task(
                    entry.async_shutdown(),
<<<<<<< HEAD
                    name=f"shutdown config entry {entry.title} {entry.domain} {entry.entry_id}",
=======
                    name=f"config entry shutdown {entry.title} {entry.domain} {entry.entry_id}",
>>>>>>> a1846a44
                )
                for entry in self._entries.values()
            )
        )
        await self.flow.async_shutdown()

    async def async_initialize(self) -> None:
        """Initialize config entry config."""
        # Migrating for config entries stored before 0.73
        config = await storage.async_migrator(
            self.hass,
            self.hass.config.path(PATH_CONFIG),
            self._store,
            old_conf_migrate_func=_old_conf_migrator,
        )

        self.hass.bus.async_listen_once(EVENT_HOMEASSISTANT_STOP, self._async_shutdown)

        if config is None:
            self._entries = {}
            self._domain_index = {}
            return

        entries = {}
        domain_index: dict[str, list[str]] = {}

        for entry in config["entries"]:
            pref_disable_new_entities = entry.get("pref_disable_new_entities")

            # Between 0.98 and 2021.6 we stored 'disable_new_entities' in a
            # system options dictionary.
            if pref_disable_new_entities is None and "system_options" in entry:
                pref_disable_new_entities = entry.get("system_options", {}).get(
                    "disable_new_entities"
                )

            domain = entry["domain"]
            entry_id = entry["entry_id"]

            entries[entry_id] = ConfigEntry(
                version=entry["version"],
                domain=domain,
                entry_id=entry_id,
                data=entry["data"],
                source=entry["source"],
                title=entry["title"],
                # New in 0.89
                options=entry.get("options"),
                # New in 0.104
                unique_id=entry.get("unique_id"),
                # New in 2021.3
                disabled_by=ConfigEntryDisabler(entry["disabled_by"])
                if entry.get("disabled_by")
                else None,
                # New in 2021.6
                pref_disable_new_entities=pref_disable_new_entities,
                pref_disable_polling=entry.get("pref_disable_polling"),
            )
            domain_index.setdefault(domain, []).append(entry_id)

        self._domain_index = domain_index
        self._entries = entries

    async def async_setup(self, entry_id: str) -> bool:
        """Set up a config entry.

        Return True if entry has been successfully loaded.
        """
        if (entry := self.async_get_entry(entry_id)) is None:
            raise UnknownEntry

        if entry.state is not ConfigEntryState.NOT_LOADED:
            raise OperationNotAllowed(
                f"The config entry {entry.title} ({entry.domain}) with entry_id"
                f" {entry.entry_id} cannot be setup because is already loaded in the"
                f" {entry.state} state"
            )

        # Setup Component if not set up yet
        if entry.domain in self.hass.config.components:
            await entry.async_setup(self.hass)
        else:
            # Setting up the component will set up all its config entries
            result = await async_setup_component(
                self.hass, entry.domain, self._hass_config
            )

            if not result:
                return result

        return (
            entry.state is ConfigEntryState.LOADED  # type: ignore[comparison-overlap]
        )

    async def async_unload(self, entry_id: str) -> bool:
        """Unload a config entry."""
        if (entry := self.async_get_entry(entry_id)) is None:
            raise UnknownEntry

        if not entry.state.recoverable:
            raise OperationNotAllowed(
                f"The config entry {entry.title} ({entry.domain}) with entry_id"
                f" {entry.entry_id} cannot be unloaded because it is not in a"
                f" recoverable state ({entry.state})"
            )

        return await entry.async_unload(self.hass)

    async def async_reload(self, entry_id: str) -> bool:
        """Reload an entry.

        If an entry was not loaded, will just load.
        """
        if (entry := self.async_get_entry(entry_id)) is None:
            raise UnknownEntry

        async with entry.reload_lock:
            unload_result = await self.async_unload(entry_id)

            if not unload_result or entry.disabled_by:
                return unload_result

            return await self.async_setup(entry_id)

    async def async_set_disabled_by(
        self, entry_id: str, disabled_by: ConfigEntryDisabler | None
    ) -> bool:
        """Disable an entry.

        If disabled_by is changed, the config entry will be reloaded.
        """
        if (entry := self.async_get_entry(entry_id)) is None:
            raise UnknownEntry

        if isinstance(disabled_by, str) and not isinstance(
            disabled_by, ConfigEntryDisabler
        ):
            report(  # type: ignore[unreachable]
                (
                    "uses str for config entry disabled_by. This is deprecated and will"
                    " stop working in Home Assistant 2022.3, it should be updated to"
                    " use ConfigEntryDisabler instead"
                ),
                error_if_core=False,
            )
            disabled_by = ConfigEntryDisabler(disabled_by)

        if entry.disabled_by is disabled_by:
            return True

        entry.disabled_by = disabled_by
        self._async_schedule_save()

        dev_reg = device_registry.async_get(self.hass)
        ent_reg = entity_registry.async_get(self.hass)

        if not entry.disabled_by:
            # The config entry will no longer be disabled, enable devices and entities
            device_registry.async_config_entry_disabled_by_changed(dev_reg, entry)
            entity_registry.async_config_entry_disabled_by_changed(ent_reg, entry)

        # Load or unload the config entry
        reload_result = await self.async_reload(entry_id)

        if entry.disabled_by:
            # The config entry has been disabled, disable devices and entities
            device_registry.async_config_entry_disabled_by_changed(dev_reg, entry)
            entity_registry.async_config_entry_disabled_by_changed(ent_reg, entry)

        return reload_result

    @callback
    def async_update_entry(
        self,
        entry: ConfigEntry,
        *,
        unique_id: str | None | UndefinedType = UNDEFINED,
        title: str | UndefinedType = UNDEFINED,
        data: Mapping[str, Any] | UndefinedType = UNDEFINED,
        options: Mapping[str, Any] | UndefinedType = UNDEFINED,
        pref_disable_new_entities: bool | UndefinedType = UNDEFINED,
        pref_disable_polling: bool | UndefinedType = UNDEFINED,
    ) -> bool:
        """Update a config entry.

        If the entry was changed, the update_listeners are
        fired and this function returns True

        If the entry was not changed, the update_listeners are
        not fired and this function returns False
        """
        changed = False

        for attr, value in (
            ("unique_id", unique_id),
            ("title", title),
            ("pref_disable_new_entities", pref_disable_new_entities),
            ("pref_disable_polling", pref_disable_polling),
        ):
            if value == UNDEFINED or getattr(entry, attr) == value:
                continue

            setattr(entry, attr, value)
            changed = True

        if data is not UNDEFINED and entry.data != data:
            changed = True
            entry.data = MappingProxyType(data)

        if options is not UNDEFINED and entry.options != options:
            changed = True
            entry.options = MappingProxyType(options)

        if not changed:
            return False

        for listener_ref in entry.update_listeners:
            if (listener := listener_ref()) is not None:
                self.hass.async_create_task(
                    listener(self.hass, entry),
                    f"config entry update listener {entry.title} {entry.domain} {entry.domain}",
                )

        self._async_schedule_save()
        self._async_dispatch(ConfigEntryChange.UPDATED, entry)
        return True

    @callback
    def _async_dispatch(
        self, change_type: ConfigEntryChange, entry: ConfigEntry
    ) -> None:
        """Dispatch a config entry change."""
        async_dispatcher_send(
            self.hass, SIGNAL_CONFIG_ENTRY_CHANGED, change_type, entry
        )

    @callback
    def async_setup_platforms(
        self, entry: ConfigEntry, platforms: Iterable[Platform | str]
    ) -> None:
        """Forward the setup of an entry to platforms."""
        report(
            (
                "called async_setup_platforms instead of awaiting"
                " async_forward_entry_setups; this will fail in version 2023.3"
            ),
            # Raise this to warning once all core integrations have been migrated
            level=logging.WARNING,
            error_if_core=False,
        )
        for platform in platforms:
            self.hass.async_create_task(
                self.async_forward_entry_setup(entry, platform),
                f"config entry forward setup {entry.title} {entry.domain} {entry.entry_id} {platform}",
            )

    async def async_forward_entry_setups(
        self, entry: ConfigEntry, platforms: Iterable[Platform | str]
    ) -> None:
        """Forward the setup of an entry to platforms."""
        await asyncio.gather(
            *(
                asyncio.create_task(
                    self.async_forward_entry_setup(entry, platform),
                    name=f"config entry forward setup {entry.title} {entry.domain} {entry.entry_id} {platform}",
                )
                for platform in platforms
            )
        )

    async def async_forward_entry_setup(
        self, entry: ConfigEntry, domain: Platform | str
    ) -> bool:
        """Forward the setup of an entry to a different component.

        By default an entry is setup with the component it belongs to. If that
        component also has related platforms, the component will have to
        forward the entry to be setup by that component.
        """
        # Setup Component if not set up yet
        if domain not in self.hass.config.components:
            result = await async_setup_component(self.hass, domain, self._hass_config)

            if not result:
                return False

        integration = await loader.async_get_integration(self.hass, domain)

        await entry.async_setup(self.hass, integration=integration)
        return True

    async def async_unload_platforms(
        self, entry: ConfigEntry, platforms: Iterable[Platform | str]
    ) -> bool:
        """Forward the unloading of an entry to platforms."""
        return all(
            await asyncio.gather(
                *(
                    asyncio.create_task(
                        self.async_forward_entry_unload(entry, platform),
                        name=f"config entry forward unload {entry.title} {entry.domain} {entry.entry_id} {platform}",
                    )
                    for platform in platforms
                )
            )
        )

    async def async_forward_entry_unload(
        self, entry: ConfigEntry, domain: Platform | str
    ) -> bool:
        """Forward the unloading of an entry to a different component."""
        # It was never loaded.
        if domain not in self.hass.config.components:
            return True

        integration = await loader.async_get_integration(self.hass, domain)

        return await entry.async_unload(self.hass, integration=integration)

    @callback
    def _async_schedule_save(self) -> None:
        """Save the entity registry to a file."""
        self._store.async_delay_save(self._data_to_save, SAVE_DELAY)

    @callback
    def _data_to_save(self) -> dict[str, list[dict[str, Any]]]:
        """Return data to save."""
        return {"entries": [entry.as_dict() for entry in self._entries.values()]}

    async def async_wait_component(self, entry: ConfigEntry) -> bool:
        """Wait for an entry's component to load and return if the entry is loaded.

        This is primarily intended for existing config entries which are loaded at
        startup, awaiting this function will block until the component and all its
        config entries are loaded.
        Config entries which are created after Home Assistant is started can't be waited
        for, the function will just return if the config entry is loaded or not.
        """
        if setup_event := self.hass.data.get(DATA_SETUP_DONE, {}).get(entry.domain):
            await setup_event.wait()
        # The component was not loaded.
        if entry.domain not in self.hass.config.components:
            return False
        return entry.state == ConfigEntryState.LOADED


async def _old_conf_migrator(old_config: dict[str, Any]) -> dict[str, Any]:
    """Migrate the pre-0.73 config format to the latest version."""
    return {"entries": old_config}


class ConfigFlow(data_entry_flow.FlowHandler):
    """Base class for config flows with some helpers."""

    def __init_subclass__(cls, *, domain: str | None = None, **kwargs: Any) -> None:
        """Initialize a subclass, register if possible."""
        super().__init_subclass__(**kwargs)
        if domain is not None:
            HANDLERS.register(domain)(cls)

    @property
    def unique_id(self) -> str | None:
        """Return unique ID if available."""
        if not self.context:
            return None

        return cast(str | None, self.context.get("unique_id"))

    @staticmethod
    @callback
    def async_get_options_flow(config_entry: ConfigEntry) -> OptionsFlow:
        """Get the options flow for this handler."""
        raise data_entry_flow.UnknownHandler

    @classmethod
    @callback
    def async_supports_options_flow(cls, config_entry: ConfigEntry) -> bool:
        """Return options flow support for this handler."""
        return cls.async_get_options_flow is not ConfigFlow.async_get_options_flow

    @callback
    def _async_abort_entries_match(
        self, match_dict: dict[str, Any] | None = None
    ) -> None:
        """Abort if current entries match all data.

        Requires `already_configured` in strings.json in user visible flows.
        """
        if match_dict is None:
            match_dict = {}  # Match any entry
        for entry in self._async_current_entries(include_ignore=False):
            if all(
                item
                in ChainMap(
                    entry.options,  # type: ignore[arg-type]
                    entry.data,  # type: ignore[arg-type]
                ).items()
                for item in match_dict.items()
            ):
                raise data_entry_flow.AbortFlow("already_configured")

    @callback
    def _abort_if_unique_id_configured(
        self,
        updates: dict[str, Any] | None = None,
        reload_on_update: bool = True,
        *,
        error: str = "already_configured",
    ) -> None:
        """Abort if the unique ID is already configured.

        Requires strings.json entry corresponding to the `error` parameter
        in user visible flows.
        """
        if self.unique_id is None:
            return

        for entry in self._async_current_entries(include_ignore=True):
            if entry.unique_id != self.unique_id:
                continue
            should_reload = False
            if (
                updates is not None
                and self.hass.config_entries.async_update_entry(
                    entry, data={**entry.data, **updates}
                )
                and reload_on_update
                and entry.state
                in (ConfigEntryState.LOADED, ConfigEntryState.SETUP_RETRY)
            ):
                # Existing config entry present, and the
                # entry data just changed
                should_reload = True
            elif (
                self.source in DISCOVERY_SOURCES
                and entry.state is ConfigEntryState.SETUP_RETRY
            ):
                # Existing config entry present in retry state, and we
                # just discovered the unique id so we know its online
                should_reload = True
            # Allow ignored entries to be configured on manual user step
            if entry.source == SOURCE_IGNORE and self.source == SOURCE_USER:
                continue
            if should_reload:
                self.hass.async_create_task(
                    self.hass.config_entries.async_reload(entry.entry_id),
                    f"config entry reload {entry.title} {entry.domain} {entry.entry_id}",
                )
            raise data_entry_flow.AbortFlow(error)

    async def async_set_unique_id(
        self, unique_id: str | None = None, *, raise_on_progress: bool = True
    ) -> ConfigEntry | None:
        """Set a unique ID for the config flow.

        Returns optionally existing config entry with same ID.
        """
        if unique_id is None:
            self.context["unique_id"] = None
            return None

        if raise_on_progress:
            for progress in self._async_in_progress(include_uninitialized=True):
                if progress["context"].get("unique_id") == unique_id:
                    raise data_entry_flow.AbortFlow("already_in_progress")

        self.context["unique_id"] = unique_id

        # Abort discoveries done using the default discovery unique id
        if unique_id != DEFAULT_DISCOVERY_UNIQUE_ID:
            for progress in self._async_in_progress(include_uninitialized=True):
                if progress["context"].get("unique_id") == DEFAULT_DISCOVERY_UNIQUE_ID:
                    self.hass.config_entries.flow.async_abort(progress["flow_id"])

        for entry in self._async_current_entries(include_ignore=True):
            if entry.unique_id == unique_id:
                return entry

        return None

    @callback
    def _set_confirm_only(
        self,
    ) -> None:
        """Mark the config flow as only needing user confirmation to finish flow."""
        self.context["confirm_only"] = True

    @callback
    def _async_current_entries(
        self, include_ignore: bool | None = None
    ) -> list[ConfigEntry]:
        """Return current entries.

        If the flow is user initiated, filter out ignored entries,
        unless include_ignore is True.
        """
        config_entries = self.hass.config_entries.async_entries(self.handler)

        if (
            include_ignore is True
            or include_ignore is None
            and self.source != SOURCE_USER
        ):
            return config_entries

        return [entry for entry in config_entries if entry.source != SOURCE_IGNORE]

    @callback
    def _async_current_ids(self, include_ignore: bool = True) -> set[str | None]:
        """Return current unique IDs."""
        return {
            entry.unique_id
            for entry in self.hass.config_entries.async_entries(self.handler)
            if include_ignore or entry.source != SOURCE_IGNORE
        }

    @callback
    def _async_in_progress(
        self, include_uninitialized: bool = False
    ) -> list[data_entry_flow.FlowResult]:
        """Return other in progress flows for current domain."""
        return [
            flw
            for flw in self.hass.config_entries.flow.async_progress_by_handler(
                self.handler, include_uninitialized=include_uninitialized
            )
            if flw["flow_id"] != self.flow_id
        ]

    async def async_step_ignore(
        self, user_input: dict[str, Any]
    ) -> data_entry_flow.FlowResult:
        """Ignore this config flow."""
        await self.async_set_unique_id(user_input["unique_id"], raise_on_progress=False)
        return self.async_create_entry(title=user_input["title"], data={})

    async def async_step_unignore(
        self, user_input: dict[str, Any]
    ) -> data_entry_flow.FlowResult:
        """Rediscover a config entry by it's unique_id."""
        return self.async_abort(reason="not_implemented")

    async def async_step_user(
        self, user_input: dict[str, Any] | None = None
    ) -> data_entry_flow.FlowResult:
        """Handle a flow initiated by the user."""
        return self.async_abort(reason="not_implemented")

    async def _async_handle_discovery_without_unique_id(self) -> None:
        """Mark this flow discovered, without a unique identifier.

        If a flow initiated by discovery, doesn't have a unique ID, this can
        be used alternatively. It will ensure only 1 flow is started and only
        when the handler has no existing config entries.

        It ensures that the discovery can be ignored by the user.

        Requires `already_configured` and `already_in_progress` in strings.json
        in user visible flows.
        """
        if self.unique_id is not None:
            return

        # Abort if the handler has config entries already
        if self._async_current_entries():
            raise data_entry_flow.AbortFlow("already_configured")

        # Use an special unique id to differentiate
        await self.async_set_unique_id(DEFAULT_DISCOVERY_UNIQUE_ID)
        self._abort_if_unique_id_configured()

        # Abort if any other flow for this handler is already in progress
        if self._async_in_progress(include_uninitialized=True):
            raise data_entry_flow.AbortFlow("already_in_progress")

    async def _async_step_discovery_without_unique_id(
        self,
    ) -> data_entry_flow.FlowResult:
        """Handle a flow initialized by discovery."""
        await self._async_handle_discovery_without_unique_id()
        return await self.async_step_user()

    async def async_step_discovery(
        self, discovery_info: DiscoveryInfoType
    ) -> data_entry_flow.FlowResult:
        """Handle a flow initialized by discovery."""
        return await self._async_step_discovery_without_unique_id()

    @callback
    def async_abort(
        self,
        *,
        reason: str,
        description_placeholders: Mapping[str, str] | None = None,
    ) -> data_entry_flow.FlowResult:
        """Abort the config flow."""
        # Remove reauth notification if no reauth flows are in progress
        if self.source == SOURCE_REAUTH and not any(
            ent["context"]["source"] == SOURCE_REAUTH
            for ent in self.hass.config_entries.flow.async_progress_by_handler(
                self.handler
            )
            if ent["flow_id"] != self.flow_id
        ):
            persistent_notification.async_dismiss(
                self.hass, RECONFIGURE_NOTIFICATION_ID
            )

        return super().async_abort(
            reason=reason, description_placeholders=description_placeholders
        )

    async def async_step_bluetooth(
        self, discovery_info: BluetoothServiceInfoBleak
    ) -> data_entry_flow.FlowResult:
        """Handle a flow initialized by Bluetooth discovery."""
        return await self._async_step_discovery_without_unique_id()

    async def async_step_dhcp(
        self, discovery_info: DhcpServiceInfo
    ) -> data_entry_flow.FlowResult:
        """Handle a flow initialized by DHCP discovery."""
        return await self._async_step_discovery_without_unique_id()

    async def async_step_hassio(
        self, discovery_info: HassioServiceInfo
    ) -> data_entry_flow.FlowResult:
        """Handle a flow initialized by HASS IO discovery."""
        return await self._async_step_discovery_without_unique_id()

    async def async_step_integration_discovery(
        self, discovery_info: DiscoveryInfoType
    ) -> data_entry_flow.FlowResult:
        """Handle a flow initialized by integration specific discovery."""
        return await self._async_step_discovery_without_unique_id()

    async def async_step_homekit(
        self, discovery_info: ZeroconfServiceInfo
    ) -> data_entry_flow.FlowResult:
        """Handle a flow initialized by Homekit discovery."""
        return await self._async_step_discovery_without_unique_id()

    async def async_step_mqtt(
        self, discovery_info: MqttServiceInfo
    ) -> data_entry_flow.FlowResult:
        """Handle a flow initialized by MQTT discovery."""
        return await self._async_step_discovery_without_unique_id()

    async def async_step_ssdp(
        self, discovery_info: SsdpServiceInfo
    ) -> data_entry_flow.FlowResult:
        """Handle a flow initialized by SSDP discovery."""
        return await self._async_step_discovery_without_unique_id()

    async def async_step_usb(
        self, discovery_info: UsbServiceInfo
    ) -> data_entry_flow.FlowResult:
        """Handle a flow initialized by USB discovery."""
        return await self._async_step_discovery_without_unique_id()

    async def async_step_zeroconf(
        self, discovery_info: ZeroconfServiceInfo
    ) -> data_entry_flow.FlowResult:
        """Handle a flow initialized by Zeroconf discovery."""
        return await self._async_step_discovery_without_unique_id()

    @callback
    def async_create_entry(  # type: ignore[override]
        self,
        *,
        title: str,
        data: Mapping[str, Any],
        description: str | None = None,
        description_placeholders: Mapping[str, str] | None = None,
        options: Mapping[str, Any] | None = None,
    ) -> data_entry_flow.FlowResult:
        """Finish config flow and create a config entry."""
        result = super().async_create_entry(
            title=title,
            data=data,
            description=description,
            description_placeholders=description_placeholders,
        )

        result["options"] = options or {}

        return result


class OptionsFlowManager(data_entry_flow.FlowManager):
    """Flow to set options for a configuration entry."""

    async def async_create_flow(
        self,
        handler_key: str,
        *,
        context: dict[str, Any] | None = None,
        data: dict[str, Any] | None = None,
    ) -> OptionsFlow:
        """Create an options flow for a config entry.

        Entry_id and flow.handler is the same thing to map entry with flow.
        """
        entry = self.hass.config_entries.async_get_entry(handler_key)
        if entry is None:
            raise UnknownEntry(handler_key)

        if entry.domain not in HANDLERS:
            raise data_entry_flow.UnknownHandler

        return HANDLERS[entry.domain].async_get_options_flow(entry)

    async def async_finish_flow(
        self, flow: data_entry_flow.FlowHandler, result: data_entry_flow.FlowResult
    ) -> data_entry_flow.FlowResult:
        """Finish an options flow and update options for configuration entry.

        Flow.handler and entry_id is the same thing to map flow with entry.
        """
        flow = cast(OptionsFlow, flow)

        if result["type"] != data_entry_flow.FlowResultType.CREATE_ENTRY:
            return result

        entry = self.hass.config_entries.async_get_entry(flow.handler)
        if entry is None:
            raise UnknownEntry(flow.handler)
        if result["data"] is not None:
            self.hass.config_entries.async_update_entry(entry, options=result["data"])

        result["result"] = True
        return result


class OptionsFlow(data_entry_flow.FlowHandler):
    """Base class for config options flows."""

    handler: str


class OptionsFlowWithConfigEntry(OptionsFlow):
    """Base class for options flows with config entry and options."""

    def __init__(self, config_entry: ConfigEntry) -> None:
        """Initialize options flow."""
        self._config_entry = config_entry
        self._options = deepcopy(dict(config_entry.options))

    @property
    def config_entry(self) -> ConfigEntry:
        """Return the config entry."""
        return self._config_entry

    @property
    def options(self) -> dict[str, Any]:
        """Return a mutable copy of the config entry options."""
        return self._options


class EntityRegistryDisabledHandler:
    """Handler when entities related to config entries updated disabled_by."""

    def __init__(self, hass: HomeAssistant) -> None:
        """Initialize the handler."""
        self.hass = hass
        self.registry: entity_registry.EntityRegistry | None = None
        self.changed: set[str] = set()
        self._remove_call_later: Callable[[], None] | None = None

    @callback
    def async_setup(self) -> None:
        """Set up the disable handler."""
        self.hass.bus.async_listen(
            entity_registry.EVENT_ENTITY_REGISTRY_UPDATED,
            self._handle_entry_updated,
            event_filter=_handle_entry_updated_filter,
        )

    async def _handle_entry_updated(self, event: Event) -> None:
        """Handle entity registry entry update."""
        if self.registry is None:
            self.registry = entity_registry.async_get(self.hass)

        entity_entry = self.registry.async_get(event.data["entity_id"])

        if (
            # Stop if no entry found
            entity_entry is None
            # Stop if entry not connected to config entry
            or entity_entry.config_entry_id is None
            # Stop if the entry got disabled. In that case the entity handles it
            # themselves.
            or entity_entry.disabled_by
        ):
            return

        config_entry = self.hass.config_entries.async_get_entry(
            entity_entry.config_entry_id
        )
        assert config_entry is not None

        if config_entry.entry_id not in self.changed and config_entry.supports_unload:
            self.changed.add(config_entry.entry_id)

        if not self.changed:
            return

        # We are going to delay reloading on *every* entity registry change so that
        # if a user is happily clicking along, it will only reload at the end.

        if self._remove_call_later:
            self._remove_call_later()

        self._remove_call_later = async_call_later(
            self.hass, RELOAD_AFTER_UPDATE_DELAY, self._handle_reload
        )

    async def _handle_reload(self, _now: Any) -> None:
        """Handle a reload."""
        self._remove_call_later = None
        to_reload = self.changed
        self.changed = set()

        _LOGGER.info(
            (
                "Reloading configuration entries because disabled_by changed in entity"
                " registry: %s"
            ),
            ", ".join(to_reload),
        )

        await asyncio.gather(
            *(
                asyncio.create_task(
                    self.hass.config_entries.async_reload(entry_id),
                    name="config entry reload {entry.title} {entry.domain} {entry.entry_id}",
                )
                for entry_id in to_reload
            )
        )


@callback
def _handle_entry_updated_filter(event: Event) -> bool:
    """Handle entity registry entry update filter.

    Only handle changes to "disabled_by".
    If "disabled_by" was CONFIG_ENTRY, reload is not needed.
    """
    if (
        event.data["action"] != "update"
        or "disabled_by" not in event.data["changes"]
        or event.data["changes"]["disabled_by"]
        is entity_registry.RegistryEntryDisabler.CONFIG_ENTRY
    ):
        return False
    return True


async def support_entry_unload(hass: HomeAssistant, domain: str) -> bool:
    """Test if a domain supports entry unloading."""
    integration = await loader.async_get_integration(hass, domain)
    component = integration.get_component()
    return hasattr(component, "async_unload_entry")


async def support_remove_from_device(hass: HomeAssistant, domain: str) -> bool:
    """Test if a domain supports being removed from a device."""
    integration = await loader.async_get_integration(hass, domain)
    component = integration.get_component()
    return hasattr(component, "async_remove_config_entry_device")<|MERGE_RESOLUTION|>--- conflicted
+++ resolved
@@ -1134,11 +1134,7 @@
             *(
                 asyncio.create_task(
                     entry.async_shutdown(),
-<<<<<<< HEAD
-                    name=f"shutdown config entry {entry.title} {entry.domain} {entry.entry_id}",
-=======
                     name=f"config entry shutdown {entry.title} {entry.domain} {entry.entry_id}",
->>>>>>> a1846a44
                 )
                 for entry in self._entries.values()
             )
