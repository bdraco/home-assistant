--- conflicted
+++ resolved
@@ -1,12 +1,7 @@
 """Storage for auth models."""
 from __future__ import annotations
 
-<<<<<<< HEAD
-import asyncio
 from datetime import datetime, timedelta
-=======
-from datetime import timedelta
->>>>>>> ec15b0de
 import hmac
 from logging import getLogger
 from typing import Any
@@ -250,15 +245,10 @@
 
     async def async_get_refresh_tokens(self) -> list[models.RefreshToken]:
         """Get all refresh tokens."""
-        tokens: list[models.RefreshToken] = []
-        if self._users is None:
-            await self._async_load()
-            assert self._users is not None
-
-        for user in self._users.values():
-            tokens += list(user.refresh_tokens.values())
-
-        return tokens
+        return list(itertools.chain.from_iterable(
+          user.refresh_tokens.values())
+          for user in self._users.values()
+        ))
 
     @callback
     def async_log_refresh_token_usage(
