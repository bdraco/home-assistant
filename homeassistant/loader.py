--- conflicted
+++ resolved
@@ -92,11 +92,7 @@
 
 BLOCKED_CUSTOM_INTEGRATIONS: dict[str, BlockedIntegration] = {
     # Added in 2024.3.0 because of https://github.com/home-assistant/core/issues/112464
-<<<<<<< HEAD
-    "start_time": BlockedIntegration(None, "breaks Home Assistant")
-=======
     "start_time": BlockedIntegration(AwesomeVersion("1.1.7"), "breaks Home Assistant")
->>>>>>> 770e48d5
 }
 
 DATA_COMPONENTS = "components"
