--- conflicted
+++ resolved
@@ -122,11 +122,7 @@
     # Added in 2024.10.1 because of
     # https://github.com/alandtse/alexa_media_player/issues/2579
     "alexa_media": BlockedIntegration(
-<<<<<<< HEAD
-        AwesomeVersion("4.13.3"), "crashes Home Assistant"
-=======
         AwesomeVersion("4.13.4"), "crashes Home Assistant"
->>>>>>> b4360953
     ),
 }
 
