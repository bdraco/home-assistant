"""The methods for loading Home Assistant integrations.

This module has quite some complex parts. I have tried to add as much
documentation as possible to keep it understandable.
"""
from __future__ import annotations

import asyncio
from collections.abc import Callable, Iterable
from contextlib import suppress
from dataclasses import dataclass
import functools as ft
import importlib
import logging
import os
import pathlib
import sys
import time
from types import ModuleType
from typing import TYPE_CHECKING, Any, Literal, Protocol, TypedDict, TypeVar, cast

from awesomeversion import (
    AwesomeVersion,
    AwesomeVersionException,
    AwesomeVersionStrategy,
)
import voluptuous as vol

from . import generated
from .const import Platform
from .core import HomeAssistant, callback
from .generated.application_credentials import APPLICATION_CREDENTIALS
from .generated.bluetooth import BLUETOOTH
from .generated.config_flows import FLOWS
from .generated.dhcp import DHCP
from .generated.mqtt import MQTT
from .generated.ssdp import SSDP
from .generated.usb import USB
from .generated.zeroconf import HOMEKIT, ZEROCONF
from .util.json import JSON_DECODE_EXCEPTIONS, json_loads

if TYPE_CHECKING:
    from functools import cached_property

    # The relative imports below are guarded by TYPE_CHECKING
    # because they would cause a circular import otherwise.
    from .config_entries import ConfigEntry
    from .helpers import device_registry as dr
    from .helpers.typing import ConfigType
else:
    from .backports.functools import cached_property

_CallableT = TypeVar("_CallableT", bound=Callable[..., Any])

_LOGGER = logging.getLogger(__name__)

DATA_COMPONENTS = "components"
DATA_INTEGRATIONS = "integrations"
DATA_MISSING_PLATFORMS = "missing_platforms"
DATA_CUSTOM_COMPONENTS = "custom_components"
PACKAGE_CUSTOM_COMPONENTS = "custom_components"
PACKAGE_BUILTIN = "homeassistant.components"
CUSTOM_WARNING = (
    "We found a custom integration %s which has not "
    "been tested by Home Assistant. This component might "
    "cause stability problems, be sure to disable it if you "
    "experience issues with Home Assistant"
)

_UNDEF = object()  # Internal; not helpers.typing.UNDEFINED due to circular dependency

MAX_LOAD_CONCURRENTLY = 4

MOVED_ZEROCONF_PROPS = ("macaddress", "model", "manufacturer")


class DHCPMatcherRequired(TypedDict, total=True):
    """Matcher for the dhcp integration for required fields."""

    domain: str


class DHCPMatcherOptional(TypedDict, total=False):
    """Matcher for the dhcp integration for optional fields."""

    macaddress: str
    hostname: str
    registered_devices: bool


class DHCPMatcher(DHCPMatcherRequired, DHCPMatcherOptional):
    """Matcher for the dhcp integration."""


class BluetoothMatcherRequired(TypedDict, total=True):
    """Matcher for the bluetooth integration for required fields."""

    domain: str


class BluetoothMatcherOptional(TypedDict, total=False):
    """Matcher for the bluetooth integration for optional fields."""

    local_name: str
    service_uuid: str
    service_data_uuid: str
    manufacturer_id: int
    manufacturer_data_start: list[int]
    connectable: bool


class BluetoothMatcher(BluetoothMatcherRequired, BluetoothMatcherOptional):
    """Matcher for the bluetooth integration."""


class USBMatcherRequired(TypedDict, total=True):
    """Matcher for the usb integration for required fields."""

    domain: str


class USBMatcherOptional(TypedDict, total=False):
    """Matcher for the usb integration for optional fields."""

    vid: str
    pid: str
    serial_number: str
    manufacturer: str
    description: str


class USBMatcher(USBMatcherRequired, USBMatcherOptional):
    """Matcher for the bluetooth integration."""


@dataclass(slots=True)
class HomeKitDiscoveredIntegration:
    """HomeKit model."""

    domain: str
    always_discover: bool


class ZeroconfMatcher(TypedDict, total=False):
    """Matcher for zeroconf."""

    domain: str
    name: str
    properties: dict[str, str]


class Manifest(TypedDict, total=False):
    """Integration manifest.

    Note that none of the attributes are marked Optional here. However, some of
    them may be optional in manifest.json in the sense that they can be omitted
    altogether. But when present, they should not have null values in it.
    """

    name: str
    disabled: str
    domain: str
    integration_type: Literal[
        "entity", "device", "hardware", "helper", "hub", "service", "system"
    ]
    dependencies: list[str]
    after_dependencies: list[str]
    requirements: list[str]
    config_flow: bool
    documentation: str
    issue_tracker: str
    quality_scale: str
    iot_class: str
    bluetooth: list[dict[str, int | str]]
    mqtt: list[str]
    ssdp: list[dict[str, str]]
    zeroconf: list[str | dict[str, str]]
    dhcp: list[dict[str, bool | str]]
    usb: list[dict[str, str]]
    homekit: dict[str, list[str]]
    is_built_in: bool
    version: str
    codeowners: list[str]
    loggers: list[str]
    import_executor: bool
    single_config_entry: bool


def async_setup(hass: HomeAssistant) -> None:
    """Set up the necessary data structures."""
    _async_mount_config_dir(hass)
    hass.data[DATA_COMPONENTS] = {}
    hass.data[DATA_INTEGRATIONS] = {}
    hass.data[DATA_MISSING_PLATFORMS] = {}


def manifest_from_legacy_module(domain: str, module: ModuleType) -> Manifest:
    """Generate a manifest from a legacy module."""
    return {
        "domain": domain,
        "name": domain,
        "requirements": getattr(module, "REQUIREMENTS", []),
        "dependencies": getattr(module, "DEPENDENCIES", []),
        "codeowners": [],
    }


async def _async_get_custom_components(
    hass: HomeAssistant,
) -> dict[str, Integration]:
    """Return list of custom integrations."""
    if hass.config.recovery_mode or hass.config.safe_mode:
        return {}

    try:
        import custom_components  # pylint: disable=import-outside-toplevel
    except ImportError:
        return {}

    def get_sub_directories(paths: list[str]) -> list[pathlib.Path]:
        """Return all sub directories in a set of paths."""
        return [
            entry
            for path in paths
            for entry in pathlib.Path(path).iterdir()
            if entry.is_dir()
        ]

    dirs = await hass.async_add_executor_job(
        get_sub_directories, custom_components.__path__
    )

    integrations = await hass.async_add_executor_job(
        _resolve_integrations_from_root,
        hass,
        custom_components,
        [comp.name for comp in dirs],
    )
    return {
        integration.domain: integration
        for integration in integrations.values()
        if integration is not None
    }


async def async_get_custom_components(
    hass: HomeAssistant,
) -> dict[str, Integration]:
    """Return cached list of custom integrations."""
    comps_or_future: dict[str, Integration] | asyncio.Future[
        dict[str, Integration]
    ] | None = hass.data.get(DATA_CUSTOM_COMPONENTS)

    if comps_or_future is None:
        future = hass.data[DATA_CUSTOM_COMPONENTS] = hass.loop.create_future()

        comps = await _async_get_custom_components(hass)

        hass.data[DATA_CUSTOM_COMPONENTS] = comps
        future.set_result(comps)
        return comps

    if isinstance(comps_or_future, asyncio.Future):
        return await comps_or_future

    return comps_or_future


async def async_get_config_flows(
    hass: HomeAssistant,
    type_filter: Literal["device", "helper", "hub", "service"] | None = None,
) -> set[str]:
    """Return cached list of config flows."""
    integrations = await async_get_custom_components(hass)
    flows: set[str] = set()

    if type_filter is not None:
        flows.update(FLOWS[type_filter])
    else:
        for type_flows in FLOWS.values():
            flows.update(type_flows)

    flows.update(
        integration.domain
        for integration in integrations.values()
        if integration.config_flow
        and (type_filter is None or integration.integration_type == type_filter)
    )

    return flows


class ComponentProtocol(Protocol):
    """Define the format of an integration."""

    CONFIG_SCHEMA: vol.Schema
    DOMAIN: str

    async def async_setup_entry(
        self, hass: HomeAssistant, config_entry: ConfigEntry
    ) -> bool:
        """Set up a config entry."""

    async def async_unload_entry(
        self, hass: HomeAssistant, config_entry: ConfigEntry
    ) -> bool:
        """Unload a config entry."""

    async def async_migrate_entry(
        self, hass: HomeAssistant, config_entry: ConfigEntry
    ) -> bool:
        """Migrate an old config entry."""

    async def async_remove_entry(
        self, hass: HomeAssistant, config_entry: ConfigEntry
    ) -> None:
        """Remove a config entry."""

    async def async_remove_config_entry_device(
        self,
        hass: HomeAssistant,
        config_entry: ConfigEntry,
        device_entry: dr.DeviceEntry,
    ) -> bool:
        """Remove a config entry device."""

    async def async_reset_platform(
        self, hass: HomeAssistant, integration_name: str
    ) -> None:
        """Release resources."""

    async def async_setup(self, hass: HomeAssistant, config: ConfigType) -> bool:
        """Set up integration."""

    def setup(self, hass: HomeAssistant, config: ConfigType) -> bool:
        """Set up integration."""


async def async_get_integration_descriptions(
    hass: HomeAssistant,
) -> dict[str, Any]:
    """Return cached list of integrations."""
    base = generated.__path__[0]
    config_flow_path = pathlib.Path(base) / "integrations.json"

    flow = await hass.async_add_executor_job(config_flow_path.read_text)
    core_flows = cast(dict[str, Any], json_loads(flow))
    custom_integrations = await async_get_custom_components(hass)
    custom_flows: dict[str, Any] = {
        "integration": {},
        "helper": {},
    }

    for integration in custom_integrations.values():
        # Remove core integration with same domain as the custom integration
        if integration.integration_type in ("entity", "system"):
            continue

        for integration_type in ("integration", "helper"):
            if integration.domain not in core_flows[integration_type]:
                continue
            del core_flows[integration_type][integration.domain]
        if integration.domain in core_flows["translated_name"]:
            core_flows["translated_name"].remove(integration.domain)

        if integration.integration_type == "helper":
            integration_key: str = integration.integration_type
        else:
            integration_key = "integration"

        metadata = {
            "config_flow": integration.config_flow,
            "integration_type": integration.integration_type,
            "iot_class": integration.iot_class,
            "name": integration.name,
            "single_config_entry": integration.manifest.get(
                "single_config_entry", False
            ),
        }
        custom_flows[integration_key][integration.domain] = metadata

    return {"core": core_flows, "custom": custom_flows}


async def async_get_application_credentials(hass: HomeAssistant) -> list[str]:
    """Return cached list of application credentials."""
    integrations = await async_get_custom_components(hass)

    return [
        *APPLICATION_CREDENTIALS,
        *[
            integration.domain
            for integration in integrations.values()
            if "application_credentials" in integration.dependencies
        ],
    ]


def async_process_zeroconf_match_dict(entry: dict[str, Any]) -> ZeroconfMatcher:
    """Handle backwards compat with zeroconf matchers."""
    entry_without_type: dict[str, Any] = entry.copy()
    del entry_without_type["type"]
    # These properties keys used to be at the top level, we relocate
    # them for backwards compat
    for moved_prop in MOVED_ZEROCONF_PROPS:
        if value := entry_without_type.pop(moved_prop, None):
            _LOGGER.warning(
                (
                    'Matching the zeroconf property "%s" at top-level is deprecated and'
                    " should be moved into a properties dict; Check the developer"
                    " documentation"
                ),
                moved_prop,
            )
            if "properties" not in entry_without_type:
                prop_dict: dict[str, str] = {}
                entry_without_type["properties"] = prop_dict
            else:
                prop_dict = entry_without_type["properties"]
            prop_dict[moved_prop] = value.lower()
    return cast(ZeroconfMatcher, entry_without_type)


async def async_get_zeroconf(
    hass: HomeAssistant,
) -> dict[str, list[ZeroconfMatcher]]:
    """Return cached list of zeroconf types."""
    zeroconf: dict[str, list[ZeroconfMatcher]] = ZEROCONF.copy()  # type: ignore[assignment]

    integrations = await async_get_custom_components(hass)
    for integration in integrations.values():
        if not integration.zeroconf:
            continue
        for entry in integration.zeroconf:
            data: ZeroconfMatcher = {"domain": integration.domain}
            if isinstance(entry, dict):
                typ = entry["type"]
                data.update(async_process_zeroconf_match_dict(entry))
            else:
                typ = entry

            zeroconf.setdefault(typ, []).append(data)

    return zeroconf


async def async_get_bluetooth(hass: HomeAssistant) -> list[BluetoothMatcher]:
    """Return cached list of bluetooth types."""
    bluetooth = cast(list[BluetoothMatcher], BLUETOOTH.copy())

    integrations = await async_get_custom_components(hass)
    for integration in integrations.values():
        if not integration.bluetooth:
            continue
        for entry in integration.bluetooth:
            bluetooth.append(
                cast(BluetoothMatcher, {"domain": integration.domain, **entry})
            )

    return bluetooth


async def async_get_dhcp(hass: HomeAssistant) -> list[DHCPMatcher]:
    """Return cached list of dhcp types."""
    dhcp = cast(list[DHCPMatcher], DHCP.copy())

    integrations = await async_get_custom_components(hass)
    for integration in integrations.values():
        if not integration.dhcp:
            continue
        for entry in integration.dhcp:
            dhcp.append(cast(DHCPMatcher, {"domain": integration.domain, **entry}))

    return dhcp


async def async_get_usb(hass: HomeAssistant) -> list[USBMatcher]:
    """Return cached list of usb types."""
    usb = cast(list[USBMatcher], USB.copy())

    integrations = await async_get_custom_components(hass)
    for integration in integrations.values():
        if not integration.usb:
            continue
        for entry in integration.usb:
            usb.append(
                cast(
                    USBMatcher,
                    {
                        "domain": integration.domain,
                        **{k: v for k, v in entry.items() if k != "known_devices"},
                    },
                )
            )

    return usb


def homekit_always_discover(iot_class: str | None) -> bool:
    """Return if we should always offer HomeKit control for a device."""
    #
    # Since we prefer local control, if the integration that is being
    # discovered is cloud AND the HomeKit device is UNPAIRED we still
    # want to discovery it.
    #
    # Additionally if the integration is polling, HKC offers a local
    # push experience for the user to control the device so we want
    # to offer that as well.
    #
    return not iot_class or (iot_class.startswith("cloud") or "polling" in iot_class)


async def async_get_homekit(
    hass: HomeAssistant,
) -> dict[str, HomeKitDiscoveredIntegration]:
    """Return cached list of homekit models."""
    homekit: dict[str, HomeKitDiscoveredIntegration] = {
        model: HomeKitDiscoveredIntegration(
            cast(str, details["domain"]), cast(bool, details["always_discover"])
        )
        for model, details in HOMEKIT.items()
    }

    integrations = await async_get_custom_components(hass)
    for integration in integrations.values():
        if (
            not integration.homekit
            or "models" not in integration.homekit
            or not integration.homekit["models"]
        ):
            continue
        for model in integration.homekit["models"]:
            homekit[model] = HomeKitDiscoveredIntegration(
                integration.domain,
                homekit_always_discover(integration.iot_class),
            )

    return homekit


async def async_get_ssdp(hass: HomeAssistant) -> dict[str, list[dict[str, str]]]:
    """Return cached list of ssdp mappings."""

    ssdp: dict[str, list[dict[str, str]]] = SSDP.copy()

    integrations = await async_get_custom_components(hass)
    for integration in integrations.values():
        if not integration.ssdp:
            continue

        ssdp[integration.domain] = integration.ssdp

    return ssdp


async def async_get_mqtt(hass: HomeAssistant) -> dict[str, list[str]]:
    """Return cached list of MQTT mappings."""

    mqtt: dict[str, list[str]] = MQTT.copy()

    integrations = await async_get_custom_components(hass)
    for integration in integrations.values():
        if not integration.mqtt:
            continue

        mqtt[integration.domain] = integration.mqtt

    return mqtt


class Integration:
    """An integration in Home Assistant."""

    @classmethod
    def resolve_from_root(
        cls, hass: HomeAssistant, root_module: ModuleType, domain: str
    ) -> Integration | None:
        """Resolve an integration from a root module."""
        for base in root_module.__path__:
            manifest_path = pathlib.Path(base) / domain / "manifest.json"

            if not manifest_path.is_file():
                continue

            try:
                manifest = cast(Manifest, json_loads(manifest_path.read_text()))
            except JSON_DECODE_EXCEPTIONS as err:
                _LOGGER.error(
                    "Error parsing manifest.json file at %s: %s", manifest_path, err
                )
                continue

            integration = cls(
                hass,
                f"{root_module.__name__}.{domain}",
                manifest_path.parent,
                manifest,
            )

            if integration.is_built_in:
                return integration

            _LOGGER.warning(CUSTOM_WARNING, integration.domain)
            if integration.version is None:
                _LOGGER.error(
                    (
                        "The custom integration '%s' does not have a version key in the"
                        " manifest file and was blocked from loading. See"
                        " https://developers.home-assistant.io"
                        "/blog/2021/01/29/custom-integration-changes#versions"
                        " for more details"
                    ),
                    integration.domain,
                )
                return None
            try:
                AwesomeVersion(
                    integration.version,
                    ensure_strategy=[
                        AwesomeVersionStrategy.CALVER,
                        AwesomeVersionStrategy.SEMVER,
                        AwesomeVersionStrategy.SIMPLEVER,
                        AwesomeVersionStrategy.BUILDVER,
                        AwesomeVersionStrategy.PEP440,
                    ],
                )
            except AwesomeVersionException:
                _LOGGER.error(
                    (
                        "The custom integration '%s' does not have a valid version key"
                        " (%s) in the manifest file and was blocked from loading. See"
                        " https://developers.home-assistant.io"
                        "/blog/2021/01/29/custom-integration-changes#versions"
                        " for more details"
                    ),
                    integration.domain,
                    integration.version,
                )
                return None
            return integration

        return None

    def __init__(
        self,
        hass: HomeAssistant,
        pkg_path: str,
        file_path: pathlib.Path,
        manifest: Manifest,
    ) -> None:
        """Initialize an integration."""
        self.hass = hass
        self.pkg_path = pkg_path
        self.file_path = file_path
        self.manifest = manifest
        manifest["is_built_in"] = self.is_built_in

        if self.dependencies:
            self._all_dependencies_resolved: bool | None = None
            self._all_dependencies: set[str] | None = None
        else:
            self._all_dependencies_resolved = True
            self._all_dependencies = set()

        self._component_future: asyncio.Future[ComponentProtocol] | None = None
        self._import_futures: dict[str, asyncio.Future[ModuleType]] = {}
        cache: dict[str, ModuleType | ComponentProtocol] = hass.data[DATA_COMPONENTS]
        self._cache = cache
        missing_platforms_cache: dict[str, ImportError] = hass.data[
            DATA_MISSING_PLATFORMS
        ]
        self._missing_platforms_cache = missing_platforms_cache
        _LOGGER.info("Loaded %s from %s", self.domain, pkg_path)

    @cached_property
    def name(self) -> str:
        """Return name."""
        return self.manifest["name"]

    @cached_property
    def disabled(self) -> str | None:
        """Return reason integration is disabled."""
        return self.manifest.get("disabled")

    @cached_property
    def domain(self) -> str:
        """Return domain."""
        return self.manifest["domain"]

    @cached_property
    def dependencies(self) -> list[str]:
        """Return dependencies."""
        return self.manifest.get("dependencies", [])

    @cached_property
    def after_dependencies(self) -> list[str]:
        """Return after_dependencies."""
        return self.manifest.get("after_dependencies", [])

    @cached_property
    def requirements(self) -> list[str]:
        """Return requirements."""
        return self.manifest.get("requirements", [])

    @cached_property
    def config_flow(self) -> bool:
        """Return config_flow."""
        return self.manifest.get("config_flow") or False

    @cached_property
    def documentation(self) -> str | None:
        """Return documentation."""
        return self.manifest.get("documentation")

    @cached_property
    def issue_tracker(self) -> str | None:
        """Return issue tracker link."""
        return self.manifest.get("issue_tracker")

    @cached_property
    def loggers(self) -> list[str] | None:
        """Return list of loggers used by the integration."""
        return self.manifest.get("loggers")

    @cached_property
    def quality_scale(self) -> str | None:
        """Return Integration Quality Scale."""
        return self.manifest.get("quality_scale")

    @cached_property
    def iot_class(self) -> str | None:
        """Return the integration IoT Class."""
        return self.manifest.get("iot_class")

    @cached_property
    def integration_type(
        self,
    ) -> Literal["entity", "device", "hardware", "helper", "hub", "service", "system"]:
        """Return the integration type."""
        return self.manifest.get("integration_type", "hub")

    @cached_property
    def import_executor(self) -> bool:
        """Import integration in the executor."""
        # If the integration does not explicitly set import_executor, we default to
        # True if it's a built-in integration and False if it's a custom integration.
        # In the future, we want to default to True for all integrations.
        return self.manifest.get("import_executor", True)

    @property
    def mqtt(self) -> list[str] | None:
        """Return Integration MQTT entries."""
        return self.manifest.get("mqtt")

    @property
    def ssdp(self) -> list[dict[str, str]] | None:
        """Return Integration SSDP entries."""
        return self.manifest.get("ssdp")

    @property
    def zeroconf(self) -> list[str | dict[str, str]] | None:
        """Return Integration zeroconf entries."""
        return self.manifest.get("zeroconf")

    @property
    def bluetooth(self) -> list[dict[str, str | int]] | None:
        """Return Integration bluetooth entries."""
        return self.manifest.get("bluetooth")

    @property
    def dhcp(self) -> list[dict[str, str | bool]] | None:
        """Return Integration dhcp entries."""
        return self.manifest.get("dhcp")

    @property
    def usb(self) -> list[dict[str, str]] | None:
        """Return Integration usb entries."""
        return self.manifest.get("usb")

    @property
    def homekit(self) -> dict[str, list[str]] | None:
        """Return Integration homekit entries."""
        return self.manifest.get("homekit")

    @property
    def is_built_in(self) -> bool:
        """Test if package is a built-in integration."""
        return self.pkg_path.startswith(PACKAGE_BUILTIN)

    @property
    def version(self) -> AwesomeVersion | None:
        """Return the version of the integration."""
        if "version" not in self.manifest:
            return None
        return AwesomeVersion(self.manifest["version"])

    @cached_property
    def single_config_entry(self) -> bool:
        """Return if the integration supports a single config entry only."""
        return self.manifest.get("single_config_entry", False)

    @property
    def all_dependencies(self) -> set[str]:
        """Return all dependencies including sub-dependencies."""
        if self._all_dependencies is None:
            raise RuntimeError("Dependencies not resolved!")

        return self._all_dependencies

    @property
    def all_dependencies_resolved(self) -> bool:
        """Return if all dependencies have been resolved."""
        return self._all_dependencies_resolved is not None

    async def resolve_dependencies(self) -> bool:
        """Resolve all dependencies."""
        if self._all_dependencies_resolved is not None:
            return self._all_dependencies_resolved

        self._all_dependencies_resolved = False
        try:
            dependencies = await _async_component_dependencies(self.hass, self)
        except IntegrationNotFound as err:
            _LOGGER.error(
                (
                    "Unable to resolve dependencies for %s:  we are unable to resolve"
                    " (sub)dependency %s"
                ),
                self.domain,
                err.domain,
            )
        except CircularDependency as err:
            _LOGGER.error(
                (
                    "Unable to resolve dependencies for %s:  it contains a circular"
                    " dependency: %s -> %s"
                ),
                self.domain,
                err.from_domain,
                err.to_domain,
            )
        else:
            dependencies.discard(self.domain)
            self._all_dependencies = dependencies
            self._all_dependencies_resolved = True

        return self._all_dependencies_resolved

    async def async_get_component(self) -> ComponentProtocol:
        """Return the component.

        This method will load the component if it's not already loaded
        and will check if import_executor is set and load it in the executor,
        otherwise it will load it in the event loop.
        """
        if self._component_future:
            return await self._component_future

        if debug := _LOGGER.isEnabledFor(logging.DEBUG):
            start = time.perf_counter()

        # Some integrations fail on import because they call functions incorrectly.
        # So we do it before validating config to catch these errors.
        load_executor = self.import_executor and (
            self.pkg_path not in sys.modules
            or (self.config_flow and f"{self.pkg_path}.config_flow" not in sys.modules)
        )
        if not load_executor:
            comp = self.get_component()
            if debug:
                _LOGGER.debug(
                    "Component %s import took %.3f seconds (loaded_executor=False)",
                    self.domain,
                    time.perf_counter() - start,
                )
            return comp

        self._component_future = self.hass.loop.create_future()
        try:
            try:
                comp = await self.hass.async_add_import_executor_job(self.get_component)
            except ImportError as ex:
                load_executor = False
                _LOGGER.debug(
                    "Failed to import %s in executor", self.domain, exc_info=ex
                )
                # If importing in the executor deadlocks because there is a circular
                # dependency, we fall back to the event loop.
                comp = self.get_component()
            self._component_future.set_result(comp)
        except BaseException as ex:
            self._component_future.set_exception(ex)
            with suppress(BaseException):
                # Set the exception retrieved flag on the future since
                # it will never be retrieved unless there
                # are concurrent calls to async_get_component
                self._component_future.result()
            raise
        finally:
            self._component_future = None

        if debug:
            _LOGGER.debug(
                "Component %s import took %.3f seconds (loaded_executor=%s)",
                self.domain,
                time.perf_counter() - start,
                load_executor,
            )

        return comp

    def get_component(self) -> ComponentProtocol:
        """Return the component.

        This method must be thread-safe as it's called from the executor
        and the event loop.

        This is mostly a thin wrapper around importlib.import_module
        with a dict cache which is thread-safe since importlib has
        appropriate locks.
        """
        cache = self._cache
        domain = self.domain

        if domain in cache:
            return cache[domain]

        try:
            cache[domain] = cast(
                ComponentProtocol, importlib.import_module(self.pkg_path)
            )
        except ImportError:
            raise
        except RuntimeError as err:
            # _DeadlockError inherits from RuntimeError
            raise ImportError(f"RuntimeError importing {self.pkg_path}: {err}") from err
        except Exception as err:
            _LOGGER.exception(
                "Unexpected exception importing component %s", self.pkg_path
            )
            raise ImportError(f"Exception importing {self.pkg_path}") from err

        if self.platform_exists("config"):
            # Setting up a component always checks if the config
            # platform exists. Since we may be running in the executor
            # we will use this opportunity to cache the config platform
            # as well.
            with suppress(ImportError):
                self.get_platform("config")

        if self.config_flow:
            # If there is a config flow, we will cache it as well since
            # config entry setup always has to load the flow to get the
            # major/minor version for migrations. Since we may be running
            # in the executor we will use this opportunity to cache the
            # config_flow as well.
            with suppress(ImportError):
                self.get_platform("config_flow")

        return cache[domain]

    def _load_platforms(self, platform_names: Iterable[str]) -> dict[str, ModuleType]:
        """Load platforms for an integration."""
        return {
            platform_name: self._load_platform(platform_name)
            for platform_name in platform_names
        }

    async def async_get_platform(self, platform_name: str) -> ModuleType:
        """Return a platform for an integration."""
        platforms = await self.async_get_platforms([platform_name])
        return platforms[platform_name]

    async def async_get_platforms(
        self, platform_names: Iterable[Platform | str]
    ) -> dict[str, ModuleType]:
        """Return a platforms for an integration."""
        domain = self.domain
        platforms: dict[str, ModuleType] = {}

        load_executor_platforms: list[str] = []
        load_event_loop_platforms: list[str] = []
        in_progress_imports: dict[str, asyncio.Future[ModuleType]] = {}
        import_futures: list[tuple[str, asyncio.Future[ModuleType]]] = []

        for platform_name in platform_names:
            full_name = f"{domain}.{platform_name}"
            if platform := self._get_platform_cached(full_name):
                platforms[platform_name] = platform
                continue

            # Another call to async_get_platforms is already importing this platform
            if future := self._import_futures.get(platform_name):
                in_progress_imports[platform_name] = future
                continue

            if (
                self.import_executor
                and full_name not in self.hass.config.components
                and f"{self.pkg_path}.{platform_name}" not in sys.modules
            ):
                load_executor_platforms.append(platform_name)
            else:
                load_event_loop_platforms.append(platform_name)

            import_future = self.hass.loop.create_future()
            self._import_futures[platform_name] = import_future
            import_futures.append((platform_name, import_future))

        if load_executor_platforms or load_event_loop_platforms:
            if debug := _LOGGER.isEnabledFor(logging.DEBUG):
                start = time.perf_counter()
<<<<<<< HEAD
                _LOGGER.debug(
                    "Starting import of platforms for %s executor=%s loop=%s",
                    domain,
                    load_executor_platforms,
                    load_event_loop_platforms,
                )
=======
>>>>>>> 40c0b4ca

            try:
                if load_executor_platforms:
                    try:
                        platforms.update(
                            await self.hass.async_add_import_executor_job(
                                self._load_platforms, platform_names
                            )
                        )
                    except ImportError as ex:
                        _LOGGER.debug(
                            "Failed to import %s platforms %s in executor",
                            domain,
                            load_executor_platforms,
                            exc_info=ex,
                        )
                        # If importing in the executor deadlocks because there is a circular
                        # dependency, we fall back to the event loop.
                        load_event_loop_platforms.extend(load_executor_platforms)

                if load_event_loop_platforms:
                    platforms.update(self._load_platforms(platform_names))

                for platform_name, import_future in import_futures:
                    import_future.set_result(platforms[platform_name])

            except BaseException as ex:
                for _, import_future in import_futures:
                    import_future.set_exception(ex)
                    with suppress(BaseException):
                        # Set the exception retrieved flag on the future since
                        # it will never be retrieved unless there
                        # are concurrent calls to async_get_platforms
                        import_future.result()
                raise

            finally:
                for platform_name, _ in import_futures:
                    self._import_futures.pop(platform_name)

                if debug:
                    _LOGGER.debug(
                        "Importing platforms for %s executor=%s loop=%s took %.2fs",
                        domain,
                        load_executor_platforms,
                        load_event_loop_platforms,
                        time.perf_counter() - start,
                    )

        if in_progress_imports:
            for platform_name, future in in_progress_imports.items():
                platforms[platform_name] = await future

        return platforms

    def _get_platform_cached(self, full_name: str) -> ModuleType | None:
        """Return a platform for an integration from cache."""
        if full_name in self._cache:
            # the cache is either a ModuleType or a ComponentProtocol
            # but we only care about the ModuleType here
            return self._cache[full_name]  # type: ignore[return-value]
        if full_name in self._missing_platforms_cache:
            raise self._missing_platforms_cache[full_name]
        return None

    def get_platform(self, platform_name: str) -> ModuleType:
        """Return a platform for an integration."""
        if platform := self._get_platform_cached(f"{self.domain}.{platform_name}"):
            return platform
        return self._load_platform(platform_name)

    def platform_exists(self, platform_name: str) -> bool | None:
        """Check if a platform exists for an integration.

        Returns True if the platform exists, False if it does not.

        If it cannot be determined if the platform exists without attempting
        to import the component, it returns None. This will only happen
        if this function is called before get_component or async_get_component
        has been called for the integration or the integration failed to load.
        """
        full_name = f"{self.domain}.{platform_name}"
        cache = self._cache
        if full_name in cache:
            return True

        if full_name in self._missing_platforms_cache:
            return False

        if not (component := cache.get(self.domain)) or not (
            file := getattr(component, "__file__", None)
        ):
            return None

        path: pathlib.Path = pathlib.Path(file).parent.joinpath(platform_name)
        if os.path.exists(path.with_suffix(".py")) or os.path.exists(path):
            return True

        exc = ModuleNotFoundError(
            f"Platform {full_name} not found",
            name=f"{self.pkg_path}.{platform_name}",
        )
        self._missing_platforms_cache[full_name] = exc
        return False

    def _load_platform(self, platform_name: str) -> ModuleType:
        """Load a platform for an integration.

        This method must be thread-safe as it's called from the executor
        and the event loop.

        This is mostly a thin wrapper around importlib.import_module
        with a dict cache which is thread-safe since importlib has
        appropriate locks.
        """
        full_name = f"{self.domain}.{platform_name}"
        cache: dict[str, ModuleType] = self.hass.data[DATA_COMPONENTS]
        try:
            cache[full_name] = self._import_platform(platform_name)
        except ImportError as ex:
            if self.domain in cache:
                # If the domain is loaded, cache that the platform
                # does not exist so we do not try to load it again
                self._missing_platforms_cache[full_name] = ex
            raise
        except RuntimeError as err:
            # _DeadlockError inherits from RuntimeError
            raise ImportError(
                f"RuntimeError importing {self.pkg_path}.{platform_name}: {err}"
            ) from err
        except Exception as err:
            _LOGGER.exception(
                "Unexpected exception importing platform %s.%s",
                self.pkg_path,
                platform_name,
            )
            raise ImportError(
                f"Exception importing {self.pkg_path}.{platform_name}"
            ) from err

        return cache[full_name]

    def _import_platform(self, platform_name: str) -> ModuleType:
        """Import the platform.

        This method must be thread-safe as it's called from the executor
        and the event loop.
        """
        return importlib.import_module(f"{self.pkg_path}.{platform_name}")

    def __repr__(self) -> str:
        """Text representation of class."""
        return f"<Integration {self.domain}: {self.pkg_path}>"


def _resolve_integrations_from_root(
    hass: HomeAssistant, root_module: ModuleType, domains: Iterable[str]
) -> dict[str, Integration]:
    """Resolve multiple integrations from root."""
    integrations: dict[str, Integration] = {}
    for domain in domains:
        try:
            integration = Integration.resolve_from_root(hass, root_module, domain)
        except Exception:  # pylint: disable=broad-except
            _LOGGER.exception("Error loading integration: %s", domain)
        else:
            if integration:
                integrations[domain] = integration
    return integrations


@callback
def async_get_loaded_integration(hass: HomeAssistant, domain: str) -> Integration:
    """Get an integration which is already loaded.

    Raises IntegrationNotLoaded if the integration is not loaded.
    """
    cache = hass.data[DATA_INTEGRATIONS]
    if TYPE_CHECKING:
        cache = cast(dict[str, Integration | asyncio.Future[None]], cache)
    int_or_fut = cache.get(domain, _UNDEF)
    # Integration is never subclassed, so we can check for type
    if type(int_or_fut) is Integration:  # noqa: E721
        return int_or_fut
    raise IntegrationNotLoaded(domain)


async def async_get_integration(hass: HomeAssistant, domain: str) -> Integration:
    """Get integration."""
    integrations_or_excs = await async_get_integrations(hass, [domain])
    int_or_exc = integrations_or_excs[domain]
    if isinstance(int_or_exc, Integration):
        return int_or_exc
    raise int_or_exc


async def async_get_integrations(
    hass: HomeAssistant, domains: Iterable[str]
) -> dict[str, Integration | Exception]:
    """Get integrations."""
    cache = hass.data[DATA_INTEGRATIONS]
    results: dict[str, Integration | Exception] = {}
    needed: dict[str, asyncio.Future[None]] = {}
    in_progress: dict[str, asyncio.Future[None]] = {}
    if TYPE_CHECKING:
        cache = cast(dict[str, Integration | asyncio.Future[None]], cache)
    for domain in domains:
        int_or_fut = cache.get(domain, _UNDEF)
        # Integration is never subclassed, so we can check for type
        if type(int_or_fut) is Integration:  # noqa: E721
            results[domain] = int_or_fut
        elif int_or_fut is not _UNDEF:
            in_progress[domain] = cast(asyncio.Future[None], int_or_fut)
        elif "." in domain:
            results[domain] = ValueError(f"Invalid domain {domain}")
        else:
            needed[domain] = cache[domain] = hass.loop.create_future()

    if in_progress:
        await asyncio.gather(*in_progress.values())
        for domain in in_progress:
            # When we have waited and it's _UNDEF, it doesn't exist
            # We don't cache that it doesn't exist, or else people can't fix it
            # and then restart, because their config will never be valid.
            if (int_or_fut := cache.get(domain, _UNDEF)) is _UNDEF:
                results[domain] = IntegrationNotFound(domain)
            else:
                results[domain] = cast(Integration, int_or_fut)

    if not needed:
        return results

    # First we look for custom components
    # Instead of using resolve_from_root we use the cache of custom
    # components to find the integration.
    custom = await async_get_custom_components(hass)
    for domain, future in needed.items():
        if integration := custom.get(domain):
            results[domain] = cache[domain] = integration
            future.set_result(None)

    for domain in results:
        if domain in needed:
            del needed[domain]

    # Now the rest use resolve_from_root
    if needed:
        from . import components  # pylint: disable=import-outside-toplevel

        integrations = await hass.async_add_executor_job(
            _resolve_integrations_from_root, hass, components, needed
        )
        for domain, future in needed.items():
            int_or_exc = integrations.get(domain)
            if not int_or_exc:
                cache.pop(domain)
                results[domain] = IntegrationNotFound(domain)
            elif isinstance(int_or_exc, Exception):
                cache.pop(domain)
                exc = IntegrationNotFound(domain)
                exc.__cause__ = int_or_exc
                results[domain] = exc
            else:
                results[domain] = cache[domain] = int_or_exc
            future.set_result(None)

    return results


class LoaderError(Exception):
    """Loader base error."""


class IntegrationNotFound(LoaderError):
    """Raised when a component is not found."""

    def __init__(self, domain: str) -> None:
        """Initialize a component not found error."""
        super().__init__(f"Integration '{domain}' not found.")
        self.domain = domain


class IntegrationNotLoaded(LoaderError):
    """Raised when a component is not loaded."""

    def __init__(self, domain: str) -> None:
        """Initialize a component not found error."""
        super().__init__(f"Integration '{domain}' not loaded.")
        self.domain = domain


class CircularDependency(LoaderError):
    """Raised when a circular dependency is found when resolving components."""

    def __init__(self, from_domain: str | set[str], to_domain: str) -> None:
        """Initialize circular dependency error."""
        super().__init__(f"Circular dependency detected: {from_domain} -> {to_domain}.")
        self.from_domain = from_domain
        self.to_domain = to_domain


def _load_file(
    hass: HomeAssistant, comp_or_platform: str, base_paths: list[str]
) -> ComponentProtocol | None:
    """Try to load specified file.

    Looks in config dir first, then built-in components.
    Only returns it if also found to be valid.
    Async friendly.
    """
    cache: dict[str, ComponentProtocol] = hass.data[DATA_COMPONENTS]
    module: ComponentProtocol | None
    if module := cache.get(comp_or_platform):
        return module

    for path in (f"{base}.{comp_or_platform}" for base in base_paths):
        try:
            module = importlib.import_module(path)

            # In Python 3 you can import files from directories that do not
            # contain the file __init__.py. A directory is a valid module if
            # it contains a file with the .py extension. In this case Python
            # will succeed in importing the directory as a module and call it
            # a namespace. We do not care about namespaces.
            # This prevents that when only
            # custom_components/switch/some_platform.py exists,
            # the import custom_components.switch would succeed.
            # __file__ was unset for namespaces before Python 3.7
            if getattr(module, "__file__", None) is None:
                continue

            cache[comp_or_platform] = module

            return cast(ComponentProtocol, module)

        except ImportError as err:
            # This error happens if for example custom_components/switch
            # exists and we try to load switch.demo.
            # Ignore errors for custom_components, custom_components.switch
            # and custom_components.switch.demo.
            white_listed_errors = []
            parts = []
            for part in path.split("."):
                parts.append(part)
                white_listed_errors.append(f"No module named '{'.'.join(parts)}'")

            if str(err) not in white_listed_errors:
                _LOGGER.exception(
                    "Error loading %s. Make sure all dependencies are installed", path
                )

    return None


class ModuleWrapper:
    """Class to wrap a Python module and auto fill in hass argument."""

    def __init__(self, hass: HomeAssistant, module: ComponentProtocol) -> None:
        """Initialize the module wrapper."""
        self._hass = hass
        self._module = module

    def __getattr__(self, attr: str) -> Any:
        """Fetch an attribute."""
        value = getattr(self._module, attr)

        if hasattr(value, "__bind_hass"):
            value = ft.partial(value, self._hass)

        setattr(self, attr, value)
        return value


class Components:
    """Helper to load components."""

    def __init__(self, hass: HomeAssistant) -> None:
        """Initialize the Components class."""
        self._hass = hass

    def __getattr__(self, comp_name: str) -> ModuleWrapper:
        """Fetch a component."""
        # Test integration cache
        integration = self._hass.data[DATA_INTEGRATIONS].get(comp_name)

        if isinstance(integration, Integration):
            component: ComponentProtocol | None = integration.get_component()
        else:
            # Fallback to importing old-school
            component = _load_file(self._hass, comp_name, _lookup_path(self._hass))

        if component is None:
            raise ImportError(f"Unable to load {comp_name}")

        # Local import to avoid circular dependencies
        from .helpers.frame import report  # pylint: disable=import-outside-toplevel

        report(
            (
                f"accesses hass.components.{comp_name}."
                " This is deprecated and will stop working in Home Assistant 2024.9, it"
                f" should be updated to import functions used from {comp_name} directly"
            ),
            error_if_core=False,
            log_custom_component_only=True,
        )

        wrapped = ModuleWrapper(self._hass, component)
        setattr(self, comp_name, wrapped)
        return wrapped


class Helpers:
    """Helper to load helpers."""

    def __init__(self, hass: HomeAssistant) -> None:
        """Initialize the Helpers class."""
        self._hass = hass

    def __getattr__(self, helper_name: str) -> ModuleWrapper:
        """Fetch a helper."""
        helper = importlib.import_module(f"homeassistant.helpers.{helper_name}")
        wrapped = ModuleWrapper(self._hass, helper)
        setattr(self, helper_name, wrapped)
        return wrapped


def bind_hass(func: _CallableT) -> _CallableT:
    """Decorate function to indicate that first argument is hass.

    The use of this decorator is discouraged, and it should not be used
    for new functions.
    """
    setattr(func, "__bind_hass", True)
    return func


async def _async_component_dependencies(
    hass: HomeAssistant,
    integration: Integration,
) -> set[str]:
    """Get component dependencies."""
    loading: set[str] = set()
    loaded: set[str] = set()

    async def component_dependencies_impl(integration: Integration) -> None:
        """Recursively get component dependencies."""
        domain = integration.domain
        if not (dependencies := integration.dependencies):
            loaded.add(domain)
            return

        loading.add(domain)
        dep_integrations = await async_get_integrations(hass, dependencies)
        for dependency_domain, dep_integration in dep_integrations.items():
            if isinstance(dep_integration, Exception):
                raise dep_integration

            # If we are already loading it, we have a circular dependency.
            # We have to check it here to make sure that every integration that
            # depends on us, does not appear in our own after_dependencies.
            if conflict := loading.intersection(dep_integration.after_dependencies):
                raise CircularDependency(conflict, dependency_domain)

            # If we have already loaded it, no point doing it again.
            if dependency_domain in loaded:
                continue

            # If we are already loading it, we have a circular dependency.
            if dependency_domain in loading:
                raise CircularDependency(dependency_domain, domain)

            await component_dependencies_impl(dep_integration)
        loading.remove(domain)
        loaded.add(domain)

    await component_dependencies_impl(integration)

    return loaded


def _async_mount_config_dir(hass: HomeAssistant) -> None:
    """Mount config dir in order to load custom_component.

    Async friendly but not a coroutine.
    """

    sys.path.insert(0, hass.config.config_dir)
    with suppress(ImportError):
        import custom_components  # pylint: disable=import-outside-toplevel  # noqa: F401
    sys.path.remove(hass.config.config_dir)
    sys.path_importer_cache.pop(hass.config.config_dir, None)


def _lookup_path(hass: HomeAssistant) -> list[str]:
    """Return the lookup paths for legacy lookups."""
    if hass.config.recovery_mode or hass.config.safe_mode:
        return [PACKAGE_BUILTIN]
    return [PACKAGE_CUSTOM_COMPONENTS, PACKAGE_BUILTIN]


def is_component_module_loaded(hass: HomeAssistant, module: str) -> bool:
    """Test if a component module is loaded."""
    return module in hass.data[DATA_COMPONENTS]


@callback
def async_get_issue_tracker(
    hass: HomeAssistant | None,
    *,
    integration_domain: str | None = None,
    module: str | None = None,
) -> str | None:
    """Return a URL for an integration's issue tracker."""
    issue_tracker = (
        "https://github.com/home-assistant/core/issues?q=is%3Aopen+is%3Aissue"
    )
    if not integration_domain and not module:
        # If we know nothing about the entity, suggest opening an issue on HA core
        return issue_tracker

    if hass and integration_domain:
        with suppress(IntegrationNotLoaded):
            integration = async_get_loaded_integration(hass, integration_domain)
            if not integration.is_built_in:
                return integration.issue_tracker

    if module and "custom_components" in module:
        return None

    if integration_domain:
        issue_tracker += f"+label%3A%22integration%3A+{integration_domain}%22"
    return issue_tracker


@callback
def async_suggest_report_issue(
    hass: HomeAssistant | None,
    *,
    integration_domain: str | None = None,
    module: str | None = None,
) -> str:
    """Generate a blurb asking the user to file a bug report."""
    issue_tracker = async_get_issue_tracker(
        hass, integration_domain=integration_domain, module=module
    )

    if not issue_tracker:
        if not integration_domain:
            return "report it to the custom integration author"
        return (
            f"report it to the author of the '{integration_domain}' "
            "custom integration"
        )

    return f"create a bug report at {issue_tracker}"<|MERGE_RESOLUTION|>--- conflicted
+++ resolved
@@ -1010,15 +1010,6 @@
         if load_executor_platforms or load_event_loop_platforms:
             if debug := _LOGGER.isEnabledFor(logging.DEBUG):
                 start = time.perf_counter()
-<<<<<<< HEAD
-                _LOGGER.debug(
-                    "Starting import of platforms for %s executor=%s loop=%s",
-                    domain,
-                    load_executor_platforms,
-                    load_event_loop_platforms,
-                )
-=======
->>>>>>> 40c0b4ca
 
             try:
                 if load_executor_platforms:
