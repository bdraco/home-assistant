--- conflicted
+++ resolved
@@ -1691,11 +1691,7 @@
 
 @callback
 def async_config_flow_needs_preload(component: ComponentProtocol) -> bool:
-<<<<<<< HEAD
-    """Test if a component needs to be preloaded.
-=======
     """Test if a config_flow for a component needs to be preloaded.
->>>>>>> 30e76710
 
     Currently we need to preload a the config flow if the integration
     has a config flow and the component has an async_migrate_entry method
