--- conflicted
+++ resolved
@@ -905,11 +905,7 @@
             )
             raise ImportError(f"Exception importing {self.pkg_path}") from err
 
-<<<<<<< HEAD
-        if self.platform_exists("config") is not False:
-=======
         if self.platform_exists("config"):
->>>>>>> 3c960b7d
             # Setting up a component always checks if the config
             # platform exists. Since we may be running in the executor
             # we will use this opportunity to cache the config platform
