"""
The methods for loading Home Assistant integrations.

This module has quite some complex parts. I have tried to add as much
documentation as possible to keep it understandable.
"""
import asyncio
import functools as ft
import importlib
import json
import logging
import pathlib
import sys
from types import ModuleType
from typing import (
    TYPE_CHECKING,
    Any,
    Callable,
    Dict,
    List,
    Optional,
    Set,
    TypeVar,
    Union,
    cast,
)

from homeassistant.generated.mqtt import MQTT
from homeassistant.generated.ssdp import SSDP
from homeassistant.generated.zeroconf import HOMEKIT, ZEROCONF

# Typing imports that create a circular dependency
if TYPE_CHECKING:
    from homeassistant.core import HomeAssistant

CALLABLE_T = TypeVar("CALLABLE_T", bound=Callable)  # pylint: disable=invalid-name

_LOGGER = logging.getLogger(__name__)

DATA_COMPONENTS = "components"
DATA_INTEGRATIONS = "integrations"
DATA_CUSTOM_COMPONENTS = "custom_components"
PACKAGE_CUSTOM_COMPONENTS = "custom_components"
PACKAGE_BUILTIN = "homeassistant.components"
CUSTOM_WARNING = (
    "You are using a custom integration for %s which has not "
    "been tested by Home Assistant. This component might "
    "cause stability problems, be sure to disable it if you "
    "experience issues with Home Assistant."
)
_UNDEF = object()

<<<<<<< HEAD
MAX_LOAD_CONCURRENTLY = 6
=======
MAX_LOAD_CONCURRENTLY = 4
>>>>>>> edd30bbb


def manifest_from_legacy_module(domain: str, module: ModuleType) -> Dict:
    """Generate a manifest from a legacy module."""
    return {
        "domain": domain,
        "name": domain,
        "documentation": None,
        "requirements": getattr(module, "REQUIREMENTS", []),
        "dependencies": getattr(module, "DEPENDENCIES", []),
        "codeowners": [],
    }


async def _async_get_custom_components(
    hass: "HomeAssistant",
) -> Dict[str, "Integration"]:
    """Return list of custom integrations."""
    if hass.config.safe_mode:
        return {}

    try:
        import custom_components  # pylint: disable=import-outside-toplevel
    except ImportError:
        return {}

    def get_sub_directories(paths: List[str]) -> List[pathlib.Path]:
        """Return all sub directories in a set of paths."""
        return [
            entry
            for path in paths
            for entry in pathlib.Path(path).iterdir()
            if entry.is_dir()
        ]

    dirs = await hass.async_add_executor_job(
        get_sub_directories, custom_components.__path__
    )

    integrations = await asyncio.gather(
        *(
            hass.async_add_executor_job(
                Integration.resolve_from_root, hass, custom_components, comp.name
            )
            for comp in dirs
        )
    )

    return {
        integration.domain: integration
        for integration in integrations
        if integration is not None
    }


async def async_get_custom_components(
    hass: "HomeAssistant",
) -> Dict[str, "Integration"]:
    """Return cached list of custom integrations."""
    reg_or_evt = hass.data.get(DATA_CUSTOM_COMPONENTS)

    if reg_or_evt is None:
        evt = hass.data[DATA_CUSTOM_COMPONENTS] = asyncio.Event()

        reg = await _async_get_custom_components(hass)

        hass.data[DATA_CUSTOM_COMPONENTS] = reg
        evt.set()
        return reg

    if isinstance(reg_or_evt, asyncio.Event):
        await reg_or_evt.wait()
        return cast(Dict[str, "Integration"], hass.data.get(DATA_CUSTOM_COMPONENTS))

    return cast(Dict[str, "Integration"], reg_or_evt)


async def async_get_config_flows(hass: "HomeAssistant") -> Set[str]:
    """Return cached list of config flows."""
    # pylint: disable=import-outside-toplevel
    from homeassistant.generated.config_flows import FLOWS

    flows: Set[str] = set()
    flows.update(FLOWS)

    integrations = await async_get_custom_components(hass)
    flows.update(
        [
            integration.domain
            for integration in integrations.values()
            if integration.config_flow
        ]
    )

    return flows


async def async_preload_integrations_with_config_flows(hass: "HomeAssistant") -> None:
    """Preload integrations with config flows.

    This function should not load the integration in
    parallel.

    Its current use case is to load each one in the background
    to ensure the first time we load translations that we do
    not fire off so many executor jobs that we overload
    the executor in order to mitigate the impact of integrations
    being converted to config flows.
    """
    for integration in await async_get_config_flows(hass):
        await async_get_integration(hass, integration)


async def async_get_zeroconf(hass: "HomeAssistant") -> Dict[str, List[Dict[str, str]]]:
    """Return cached list of zeroconf types."""
    zeroconf: Dict[str, List[Dict[str, str]]] = ZEROCONF.copy()

    integrations = await async_get_custom_components(hass)
    for integration in integrations.values():
        if not integration.zeroconf:
            continue
        for entry in integration.zeroconf:
            data = {"domain": integration.domain}
            if isinstance(entry, dict):
                typ = entry["type"]
                entry_without_type = entry.copy()
                del entry_without_type["type"]
                data.update(entry_without_type)
            else:
                typ = entry

            zeroconf.setdefault(typ, []).append(data)

    return zeroconf


async def async_get_homekit(hass: "HomeAssistant") -> Dict[str, str]:
    """Return cached list of homekit models."""

    homekit: Dict[str, str] = HOMEKIT.copy()

    integrations = await async_get_custom_components(hass)
    for integration in integrations.values():
        if (
            not integration.homekit
            or "models" not in integration.homekit
            or not integration.homekit["models"]
        ):
            continue
        for model in integration.homekit["models"]:
            homekit[model] = integration.domain

    return homekit


async def async_get_ssdp(hass: "HomeAssistant") -> Dict[str, List]:
    """Return cached list of ssdp mappings."""

    ssdp: Dict[str, List] = SSDP.copy()

    integrations = await async_get_custom_components(hass)
    for integration in integrations.values():
        if not integration.ssdp:
            continue

        ssdp[integration.domain] = integration.ssdp

    return ssdp


async def async_get_mqtt(hass: "HomeAssistant") -> Dict[str, List]:
    """Return cached list of MQTT mappings."""

    mqtt: Dict[str, List] = MQTT.copy()

    integrations = await async_get_custom_components(hass)
    for integration in integrations.values():
        if not integration.mqtt:
            continue

        mqtt[integration.domain] = integration.mqtt

    return mqtt


class Integration:
    """An integration in Home Assistant."""

    @classmethod
    def resolve_from_root(
        cls, hass: "HomeAssistant", root_module: ModuleType, domain: str
    ) -> "Optional[Integration]":
        """Resolve an integration from a root module."""
        for base in root_module.__path__:  # type: ignore
            manifest_path = pathlib.Path(base) / domain / "manifest.json"

            if not manifest_path.is_file():
                continue

            try:
                manifest = json.loads(manifest_path.read_text())
            except ValueError as err:
                _LOGGER.error(
                    "Error parsing manifest.json file at %s: %s", manifest_path, err
                )
                continue

            return cls(
                hass, f"{root_module.__name__}.{domain}", manifest_path.parent, manifest
            )

        return None

    @classmethod
    def resolve_legacy(
        cls, hass: "HomeAssistant", domain: str
    ) -> "Optional[Integration]":
        """Resolve legacy component.

        Will create a stub manifest.
        """
        comp = _load_file(hass, domain, _lookup_path(hass))

        if comp is None:
            return None

        return cls(
            hass,
            comp.__name__,
            pathlib.Path(comp.__file__).parent,
            manifest_from_legacy_module(domain, comp),
        )

    def __init__(
        self,
        hass: "HomeAssistant",
        pkg_path: str,
        file_path: pathlib.Path,
        manifest: Dict[str, Any],
    ):
        """Initialize an integration."""
        self.hass = hass
        self.pkg_path = pkg_path
        self.file_path = file_path
        self.manifest = manifest
        manifest["is_built_in"] = self.is_built_in

        if self.dependencies:
            self._all_dependencies_resolved: Optional[bool] = None
            self._all_dependencies: Optional[Set[str]] = None
        else:
            self._all_dependencies_resolved = True
            self._all_dependencies = set()

        _LOGGER.info("Loaded %s from %s", self.domain, pkg_path)

    @property
    def name(self) -> str:
        """Return name."""
        return cast(str, self.manifest["name"])

    @property
    def disabled(self) -> Optional[str]:
        """Return reason integration is disabled."""
        return cast(Optional[str], self.manifest.get("disabled"))

    @property
    def domain(self) -> str:
        """Return domain."""
        return cast(str, self.manifest["domain"])

    @property
    def dependencies(self) -> List[str]:
        """Return dependencies."""
        return cast(List[str], self.manifest.get("dependencies", []))

    @property
    def after_dependencies(self) -> List[str]:
        """Return after_dependencies."""
        return cast(List[str], self.manifest.get("after_dependencies", []))

    @property
    def requirements(self) -> List[str]:
        """Return requirements."""
        return cast(List[str], self.manifest.get("requirements", []))

    @property
    def config_flow(self) -> bool:
        """Return config_flow."""
        return cast(bool, self.manifest.get("config_flow", False))

    @property
    def documentation(self) -> Optional[str]:
        """Return documentation."""
        return cast(str, self.manifest.get("documentation"))

    @property
    def issue_tracker(self) -> Optional[str]:
        """Return issue tracker link."""
        return cast(str, self.manifest.get("issue_tracker"))

    @property
    def quality_scale(self) -> Optional[str]:
        """Return Integration Quality Scale."""
        return cast(str, self.manifest.get("quality_scale"))

    @property
    def mqtt(self) -> Optional[list]:
        """Return Integration MQTT entries."""
        return cast(List[dict], self.manifest.get("mqtt"))

    @property
    def ssdp(self) -> Optional[list]:
        """Return Integration SSDP entries."""
        return cast(List[dict], self.manifest.get("ssdp"))

    @property
    def zeroconf(self) -> Optional[list]:
        """Return Integration zeroconf entries."""
        return cast(List[str], self.manifest.get("zeroconf"))

    @property
    def homekit(self) -> Optional[dict]:
        """Return Integration homekit entries."""
        return cast(Dict[str, List], self.manifest.get("homekit"))

    @property
    def is_built_in(self) -> bool:
        """Test if package is a built-in integration."""
        return self.pkg_path.startswith(PACKAGE_BUILTIN)

    @property
    def all_dependencies(self) -> Set[str]:
        """Return all dependencies including sub-dependencies."""
        if self._all_dependencies is None:
            raise RuntimeError("Dependencies not resolved!")

        return self._all_dependencies

    @property
    def all_dependencies_resolved(self) -> bool:
        """Return if all dependencies have been resolved."""
        return self._all_dependencies_resolved is not None

    async def resolve_dependencies(self) -> bool:
        """Resolve all dependencies."""
        if self._all_dependencies_resolved is not None:
            return self._all_dependencies_resolved

        try:
            dependencies = await _async_component_dependencies(
                self.hass, self.domain, self, set(), set()
            )
            dependencies.discard(self.domain)
            self._all_dependencies = dependencies
            self._all_dependencies_resolved = True
        except IntegrationNotFound as err:
            _LOGGER.error(
                "Unable to resolve dependencies for %s:  we are unable to resolve (sub)dependency %s",
                self.domain,
                err.domain,
            )
            self._all_dependencies_resolved = False
        except CircularDependency as err:
            _LOGGER.error(
                "Unable to resolve dependencies for %s:  it contains a circular dependency: %s -> %s",
                self.domain,
                err.from_domain,
                err.to_domain,
            )
            self._all_dependencies_resolved = False

        return self._all_dependencies_resolved

    def get_component(self) -> ModuleType:
        """Return the component."""
        cache = self.hass.data.setdefault(DATA_COMPONENTS, {})
        if self.domain not in cache:
            _LOGGER.info("Imported %s from %s", self.domain, self.pkg_path)
            cache[self.domain] = importlib.import_module(self.pkg_path)
        return cache[self.domain]  # type: ignore

    def get_platform(self, platform_name: str) -> ModuleType:
        """Return a platform for an integration."""
        cache = self.hass.data.setdefault(DATA_COMPONENTS, {})
        full_name = f"{self.domain}.{platform_name}"
        if full_name not in cache:
            cache[full_name] = self._import_platform(platform_name)
        return cache[full_name]  # type: ignore

    def _import_platform(self, platform_name: str) -> ModuleType:
        """Import the platform."""
        return importlib.import_module(f"{self.pkg_path}.{platform_name}")

    def __repr__(self) -> str:
        """Text representation of class."""
        return f"<Integration {self.domain}: {self.pkg_path}>"


async def async_get_integration(hass: "HomeAssistant", domain: str) -> Integration:
    """Get an integration."""
    cache = hass.data.get(DATA_INTEGRATIONS)
    if cache is None:
        if not _async_mount_config_dir(hass):
            raise IntegrationNotFound(domain)
        cache = hass.data[DATA_INTEGRATIONS] = {}

    int_or_evt: Union[Integration, asyncio.Event, None] = cache.get(domain, _UNDEF)

    if isinstance(int_or_evt, asyncio.Event):
        await int_or_evt.wait()
        int_or_evt = cache.get(domain, _UNDEF)

        # When we have waited and it's _UNDEF, it doesn't exist
        # We don't cache that it doesn't exist, or else people can't fix it
        # and then restart, because their config will never be valid.
        if int_or_evt is _UNDEF:
            raise IntegrationNotFound(domain)

    if int_or_evt is not _UNDEF:
        return cast(Integration, int_or_evt)

    event = cache[domain] = asyncio.Event()

    # Instead of using resolve_from_root we use the cache of custom
    # components to find the integration.
    integration = (await async_get_custom_components(hass)).get(domain)
    if integration is not None:
        _LOGGER.warning(CUSTOM_WARNING, domain)
        cache[domain] = integration
        event.set()
        return integration

    from homeassistant import components  # pylint: disable=import-outside-toplevel

    integration = await hass.async_add_executor_job(
        Integration.resolve_from_root, hass, components, domain
    )

    if integration is not None:
        cache[domain] = integration
        event.set()
        return integration

    integration = Integration.resolve_legacy(hass, domain)
    if integration is not None:
        cache[domain] = integration
    else:
        # Remove event from cache.
        cache.pop(domain)

    event.set()

    if not integration:
        raise IntegrationNotFound(domain)

    return integration


class LoaderError(Exception):
    """Loader base error."""


class IntegrationNotFound(LoaderError):
    """Raised when a component is not found."""

    def __init__(self, domain: str) -> None:
        """Initialize a component not found error."""
        super().__init__(f"Integration '{domain}' not found.")
        self.domain = domain


class CircularDependency(LoaderError):
    """Raised when a circular dependency is found when resolving components."""

    def __init__(self, from_domain: str, to_domain: str) -> None:
        """Initialize circular dependency error."""
        super().__init__(f"Circular dependency detected: {from_domain} -> {to_domain}.")
        self.from_domain = from_domain
        self.to_domain = to_domain


def _load_file(
    hass: "HomeAssistant", comp_or_platform: str, base_paths: List[str]
) -> Optional[ModuleType]:
    """Try to load specified file.

    Looks in config dir first, then built-in components.
    Only returns it if also found to be valid.
    Async friendly.
    """
    try:
        return hass.data[DATA_COMPONENTS][comp_or_platform]  # type: ignore
    except KeyError:
        pass

    cache = hass.data.get(DATA_COMPONENTS)
    if cache is None:
        if not _async_mount_config_dir(hass):
            return None
        cache = hass.data[DATA_COMPONENTS] = {}

    for path in (f"{base}.{comp_or_platform}" for base in base_paths):
        try:
            module = importlib.import_module(path)

            # In Python 3 you can import files from directories that do not
            # contain the file __init__.py. A directory is a valid module if
            # it contains a file with the .py extension. In this case Python
            # will succeed in importing the directory as a module and call it
            # a namespace. We do not care about namespaces.
            # This prevents that when only
            # custom_components/switch/some_platform.py exists,
            # the import custom_components.switch would succeed.
            # __file__ was unset for namespaces before Python 3.7
            if getattr(module, "__file__", None) is None:
                continue

            cache[comp_or_platform] = module

            if module.__name__.startswith(PACKAGE_CUSTOM_COMPONENTS):
                _LOGGER.warning(CUSTOM_WARNING, comp_or_platform)

            return module

        except ImportError as err:
            # This error happens if for example custom_components/switch
            # exists and we try to load switch.demo.
            # Ignore errors for custom_components, custom_components.switch
            # and custom_components.switch.demo.
            white_listed_errors = []
            parts = []
            for part in path.split("."):
                parts.append(part)
                white_listed_errors.append(f"No module named '{'.'.join(parts)}'")

            if str(err) not in white_listed_errors:
                _LOGGER.exception(
                    ("Error loading %s. Make sure all dependencies are installed"), path
                )

    return None


class ModuleWrapper:
    """Class to wrap a Python module and auto fill in hass argument."""

    def __init__(self, hass: "HomeAssistant", module: ModuleType) -> None:
        """Initialize the module wrapper."""
        self._hass = hass
        self._module = module

    def __getattr__(self, attr: str) -> Any:
        """Fetch an attribute."""
        value = getattr(self._module, attr)

        if hasattr(value, "__bind_hass"):
            value = ft.partial(value, self._hass)

        setattr(self, attr, value)
        return value


class Components:
    """Helper to load components."""

    def __init__(self, hass: "HomeAssistant") -> None:
        """Initialize the Components class."""
        self._hass = hass

    def __getattr__(self, comp_name: str) -> ModuleWrapper:
        """Fetch a component."""
        # Test integration cache
        integration = self._hass.data.get(DATA_INTEGRATIONS, {}).get(comp_name)

        if isinstance(integration, Integration):
            component: Optional[ModuleType] = integration.get_component()
        else:
            # Fallback to importing old-school
            component = _load_file(self._hass, comp_name, _lookup_path(self._hass))

        if component is None:
            raise ImportError(f"Unable to load {comp_name}")

        wrapped = ModuleWrapper(self._hass, component)
        setattr(self, comp_name, wrapped)
        return wrapped


class Helpers:
    """Helper to load helpers."""

    def __init__(self, hass: "HomeAssistant") -> None:
        """Initialize the Helpers class."""
        self._hass = hass

    def __getattr__(self, helper_name: str) -> ModuleWrapper:
        """Fetch a helper."""
        helper = importlib.import_module(f"homeassistant.helpers.{helper_name}")
        wrapped = ModuleWrapper(self._hass, helper)
        setattr(self, helper_name, wrapped)
        return wrapped


def bind_hass(func: CALLABLE_T) -> CALLABLE_T:
    """Decorate function to indicate that first argument is hass."""
    setattr(func, "__bind_hass", True)
    return func


async def _async_component_dependencies(
    hass: "HomeAssistant",
    start_domain: str,
    integration: Integration,
    loaded: Set[str],
    loading: Set[str],
) -> Set[str]:
    """Recursive function to get component dependencies.

    Async friendly.
    """
    domain = integration.domain
    loading.add(domain)

    for dependency_domain in integration.dependencies:
        # Check not already loaded
        if dependency_domain in loaded:
            continue

        # If we are already loading it, we have a circular dependency.
        if dependency_domain in loading:
            raise CircularDependency(domain, dependency_domain)

        loaded.add(dependency_domain)

        dep_integration = await async_get_integration(hass, dependency_domain)

        if start_domain in dep_integration.after_dependencies:
            raise CircularDependency(start_domain, dependency_domain)

        if dep_integration.dependencies:
            dep_loaded = await _async_component_dependencies(
                hass, start_domain, dep_integration, loaded, loading
            )

            loaded.update(dep_loaded)

    loaded.add(domain)
    loading.remove(domain)

    return loaded


def _async_mount_config_dir(hass: "HomeAssistant") -> bool:
    """Mount config dir in order to load custom_component.

    Async friendly but not a coroutine.
    """
    if hass.config.config_dir is None:
        _LOGGER.error("Can't load integrations - configuration directory is not set")
        return False
    if hass.config.config_dir not in sys.path:
        sys.path.insert(0, hass.config.config_dir)
    return True


def _lookup_path(hass: "HomeAssistant") -> List[str]:
    """Return the lookup paths for legacy lookups."""
    if hass.config.safe_mode:
        return [PACKAGE_BUILTIN]
    return [PACKAGE_CUSTOM_COMPONENTS, PACKAGE_BUILTIN]<|MERGE_RESOLUTION|>--- conflicted
+++ resolved
@@ -50,11 +50,7 @@
 )
 _UNDEF = object()
 
-<<<<<<< HEAD
-MAX_LOAD_CONCURRENTLY = 6
-=======
 MAX_LOAD_CONCURRENTLY = 4
->>>>>>> edd30bbb
 
 
 def manifest_from_legacy_module(domain: str, module: ModuleType) -> Dict:
