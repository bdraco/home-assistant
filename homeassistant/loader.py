--- conflicted
+++ resolved
@@ -933,7 +933,6 @@
             with suppress(ImportError):
                 self.get_platform("config_flow")
 
-<<<<<<< HEAD
         return cache[domain]
 
     def _load_platforms(self, platform_names: Iterable[str]) -> dict[str, ModuleType]:
@@ -942,9 +941,6 @@
             platform_name: self._load_platform(platform_name)
             for platform_name in platform_names
         }
-=======
-        return cache[self.domain]
->>>>>>> c3aa935a
 
     async def async_get_platform(self, platform_name: str) -> ModuleType:
         """Return a platform for an integration."""
