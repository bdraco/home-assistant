"""The methods for loading Home Assistant integrations.

This module has quite some complex parts. I have tried to add as much
documentation as possible to keep it understandable.
"""
from __future__ import annotations

import asyncio
from collections.abc import Callable, Iterable
from contextlib import suppress
from dataclasses import dataclass
import functools as ft
import importlib
import logging
import pathlib
import sys
from types import ModuleType
from typing import TYPE_CHECKING, Any, Literal, Protocol, TypedDict, TypeVar, cast

from awesomeversion import (
    AwesomeVersion,
    AwesomeVersionException,
    AwesomeVersionStrategy,
)
import voluptuous as vol

from . import generated
from .generated.application_credentials import APPLICATION_CREDENTIALS
from .generated.bluetooth import BLUETOOTH
from .generated.dhcp import DHCP
from .generated.mqtt import MQTT
from .generated.ssdp import SSDP
from .generated.usb import USB
from .generated.zeroconf import HOMEKIT, ZEROCONF
from .util.json import JSON_DECODE_EXCEPTIONS, json_loads

# Typing imports that create a circular dependency
if TYPE_CHECKING:
    from .config_entries import ConfigEntry
    from .core import HomeAssistant
    from .helpers import device_registry as dr
    from .helpers.typing import ConfigType

_CallableT = TypeVar("_CallableT", bound=Callable[..., Any])

_LOGGER = logging.getLogger(__name__)

DATA_COMPONENTS = "components"
DATA_INTEGRATIONS = "integrations"
DATA_CUSTOM_COMPONENTS = "custom_components"
PACKAGE_CUSTOM_COMPONENTS = "custom_components"
PACKAGE_BUILTIN = "homeassistant.components"
CUSTOM_WARNING = (
    "We found a custom integration %s which has not "
    "been tested by Home Assistant. This component might "
    "cause stability problems, be sure to disable it if you "
    "experience issues with Home Assistant"
)

_UNDEF = object()  # Internal; not helpers.typing.UNDEFINED due to circular dependency

MAX_LOAD_CONCURRENTLY = 4

MOVED_ZEROCONF_PROPS = ("macaddress", "model", "manufacturer")


class DHCPMatcherRequired(TypedDict, total=True):
    """Matcher for the dhcp integration for required fields."""

    domain: str


class DHCPMatcherOptional(TypedDict, total=False):
    """Matcher for the dhcp integration for optional fields."""

    macaddress: str
    hostname: str
    registered_devices: bool


class DHCPMatcher(DHCPMatcherRequired, DHCPMatcherOptional):
    """Matcher for the dhcp integration."""


class BluetoothMatcherRequired(TypedDict, total=True):
    """Matcher for the bluetooth integration for required fields."""

    domain: str


class BluetoothMatcherOptional(TypedDict, total=False):
    """Matcher for the bluetooth integration for optional fields."""

    local_name: str
    service_uuid: str
    service_data_uuid: str
    manufacturer_id: int
    manufacturer_data_start: list[int]
    connectable: bool


class BluetoothMatcher(BluetoothMatcherRequired, BluetoothMatcherOptional):
    """Matcher for the bluetooth integration."""


class USBMatcherRequired(TypedDict, total=True):
    """Matcher for the usb integration for required fields."""

    domain: str


class USBMatcherOptional(TypedDict, total=False):
    """Matcher for the usb integration for optional fields."""

    vid: str
    pid: str
    serial_number: str
    manufacturer: str
    description: str


class USBMatcher(USBMatcherRequired, USBMatcherOptional):
    """Matcher for the bluetooth integration."""


@dataclass(slots=True)
class HomeKitDiscoveredIntegration:
    """HomeKit model."""

    domain: str
    always_discover: bool


class Manifest(TypedDict, total=False):
    """Integration manifest.

    Note that none of the attributes are marked Optional here. However, some of
    them may be optional in manifest.json in the sense that they can be omitted
    altogether. But when present, they should not have null values in it.
    """

    name: str
    disabled: str
    domain: str
    integration_type: Literal[
        "entity", "device", "hardware", "helper", "hub", "service", "system"
    ]
    dependencies: list[str]
    after_dependencies: list[str]
    requirements: list[str]
    config_flow: bool
    documentation: str
    issue_tracker: str
    quality_scale: str
    iot_class: str
    bluetooth: list[dict[str, int | str]]
    mqtt: list[str]
    ssdp: list[dict[str, str]]
    zeroconf: list[str | dict[str, str]]
    dhcp: list[dict[str, bool | str]]
    usb: list[dict[str, str]]
    homekit: dict[str, list[str]]
    is_built_in: bool
    version: str
    codeowners: list[str]
    loggers: list[str]


def manifest_from_legacy_module(domain: str, module: ModuleType) -> Manifest:
    """Generate a manifest from a legacy module."""
    return {
        "domain": domain,
        "name": domain,
        "requirements": getattr(module, "REQUIREMENTS", []),
        "dependencies": getattr(module, "DEPENDENCIES", []),
        "codeowners": [],
    }


async def _async_get_custom_components(
    hass: HomeAssistant,
) -> dict[str, Integration]:
    """Return list of custom integrations."""
    if hass.config.safe_mode:
        return {}

    try:
        import custom_components  # pylint: disable=import-outside-toplevel
    except ImportError:
        return {}

    def get_sub_directories(paths: list[str]) -> list[pathlib.Path]:
        """Return all sub directories in a set of paths."""
        return [
            entry
            for path in paths
            for entry in pathlib.Path(path).iterdir()
            if entry.is_dir()
        ]

    dirs = await hass.async_add_executor_job(
        get_sub_directories, custom_components.__path__
    )

    integrations = await hass.async_add_executor_job(
        _resolve_integrations_from_root,
        hass,
        custom_components,
        [comp.name for comp in dirs],
    )
    return {
        integration.domain: integration
        for integration in integrations.values()
        if integration is not None
    }


async def async_get_custom_components(
    hass: HomeAssistant,
) -> dict[str, Integration]:
    """Return cached list of custom integrations."""
    if (reg_or_evt := hass.data.get(DATA_CUSTOM_COMPONENTS)) is None:
        evt = hass.data[DATA_CUSTOM_COMPONENTS] = asyncio.Event()

        reg = await _async_get_custom_components(hass)

        hass.data[DATA_CUSTOM_COMPONENTS] = reg
        evt.set()
        return reg

    if isinstance(reg_or_evt, asyncio.Event):
        await reg_or_evt.wait()
        return cast(dict[str, "Integration"], hass.data.get(DATA_CUSTOM_COMPONENTS))

    return cast(dict[str, "Integration"], reg_or_evt)


async def async_get_config_flows(
    hass: HomeAssistant,
    type_filter: Literal["device", "helper", "hub", "service"] | None = None,
) -> set[str]:
    """Return cached list of config flows."""
    # pylint: disable-next=import-outside-toplevel
    from .generated.config_flows import FLOWS

    integrations = await async_get_custom_components(hass)
    flows: set[str] = set()

    if type_filter is not None:
        flows.update(FLOWS[type_filter])
    else:
        for type_flows in FLOWS.values():
            flows.update(type_flows)

    flows.update(
        [
            integration.domain
            for integration in integrations.values()
            if integration.config_flow
            and (type_filter is None or integration.integration_type == type_filter)
        ]
    )

    return flows


class ComponentProtocol(Protocol):
    """Define the format of an integration."""

    CONFIG_SCHEMA: vol.Schema
    DOMAIN: str

    async def async_setup_entry(
        self, hass: HomeAssistant, config_entry: ConfigEntry
    ) -> bool:
        """Set up a config entry."""

    async def async_unload_entry(
        self, hass: HomeAssistant, config_entry: ConfigEntry
    ) -> bool:
        """Unload a config entry."""

    async def async_migrate_entry(
        self, hass: HomeAssistant, config_entry: ConfigEntry
    ) -> bool:
        """Migrate an old config entry."""

    async def async_remove_entry(
        self, hass: HomeAssistant, config_entry: ConfigEntry
    ) -> None:
        """Remove a config entry."""

    async def async_remove_config_entry_device(
        self,
        hass: HomeAssistant,
        config_entry: ConfigEntry,
        device_entry: dr.DeviceEntry,
    ) -> bool:
        """Remove a config entry device."""

    async def async_reset_platform(
        self, hass: HomeAssistant, integration_name: str
    ) -> None:
        """Release resources."""

    async def async_setup(self, hass: HomeAssistant, config: ConfigType) -> bool:
        """Set up integration."""

    def setup(self, hass: HomeAssistant, config: ConfigType) -> bool:
        """Set up integration."""


async def async_get_integration_descriptions(
    hass: HomeAssistant,
) -> dict[str, Any]:
    """Return cached list of integrations."""
    base = generated.__path__[0]
    config_flow_path = pathlib.Path(base) / "integrations.json"

    flow = await hass.async_add_executor_job(config_flow_path.read_text)
    core_flows = cast(dict[str, Any], json_loads(flow))
    custom_integrations = await async_get_custom_components(hass)
    custom_flows: dict[str, Any] = {
        "integration": {},
        "helper": {},
    }

    for integration in custom_integrations.values():
        # Remove core integration with same domain as the custom integration
        if integration.integration_type in ("entity", "system"):
            continue

        for integration_type in ("integration", "helper"):
            if integration.domain not in core_flows[integration_type]:
                continue
            del core_flows[integration_type][integration.domain]
        if integration.domain in core_flows["translated_name"]:
            core_flows["translated_name"].remove(integration.domain)

        if integration.integration_type == "helper":
            integration_key: str = integration.integration_type
        else:
            integration_key = "integration"

        metadata = {
            "config_flow": integration.config_flow,
            "integration_type": integration.integration_type,
            "iot_class": integration.iot_class,
            "name": integration.name,
        }
        custom_flows[integration_key][integration.domain] = metadata

    return {"core": core_flows, "custom": custom_flows}


async def async_get_application_credentials(hass: HomeAssistant) -> list[str]:
    """Return cached list of application credentials."""
    integrations = await async_get_custom_components(hass)

    return [
        *APPLICATION_CREDENTIALS,
        *[
            integration.domain
            for integration in integrations.values()
            if "application_credentials" in integration.dependencies
        ],
    ]


def async_process_zeroconf_match_dict(entry: dict[str, Any]) -> dict[str, Any]:
    """Handle backwards compat with zeroconf matchers."""
    entry_without_type: dict[str, Any] = entry.copy()
    del entry_without_type["type"]
    # These properties keys used to be at the top level, we relocate
    # them for backwards compat
    for moved_prop in MOVED_ZEROCONF_PROPS:
        if value := entry_without_type.pop(moved_prop, None):
            _LOGGER.warning(
                (
                    'Matching the zeroconf property "%s" at top-level is deprecated and'
                    " should be moved into a properties dict; Check the developer"
                    " documentation"
                ),
                moved_prop,
            )
            if "properties" not in entry_without_type:
                prop_dict: dict[str, str] = {}
                entry_without_type["properties"] = prop_dict
            else:
                prop_dict = entry_without_type["properties"]
            prop_dict[moved_prop] = value.lower()
    return entry_without_type


async def async_get_zeroconf(
    hass: HomeAssistant,
) -> dict[str, list[dict[str, str | dict[str, str]]]]:
    """Return cached list of zeroconf types."""
    zeroconf: dict[
        str, list[dict[str, str | dict[str, str]]]
    ] = ZEROCONF.copy()  # type: ignore[assignment]

    integrations = await async_get_custom_components(hass)
    for integration in integrations.values():
        if not integration.zeroconf:
            continue
        for entry in integration.zeroconf:
            data: dict[str, str | dict[str, str]] = {"domain": integration.domain}
            if isinstance(entry, dict):
                typ = entry["type"]
                data.update(async_process_zeroconf_match_dict(entry))
            else:
                typ = entry

            zeroconf.setdefault(typ, []).append(data)

    return zeroconf


async def async_get_bluetooth(hass: HomeAssistant) -> list[BluetoothMatcher]:
    """Return cached list of bluetooth types."""
    bluetooth = cast(list[BluetoothMatcher], BLUETOOTH.copy())

    integrations = await async_get_custom_components(hass)
    for integration in integrations.values():
        if not integration.bluetooth:
            continue
        for entry in integration.bluetooth:
            bluetooth.append(
                cast(BluetoothMatcher, {"domain": integration.domain, **entry})
            )

    return bluetooth


async def async_get_dhcp(hass: HomeAssistant) -> list[DHCPMatcher]:
    """Return cached list of dhcp types."""
    dhcp = cast(list[DHCPMatcher], DHCP.copy())

    integrations = await async_get_custom_components(hass)
    for integration in integrations.values():
        if not integration.dhcp:
            continue
        for entry in integration.dhcp:
            dhcp.append(cast(DHCPMatcher, {"domain": integration.domain, **entry}))

    return dhcp


async def async_get_usb(hass: HomeAssistant) -> list[USBMatcher]:
    """Return cached list of usb types."""
    usb = cast(list[USBMatcher], USB.copy())

    integrations = await async_get_custom_components(hass)
    for integration in integrations.values():
        if not integration.usb:
            continue
        for entry in integration.usb:
            usb.append(
                cast(
                    USBMatcher,
                    {
                        "domain": integration.domain,
                        **{k: v for k, v in entry.items() if k != "known_devices"},
                    },
                )
            )

    return usb


def homekit_always_discover(iot_class: str | None) -> bool:
    """Return if we should always offer HomeKit control for a device."""
    #
    # Since we prefer local control, if the integration that is being
    # discovered is cloud AND the HomeKit device is UNPAIRED we still
    # want to discovery it.
    #
    # Additionally if the integration is polling, HKC offers a local
    # push experience for the user to control the device so we want
    # to offer that as well.
    #
    return not iot_class or (iot_class.startswith("cloud") or "polling" in iot_class)


async def async_get_homekit(
    hass: HomeAssistant,
) -> dict[str, HomeKitDiscoveredIntegration]:
    """Return cached list of homekit models."""
    homekit: dict[str, HomeKitDiscoveredIntegration] = {
        model: HomeKitDiscoveredIntegration(
            cast(str, details["domain"]), cast(bool, details["always_discover"])
        )
        for model, details in HOMEKIT.items()
    }

    integrations = await async_get_custom_components(hass)
    for integration in integrations.values():
        if (
            not integration.homekit
            or "models" not in integration.homekit
            or not integration.homekit["models"]
        ):
            continue
        for model in integration.homekit["models"]:
            homekit[model] = HomeKitDiscoveredIntegration(
                integration.domain,
                homekit_always_discover(integration.iot_class),
            )

    return homekit


async def async_get_ssdp(hass: HomeAssistant) -> dict[str, list[dict[str, str]]]:
    """Return cached list of ssdp mappings."""

    ssdp: dict[str, list[dict[str, str]]] = SSDP.copy()

    integrations = await async_get_custom_components(hass)
    for integration in integrations.values():
        if not integration.ssdp:
            continue

        ssdp[integration.domain] = integration.ssdp

    return ssdp


async def async_get_mqtt(hass: HomeAssistant) -> dict[str, list[str]]:
    """Return cached list of MQTT mappings."""

    mqtt: dict[str, list[str]] = MQTT.copy()

    integrations = await async_get_custom_components(hass)
    for integration in integrations.values():
        if not integration.mqtt:
            continue

        mqtt[integration.domain] = integration.mqtt

    return mqtt


class Integration:
    """An integration in Home Assistant."""

    @classmethod
    def resolve_from_root(
        cls, hass: HomeAssistant, root_module: ModuleType, domain: str
    ) -> Integration | None:
        """Resolve an integration from a root module."""
        for base in root_module.__path__:
            manifest_path = pathlib.Path(base) / domain / "manifest.json"

            if not manifest_path.is_file():
                continue

            try:
                manifest = cast(Manifest, json_loads(manifest_path.read_text()))
            except JSON_DECODE_EXCEPTIONS as err:
                _LOGGER.error(
                    "Error parsing manifest.json file at %s: %s", manifest_path, err
                )
                continue

            integration = cls(
                hass,
                f"{root_module.__name__}.{domain}",
                manifest_path.parent,
                manifest,
            )

            if integration.is_built_in:
                return integration

            _LOGGER.warning(CUSTOM_WARNING, integration.domain)
            if integration.version is None:
                _LOGGER.error(
                    (
                        "The custom integration '%s' does not have a version key in the"
                        " manifest file and was blocked from loading. See"
                        " https://developers.home-assistant.io"
                        "/blog/2021/01/29/custom-integration-changes#versions"
                        " for more details"
                    ),
                    integration.domain,
                )
                return None
            try:
                AwesomeVersion(
                    integration.version,
                    ensure_strategy=[
                        AwesomeVersionStrategy.CALVER,
                        AwesomeVersionStrategy.SEMVER,
                        AwesomeVersionStrategy.SIMPLEVER,
                        AwesomeVersionStrategy.BUILDVER,
                        AwesomeVersionStrategy.PEP440,
                    ],
                )
            except AwesomeVersionException:
                _LOGGER.error(
                    (
                        "The custom integration '%s' does not have a valid version key"
                        " (%s) in the manifest file and was blocked from loading. See"
                        " https://developers.home-assistant.io"
                        "/blog/2021/01/29/custom-integration-changes#versions"
                        " for more details"
                    ),
                    integration.domain,
                    integration.version,
                )
                return None
            return integration

        return None

    def __init__(
        self,
        hass: HomeAssistant,
        pkg_path: str,
        file_path: pathlib.Path,
        manifest: Manifest,
    ) -> None:
        """Initialize an integration."""
        self.hass = hass
        self.pkg_path = pkg_path
        self.file_path = file_path
        self.manifest = manifest
        manifest["is_built_in"] = self.is_built_in

        if self.dependencies:
            self._all_dependencies_resolved: bool | None = None
            self._all_dependencies: set[str] | None = None
        else:
            self._all_dependencies_resolved = True
            self._all_dependencies = set()

        _LOGGER.info("Loaded %s from %s", self.domain, pkg_path)

    @property
    def name(self) -> str:
        """Return name."""
        return self.manifest["name"]

    @property
    def disabled(self) -> str | None:
        """Return reason integration is disabled."""
        return self.manifest.get("disabled")

    @property
    def domain(self) -> str:
        """Return domain."""
        return self.manifest["domain"]

    @property
    def dependencies(self) -> list[str]:
        """Return dependencies."""
        return self.manifest.get("dependencies", [])

    @property
    def after_dependencies(self) -> list[str]:
        """Return after_dependencies."""
        return self.manifest.get("after_dependencies", [])

    @property
    def requirements(self) -> list[str]:
        """Return requirements."""
        return self.manifest.get("requirements", [])

    @property
    def config_flow(self) -> bool:
        """Return config_flow."""
        return self.manifest.get("config_flow") or False

    @property
    def documentation(self) -> str | None:
        """Return documentation."""
        return self.manifest.get("documentation")

    @property
    def issue_tracker(self) -> str | None:
        """Return issue tracker link."""
        return self.manifest.get("issue_tracker")

    @property
    def loggers(self) -> list[str] | None:
        """Return list of loggers used by the integration."""
        return self.manifest.get("loggers")

    @property
    def quality_scale(self) -> str | None:
        """Return Integration Quality Scale."""
        return self.manifest.get("quality_scale")

    @property
    def iot_class(self) -> str | None:
        """Return the integration IoT Class."""
        return self.manifest.get("iot_class")

    @property
    def integration_type(
        self,
    ) -> Literal["entity", "device", "hardware", "helper", "hub", "service", "system"]:
        """Return the integration type."""
        return self.manifest.get("integration_type", "hub")

    @property
    def mqtt(self) -> list[str] | None:
        """Return Integration MQTT entries."""
        return self.manifest.get("mqtt")

    @property
    def ssdp(self) -> list[dict[str, str]] | None:
        """Return Integration SSDP entries."""
        return self.manifest.get("ssdp")

    @property
    def zeroconf(self) -> list[str | dict[str, str]] | None:
        """Return Integration zeroconf entries."""
        return self.manifest.get("zeroconf")

    @property
    def bluetooth(self) -> list[dict[str, str | int]] | None:
        """Return Integration bluetooth entries."""
        return self.manifest.get("bluetooth")

    @property
    def dhcp(self) -> list[dict[str, str | bool]] | None:
        """Return Integration dhcp entries."""
        return self.manifest.get("dhcp")

    @property
    def usb(self) -> list[dict[str, str]] | None:
        """Return Integration usb entries."""
        return self.manifest.get("usb")

    @property
    def homekit(self) -> dict[str, list[str]] | None:
        """Return Integration homekit entries."""
        return self.manifest.get("homekit")

    @property
    def is_built_in(self) -> bool:
        """Test if package is a built-in integration."""
        return self.pkg_path.startswith(PACKAGE_BUILTIN)

    @property
    def version(self) -> AwesomeVersion | None:
        """Return the version of the integration."""
        if "version" not in self.manifest:
            return None
        return AwesomeVersion(self.manifest["version"])

    @property
    def all_dependencies(self) -> set[str]:
        """Return all dependencies including sub-dependencies."""
        if self._all_dependencies is None:
            raise RuntimeError("Dependencies not resolved!")

        return self._all_dependencies

    @property
    def all_dependencies_resolved(self) -> bool:
        """Return if all dependencies have been resolved."""
        return self._all_dependencies_resolved is not None

    async def resolve_dependencies(self) -> bool:
        """Resolve all dependencies."""
        if self._all_dependencies_resolved is not None:
            return self._all_dependencies_resolved

        try:
            dependencies = await _async_component_dependencies(
                self.hass, self.domain, self, set(), set()
            )
            dependencies.discard(self.domain)
            self._all_dependencies = dependencies
            self._all_dependencies_resolved = True
        except IntegrationNotFound as err:
            _LOGGER.error(
                (
                    "Unable to resolve dependencies for %s:  we are unable to resolve"
                    " (sub)dependency %s"
                ),
                self.domain,
                err.domain,
            )
            self._all_dependencies_resolved = False
        except CircularDependency as err:
            _LOGGER.error(
                (
                    "Unable to resolve dependencies for %s:  it contains a circular"
                    " dependency: %s -> %s"
                ),
                self.domain,
                err.from_domain,
                err.to_domain,
            )
            self._all_dependencies_resolved = False

        return self._all_dependencies_resolved

    def get_component(self) -> ComponentProtocol:
        """Return the component."""
        cache: dict[str, ComponentProtocol] = self.hass.data.setdefault(
            DATA_COMPONENTS, {}
        )
        if self.domain in cache:
            return cache[self.domain]

        try:
            cache[self.domain] = cast(
                ComponentProtocol, importlib.import_module(self.pkg_path)
            )
        except ImportError:
            raise
        except Exception as err:
            _LOGGER.exception(
                "Unexpected exception importing component %s", self.pkg_path
            )
            raise ImportError(f"Exception importing {self.pkg_path}") from err

        return cache[self.domain]

    def get_platform(self, platform_name: str) -> ModuleType:
        """Return a platform for an integration."""
        cache: dict[str, ModuleType] = self.hass.data.setdefault(DATA_COMPONENTS, {})
        full_name = f"{self.domain}.{platform_name}"
        if full_name in cache:
            return cache[full_name]

        try:
            cache[full_name] = self._import_platform(platform_name)
        except ImportError:
            raise
        except Exception as err:
            _LOGGER.exception(
                "Unexpected exception importing platform %s.%s",
                self.pkg_path,
                platform_name,
            )
            raise ImportError(
                f"Exception importing {self.pkg_path}.{platform_name}"
            ) from err

        return cache[full_name]

    def _import_platform(self, platform_name: str) -> ModuleType:
        """Import the platform."""
        return importlib.import_module(f"{self.pkg_path}.{platform_name}")

    def __repr__(self) -> str:
        """Text representation of class."""
        return f"<Integration {self.domain}: {self.pkg_path}>"


def _resolve_integrations_from_root(
    hass: HomeAssistant, root_module: ModuleType, domains: list[str]
) -> dict[str, Integration]:
    """Resolve multiple integrations from root."""
    integrations: dict[str, Integration] = {}
    for domain in domains:
        try:
            integration = Integration.resolve_from_root(hass, root_module, domain)
        except Exception:  # pylint: disable=broad-except
            _LOGGER.exception("Error loading integration: %s", domain)
        else:
            if integration:
                integrations[domain] = integration
    return integrations


async def async_get_integration(hass: HomeAssistant, domain: str) -> Integration:
    """Get integration."""
    integrations_or_excs = await async_get_integrations(hass, [domain])
    int_or_exc = integrations_or_excs[domain]
    if isinstance(int_or_exc, Integration):
        return int_or_exc
    raise int_or_exc


async def async_get_integrations(
    hass: HomeAssistant, domains: Iterable[str]
) -> dict[str, Integration | Exception]:
    """Get integrations."""
    if (cache := hass.data.get(DATA_INTEGRATIONS)) is None:
        if not _async_mount_config_dir(hass):
            return {domain: IntegrationNotFound(domain) for domain in domains}
        cache = hass.data[DATA_INTEGRATIONS] = {}

    results: dict[str, Integration | Exception] = {}
    needed: dict[str, asyncio.Future[None]] = {}
    in_progress: dict[str, asyncio.Future[None]] = {}
    for domain in domains:
        int_or_fut: Integration | asyncio.Future[None] | None = cache.get(
            domain, _UNDEF
        )
        if isinstance(int_or_fut, asyncio.Future):
            in_progress[domain] = int_or_fut
        elif int_or_fut is not _UNDEF:
            results[domain] = cast(Integration, int_or_fut)
        elif "." in domain:
            results[domain] = ValueError(f"Invalid domain {domain}")
        else:
            needed[domain] = cache[domain] = hass.loop.create_future()

    if in_progress:
<<<<<<< HEAD
        await asyncio.gather(*list(in_progress.values()))
=======
        await asyncio.gather(*in_progress.values())
>>>>>>> ef887e52
        for domain in in_progress:
            # When we have waited and it's _UNDEF, it doesn't exist
            # We don't cache that it doesn't exist, or else people can't fix it
            # and then restart, because their config will never be valid.
            if (int_or_fut := cache.get(domain, _UNDEF)) is _UNDEF:
                results[domain] = IntegrationNotFound(domain)
            else:
                results[domain] = cast(Integration, int_or_fut)

    # First we look for custom components
    if needed:
        # Instead of using resolve_from_root we use the cache of custom
        # components to find the integration.
        custom = await async_get_custom_components(hass)
        for domain, future in needed.items():
            if integration := custom.get(domain):
                results[domain] = cache[domain] = integration
                future.set_result(None)

        for domain in results:
            if domain in needed:
                del needed[domain]

    # Now the rest use resolve_from_root
    if needed:
        from . import components  # pylint: disable=import-outside-toplevel

        integrations = await hass.async_add_executor_job(
            _resolve_integrations_from_root, hass, components, list(needed)
        )
        for domain, future in needed.items():
            int_or_exc = integrations.get(domain)
            if not int_or_exc:
                cache.pop(domain)
                results[domain] = IntegrationNotFound(domain)
            elif isinstance(int_or_exc, Exception):
                cache.pop(domain)
                exc = IntegrationNotFound(domain)
                exc.__cause__ = int_or_exc
                results[domain] = exc
            else:
                results[domain] = cache[domain] = int_or_exc
            future.set_result(None)

    return results


class LoaderError(Exception):
    """Loader base error."""


class IntegrationNotFound(LoaderError):
    """Raised when a component is not found."""

    def __init__(self, domain: str) -> None:
        """Initialize a component not found error."""
        super().__init__(f"Integration '{domain}' not found.")
        self.domain = domain


class CircularDependency(LoaderError):
    """Raised when a circular dependency is found when resolving components."""

    def __init__(self, from_domain: str, to_domain: str) -> None:
        """Initialize circular dependency error."""
        super().__init__(f"Circular dependency detected: {from_domain} -> {to_domain}.")
        self.from_domain = from_domain
        self.to_domain = to_domain


def _load_file(
    hass: HomeAssistant, comp_or_platform: str, base_paths: list[str]
) -> ComponentProtocol | None:
    """Try to load specified file.

    Looks in config dir first, then built-in components.
    Only returns it if also found to be valid.
    Async friendly.
    """
    with suppress(KeyError):
        return hass.data[DATA_COMPONENTS][  # type: ignore[no-any-return]
            comp_or_platform
        ]

    if (cache := hass.data.get(DATA_COMPONENTS)) is None:
        if not _async_mount_config_dir(hass):
            return None
        cache = hass.data[DATA_COMPONENTS] = {}

    for path in (f"{base}.{comp_or_platform}" for base in base_paths):
        try:
            module = importlib.import_module(path)

            # In Python 3 you can import files from directories that do not
            # contain the file __init__.py. A directory is a valid module if
            # it contains a file with the .py extension. In this case Python
            # will succeed in importing the directory as a module and call it
            # a namespace. We do not care about namespaces.
            # This prevents that when only
            # custom_components/switch/some_platform.py exists,
            # the import custom_components.switch would succeed.
            # __file__ was unset for namespaces before Python 3.7
            if getattr(module, "__file__", None) is None:
                continue

            cache[comp_or_platform] = module

            return cast(ComponentProtocol, module)

        except ImportError as err:
            # This error happens if for example custom_components/switch
            # exists and we try to load switch.demo.
            # Ignore errors for custom_components, custom_components.switch
            # and custom_components.switch.demo.
            white_listed_errors = []
            parts = []
            for part in path.split("."):
                parts.append(part)
                white_listed_errors.append(f"No module named '{'.'.join(parts)}'")

            if str(err) not in white_listed_errors:
                _LOGGER.exception(
                    "Error loading %s. Make sure all dependencies are installed", path
                )

    return None


class ModuleWrapper:
    """Class to wrap a Python module and auto fill in hass argument."""

    def __init__(self, hass: HomeAssistant, module: ComponentProtocol) -> None:
        """Initialize the module wrapper."""
        self._hass = hass
        self._module = module

    def __getattr__(self, attr: str) -> Any:
        """Fetch an attribute."""
        value = getattr(self._module, attr)

        if hasattr(value, "__bind_hass"):
            value = ft.partial(value, self._hass)

        setattr(self, attr, value)
        return value


class Components:
    """Helper to load components."""

    def __init__(self, hass: HomeAssistant) -> None:
        """Initialize the Components class."""
        self._hass = hass

    def __getattr__(self, comp_name: str) -> ModuleWrapper:
        """Fetch a component."""
        # Test integration cache
        integration = self._hass.data.get(DATA_INTEGRATIONS, {}).get(comp_name)

        if isinstance(integration, Integration):
            component: ComponentProtocol | None = integration.get_component()
        else:
            # Fallback to importing old-school
            component = _load_file(self._hass, comp_name, _lookup_path(self._hass))

        if component is None:
            raise ImportError(f"Unable to load {comp_name}")

        wrapped = ModuleWrapper(self._hass, component)
        setattr(self, comp_name, wrapped)
        return wrapped


class Helpers:
    """Helper to load helpers."""

    def __init__(self, hass: HomeAssistant) -> None:
        """Initialize the Helpers class."""
        self._hass = hass

    def __getattr__(self, helper_name: str) -> ModuleWrapper:
        """Fetch a helper."""
        helper = importlib.import_module(f"homeassistant.helpers.{helper_name}")
        wrapped = ModuleWrapper(self._hass, helper)
        setattr(self, helper_name, wrapped)
        return wrapped


def bind_hass(func: _CallableT) -> _CallableT:
    """Decorate function to indicate that first argument is hass."""
    setattr(func, "__bind_hass", True)
    return func


async def _async_component_dependencies(
    hass: HomeAssistant,
    start_domain: str,
    integration: Integration,
    loaded: set[str],
    loading: set[str],
) -> set[str]:
    """Recursive function to get component dependencies.

    Async friendly.
    """
    domain = integration.domain
    loading.add(domain)

    for dependency_domain in integration.dependencies:
        # Check not already loaded
        if dependency_domain in loaded:
            continue

        # If we are already loading it, we have a circular dependency.
        if dependency_domain in loading:
            raise CircularDependency(domain, dependency_domain)

        loaded.add(dependency_domain)

        dep_integration = await async_get_integration(hass, dependency_domain)

        if start_domain in dep_integration.after_dependencies:
            raise CircularDependency(start_domain, dependency_domain)

        if dep_integration.dependencies:
            dep_loaded = await _async_component_dependencies(
                hass, start_domain, dep_integration, loaded, loading
            )

            loaded.update(dep_loaded)

    loaded.add(domain)
    loading.remove(domain)

    return loaded


def _async_mount_config_dir(hass: HomeAssistant) -> bool:
    """Mount config dir in order to load custom_component.

    Async friendly but not a coroutine.
    """
    if hass.config.config_dir is None:
        _LOGGER.error("Can't load integrations - configuration directory is not set")
        return False
    if hass.config.config_dir not in sys.path:
        sys.path.insert(0, hass.config.config_dir)
    return True


def _lookup_path(hass: HomeAssistant) -> list[str]:
    """Return the lookup paths for legacy lookups."""
    if hass.config.safe_mode:
        return [PACKAGE_BUILTIN]
    return [PACKAGE_CUSTOM_COMPONENTS, PACKAGE_BUILTIN]<|MERGE_RESOLUTION|>--- conflicted
+++ resolved
@@ -905,11 +905,7 @@
             needed[domain] = cache[domain] = hass.loop.create_future()
 
     if in_progress:
-<<<<<<< HEAD
-        await asyncio.gather(*list(in_progress.values()))
-=======
         await asyncio.gather(*in_progress.values())
->>>>>>> ef887e52
         for domain in in_progress:
             # When we have waited and it's _UNDEF, it doesn't exist
             # We don't cache that it doesn't exist, or else people can't fix it
