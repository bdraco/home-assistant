"""The methods for loading Home Assistant integrations.

This module has quite some complex parts. I have tried to add as much
documentation as possible to keep it understandable.
"""
from __future__ import annotations

import asyncio
from collections.abc import Callable, Iterable
from contextlib import suppress
from dataclasses import dataclass
import functools as ft
import importlib
import logging
import os
import pathlib
import sys
import time
from types import ModuleType
from typing import TYPE_CHECKING, Any, Literal, Protocol, TypedDict, TypeVar, cast

from awesomeversion import (
    AwesomeVersion,
    AwesomeVersionException,
    AwesomeVersionStrategy,
)
import voluptuous as vol

from . import generated
from .core import HomeAssistant, callback
from .generated.application_credentials import APPLICATION_CREDENTIALS
from .generated.bluetooth import BLUETOOTH
from .generated.config_flows import FLOWS
from .generated.dhcp import DHCP
from .generated.mqtt import MQTT
from .generated.ssdp import SSDP
from .generated.usb import USB
from .generated.zeroconf import HOMEKIT, ZEROCONF
from .util.json import JSON_DECODE_EXCEPTIONS, json_loads

if TYPE_CHECKING:
    from functools import cached_property

    # The relative imports below are guarded by TYPE_CHECKING
    # because they would cause a circular import otherwise.
    from .config_entries import ConfigEntry
    from .helpers import device_registry as dr
    from .helpers.typing import ConfigType
else:
    from .backports.functools import cached_property

_CallableT = TypeVar("_CallableT", bound=Callable[..., Any])

_LOGGER = logging.getLogger(__name__)

DATA_COMPONENTS = "components"
DATA_INTEGRATIONS = "integrations"
DATA_MISSING_PLATFORMS = "missing_platforms"
DATA_CUSTOM_COMPONENTS = "custom_components"
PACKAGE_CUSTOM_COMPONENTS = "custom_components"
PACKAGE_BUILTIN = "homeassistant.components"
CUSTOM_WARNING = (
    "We found a custom integration %s which has not "
    "been tested by Home Assistant. This component might "
    "cause stability problems, be sure to disable it if you "
    "experience issues with Home Assistant"
)

_UNDEF = object()  # Internal; not helpers.typing.UNDEFINED due to circular dependency

MAX_LOAD_CONCURRENTLY = 4

MOVED_ZEROCONF_PROPS = ("macaddress", "model", "manufacturer")


class DHCPMatcherRequired(TypedDict, total=True):
    """Matcher for the dhcp integration for required fields."""

    domain: str


class DHCPMatcherOptional(TypedDict, total=False):
    """Matcher for the dhcp integration for optional fields."""

    macaddress: str
    hostname: str
    registered_devices: bool


class DHCPMatcher(DHCPMatcherRequired, DHCPMatcherOptional):
    """Matcher for the dhcp integration."""


class BluetoothMatcherRequired(TypedDict, total=True):
    """Matcher for the bluetooth integration for required fields."""

    domain: str


class BluetoothMatcherOptional(TypedDict, total=False):
    """Matcher for the bluetooth integration for optional fields."""

    local_name: str
    service_uuid: str
    service_data_uuid: str
    manufacturer_id: int
    manufacturer_data_start: list[int]
    connectable: bool


class BluetoothMatcher(BluetoothMatcherRequired, BluetoothMatcherOptional):
    """Matcher for the bluetooth integration."""


class USBMatcherRequired(TypedDict, total=True):
    """Matcher for the usb integration for required fields."""

    domain: str


class USBMatcherOptional(TypedDict, total=False):
    """Matcher for the usb integration for optional fields."""

    vid: str
    pid: str
    serial_number: str
    manufacturer: str
    description: str


class USBMatcher(USBMatcherRequired, USBMatcherOptional):
    """Matcher for the bluetooth integration."""


@dataclass(slots=True)
class HomeKitDiscoveredIntegration:
    """HomeKit model."""

    domain: str
    always_discover: bool


class ZeroconfMatcher(TypedDict, total=False):
    """Matcher for zeroconf."""

    domain: str
    name: str
    properties: dict[str, str]


class Manifest(TypedDict, total=False):
    """Integration manifest.

    Note that none of the attributes are marked Optional here. However, some of
    them may be optional in manifest.json in the sense that they can be omitted
    altogether. But when present, they should not have null values in it.
    """

    name: str
    disabled: str
    domain: str
    integration_type: Literal[
        "entity", "device", "hardware", "helper", "hub", "service", "system"
    ]
    dependencies: list[str]
    after_dependencies: list[str]
    requirements: list[str]
    config_flow: bool
    documentation: str
    issue_tracker: str
    quality_scale: str
    iot_class: str
    bluetooth: list[dict[str, int | str]]
    mqtt: list[str]
    ssdp: list[dict[str, str]]
    zeroconf: list[str | dict[str, str]]
    dhcp: list[dict[str, bool | str]]
    usb: list[dict[str, str]]
    homekit: dict[str, list[str]]
    is_built_in: bool
    version: str
    codeowners: list[str]
    loggers: list[str]
    import_executor: bool
    single_config_entry: bool


def async_setup(hass: HomeAssistant) -> None:
    """Set up the necessary data structures."""
    _async_mount_config_dir(hass)
    hass.data[DATA_COMPONENTS] = {}
    hass.data[DATA_INTEGRATIONS] = {}
    hass.data[DATA_MISSING_PLATFORMS] = {}


def manifest_from_legacy_module(domain: str, module: ModuleType) -> Manifest:
    """Generate a manifest from a legacy module."""
    return {
        "domain": domain,
        "name": domain,
        "requirements": getattr(module, "REQUIREMENTS", []),
        "dependencies": getattr(module, "DEPENDENCIES", []),
        "codeowners": [],
    }


async def _async_get_custom_components(
    hass: HomeAssistant,
) -> dict[str, Integration]:
    """Return list of custom integrations."""
    if hass.config.recovery_mode or hass.config.safe_mode:
        return {}

    try:
        import custom_components  # pylint: disable=import-outside-toplevel
    except ImportError:
        return {}

    def get_sub_directories(paths: list[str]) -> list[pathlib.Path]:
        """Return all sub directories in a set of paths."""
        return [
            entry
            for path in paths
            for entry in pathlib.Path(path).iterdir()
            if entry.is_dir()
        ]

    dirs = await hass.async_add_executor_job(
        get_sub_directories, custom_components.__path__
    )

    integrations = await hass.async_add_executor_job(
        _resolve_integrations_from_root,
        hass,
        custom_components,
        [comp.name for comp in dirs],
    )
    return {
        integration.domain: integration
        for integration in integrations.values()
        if integration is not None
    }


async def async_get_custom_components(
    hass: HomeAssistant,
) -> dict[str, Integration]:
    """Return cached list of custom integrations."""
    comps_or_future: dict[str, Integration] | asyncio.Future[
        dict[str, Integration]
    ] | None = hass.data.get(DATA_CUSTOM_COMPONENTS)

    if comps_or_future is None:
        future = hass.data[DATA_CUSTOM_COMPONENTS] = hass.loop.create_future()

        comps = await _async_get_custom_components(hass)

        hass.data[DATA_CUSTOM_COMPONENTS] = comps
        future.set_result(comps)
        return comps

    if isinstance(comps_or_future, asyncio.Future):
        return await comps_or_future

    return comps_or_future


async def async_get_config_flows(
    hass: HomeAssistant,
    type_filter: Literal["device", "helper", "hub", "service"] | None = None,
) -> set[str]:
    """Return cached list of config flows."""
    integrations = await async_get_custom_components(hass)
    flows: set[str] = set()

    if type_filter is not None:
        flows.update(FLOWS[type_filter])
    else:
        for type_flows in FLOWS.values():
            flows.update(type_flows)

    flows.update(
        integration.domain
        for integration in integrations.values()
        if integration.config_flow
        and (type_filter is None or integration.integration_type == type_filter)
    )

    return flows


class ComponentProtocol(Protocol):
    """Define the format of an integration."""

    CONFIG_SCHEMA: vol.Schema
    DOMAIN: str

    async def async_setup_entry(
        self, hass: HomeAssistant, config_entry: ConfigEntry
    ) -> bool:
        """Set up a config entry."""

    async def async_unload_entry(
        self, hass: HomeAssistant, config_entry: ConfigEntry
    ) -> bool:
        """Unload a config entry."""

    async def async_migrate_entry(
        self, hass: HomeAssistant, config_entry: ConfigEntry
    ) -> bool:
        """Migrate an old config entry."""

    async def async_remove_entry(
        self, hass: HomeAssistant, config_entry: ConfigEntry
    ) -> None:
        """Remove a config entry."""

    async def async_remove_config_entry_device(
        self,
        hass: HomeAssistant,
        config_entry: ConfigEntry,
        device_entry: dr.DeviceEntry,
    ) -> bool:
        """Remove a config entry device."""

    async def async_reset_platform(
        self, hass: HomeAssistant, integration_name: str
    ) -> None:
        """Release resources."""

    async def async_setup(self, hass: HomeAssistant, config: ConfigType) -> bool:
        """Set up integration."""

    def setup(self, hass: HomeAssistant, config: ConfigType) -> bool:
        """Set up integration."""


async def async_get_integration_descriptions(
    hass: HomeAssistant,
) -> dict[str, Any]:
    """Return cached list of integrations."""
    base = generated.__path__[0]
    config_flow_path = pathlib.Path(base) / "integrations.json"

    flow = await hass.async_add_executor_job(config_flow_path.read_text)
    core_flows = cast(dict[str, Any], json_loads(flow))
    custom_integrations = await async_get_custom_components(hass)
    custom_flows: dict[str, Any] = {
        "integration": {},
        "helper": {},
    }

    for integration in custom_integrations.values():
        # Remove core integration with same domain as the custom integration
        if integration.integration_type in ("entity", "system"):
            continue

        for integration_type in ("integration", "helper"):
            if integration.domain not in core_flows[integration_type]:
                continue
            del core_flows[integration_type][integration.domain]
        if integration.domain in core_flows["translated_name"]:
            core_flows["translated_name"].remove(integration.domain)

        if integration.integration_type == "helper":
            integration_key: str = integration.integration_type
        else:
            integration_key = "integration"

        metadata = {
            "config_flow": integration.config_flow,
            "integration_type": integration.integration_type,
            "iot_class": integration.iot_class,
            "name": integration.name,
            "single_config_entry": integration.manifest.get(
                "single_config_entry", False
            ),
        }
        custom_flows[integration_key][integration.domain] = metadata

    return {"core": core_flows, "custom": custom_flows}


async def async_get_application_credentials(hass: HomeAssistant) -> list[str]:
    """Return cached list of application credentials."""
    integrations = await async_get_custom_components(hass)

    return [
        *APPLICATION_CREDENTIALS,
        *[
            integration.domain
            for integration in integrations.values()
            if "application_credentials" in integration.dependencies
        ],
    ]


def async_process_zeroconf_match_dict(entry: dict[str, Any]) -> ZeroconfMatcher:
    """Handle backwards compat with zeroconf matchers."""
    entry_without_type: dict[str, Any] = entry.copy()
    del entry_without_type["type"]
    # These properties keys used to be at the top level, we relocate
    # them for backwards compat
    for moved_prop in MOVED_ZEROCONF_PROPS:
        if value := entry_without_type.pop(moved_prop, None):
            _LOGGER.warning(
                (
                    'Matching the zeroconf property "%s" at top-level is deprecated and'
                    " should be moved into a properties dict; Check the developer"
                    " documentation"
                ),
                moved_prop,
            )
            if "properties" not in entry_without_type:
                prop_dict: dict[str, str] = {}
                entry_without_type["properties"] = prop_dict
            else:
                prop_dict = entry_without_type["properties"]
            prop_dict[moved_prop] = value.lower()
    return cast(ZeroconfMatcher, entry_without_type)


async def async_get_zeroconf(
    hass: HomeAssistant,
) -> dict[str, list[ZeroconfMatcher]]:
    """Return cached list of zeroconf types."""
    zeroconf: dict[str, list[ZeroconfMatcher]] = ZEROCONF.copy()  # type: ignore[assignment]

    integrations = await async_get_custom_components(hass)
    for integration in integrations.values():
        if not integration.zeroconf:
            continue
        for entry in integration.zeroconf:
            data: ZeroconfMatcher = {"domain": integration.domain}
            if isinstance(entry, dict):
                typ = entry["type"]
                data.update(async_process_zeroconf_match_dict(entry))
            else:
                typ = entry

            zeroconf.setdefault(typ, []).append(data)

    return zeroconf


async def async_get_bluetooth(hass: HomeAssistant) -> list[BluetoothMatcher]:
    """Return cached list of bluetooth types."""
    bluetooth = cast(list[BluetoothMatcher], BLUETOOTH.copy())

    integrations = await async_get_custom_components(hass)
    for integration in integrations.values():
        if not integration.bluetooth:
            continue
        for entry in integration.bluetooth:
            bluetooth.append(
                cast(BluetoothMatcher, {"domain": integration.domain, **entry})
            )

    return bluetooth


async def async_get_dhcp(hass: HomeAssistant) -> list[DHCPMatcher]:
    """Return cached list of dhcp types."""
    dhcp = cast(list[DHCPMatcher], DHCP.copy())

    integrations = await async_get_custom_components(hass)
    for integration in integrations.values():
        if not integration.dhcp:
            continue
        for entry in integration.dhcp:
            dhcp.append(cast(DHCPMatcher, {"domain": integration.domain, **entry}))

    return dhcp


async def async_get_usb(hass: HomeAssistant) -> list[USBMatcher]:
    """Return cached list of usb types."""
    usb = cast(list[USBMatcher], USB.copy())

    integrations = await async_get_custom_components(hass)
    for integration in integrations.values():
        if not integration.usb:
            continue
        for entry in integration.usb:
            usb.append(
                cast(
                    USBMatcher,
                    {
                        "domain": integration.domain,
                        **{k: v for k, v in entry.items() if k != "known_devices"},
                    },
                )
            )

    return usb


def homekit_always_discover(iot_class: str | None) -> bool:
    """Return if we should always offer HomeKit control for a device."""
    #
    # Since we prefer local control, if the integration that is being
    # discovered is cloud AND the HomeKit device is UNPAIRED we still
    # want to discovery it.
    #
    # Additionally if the integration is polling, HKC offers a local
    # push experience for the user to control the device so we want
    # to offer that as well.
    #
    return not iot_class or (iot_class.startswith("cloud") or "polling" in iot_class)


async def async_get_homekit(
    hass: HomeAssistant,
) -> dict[str, HomeKitDiscoveredIntegration]:
    """Return cached list of homekit models."""
    homekit: dict[str, HomeKitDiscoveredIntegration] = {
        model: HomeKitDiscoveredIntegration(
            cast(str, details["domain"]), cast(bool, details["always_discover"])
        )
        for model, details in HOMEKIT.items()
    }

    integrations = await async_get_custom_components(hass)
    for integration in integrations.values():
        if (
            not integration.homekit
            or "models" not in integration.homekit
            or not integration.homekit["models"]
        ):
            continue
        for model in integration.homekit["models"]:
            homekit[model] = HomeKitDiscoveredIntegration(
                integration.domain,
                homekit_always_discover(integration.iot_class),
            )

    return homekit


async def async_get_ssdp(hass: HomeAssistant) -> dict[str, list[dict[str, str]]]:
    """Return cached list of ssdp mappings."""

    ssdp: dict[str, list[dict[str, str]]] = SSDP.copy()

    integrations = await async_get_custom_components(hass)
    for integration in integrations.values():
        if not integration.ssdp:
            continue

        ssdp[integration.domain] = integration.ssdp

    return ssdp


async def async_get_mqtt(hass: HomeAssistant) -> dict[str, list[str]]:
    """Return cached list of MQTT mappings."""

    mqtt: dict[str, list[str]] = MQTT.copy()

    integrations = await async_get_custom_components(hass)
    for integration in integrations.values():
        if not integration.mqtt:
            continue

        mqtt[integration.domain] = integration.mqtt

    return mqtt


class Integration:
    """An integration in Home Assistant."""

    @classmethod
    def resolve_from_root(
        cls, hass: HomeAssistant, root_module: ModuleType, domain: str
    ) -> Integration | None:
        """Resolve an integration from a root module."""
        for base in root_module.__path__:
            manifest_path = pathlib.Path(base) / domain / "manifest.json"

            if not manifest_path.is_file():
                continue

            try:
                manifest = cast(Manifest, json_loads(manifest_path.read_text()))
            except JSON_DECODE_EXCEPTIONS as err:
                _LOGGER.error(
                    "Error parsing manifest.json file at %s: %s", manifest_path, err
                )
                continue

            integration = cls(
                hass,
                f"{root_module.__name__}.{domain}",
                manifest_path.parent,
                manifest,
            )

            if integration.is_built_in:
                return integration

            _LOGGER.warning(CUSTOM_WARNING, integration.domain)
            if integration.version is None:
                _LOGGER.error(
                    (
                        "The custom integration '%s' does not have a version key in the"
                        " manifest file and was blocked from loading. See"
                        " https://developers.home-assistant.io"
                        "/blog/2021/01/29/custom-integration-changes#versions"
                        " for more details"
                    ),
                    integration.domain,
                )
                return None
            try:
                AwesomeVersion(
                    integration.version,
                    ensure_strategy=[
                        AwesomeVersionStrategy.CALVER,
                        AwesomeVersionStrategy.SEMVER,
                        AwesomeVersionStrategy.SIMPLEVER,
                        AwesomeVersionStrategy.BUILDVER,
                        AwesomeVersionStrategy.PEP440,
                    ],
                )
            except AwesomeVersionException:
                _LOGGER.error(
                    (
                        "The custom integration '%s' does not have a valid version key"
                        " (%s) in the manifest file and was blocked from loading. See"
                        " https://developers.home-assistant.io"
                        "/blog/2021/01/29/custom-integration-changes#versions"
                        " for more details"
                    ),
                    integration.domain,
                    integration.version,
                )
                return None
            return integration

        return None

    def __init__(
        self,
        hass: HomeAssistant,
        pkg_path: str,
        file_path: pathlib.Path,
        manifest: Manifest,
    ) -> None:
        """Initialize an integration."""
        self.hass = hass
        self.pkg_path = pkg_path
        self.file_path = file_path
        self.manifest = manifest
        manifest["is_built_in"] = self.is_built_in

        if self.dependencies:
            self._all_dependencies_resolved: bool | None = None
            self._all_dependencies: set[str] | None = None
        else:
            self._all_dependencies_resolved = True
            self._all_dependencies = set()

        self._import_futures: dict[str, asyncio.Future[ModuleType]] = {}
        _LOGGER.info("Loaded %s from %s", self.domain, pkg_path)

    @cached_property
    def name(self) -> str:
        """Return name."""
        return self.manifest["name"]

    @cached_property
    def disabled(self) -> str | None:
        """Return reason integration is disabled."""
        return self.manifest.get("disabled")

    @cached_property
    def domain(self) -> str:
        """Return domain."""
        return self.manifest["domain"]

    @cached_property
    def dependencies(self) -> list[str]:
        """Return dependencies."""
        return self.manifest.get("dependencies", [])

    @cached_property
    def after_dependencies(self) -> list[str]:
        """Return after_dependencies."""
        return self.manifest.get("after_dependencies", [])

    @cached_property
    def requirements(self) -> list[str]:
        """Return requirements."""
        return self.manifest.get("requirements", [])

    @cached_property
    def config_flow(self) -> bool:
        """Return config_flow."""
        return self.manifest.get("config_flow") or False

    @cached_property
    def documentation(self) -> str | None:
        """Return documentation."""
        return self.manifest.get("documentation")

    @cached_property
    def issue_tracker(self) -> str | None:
        """Return issue tracker link."""
        return self.manifest.get("issue_tracker")

    @cached_property
    def loggers(self) -> list[str] | None:
        """Return list of loggers used by the integration."""
        return self.manifest.get("loggers")

    @cached_property
    def quality_scale(self) -> str | None:
        """Return Integration Quality Scale."""
        return self.manifest.get("quality_scale")

    @cached_property
    def iot_class(self) -> str | None:
        """Return the integration IoT Class."""
        return self.manifest.get("iot_class")

    @cached_property
    def integration_type(
        self,
    ) -> Literal["entity", "device", "hardware", "helper", "hub", "service", "system"]:
        """Return the integration type."""
        return self.manifest.get("integration_type", "hub")

    @cached_property
    def import_executor(self) -> bool:
        """Import integration in the executor."""
        return self.manifest.get("import_executor") or False

    @property
    def mqtt(self) -> list[str] | None:
        """Return Integration MQTT entries."""
        return self.manifest.get("mqtt")

    @property
    def ssdp(self) -> list[dict[str, str]] | None:
        """Return Integration SSDP entries."""
        return self.manifest.get("ssdp")

    @property
    def zeroconf(self) -> list[str | dict[str, str]] | None:
        """Return Integration zeroconf entries."""
        return self.manifest.get("zeroconf")

    @property
    def bluetooth(self) -> list[dict[str, str | int]] | None:
        """Return Integration bluetooth entries."""
        return self.manifest.get("bluetooth")

    @property
    def dhcp(self) -> list[dict[str, str | bool]] | None:
        """Return Integration dhcp entries."""
        return self.manifest.get("dhcp")

    @property
    def usb(self) -> list[dict[str, str]] | None:
        """Return Integration usb entries."""
        return self.manifest.get("usb")

    @property
    def homekit(self) -> dict[str, list[str]] | None:
        """Return Integration homekit entries."""
        return self.manifest.get("homekit")

    @property
    def is_built_in(self) -> bool:
        """Test if package is a built-in integration."""
        return self.pkg_path.startswith(PACKAGE_BUILTIN)

    @property
    def version(self) -> AwesomeVersion | None:
        """Return the version of the integration."""
        if "version" not in self.manifest:
            return None
        return AwesomeVersion(self.manifest["version"])

    @cached_property
    def single_config_entry(self) -> bool:
        """Return if the integration supports a single config entry only."""
        return self.manifest.get("single_config_entry", False)

    @property
    def all_dependencies(self) -> set[str]:
        """Return all dependencies including sub-dependencies."""
        if self._all_dependencies is None:
            raise RuntimeError("Dependencies not resolved!")

        return self._all_dependencies

    @property
    def all_dependencies_resolved(self) -> bool:
        """Return if all dependencies have been resolved."""
        return self._all_dependencies_resolved is not None

    async def resolve_dependencies(self) -> bool:
        """Resolve all dependencies."""
        if self._all_dependencies_resolved is not None:
            return self._all_dependencies_resolved

        self._all_dependencies_resolved = False
        try:
            dependencies = await _async_component_dependencies(self.hass, self)
        except IntegrationNotFound as err:
            _LOGGER.error(
                (
                    "Unable to resolve dependencies for %s:  we are unable to resolve"
                    " (sub)dependency %s"
                ),
                self.domain,
                err.domain,
            )
        except CircularDependency as err:
            _LOGGER.error(
                (
                    "Unable to resolve dependencies for %s:  it contains a circular"
                    " dependency: %s -> %s"
                ),
                self.domain,
                err.from_domain,
                err.to_domain,
            )
        else:
            dependencies.discard(self.domain)
            self._all_dependencies = dependencies
            self._all_dependencies_resolved = True

        return self._all_dependencies_resolved

    async def async_get_component(self) -> ComponentProtocol:
        """Return the component.

        This method will load the component if it's not already loaded
        and will check if import_executor is set and load it in the executor,
        otherwise it will load it in the event loop.
        """
        if debug := _LOGGER.isEnabledFor(logging.DEBUG):
            start = time.perf_counter()
        domain = self.domain
        # Some integrations fail on import because they call functions incorrectly.
        # So we do it before validating config to catch these errors.
        load_executor = (
            self.import_executor and f"{self.pkg_path}.{domain}" not in sys.modules
        )
        if load_executor:
            try:
                comp = await self.hass.async_add_import_executor_job(self.get_component)
            except ImportError as ex:
                load_executor = False
                _LOGGER.debug("Failed to import %s in executor", domain, exc_info=ex)
                # If importing in the executor deadlocks because there is a circular
                # dependency, we fall back to the event loop.
                comp = self.get_component()
        else:
            comp = self.get_component()

        if debug:
            _LOGGER.debug(
                "Component %s import took %.3f seconds (loaded_executor=%s)",
                domain,
                time.perf_counter() - start,
                load_executor,
            )
        return comp

    def get_component(self) -> ComponentProtocol:
        """Return the component.

        This method must be thread-safe as it's called from the executor
        and the event loop.

        This is mostly a thin wrapper around importlib.import_module
        with a dict cache which is thread-safe since importlib has
        appropriate locks.
        """
        cache: dict[str, ComponentProtocol] = self.hass.data[DATA_COMPONENTS]
        if self.domain in cache:
            return cache[self.domain]

        try:
            cache[self.domain] = cast(
                ComponentProtocol, importlib.import_module(self.pkg_path)
            )
        except ImportError:
            raise
        except RuntimeError as err:
            # _DeadlockError inherits from RuntimeError
            raise ImportError(f"RuntimeError importing {self.pkg_path}: {err}") from err
        except Exception as err:
            _LOGGER.exception(
                "Unexpected exception importing component %s", self.pkg_path
            )
            raise ImportError(f"Exception importing {self.pkg_path}") from err

        return cache[self.domain]

    async def async_get_platform(self, platform_name: str) -> ModuleType:
        """Return a platform for an integration."""
        domain = self.domain
        full_name = f"{self.domain}.{platform_name}"
        if platform := self._get_platform_cached(full_name):
            return platform
        if future := self._import_futures.get(full_name):
            return await future
        start = time.perf_counter()
        import_future = self.hass.loop.create_future()
        self._import_futures[full_name] = import_future
        load_executor = (
            self.import_executor
            and full_name not in self.hass.config.components
            and f"{self.pkg_path}.{domain}.{platform_name}" not in sys.modules
        )
        try:
            if load_executor:
                try:
                    platform = await self.hass.async_add_import_executor_job(
                        self._load_platform, platform_name
                    )
                except ImportError as ex:
                    _LOGGER.debug(
                        "Failed to import %s in executor", domain, exc_info=ex
                    )
                    load_executor = False
                    # If importing in the executor deadlocks because there is a circular
                    # dependency, we fall back to the event loop.
                    platform = self._load_platform(platform_name)
            else:
                platform = self._load_platform(platform_name)
            import_future.set_result(platform)
        except BaseException as ex:
            import_future.set_exception(ex)
            with suppress(BaseException):
                # Clear the exception retrieved flag on the future since
                # it will never be retrieved unless there
                # are concurrent calls to async_get_platform
                import_future.result()
            raise
        finally:
            self._import_futures.pop(full_name)

        _LOGGER.log(
            logging.ERROR if load_executor else logging.WARNING,
            "Importing platform %s took %.2fs (loaded_executor=%s)",
            full_name,
            time.perf_counter() - start,
            load_executor,
        )

        return platform

    def _get_platform_cached(self, full_name: str) -> ModuleType | None:
        """Return a platform for an integration from cache."""
        cache: dict[str, ModuleType] = self.hass.data[DATA_COMPONENTS]
        if full_name in cache:
            return cache[full_name]

        missing_platforms_cache: dict[str, ImportError] = self.hass.data[
            DATA_MISSING_PLATFORMS
        ]
        if full_name in missing_platforms_cache:
            raise missing_platforms_cache[full_name]

        return None

    def get_platform(self, platform_name: str) -> ModuleType:
        """Return a platform for an integration."""
        if platform := self._get_platform_cached(f"{self.domain}.{platform_name}"):
            return platform
        return self._load_platform(platform_name)

<<<<<<< HEAD
    def get_integration_platform(self, platform_name: str) -> ModuleType:
        """Return an integration platform for an integration.

        This is similar to get_platform, but it will also check if the
        if the integration is already loaded and if the platform file
        exists before having to import it since with integration_platforms
        most of them do not exist.

        By checking if the file/dir exists ahead of time we avoid `stat`ing
        every possible place the platform file could be in `sys.path`
        and the `importlib` machinery that goes along with it.
        """
        if platform := self._get_platform_cached(f"{self.domain}.{platform_name}"):
            return platform

        cache: dict[str, ModuleType] = self.hass.data[DATA_COMPONENTS]
        if (component := cache.get(self.domain)) and (
            file := getattr(component, "__file__", None)
        ):
            path: pathlib.Path = pathlib.Path(file).parent.joinpath(platform_name)
            if not os.path.exists(f"{path}.py") and not os.path.exists(path):
                full_name = f"{self.domain}.{platform_name}"
                missing_platforms_cache: dict[str, ImportError]
                missing_platforms_cache = self.hass.data[DATA_MISSING_PLATFORMS]
                exc = ModuleNotFoundError(
                    f"Platform {full_name} not found",
                    name=f"{self.pkg_path}.{platform_name}",
                )
                missing_platforms_cache[full_name] = exc
                raise exc

        return self._load_platform(platform_name)
=======
    def platform_exists(self, platform_name: str) -> bool | None:
        """Check if a platform exists for an integration.

        Returns True if the platform exists, False if it does not.

        If it cannot be determined if the platform exists without attempting
        to import the component, it returns None. This will only happen
        if this function is called before get_component or async_get_component
        has been called for the integration or the integration failed to load.
        """
        full_name = f"{self.domain}.{platform_name}"

        cache: dict[str, ModuleType] = self.hass.data[DATA_COMPONENTS]
        if full_name in cache:
            return True

        missing_platforms_cache: dict[str, ImportError]
        missing_platforms_cache = self.hass.data[DATA_MISSING_PLATFORMS]
        if full_name in missing_platforms_cache:
            return False

        if not (component := cache.get(self.domain)) or not (
            file := getattr(component, "__file__", None)
        ):
            return None

        path: pathlib.Path = pathlib.Path(file).parent.joinpath(platform_name)
        if os.path.exists(path.with_suffix(".py")) or os.path.exists(path):
            return True

        full_name = f"{self.domain}.{platform_name}"
        exc = ModuleNotFoundError(
            f"Platform {full_name} not found",
            name=f"{self.pkg_path}.{platform_name}",
        )
        missing_platforms_cache[full_name] = exc
        return False
>>>>>>> eeb565d8

    def _load_platform(self, platform_name: str) -> ModuleType:
        """Load a platform for an integration.

        This method must be thread-safe as it's called from the executor
        and the event loop.

        This is mostly a thin wrapper around importlib.import_module
        with a dict cache which is thread-safe since importlib has
        appropriate locks.
        """
        full_name = f"{self.domain}.{platform_name}"
        cache: dict[str, ModuleType] = self.hass.data[DATA_COMPONENTS]
        try:
            cache[full_name] = self._import_platform(platform_name)
        except ImportError as ex:
            if self.domain in cache:
                # If the domain is loaded, cache that the platform
                # does not exist so we do not try to load it again
                missing_platforms_cache: dict[str, ImportError] = self.hass.data[
                    DATA_MISSING_PLATFORMS
                ]
                missing_platforms_cache[full_name] = ex
            raise
        except RuntimeError as err:
            # _DeadlockError inherits from RuntimeError
            raise ImportError(
                f"RuntimeError importing {self.pkg_path}.{platform_name}: {err}"
            ) from err
        except Exception as err:
            _LOGGER.exception(
                "Unexpected exception importing platform %s.%s",
                self.pkg_path,
                platform_name,
            )
            raise ImportError(
                f"Exception importing {self.pkg_path}.{platform_name}"
            ) from err

        return cache[full_name]

    def _import_platform(self, platform_name: str) -> ModuleType:
        """Import the platform.

        This method must be thread-safe as it's called from the executor
        and the event loop.
        """
        return importlib.import_module(f"{self.pkg_path}.{platform_name}")

    def __repr__(self) -> str:
        """Text representation of class."""
        return f"<Integration {self.domain}: {self.pkg_path}>"


def _resolve_integrations_from_root(
    hass: HomeAssistant, root_module: ModuleType, domains: Iterable[str]
) -> dict[str, Integration]:
    """Resolve multiple integrations from root."""
    integrations: dict[str, Integration] = {}
    for domain in domains:
        try:
            integration = Integration.resolve_from_root(hass, root_module, domain)
        except Exception:  # pylint: disable=broad-except
            _LOGGER.exception("Error loading integration: %s", domain)
        else:
            if integration:
                integrations[domain] = integration
    return integrations


@callback
def async_get_loaded_integration(hass: HomeAssistant, domain: str) -> Integration:
    """Get an integration which is already loaded.

    Raises IntegrationNotLoaded if the integration is not loaded.
    """
    cache = hass.data[DATA_INTEGRATIONS]
    if TYPE_CHECKING:
        cache = cast(dict[str, Integration | asyncio.Future[None]], cache)
    int_or_fut = cache.get(domain, _UNDEF)
    # Integration is never subclassed, so we can check for type
    if type(int_or_fut) is Integration:  # noqa: E721
        return int_or_fut
    raise IntegrationNotLoaded(domain)


async def async_get_integration(hass: HomeAssistant, domain: str) -> Integration:
    """Get integration."""
    integrations_or_excs = await async_get_integrations(hass, [domain])
    int_or_exc = integrations_or_excs[domain]
    if isinstance(int_or_exc, Integration):
        return int_or_exc
    raise int_or_exc


async def async_get_integrations(
    hass: HomeAssistant, domains: Iterable[str]
) -> dict[str, Integration | Exception]:
    """Get integrations."""
    cache = hass.data[DATA_INTEGRATIONS]
    results: dict[str, Integration | Exception] = {}
    needed: dict[str, asyncio.Future[None]] = {}
    in_progress: dict[str, asyncio.Future[None]] = {}
    if TYPE_CHECKING:
        cache = cast(dict[str, Integration | asyncio.Future[None]], cache)
    for domain in domains:
        int_or_fut = cache.get(domain, _UNDEF)
        # Integration is never subclassed, so we can check for type
        if type(int_or_fut) is Integration:  # noqa: E721
            results[domain] = int_or_fut
        elif int_or_fut is not _UNDEF:
            in_progress[domain] = cast(asyncio.Future[None], int_or_fut)
        elif "." in domain:
            results[domain] = ValueError(f"Invalid domain {domain}")
        else:
            needed[domain] = cache[domain] = hass.loop.create_future()

    if in_progress:
        await asyncio.gather(*in_progress.values())
        for domain in in_progress:
            # When we have waited and it's _UNDEF, it doesn't exist
            # We don't cache that it doesn't exist, or else people can't fix it
            # and then restart, because their config will never be valid.
            if (int_or_fut := cache.get(domain, _UNDEF)) is _UNDEF:
                results[domain] = IntegrationNotFound(domain)
            else:
                results[domain] = cast(Integration, int_or_fut)

    if not needed:
        return results

    # First we look for custom components
    # Instead of using resolve_from_root we use the cache of custom
    # components to find the integration.
    custom = await async_get_custom_components(hass)
    for domain, future in needed.items():
        if integration := custom.get(domain):
            results[domain] = cache[domain] = integration
            future.set_result(None)

    for domain in results:
        if domain in needed:
            del needed[domain]

    # Now the rest use resolve_from_root
    if needed:
        from . import components  # pylint: disable=import-outside-toplevel

        integrations = await hass.async_add_executor_job(
            _resolve_integrations_from_root, hass, components, needed
        )
        for domain, future in needed.items():
            int_or_exc = integrations.get(domain)
            if not int_or_exc:
                cache.pop(domain)
                results[domain] = IntegrationNotFound(domain)
            elif isinstance(int_or_exc, Exception):
                cache.pop(domain)
                exc = IntegrationNotFound(domain)
                exc.__cause__ = int_or_exc
                results[domain] = exc
            else:
                results[domain] = cache[domain] = int_or_exc
            future.set_result(None)

    return results


class LoaderError(Exception):
    """Loader base error."""


class IntegrationNotFound(LoaderError):
    """Raised when a component is not found."""

    def __init__(self, domain: str) -> None:
        """Initialize a component not found error."""
        super().__init__(f"Integration '{domain}' not found.")
        self.domain = domain


class IntegrationNotLoaded(LoaderError):
    """Raised when a component is not loaded."""

    def __init__(self, domain: str) -> None:
        """Initialize a component not found error."""
        super().__init__(f"Integration '{domain}' not loaded.")
        self.domain = domain


class CircularDependency(LoaderError):
    """Raised when a circular dependency is found when resolving components."""

    def __init__(self, from_domain: str | set[str], to_domain: str) -> None:
        """Initialize circular dependency error."""
        super().__init__(f"Circular dependency detected: {from_domain} -> {to_domain}.")
        self.from_domain = from_domain
        self.to_domain = to_domain


def _load_file(
    hass: HomeAssistant, comp_or_platform: str, base_paths: list[str]
) -> ComponentProtocol | None:
    """Try to load specified file.

    Looks in config dir first, then built-in components.
    Only returns it if also found to be valid.
    Async friendly.
    """
    cache: dict[str, ComponentProtocol] = hass.data[DATA_COMPONENTS]
    module: ComponentProtocol | None
    if module := cache.get(comp_or_platform):
        return module

    for path in (f"{base}.{comp_or_platform}" for base in base_paths):
        try:
            module = importlib.import_module(path)

            # In Python 3 you can import files from directories that do not
            # contain the file __init__.py. A directory is a valid module if
            # it contains a file with the .py extension. In this case Python
            # will succeed in importing the directory as a module and call it
            # a namespace. We do not care about namespaces.
            # This prevents that when only
            # custom_components/switch/some_platform.py exists,
            # the import custom_components.switch would succeed.
            # __file__ was unset for namespaces before Python 3.7
            if getattr(module, "__file__", None) is None:
                continue

            cache[comp_or_platform] = module

            return cast(ComponentProtocol, module)

        except ImportError as err:
            # This error happens if for example custom_components/switch
            # exists and we try to load switch.demo.
            # Ignore errors for custom_components, custom_components.switch
            # and custom_components.switch.demo.
            white_listed_errors = []
            parts = []
            for part in path.split("."):
                parts.append(part)
                white_listed_errors.append(f"No module named '{'.'.join(parts)}'")

            if str(err) not in white_listed_errors:
                _LOGGER.exception(
                    "Error loading %s. Make sure all dependencies are installed", path
                )

    return None


class ModuleWrapper:
    """Class to wrap a Python module and auto fill in hass argument."""

    def __init__(self, hass: HomeAssistant, module: ComponentProtocol) -> None:
        """Initialize the module wrapper."""
        self._hass = hass
        self._module = module

    def __getattr__(self, attr: str) -> Any:
        """Fetch an attribute."""
        value = getattr(self._module, attr)

        if hasattr(value, "__bind_hass"):
            value = ft.partial(value, self._hass)

        setattr(self, attr, value)
        return value


class Components:
    """Helper to load components."""

    def __init__(self, hass: HomeAssistant) -> None:
        """Initialize the Components class."""
        self._hass = hass

    def __getattr__(self, comp_name: str) -> ModuleWrapper:
        """Fetch a component."""
        # Test integration cache
        integration = self._hass.data[DATA_INTEGRATIONS].get(comp_name)

        if isinstance(integration, Integration):
            component: ComponentProtocol | None = integration.get_component()
        else:
            # Fallback to importing old-school
            component = _load_file(self._hass, comp_name, _lookup_path(self._hass))

        if component is None:
            raise ImportError(f"Unable to load {comp_name}")

        # Local import to avoid circular dependencies
        from .helpers.frame import report  # pylint: disable=import-outside-toplevel

        report(
            (
                f"accesses hass.components.{comp_name}."
                " This is deprecated and will stop working in Home Assistant 2024.9, it"
                f" should be updated to import functions used from {comp_name} directly"
            ),
            error_if_core=False,
            log_custom_component_only=True,
        )

        wrapped = ModuleWrapper(self._hass, component)
        setattr(self, comp_name, wrapped)
        return wrapped


class Helpers:
    """Helper to load helpers."""

    def __init__(self, hass: HomeAssistant) -> None:
        """Initialize the Helpers class."""
        self._hass = hass

    def __getattr__(self, helper_name: str) -> ModuleWrapper:
        """Fetch a helper."""
        helper = importlib.import_module(f"homeassistant.helpers.{helper_name}")
        wrapped = ModuleWrapper(self._hass, helper)
        setattr(self, helper_name, wrapped)
        return wrapped


def bind_hass(func: _CallableT) -> _CallableT:
    """Decorate function to indicate that first argument is hass.

    The use of this decorator is discouraged, and it should not be used
    for new functions.
    """
    setattr(func, "__bind_hass", True)
    return func


async def _async_component_dependencies(
    hass: HomeAssistant,
    integration: Integration,
) -> set[str]:
    """Get component dependencies."""
    loading: set[str] = set()
    loaded: set[str] = set()

    async def component_dependencies_impl(integration: Integration) -> None:
        """Recursively get component dependencies."""
        domain = integration.domain
        if not (dependencies := integration.dependencies):
            loaded.add(domain)
            return

        loading.add(domain)
        dep_integrations = await async_get_integrations(hass, dependencies)
        for dependency_domain, dep_integration in dep_integrations.items():
            if isinstance(dep_integration, Exception):
                raise dep_integration

            # If we are already loading it, we have a circular dependency.
            # We have to check it here to make sure that every integration that
            # depends on us, does not appear in our own after_dependencies.
            if conflict := loading.intersection(dep_integration.after_dependencies):
                raise CircularDependency(conflict, dependency_domain)

            # If we have already loaded it, no point doing it again.
            if dependency_domain in loaded:
                continue

            # If we are already loading it, we have a circular dependency.
            if dependency_domain in loading:
                raise CircularDependency(dependency_domain, domain)

            await component_dependencies_impl(dep_integration)
        loading.remove(domain)
        loaded.add(domain)

    await component_dependencies_impl(integration)

    return loaded


def _async_mount_config_dir(hass: HomeAssistant) -> None:
    """Mount config dir in order to load custom_component.

    Async friendly but not a coroutine.
    """

    sys.path.insert(0, hass.config.config_dir)
    with suppress(ImportError):
        import custom_components  # pylint: disable=import-outside-toplevel  # noqa: F401
    sys.path.remove(hass.config.config_dir)
    sys.path_importer_cache.pop(hass.config.config_dir, None)


def _lookup_path(hass: HomeAssistant) -> list[str]:
    """Return the lookup paths for legacy lookups."""
    if hass.config.recovery_mode or hass.config.safe_mode:
        return [PACKAGE_BUILTIN]
    return [PACKAGE_CUSTOM_COMPONENTS, PACKAGE_BUILTIN]


def is_component_module_loaded(hass: HomeAssistant, module: str) -> bool:
    """Test if a component module is loaded."""
    return module in hass.data[DATA_COMPONENTS]


@callback
def async_get_issue_tracker(
    hass: HomeAssistant | None,
    *,
    integration_domain: str | None = None,
    module: str | None = None,
) -> str | None:
    """Return a URL for an integration's issue tracker."""
    issue_tracker = (
        "https://github.com/home-assistant/core/issues?q=is%3Aopen+is%3Aissue"
    )
    if not integration_domain and not module:
        # If we know nothing about the entity, suggest opening an issue on HA core
        return issue_tracker

    if hass and integration_domain:
        with suppress(IntegrationNotLoaded):
            integration = async_get_loaded_integration(hass, integration_domain)
            if not integration.is_built_in:
                return integration.issue_tracker

    if module and "custom_components" in module:
        return None

    if integration_domain:
        issue_tracker += f"+label%3A%22integration%3A+{integration_domain}%22"
    return issue_tracker


@callback
def async_suggest_report_issue(
    hass: HomeAssistant | None,
    *,
    integration_domain: str | None = None,
    module: str | None = None,
) -> str:
    """Generate a blurb asking the user to file a bug report."""
    issue_tracker = async_get_issue_tracker(
        hass, integration_domain=integration_domain, module=module
    )

    if not issue_tracker:
        if not integration_domain:
            return "report it to the custom integration author"
        return (
            f"report it to the author of the '{integration_domain}' "
            "custom integration"
        )

    return f"create a bug report at {issue_tracker}"<|MERGE_RESOLUTION|>--- conflicted
+++ resolved
@@ -976,40 +976,6 @@
             return platform
         return self._load_platform(platform_name)
 
-<<<<<<< HEAD
-    def get_integration_platform(self, platform_name: str) -> ModuleType:
-        """Return an integration platform for an integration.
-
-        This is similar to get_platform, but it will also check if the
-        if the integration is already loaded and if the platform file
-        exists before having to import it since with integration_platforms
-        most of them do not exist.
-
-        By checking if the file/dir exists ahead of time we avoid `stat`ing
-        every possible place the platform file could be in `sys.path`
-        and the `importlib` machinery that goes along with it.
-        """
-        if platform := self._get_platform_cached(f"{self.domain}.{platform_name}"):
-            return platform
-
-        cache: dict[str, ModuleType] = self.hass.data[DATA_COMPONENTS]
-        if (component := cache.get(self.domain)) and (
-            file := getattr(component, "__file__", None)
-        ):
-            path: pathlib.Path = pathlib.Path(file).parent.joinpath(platform_name)
-            if not os.path.exists(f"{path}.py") and not os.path.exists(path):
-                full_name = f"{self.domain}.{platform_name}"
-                missing_platforms_cache: dict[str, ImportError]
-                missing_platforms_cache = self.hass.data[DATA_MISSING_PLATFORMS]
-                exc = ModuleNotFoundError(
-                    f"Platform {full_name} not found",
-                    name=f"{self.pkg_path}.{platform_name}",
-                )
-                missing_platforms_cache[full_name] = exc
-                raise exc
-
-        return self._load_platform(platform_name)
-=======
     def platform_exists(self, platform_name: str) -> bool | None:
         """Check if a platform exists for an integration.
 
@@ -1047,7 +1013,6 @@
         )
         missing_platforms_cache[full_name] = exc
         return False
->>>>>>> eeb565d8
 
     def _load_platform(self, platform_name: str) -> ModuleType:
         """Load a platform for an integration.
