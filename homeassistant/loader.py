--- conflicted
+++ resolved
@@ -744,16 +744,10 @@
         # If the integration does not explicitly set import_executor, we default to
         # True if it's a built-in integration and False if it's a custom integration.
         # In the future, we want to default to True for all integrations.
-<<<<<<< HEAD
         return self.manifest.get("import_executor") or False
         # return self.manifest.get(
         #    "import_executor", self.pkg_path.startswith("homeassistant.components")
         # )
-=======
-        return self.manifest.get(
-            "import_executor", self.pkg_path.startswith("homeassistant.components")
-        )
->>>>>>> 6558213e
 
     @property
     def mqtt(self) -> list[str] | None:
