--- conflicted
+++ resolved
@@ -158,11 +158,7 @@
             if isinstance(entry, dict):
                 typ = entry["type"]
                 entry_without_type = entry.copy()
-<<<<<<< HEAD
-                entry_without_type.pop("type")
-=======
                 del entry_without_type["type"]
->>>>>>> af6e2efc
                 data.update(entry_without_type)
             else:
                 typ = entry
