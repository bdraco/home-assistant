--- conflicted
+++ resolved
@@ -161,10 +161,6 @@
         return result
     except BaseException as err:  # pylint: disable=broad-except
         setup_future.set_exception(err)
-<<<<<<< HEAD
-        if setup_done_future := setup_done_futures.pop(domain, None):
-            setup_done_future.set_exception(err)
-=======
         with contextlib.suppress(BaseException):
             # Clear the flag as its normal that nothing
             # will wait for this future to be resolved
@@ -177,7 +173,6 @@
                 # will wait for this future to be resolved
                 # if there are no concurrent setup attempts
                 await setup_done_future
->>>>>>> 6ad7925e
         raise
 
 
