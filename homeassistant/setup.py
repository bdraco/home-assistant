--- conflicted
+++ resolved
@@ -426,12 +426,7 @@
             _LOGGER.exception("Error handling when_setup callback for %s", component)
 
     if component in hass.config.components:
-<<<<<<< HEAD
-        # The task must be tracked so it will be seen by hass.async_block_till_done()
-        hass.async_create_task(when_setup())
-=======
         hass.async_create_task(when_setup(), f"when setup {component}")
->>>>>>> bf77b010
         return
 
     listeners: list[CALLBACK_TYPE] = []
