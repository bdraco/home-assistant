"""All methods needed to bootstrap a Home Assistant instance."""

from __future__ import annotations

import asyncio
from collections import defaultdict
from collections.abc import Awaitable, Callable, Generator, Mapping
import contextlib
import contextvars
from enum import StrEnum
from functools import partial
import logging.handlers
import time
from types import ModuleType
from typing import Any, Final, TypedDict

from . import config as conf_util, core, loader, requirements
from .const import (
    EVENT_COMPONENT_LOADED,
    EVENT_HOMEASSISTANT_START,
    PLATFORM_FORMAT,
    Platform,
)
from .core import (
    CALLBACK_TYPE,
    DOMAIN as HOMEASSISTANT_DOMAIN,
    Event,
    HomeAssistant,
    callback,
)
from .exceptions import DependencyError, HomeAssistantError
from .helpers import translation
from .helpers.issue_registry import IssueSeverity, async_create_issue
from .helpers.typing import ConfigType
from .util.async_ import create_eager_task

current_setup_group: contextvars.ContextVar[tuple[str, str | None] | None] = (
    contextvars.ContextVar("current_setup_group", default=None)
)


_LOGGER = logging.getLogger(__name__)

ATTR_COMPONENT: Final = "component"

BASE_PLATFORMS = {platform.value for platform in Platform}

# DATA_SETUP is a dict[str, asyncio.Future[bool]], indicating domains which are currently
# being setup or which failed to setup:
# - Tasks are added to DATA_SETUP by `async_setup_component`, the key is the domain
#   being setup and the Task is the `_async_setup_component` helper.
# - Tasks are removed from DATA_SETUP if setup was successful, that is,
#   the task returned True.
DATA_SETUP = "setup_tasks"

# DATA_SETUP_DONE is a dict [str, asyncio.Future[bool]], indicating components which
# will be setup:
# - Events are added to DATA_SETUP_DONE during bootstrap by
#   async_set_domains_to_be_loaded, the key is the domain which will be loaded.
# - Events are set and removed from DATA_SETUP_DONE when async_setup_component
#   is finished, regardless of if the setup was successful or not.
DATA_SETUP_DONE = "setup_done"

# DATA_SETUP_STARTED is a dict [tuple[str, str | None], float], indicating when an attempt
# to setup a component started.
DATA_SETUP_STARTED = "setup_started"

# DATA_SETUP_TIME is a defaultdict[str, defaultdict[str | None, defaultdict[SetupPhases, float]]]
# indicating how time was spent setting up a component and each group (config entry).
DATA_SETUP_TIME = "setup_time"

DATA_DEPS_REQS = "deps_reqs_processed"

DATA_PERSISTENT_ERRORS = "bootstrap_persistent_errors"

NOTIFY_FOR_TRANSLATION_KEYS = [
    "config_validation_err",
    "platform_config_validation_err",
]

SLOW_SETUP_WARNING = 10
SLOW_SETUP_MAX_WAIT = 300


class EventComponentLoaded(TypedDict):
    """EventComponentLoaded data."""

    component: str


@callback
def async_notify_setup_error(
    hass: HomeAssistant, component: str, display_link: str | None = None
) -> None:
    """Print a persistent notification.

    This method must be run in the event loop.
    """
    # pylint: disable-next=import-outside-toplevel
    from .components import persistent_notification

    if (errors := hass.data.get(DATA_PERSISTENT_ERRORS)) is None:
        errors = hass.data[DATA_PERSISTENT_ERRORS] = {}

    errors[component] = errors.get(component) or display_link

    message = "The following integrations and platforms could not be set up:\n\n"

    for name, link in errors.items():
        show_logs = f"[Show logs](/config/logs?filter={name})"
        part = f"[{name}]({link})" if link else name
        message += f" - {part} ({show_logs})\n"

    message += "\nPlease check your config and [logs](/config/logs)."

    persistent_notification.async_create(
        hass, message, "Invalid config", "invalid_config"
    )


@core.callback
def async_set_domains_to_be_loaded(hass: core.HomeAssistant, domains: set[str]) -> None:
    """Set domains that are going to be loaded from the config.

    This allow us to:
     - Properly handle after_dependencies.
     - Keep track of domains which will load but have not yet finished loading
    """
    setup_done_futures: dict[str, asyncio.Future[bool]] = hass.data.setdefault(
        DATA_SETUP_DONE, {}
    )
    setup_done_futures.update({domain: hass.loop.create_future() for domain in domains})


def setup_component(hass: core.HomeAssistant, domain: str, config: ConfigType) -> bool:
    """Set up a component and all its dependencies."""
    return asyncio.run_coroutine_threadsafe(
        async_setup_component(hass, domain, config), hass.loop
    ).result()


async def async_setup_component(
    hass: core.HomeAssistant, domain: str, config: ConfigType
) -> bool:
    """Set up a component and all its dependencies.

    This method is a coroutine.
    """
    if domain in hass.config.components:
        return True

    setup_futures: dict[str, asyncio.Future[bool]] = hass.data.setdefault(
        DATA_SETUP, {}
    )
    setup_done_futures: dict[str, asyncio.Future[bool]] = hass.data.setdefault(
        DATA_SETUP_DONE, {}
    )

    if existing_setup_future := setup_futures.get(domain):
        return await existing_setup_future

    setup_future = hass.loop.create_future()
    setup_futures[domain] = setup_future

    try:
        result = await _async_setup_component(hass, domain, config)
        setup_future.set_result(result)
        if setup_done_future := setup_done_futures.pop(domain, None):
            setup_done_future.set_result(result)
    except BaseException as err:
        futures = [setup_future]
        if setup_done_future := setup_done_futures.pop(domain, None):
            futures.append(setup_done_future)
        for future in futures:
            # If the setup call is cancelled it likely means
            # Home Assistant is shutting down so the future might
            # already be done which will cause this to raise
            # an InvalidStateError which is appropriate because
            # the component setup was cancelled and is in an
            # indeterminate state.
            future.set_exception(err)
            with contextlib.suppress(BaseException):
                # Clear the flag as its normal that nothing
                # will wait for this future to be resolved
                # if there are no concurrent setup attempts
                await future
        raise
    return result


async def _async_process_dependencies(
    hass: core.HomeAssistant, config: ConfigType, integration: loader.Integration
) -> list[str]:
    """Ensure all dependencies are set up.

    Returns a list of dependencies which failed to set up.
    """
    setup_futures: dict[str, asyncio.Future[bool]] = hass.data.setdefault(
        DATA_SETUP, {}
    )

    dependencies_tasks = {
        dep: setup_futures.get(dep)
        or create_eager_task(
            async_setup_component(hass, dep, config),
            name=f"setup {dep} as dependency of {integration.domain}",
        )
        for dep in integration.dependencies
        if dep not in hass.config.components
    }

    after_dependencies_tasks: dict[str, asyncio.Future[bool]] = {}
    to_be_loaded: dict[str, asyncio.Future[bool]] = hass.data.get(DATA_SETUP_DONE, {})
    for dep in integration.after_dependencies:
        if (
            dep not in dependencies_tasks
            and dep in to_be_loaded
            and dep not in hass.config.components
        ):
            after_dependencies_tasks[dep] = to_be_loaded[dep]

    if not dependencies_tasks and not after_dependencies_tasks:
        return []

    if dependencies_tasks:
        _LOGGER.debug(
            "Dependency %s will wait for dependencies %s",
            integration.domain,
            dependencies_tasks.keys(),
        )
    if after_dependencies_tasks:
        _LOGGER.debug(
            "Dependency %s will wait for after dependencies %s",
            integration.domain,
            after_dependencies_tasks.keys(),
        )

    async with hass.timeout.async_freeze(integration.domain):
        results = await asyncio.gather(
            *dependencies_tasks.values(), *after_dependencies_tasks.values()
        )

    failed = [
        domain for idx, domain in enumerate(dependencies_tasks) if not results[idx]
    ]

    if failed:
        _LOGGER.error(
            "Unable to set up dependencies of '%s'. Setup failed for dependencies: %s",
            integration.domain,
            failed,
        )

    return failed


def _log_error_setup_error(
    hass: HomeAssistant,
    domain: str,
    integration: loader.Integration | None,
    msg: str,
    exc_info: Exception | None = None,
) -> None:
    """Log helper."""
    if integration is None:
        custom = ""
        link = None
    else:
        custom = "" if integration.is_built_in else "custom integration "
        link = integration.documentation
    _LOGGER.error("Setup failed for %s'%s': %s", custom, domain, msg, exc_info=exc_info)
    async_notify_setup_error(hass, domain, link)


async def _async_setup_component(
    hass: core.HomeAssistant, domain: str, config: ConfigType
) -> bool:
    """Set up a component for Home Assistant.

    This method is a coroutine.
    """
    try:
        integration = await loader.async_get_integration(hass, domain)
    except loader.IntegrationNotFound:
        _log_error_setup_error(hass, domain, None, "Integration not found.")
        return False

    log_error = partial(_log_error_setup_error, hass, domain, integration)

    if integration.disabled:
        log_error(f"Dependency is disabled - {integration.disabled}")
        return False

    integration_set = {domain}

    load_translations_task: asyncio.Task[None] | None = None
    if integration.has_translations and not translation.async_translations_loaded(
        hass, integration_set
    ):
        # For most cases we expect the translations are already
        # loaded since we try to load them in bootstrap ahead of time.
        # If for some reason the background task in bootstrap was too slow
        # or the integration was added after bootstrap, we will load them here.
        load_translations_task = create_eager_task(
            translation.async_load_integrations(hass, integration_set)
        )
    # Validate all dependencies exist and there are no circular dependencies
    if not await integration.resolve_dependencies():
        return False

    _LOGGER.debug("Process deps %s", domain)
    # Process requirements as soon as possible, so we can import the component
    # without requiring imports to be in functions.
    try:
        await async_process_deps_reqs(hass, config, integration)
    except HomeAssistantError as err:
        log_error(str(err))
        return False

    _LOGGER.debug("Get comp %s", domain)
    # Some integrations fail on import because they call functions incorrectly.
    # So we do it before validating config to catch these errors.
    try:
        component = await integration.async_get_component()
    except ImportError as err:
        log_error(f"Unable to import component: {err}", err)
        return False

    _LOGGER.debug("async_process_component_config %s", domain)
    integration_config_info = await conf_util.async_process_component_config(
        hass, config, integration, component
    )
    conf_util.async_handle_component_errors(hass, integration_config_info, integration)
    processed_config = conf_util.async_drop_config_annotations(
        integration_config_info, integration
    )
    for platform_exception in integration_config_info.exception_info_list:
        if platform_exception.translation_key not in NOTIFY_FOR_TRANSLATION_KEYS:
            continue
        async_notify_setup_error(
            hass, platform_exception.platform_path, platform_exception.integration_link
        )
    if processed_config is None:
        log_error("Invalid config.")
        return False

    # Detect attempt to setup integration which can be setup only from config entry
    if (
        domain in processed_config
        and not hasattr(component, "async_setup")
        and not hasattr(component, "setup")
        and not hasattr(component, "CONFIG_SCHEMA")
    ):
        _LOGGER.error(
            (
                "The '%s' integration does not support YAML setup, please remove it "
                "from your configuration"
            ),
            domain,
        )
        async_create_issue(
            hass,
            HOMEASSISTANT_DOMAIN,
            f"config_entry_only_{domain}",
            is_fixable=False,
            severity=IssueSeverity.ERROR,
            issue_domain=domain,
            translation_key="config_entry_only",
            translation_placeholders={
                "domain": domain,
                "add_integration": f"/config/integrations/dashboard/add?domain={domain}",
            },
        )

    _LOGGER.info("Setting up %s", domain)

    with async_start_setup(hass, integration=domain, phase=SetupPhases.SETUP):
        if hasattr(component, "PLATFORM_SCHEMA"):
            # Entity components have their own warning
            warn_task = None
        else:
            warn_task = hass.loop.call_later(
                SLOW_SETUP_WARNING,
                _LOGGER.warning,
                "Setup of %s is taking over %s seconds.",
                domain,
                SLOW_SETUP_WARNING,
            )

        task: Awaitable[bool] | None = None
        result: Any | bool = True
        try:
            if hasattr(component, "async_setup"):
                task = component.async_setup(hass, processed_config)
            elif hasattr(component, "setup"):
                # This should not be replaced with hass.async_add_executor_job because
                # we don't want to track this task in case it blocks startup.
                task = hass.loop.run_in_executor(
                    None, component.setup, hass, processed_config
                )
            elif not hasattr(component, "async_setup_entry"):
                log_error("No setup or config entry setup function defined.")
                return False

            if task:
                _LOGGER.info("About to setup %s", domain)
                async with hass.timeout.async_timeout(SLOW_SETUP_MAX_WAIT, domain):
                    result = await task
        except TimeoutError:
            _LOGGER.error(
                (
                    "Setup of '%s' is taking longer than %s seconds."
                    " Startup will proceed without waiting any longer"
                ),
                domain,
                SLOW_SETUP_MAX_WAIT,
            )
            return False
        # pylint: disable-next=broad-except
        except (asyncio.CancelledError, SystemExit, Exception):
            _LOGGER.exception("Error during setup of component %s", domain)
            async_notify_setup_error(hass, domain, integration.documentation)
            return False
        finally:
            _LOGGER.info("Completed setup %s", domain)
            if warn_task:
                warn_task.cancel()
        if result is False:
            log_error("Integration failed to initialize.")
            return False
        if result is not True:
            log_error(
                f"Integration {domain!r} did not return boolean if setup was "
                "successful. Disabling component."
            )
            return False

        if load_translations_task:
            _LOGGER.info("Waiting for %s translations to be loaded", domain)
            await load_translations_task

    if integration.platforms_exists(("config_flow",)):
<<<<<<< HEAD
        # If the integration has a config_flow wait for import flows.
        # As these are all created with eager tasks, we do not sleep here
=======
        # If the integration has a config_flow, wait for import flows.
        # As these are all created with eager tasks, we do not sleep here,
>>>>>>> b69e95fe
        # as the tasks will always be started before we reach this point.
        await hass.config_entries.flow.async_wait_import_flow_initialized(domain)

    # Add to components before the entry.async_setup
    # call to avoid a deadlock when forwarding platforms
    hass.config.components.add(domain)

    if entries := hass.config_entries.async_entries(
        domain, include_ignore=False, include_disabled=False
    ):
        await asyncio.gather(
            *(
                create_eager_task(
                    entry.async_setup(hass, integration=integration),
                    name=f"config entry setup {entry.title} {entry.domain} {entry.entry_id}",
                )
                for entry in entries
            )
        )

    # Cleanup
    hass.data[DATA_SETUP].pop(domain, None)

    hass.bus.async_fire(EVENT_COMPONENT_LOADED, EventComponentLoaded(component=domain))

    return True


async def async_prepare_setup_platform(
    hass: core.HomeAssistant, hass_config: ConfigType, domain: str, platform_name: str
) -> ModuleType | None:
    """Load a platform and makes sure dependencies are setup.

    This method is a coroutine.
    """
    platform_path = PLATFORM_FORMAT.format(domain=domain, platform=platform_name)

    def log_error(msg: str) -> None:
        """Log helper."""

        _LOGGER.error(
            "Unable to prepare setup for platform '%s': %s", platform_path, msg
        )
        async_notify_setup_error(hass, platform_path)

    try:
        integration = await loader.async_get_integration(hass, platform_name)
    except loader.IntegrationNotFound:
        log_error("Integration not found")
        return None

    # Process deps and reqs as soon as possible, so that requirements are
    # available when we import the platform.
    try:
        await async_process_deps_reqs(hass, hass_config, integration)
    except HomeAssistantError as err:
        log_error(str(err))
        return None

    # Platforms cannot exist on their own, they are part of their integration.
    # If the integration is not set up yet, and can be set up, set it up.
    #
    # We do this before we import the platform so the platform already knows
    # where the top level component is.
    #
    if load_top_level_component := integration.domain not in hass.config.components:
        try:
            component = await integration.async_get_component()
        except ImportError as exc:
            log_error(f"Unable to import the component ({exc}).")
            return None

    if not integration.platforms_exists((domain,)):
        log_error(
            f"Platform not found (No module named '{integration.pkg_path}.{domain}')"
        )
        return None

    try:
        platform = await integration.async_get_platform(domain)
    except ImportError as exc:
        log_error(f"Platform not found ({exc}).")
        return None

    # Already loaded
    if platform_path in hass.config.components:
        return platform

    # Platforms cannot exist on their own, they are part of their integration.
    # If the integration is not set up yet, and can be set up, set it up.
    if load_top_level_component:
        if (
            hasattr(component, "setup") or hasattr(component, "async_setup")
        ) and not await async_setup_component(hass, integration.domain, hass_config):
            log_error("Unable to set up component.")
            return None

    return platform


async def async_process_deps_reqs(
    hass: core.HomeAssistant, config: ConfigType, integration: loader.Integration
) -> None:
    """Process all dependencies and requirements for a module.

    Module is a Python module of either a component or platform.
    """
    if (processed := hass.data.get(DATA_DEPS_REQS)) is None:
        processed = hass.data[DATA_DEPS_REQS] = set()
    elif integration.domain in processed:
        return

    if failed_deps := await _async_process_dependencies(hass, config, integration):
        raise DependencyError(failed_deps)

    async with hass.timeout.async_freeze(integration.domain):
        await requirements.async_get_integration_with_requirements(
            hass, integration.domain
        )

    processed.add(integration.domain)


@core.callback
def async_when_setup(
    hass: core.HomeAssistant,
    component: str,
    when_setup_cb: Callable[[core.HomeAssistant, str], Awaitable[None]],
) -> None:
    """Call a method when a component is setup."""
    _async_when_setup(hass, component, when_setup_cb, False)


@core.callback
def async_when_setup_or_start(
    hass: core.HomeAssistant,
    component: str,
    when_setup_cb: Callable[[core.HomeAssistant, str], Awaitable[None]],
) -> None:
    """Call a method when a component is setup or state is fired."""
    _async_when_setup(hass, component, when_setup_cb, True)


@core.callback
def _async_when_setup(
    hass: core.HomeAssistant,
    component: str,
    when_setup_cb: Callable[[core.HomeAssistant, str], Awaitable[None]],
    start_event: bool,
) -> None:
    """Call a method when a component is setup or the start event fires."""

    async def when_setup() -> None:
        """Call the callback."""
        try:
            await when_setup_cb(hass, component)
        except Exception:  # pylint: disable=broad-except
            _LOGGER.exception("Error handling when_setup callback for %s", component)

    if component in hass.config.components:
        hass.async_create_task(
            when_setup(), f"when setup {component}", eager_start=True
        )
        return

    listeners: list[CALLBACK_TYPE] = []

    async def _matched_event(event: Event[Any]) -> None:
        """Call the callback when we matched an event."""
        for listener in listeners:
            listener()
        await when_setup()

    @callback
    def _async_is_component_filter(event_data: EventComponentLoaded) -> bool:
        """Check if the event is for the component."""
        return event_data[ATTR_COMPONENT] == component

    listeners.append(
        hass.bus.async_listen(
            EVENT_COMPONENT_LOADED,
            _matched_event,
            event_filter=_async_is_component_filter,
        )
    )
    if start_event:
        listeners.append(
            hass.bus.async_listen(EVENT_HOMEASSISTANT_START, _matched_event)
        )


@core.callback
def async_get_loaded_integrations(hass: core.HomeAssistant) -> set[str]:
    """Return the complete list of loaded integrations."""
    integrations = set()
    for component in hass.config.components:
        if "." not in component:
            integrations.add(component)
            continue
        platform, _, domain = component.partition(".")
        if domain in BASE_PLATFORMS:
            integrations.add(platform)
    return integrations


class SetupPhases(StrEnum):
    """Constants for setup time measurements."""

    SETUP = "setup"
    """Set up of a component in __init__.py."""
    CONFIG_ENTRY_SETUP = "config_entry_setup"
    """Set up of a config entry in __init__.py."""
    PLATFORM_SETUP = "platform_setup"
    """Set up of a platform integration.

    ex async_setup_platform or setup_platform or
    a legacy platform like device_tracker.legacy
    """
    CONFIG_ENTRY_PLATFORM_SETUP = "config_entry_platform_setup"
    """Set up of a platform in a config entry after the config entry is setup.

    This is only for platforms that are not awaited in async_setup_entry.
    """
    WAIT_BASE_PLATFORM_SETUP = "wait_base_component"
    """Wait time for the base component to be setup."""
    WAIT_IMPORT_PLATFORMS = "wait_import_platforms"
    """Wait time for the platforms to import."""
    WAIT_IMPORT_PACKAGES = "wait_import_packages"
    """Wait time for the packages to import."""


def _setup_started(
    hass: core.HomeAssistant,
) -> dict[tuple[str, str | None], float]:
    """Return the setup started dict."""
    if DATA_SETUP_STARTED not in hass.data:
        hass.data[DATA_SETUP_STARTED] = {}
    return hass.data[DATA_SETUP_STARTED]  # type: ignore[no-any-return]


@contextlib.contextmanager
def async_pause_setup(
    hass: core.HomeAssistant, phase: SetupPhases
) -> Generator[None, None, None]:
    """Keep track of time we are blocked waiting for other operations.

    We want to count the time we wait for importing and
    setting up the base components so we can subtract it
    from the total setup time.
    """
    if not (running := current_setup_group.get()) or running not in _setup_started(
        hass
    ):
        # This means we are likely in a late platform setup
        # that is running in a task so we do not want
        # to subtract out the time later as nothing is waiting
        # for the code inside the context manager to finish.
        yield
        return

    started = time.monotonic()
    try:
        yield
    finally:
        time_taken = time.monotonic() - started
        integration, group = running
        # Add negative time for the time we waited
        _setup_times(hass)[integration][group][phase] = -time_taken
        _LOGGER.debug(
            "Adding wait for %s for %s (%s) of %.2f",
            phase,
            integration,
            group,
            time_taken,
        )


def _setup_times(
    hass: core.HomeAssistant,
) -> defaultdict[str, defaultdict[str | None, defaultdict[SetupPhases, float]]]:
    """Return the setup timings default dict."""
    if DATA_SETUP_TIME not in hass.data:
        hass.data[DATA_SETUP_TIME] = defaultdict(
            lambda: defaultdict(lambda: defaultdict(float))
        )
    return hass.data[DATA_SETUP_TIME]  # type: ignore[no-any-return]


@contextlib.contextmanager
def async_start_setup(
    hass: core.HomeAssistant,
    integration: str,
    phase: SetupPhases,
    group: str | None = None,
) -> Generator[None, None, None]:
    """Keep track of when setup starts and finishes.

    :param hass: Home Assistant instance
    :param integration: The integration that is being setup
    :param phase: The phase of setup
    :param group: The group (config entry/platform instance) that is being setup

      A group is a group of setups that run in parallel.

    """
    if hass.is_stopping or hass.state is core.CoreState.running:
        # Don't track setup times when we are shutting down or already running
        # as we present the timings as "Integration startup time", and we
        # don't want to add all the setup retry times to that.
        yield
        return

    setup_started = _setup_started(hass)
    current = (integration, group)
    if current in setup_started:
        # We are already inside another async_start_setup, this like means we
        # are setting up a platform inside async_setup_entry so we should not
        # record this as a new setup
        yield
        return

    started = time.monotonic()
    current_setup_group.set(current)
    setup_started[current] = started

    try:
        yield
    finally:
        time_taken = time.monotonic() - started
        del setup_started[current]
        group_setup_times = _setup_times(hass)[integration][group]
        # We may see the phase multiple times if there are multiple
        # platforms, but we only care about the longest time.
        group_setup_times[phase] = max(group_setup_times[phase], time_taken)
        if group is None:
            _LOGGER.info(
                "Setup of domain %s took %.2f seconds", integration, time_taken
            )
        elif _LOGGER.isEnabledFor(logging.DEBUG):
            wait_time = -sum(value for value in group_setup_times.values() if value < 0)
            calculated_time = time_taken - wait_time
            _LOGGER.debug(
                "Phase %s for %s (%s) took %.2fs (elapsed=%.2fs) (wait_time=%.2fs)",
                phase,
                integration,
                group,
                calculated_time,
                time_taken,
                wait_time,
            )


@callback
def async_get_setup_timings(hass: core.HomeAssistant) -> dict[str, float]:
    """Return timing data for each integration."""
    setup_time = _setup_times(hass)
    domain_timings: dict[str, float] = {}
    top_level_timings: Mapping[SetupPhases, float]
    for domain, timings in setup_time.items():
        top_level_timings = timings.get(None, {})
        total_top_level = sum(top_level_timings.values())
        # Groups (config entries/platform instance) are setup in parallel so we
        # take the max of the group timings and add it to the top level
        group_totals = {
            group: sum(group_timings.values())
            for group, group_timings in timings.items()
            if group is not None
        }
        group_max = max(group_totals.values(), default=0)
        domain_timings[domain] = total_top_level + group_max

    return domain_timings<|MERGE_RESOLUTION|>--- conflicted
+++ resolved
@@ -440,13 +440,8 @@
             await load_translations_task
 
     if integration.platforms_exists(("config_flow",)):
-<<<<<<< HEAD
-        # If the integration has a config_flow wait for import flows.
-        # As these are all created with eager tasks, we do not sleep here
-=======
         # If the integration has a config_flow, wait for import flows.
         # As these are all created with eager tasks, we do not sleep here,
->>>>>>> b69e95fe
         # as the tasks will always be started before we reach this point.
         await hass.config_entries.flow.async_wait_import_flow_initialized(domain)
 
