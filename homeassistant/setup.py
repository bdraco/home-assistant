--- conflicted
+++ resolved
@@ -245,26 +245,6 @@
     return failed
 
 
-<<<<<<< HEAD
-def _load_imports(imports: list[str]) -> None:
-    """Load imports."""
-    for _import in imports:
-        try:
-            importlib.import_module(_import)
-        except Exception as exc:  # pylint: disable=broad-except
-            _LOGGER.error("Error loading %s: %s", _import, exc)
-
-
-async def _async_load_imports_in_executor(
-    hass: core.HomeAssistant, imports: list[str]
-) -> None:
-    """Load imports in executor that block the event loop for a long time."""
-    _LOGGER.warning("Loading %s in the executor", imports)
-    await hass.async_add_executor_job(_load_imports, imports)
-
-
-=======
->>>>>>> c48869bf
 async def _async_setup_component(  # noqa: C901
     hass: core.HomeAssistant, domain: str, config: ConfigType
 ) -> bool:
