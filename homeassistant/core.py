--- conflicted
+++ resolved
@@ -859,11 +859,7 @@
             self.async_block_till_done(), self.loop
         ).result()
 
-<<<<<<< HEAD
-    async def async_block_till_done(self, log_tasks: bool = False) -> None:
-=======
     async def async_block_till_done(self, wait_periodic_tasks: bool = True) -> None:
->>>>>>> e6ca740a
         """Block until all pending work is done."""
         # To flush out any call_soon_threadsafe
         await asyncio.sleep(0)
@@ -888,7 +884,7 @@
                 # If we have waited twice then we set the start
                 # time
                 start_time = monotonic()
-            elif log_tasks or monotonic() - start_time > BLOCK_LOG_TIMEOUT:
+            elif monotonic() - start_time > BLOCK_LOG_TIMEOUT:
                 # We have waited at least three loops and new tasks
                 # continue to block. At this point we start
                 # logging all waiting tasks.
