"""
Core components of Home Assistant.

Home Assistant is a Home Automation framework for observing the state
of entities and react to changes.
"""
import asyncio
import datetime
import enum
import functools
from ipaddress import ip_address
import logging
import os
import pathlib
import re
import threading
from time import monotonic
from types import MappingProxyType
from typing import (
    TYPE_CHECKING,
    Any,
    Awaitable,
    Callable,
    Collection,
    Coroutine,
    Dict,
    Iterable,
    List,
    Mapping,
    Optional,
    Set,
    TypeVar,
    Union,
    cast,
)

import attr
import voluptuous as vol
import yarl

from homeassistant import block_async_io, loader, util
from homeassistant.const import (
    ATTR_DOMAIN,
    ATTR_FRIENDLY_NAME,
    ATTR_NOW,
    ATTR_SECONDS,
    ATTR_SERVICE,
    ATTR_SERVICE_DATA,
    CONF_UNIT_SYSTEM_IMPERIAL,
    EVENT_CALL_SERVICE,
    EVENT_CORE_CONFIG_UPDATE,
    EVENT_HOMEASSISTANT_CLOSE,
    EVENT_HOMEASSISTANT_FINAL_WRITE,
    EVENT_HOMEASSISTANT_START,
    EVENT_HOMEASSISTANT_STARTED,
    EVENT_HOMEASSISTANT_STOP,
    EVENT_SERVICE_REGISTERED,
    EVENT_SERVICE_REMOVED,
    EVENT_STATE_CHANGED,
    EVENT_TIME_CHANGED,
    EVENT_TIMER_OUT_OF_SYNC,
    LENGTH_METERS,
    MATCH_ALL,
    __version__,
)
from homeassistant.exceptions import (
    HomeAssistantError,
    InvalidEntityFormatError,
    InvalidStateError,
    ServiceNotFound,
    Unauthorized,
)
from homeassistant.util import location, network
from homeassistant.util.async_ import fire_coroutine_threadsafe, run_callback_threadsafe
import homeassistant.util.dt as dt_util
from homeassistant.util.thread import fix_threading_exception_logging
from homeassistant.util.timeout import TimeoutManager
from homeassistant.util.unit_system import IMPERIAL_SYSTEM, METRIC_SYSTEM, UnitSystem
import homeassistant.util.uuid as uuid_util

# Typing imports that create a circular dependency
if TYPE_CHECKING:
    from homeassistant.auth import AuthManager
    from homeassistant.components.http import HomeAssistantHTTP
    from homeassistant.config_entries import ConfigEntries


block_async_io.enable()
fix_threading_exception_logging()

T = TypeVar("T")
_UNDEF: dict = {}
# pylint: disable=invalid-name
CALLABLE_T = TypeVar("CALLABLE_T", bound=Callable)
CALLBACK_TYPE = Callable[[], None]
# pylint: enable=invalid-name

CORE_STORAGE_KEY = "core.config"
CORE_STORAGE_VERSION = 1

DOMAIN = "homeassistant"

# How long to wait to log tasks that are blocking
BLOCK_LOG_TIMEOUT = 60

# How long we wait for the result of a service call
SERVICE_CALL_LIMIT = 10  # seconds

# Source of core configuration
SOURCE_DISCOVERED = "discovered"
SOURCE_STORAGE = "storage"
SOURCE_YAML = "yaml"

# How long to wait until things that run on startup have to finish.
TIMEOUT_EVENT_START = 15

_LOGGER = logging.getLogger(__name__)


def split_entity_id(entity_id: str) -> List[str]:
    """Split a state entity_id into domain, object_id."""
    return entity_id.split(".", 1)


VALID_ENTITY_ID = re.compile(r"^(?!.+__)(?!_)[\da-z_]+(?<!_)\.(?!_)[\da-z_]+(?<!_)$")


def valid_entity_id(entity_id: str) -> bool:
    """Test if an entity ID is a valid format.

    Format: <domain>.<entity> where both are slugs.
    """
    return VALID_ENTITY_ID.match(entity_id) is not None


def valid_state(state: str) -> bool:
    """Test if a state is valid."""
    return len(state) < 256


def callback(func: CALLABLE_T) -> CALLABLE_T:
    """Annotation to mark method as safe to call from within the event loop."""
    setattr(func, "_hass_callback", True)
    return func


def is_callback(func: Callable[..., Any]) -> bool:
    """Check if function is safe to be called in the event loop."""
    return getattr(func, "_hass_callback", False) is True


class CoreState(enum.Enum):
    """Represent the current state of Home Assistant."""

    not_running = "NOT_RUNNING"
    starting = "STARTING"
    running = "RUNNING"
    stopping = "STOPPING"
    final_write = "FINAL_WRITE"
    stopped = "STOPPED"

    def __str__(self) -> str:  # pylint: disable=invalid-str-returned
        """Return the event."""
        return self.value  # type: ignore


class HomeAssistant:
    """Root object of the Home Assistant home automation."""

    auth: "AuthManager"
    http: "HomeAssistantHTTP" = None  # type: ignore
    config_entries: "ConfigEntries" = None  # type: ignore

    def __init__(self) -> None:
        """Initialize new Home Assistant object."""
        self.loop = asyncio.get_running_loop()
        self._pending_tasks: list = []
        self._track_task = True
        self.bus = EventBus(self)
        self.services = ServiceRegistry(self)
        self.states = StateMachine(self.bus, self.loop)
        self.config = Config(self)
        self.components = loader.Components(self)
        self.helpers = loader.Helpers(self)
        # This is a dictionary that any component can store any data on.
        self.data: dict = {}
        self.state: CoreState = CoreState.not_running
        self.exit_code: int = 0
        # If not None, use to signal end-of-loop
        self._stopped: Optional[asyncio.Event] = None
        # Timeout handler for Core/Helper namespace
        self.timeout: TimeoutManager = TimeoutManager()

    @property
    def is_running(self) -> bool:
        """Return if Home Assistant is running."""
        return self.state in (CoreState.starting, CoreState.running)

    @property
    def is_stopping(self) -> bool:
        """Return if Home Assistant is stopping."""
        return self.state in (CoreState.stopping, CoreState.final_write)

    def start(self) -> int:
        """Start Home Assistant.

        Note: This function is only used for testing.
        For regular use, use "await hass.run()".
        """
        # Register the async start
        fire_coroutine_threadsafe(self.async_start(), self.loop)

        # Run forever
        try:
            # Block until stopped
            _LOGGER.info("Starting Home Assistant core loop")
            self.loop.run_forever()
        finally:
            self.loop.close()
        return self.exit_code

    async def async_run(self, *, attach_signals: bool = True) -> int:
        """Home Assistant main entry point.

        Start Home Assistant and block until stopped.

        This method is a coroutine.
        """
        if self.state != CoreState.not_running:
            raise RuntimeError("Home Assistant is already running")

        # _async_stop will set this instead of stopping the loop
        self._stopped = asyncio.Event()

        await self.async_start()
        if attach_signals:
            # pylint: disable=import-outside-toplevel
            from homeassistant.helpers.signal import async_register_signal_handling

            async_register_signal_handling(self)

        await self._stopped.wait()
        return self.exit_code

    async def async_start(self) -> None:
        """Finalize startup from inside the event loop.

        This method is a coroutine.
        """
        _LOGGER.info("Starting Home Assistant")
        setattr(self.loop, "_thread_ident", threading.get_ident())

        self.state = CoreState.starting
        self.bus.async_fire(EVENT_CORE_CONFIG_UPDATE)
        self.bus.async_fire(EVENT_HOMEASSISTANT_START)

        try:
            # Only block for EVENT_HOMEASSISTANT_START listener
            self.async_stop_track_tasks()
            async with self.timeout.async_timeout(TIMEOUT_EVENT_START):
                await self.async_block_till_done()
        except asyncio.TimeoutError:
            _LOGGER.warning(
                "Something is blocking Home Assistant from wrapping up the "
                "start up phase. We're going to continue anyway. Please "
                "report the following info at http://bit.ly/2ogP58T : %s",
                ", ".join(self.config.components),
            )

        # Allow automations to set up the start triggers before changing state
        await asyncio.sleep(0)

        if self.state != CoreState.starting:
            _LOGGER.warning(
                "Home Assistant startup has been interrupted. "
                "Its state may be inconsistent"
            )
            return

        self.state = CoreState.running
        self.bus.async_fire(EVENT_CORE_CONFIG_UPDATE)
        self.bus.async_fire(EVENT_HOMEASSISTANT_STARTED)
        _async_create_timer(self)

    def add_job(self, target: Callable[..., Any], *args: Any) -> None:
        """Add job to the executor pool.

        target: target to call.
        args: parameters for method to call.
        """
        if target is None:
            raise ValueError("Don't call add_job with None")
        self.loop.call_soon_threadsafe(self.async_add_job, target, *args)

    @callback
    def async_add_job(
        self, target: Callable[..., Any], *args: Any
    ) -> Optional[asyncio.Future]:
        """Add a job from within the event loop.

        This method must be run in the event loop.

        target: target to call.
        args: parameters for method to call.
        """
        if target is None:
            raise ValueError("Don't call async_add_job with None")

        task = None

        # Check for partials to properly determine if coroutine function
        check_target = target
        while isinstance(check_target, functools.partial):
            check_target = check_target.func

        if asyncio.iscoroutine(check_target):
            task = self.loop.create_task(target)  # type: ignore
        elif asyncio.iscoroutinefunction(check_target):
            task = self.loop.create_task(target(*args))
        elif is_callback(check_target):
            self.loop.call_soon(target, *args)
        else:
            task = self.loop.run_in_executor(None, target, *args)  # type: ignore

        # If a task is scheduled
        if self._track_task and task is not None:
            self._pending_tasks.append(task)

        return task

    @callback
    def async_create_task(self, target: Coroutine) -> asyncio.tasks.Task:
        """Create a task from within the eventloop.

        This method must be run in the event loop.

        target: target to call.
        """
        task: asyncio.tasks.Task = self.loop.create_task(target)

        if self._track_task:
            self._pending_tasks.append(task)

        return task

    @callback
    def async_add_executor_job(
        self, target: Callable[..., T], *args: Any
    ) -> Awaitable[T]:
        """Add an executor job from within the event loop."""
        task = self.loop.run_in_executor(None, target, *args)

        # If a task is scheduled
        if self._track_task:
            self._pending_tasks.append(task)

        return task

    @callback
    def async_track_tasks(self) -> None:
        """Track tasks so you can wait for all tasks to be done."""
        self._track_task = True

    @callback
    def async_stop_track_tasks(self) -> None:
        """Stop track tasks so you can't wait for all tasks to be done."""
        self._track_task = False

    @callback
    def async_run_job(
        self, target: Callable[..., Union[None, Awaitable]], *args: Any
    ) -> None:
        """Run a job from within the event loop.

        This method must be run in the event loop.

        target: target to call.
        args: parameters for method to call.
        """
        if (
            not asyncio.iscoroutine(target)
            and not asyncio.iscoroutinefunction(target)
            and is_callback(target)
        ):
            target(*args)
        else:
            self.async_add_job(target, *args)

    def block_till_done(self) -> None:
        """Block until all pending work is done."""
        asyncio.run_coroutine_threadsafe(
            self.async_block_till_done(), self.loop
        ).result()

    async def async_block_till_done(self) -> None:
        """Block until all pending work is done."""
        # To flush out any call_soon_threadsafe
        await asyncio.sleep(0)
        start_time: Optional[float] = None

        while self._pending_tasks:
            pending = [task for task in self._pending_tasks if not task.done()]
            self._pending_tasks.clear()
            if pending:
                await self._await_and_log_pending(pending)

                if start_time is None:
                    # Avoid calling monotonic() until we know
                    # we may need to start logging blocked tasks.
                    start_time = 0
                elif start_time == 0:
                    # If we have waited twice then we set the start
                    # time
                    start_time = monotonic()
                elif monotonic() - start_time > BLOCK_LOG_TIMEOUT:
                    # We have waited at least three loops and new tasks
                    # continue to block. At this point we start
                    # logging all waiting tasks.
                    for task in pending:
                        _LOGGER.debug("Waiting for task: %s", task)
            else:
                await asyncio.sleep(0)

    async def _await_and_log_pending(self, pending: Iterable[Awaitable[Any]]) -> None:
        """Await and log tasks that take a long time."""
        wait_time = 0
        while pending:
            _, pending = await asyncio.wait(pending, timeout=BLOCK_LOG_TIMEOUT)
            if not pending:
                return
            wait_time += BLOCK_LOG_TIMEOUT
            for task in pending:
                _LOGGER.debug("Waited %s seconds for task: %s", wait_time, task)

    def stop(self) -> None:
        """Stop Home Assistant and shuts down all threads."""
        if self.state == CoreState.not_running:  # just ignore
            return
        fire_coroutine_threadsafe(self.async_stop(), self.loop)

    async def async_stop(self, exit_code: int = 0, *, force: bool = False) -> None:
        """Stop Home Assistant and shuts down all threads.

        The "force" flag commands async_stop to proceed regardless of
        Home Assistan't current state. You should not set this flag
        unless you're testing.

        This method is a coroutine.
        """
        if not force:
            # Some tests require async_stop to run,
            # regardless of the state of the loop.
            if self.state == CoreState.not_running:  # just ignore
                return
            if self.state in [CoreState.stopping, CoreState.final_write]:
                _LOGGER.info("async_stop called twice: ignored")
                return
            if self.state == CoreState.starting:
                # This may not work
                _LOGGER.warning("async_stop called before startup is complete")

        # stage 1
        self.state = CoreState.stopping
        self.async_track_tasks()
        self.bus.async_fire(EVENT_HOMEASSISTANT_STOP)
        try:
            async with self.timeout.async_timeout(120):
                await self.async_block_till_done()
        except asyncio.TimeoutError:
            _LOGGER.warning(
                "Timed out waiting for shutdown stage 1 to complete, the shutdown will continue"
            )

        # stage 2
        self.state = CoreState.final_write
        self.bus.async_fire(EVENT_HOMEASSISTANT_FINAL_WRITE)
        try:
            async with self.timeout.async_timeout(60):
                await self.async_block_till_done()
        except asyncio.TimeoutError:
            _LOGGER.warning(
                "Timed out waiting for shutdown stage 2 to complete, the shutdown will continue"
            )

        # stage 3
        self.state = CoreState.not_running
        self.bus.async_fire(EVENT_HOMEASSISTANT_CLOSE)
        try:
            async with self.timeout.async_timeout(30):
                await self.async_block_till_done()
        except asyncio.TimeoutError:
            _LOGGER.warning(
                "Timed out waiting for shutdown stage 3 to complete, the shutdown will continue"
            )

        # Python 3.9+ and backported in runner.py
        await self.loop.shutdown_default_executor()  # type: ignore

        self.exit_code = exit_code
        self.state = CoreState.stopped

        if self._stopped is not None:
            self._stopped.set()
        else:
            self.loop.stop()


@attr.s(slots=True, frozen=True)
class Context:
    """The context that triggered something."""

    user_id: str = attr.ib(default=None)
    parent_id: Optional[str] = attr.ib(default=None)
    id: str = attr.ib(factory=uuid_util.uuid_v1mc_hex)

    def as_dict(self) -> dict:
        """Return a dictionary representation of the context."""
        return {"id": self.id, "parent_id": self.parent_id, "user_id": self.user_id}


class EventOrigin(enum.Enum):
    """Represent the origin of an event."""

    local = "LOCAL"
    remote = "REMOTE"

    def __str__(self) -> str:  # pylint: disable=invalid-str-returned
        """Return the event."""
        return self.value  # type: ignore


class Event:
    """Representation of an event within the bus."""

    __slots__ = ["event_type", "data", "origin", "time_fired", "context"]

    def __init__(
        self,
        event_type: str,
        data: Optional[Dict[str, Any]] = None,
        origin: EventOrigin = EventOrigin.local,
        time_fired: Optional[datetime.datetime] = None,
        context: Optional[Context] = None,
    ) -> None:
        """Initialize a new event."""
        self.event_type = event_type
        self.data = data or {}
        self.origin = origin
        self.time_fired = time_fired or dt_util.utcnow()
        self.context: Context = context or Context()

    def __hash__(self) -> int:
        """Make hashable."""
        # The only event type that shares context are the TIME_CHANGED
        return hash((self.event_type, self.context.id, self.time_fired))

    def as_dict(self) -> Dict:
        """Create a dict representation of this Event.

        Async friendly.
        """
        return {
            "event_type": self.event_type,
            "data": dict(self.data),
            "origin": str(self.origin),
            "time_fired": self.time_fired.isoformat(),
            "context": self.context.as_dict(),
        }

    def __repr__(self) -> str:
        """Return the representation."""
        # pylint: disable=maybe-no-member
        if self.data:
            return f"<Event {self.event_type}[{str(self.origin)[0]}]: {util.repr_helper(self.data)}>"

        return f"<Event {self.event_type}[{str(self.origin)[0]}]>"

    def __eq__(self, other: Any) -> bool:
        """Return the comparison."""
        return (  # type: ignore
            self.__class__ == other.__class__
            and self.event_type == other.event_type
            and self.data == other.data
            and self.origin == other.origin
            and self.time_fired == other.time_fired
            and self.context == other.context
        )


class EventBus:
    """Allow the firing of and listening for events."""

    def __init__(self, hass: HomeAssistant) -> None:
        """Initialize a new event bus."""
        self._listeners: Dict[str, List[Callable]] = {}
        self._hass = hass

    @callback
    def async_listeners(self) -> Dict[str, int]:
        """Return dictionary with events and the number of listeners.

        This method must be run in the event loop.
        """
        return {key: len(self._listeners[key]) for key in self._listeners}

    @property
    def listeners(self) -> Dict[str, int]:
        """Return dictionary with events and the number of listeners."""
        return run_callback_threadsafe(self._hass.loop, self.async_listeners).result()

    def fire(
        self,
        event_type: str,
        event_data: Optional[Dict] = None,
        origin: EventOrigin = EventOrigin.local,
        context: Optional[Context] = None,
    ) -> None:
        """Fire an event."""
        self._hass.loop.call_soon_threadsafe(
            self.async_fire, event_type, event_data, origin, context
        )

    @callback
    def async_fire(
        self,
        event_type: str,
        event_data: Optional[Dict] = None,
        origin: EventOrigin = EventOrigin.local,
        context: Optional[Context] = None,
        time_fired: Optional[datetime.datetime] = None,
    ) -> None:
        """Fire an event.

        This method must be run in the event loop.
        """
        listeners = self._listeners.get(event_type, [])

        # EVENT_HOMEASSISTANT_CLOSE should go only to his listeners
        match_all_listeners = self._listeners.get(MATCH_ALL)
        if match_all_listeners is not None and event_type != EVENT_HOMEASSISTANT_CLOSE:
            listeners = match_all_listeners + listeners

        event = Event(event_type, event_data, origin, time_fired, context)

        if event_type != EVENT_TIME_CHANGED:
            _LOGGER.debug("Bus:Handling %s", event)

        if not listeners:
            return

        for func in listeners:
            self._hass.async_add_job(func, event)

    def listen(self, event_type: str, listener: Callable) -> CALLBACK_TYPE:
        """Listen for all events or events of a specific type.

        To listen to all events specify the constant ``MATCH_ALL``
        as event_type.
        """
        async_remove_listener = run_callback_threadsafe(
            self._hass.loop, self.async_listen, event_type, listener
        ).result()

        def remove_listener() -> None:
            """Remove the listener."""
            run_callback_threadsafe(self._hass.loop, async_remove_listener).result()

        return remove_listener

    @callback
    def async_listen(self, event_type: str, listener: Callable) -> CALLBACK_TYPE:
        """Listen for all events or events of a specific type.

        To listen to all events specify the constant ``MATCH_ALL``
        as event_type.

        This method must be run in the event loop.
        """
        if event_type in self._listeners:
            self._listeners[event_type].append(listener)
        else:
            self._listeners[event_type] = [listener]

        def remove_listener() -> None:
            """Remove the listener."""
            self._async_remove_listener(event_type, listener)

        return remove_listener

    def listen_once(self, event_type: str, listener: Callable) -> CALLBACK_TYPE:
        """Listen once for event of a specific type.

        To listen to all events specify the constant ``MATCH_ALL``
        as event_type.

        Returns function to unsubscribe the listener.
        """
        async_remove_listener = run_callback_threadsafe(
            self._hass.loop, self.async_listen_once, event_type, listener
        ).result()

        def remove_listener() -> None:
            """Remove the listener."""
            run_callback_threadsafe(self._hass.loop, async_remove_listener).result()

        return remove_listener

    @callback
    def async_listen_once(self, event_type: str, listener: Callable) -> CALLBACK_TYPE:
        """Listen once for event of a specific type.

        To listen to all events specify the constant ``MATCH_ALL``
        as event_type.

        Returns registered listener that can be used with remove_listener.

        This method must be run in the event loop.
        """

        @callback
        def onetime_listener(event: Event) -> None:
            """Remove listener from event bus and then fire listener."""
            if hasattr(onetime_listener, "run"):
                return
            # Set variable so that we will never run twice.
            # Because the event bus loop might have async_fire queued multiple
            # times, its possible this listener may already be lined up
            # multiple times as well.
            # This will make sure the second time it does nothing.
            setattr(onetime_listener, "run", True)
            self._async_remove_listener(event_type, onetime_listener)
            self._hass.async_run_job(listener, event)

        return self.async_listen(event_type, onetime_listener)

    @callback
    def _async_remove_listener(self, event_type: str, listener: Callable) -> None:
        """Remove a listener of a specific event_type.

        This method must be run in the event loop.
        """
        try:
            self._listeners[event_type].remove(listener)

            # delete event_type list if empty
            if not self._listeners[event_type]:
                self._listeners.pop(event_type)
        except (KeyError, ValueError):
            # KeyError is key event_type listener did not exist
            # ValueError if listener did not exist within event_type
            _LOGGER.warning("Unable to remove unknown listener %s", listener)


class State:
    """Object to represent a state within the state machine.

    entity_id: the entity that is represented.
    state: the state of the entity
    attributes: extra information on entity and state
    last_changed: last time the state was changed, not the attributes.
    last_updated: last time this object was updated.
    context: Context in which it was created
    domain: Domain of this state.
    object_id: Object id of this state.
    """

    __slots__ = [
        "entity_id",
        "state",
        "attributes",
        "last_changed",
        "last_updated",
        "context",
        "domain",
        "object_id",
        "_as_dict",
    ]

    def __init__(
        self,
        entity_id: str,
        state: str,
        attributes: Optional[Mapping] = None,
        last_changed: Optional[datetime.datetime] = None,
        last_updated: Optional[datetime.datetime] = None,
        context: Optional[Context] = None,
        validate_entity_id: Optional[bool] = True,
    ) -> None:
        """Initialize a new state."""
        state = str(state)

        if validate_entity_id and not valid_entity_id(entity_id):
            raise InvalidEntityFormatError(
                f"Invalid entity id encountered: {entity_id}. "
                "Format should be <domain>.<object_id>"
            )

        if not valid_state(state):
            raise InvalidStateError(
                f"Invalid state encountered for entity id: {entity_id}. "
                "State max length is 255 characters."
            )

        self.entity_id = entity_id.lower()
        self.state = state
        self.attributes = MappingProxyType(attributes or {})
        self.last_updated = last_updated or dt_util.utcnow()
        self.last_changed = last_changed or self.last_updated
        self.context = context or Context()
        self.domain, self.object_id = split_entity_id(self.entity_id)
        self._as_dict: Optional[Dict[str, Collection[Any]]] = None

    @property
    def name(self) -> str:
        """Name of this state."""
        return self.attributes.get(ATTR_FRIENDLY_NAME) or self.object_id.replace(
            "_", " "
        )

    def as_dict(self) -> Dict:
        """Return a dict representation of the State.

        Async friendly.

        To be used for JSON serialization.
        Ensures: state == State.from_dict(state.as_dict())
        """
        if not self._as_dict:
<<<<<<< HEAD
            _LOGGER.debug("State as_dict: miss")
=======
            last_changed_isoformat = self.last_changed.isoformat()
            if self.last_changed == self.last_updated:
                last_updated_isoformat = last_changed_isoformat
            else:
                last_updated_isoformat = self.last_updated.isoformat()
>>>>>>> dc0f7ad6
            self._as_dict = {
                "entity_id": self.entity_id,
                "state": self.state,
                "attributes": dict(self.attributes),
                "last_changed": last_changed_isoformat,
                "last_updated": last_updated_isoformat,
                "context": self.context.as_dict(),
            }
        else:
            _LOGGER.debug("State as_dict: hit")
        return self._as_dict

    @classmethod
    def from_dict(cls, json_dict: Dict) -> Any:
        """Initialize a state from a dict.

        Async friendly.

        Ensures: state == State.from_json_dict(state.to_json_dict())
        """
        if not (json_dict and "entity_id" in json_dict and "state" in json_dict):
            return None

        last_changed = json_dict.get("last_changed")

        if isinstance(last_changed, str):
            last_changed = dt_util.parse_datetime(last_changed)

        last_updated = json_dict.get("last_updated")

        if isinstance(last_updated, str):
            last_updated = dt_util.parse_datetime(last_updated)

        context = json_dict.get("context")
        if context:
            context = Context(id=context.get("id"), user_id=context.get("user_id"))

        return cls(
            json_dict["entity_id"],
            json_dict["state"],
            json_dict.get("attributes"),
            last_changed,
            last_updated,
            context,
        )

    def __eq__(self, other: Any) -> bool:
        """Return the comparison of the state."""
        return (  # type: ignore
            self.__class__ == other.__class__
            and self.entity_id == other.entity_id
            and self.state == other.state
            and self.attributes == other.attributes
            and self.context == other.context
        )

    def __repr__(self) -> str:
        """Return the representation of the states."""
        attrs = f"; {util.repr_helper(self.attributes)}" if self.attributes else ""

        return (
            f"<state {self.entity_id}={self.state}{attrs}"
            f" @ {dt_util.as_local(self.last_changed).isoformat()}>"
        )


class StateMachine:
    """Helper class that tracks the state of different entities."""

    def __init__(self, bus: EventBus, loop: asyncio.events.AbstractEventLoop) -> None:
        """Initialize state machine."""
        self._states: Dict[str, State] = {}
        self._bus = bus
        self._loop = loop

    def entity_ids(self, domain_filter: Optional[str] = None) -> List[str]:
        """List of entity ids that are being tracked."""
        future = run_callback_threadsafe(
            self._loop, self.async_entity_ids, domain_filter
        )
        return future.result()

    @callback
    def async_entity_ids(
        self, domain_filter: Optional[Union[str, Iterable]] = None
    ) -> List[str]:
        """List of entity ids that are being tracked.

        This method must be run in the event loop.
        """
        if domain_filter is None:
            return list(self._states)

        if isinstance(domain_filter, str):
            domain_filter = (domain_filter.lower(),)

        return [
            state.entity_id
            for state in self._states.values()
            if state.domain in domain_filter
        ]

    @callback
    def async_entity_ids_count(
        self, domain_filter: Optional[Union[str, Iterable]] = None
    ) -> int:
        """Count the entity ids that are being tracked.

        This method must be run in the event loop.
        """
        if domain_filter is None:
            return len(self._states)

        if isinstance(domain_filter, str):
            domain_filter = (domain_filter.lower(),)

        return len(
            [None for state in self._states.values() if state.domain in domain_filter]
        )

    def all(self, domain_filter: Optional[Union[str, Iterable]] = None) -> List[State]:
        """Create a list of all states."""
        return run_callback_threadsafe(
            self._loop, self.async_all, domain_filter
        ).result()

    @callback
    def async_all(
        self, domain_filter: Optional[Union[str, Iterable]] = None
    ) -> List[State]:
        """Create a list of all states matching the filter.

        This method must be run in the event loop.
        """
        if domain_filter is None:
            return list(self._states.values())

        if isinstance(domain_filter, str):
            domain_filter = (domain_filter.lower(),)

        return [
            state for state in self._states.values() if state.domain in domain_filter
        ]

    def get(self, entity_id: str) -> Optional[State]:
        """Retrieve state of entity_id or None if not found.

        Async friendly.
        """
        return self._states.get(entity_id.lower())

    def is_state(self, entity_id: str, state: str) -> bool:
        """Test if entity exists and is in specified state.

        Async friendly.
        """
        state_obj = self.get(entity_id)
        return state_obj is not None and state_obj.state == state

    def remove(self, entity_id: str) -> bool:
        """Remove the state of an entity.

        Returns boolean to indicate if an entity was removed.
        """
        return run_callback_threadsafe(
            self._loop, self.async_remove, entity_id
        ).result()

    @callback
    def async_remove(self, entity_id: str, context: Optional[Context] = None) -> bool:
        """Remove the state of an entity.

        Returns boolean to indicate if an entity was removed.

        This method must be run in the event loop.
        """
        entity_id = entity_id.lower()
        old_state = self._states.pop(entity_id, None)

        if old_state is None:
            return False

        self._bus.async_fire(
            EVENT_STATE_CHANGED,
            {"entity_id": entity_id, "old_state": old_state, "new_state": None},
            EventOrigin.local,
            context=context,
        )
        return True

    def set(
        self,
        entity_id: str,
        new_state: str,
        attributes: Optional[Dict] = None,
        force_update: bool = False,
        context: Optional[Context] = None,
    ) -> None:
        """Set the state of an entity, add entity if it does not exist.

        Attributes is an optional dict to specify attributes of this state.

        If you just update the attributes and not the state, last changed will
        not be affected.
        """
        run_callback_threadsafe(
            self._loop,
            self.async_set,
            entity_id,
            new_state,
            attributes,
            force_update,
            context,
        ).result()

    @callback
    def async_set(
        self,
        entity_id: str,
        new_state: str,
        attributes: Optional[Dict] = None,
        force_update: bool = False,
        context: Optional[Context] = None,
    ) -> None:
        """Set the state of an entity, add entity if it does not exist.

        Attributes is an optional dict to specify attributes of this state.

        If you just update the attributes and not the state, last changed will
        not be affected.

        This method must be run in the event loop.
        """
        entity_id = entity_id.lower()
        new_state = str(new_state)
        attributes = attributes or {}
        old_state = self._states.get(entity_id)
        if old_state is None:
            same_state = False
            same_attr = False
            last_changed = None
        else:
            same_state = old_state.state == new_state and not force_update
            same_attr = old_state.attributes == MappingProxyType(attributes)
            last_changed = old_state.last_changed if same_state else None

        if same_state and same_attr:
            return

        if context is None:
            context = Context()

        state = State(entity_id, new_state, attributes, last_changed, None, context)
        self._states[entity_id] = state
        self._bus.async_fire(
            EVENT_STATE_CHANGED,
            {"entity_id": entity_id, "old_state": old_state, "new_state": state},
            EventOrigin.local,
            context,
        )


class Service:
    """Representation of a callable service."""

    __slots__ = ["func", "schema", "is_callback", "is_coroutinefunction"]

    def __init__(
        self,
        func: Callable,
        schema: Optional[vol.Schema],
        context: Optional[Context] = None,
    ) -> None:
        """Initialize a service."""
        self.func = func
        self.schema = schema
        # Properly detect wrapped functions
        while isinstance(func, functools.partial):
            func = func.func
        self.is_callback = is_callback(func)
        self.is_coroutinefunction = asyncio.iscoroutinefunction(func)


class ServiceCall:
    """Representation of a call to a service."""

    __slots__ = ["domain", "service", "data", "context"]

    def __init__(
        self,
        domain: str,
        service: str,
        data: Optional[Dict] = None,
        context: Optional[Context] = None,
    ) -> None:
        """Initialize a service call."""
        self.domain = domain.lower()
        self.service = service.lower()
        self.data = MappingProxyType(data or {})
        self.context = context or Context()

    def __repr__(self) -> str:
        """Return the representation of the service."""
        if self.data:
            return (
                f"<ServiceCall {self.domain}.{self.service} "
                f"(c:{self.context.id}): {util.repr_helper(self.data)}>"
            )

        return f"<ServiceCall {self.domain}.{self.service} (c:{self.context.id})>"


class ServiceRegistry:
    """Offer the services over the eventbus."""

    def __init__(self, hass: HomeAssistant) -> None:
        """Initialize a service registry."""
        self._services: Dict[str, Dict[str, Service]] = {}
        self._hass = hass

    @property
    def services(self) -> Dict[str, Dict[str, Service]]:
        """Return dictionary with per domain a list of available services."""
        return run_callback_threadsafe(self._hass.loop, self.async_services).result()

    @callback
    def async_services(self) -> Dict[str, Dict[str, Service]]:
        """Return dictionary with per domain a list of available services.

        This method must be run in the event loop.
        """
        return {domain: self._services[domain].copy() for domain in self._services}

    def has_service(self, domain: str, service: str) -> bool:
        """Test if specified service exists.

        Async friendly.
        """
        return service.lower() in self._services.get(domain.lower(), [])

    def register(
        self,
        domain: str,
        service: str,
        service_func: Callable,
        schema: Optional[vol.Schema] = None,
    ) -> None:
        """
        Register a service.

        Schema is called to coerce and validate the service data.
        """
        run_callback_threadsafe(
            self._hass.loop, self.async_register, domain, service, service_func, schema
        ).result()

    @callback
    def async_register(
        self,
        domain: str,
        service: str,
        service_func: Callable,
        schema: Optional[vol.Schema] = None,
    ) -> None:
        """
        Register a service.

        Schema is called to coerce and validate the service data.

        This method must be run in the event loop.
        """
        domain = domain.lower()
        service = service.lower()
        service_obj = Service(service_func, schema)

        if domain in self._services:
            self._services[domain][service] = service_obj
        else:
            self._services[domain] = {service: service_obj}

        self._hass.bus.async_fire(
            EVENT_SERVICE_REGISTERED, {ATTR_DOMAIN: domain, ATTR_SERVICE: service}
        )

    def remove(self, domain: str, service: str) -> None:
        """Remove a registered service from service handler."""
        run_callback_threadsafe(
            self._hass.loop, self.async_remove, domain, service
        ).result()

    @callback
    def async_remove(self, domain: str, service: str) -> None:
        """Remove a registered service from service handler.

        This method must be run in the event loop.
        """
        domain = domain.lower()
        service = service.lower()

        if service not in self._services.get(domain, {}):
            _LOGGER.warning("Unable to remove unknown service %s/%s", domain, service)
            return

        self._services[domain].pop(service)

        if not self._services[domain]:
            self._services.pop(domain)

        self._hass.bus.async_fire(
            EVENT_SERVICE_REMOVED, {ATTR_DOMAIN: domain, ATTR_SERVICE: service}
        )

    def call(
        self,
        domain: str,
        service: str,
        service_data: Optional[Dict] = None,
        blocking: bool = False,
        context: Optional[Context] = None,
        limit: Optional[float] = SERVICE_CALL_LIMIT,
    ) -> Optional[bool]:
        """
        Call a service.

        See description of async_call for details.
        """
        return asyncio.run_coroutine_threadsafe(
            self.async_call(domain, service, service_data, blocking, context, limit),
            self._hass.loop,
        ).result()

    async def async_call(
        self,
        domain: str,
        service: str,
        service_data: Optional[Dict] = None,
        blocking: bool = False,
        context: Optional[Context] = None,
        limit: Optional[float] = SERVICE_CALL_LIMIT,
    ) -> Optional[bool]:
        """
        Call a service.

        Specify blocking=True to wait until service is executed.
        Waits a maximum of limit, which may be None for no timeout.

        If blocking = True, will return boolean if service executed
        successfully within limit.

        This method will fire an event to indicate the service has been called.

        Because the service is sent as an event you are not allowed to use
        the keys ATTR_DOMAIN and ATTR_SERVICE in your service_data.

        This method is a coroutine.
        """
        domain = domain.lower()
        service = service.lower()
        context = context or Context()
        service_data = service_data or {}

        try:
            handler = self._services[domain][service]
        except KeyError:
            raise ServiceNotFound(domain, service) from None

        if handler.schema:
            try:
                processed_data = handler.schema(service_data)
            except vol.Invalid:
                _LOGGER.debug(
                    "Invalid data for service call %s.%s: %s",
                    domain,
                    service,
                    service_data,
                )
                raise
        else:
            processed_data = service_data

        service_call = ServiceCall(domain, service, processed_data, context)

        self._hass.bus.async_fire(
            EVENT_CALL_SERVICE,
            {
                ATTR_DOMAIN: domain.lower(),
                ATTR_SERVICE: service.lower(),
                ATTR_SERVICE_DATA: service_data,
            },
            context=context,
        )

        coro = self._execute_service(handler, service_call)
        if not blocking:
            self._run_service_in_background(coro, service_call)
            return None

        task = self._hass.async_create_task(coro)
        try:
            await asyncio.wait({task}, timeout=limit)
        except asyncio.CancelledError:
            # Task calling us was cancelled, so cancel service call task, and wait for
            # it to be cancelled, within reason, before leaving.
            _LOGGER.debug("Service call was cancelled: %s", service_call)
            task.cancel()
            await asyncio.wait({task}, timeout=SERVICE_CALL_LIMIT)
            raise

        if task.cancelled():
            # Service call task was cancelled some other way, such as during shutdown.
            _LOGGER.debug("Service was cancelled: %s", service_call)
            raise asyncio.CancelledError
        if task.done():
            # Propagate any exceptions that might have happened during service call.
            task.result()
            # Service call completed successfully!
            return True
        # Service call task did not complete before timeout expired.
        # Let it keep running in background.
        self._run_service_in_background(task, service_call)
        _LOGGER.debug("Service did not complete before timeout: %s", service_call)
        return False

    def _run_service_in_background(
        self, coro_or_task: Union[Coroutine, asyncio.Task], service_call: ServiceCall
    ) -> None:
        """Run service call in background, catching and logging any exceptions."""

        async def catch_exceptions() -> None:
            try:
                await coro_or_task
            except Unauthorized:
                _LOGGER.warning(
                    "Unauthorized service called %s/%s",
                    service_call.domain,
                    service_call.service,
                )
            except asyncio.CancelledError:
                _LOGGER.debug("Service was cancelled: %s", service_call)
            except Exception:  # pylint: disable=broad-except
                _LOGGER.exception("Error executing service: %s", service_call)

        self._hass.async_create_task(catch_exceptions())

    async def _execute_service(
        self, handler: Service, service_call: ServiceCall
    ) -> None:
        """Execute a service."""
        if handler.is_coroutinefunction:
            await handler.func(service_call)
        elif handler.is_callback:
            handler.func(service_call)
        else:
            await self._hass.async_add_executor_job(handler.func, service_call)


class Config:
    """Configuration settings for Home Assistant."""

    def __init__(self, hass: HomeAssistant) -> None:
        """Initialize a new config object."""
        self.hass = hass

        self.latitude: float = 0
        self.longitude: float = 0
        self.elevation: int = 0
        self.location_name: str = "Home"
        self.time_zone: datetime.tzinfo = dt_util.UTC
        self.units: UnitSystem = METRIC_SYSTEM
        self.internal_url: Optional[str] = None
        self.external_url: Optional[str] = None

        self.config_source: str = "default"

        # If True, pip install is skipped for requirements on startup
        self.skip_pip: bool = False

        # List of loaded components
        self.components: Set[str] = set()

        # API (HTTP) server configuration, see components.http.ApiConfig
        self.api: Optional[Any] = None

        # Directory that holds the configuration
        self.config_dir: Optional[str] = None

        # List of allowed external dirs to access
        self.allowlist_external_dirs: Set[str] = set()

        # List of allowed external URLs that integrations may use
        self.allowlist_external_urls: Set[str] = set()

        # Dictionary of Media folders that integrations may use
        self.media_dirs: Dict[str, str] = {}

        # If Home Assistant is running in safe mode
        self.safe_mode: bool = False

    def distance(self, lat: float, lon: float) -> Optional[float]:
        """Calculate distance from Home Assistant.

        Async friendly.
        """
        return self.units.length(
            location.distance(self.latitude, self.longitude, lat, lon), LENGTH_METERS
        )

    def path(self, *path: str) -> str:
        """Generate path to the file within the configuration directory.

        Async friendly.
        """
        if self.config_dir is None:
            raise HomeAssistantError("config_dir is not set")
        return os.path.join(self.config_dir, *path)

    def is_allowed_external_url(self, url: str) -> bool:
        """Check if an external URL is allowed."""
        parsed_url = f"{str(yarl.URL(url))}/"

        return any(
            allowed
            for allowed in self.allowlist_external_urls
            if parsed_url.startswith(allowed)
        )

    def is_allowed_path(self, path: str) -> bool:
        """Check if the path is valid for access from outside."""
        assert path is not None

        thepath = pathlib.Path(path)
        try:
            # The file path does not have to exist (it's parent should)
            if thepath.exists():
                thepath = thepath.resolve()
            else:
                thepath = thepath.parent.resolve()
        except (FileNotFoundError, RuntimeError, PermissionError):
            return False

        for allowed_path in self.allowlist_external_dirs:
            try:
                thepath.relative_to(allowed_path)
                return True
            except ValueError:
                pass

        return False

    def as_dict(self) -> Dict:
        """Create a dictionary representation of the configuration.

        Async friendly.
        """
        time_zone = dt_util.UTC.zone
        if self.time_zone and getattr(self.time_zone, "zone"):
            time_zone = getattr(self.time_zone, "zone")

        return {
            "latitude": self.latitude,
            "longitude": self.longitude,
            "elevation": self.elevation,
            "unit_system": self.units.as_dict(),
            "location_name": self.location_name,
            "time_zone": time_zone,
            "components": self.components,
            "config_dir": self.config_dir,
            # legacy, backwards compat
            "whitelist_external_dirs": self.allowlist_external_dirs,
            "allowlist_external_dirs": self.allowlist_external_dirs,
            "allowlist_external_urls": self.allowlist_external_urls,
            "version": __version__,
            "config_source": self.config_source,
            "safe_mode": self.safe_mode,
            "state": self.hass.state.value,
            "external_url": self.external_url,
            "internal_url": self.internal_url,
        }

    def set_time_zone(self, time_zone_str: str) -> None:
        """Help to set the time zone."""
        time_zone = dt_util.get_time_zone(time_zone_str)

        if time_zone:
            self.time_zone = time_zone
            dt_util.set_default_time_zone(time_zone)
        else:
            raise ValueError(f"Received invalid time zone {time_zone_str}")

    @callback
    def _update(
        self,
        *,
        source: str,
        latitude: Optional[float] = None,
        longitude: Optional[float] = None,
        elevation: Optional[int] = None,
        unit_system: Optional[str] = None,
        location_name: Optional[str] = None,
        time_zone: Optional[str] = None,
        # pylint: disable=dangerous-default-value # _UNDEFs not modified
        external_url: Optional[Union[str, dict]] = _UNDEF,
        internal_url: Optional[Union[str, dict]] = _UNDEF,
    ) -> None:
        """Update the configuration from a dictionary."""
        self.config_source = source
        if latitude is not None:
            self.latitude = latitude
        if longitude is not None:
            self.longitude = longitude
        if elevation is not None:
            self.elevation = elevation
        if unit_system is not None:
            if unit_system == CONF_UNIT_SYSTEM_IMPERIAL:
                self.units = IMPERIAL_SYSTEM
            else:
                self.units = METRIC_SYSTEM
        if location_name is not None:
            self.location_name = location_name
        if time_zone is not None:
            self.set_time_zone(time_zone)
        if external_url is not _UNDEF:
            self.external_url = cast(Optional[str], external_url)
        if internal_url is not _UNDEF:
            self.internal_url = cast(Optional[str], internal_url)

    async def async_update(self, **kwargs: Any) -> None:
        """Update the configuration from a dictionary."""
        self._update(source=SOURCE_STORAGE, **kwargs)
        await self.async_store()
        self.hass.bus.async_fire(EVENT_CORE_CONFIG_UPDATE, kwargs)

    async def async_load(self) -> None:
        """Load [homeassistant] core config."""
        store = self.hass.helpers.storage.Store(
            CORE_STORAGE_VERSION, CORE_STORAGE_KEY, private=True
        )
        data = await store.async_load()

        async def migrate_base_url(_: Event) -> None:
            """Migrate base_url to internal_url/external_url."""
            if self.hass.config.api is None:
                return

            base_url = yarl.URL(self.hass.config.api.deprecated_base_url)

            # Check if this is an internal URL
            if str(base_url.host).endswith(".local") or (
                network.is_ip_address(str(base_url.host))
                and network.is_private(ip_address(base_url.host))
            ):
                await self.async_update(
                    internal_url=network.normalize_url(str(base_url))
                )
                return

            # External, ensure this is not a loopback address
            if not (
                network.is_ip_address(str(base_url.host))
                and network.is_loopback(ip_address(base_url.host))
            ):
                await self.async_update(
                    external_url=network.normalize_url(str(base_url))
                )

        if data:
            # Try to migrate base_url to internal_url/external_url
            if "external_url" not in data:
                self.hass.bus.async_listen_once(
                    EVENT_HOMEASSISTANT_START, migrate_base_url
                )

            self._update(
                source=SOURCE_STORAGE,
                latitude=data.get("latitude"),
                longitude=data.get("longitude"),
                elevation=data.get("elevation"),
                unit_system=data.get("unit_system"),
                location_name=data.get("location_name"),
                time_zone=data.get("time_zone"),
                external_url=data.get("external_url", _UNDEF),
                internal_url=data.get("internal_url", _UNDEF),
            )

    async def async_store(self) -> None:
        """Store [homeassistant] core config."""
        time_zone = dt_util.UTC.zone
        if self.time_zone and getattr(self.time_zone, "zone"):
            time_zone = getattr(self.time_zone, "zone")

        data = {
            "latitude": self.latitude,
            "longitude": self.longitude,
            "elevation": self.elevation,
            "unit_system": self.units.name,
            "location_name": self.location_name,
            "time_zone": time_zone,
            "external_url": self.external_url,
            "internal_url": self.internal_url,
        }

        store = self.hass.helpers.storage.Store(
            CORE_STORAGE_VERSION, CORE_STORAGE_KEY, private=True
        )
        await store.async_save(data)


def _async_create_timer(hass: HomeAssistant) -> None:
    """Create a timer that will start on HOMEASSISTANT_START."""
    handle = None
    timer_context = Context()

    def schedule_tick(now: datetime.datetime) -> None:
        """Schedule a timer tick when the next second rolls around."""
        nonlocal handle

        slp_seconds = 1 - (now.microsecond / 10 ** 6)
        target = monotonic() + slp_seconds
        handle = hass.loop.call_later(slp_seconds, fire_time_event, target)

    @callback
    def fire_time_event(target: float) -> None:
        """Fire next time event."""
        now = dt_util.utcnow()

        hass.bus.async_fire(
            EVENT_TIME_CHANGED, {ATTR_NOW: now}, time_fired=now, context=timer_context
        )

        # If we are more than a second late, a tick was missed
        late = monotonic() - target
        if late > 1:
            hass.bus.async_fire(
                EVENT_TIMER_OUT_OF_SYNC,
                {ATTR_SECONDS: late},
                time_fired=now,
                context=timer_context,
            )

        schedule_tick(now)

    @callback
    def stop_timer(_: Event) -> None:
        """Stop the timer."""
        if handle is not None:
            handle.cancel()

    hass.bus.async_listen_once(EVENT_HOMEASSISTANT_STOP, stop_timer)

    _LOGGER.info("Timer:starting")
    schedule_tick(dt_util.utcnow())<|MERGE_RESOLUTION|>--- conflicted
+++ resolved
@@ -826,15 +826,11 @@
         Ensures: state == State.from_dict(state.as_dict())
         """
         if not self._as_dict:
-<<<<<<< HEAD
-            _LOGGER.debug("State as_dict: miss")
-=======
             last_changed_isoformat = self.last_changed.isoformat()
             if self.last_changed == self.last_updated:
                 last_updated_isoformat = last_changed_isoformat
             else:
                 last_updated_isoformat = self.last_updated.isoformat()
->>>>>>> dc0f7ad6
             self._as_dict = {
                 "entity_id": self.entity_id,
                 "state": self.state,
@@ -843,8 +839,6 @@
                 "last_updated": last_updated_isoformat,
                 "context": self.context.as_dict(),
             }
-        else:
-            _LOGGER.debug("State as_dict: hit")
         return self._as_dict
 
     @classmethod
