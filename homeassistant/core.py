"""
Core components of Home Assistant.

Home Assistant is a Home Automation framework for observing the state
of entities and react to changes.
"""
from __future__ import annotations

import asyncio
from collections.abc import (
    Awaitable,
    Callable,
    Collection,
    Coroutine,
    Iterable,
    Mapping,
)
import datetime
import enum
import functools
import logging
import os
import pathlib
import re
import threading
from time import monotonic
from typing import (
    TYPE_CHECKING,
    Any,
    Generic,
    NamedTuple,
    Optional,
    TypeVar,
    cast,
    overload,
)
from urllib.parse import urlparse

import attr
import voluptuous as vol
import yarl

from . import async_timeout_backcompat, block_async_io, loader, util
from .backports.enum import StrEnum
from .const import (
    ATTR_DOMAIN,
    ATTR_FRIENDLY_NAME,
    ATTR_NOW,
    ATTR_SECONDS,
    ATTR_SERVICE,
    ATTR_SERVICE_DATA,
    CONF_UNIT_SYSTEM_IMPERIAL,
    EVENT_CALL_SERVICE,
    EVENT_CORE_CONFIG_UPDATE,
    EVENT_HOMEASSISTANT_CLOSE,
    EVENT_HOMEASSISTANT_FINAL_WRITE,
    EVENT_HOMEASSISTANT_START,
    EVENT_HOMEASSISTANT_STARTED,
    EVENT_HOMEASSISTANT_STOP,
    EVENT_SERVICE_REGISTERED,
    EVENT_SERVICE_REMOVED,
    EVENT_STATE_CHANGED,
    EVENT_TIME_CHANGED,
    EVENT_TIMER_OUT_OF_SYNC,
    LENGTH_METERS,
    MATCH_ALL,
    MAX_LENGTH_EVENT_EVENT_TYPE,
    MAX_LENGTH_STATE_STATE,
    __version__,
)
from .exceptions import (
    HomeAssistantError,
    InvalidEntityFormatError,
    InvalidStateError,
    MaxLengthExceeded,
    ServiceNotFound,
    Unauthorized,
)
from .util import dt as dt_util, location, uuid as uuid_util
from .util.async_ import (
    fire_coroutine_threadsafe,
    run_callback_threadsafe,
    shutdown_run_callback_threadsafe,
)
from .util.read_only_dict import ReadOnlyDict
from .util.timeout import TimeoutManager
from .util.unit_system import IMPERIAL_SYSTEM, METRIC_SYSTEM, UnitSystem

# Typing imports that create a circular dependency
if TYPE_CHECKING:
    from .auth import AuthManager
    from .components.http import HomeAssistantHTTP
    from .config_entries import ConfigEntries


STAGE_1_SHUTDOWN_TIMEOUT = 100
STAGE_2_SHUTDOWN_TIMEOUT = 60
STAGE_3_SHUTDOWN_TIMEOUT = 30

async_timeout_backcompat.enable()
block_async_io.enable()

T = TypeVar("T")
_R = TypeVar("_R")
_R_co = TypeVar("_R_co", covariant=True)  # pylint: disable=invalid-name
# Internal; not helpers.typing.UNDEFINED due to circular dependency
_UNDEF: dict[Any, Any] = {}
# pylint: disable=invalid-name
CALLABLE_T = TypeVar("CALLABLE_T", bound=Callable[..., Any])
CALLBACK_TYPE = Callable[[], None]
# pylint: enable=invalid-name

CORE_STORAGE_KEY = "core.config"
CORE_STORAGE_VERSION = 1

DOMAIN = "homeassistant"

# How long to wait to log tasks that are blocking
BLOCK_LOG_TIMEOUT = 60

# How long we wait for the result of a service call
SERVICE_CALL_LIMIT = 10  # seconds


class ConfigSource(StrEnum):
    """Source of core configuration."""

    DEFAULT = "default"
    DISCOVERED = "discovered"
    STORAGE = "storage"
    YAML = "yaml"


# SOURCE_* are deprecated as of Home Assistant 2022.2, use ConfigSource instead
SOURCE_DISCOVERED = ConfigSource.DISCOVERED.value
SOURCE_STORAGE = ConfigSource.STORAGE.value
SOURCE_YAML = ConfigSource.YAML.value

# How long to wait until things that run on startup have to finish.
TIMEOUT_EVENT_START = 15

_LOGGER = logging.getLogger(__name__)


def split_entity_id(entity_id: str) -> list[str]:
    """Split a state entity ID into domain and object ID."""
    return entity_id.split(".", 1)


VALID_ENTITY_ID = re.compile(r"^(?!.+__)(?!_)[\da-z_]+(?<!_)\.(?!_)[\da-z_]+(?<!_)$")


def valid_entity_id(entity_id: str) -> bool:
    """Test if an entity ID is a valid format.

    Format: <domain>.<entity> where both are slugs.
    """
    return VALID_ENTITY_ID.match(entity_id) is not None


def valid_state(state: str) -> bool:
    """Test if a state is valid."""
    return len(state) <= MAX_LENGTH_STATE_STATE


def callback(func: CALLABLE_T) -> CALLABLE_T:
    """Annotation to mark method as safe to call from within the event loop."""
    setattr(func, "_hass_callback", True)
    return func


def is_callback(func: Callable[..., Any]) -> bool:
    """Check if function is safe to be called in the event loop."""
    return getattr(func, "_hass_callback", False) is True


@enum.unique
class HassJobType(enum.Enum):
    """Represent a job type."""

    Coroutinefunction = 1
    Callback = 2
    Executor = 3


class HassJob(Generic[_R_co]):
    """Represent a job to be run later.

    We check the callable type in advance
    so we can avoid checking it every time
    we run the job.
    """

    __slots__ = ("job_type", "target")

    def __init__(self, target: Callable[..., _R_co]) -> None:
        """Create a job object."""
        if asyncio.iscoroutine(target):
            raise ValueError("Coroutine not allowed to be passed to HassJob")

        self.target = target
        self.job_type = _get_callable_job_type(target)

    def __repr__(self) -> str:
        """Return the job."""
        return f"<Job {self.job_type} {self.target}>"


def _get_callable_job_type(target: Callable[..., Any]) -> HassJobType:
    """Determine the job type from the callable."""
    # Check for partials to properly determine if coroutine function
    check_target = target
    while isinstance(check_target, functools.partial):
        check_target = check_target.func

    if asyncio.iscoroutinefunction(check_target):
        return HassJobType.Coroutinefunction
    if is_callback(check_target):
        return HassJobType.Callback
    return HassJobType.Executor


class CoreState(enum.Enum):
    """Represent the current state of Home Assistant."""

    not_running = "NOT_RUNNING"
    starting = "STARTING"
    running = "RUNNING"
    stopping = "STOPPING"
    final_write = "FINAL_WRITE"
    stopped = "STOPPED"

    def __str__(self) -> str:
        """Return the event."""
        return self.value


class HomeAssistant:
    """Root object of the Home Assistant home automation."""

    auth: AuthManager
    http: HomeAssistantHTTP = None  # type: ignore
    config_entries: ConfigEntries = None  # type: ignore

    def __init__(self) -> None:
        """Initialize new Home Assistant object."""
        self.loop = asyncio.get_running_loop()
        self._pending_tasks: list[asyncio.Future[Any]] = []
        self._track_task = True
        self.bus = EventBus(self)
        self.services = ServiceRegistry(self)
        self.states = StateMachine(self.bus, self.loop)
        self.config = Config(self)
        self.components = loader.Components(self)
        self.helpers = loader.Helpers(self)
        # This is a dictionary that any component can store any data on.
        self.data: dict[str, Any] = {}
        self.state: CoreState = CoreState.not_running
        self.exit_code: int = 0
        # If not None, use to signal end-of-loop
        self._stopped: asyncio.Event | None = None
        # Timeout handler for Core/Helper namespace
        self.timeout: TimeoutManager = TimeoutManager()

    @property
    def is_running(self) -> bool:
        """Return if Home Assistant is running."""
        return self.state in (CoreState.starting, CoreState.running)

    @property
    def is_stopping(self) -> bool:
        """Return if Home Assistant is stopping."""
        return self.state in (CoreState.stopping, CoreState.final_write)

    def start(self) -> int:
        """Start Home Assistant.

        Note: This function is only used for testing.
        For regular use, use "await hass.run()".
        """
        # Register the async start
        fire_coroutine_threadsafe(self.async_start(), self.loop)

        # Run forever
        # Block until stopped
        _LOGGER.info("Starting Home Assistant core loop")
        self.loop.run_forever()
        return self.exit_code

    async def async_run(self, *, attach_signals: bool = True) -> int:
        """Home Assistant main entry point.

        Start Home Assistant and block until stopped.

        This method is a coroutine.
        """
        if self.state != CoreState.not_running:
            raise RuntimeError("Home Assistant is already running")

        # _async_stop will set this instead of stopping the loop
        self._stopped = asyncio.Event()

        await self.async_start()
        if attach_signals:
            # pylint: disable=import-outside-toplevel
            from .helpers.signal import async_register_signal_handling

            async_register_signal_handling(self)

        await self._stopped.wait()
        return self.exit_code

    async def async_start(self) -> None:
        """Finalize startup from inside the event loop.

        This method is a coroutine.
        """
        _LOGGER.info("Starting Home Assistant")
        setattr(self.loop, "_thread_ident", threading.get_ident())

        self.state = CoreState.starting
        self.bus.async_fire(EVENT_CORE_CONFIG_UPDATE)
        self.bus.async_fire(EVENT_HOMEASSISTANT_START)

        try:
            # Only block for EVENT_HOMEASSISTANT_START listener
            self.async_stop_track_tasks()
            async with self.timeout.async_timeout(TIMEOUT_EVENT_START):
                await self.async_block_till_done()
        except asyncio.TimeoutError:
            _LOGGER.warning(
                "Something is blocking Home Assistant from wrapping up the "
                "start up phase. We're going to continue anyway. Please "
                "report the following info at https://github.com/home-assistant/core/issues: %s",
                ", ".join(self.config.components),
            )

        # Allow automations to set up the start triggers before changing state
        await asyncio.sleep(0)

        if self.state != CoreState.starting:
            _LOGGER.warning(
                "Home Assistant startup has been interrupted. "
                "Its state may be inconsistent"
            )
            return

        self.state = CoreState.running
        self.bus.async_fire(EVENT_CORE_CONFIG_UPDATE)
        self.bus.async_fire(EVENT_HOMEASSISTANT_STARTED)
        _async_create_timer(self)

    def add_job(self, target: Callable[..., Any], *args: Any) -> None:
        """Add a job to be executed by the event loop or by an executor.

        If the job is either a coroutine or decorated with @callback, it will be
        run by the event loop, if not it will be run by an executor.

        target: target to call.
        args: parameters for method to call.
        """
        if target is None:
            raise ValueError("Don't call add_job with None")
        self.loop.call_soon_threadsafe(self.async_add_job, target, *args)

    @overload
    @callback
    def async_add_job(
        self, target: Callable[..., Awaitable[_R]], *args: Any
    ) -> asyncio.Future[_R] | None:
        ...

    @overload
    @callback
    def async_add_job(
        self, target: Callable[..., Awaitable[_R] | _R], *args: Any
    ) -> asyncio.Future[_R] | None:
        ...

    @overload
    @callback
    def async_add_job(
        self, target: Coroutine[Any, Any, _R], *args: Any
    ) -> asyncio.Future[_R] | None:
        ...

    @callback
    def async_add_job(
        self,
        target: Callable[..., Awaitable[_R] | _R] | Coroutine[Any, Any, _R],
        *args: Any,
    ) -> asyncio.Future[_R] | None:
        """Add a job to be executed by the event loop or by an executor.

        If the job is either a coroutine or decorated with @callback, it will be
        run by the event loop, if not it will be run by an executor.

        This method must be run in the event loop.

        target: target to call.
        args: parameters for method to call.
        """
        if target is None:
            raise ValueError("Don't call async_add_job with None")

        if asyncio.iscoroutine(target):
            return self.async_create_task(target)

        target = cast(Callable[..., _R], target)
        return self.async_add_hass_job(HassJob(target), *args)

    @overload
    @callback
    def async_add_hass_job(
        self, hassjob: HassJob[Awaitable[_R]], *args: Any
    ) -> asyncio.Future[_R] | None:
        ...

    @overload
    @callback
    def async_add_hass_job(
        self, hassjob: HassJob[Awaitable[_R] | _R], *args: Any
    ) -> asyncio.Future[_R] | None:
        ...

    @callback
    def async_add_hass_job(
        self, hassjob: HassJob[Awaitable[_R] | _R], *args: Any
    ) -> asyncio.Future[_R] | None:
        """Add a HassJob from within the event loop.

        This method must be run in the event loop.
        hassjob: HassJob to call.
        args: parameters for method to call.
        """
        task: asyncio.Future[_R]
        if hassjob.job_type == HassJobType.Coroutinefunction:
            task = self.loop.create_task(
                cast(Callable[..., Awaitable[_R]], hassjob.target)(*args)
            )
        elif hassjob.job_type == HassJobType.Callback:
            self.loop.call_soon(hassjob.target, *args)
            return None
        else:
            task = self.loop.run_in_executor(
                None, cast(Callable[..., _R], hassjob.target), *args
            )

        # If a task is scheduled
        if self._track_task:
            self._pending_tasks.append(task)

        return task

    def create_task(self, target: Awaitable[Any]) -> None:
        """Add task to the executor pool.

        target: target to call.
        """
        self.loop.call_soon_threadsafe(self.async_create_task, target)

    @callback
    def async_create_task(self, target: Awaitable[_R]) -> asyncio.Task[_R]:
        """Create a task from within the eventloop.

        This method must be run in the event loop.

        target: target to call.
        """
        task = self.loop.create_task(target)

        if self._track_task:
            self._pending_tasks.append(task)

        return task

    @callback
    def async_add_executor_job(
        self, target: Callable[..., T], *args: Any
    ) -> asyncio.Future[T]:
        """Add an executor job from within the event loop."""
        task = self.loop.run_in_executor(None, target, *args)

        # If a task is scheduled
        if self._track_task:
            self._pending_tasks.append(task)

        return task

    @callback
    def async_track_tasks(self) -> None:
        """Track tasks so you can wait for all tasks to be done."""
        self._track_task = True

    @callback
    def async_stop_track_tasks(self) -> None:
        """Stop track tasks so you can't wait for all tasks to be done."""
        self._track_task = False

    @overload
    @callback
    def async_run_hass_job(
        self, hassjob: HassJob[Awaitable[_R]], *args: Any
    ) -> asyncio.Future[_R] | None:
        ...

    @overload
    @callback
    def async_run_hass_job(
        self, hassjob: HassJob[Awaitable[_R] | _R], *args: Any
    ) -> asyncio.Future[_R] | None:
        ...

    @callback
    def async_run_hass_job(
        self, hassjob: HassJob[Awaitable[_R] | _R], *args: Any
    ) -> asyncio.Future[_R] | None:
        """Run a HassJob from within the event loop.

        This method must be run in the event loop.

        hassjob: HassJob
        args: parameters for method to call.
        """
        if hassjob.job_type == HassJobType.Callback:
            cast(Callable[..., _R], hassjob.target)(*args)
            return None

        return self.async_add_hass_job(hassjob, *args)

    @overload
    @callback
    def async_run_job(
        self, target: Callable[..., Awaitable[_R]], *args: Any
    ) -> asyncio.Future[_R] | None:
        ...

    @overload
    @callback
    def async_run_job(
        self, target: Callable[..., Awaitable[_R] | _R], *args: Any
    ) -> asyncio.Future[_R] | None:
        ...

    @overload
    @callback
    def async_run_job(
        self, target: Coroutine[Any, Any, _R], *args: Any
    ) -> asyncio.Future[_R] | None:
        ...

    @callback
    def async_run_job(
        self,
        target: Callable[..., Awaitable[_R] | _R] | Coroutine[Any, Any, _R],
        *args: Any,
    ) -> asyncio.Future[_R] | None:
        """Run a job from within the event loop.

        This method must be run in the event loop.

        target: target to call.
        args: parameters for method to call.
        """
        if asyncio.iscoroutine(target):
            return self.async_create_task(target)

        target = cast(Callable[..., _R], target)
        return self.async_run_hass_job(HassJob(target), *args)

    def block_till_done(self) -> None:
        """Block until all pending work is done."""
        asyncio.run_coroutine_threadsafe(
            self.async_block_till_done(), self.loop
        ).result()

    async def async_block_till_done(self) -> None:
        """Block until all pending work is done."""
        # To flush out any call_soon_threadsafe
        await asyncio.sleep(0)
        start_time: float | None = None

        while self._pending_tasks:
            pending = [task for task in self._pending_tasks if not task.done()]
            self._pending_tasks.clear()
            if pending:
                await self._await_and_log_pending(pending)

                if start_time is None:
                    # Avoid calling monotonic() until we know
                    # we may need to start logging blocked tasks.
                    start_time = 0
                elif start_time == 0:
                    # If we have waited twice then we set the start
                    # time
                    start_time = monotonic()
                elif monotonic() - start_time > BLOCK_LOG_TIMEOUT:
                    # We have waited at least three loops and new tasks
                    # continue to block. At this point we start
                    # logging all waiting tasks.
                    for task in pending:
                        _LOGGER.debug("Waiting for task: %s", task)
            else:
                await asyncio.sleep(0)

    async def _await_and_log_pending(self, pending: Iterable[Awaitable[Any]]) -> None:
        """Await and log tasks that take a long time."""
        # pylint: disable=no-self-use
        wait_time = 0
        while pending:
            _, pending = await asyncio.wait(pending, timeout=BLOCK_LOG_TIMEOUT)
            if not pending:
                return
            wait_time += BLOCK_LOG_TIMEOUT
            for task in pending:
                _LOGGER.debug("Waited %s seconds for task: %s", wait_time, task)

    def stop(self) -> None:
        """Stop Home Assistant and shuts down all threads."""
        if self.state == CoreState.not_running:  # just ignore
            return
        fire_coroutine_threadsafe(self.async_stop(), self.loop)

    async def async_stop(self, exit_code: int = 0, *, force: bool = False) -> None:
        """Stop Home Assistant and shuts down all threads.

        The "force" flag commands async_stop to proceed regardless of
        Home Assistant's current state. You should not set this flag
        unless you're testing.

        This method is a coroutine.
        """
        if not force:
            # Some tests require async_stop to run,
            # regardless of the state of the loop.
            if self.state == CoreState.not_running:  # just ignore
                return
            if self.state in [CoreState.stopping, CoreState.final_write]:
                _LOGGER.info("Additional call to async_stop was ignored")
                return
            if self.state == CoreState.starting:
                # This may not work
                _LOGGER.warning(
                    "Stopping Home Assistant before startup has completed may fail"
                )

        # stage 1
        self.state = CoreState.stopping
        self.async_track_tasks()
        self.bus.async_fire(EVENT_HOMEASSISTANT_STOP)
        try:
            async with self.timeout.async_timeout(STAGE_1_SHUTDOWN_TIMEOUT):
                await self.async_block_till_done()
        except asyncio.TimeoutError:
            _LOGGER.warning(
                "Timed out waiting for shutdown stage 1 to complete, the shutdown will continue"
            )

        # stage 2
        self.state = CoreState.final_write
        self.bus.async_fire(EVENT_HOMEASSISTANT_FINAL_WRITE)
        try:
            async with self.timeout.async_timeout(STAGE_2_SHUTDOWN_TIMEOUT):
                await self.async_block_till_done()
        except asyncio.TimeoutError:
            _LOGGER.warning(
                "Timed out waiting for shutdown stage 2 to complete, the shutdown will continue"
            )

        # stage 3
        self.state = CoreState.not_running
        self.bus.async_fire(EVENT_HOMEASSISTANT_CLOSE)

        # Prevent run_callback_threadsafe from scheduling any additional
        # callbacks in the event loop as callbacks created on the futures
        # it returns will never run after the final `self.async_block_till_done`
        # which will cause the futures to block forever when waiting for
        # the `result()` which will cause a deadlock when shutting down the executor.
        shutdown_run_callback_threadsafe(self.loop)

        try:
            async with self.timeout.async_timeout(STAGE_3_SHUTDOWN_TIMEOUT):
                await self.async_block_till_done()
        except asyncio.TimeoutError:
            _LOGGER.warning(
                "Timed out waiting for shutdown stage 3 to complete, the shutdown will continue"
            )

        self.exit_code = exit_code
        self.state = CoreState.stopped

        if self._stopped is not None:
            self._stopped.set()


@attr.s(slots=True, frozen=True)
class Context:
    """The context that triggered something."""

    user_id: str = attr.ib(default=None)
    parent_id: str | None = attr.ib(default=None)
    id: str = attr.ib(factory=uuid_util.random_uuid_hex)

    def as_dict(self) -> dict[str, str | None]:
        """Return a dictionary representation of the context."""
        return {"id": self.id, "parent_id": self.parent_id, "user_id": self.user_id}


class EventOrigin(enum.Enum):
    """Represent the origin of an event."""

    local = "LOCAL"
    remote = "REMOTE"

    def __str__(self) -> str:
        """Return the event."""
        return self.value


class Event:
    """Representation of an event within the bus."""

    __slots__ = ["event_type", "data", "origin", "time_fired", "context"]

    def __init__(
        self,
        event_type: str,
        data: dict[str, Any] | None = None,
        origin: EventOrigin = EventOrigin.local,
        time_fired: datetime.datetime | None = None,
        context: Context | None = None,
    ) -> None:
        """Initialize a new event."""
        self.event_type = event_type
        self.data = data or {}
        self.origin = origin
        self.time_fired = time_fired or dt_util.utcnow()
        self.context: Context = context or Context()

    def __hash__(self) -> int:
        """Make hashable."""
        # The only event type that shares context are the TIME_CHANGED
        return hash((self.event_type, self.context.id, self.time_fired))

    def as_dict(self) -> dict[str, Any]:
        """Create a dict representation of this Event.

        Async friendly.
        """
        return {
            "event_type": self.event_type,
            "data": dict(self.data),
            "origin": str(self.origin.value),
            "time_fired": self.time_fired.isoformat(),
            "context": self.context.as_dict(),
        }

    def __repr__(self) -> str:
        """Return the representation."""
        if self.data:
            return f"<Event {self.event_type}[{str(self.origin)[0]}]: {util.repr_helper(self.data)}>"

        return f"<Event {self.event_type}[{str(self.origin)[0]}]>"

    def __eq__(self, other: Any) -> bool:
        """Return the comparison."""
        return (  # type: ignore
            self.__class__ == other.__class__
            and self.event_type == other.event_type
            and self.data == other.data
            and self.origin == other.origin
            and self.time_fired == other.time_fired
            and self.context == other.context
        )


class _FilterableJob(NamedTuple):
    """Event listener job to be executed with optional filter."""

    job: HassJob[None | Awaitable[None]]
    event_filter: Callable[[Event], bool] | None


class EventBus:
    """Allow the firing of and listening for events."""

    def __init__(self, hass: HomeAssistant) -> None:
        """Initialize a new event bus."""
        self._listeners: dict[str, list[_FilterableJob]] = {}
        self._hass = hass

    @callback
    def async_listeners(self) -> dict[str, int]:
        """Return dictionary with events and the number of listeners.

        This method must be run in the event loop.
        """
        return {key: len(listeners) for key, listeners in self._listeners.items()}

    @property
    def listeners(self) -> dict[str, int]:
        """Return dictionary with events and the number of listeners."""
        return run_callback_threadsafe(self._hass.loop, self.async_listeners).result()

    def fire(
        self,
        event_type: str,
        event_data: dict[str, Any] | None = None,
        origin: EventOrigin = EventOrigin.local,
        context: Context | None = None,
    ) -> None:
        """Fire an event."""
        self._hass.loop.call_soon_threadsafe(
            self.async_fire, event_type, event_data, origin, context
        )

    @callback
    def async_fire(
        self,
        event_type: str,
        event_data: dict[str, Any] | None = None,
        origin: EventOrigin = EventOrigin.local,
        context: Context | None = None,
        time_fired: datetime.datetime | None = None,
    ) -> None:
        """Fire an event.

        This method must be run in the event loop.
        """
        if len(event_type) > MAX_LENGTH_EVENT_EVENT_TYPE:
            raise MaxLengthExceeded(
                event_type, "event_type", MAX_LENGTH_EVENT_EVENT_TYPE
            )

        listeners = self._listeners.get(event_type, [])

        # EVENT_HOMEASSISTANT_CLOSE should go only to this listeners
        match_all_listeners = self._listeners.get(MATCH_ALL)
        if match_all_listeners is not None and event_type != EVENT_HOMEASSISTANT_CLOSE:
            listeners = match_all_listeners + listeners

        event = Event(event_type, event_data, origin, time_fired, context)

        if event_type != EVENT_TIME_CHANGED:
            _LOGGER.debug("Bus:Handling %s", event)

        if not listeners:
            return

        for job, event_filter in listeners:
            if event_filter is not None:
                try:
                    if not event_filter(event):
                        continue
                except Exception:  # pylint: disable=broad-except
                    _LOGGER.exception("Error in event filter")
                    continue
            self._hass.async_add_hass_job(job, event)

    def listen(
        self,
        event_type: str,
        listener: Callable[[Event], None | Awaitable[None]],
    ) -> CALLBACK_TYPE:
        """Listen for all events or events of a specific type.

        To listen to all events specify the constant ``MATCH_ALL``
        as event_type.
        """
        async_remove_listener = run_callback_threadsafe(
            self._hass.loop, self.async_listen, event_type, listener
        ).result()

        def remove_listener() -> None:
            """Remove the listener."""
            run_callback_threadsafe(self._hass.loop, async_remove_listener).result()

        return remove_listener

    @callback
    def async_listen(
        self,
        event_type: str,
        listener: Callable[[Event], None | Awaitable[None]],
        event_filter: Callable[[Event], bool] | None = None,
    ) -> CALLBACK_TYPE:
        """Listen for all events or events of a specific type.

        To listen to all events specify the constant ``MATCH_ALL``
        as event_type.

        An optional event_filter, which must be a callable decorated with
        @callback that returns a boolean value, determines if the
        listener callable should run.

        This method must be run in the event loop.
        """
        if event_filter is not None and not is_callback(event_filter):
            raise HomeAssistantError(f"Event filter {event_filter} is not a callback")
        return self._async_listen_filterable_job(
            event_type, _FilterableJob(HassJob(listener), event_filter)
        )

    @callback
    def _async_listen_filterable_job(
        self, event_type: str, filterable_job: _FilterableJob
    ) -> CALLBACK_TYPE:
        self._listeners.setdefault(event_type, []).append(filterable_job)

        def remove_listener() -> None:
            """Remove the listener."""
            self._async_remove_listener(event_type, filterable_job)

        return remove_listener

    def listen_once(
        self, event_type: str, listener: Callable[[Event], None | Awaitable[None]]
    ) -> CALLBACK_TYPE:
        """Listen once for event of a specific type.

        To listen to all events specify the constant ``MATCH_ALL``
        as event_type.

        Returns function to unsubscribe the listener.
        """
        async_remove_listener = run_callback_threadsafe(
            self._hass.loop, self.async_listen_once, event_type, listener
        ).result()

        def remove_listener() -> None:
            """Remove the listener."""
            run_callback_threadsafe(self._hass.loop, async_remove_listener).result()

        return remove_listener

    @callback
    def async_listen_once(
        self, event_type: str, listener: Callable[[Event], None | Awaitable[None]]
    ) -> CALLBACK_TYPE:
        """Listen once for event of a specific type.

        To listen to all events specify the constant ``MATCH_ALL``
        as event_type.

        Returns registered listener that can be used with remove_listener.

        This method must be run in the event loop.
        """
        filterable_job: _FilterableJob | None = None

        @callback
        def _onetime_listener(event: Event) -> None:
            """Remove listener from event bus and then fire listener."""
            nonlocal filterable_job
            if hasattr(_onetime_listener, "run"):
                return
            # Set variable so that we will never run twice.
            # Because the event bus loop might have async_fire queued multiple
            # times, its possible this listener may already be lined up
            # multiple times as well.
            # This will make sure the second time it does nothing.
            setattr(_onetime_listener, "run", True)
            assert filterable_job is not None
            self._async_remove_listener(event_type, filterable_job)
            self._hass.async_run_job(listener, event)

        functools.update_wrapper(
            _onetime_listener, listener, ("__name__", "__qualname__", "__module__"), []
        )

        filterable_job = _FilterableJob(HassJob(_onetime_listener), None)

        return self._async_listen_filterable_job(event_type, filterable_job)

    @callback
    def _async_remove_listener(
        self, event_type: str, filterable_job: _FilterableJob
    ) -> None:
        """Remove a listener of a specific event_type.

        This method must be run in the event loop.
        """
        try:
            self._listeners[event_type].remove(filterable_job)

            # delete event_type list if empty
            if not self._listeners[event_type]:
                self._listeners.pop(event_type)
        except (KeyError, ValueError):
            # KeyError is key event_type listener did not exist
            # ValueError if listener did not exist within event_type
            _LOGGER.exception(
                "Unable to remove unknown job listener %s", filterable_job
            )


_StateT = TypeVar("_StateT", bound="State")


class State:
    """Object to represent a state within the state machine.

    entity_id: the entity that is represented.
    state: the state of the entity
    attributes: extra information on entity and state
    last_changed: last time the state was changed, not the attributes.
    last_updated: last time this object was updated.
    context: Context in which it was created
    domain: Domain of this state.
    object_id: Object id of this state.
    """

    __slots__ = [
        "entity_id",
        "state",
        "attributes",
        "last_changed",
        "last_updated",
        "context",
        "domain",
        "object_id",
        "_as_dict",
    ]

    def __init__(
        self,
        entity_id: str,
        state: str,
        attributes: Mapping[str, Any] | None = None,
        last_changed: datetime.datetime | None = None,
        last_updated: datetime.datetime | None = None,
        context: Context | None = None,
        validate_entity_id: bool | None = True,
    ) -> None:
        """Initialize a new state."""
        state = str(state)

        if validate_entity_id and not valid_entity_id(entity_id):
            raise InvalidEntityFormatError(
                f"Invalid entity id encountered: {entity_id}. "
                "Format should be <domain>.<object_id>"
            )

        if not valid_state(state):
            raise InvalidStateError(
                f"Invalid state encountered for entity ID: {entity_id}. "
                "State max length is 255 characters."
            )

        self.entity_id = entity_id.lower()
        self.state = state
        self.attributes = ReadOnlyDict(attributes or {})
        self.last_updated = last_updated or dt_util.utcnow()
        self.last_changed = last_changed or self.last_updated
        self.context = context or Context()
        self.domain, self.object_id = split_entity_id(self.entity_id)
<<<<<<< HEAD
        self._as_dict: dict[str, Collection[Any]] | None = None
=======
        self._as_dict: ReadOnlyDict[str, Collection[Any]] | None = None
>>>>>>> 45e18fb8

    @property
    def name(self) -> str:
        """Name of this state."""
        return self.attributes.get(ATTR_FRIENDLY_NAME) or self.object_id.replace(
            "_", " "
        )

<<<<<<< HEAD
    def as_dict(self) -> dict[str, Collection[Any]]:
=======
    def as_dict(self) -> ReadOnlyDict[str, Collection[Any]]:
>>>>>>> 45e18fb8
        """Return a dict representation of the State.

        Async friendly.

        To be used for JSON serialization.
        Ensures: state == State.from_dict(state.as_dict())
        """
        if not self._as_dict:
            last_changed_isoformat = self.last_changed.isoformat()
            if self.last_changed == self.last_updated:
                last_updated_isoformat = last_changed_isoformat
            else:
                last_updated_isoformat = self.last_updated.isoformat()
<<<<<<< HEAD
            self._as_dict = {
                "entity_id": self.entity_id,
                "state": self.state,
                "attributes": dict(self.attributes),
                "last_changed": last_changed_isoformat,
                "last_updated": last_updated_isoformat,
                "context": self.context.as_dict(),
            }
=======
            self._as_dict = ReadOnlyDict(
                {
                    "entity_id": self.entity_id,
                    "state": self.state,
                    "attributes": self.attributes,
                    "last_changed": last_changed_isoformat,
                    "last_updated": last_updated_isoformat,
                    "context": ReadOnlyDict(self.context.as_dict()),
                }
            )
>>>>>>> 45e18fb8
        return self._as_dict

    @classmethod
    def from_dict(cls: type[_StateT], json_dict: dict[str, Any]) -> _StateT | None:
        """Initialize a state from a dict.

        Async friendly.

        Ensures: state == State.from_json_dict(state.to_json_dict())
        """
        if not (json_dict and "entity_id" in json_dict and "state" in json_dict):
            return None

        last_changed = json_dict.get("last_changed")

        if isinstance(last_changed, str):
            last_changed = dt_util.parse_datetime(last_changed)

        last_updated = json_dict.get("last_updated")

        if isinstance(last_updated, str):
            last_updated = dt_util.parse_datetime(last_updated)

        if context := json_dict.get("context"):
            context = Context(id=context.get("id"), user_id=context.get("user_id"))

        return cls(
            json_dict["entity_id"],
            json_dict["state"],
            json_dict.get("attributes"),
            last_changed,
            last_updated,
            context,
        )

    def __eq__(self, other: Any) -> bool:
        """Return the comparison of the state."""
        return (  # type: ignore
            self.__class__ == other.__class__
            and self.entity_id == other.entity_id
            and self.state == other.state
            and self.attributes == other.attributes
            and self.context == other.context
        )

    def __repr__(self) -> str:
        """Return the representation of the states."""
        attrs = f"; {util.repr_helper(self.attributes)}" if self.attributes else ""

        return (
            f"<state {self.entity_id}={self.state}{attrs}"
            f" @ {dt_util.as_local(self.last_changed).isoformat()}>"
        )


class StateMachine:
    """Helper class that tracks the state of different entities."""

    def __init__(self, bus: EventBus, loop: asyncio.events.AbstractEventLoop) -> None:
        """Initialize state machine."""
        self._states: dict[str, State] = {}
        self._reservations: set[str] = set()
        self._bus = bus
        self._loop = loop

    def entity_ids(self, domain_filter: str | None = None) -> list[str]:
        """List of entity ids that are being tracked."""
        future = run_callback_threadsafe(
            self._loop, self.async_entity_ids, domain_filter
        )
        return future.result()

    @callback
    def async_entity_ids(
        self, domain_filter: str | Iterable[str] | None = None
    ) -> list[str]:
        """List of entity ids that are being tracked.

        This method must be run in the event loop.
        """
        if domain_filter is None:
            return list(self._states)

        if isinstance(domain_filter, str):
            domain_filter = (domain_filter.lower(),)

        return [
            state.entity_id
            for state in self._states.values()
            if state.domain in domain_filter
        ]

    @callback
    def async_entity_ids_count(
        self, domain_filter: str | Iterable[str] | None = None
    ) -> int:
        """Count the entity ids that are being tracked.

        This method must be run in the event loop.
        """
        if domain_filter is None:
            return len(self._states)

        if isinstance(domain_filter, str):
            domain_filter = (domain_filter.lower(),)

        return len(
            [None for state in self._states.values() if state.domain in domain_filter]
        )

    def all(self, domain_filter: str | Iterable[str] | None = None) -> list[State]:
        """Create a list of all states."""
        return run_callback_threadsafe(
            self._loop, self.async_all, domain_filter
        ).result()

    @callback
    def async_all(
        self, domain_filter: str | Iterable[str] | None = None
    ) -> list[State]:
        """Create a list of all states matching the filter.

        This method must be run in the event loop.
        """
        if domain_filter is None:
            return list(self._states.values())

        if isinstance(domain_filter, str):
            domain_filter = (domain_filter.lower(),)

        return [
            state for state in self._states.values() if state.domain in domain_filter
        ]

    def get(self, entity_id: str) -> State | None:
        """Retrieve state of entity_id or None if not found.

        Async friendly.
        """
        return self._states.get(entity_id.lower())

    def is_state(self, entity_id: str, state: str) -> bool:
        """Test if entity exists and is in specified state.

        Async friendly.
        """
        state_obj = self.get(entity_id)
        return state_obj is not None and state_obj.state == state

    def remove(self, entity_id: str) -> bool:
        """Remove the state of an entity.

        Returns boolean to indicate if an entity was removed.
        """
        return run_callback_threadsafe(
            self._loop, self.async_remove, entity_id
        ).result()

    @callback
    def async_remove(self, entity_id: str, context: Context | None = None) -> bool:
        """Remove the state of an entity.

        Returns boolean to indicate if an entity was removed.

        This method must be run in the event loop.
        """
        entity_id = entity_id.lower()
        old_state = self._states.pop(entity_id, None)

        if entity_id in self._reservations:
            self._reservations.remove(entity_id)

        if old_state is None:
            return False

        self._bus.async_fire(
            EVENT_STATE_CHANGED,
            {"entity_id": entity_id, "old_state": old_state, "new_state": None},
            EventOrigin.local,
            context=context,
        )
        return True

    def set(
        self,
        entity_id: str,
        new_state: str,
        attributes: Mapping[str, Any] | None = None,
        force_update: bool = False,
        context: Context | None = None,
    ) -> None:
        """Set the state of an entity, add entity if it does not exist.

        Attributes is an optional dict to specify attributes of this state.

        If you just update the attributes and not the state, last changed will
        not be affected.
        """
        run_callback_threadsafe(
            self._loop,
            self.async_set,
            entity_id,
            new_state,
            attributes,
            force_update,
            context,
        ).result()

    @callback
    def async_reserve(self, entity_id: str) -> None:
        """Reserve a state in the state machine for an entity being added.

        This must not fire an event when the state is reserved.

        This avoids a race condition where multiple entities with the same
        entity_id are added.
        """
        entity_id = entity_id.lower()
        if entity_id in self._states or entity_id in self._reservations:
            raise HomeAssistantError(
                "async_reserve must not be called once the state is in the state machine."
            )

        self._reservations.add(entity_id)

    @callback
    def async_available(self, entity_id: str) -> bool:
        """Check to see if an entity_id is available to be used."""
        entity_id = entity_id.lower()
        return entity_id not in self._states and entity_id not in self._reservations

    @callback
    def async_set(
        self,
        entity_id: str,
        new_state: str,
        attributes: Mapping[str, Any] | None = None,
        force_update: bool = False,
        context: Context | None = None,
    ) -> None:
        """Set the state of an entity, add entity if it does not exist.

        Attributes is an optional dict to specify attributes of this state.

        If you just update the attributes and not the state, last changed will
        not be affected.

        This method must be run in the event loop.
        """
        entity_id = entity_id.lower()
        new_state = str(new_state)
        attributes = attributes or {}
        if (old_state := self._states.get(entity_id)) is None:
            same_state = False
            same_attr = False
            last_changed = None
        else:
            same_state = old_state.state == new_state and not force_update
            same_attr = old_state.attributes == attributes
            last_changed = old_state.last_changed if same_state else None

        if same_state and same_attr:
            return

        if context is None:
            context = Context()

        now = dt_util.utcnow()

        state = State(
            entity_id,
            new_state,
            attributes,
            last_changed,
            now,
            context,
            old_state is None,
        )
        self._states[entity_id] = state
        self._bus.async_fire(
            EVENT_STATE_CHANGED,
            {"entity_id": entity_id, "old_state": old_state, "new_state": state},
            EventOrigin.local,
            context,
            time_fired=now,
        )


class Service:
    """Representation of a callable service."""

    __slots__ = ["job", "schema"]

    def __init__(
        self,
        func: Callable[[ServiceCall], None | Awaitable[None]],
        schema: vol.Schema | None,
        context: Context | None = None,
    ) -> None:
        """Initialize a service."""
        self.job = HassJob(func)
        self.schema = schema


class ServiceCall:
    """Representation of a call to a service."""

    __slots__ = ["domain", "service", "data", "context"]

    def __init__(
        self,
        domain: str,
        service: str,
        data: dict[str, Any] | None = None,
        context: Context | None = None,
    ) -> None:
        """Initialize a service call."""
        self.domain = domain.lower()
        self.service = service.lower()
        self.data = ReadOnlyDict(data or {})
        self.context = context or Context()

    def __repr__(self) -> str:
        """Return the representation of the service."""
        if self.data:
            return (
                f"<ServiceCall {self.domain}.{self.service} "
                f"(c:{self.context.id}): {util.repr_helper(self.data)}>"
            )

        return f"<ServiceCall {self.domain}.{self.service} (c:{self.context.id})>"


class ServiceRegistry:
    """Offer the services over the eventbus."""

    def __init__(self, hass: HomeAssistant) -> None:
        """Initialize a service registry."""
        self._services: dict[str, dict[str, Service]] = {}
        self._hass = hass

    @property
    def services(self) -> dict[str, dict[str, Service]]:
        """Return dictionary with per domain a list of available services."""
        return run_callback_threadsafe(self._hass.loop, self.async_services).result()

    @callback
    def async_services(self) -> dict[str, dict[str, Service]]:
        """Return dictionary with per domain a list of available services.

        This method must be run in the event loop.
        """
        return {domain: service.copy() for domain, service in self._services.items()}

    def has_service(self, domain: str, service: str) -> bool:
        """Test if specified service exists.

        Async friendly.
        """
        return service.lower() in self._services.get(domain.lower(), [])

    def register(
        self,
        domain: str,
        service: str,
        service_func: Callable[[ServiceCall], Awaitable[None] | None],
        schema: vol.Schema | None = None,
    ) -> None:
        """
        Register a service.

        Schema is called to coerce and validate the service data.
        """
        run_callback_threadsafe(
            self._hass.loop, self.async_register, domain, service, service_func, schema
        ).result()

    @callback
    def async_register(
        self,
        domain: str,
        service: str,
        service_func: Callable[[ServiceCall], Awaitable[None] | None],
        schema: vol.Schema | None = None,
    ) -> None:
        """
        Register a service.

        Schema is called to coerce and validate the service data.

        This method must be run in the event loop.
        """
        domain = domain.lower()
        service = service.lower()
        service_obj = Service(service_func, schema)

        if domain in self._services:
            self._services[domain][service] = service_obj
        else:
            self._services[domain] = {service: service_obj}

        self._hass.bus.async_fire(
            EVENT_SERVICE_REGISTERED, {ATTR_DOMAIN: domain, ATTR_SERVICE: service}
        )

    def remove(self, domain: str, service: str) -> None:
        """Remove a registered service from service handler."""
        run_callback_threadsafe(
            self._hass.loop, self.async_remove, domain, service
        ).result()

    @callback
    def async_remove(self, domain: str, service: str) -> None:
        """Remove a registered service from service handler.

        This method must be run in the event loop.
        """
        domain = domain.lower()
        service = service.lower()

        if service not in self._services.get(domain, {}):
            _LOGGER.warning("Unable to remove unknown service %s/%s", domain, service)
            return

        self._services[domain].pop(service)

        if not self._services[domain]:
            self._services.pop(domain)

        self._hass.bus.async_fire(
            EVENT_SERVICE_REMOVED, {ATTR_DOMAIN: domain, ATTR_SERVICE: service}
        )

    def call(
        self,
        domain: str,
        service: str,
        service_data: dict[str, Any] | None = None,
        blocking: bool = False,
        context: Context | None = None,
        limit: float | None = SERVICE_CALL_LIMIT,
        target: dict[str, Any] | None = None,
    ) -> bool | None:
        """
        Call a service.

        See description of async_call for details.
        """
        return asyncio.run_coroutine_threadsafe(
            self.async_call(
                domain, service, service_data, blocking, context, limit, target
            ),
            self._hass.loop,
        ).result()

    async def async_call(
        self,
        domain: str,
        service: str,
        service_data: dict[str, Any] | None = None,
        blocking: bool = False,
        context: Context | None = None,
        limit: float | None = SERVICE_CALL_LIMIT,
        target: dict[str, Any] | None = None,
    ) -> bool | None:
        """
        Call a service.

        Specify blocking=True to wait until service is executed.
        Waits a maximum of limit, which may be None for no timeout.

        If blocking = True, will return boolean if service executed
        successfully within limit.

        This method will fire an event to indicate the service has been called.

        Because the service is sent as an event you are not allowed to use
        the keys ATTR_DOMAIN and ATTR_SERVICE in your service_data.

        This method is a coroutine.
        """
        domain = domain.lower()
        service = service.lower()
        context = context or Context()
        service_data = service_data or {}

        try:
            handler = self._services[domain][service]
        except KeyError:
            raise ServiceNotFound(domain, service) from None

        if target:
            service_data.update(target)

        if handler.schema:
            try:
                processed_data: dict[str, Any] = handler.schema(service_data)
            except vol.Invalid:
                _LOGGER.debug(
                    "Invalid data for service call %s.%s: %s",
                    domain,
                    service,
                    service_data,
                )
                raise
        else:
            processed_data = service_data

        service_call = ServiceCall(domain, service, processed_data, context)

        self._hass.bus.async_fire(
            EVENT_CALL_SERVICE,
            {
                ATTR_DOMAIN: domain.lower(),
                ATTR_SERVICE: service.lower(),
                ATTR_SERVICE_DATA: service_data,
            },
            context=context,
        )

        coro = self._execute_service(handler, service_call)
        if not blocking:
            self._run_service_in_background(coro, service_call)
            return None

        task = self._hass.async_create_task(coro)
        try:
            await asyncio.wait({task}, timeout=limit)
        except asyncio.CancelledError:
            # Task calling us was cancelled, so cancel service call task, and wait for
            # it to be cancelled, within reason, before leaving.
            _LOGGER.debug("Service call was cancelled: %s", service_call)
            task.cancel()
            await asyncio.wait({task}, timeout=SERVICE_CALL_LIMIT)
            raise

        if task.cancelled():
            # Service call task was cancelled some other way, such as during shutdown.
            _LOGGER.debug("Service was cancelled: %s", service_call)
            raise asyncio.CancelledError
        if task.done():
            # Propagate any exceptions that might have happened during service call.
            task.result()
            # Service call completed successfully!
            return True
        # Service call task did not complete before timeout expired.
        # Let it keep running in background.
        self._run_service_in_background(task, service_call)
        _LOGGER.debug("Service did not complete before timeout: %s", service_call)
        return False

    def _run_service_in_background(
        self,
        coro_or_task: Coroutine[Any, Any, None] | asyncio.Task[None],
        service_call: ServiceCall,
    ) -> None:
        """Run service call in background, catching and logging any exceptions."""

        async def catch_exceptions() -> None:
            try:
                await coro_or_task
            except Unauthorized:
                _LOGGER.warning(
                    "Unauthorized service called %s/%s",
                    service_call.domain,
                    service_call.service,
                )
            except asyncio.CancelledError:
                _LOGGER.debug("Service was cancelled: %s", service_call)
            except Exception:  # pylint: disable=broad-except
                _LOGGER.exception("Error executing service: %s", service_call)

        self._hass.async_create_task(catch_exceptions())

    async def _execute_service(
        self, handler: Service, service_call: ServiceCall
    ) -> None:
        """Execute a service."""
        if handler.job.job_type == HassJobType.Coroutinefunction:
            await cast(Callable[[ServiceCall], Awaitable[None]], handler.job.target)(
                service_call
            )
        elif handler.job.job_type == HassJobType.Callback:
            cast(Callable[[ServiceCall], None], handler.job.target)(service_call)
        else:
            await self._hass.async_add_executor_job(
                cast(Callable[[ServiceCall], None], handler.job.target), service_call
            )


class Config:
    """Configuration settings for Home Assistant."""

    def __init__(self, hass: HomeAssistant) -> None:
        """Initialize a new config object."""
        self.hass = hass

        self.latitude: float = 0
        self.longitude: float = 0
        self.elevation: int = 0
        self.location_name: str = "Home"
        self.time_zone: str = "UTC"
        self.units: UnitSystem = METRIC_SYSTEM
        self.internal_url: str | None = None
        self.external_url: str | None = None
        self.currency: str = "EUR"

        self.config_source: ConfigSource = ConfigSource.DEFAULT

        # If True, pip install is skipped for requirements on startup
        self.skip_pip: bool = False

        # List of loaded components
        self.components: set[str] = set()

        # API (HTTP) server configuration, see components.http.ApiConfig
        self.api: Any | None = None

        # Directory that holds the configuration
        self.config_dir: str | None = None

        # List of allowed external dirs to access
        self.allowlist_external_dirs: set[str] = set()

        # List of allowed external URLs that integrations may use
        self.allowlist_external_urls: set[str] = set()

        # Dictionary of Media folders that integrations may use
        self.media_dirs: dict[str, str] = {}

        # If Home Assistant is running in safe mode
        self.safe_mode: bool = False

        # Use legacy template behavior
        self.legacy_templates: bool = False

    def distance(self, lat: float, lon: float) -> float | None:
        """Calculate distance from Home Assistant.

        Async friendly.
        """
        return self.units.length(
            location.distance(self.latitude, self.longitude, lat, lon), LENGTH_METERS
        )

    def path(self, *path: str) -> str:
        """Generate path to the file within the configuration directory.

        Async friendly.
        """
        if self.config_dir is None:
            raise HomeAssistantError("config_dir is not set")
        return os.path.join(self.config_dir, *path)

    def is_allowed_external_url(self, url: str) -> bool:
        """Check if an external URL is allowed."""
        parsed_url = f"{str(yarl.URL(url))}/"

        return any(
            allowed
            for allowed in self.allowlist_external_urls
            if parsed_url.startswith(allowed)
        )

    def is_allowed_path(self, path: str) -> bool:
        """Check if the path is valid for access from outside."""
        assert path is not None

        thepath = pathlib.Path(path)
        try:
            # The file path does not have to exist (it's parent should)
            if thepath.exists():
                thepath = thepath.resolve()
            else:
                thepath = thepath.parent.resolve()
        except (FileNotFoundError, RuntimeError, PermissionError):
            return False

        for allowed_path in self.allowlist_external_dirs:
            try:
                thepath.relative_to(allowed_path)
                return True
            except ValueError:
                pass

        return False

    def as_dict(self) -> dict[str, Any]:
        """Create a dictionary representation of the configuration.

        Async friendly.
        """
        return {
            "latitude": self.latitude,
            "longitude": self.longitude,
            "elevation": self.elevation,
            "unit_system": self.units.as_dict(),
            "location_name": self.location_name,
            "time_zone": self.time_zone,
            "components": self.components,
            "config_dir": self.config_dir,
            # legacy, backwards compat
            "whitelist_external_dirs": self.allowlist_external_dirs,
            "allowlist_external_dirs": self.allowlist_external_dirs,
            "allowlist_external_urls": self.allowlist_external_urls,
            "version": __version__,
            "config_source": self.config_source,
            "safe_mode": self.safe_mode,
            "state": self.hass.state.value,
            "external_url": self.external_url,
            "internal_url": self.internal_url,
            "currency": self.currency,
        }

    def set_time_zone(self, time_zone_str: str) -> None:
        """Help to set the time zone."""
        if time_zone := dt_util.get_time_zone(time_zone_str):
            self.time_zone = time_zone_str
            dt_util.set_default_time_zone(time_zone)
        else:
            raise ValueError(f"Received invalid time zone {time_zone_str}")

    @callback
    def _update(
        self,
        *,
        source: ConfigSource,
        latitude: float | None = None,
        longitude: float | None = None,
        elevation: int | None = None,
        unit_system: str | None = None,
        location_name: str | None = None,
        time_zone: str | None = None,
        # pylint: disable=dangerous-default-value # _UNDEFs not modified
        external_url: str | dict[Any, Any] | None = _UNDEF,
        internal_url: str | dict[Any, Any] | None = _UNDEF,
        currency: str | None = None,
    ) -> None:
        """Update the configuration from a dictionary."""
        self.config_source = source
        if latitude is not None:
            self.latitude = latitude
        if longitude is not None:
            self.longitude = longitude
        if elevation is not None:
            self.elevation = elevation
        if unit_system is not None:
            if unit_system == CONF_UNIT_SYSTEM_IMPERIAL:
                self.units = IMPERIAL_SYSTEM
            else:
                self.units = METRIC_SYSTEM
        if location_name is not None:
            self.location_name = location_name
        if time_zone is not None:
            self.set_time_zone(time_zone)
        if external_url is not _UNDEF:
            self.external_url = cast(Optional[str], external_url)
        if internal_url is not _UNDEF:
            self.internal_url = cast(Optional[str], internal_url)
        if currency is not None:
            self.currency = currency

    async def async_update(self, **kwargs: Any) -> None:
        """Update the configuration from a dictionary."""
        self._update(source=ConfigSource.STORAGE, **kwargs)
        await self.async_store()
        self.hass.bus.async_fire(EVENT_CORE_CONFIG_UPDATE, kwargs)

    async def async_load(self) -> None:
        """Load [homeassistant] core config."""
        store = self.hass.helpers.storage.Store(
            CORE_STORAGE_VERSION, CORE_STORAGE_KEY, private=True, atomic_writes=True
        )

        if not (data := await store.async_load()):
            return

        # In 2021.9 we fixed validation to disallow a path (because that's never correct)
        # but this data still lives in storage, so we print a warning.
        if data.get("external_url") and urlparse(data["external_url"]).path not in (
            "",
            "/",
        ):
            _LOGGER.warning("Invalid external_url set. It's not allowed to have a path")

        if data.get("internal_url") and urlparse(data["internal_url"]).path not in (
            "",
            "/",
        ):
            _LOGGER.warning("Invalid internal_url set. It's not allowed to have a path")

        self._update(
            source=ConfigSource.STORAGE,
            latitude=data.get("latitude"),
            longitude=data.get("longitude"),
            elevation=data.get("elevation"),
            unit_system=data.get("unit_system"),
            location_name=data.get("location_name"),
            time_zone=data.get("time_zone"),
            external_url=data.get("external_url", _UNDEF),
            internal_url=data.get("internal_url", _UNDEF),
            currency=data.get("currency"),
        )

    async def async_store(self) -> None:
        """Store [homeassistant] core config."""
        data = {
            "latitude": self.latitude,
            "longitude": self.longitude,
            "elevation": self.elevation,
            "unit_system": self.units.name,
            "location_name": self.location_name,
            "time_zone": self.time_zone,
            "external_url": self.external_url,
            "internal_url": self.internal_url,
            "currency": self.currency,
        }

        store = self.hass.helpers.storage.Store(
            CORE_STORAGE_VERSION, CORE_STORAGE_KEY, private=True, atomic_writes=True
        )
        await store.async_save(data)


def _async_create_timer(hass: HomeAssistant) -> None:
    """Create a timer that will start on HOMEASSISTANT_START."""
    handle = None
    timer_context = Context()

    def schedule_tick(now: datetime.datetime) -> None:
        """Schedule a timer tick when the next second rolls around."""
        nonlocal handle

        slp_seconds = 1 - (now.microsecond / 10 ** 6)
        target = monotonic() + slp_seconds
        handle = hass.loop.call_later(slp_seconds, fire_time_event, target)

    @callback
    def fire_time_event(target: float) -> None:
        """Fire next time event."""
        now = dt_util.utcnow()

        hass.bus.async_fire(
            EVENT_TIME_CHANGED, {ATTR_NOW: now}, time_fired=now, context=timer_context
        )

        # If we are more than a second late, a tick was missed
        if (late := monotonic() - target) > 1:
            hass.bus.async_fire(
                EVENT_TIMER_OUT_OF_SYNC,
                {ATTR_SECONDS: late},
                time_fired=now,
                context=timer_context,
            )

        schedule_tick(now)

    @callback
    def stop_timer(_: Event) -> None:
        """Stop the timer."""
        if handle is not None:
            handle.cancel()

    hass.bus.async_listen_once(EVENT_HOMEASSISTANT_STOP, stop_timer)

    _LOGGER.info("Timer:starting")
    schedule_tick(dt_util.utcnow())<|MERGE_RESOLUTION|>--- conflicted
+++ resolved
@@ -1054,11 +1054,7 @@
         self.last_changed = last_changed or self.last_updated
         self.context = context or Context()
         self.domain, self.object_id = split_entity_id(self.entity_id)
-<<<<<<< HEAD
-        self._as_dict: dict[str, Collection[Any]] | None = None
-=======
         self._as_dict: ReadOnlyDict[str, Collection[Any]] | None = None
->>>>>>> 45e18fb8
 
     @property
     def name(self) -> str:
@@ -1067,11 +1063,7 @@
             "_", " "
         )
 
-<<<<<<< HEAD
-    def as_dict(self) -> dict[str, Collection[Any]]:
-=======
     def as_dict(self) -> ReadOnlyDict[str, Collection[Any]]:
->>>>>>> 45e18fb8
         """Return a dict representation of the State.
 
         Async friendly.
@@ -1085,16 +1077,6 @@
                 last_updated_isoformat = last_changed_isoformat
             else:
                 last_updated_isoformat = self.last_updated.isoformat()
-<<<<<<< HEAD
-            self._as_dict = {
-                "entity_id": self.entity_id,
-                "state": self.state,
-                "attributes": dict(self.attributes),
-                "last_changed": last_changed_isoformat,
-                "last_updated": last_updated_isoformat,
-                "context": self.context.as_dict(),
-            }
-=======
             self._as_dict = ReadOnlyDict(
                 {
                     "entity_id": self.entity_id,
@@ -1105,7 +1087,6 @@
                     "context": ReadOnlyDict(self.context.as_dict()),
                 }
             )
->>>>>>> 45e18fb8
         return self._as_dict
 
     @classmethod
