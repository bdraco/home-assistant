--- conflicted
+++ resolved
@@ -403,8 +403,6 @@
         """Return if Home Assistant is stopping."""
         return self.state in (CoreState.stopping, CoreState.final_write)
 
-<<<<<<< HEAD
-=======
     def set_state(self, state: CoreState) -> None:
         """Set the current state."""
         self.state = state
@@ -412,7 +410,6 @@
             with suppress(AttributeError):
                 delattr(self, prop)
 
->>>>>>> c0300eb4
     def start(self) -> int:
         """Start Home Assistant.
 
@@ -461,11 +458,7 @@
         _LOGGER.info("Starting Home Assistant")
         setattr(self.loop, "_thread_ident", threading.get_ident())
 
-<<<<<<< HEAD
-        self.state = CoreState.starting
-=======
         self.set_state(CoreState.starting)
->>>>>>> c0300eb4
         self.bus.async_fire(EVENT_CORE_CONFIG_UPDATE)
         self.bus.async_fire(EVENT_HOMEASSISTANT_START)
 
@@ -497,11 +490,7 @@
             )
             return
 
-<<<<<<< HEAD
-        self.state = CoreState.running
-=======
         self.set_state(CoreState.running)
->>>>>>> c0300eb4
         self.bus.async_fire(EVENT_CORE_CONFIG_UPDATE)
         self.bus.async_fire(EVENT_HOMEASSISTANT_STARTED)
 
@@ -912,11 +901,7 @@
 
         self.exit_code = exit_code
 
-<<<<<<< HEAD
-        self.state = CoreState.stopping
-=======
         self.set_state(CoreState.stopping)
->>>>>>> c0300eb4
         self.bus.async_fire(EVENT_HOMEASSISTANT_STOP)
         try:
             async with self.timeout.async_timeout(STOP_STAGE_SHUTDOWN_TIMEOUT):
@@ -929,11 +914,7 @@
             self._async_log_running_tasks("stop integrations")
 
         # Stage 3 - Final write
-<<<<<<< HEAD
-        self.state = CoreState.final_write
-=======
         self.set_state(CoreState.final_write)
->>>>>>> c0300eb4
         self.bus.async_fire(EVENT_HOMEASSISTANT_FINAL_WRITE)
         try:
             async with self.timeout.async_timeout(FINAL_WRITE_STAGE_SHUTDOWN_TIMEOUT):
@@ -946,11 +927,7 @@
             self._async_log_running_tasks("final write")
 
         # Stage 4 - Close
-<<<<<<< HEAD
-        self.state = CoreState.not_running
-=======
         self.set_state(CoreState.not_running)
->>>>>>> c0300eb4
         self.bus.async_fire(EVENT_HOMEASSISTANT_CLOSE)
 
         # Make a copy of running_tasks since a task can finish
@@ -1001,11 +978,7 @@
             )
             self._async_log_running_tasks("close")
 
-<<<<<<< HEAD
-        self.state = CoreState.stopped
-=======
         self.set_state(CoreState.stopped)
->>>>>>> c0300eb4
 
         if self._stopped is not None:
             self._stopped.set()
