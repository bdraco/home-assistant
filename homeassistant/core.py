"""Core components of Home Assistant.

Home Assistant is a Home Automation framework for observing the state
of entities and react to changes.
"""

from __future__ import annotations

import asyncio
from collections import UserDict, defaultdict
from collections.abc import (
    Callable,
    Collection,
    Coroutine,
    Iterable,
    KeysView,
    Mapping,
    ValuesView,
)
import concurrent.futures
from contextlib import suppress
from dataclasses import dataclass
import datetime
import enum
import functools
import inspect
import logging
import os
import pathlib
import re
import threading
import time
from time import monotonic
from typing import (
    TYPE_CHECKING,
    Any,
    Generic,
    Literal,
    NotRequired,
    ParamSpec,
    Self,
    TypedDict,
    TypeVarTuple,
    cast,
    overload,
)
from urllib.parse import urlparse

from typing_extensions import TypeVar
import voluptuous as vol
import yarl

from . import block_async_io, util
from .const import (
    ATTR_DOMAIN,
    ATTR_FRIENDLY_NAME,
    ATTR_SERVICE,
    ATTR_SERVICE_DATA,
    COMPRESSED_STATE_ATTRIBUTES,
    COMPRESSED_STATE_CONTEXT,
    COMPRESSED_STATE_LAST_CHANGED,
    COMPRESSED_STATE_LAST_UPDATED,
    COMPRESSED_STATE_STATE,
    EVENT_CALL_SERVICE,
    EVENT_CORE_CONFIG_UPDATE,
    EVENT_HOMEASSISTANT_CLOSE,
    EVENT_HOMEASSISTANT_FINAL_WRITE,
    EVENT_HOMEASSISTANT_START,
    EVENT_HOMEASSISTANT_STARTED,
    EVENT_HOMEASSISTANT_STOP,
    EVENT_LOGGING_CHANGED,
    EVENT_SERVICE_REGISTERED,
    EVENT_SERVICE_REMOVED,
    EVENT_STATE_CHANGED,
    EVENT_STATE_REPORTED,
    MATCH_ALL,
    MAX_LENGTH_EVENT_EVENT_TYPE,
    MAX_LENGTH_STATE_STATE,
    UnitOfLength,
    __version__,
)
from .exceptions import (
    HomeAssistantError,
    InvalidEntityFormatError,
    InvalidStateError,
    MaxLengthExceeded,
    ServiceNotFound,
    Unauthorized,
)
from .helpers.deprecation import (
    DeprecatedConstantEnum,
    all_with_deprecated_constants,
    check_if_deprecated_constant,
    dir_with_deprecated_constants,
)
from .helpers.json import json_bytes, json_fragment
from .util import dt as dt_util, location
from .util.async_ import (
    cancelling,
    create_eager_task,
    run_callback_threadsafe,
    shutdown_run_callback_threadsafe,
)
from .util.executor import InterruptibleThreadPoolExecutor
from .util.json import JsonObjectType
from .util.read_only_dict import ReadOnlyDict
from .util.timeout import TimeoutManager
from .util.ulid import ulid_at_time, ulid_now
from .util.unit_system import (
    _CONF_UNIT_SYSTEM_IMPERIAL,
    _CONF_UNIT_SYSTEM_US_CUSTOMARY,
    METRIC_SYSTEM,
    UnitSystem,
    get_unit_system,
)

# Typing imports that create a circular dependency
if TYPE_CHECKING:
    from functools import cached_property

    from .auth import AuthManager
    from .components.http import ApiConfig, HomeAssistantHTTP
    from .config_entries import ConfigEntries
    from .helpers.entity import StateInfo
else:
    from .backports.functools import cached_property

STOPPING_STAGE_SHUTDOWN_TIMEOUT = 20
STOP_STAGE_SHUTDOWN_TIMEOUT = 100
FINAL_WRITE_STAGE_SHUTDOWN_TIMEOUT = 60
CLOSE_STAGE_SHUTDOWN_TIMEOUT = 30

block_async_io.enable()

_T = TypeVar("_T")
_R = TypeVar("_R")
_R_co = TypeVar("_R_co", covariant=True)
_P = ParamSpec("_P")
_Ts = TypeVarTuple("_Ts")
# Internal; not helpers.typing.UNDEFINED due to circular dependency
_UNDEF: dict[Any, Any] = {}
_CallableT = TypeVar("_CallableT", bound=Callable[..., Any])
_DataT = TypeVar("_DataT", bound=Mapping[str, Any], default=Mapping[str, Any])
CALLBACK_TYPE = Callable[[], None]

CORE_STORAGE_KEY = "core.config"
CORE_STORAGE_VERSION = 1
CORE_STORAGE_MINOR_VERSION = 3

DOMAIN = "homeassistant"

# How long to wait to log tasks that are blocking
BLOCK_LOG_TIMEOUT = 60

ServiceResponse = JsonObjectType | None
EntityServiceResponse = dict[str, ServiceResponse]


class ConfigSource(enum.StrEnum):
    """Source of core configuration."""

    DEFAULT = "default"
    DISCOVERED = "discovered"
    STORAGE = "storage"
    YAML = "yaml"


# SOURCE_* are deprecated as of Home Assistant 2022.2, use ConfigSource instead
_DEPRECATED_SOURCE_DISCOVERED = DeprecatedConstantEnum(
    ConfigSource.DISCOVERED, "2025.1"
)
_DEPRECATED_SOURCE_STORAGE = DeprecatedConstantEnum(ConfigSource.STORAGE, "2025.1")
_DEPRECATED_SOURCE_YAML = DeprecatedConstantEnum(ConfigSource.YAML, "2025.1")


# How long to wait until things that run on startup have to finish.
TIMEOUT_EVENT_START = 15

MAX_EXPECTED_ENTITY_IDS = 16384

EVENTS_EXCLUDED_FROM_MATCH_ALL = {
    EVENT_HOMEASSISTANT_CLOSE,
    EVENT_STATE_REPORTED,
}

_LOGGER = logging.getLogger(__name__)


@functools.lru_cache(MAX_EXPECTED_ENTITY_IDS)
def split_entity_id(entity_id: str) -> tuple[str, str]:
    """Split a state entity ID into domain and object ID."""
    domain, _, object_id = entity_id.partition(".")
    if not domain or not object_id:
        raise ValueError(f"Invalid entity ID {entity_id}")
    return domain, object_id


_OBJECT_ID = r"(?!_)[\da-z_]+(?<!_)"
_DOMAIN = r"(?!.+__)" + _OBJECT_ID
VALID_DOMAIN = re.compile(r"^" + _DOMAIN + r"$")
VALID_ENTITY_ID = re.compile(r"^" + _DOMAIN + r"\." + _OBJECT_ID + r"$")


@functools.lru_cache(64)
def valid_domain(domain: str) -> bool:
    """Test if a domain a valid format."""
    return VALID_DOMAIN.match(domain) is not None


@functools.lru_cache(512)
def valid_entity_id(entity_id: str) -> bool:
    """Test if an entity ID is a valid format.

    Format: <domain>.<entity> where both are slugs.
    """
    return VALID_ENTITY_ID.match(entity_id) is not None


def validate_state(state: str) -> str:
    """Validate a state, raise if it not valid."""
    if len(state) > MAX_LENGTH_STATE_STATE:
        raise InvalidStateError(
            f"Invalid state with length {len(state)}. "
            "State max length is 255 characters."
        )
    return state


def callback(func: _CallableT) -> _CallableT:
    """Annotation to mark method as safe to call from within the event loop."""
    setattr(func, "_hass_callback", True)
    return func


def is_callback(func: Callable[..., Any]) -> bool:
    """Check if function is safe to be called in the event loop."""
    return getattr(func, "_hass_callback", False) is True


def is_callback_check_partial(target: Callable[..., Any]) -> bool:
    """Check if function is safe to be called in the event loop.

    This version of is_callback will also check if the target is a partial
    and walk the chain of partials to find the original function.
    """
    check_target = target
    while isinstance(check_target, functools.partial):
        check_target = check_target.func
    return is_callback(check_target)


class _Hass(threading.local):
    """Container which makes a HomeAssistant instance available to the event loop."""

    hass: HomeAssistant | None = None


_hass = _Hass()


@callback
def async_get_hass() -> HomeAssistant:
    """Return the HomeAssistant instance.

    Raises HomeAssistantError when called from the wrong thread.

    This should be used where it's very cumbersome or downright impossible to pass
    hass to the code which needs it.
    """
    if not _hass.hass:
        raise HomeAssistantError("async_get_hass called from the wrong thread")
    return _hass.hass


@callback
def get_release_channel() -> Literal["beta", "dev", "nightly", "stable"]:
    """Find release channel based on version number."""
    version = __version__
    if "dev0" in version:
        return "dev"
    if "dev" in version:
        return "nightly"
    if "b" in version:
        return "beta"
    return "stable"


@enum.unique
class HassJobType(enum.Enum):
    """Represent a job type."""

    Coroutinefunction = 1
    Callback = 2
    Executor = 3


class HassJob(Generic[_P, _R_co]):
    """Represent a job to be run later.

    We check the callable type in advance
    so we can avoid checking it every time
    we run the job.
    """

    def __init__(
        self,
        target: Callable[_P, _R_co],
        name: str | None = None,
        *,
        cancel_on_shutdown: bool | None = None,
        job_type: HassJobType | None = None,
    ) -> None:
        """Create a job object."""
        self.target = target
        self.name = name
        self._cancel_on_shutdown = cancel_on_shutdown
        self._job_type = job_type

    @cached_property
    def job_type(self) -> HassJobType:
        """Return the job type."""
        return self._job_type or get_hassjob_callable_job_type(self.target)

    @property
    def cancel_on_shutdown(self) -> bool | None:
        """Return if the job should be cancelled on shutdown."""
        return self._cancel_on_shutdown

    def __repr__(self) -> str:
        """Return the job."""
        return f"<Job {self.name} {self.job_type} {self.target}>"


@dataclass(frozen=True)
class HassJobWithArgs:
    """Container for a HassJob and arguments."""

    job: HassJob[..., Coroutine[Any, Any, Any] | Any]
    args: Iterable[Any]


def get_hassjob_callable_job_type(target: Callable[..., Any]) -> HassJobType:
    """Determine the job type from the callable."""
    # Check for partials to properly determine if coroutine function
    check_target = target
    while isinstance(check_target, functools.partial):
        check_target = check_target.func

    if asyncio.iscoroutinefunction(check_target):
        return HassJobType.Coroutinefunction
    if is_callback(check_target):
        return HassJobType.Callback
    if asyncio.iscoroutine(check_target):
        raise ValueError("Coroutine not allowed to be passed to HassJob")
    return HassJobType.Executor


class CoreState(enum.Enum):
    """Represent the current state of Home Assistant."""

    not_running = "NOT_RUNNING"
    starting = "STARTING"
    running = "RUNNING"
    stopping = "STOPPING"
    final_write = "FINAL_WRITE"
    stopped = "STOPPED"

    def __str__(self) -> str:
        """Return the event."""
        return self.value


class HomeAssistant:
    """Root object of the Home Assistant home automation."""

    auth: AuthManager
    http: HomeAssistantHTTP = None  # type: ignore[assignment]
    config_entries: ConfigEntries = None  # type: ignore[assignment]

    def __new__(cls, config_dir: str) -> HomeAssistant:
        """Set the _hass thread local data."""
        hass = super().__new__(cls)
        _hass.hass = hass
        return hass

    def __repr__(self) -> str:
        """Return the representation."""
        return f"<HomeAssistant {self.state}>"

    def __init__(self, config_dir: str) -> None:
        """Initialize new Home Assistant object."""
        # pylint: disable-next=import-outside-toplevel
        from . import loader

        self.loop = asyncio.get_running_loop()
        self._tasks: set[asyncio.Future[Any]] = set()
        self._background_tasks: set[asyncio.Future[Any]] = set()
        self.bus = EventBus(self)
        self.services = ServiceRegistry(self)
        self.states = StateMachine(self.bus, self.loop)
        self.config = Config(self, config_dir)
        self.components = loader.Components(self)
        self.helpers = loader.Helpers(self)
        # This is a dictionary that any component can store any data on.
        self.data: dict[str, Any] = {}
        self.state: CoreState = CoreState.not_running
        self.exit_code: int = 0
        # If not None, use to signal end-of-loop
        self._stopped: asyncio.Event | None = None
        # Timeout handler for Core/Helper namespace
        self.timeout: TimeoutManager = TimeoutManager()
        self._stop_future: concurrent.futures.Future[None] | None = None
        self._shutdown_jobs: list[HassJobWithArgs] = []
        self.import_executor = InterruptibleThreadPoolExecutor(
            max_workers=1, thread_name_prefix="ImportExecutor"
        )

    @property
    def _active_tasks(self) -> set[asyncio.Future[Any]]:
        """Return all active tasks.

        This property is used in bootstrap to log all active tasks
        so we can identify what is blocking startup.

        This property is marked as private to avoid accidental use
        as it is not guaranteed to be present in future versions.
        """
        return self._tasks

    @cached_property
    def is_running(self) -> bool:
        """Return if Home Assistant is running."""
        return self.state in (CoreState.starting, CoreState.running)

    @cached_property
    def is_stopping(self) -> bool:
        """Return if Home Assistant is stopping."""
        return self.state in (CoreState.stopping, CoreState.final_write)

    def set_state(self, state: CoreState) -> None:
        """Set the current state."""
        self.state = state
        for prop in ("is_running", "is_stopping"):
            with suppress(AttributeError):
                delattr(self, prop)

    def start(self) -> int:
        """Start Home Assistant.

        Note: This function is only used for testing.
        For regular use, use "await hass.run()".
        """
        # Register the async start
        _future = asyncio.run_coroutine_threadsafe(self.async_start(), self.loop)
        # Run forever
        # Block until stopped
        _LOGGER.info("Starting Home Assistant core loop")
        self.loop.run_forever()
        # The future is never retrieved but we still hold a reference to it
        # to prevent the task from being garbage collected prematurely.
        del _future
        return self.exit_code

    async def async_run(self, *, attach_signals: bool = True) -> int:
        """Home Assistant main entry point.

        Start Home Assistant and block until stopped.

        This method is a coroutine.
        """
        if self.state is not CoreState.not_running:
            raise RuntimeError("Home Assistant is already running")

        # _async_stop will set this instead of stopping the loop
        self._stopped = asyncio.Event()

        await self.async_start()
        if attach_signals:
            # pylint: disable-next=import-outside-toplevel
            from .helpers.signal import async_register_signal_handling

            async_register_signal_handling(self)

        await self._stopped.wait()
        return self.exit_code

    async def async_start(self) -> None:
        """Finalize startup from inside the event loop.

        This method is a coroutine.
        """
        _LOGGER.info("Starting Home Assistant")
        setattr(self.loop, "_thread_ident", threading.get_ident())

        self.set_state(CoreState.starting)
        self.bus.async_fire(EVENT_CORE_CONFIG_UPDATE)
        self.bus.async_fire(EVENT_HOMEASSISTANT_START)

        if not self._tasks:
            pending: set[asyncio.Future[Any]] | None = None
        else:
            _done, pending = await asyncio.wait(
                self._tasks, timeout=TIMEOUT_EVENT_START
            )

        if pending:
            _LOGGER.warning(
                (
                    "Something is blocking Home Assistant from wrapping up the start up"
                    " phase. We're going to continue anyway. Please report the"
                    " following info at"
                    " https://github.com/home-assistant/core/issues: %s"
                    " The system is waiting for tasks: %s"
                ),
                ", ".join(self.config.components),
                self._tasks,
            )

        # Allow automations to set up the start triggers before changing state
        await asyncio.sleep(0)

        if self.state is not CoreState.starting:
            _LOGGER.warning(
                "Home Assistant startup has been interrupted. "
                "Its state may be inconsistent"
            )
            return

        self.set_state(CoreState.running)
        self.bus.async_fire(EVENT_CORE_CONFIG_UPDATE)
        self.bus.async_fire(EVENT_HOMEASSISTANT_STARTED)

    def add_job(
        self, target: Callable[[*_Ts], Any] | Coroutine[Any, Any, Any], *args: *_Ts
    ) -> None:
        """Add a job to be executed by the event loop or by an executor.

        If the job is either a coroutine or decorated with @callback, it will be
        run by the event loop, if not it will be run by an executor.

        target: target to call.
        args: parameters for method to call.
        """
        if target is None:
            raise ValueError("Don't call add_job with None")
        if asyncio.iscoroutine(target):
            self.loop.call_soon_threadsafe(
                functools.partial(self.async_create_task, target, eager_start=True)
            )
            return
        if TYPE_CHECKING:
            target = cast(Callable[[*_Ts], Any], target)
        self.loop.call_soon_threadsafe(
            functools.partial(
                self.async_add_hass_job, HassJob(target), *args, eager_start=True
            )
        )

    @overload
    @callback
    def async_add_job(
        self,
        target: Callable[[*_Ts], Coroutine[Any, Any, _R]],
        *args: *_Ts,
        eager_start: bool = False,
    ) -> asyncio.Future[_R] | None:
        ...

    @overload
    @callback
    def async_add_job(
        self,
        target: Callable[[*_Ts], Coroutine[Any, Any, _R] | _R],
        *args: *_Ts,
        eager_start: bool = False,
    ) -> asyncio.Future[_R] | None:
        ...

    @overload
    @callback
    def async_add_job(
        self,
        target: Coroutine[Any, Any, _R],
        *args: Any,
        eager_start: bool = False,
    ) -> asyncio.Future[_R] | None:
        ...

    @callback
    def async_add_job(
        self,
        target: Callable[[*_Ts], Coroutine[Any, Any, _R] | _R]
        | Coroutine[Any, Any, _R],
        *args: *_Ts,
        eager_start: bool = False,
    ) -> asyncio.Future[_R] | None:
        """Add a job to be executed by the event loop or by an executor.

        If the job is either a coroutine or decorated with @callback, it will be
        run by the event loop, if not it will be run by an executor.

        This method must be run in the event loop.

        target: target to call.
        args: parameters for method to call.
        """
        # late import to avoid circular imports
        from .helpers import frame  # pylint: disable=import-outside-toplevel

        frame.report(
            "calls `async_add_job`, which is deprecated and will be removed in Home "
            "Assistant 2025.4; Please review "
            "https://developers.home-assistant.io/blog/2024/03/13/deprecate_add_run_job"
            " for replacement options",
            error_if_core=False,
        )

        if target is None:
            raise ValueError("Don't call async_add_job with None")

        if asyncio.iscoroutine(target):
            return self.async_create_task(target, eager_start=eager_start)

        # This code path is performance sensitive and uses
        # if TYPE_CHECKING to avoid the overhead of constructing
        # the type used for the cast. For history see:
        # https://github.com/home-assistant/core/pull/71960
        if TYPE_CHECKING:
            target = cast(Callable[[*_Ts], Coroutine[Any, Any, _R] | _R], target)
        return self.async_add_hass_job(HassJob(target), *args, eager_start=eager_start)

    @overload
    @callback
    def async_add_hass_job(
        self,
        hassjob: HassJob[..., Coroutine[Any, Any, _R]],
        *args: Any,
        eager_start: bool = False,
        background: bool = False,
    ) -> asyncio.Future[_R] | None:
        ...

    @overload
    @callback
    def async_add_hass_job(
        self,
        hassjob: HassJob[..., Coroutine[Any, Any, _R] | _R],
        *args: Any,
        eager_start: bool = False,
        background: bool = False,
    ) -> asyncio.Future[_R] | None:
        ...

    @callback
    def async_add_hass_job(
        self,
        hassjob: HassJob[..., Coroutine[Any, Any, _R] | _R],
        *args: Any,
        eager_start: bool = False,
        background: bool = False,
    ) -> asyncio.Future[_R] | None:
        """Add a HassJob from within the event loop.

        If eager_start is True, coroutine functions will be scheduled eagerly.
        If background is True, the task will created as a background task.

        This method must be run in the event loop.
        hassjob: HassJob to call.
        args: parameters for method to call.
        """
        task: asyncio.Future[_R]
        # This code path is performance sensitive and uses
        # if TYPE_CHECKING to avoid the overhead of constructing
        # the type used for the cast. For history see:
        # https://github.com/home-assistant/core/pull/71960
        if hassjob.job_type is HassJobType.Coroutinefunction:
            if TYPE_CHECKING:
                hassjob.target = cast(
                    Callable[..., Coroutine[Any, Any, _R]], hassjob.target
                )
            # Use loop.create_task
            # to avoid the extra function call in asyncio.create_task.
            if eager_start:
                task = create_eager_task(
                    hassjob.target(*args), name=hassjob.name, loop=self.loop
                )
                if task.done():
                    _LOGGER.debug("Created job %s finished right away", hassjob)
                    return task
            else:
                _LOGGER.warning(
                    "Creating task %s (%s) non eagerly", hassjob.target, hassjob.name
                )
                task = self.loop.create_task(hassjob.target(*args), name=hassjob.name)
        elif hassjob.job_type is HassJobType.Callback:
            if TYPE_CHECKING:
                hassjob.target = cast(Callable[..., _R], hassjob.target)
            self.loop.call_soon(hassjob.target, *args)
            return None
        else:
            if TYPE_CHECKING:
                hassjob.target = cast(Callable[..., _R], hassjob.target)
            task = self.loop.run_in_executor(None, hassjob.target, *args)

        task_bucket = self._background_tasks if background else self._tasks
        task_bucket.add(task)
        task.add_done_callback(task_bucket.remove)

        return task

    def create_task(
        self, target: Coroutine[Any, Any, Any], name: str | None = None
    ) -> None:
        """Add task to the executor pool.

        target: target to call.
        """
        self.loop.call_soon_threadsafe(
            functools.partial(self.async_create_task, target, name, eager_start=True)
        )

    @callback
    def async_create_task(
        self,
        target: Coroutine[Any, Any, _R],
        name: str | None = None,
        eager_start: bool = False,
    ) -> asyncio.Task[_R]:
        """Create a task from within the event loop.

        This method must be run in the event loop. If you are using this in your
        integration, use the create task methods on the config entry instead.

        target: target to call.
        """
        if eager_start:
            task = create_eager_task(target, name=name, loop=self.loop)
            if task.done():
                _LOGGER.debug(
                    "Created task %s with target %s finished right away", task, target
                )
                return task
        else:
            # Use loop.create_task
            # to avoid the extra function call in asyncio.create_task.
            task = self.loop.create_task(target, name=name)
        self._tasks.add(task)
        task.add_done_callback(self._tasks.remove)
        return task

    @callback
    def async_create_background_task(
        self, target: Coroutine[Any, Any, _R], name: str, eager_start: bool = False
    ) -> asyncio.Task[_R]:
        """Create a task from within the event loop.

        This type of task is for background tasks that usually run for
        the lifetime of Home Assistant or an integration's setup.

        A background task is different from a normal task:

          - Will not block startup
          - Will be automatically cancelled on shutdown
          - Calls to async_block_till_done will not wait for completion

        If you are using this in your integration, use the create task
        methods on the config entry instead.

        This method must be run in the event loop.
        """
        if eager_start:
            task = create_eager_task(target, name=name, loop=self.loop)
            if task.done():
                _LOGGER.debug(
                    "Created background task %s (%s) finished right away", task, target
                )
                return task
        else:
            # Use loop.create_task
            # to avoid the extra function call in asyncio.create_task.
            task = self.loop.create_task(target, name=name)
        self._background_tasks.add(task)
        task.add_done_callback(self._background_tasks.remove)
        return task

    @callback
    def async_add_executor_job(
        self, target: Callable[[*_Ts], _T], *args: *_Ts
    ) -> asyncio.Future[_T]:
        """Add an executor job from within the event loop."""
        task = self.loop.run_in_executor(None, target, *args)
        self._tasks.add(task)
        task.add_done_callback(self._tasks.remove)

        return task

    @callback
    def async_add_import_executor_job(
        self, target: Callable[[*_Ts], _T], *args: *_Ts
    ) -> asyncio.Future[_T]:
        """Add an import executor job from within the event loop."""
        task = self.loop.run_in_executor(self.import_executor, target, *args)
        self._tasks.add(task)
        task.add_done_callback(self._tasks.remove)
        return task

    @overload
    @callback
    def async_run_hass_job(
        self,
        hassjob: HassJob[..., Coroutine[Any, Any, _R]],
        *args: Any,
        background: bool = False,
    ) -> asyncio.Future[_R] | None:
        ...

    @overload
    @callback
    def async_run_hass_job(
        self,
        hassjob: HassJob[..., Coroutine[Any, Any, _R] | _R],
        *args: Any,
        background: bool = False,
    ) -> asyncio.Future[_R] | None:
        ...

    @callback
    def async_run_hass_job(
        self,
        hassjob: HassJob[..., Coroutine[Any, Any, _R] | _R],
        *args: Any,
        background: bool = False,
    ) -> asyncio.Future[_R] | None:
        """Run a HassJob from within the event loop.

        This method must be run in the event loop.

        If background is True, the task will created as a background task.

        hassjob: HassJob
        args: parameters for method to call.
        """
        # This code path is performance sensitive and uses
        # if TYPE_CHECKING to avoid the overhead of constructing
        # the type used for the cast. For history see:
        # https://github.com/home-assistant/core/pull/71960
        if hassjob.job_type is HassJobType.Callback:
            if TYPE_CHECKING:
                hassjob.target = cast(Callable[..., _R], hassjob.target)
            hassjob.target(*args)
            return None

        return self.async_add_hass_job(
            hassjob, *args, eager_start=True, background=background
        )

    @overload
    @callback
    def async_run_job(
<<<<<<< HEAD
        self,
        target: Callable[..., Coroutine[Any, Any, _R]],
        *args: Any,
        eager_start: bool = False,
=======
        self, target: Callable[[*_Ts], Coroutine[Any, Any, _R]], *args: *_Ts
>>>>>>> 1e0591a5
    ) -> asyncio.Future[_R] | None:
        ...

    @overload
    @callback
    def async_run_job(
<<<<<<< HEAD
        self,
        target: Callable[..., Coroutine[Any, Any, _R] | _R],
        *args: Any,
        eager_start: bool = False,
=======
        self, target: Callable[[*_Ts], Coroutine[Any, Any, _R] | _R], *args: *_Ts
>>>>>>> 1e0591a5
    ) -> asyncio.Future[_R] | None:
        ...

    @overload
    @callback
    def async_run_job(
        self, target: Coroutine[Any, Any, _R], *args: Any, eager_start: bool = False
    ) -> asyncio.Future[_R] | None:
        ...

    @callback
    def async_run_job(
        self,
<<<<<<< HEAD
        target: Callable[..., Coroutine[Any, Any, _R] | _R] | Coroutine[Any, Any, _R],
        *args: Any,
        eager_start: bool = True,
=======
        target: Callable[[*_Ts], Coroutine[Any, Any, _R] | _R]
        | Coroutine[Any, Any, _R],
        *args: *_Ts,
>>>>>>> 1e0591a5
    ) -> asyncio.Future[_R] | None:
        """Run a job from within the event loop.

        This method must be run in the event loop.

        target: target to call.
        args: parameters for method to call.
        """
        # late import to avoid circular imports
        from .helpers import frame  # pylint: disable=import-outside-toplevel

        frame.report(
            "calls `async_run_job`, which is deprecated and will be removed in Home "
            "Assistant 2025.4; Please review "
            "https://developers.home-assistant.io/blog/2024/03/13/deprecate_add_run_job"
            " for replacement options",
            error_if_core=False,
        )

        if asyncio.iscoroutine(target):
            return self.async_create_task(target, eager_start=True)

        # This code path is performance sensitive and uses
        # if TYPE_CHECKING to avoid the overhead of constructing
        # the type used for the cast. For history see:
        # https://github.com/home-assistant/core/pull/71960
        if TYPE_CHECKING:
            target = cast(Callable[[*_Ts], Coroutine[Any, Any, _R] | _R], target)
        return self.async_run_hass_job(HassJob(target), *args)

    def block_till_done(self) -> None:
        """Block until all pending work is done."""
        asyncio.run_coroutine_threadsafe(
            self.async_block_till_done(), self.loop
        ).result()

    async def async_block_till_done(self, wait_background_tasks: bool = False) -> None:
        """Block until all pending work is done."""
        # To flush out any call_soon_threadsafe
        await asyncio.sleep(0)
        start_time: float | None = None
        current_task = asyncio.current_task()
        while tasks := [
            task
            for task in (
                self._tasks | self._background_tasks
                if wait_background_tasks
                else self._tasks
            )
            if task is not current_task and not cancelling(task)
        ]:
            await self._await_and_log_pending(tasks)

            if start_time is None:
                # Avoid calling monotonic() until we know
                # we may need to start logging blocked tasks.
                start_time = 0
            elif start_time == 0:
                # If we have waited twice then we set the start
                # time
                start_time = monotonic()
            elif monotonic() - start_time > BLOCK_LOG_TIMEOUT:
                # We have waited at least three loops and new tasks
                # continue to block. At this point we start
                # logging all waiting tasks.
                for task in tasks:
                    _LOGGER.debug("Waiting for task: %s", task)

    async def _await_and_log_pending(
        self, pending: Collection[asyncio.Future[Any]]
    ) -> None:
        """Await and log tasks that take a long time."""
        wait_time = 0
        while pending:
            _, pending = await asyncio.wait(pending, timeout=BLOCK_LOG_TIMEOUT)
            if not pending:
                return
            wait_time += BLOCK_LOG_TIMEOUT
            for task in pending:
                _LOGGER.debug("Waited %s seconds for task: %s", wait_time, task)

    @overload
    @callback
    def async_add_shutdown_job(
        self, hassjob: HassJob[..., Coroutine[Any, Any, Any]], *args: Any
    ) -> CALLBACK_TYPE:
        ...

    @overload
    @callback
    def async_add_shutdown_job(
        self, hassjob: HassJob[..., Coroutine[Any, Any, Any] | Any], *args: Any
    ) -> CALLBACK_TYPE:
        ...

    @callback
    def async_add_shutdown_job(
        self, hassjob: HassJob[..., Coroutine[Any, Any, Any] | Any], *args: Any
    ) -> CALLBACK_TYPE:
        """Add a HassJob which will be executed on shutdown.

        This method must be run in the event loop.

        hassjob: HassJob
        args: parameters for method to call.

        Returns function to remove the job.
        """
        job_with_args = HassJobWithArgs(hassjob, args)
        self._shutdown_jobs.append(job_with_args)

        @callback
        def remove_job() -> None:
            self._shutdown_jobs.remove(job_with_args)

        return remove_job

    def stop(self) -> None:
        """Stop Home Assistant and shuts down all threads."""
        if self.state is CoreState.not_running:  # just ignore
            return
        # The future is never retrieved, and we only hold a reference
        # to it to prevent it from being garbage collected.
        self._stop_future = asyncio.run_coroutine_threadsafe(
            self.async_stop(), self.loop
        )

    async def async_stop(self, exit_code: int = 0, *, force: bool = False) -> None:
        """Stop Home Assistant and shuts down all threads.

        The "force" flag commands async_stop to proceed regardless of
        Home Assistant's current state. You should not set this flag
        unless you're testing.

        This method is a coroutine.
        """
        if not force:
            # Some tests require async_stop to run,
            # regardless of the state of the loop.
            if self.state is CoreState.not_running:  # just ignore
                return
            if self.state in [CoreState.stopping, CoreState.final_write]:
                _LOGGER.info("Additional call to async_stop was ignored")
                return
            if self.state is CoreState.starting:
                # This may not work
                _LOGGER.warning(
                    "Stopping Home Assistant before startup has completed may fail"
                )

        # Stage 1 - Run shutdown jobs
        try:
            async with self.timeout.async_timeout(STOPPING_STAGE_SHUTDOWN_TIMEOUT):
                tasks: list[asyncio.Future[Any]] = []
                for job in self._shutdown_jobs:
                    task_or_none = self.async_run_hass_job(job.job, *job.args)
                    if not task_or_none:
                        continue
                    tasks.append(task_or_none)
                if tasks:
                    await asyncio.gather(*tasks, return_exceptions=True)
        except TimeoutError:
            _LOGGER.warning(
                "Timed out waiting for shutdown jobs to complete, the shutdown will"
                " continue"
            )
            self._async_log_running_tasks("run shutdown jobs")

        # Stage 2 - Stop integrations

        # Keep holding the reference to the tasks but do not allow them
        # to block shutdown. Only tasks created after this point will
        # be waited for.
        running_tasks = self._tasks
        # Avoid clearing here since we want the remove callbacks to fire
        # and remove the tasks from the original set which is now running_tasks
        self._tasks = set()

        # Cancel all background tasks
        for task in self._background_tasks:
            self._tasks.add(task)
            task.add_done_callback(self._tasks.remove)
            task.cancel("Home Assistant is stopping")
        self._cancel_cancellable_timers()

        self.exit_code = exit_code

        self.set_state(CoreState.stopping)
        self.bus.async_fire(EVENT_HOMEASSISTANT_STOP)
        try:
            async with self.timeout.async_timeout(STOP_STAGE_SHUTDOWN_TIMEOUT):
                await self.async_block_till_done()
        except TimeoutError:
            _LOGGER.warning(
                "Timed out waiting for integrations to stop, the shutdown will"
                " continue"
            )
            self._async_log_running_tasks("stop integrations")

        # Stage 3 - Final write
        self.set_state(CoreState.final_write)
        self.bus.async_fire(EVENT_HOMEASSISTANT_FINAL_WRITE)
        try:
            async with self.timeout.async_timeout(FINAL_WRITE_STAGE_SHUTDOWN_TIMEOUT):
                await self.async_block_till_done()
        except TimeoutError:
            _LOGGER.warning(
                "Timed out waiting for final writes to complete, the shutdown will"
                " continue"
            )
            self._async_log_running_tasks("final write")

        # Stage 4 - Close
        self.set_state(CoreState.not_running)
        self.bus.async_fire(EVENT_HOMEASSISTANT_CLOSE)

        # Make a copy of running_tasks since a task can finish
        # while we are awaiting canceled tasks to get their result
        # which will result in the set size changing during iteration
        for task in list(running_tasks):
            if task.done() or cancelling(task):
                # Since we made a copy we need to check
                # to see if the task finished while we
                # were awaiting another task
                continue
            _LOGGER.warning(
                "Task %s was still running after final writes shutdown stage; "
                "Integrations should cancel non-critical tasks when receiving "
                "the stop event to prevent delaying shutdown",
                task,
            )
            task.cancel("Home Assistant final writes shutdown stage")
            try:
                async with asyncio.timeout(0.1):
                    await task
            except asyncio.CancelledError:
                pass
            except TimeoutError:
                # Task may be shielded from cancellation.
                _LOGGER.exception(
                    "Task %s could not be canceled during final shutdown stage", task
                )
            except Exception as exc:  # pylint: disable=broad-except
                _LOGGER.exception(
                    "Task %s error during final shutdown stage: %s", task, exc
                )

        # Prevent run_callback_threadsafe from scheduling any additional
        # callbacks in the event loop as callbacks created on the futures
        # it returns will never run after the final `self.async_block_till_done`
        # which will cause the futures to block forever when waiting for
        # the `result()` which will cause a deadlock when shutting down the executor.
        shutdown_run_callback_threadsafe(self.loop)

        try:
            async with self.timeout.async_timeout(CLOSE_STAGE_SHUTDOWN_TIMEOUT):
                await self.async_block_till_done()
        except TimeoutError:
            _LOGGER.warning(
                "Timed out waiting for close event to be processed, the shutdown will"
                " continue"
            )
            self._async_log_running_tasks("close")

        self.set_state(CoreState.stopped)
        self.import_executor.shutdown()

        if self._stopped is not None:
            self._stopped.set()

    def _cancel_cancellable_timers(self) -> None:
        """Cancel timer handles marked as cancellable."""
        # pylint: disable-next=protected-access
        handles: Iterable[asyncio.TimerHandle] = self.loop._scheduled  # type: ignore[attr-defined]
        for handle in handles:
            if (
                not handle.cancelled()
                and (args := handle._args)  # pylint: disable=protected-access
                and type(job := args[0]) is HassJob
                and job.cancel_on_shutdown
            ):
                handle.cancel()

    def _async_log_running_tasks(self, stage: str) -> None:
        """Log all running tasks."""
        for task in self._tasks:
            _LOGGER.warning("Shutdown stage '%s': still running: %s", stage, task)


class Context:
    """The context that triggered something."""

    def __init__(
        self,
        user_id: str | None = None,
        parent_id: str | None = None,
        id: str | None = None,  # pylint: disable=redefined-builtin
    ) -> None:
        """Init the context."""
        self.id = id or ulid_now()
        self.user_id = user_id
        self.parent_id = parent_id
        self.origin_event: Event[Any] | None = None

    def __eq__(self, other: Any) -> bool:
        """Compare contexts."""
        return bool(self.__class__ == other.__class__ and self.id == other.id)

    @cached_property
    def _as_dict(self) -> dict[str, str | None]:
        """Return a dictionary representation of the context.

        Callers should be careful to not mutate the returned dictionary
        as it will mutate the cached version.
        """
        return {
            "id": self.id,
            "parent_id": self.parent_id,
            "user_id": self.user_id,
        }

    def as_dict(self) -> ReadOnlyDict[str, str | None]:
        """Return a ReadOnlyDict representation of the context."""
        return self._as_read_only_dict

    @cached_property
    def _as_read_only_dict(self) -> ReadOnlyDict[str, str | None]:
        """Return a ReadOnlyDict representation of the context."""
        return ReadOnlyDict(self._as_dict)

    @cached_property
    def json_fragment(self) -> json_fragment:
        """Return a JSON fragment of the context."""
        return json_fragment(json_bytes(self._as_dict))


class EventOrigin(enum.Enum):
    """Represent the origin of an event."""

    local = "LOCAL"
    remote = "REMOTE"

    def __str__(self) -> str:
        """Return the event."""
        return self.value


class Event(Generic[_DataT]):
    """Representation of an event within the bus."""

    def __init__(
        self,
        event_type: str,
        data: _DataT | None = None,
        origin: EventOrigin = EventOrigin.local,
        time_fired_timestamp: float | None = None,
        context: Context | None = None,
    ) -> None:
        """Initialize a new event."""
        self.event_type = event_type
        self.data: _DataT = data or {}  # type: ignore[assignment]
        self.origin = origin
        self.time_fired_timestamp = time_fired_timestamp or time.time()
        if not context:
            context = Context(id=ulid_at_time(self.time_fired_timestamp))
        self.context = context
        if not context.origin_event:
            context.origin_event = self

    @cached_property
    def time_fired(self) -> datetime.datetime:
        """Return time fired as a timestamp."""
        return dt_util.utc_from_timestamp(self.time_fired_timestamp)

    @cached_property
    def _as_dict(self) -> dict[str, Any]:
        """Create a dict representation of this Event.

        Callers should be careful to not mutate the returned dictionary
        as it will mutate the cached version.
        """
        return {
            "event_type": self.event_type,
            "data": self.data,
            "origin": self.origin.value,
            "time_fired": self.time_fired.isoformat(),
            # _as_dict is marked as protected
            # to avoid callers outside of this module
            # from misusing it by mistake.
            "context": self.context._as_dict,  # pylint: disable=protected-access
        }

    def as_dict(self) -> ReadOnlyDict[str, Any]:
        """Create a ReadOnlyDict representation of this Event.

        Async friendly.
        """
        return self._as_read_only_dict

    @cached_property
    def _as_read_only_dict(self) -> ReadOnlyDict[str, Any]:
        """Create a ReadOnlyDict representation of this Event."""
        as_dict = self._as_dict
        data = as_dict["data"]
        context = as_dict["context"]
        # json_fragment will serialize data from a ReadOnlyDict
        # or a normal dict so its ok to have either. We only
        # mutate the cache if someone asks for the as_dict version
        # to avoid storing multiple copies of the data in memory.
        if type(data) is not ReadOnlyDict:
            as_dict["data"] = ReadOnlyDict(data)
        if type(context) is not ReadOnlyDict:
            as_dict["context"] = ReadOnlyDict(context)
        return ReadOnlyDict(as_dict)

    @cached_property
    def json_fragment(self) -> json_fragment:
        """Return an event as a JSON fragment."""
        return json_fragment(json_bytes(self._as_dict))

    def __repr__(self) -> str:
        """Return the representation."""
        return _event_repr(self.event_type, self.origin, self.data)


def _event_repr(
    event_type: str, origin: EventOrigin, data: Mapping[str, Any] | None
) -> str:
    """Return the representation."""
    if data:
        return f"<Event {event_type}[{str(origin)[0]}]: {util.repr_helper(data)}>"

    return f"<Event {event_type}[{str(origin)[0]}]>"


_FilterableJobType = tuple[
    HassJob[[Event[_DataT]], Coroutine[Any, Any, None] | None],  # job
    Callable[[_DataT], bool] | None,  # event_filter
    bool,  # run_immediately
]


@dataclass(slots=True)
class _OneTimeListener:
    hass: HomeAssistant
    listener_job: HassJob[[Event], Coroutine[Any, Any, None] | None]
    remove: CALLBACK_TYPE | None = None

    @callback
    def __call__(self, event: Event) -> None:
        """Remove listener from event bus and then fire listener."""
        if not self.remove:
            # If the listener was already removed, we don't need to do anything
            return
        self.remove()
        self.remove = None
        self.hass.async_run_hass_job(self.listener_job, event)

    def __repr__(self) -> str:
        """Return the representation of the listener and source module."""
        module = inspect.getmodule(self.listener_job.target)
        if module:
            return f"<_OneTimeListener {module.__name__}:{self.listener_job.target}>"
        return f"<_OneTimeListener {self.listener_job.target}>"


# Empty list, used by EventBus._async_fire
EMPTY_LIST: list[Any] = []


class EventBus:
    """Allow the firing of and listening for events."""

    __slots__ = ("_debug", "_hass", "_listeners", "_match_all_listeners")

    def __init__(self, hass: HomeAssistant) -> None:
        """Initialize a new event bus."""
        self._listeners: dict[str, list[_FilterableJobType[Any]]] = {}
        self._match_all_listeners: list[_FilterableJobType[Any]] = []
        self._listeners[MATCH_ALL] = self._match_all_listeners
        self._hass = hass
        self._async_logging_changed()
        self.async_listen(
            EVENT_LOGGING_CHANGED, self._async_logging_changed, run_immediately=True
        )

    @callback
    def _async_logging_changed(self, event: Event | None = None) -> None:
        """Handle logging change."""
        self._debug = _LOGGER.isEnabledFor(logging.DEBUG)

    @callback
    def async_listeners(self) -> dict[str, int]:
        """Return dictionary with events and the number of listeners.

        This method must be run in the event loop.
        """
        return {key: len(listeners) for key, listeners in self._listeners.items()}

    @property
    def listeners(self) -> dict[str, int]:
        """Return dictionary with events and the number of listeners."""
        return run_callback_threadsafe(self._hass.loop, self.async_listeners).result()

    def fire(
        self,
        event_type: str,
        event_data: Mapping[str, Any] | None = None,
        origin: EventOrigin = EventOrigin.local,
        context: Context | None = None,
    ) -> None:
        """Fire an event."""
        self._hass.loop.call_soon_threadsafe(
            self.async_fire, event_type, event_data, origin, context
        )

    @callback
    def async_fire(
        self,
        event_type: str,
        event_data: Mapping[str, Any] | None = None,
        origin: EventOrigin = EventOrigin.local,
        context: Context | None = None,
        time_fired: float | None = None,
    ) -> None:
        """Fire an event.

        This method must be run in the event loop.
        """
        if len(event_type) > MAX_LENGTH_EVENT_EVENT_TYPE:
            raise MaxLengthExceeded(
                event_type, "event_type", MAX_LENGTH_EVENT_EVENT_TYPE
            )
        return self._async_fire(event_type, event_data, origin, context, time_fired)

    @callback
    def _async_fire(
        self,
        event_type: str,
        event_data: Mapping[str, Any] | None = None,
        origin: EventOrigin = EventOrigin.local,
        context: Context | None = None,
        time_fired: float | None = None,
    ) -> None:
        """Fire an event.

        This method must be run in the event loop.
        """

        if self._debug:
            _LOGGER.debug(
                "Bus:Handling %s", _event_repr(event_type, origin, event_data)
            )

        listeners = self._listeners.get(event_type, EMPTY_LIST)
        if event_type not in EVENTS_EXCLUDED_FROM_MATCH_ALL:
            match_all_listeners = self._match_all_listeners
        else:
            match_all_listeners = EMPTY_LIST
        if event_type == EVENT_STATE_CHANGED:
            aliased_listeners = self._listeners.get(EVENT_STATE_REPORTED, EMPTY_LIST)
        else:
            aliased_listeners = EMPTY_LIST
        listeners = listeners + match_all_listeners + aliased_listeners
        if not listeners:
            return

        event: Event | None = None

        for job, event_filter, run_immediately in listeners:
            if event_filter is not None:
                try:
                    if event_data is None or not event_filter(event_data):
                        continue
                except Exception:  # pylint: disable=broad-except
                    _LOGGER.exception("Error in event filter")
                    continue

            if not event:
                event = Event(
                    event_type,
                    event_data,
                    origin,
                    time_fired,
                    context,
                )

            if run_immediately:
                try:
                    self._hass.async_run_hass_job(job, event)
                except Exception:  # pylint: disable=broad-except
                    _LOGGER.exception("Error running job: %s", job)
            else:
                if event_filter is None and event.event_type not in (
                    EVENT_HOMEASSISTANT_CLOSE,
                    EVENT_HOMEASSISTANT_FINAL_WRITE,
                    EVENT_HOMEASSISTANT_START,
                    EVENT_HOMEASSISTANT_CLOSE,
                    EVENT_HOMEASSISTANT_STARTED,
                    EVENT_HOMEASSISTANT_START,
                ):
                    _LOGGER.warning(
                        "Fire unfiltered event with add job: %s - %s", job, event
                    )
                self._hass.async_add_hass_job(job, event)

    def listen(
        self,
        event_type: str,
        listener: Callable[[Event[Any]], Coroutine[Any, Any, None] | None],
    ) -> CALLBACK_TYPE:
        """Listen for all events or events of a specific type.

        To listen to all events specify the constant ``MATCH_ALL``
        as event_type.
        """
        async_remove_listener = run_callback_threadsafe(
            self._hass.loop, self.async_listen, event_type, listener
        ).result()

        def remove_listener() -> None:
            """Remove the listener."""
            run_callback_threadsafe(self._hass.loop, async_remove_listener).result()

        return remove_listener

    @callback
    def async_listen(
        self,
        event_type: str,
        listener: Callable[[Event[_DataT]], Coroutine[Any, Any, None] | None],
        event_filter: Callable[[_DataT], bool] | None = None,
        run_immediately: bool = False,
    ) -> CALLBACK_TYPE:
        """Listen for all events or events of a specific type.

        To listen to all events specify the constant ``MATCH_ALL``
        as event_type.

        An optional event_filter, which must be a callable decorated with
        @callback that returns a boolean value, determines if the
        listener callable should run.

        If run_immediately is passed:
          - callbacks will be run right away instead of using call_soon.
          - coroutine functions will be scheduled eagerly.

        This method must be run in the event loop.
        """
        if event_filter is not None and not is_callback_check_partial(event_filter):
            raise HomeAssistantError(f"Event filter {event_filter} is not a callback")
        return self._async_listen_filterable_job(
            event_type,
            (
                HassJob(listener, f"listen {event_type}"),
                event_filter,
                run_immediately,
            ),
        )

    @callback
    def _async_listen_filterable_job(
        self, event_type: str, filterable_job: _FilterableJobType[Any]
    ) -> CALLBACK_TYPE:
        self._listeners.setdefault(event_type, []).append(filterable_job)
        return functools.partial(
            self._async_remove_listener, event_type, filterable_job
        )

    def listen_once(
        self,
        event_type: str,
        listener: Callable[[Event[Any]], Coroutine[Any, Any, None] | None],
    ) -> CALLBACK_TYPE:
        """Listen once for event of a specific type.

        To listen to all events specify the constant ``MATCH_ALL``
        as event_type.

        Returns function to unsubscribe the listener.
        """
        async_remove_listener = run_callback_threadsafe(
            self._hass.loop, self.async_listen_once, event_type, listener
        ).result()

        def remove_listener() -> None:
            """Remove the listener."""
            run_callback_threadsafe(self._hass.loop, async_remove_listener).result()

        return remove_listener

    @callback
    def async_listen_once(
        self,
        event_type: str,
        listener: Callable[[Event[Any]], Coroutine[Any, Any, None] | None],
        run_immediately: bool = False,
    ) -> CALLBACK_TYPE:
        """Listen once for event of a specific type.

        To listen to all events specify the constant ``MATCH_ALL``
        as event_type.

        Returns registered listener that can be used with remove_listener.

        This method must be run in the event loop.
        """
        one_time_listener = _OneTimeListener(self._hass, HassJob(listener))
        remove = self._async_listen_filterable_job(
            event_type,
            (
                HassJob(
                    one_time_listener,
                    f"onetime listen {event_type} {listener}",
                    job_type=HassJobType.Callback,
                ),
                None,
                run_immediately,
            ),
        )
        one_time_listener.remove = remove
        return remove

    @callback
    def _async_remove_listener(
        self, event_type: str, filterable_job: _FilterableJobType
    ) -> None:
        """Remove a listener of a specific event_type.

        This method must be run in the event loop.
        """
        try:
            self._listeners[event_type].remove(filterable_job)

            # delete event_type list if empty
            if not self._listeners[event_type] and event_type != MATCH_ALL:
                self._listeners.pop(event_type)
        except (KeyError, ValueError):
            # KeyError is key event_type listener did not exist
            # ValueError if listener did not exist within event_type
            _LOGGER.exception(
                "Unable to remove unknown job listener %s", filterable_job
            )


class CompressedState(TypedDict):
    """Compressed dict of a state."""

    s: str  # COMPRESSED_STATE_STATE
    a: ReadOnlyDict[str, Any]  # COMPRESSED_STATE_ATTRIBUTES
    c: str | dict[str, Any]  # COMPRESSED_STATE_CONTEXT
    lc: float  # COMPRESSED_STATE_LAST_CHANGED
    lu: NotRequired[float]  # COMPRESSED_STATE_LAST_UPDATED


class State:
    """Object to represent a state within the state machine.

    entity_id: the entity that is represented.
    state: the state of the entity
    attributes: extra information on entity and state
    last_changed: last time the state was changed.
    last_reported: last time the state was reported.
    last_updated: last time the state or attributes were changed.
    context: Context in which it was created
    domain: Domain of this state.
    object_id: Object id of this state.
    """

    def __init__(
        self,
        entity_id: str,
        state: str,
        attributes: Mapping[str, Any] | None = None,
        last_changed: datetime.datetime | None = None,
        last_reported: datetime.datetime | None = None,
        last_updated: datetime.datetime | None = None,
        context: Context | None = None,
        validate_entity_id: bool | None = True,
        state_info: StateInfo | None = None,
    ) -> None:
        """Initialize a new state."""
        state = str(state)

        if validate_entity_id and not valid_entity_id(entity_id):
            raise InvalidEntityFormatError(
                f"Invalid entity id encountered: {entity_id}. "
                "Format should be <domain>.<object_id>"
            )

        validate_state(state)

        self.entity_id = entity_id
        self.state = state
        # State only creates and expects a ReadOnlyDict so
        # there is no need to check for subclassing with
        # isinstance here so we can use the faster type check.
        if type(attributes) is not ReadOnlyDict:
            self.attributes = ReadOnlyDict(attributes or {})
        else:
            self.attributes = attributes
        self.last_reported = last_reported or dt_util.utcnow()
        self.last_updated = last_updated or self.last_reported
        self.last_changed = last_changed or self.last_updated
        self.context = context or Context()
        self.state_info = state_info
        self.domain, self.object_id = split_entity_id(self.entity_id)

    @cached_property
    def name(self) -> str:
        """Name of this state."""
        return self.attributes.get(ATTR_FRIENDLY_NAME) or self.object_id.replace(
            "_", " "
        )

    @cached_property
    def last_changed_timestamp(self) -> float:
        """Timestamp of last change."""
        return self.last_changed.timestamp()

    @cached_property
    def last_reported_timestamp(self) -> float:
        """Timestamp of last report."""
        return self.last_reported.timestamp()

    @cached_property
    def last_updated_timestamp(self) -> float:
        """Timestamp of last update."""
        return self.last_updated.timestamp()

    @cached_property
    def _as_dict(self) -> dict[str, Any]:
        """Return a dict representation of the State.

        Callers should be careful to not mutate the returned dictionary
        as it will mutate the cached version.
        """
        last_changed_isoformat = self.last_changed.isoformat()
        if self.last_changed == self.last_updated:
            last_updated_isoformat = last_changed_isoformat
        else:
            last_updated_isoformat = self.last_updated.isoformat()
        if self.last_changed == self.last_reported:
            last_reported_isoformat = last_changed_isoformat
        else:
            last_reported_isoformat = self.last_reported.isoformat()
        return {
            "entity_id": self.entity_id,
            "state": self.state,
            "attributes": self.attributes,
            "last_changed": last_changed_isoformat,
            "last_reported": last_reported_isoformat,
            "last_updated": last_updated_isoformat,
            # _as_dict is marked as protected
            # to avoid callers outside of this module
            # from misusing it by mistake.
            "context": self.context._as_dict,  # pylint: disable=protected-access
        }

    def as_dict(
        self,
    ) -> ReadOnlyDict[str, datetime.datetime | Collection[Any]]:
        """Return a ReadOnlyDict representation of the State.

        Async friendly.

        Can be used for JSON serialization.
        Ensures: state == State.from_dict(state.as_dict())
        """
        return self._as_read_only_dict

    @cached_property
    def _as_read_only_dict(
        self,
    ) -> ReadOnlyDict[str, datetime.datetime | Collection[Any]]:
        """Return a ReadOnlyDict representation of the State."""
        as_dict = self._as_dict
        context = as_dict["context"]
        # json_fragment will serialize data from a ReadOnlyDict
        # or a normal dict so its ok to have either. We only
        # mutate the cache if someone asks for the as_dict version
        # to avoid storing multiple copies of the data in memory.
        if type(context) is not ReadOnlyDict:
            as_dict["context"] = ReadOnlyDict(context)
        return ReadOnlyDict(as_dict)

    @cached_property
    def as_dict_json(self) -> bytes:
        """Return a JSON string of the State."""
        return json_bytes(self._as_dict)

    @cached_property
    def json_fragment(self) -> json_fragment:
        """Return a JSON fragment of the State."""
        return json_fragment(self.as_dict_json)

    @cached_property
    def as_compressed_state(self) -> CompressedState:
        """Build a compressed dict of a state for adds.

        Omits the lu (last_updated) if it matches (lc) last_changed.

        Sends c (context) as a string if it only contains an id.
        """
        state_context = self.context
        if state_context.parent_id is None and state_context.user_id is None:
            context: dict[str, Any] | str = state_context.id
        else:
            # _as_dict is marked as protected
            # to avoid callers outside of this module
            # from misusing it by mistake.
            context = state_context._as_dict  # pylint: disable=protected-access
        compressed_state: CompressedState = {
            COMPRESSED_STATE_STATE: self.state,
            COMPRESSED_STATE_ATTRIBUTES: self.attributes,
            COMPRESSED_STATE_CONTEXT: context,
            COMPRESSED_STATE_LAST_CHANGED: self.last_changed_timestamp,
        }
        if self.last_changed != self.last_updated:
            compressed_state[
                COMPRESSED_STATE_LAST_UPDATED
            ] = self.last_updated_timestamp
        return compressed_state

    @cached_property
    def as_compressed_state_json(self) -> bytes:
        """Build a compressed JSON key value pair of a state for adds.

        The JSON string is a key value pair of the entity_id and the compressed state.

        It is used for sending multiple states in a single message.
        """
        return json_bytes({self.entity_id: self.as_compressed_state})[1:-1]

    @classmethod
    def from_dict(cls, json_dict: dict[str, Any]) -> Self | None:
        """Initialize a state from a dict.

        Async friendly.

        Ensures: state == State.from_json_dict(state.to_json_dict())
        """
        if not (json_dict and "entity_id" in json_dict and "state" in json_dict):
            return None

        last_changed = json_dict.get("last_changed")
        if isinstance(last_changed, str):
            last_changed = dt_util.parse_datetime(last_changed)

        last_updated = json_dict.get("last_updated")
        if isinstance(last_updated, str):
            last_updated = dt_util.parse_datetime(last_updated)

        last_reported = json_dict.get("last_reported")
        if isinstance(last_reported, str):
            last_reported = dt_util.parse_datetime(last_reported)

        if context := json_dict.get("context"):
            context = Context(id=context.get("id"), user_id=context.get("user_id"))

        return cls(
            json_dict["entity_id"],
            json_dict["state"],
            json_dict.get("attributes"),
            last_changed=last_changed,
            last_reported=last_reported,
            last_updated=last_updated,
            context=context,
        )

    def expire(self) -> None:
        """Mark the state as old.

        We give up the original reference to the context to ensure
        the context can be garbage collected by replacing it with
        a new one with the same id to ensure the old state
        can still be examined for comparison against the new state.

        Since we are always going to fire a EVENT_STATE_CHANGED event
        after we remove a state from the state machine we need to make
        sure we don't end up holding a reference to the original context
        since it can never be garbage collected as each event would
        reference the previous one.
        """
        self.context = Context(
            self.context.user_id, self.context.parent_id, self.context.id
        )

    def __repr__(self) -> str:
        """Return the representation of the states."""
        attrs = f"; {util.repr_helper(self.attributes)}" if self.attributes else ""

        return (
            f"<state {self.entity_id}={self.state}{attrs}"
            f" @ {dt_util.as_local(self.last_changed).isoformat()}>"
        )


class States(UserDict[str, State]):
    """Container for states, maps entity_id -> State.

    Maintains an additional index:
    - domain -> dict[str, State]
    """

    def __init__(self) -> None:
        """Initialize the container."""
        super().__init__()
        self._domain_index: defaultdict[str, dict[str, State]] = defaultdict(dict)

    def values(self) -> ValuesView[State]:
        """Return the underlying values to avoid __iter__ overhead."""
        return self.data.values()

    def __setitem__(self, key: str, entry: State) -> None:
        """Add an item."""
        self.data[key] = entry
        self._domain_index[entry.domain][entry.entity_id] = entry

    def __delitem__(self, key: str) -> None:
        """Remove an item."""
        entry = self[key]
        del self._domain_index[entry.domain][entry.entity_id]
        super().__delitem__(key)

    def domain_entity_ids(self, key: str) -> KeysView[str] | tuple[()]:
        """Get all entity_ids for a domain."""
        # Avoid polluting _domain_index with non-existing domains
        if key not in self._domain_index:
            return ()
        return self._domain_index[key].keys()

    def domain_states(self, key: str) -> ValuesView[State] | tuple[()]:
        """Get all states for a domain."""
        # Avoid polluting _domain_index with non-existing domains
        if key not in self._domain_index:
            return ()
        return self._domain_index[key].values()


class StateMachine:
    """Helper class that tracks the state of different entities."""

    __slots__ = ("_states", "_states_data", "_reservations", "_bus", "_loop")

    def __init__(self, bus: EventBus, loop: asyncio.events.AbstractEventLoop) -> None:
        """Initialize state machine."""
        self._states = States()
        # _states_data is used to access the States backing dict directly to speed
        # up read operations
        self._states_data = self._states.data
        self._reservations: set[str] = set()
        self._bus = bus
        self._loop = loop

    def entity_ids(self, domain_filter: str | None = None) -> list[str]:
        """List of entity ids that are being tracked."""
        future = run_callback_threadsafe(
            self._loop, self.async_entity_ids, domain_filter
        )
        return future.result()

    @callback
    def async_entity_ids(
        self, domain_filter: str | Iterable[str] | None = None
    ) -> list[str]:
        """List of entity ids that are being tracked.

        This method must be run in the event loop.
        """
        if domain_filter is None:
            return list(self._states_data)

        if isinstance(domain_filter, str):
            return list(self._states.domain_entity_ids(domain_filter.lower()))

        entity_ids: list[str] = []
        for domain in domain_filter:
            entity_ids.extend(self._states.domain_entity_ids(domain))
        return entity_ids

    @callback
    def async_entity_ids_count(
        self, domain_filter: str | Iterable[str] | None = None
    ) -> int:
        """Count the entity ids that are being tracked.

        This method must be run in the event loop.
        """
        if domain_filter is None:
            return len(self._states_data)

        if isinstance(domain_filter, str):
            return len(self._states.domain_entity_ids(domain_filter.lower()))

        return sum(
            len(self._states.domain_entity_ids(domain)) for domain in domain_filter
        )

    def all(self, domain_filter: str | Iterable[str] | None = None) -> list[State]:
        """Create a list of all states."""
        return run_callback_threadsafe(
            self._loop, self.async_all, domain_filter
        ).result()

    @callback
    def async_all(
        self, domain_filter: str | Iterable[str] | None = None
    ) -> list[State]:
        """Create a list of all states matching the filter.

        This method must be run in the event loop.
        """
        if domain_filter is None:
            return list(self._states_data.values())

        if isinstance(domain_filter, str):
            return list(self._states.domain_states(domain_filter.lower()))

        states: list[State] = []
        for domain in domain_filter:
            states.extend(self._states.domain_states(domain))
        return states

    def get(self, entity_id: str) -> State | None:
        """Retrieve state of entity_id or None if not found.

        Async friendly.
        """
        return self._states_data.get(entity_id) or self._states_data.get(
            entity_id.lower()
        )

    def is_state(self, entity_id: str, state: str) -> bool:
        """Test if entity exists and is in specified state.

        Async friendly.
        """
        state_obj = self.get(entity_id)
        return state_obj is not None and state_obj.state == state

    def remove(self, entity_id: str) -> bool:
        """Remove the state of an entity.

        Returns boolean to indicate if an entity was removed.
        """
        return run_callback_threadsafe(
            self._loop, self.async_remove, entity_id
        ).result()

    @callback
    def async_remove(self, entity_id: str, context: Context | None = None) -> bool:
        """Remove the state of an entity.

        Returns boolean to indicate if an entity was removed.

        This method must be run in the event loop.
        """
        entity_id = entity_id.lower()
        old_state = self._states.pop(entity_id, None)
        self._reservations.discard(entity_id)

        if old_state is None:
            return False

        old_state.expire()
        self._bus._async_fire(  # pylint: disable=protected-access
            EVENT_STATE_CHANGED,
            {"entity_id": entity_id, "old_state": old_state, "new_state": None},
            context=context,
        )
        return True

    def set(
        self,
        entity_id: str,
        new_state: str,
        attributes: Mapping[str, Any] | None = None,
        force_update: bool = False,
        context: Context | None = None,
    ) -> None:
        """Set the state of an entity, add entity if it does not exist.

        Attributes is an optional dict to specify attributes of this state.

        If you just update the attributes and not the state, last changed will
        not be affected.
        """
        run_callback_threadsafe(
            self._loop,
            self.async_set,
            entity_id,
            new_state,
            attributes,
            force_update,
            context,
        ).result()

    @callback
    def async_reserve(self, entity_id: str) -> None:
        """Reserve a state in the state machine for an entity being added.

        This must not fire an event when the state is reserved.

        This avoids a race condition where multiple entities with the same
        entity_id are added.
        """
        entity_id = entity_id.lower()
        if entity_id in self._states_data or entity_id in self._reservations:
            raise HomeAssistantError(
                "async_reserve must not be called once the state is in the state"
                " machine."
            )

        self._reservations.add(entity_id)

    @callback
    def async_available(self, entity_id: str) -> bool:
        """Check to see if an entity_id is available to be used."""
        entity_id = entity_id.lower()
        return (
            entity_id not in self._states_data and entity_id not in self._reservations
        )

    @callback
    def async_set(
        self,
        entity_id: str,
        new_state: str,
        attributes: Mapping[str, Any] | None = None,
        force_update: bool = False,
        context: Context | None = None,
        state_info: StateInfo | None = None,
    ) -> None:
        """Set the state of an entity, add entity if it does not exist.

        Attributes is an optional dict to specify attributes of this state.

        If you just update the attributes and not the state, last changed will
        not be affected.

        This method must be run in the event loop.
        """
        new_state = str(new_state)
        attributes = attributes or {}
        old_state = self._states_data.get(entity_id)
        if old_state is None:
            # If the state is missing, try to convert the entity_id to lowercase
            # and try again.
            entity_id = entity_id.lower()
            old_state = self._states_data.get(entity_id)

        if old_state is None:
            same_state = False
            same_attr = False
            last_changed = None
        else:
            same_state = old_state.state == new_state and not force_update
            same_attr = old_state.attributes == attributes
            last_changed = old_state.last_changed if same_state else None

        # It is much faster to convert a timestamp to a utc datetime object
        # than converting a utc datetime object to a timestamp since cpython
        # does not have a fast path for handling the UTC timezone and has to do
        # multiple local timezone conversions.
        #
        # from_timestamp implementation:
        # https://github.com/python/cpython/blob/c90a862cdcf55dc1753c6466e5fa4a467a13ae24/Modules/_datetimemodule.c#L2936
        #
        # timestamp implementation:
        # https://github.com/python/cpython/blob/c90a862cdcf55dc1753c6466e5fa4a467a13ae24/Modules/_datetimemodule.c#L6387
        # https://github.com/python/cpython/blob/c90a862cdcf55dc1753c6466e5fa4a467a13ae24/Modules/_datetimemodule.c#L6323
        timestamp = time.time()
        now = dt_util.utc_from_timestamp(timestamp)

        if same_state and same_attr:
            # mypy does not understand this is only possible if old_state is not None
            old_last_reported = old_state.last_reported  # type: ignore[union-attr]
            old_state.last_reported = now  # type: ignore[union-attr]
            self._bus._async_fire(  # pylint: disable=protected-access
                EVENT_STATE_REPORTED,
                {
                    "entity_id": entity_id,
                    "old_last_reported": old_last_reported,
                    "new_state": old_state,
                },
                context=context,
                time_fired=timestamp,
            )
            return

        if context is None:
            if TYPE_CHECKING:
                assert timestamp is not None
            context = Context(id=ulid_at_time(timestamp))

        if same_attr:
            if TYPE_CHECKING:
                assert old_state is not None
            attributes = old_state.attributes

        # This is intentionally called with positional only arguments for performance
        # reasons
        state = State(
            entity_id,
            new_state,
            attributes,
            last_changed,
            now,
            now,
            context,
            old_state is None,
            state_info,
        )
        if old_state is not None:
            old_state.expire()
        self._states[entity_id] = state
        self._bus._async_fire(  # pylint: disable=protected-access
            EVENT_STATE_CHANGED,
            {"entity_id": entity_id, "old_state": old_state, "new_state": state},
            context=context,
            time_fired=timestamp,
        )


class SupportsResponse(enum.StrEnum):
    """Service call response configuration."""

    NONE = "none"
    """The service does not support responses (the default)."""

    OPTIONAL = "optional"
    """The service optionally returns response data when asked by the caller."""

    ONLY = "only"
    """The service is read-only and the caller must always ask for response data."""


class Service:
    """Representation of a callable service."""

    __slots__ = ["job", "schema", "domain", "service", "supports_response"]

    def __init__(
        self,
        func: Callable[
            [ServiceCall],
            Coroutine[Any, Any, ServiceResponse | EntityServiceResponse]
            | ServiceResponse
            | EntityServiceResponse
            | None,
        ],
        schema: vol.Schema | None,
        domain: str,
        service: str,
        context: Context | None = None,
        supports_response: SupportsResponse = SupportsResponse.NONE,
        job_type: HassJobType | None = None,
    ) -> None:
        """Initialize a service."""
        self.job = HassJob(func, f"service {domain}.{service}", job_type=job_type)
        self.schema = schema
        self.supports_response = supports_response


class ServiceCall:
    """Representation of a call to a service."""

    __slots__ = ("domain", "service", "data", "context", "return_response")

    def __init__(
        self,
        domain: str,
        service: str,
        data: dict[str, Any] | None = None,
        context: Context | None = None,
        return_response: bool = False,
    ) -> None:
        """Initialize a service call."""
        self.domain = domain
        self.service = service
        self.data = ReadOnlyDict(data or {})
        self.context = context or Context()
        self.return_response = return_response

    def __repr__(self) -> str:
        """Return the representation of the service."""
        if self.data:
            return (
                f"<ServiceCall {self.domain}.{self.service} "
                f"(c:{self.context.id}): {util.repr_helper(self.data)}>"
            )

        return f"<ServiceCall {self.domain}.{self.service} (c:{self.context.id})>"


class ServiceRegistry:
    """Offer the services over the eventbus."""

    __slots__ = ("_services", "_hass")

    def __init__(self, hass: HomeAssistant) -> None:
        """Initialize a service registry."""
        self._services: dict[str, dict[str, Service]] = {}
        self._hass = hass

    @property
    def services(self) -> dict[str, dict[str, Service]]:
        """Return dictionary with per domain a list of available services."""
        return run_callback_threadsafe(self._hass.loop, self.async_services).result()

    @callback
    def async_services(self) -> dict[str, dict[str, Service]]:
        """Return dictionary with per domain a list of available services.

        This method makes a copy of the registry. This function is expensive,
        and should only be used if has_service is not sufficient.

        This method must be run in the event loop.
        """
        return {domain: service.copy() for domain, service in self._services.items()}

    @callback
    def async_services_for_domain(self, domain: str) -> dict[str, Service]:
        """Return dictionary with per domain a list of available services.

        This method makes a copy of the registry for the domain.

        This method must be run in the event loop.
        """
        return self._services.get(domain, {}).copy()

    @callback
    def async_services_internal(self) -> dict[str, dict[str, Service]]:
        """Return dictionary with per domain a list of available services.

        This method DOES NOT make a copy of the services like async_services does.
        It is only expected to be called from the Home Assistant internals
        as a performance optimization when the caller is not going to modify the
        returned data.

        This method must be run in the event loop.
        """
        return self._services

    def has_service(self, domain: str, service: str) -> bool:
        """Test if specified service exists.

        Async friendly.
        """
        return service.lower() in self._services.get(domain.lower(), [])

    def supports_response(self, domain: str, service: str) -> SupportsResponse:
        """Return whether or not the service supports response data.

        This exists so that callers can return more helpful error messages given
        the context. Will return NONE if the service does not exist as there is
        other error handling when calling the service if it does not exist.
        """
        if not (handler := self._services[domain.lower()][service.lower()]):
            return SupportsResponse.NONE
        return handler.supports_response

    def register(
        self,
        domain: str,
        service: str,
        service_func: Callable[
            [ServiceCall],
            Coroutine[Any, Any, ServiceResponse] | ServiceResponse | None,
        ],
        schema: vol.Schema | None = None,
        supports_response: SupportsResponse = SupportsResponse.NONE,
    ) -> None:
        """Register a service.

        Schema is called to coerce and validate the service data.
        """
        run_callback_threadsafe(
            self._hass.loop,
            self.async_register,
            domain,
            service,
            service_func,
            schema,
            supports_response,
        ).result()

    @callback
    def async_register(
        self,
        domain: str,
        service: str,
        service_func: Callable[
            [ServiceCall],
            Coroutine[Any, Any, ServiceResponse | EntityServiceResponse]
            | ServiceResponse
            | EntityServiceResponse
            | None,
        ],
        schema: vol.Schema | None = None,
        supports_response: SupportsResponse = SupportsResponse.NONE,
        job_type: HassJobType | None = None,
    ) -> None:
        """Register a service.

        Schema is called to coerce and validate the service data.

        This method must be run in the event loop.
        """
        domain = domain.lower()
        service = service.lower()
        service_obj = Service(
            service_func,
            schema,
            domain,
            service,
            supports_response=supports_response,
            job_type=job_type,
        )

        if domain in self._services:
            self._services[domain][service] = service_obj
        else:
            self._services[domain] = {service: service_obj}

        self._hass.bus.async_fire(
            EVENT_SERVICE_REGISTERED, {ATTR_DOMAIN: domain, ATTR_SERVICE: service}
        )

    def remove(self, domain: str, service: str) -> None:
        """Remove a registered service from service handler."""
        run_callback_threadsafe(
            self._hass.loop, self.async_remove, domain, service
        ).result()

    @callback
    def async_remove(self, domain: str, service: str) -> None:
        """Remove a registered service from service handler.

        This method must be run in the event loop.
        """
        domain = domain.lower()
        service = service.lower()

        if service not in self._services.get(domain, {}):
            _LOGGER.warning("Unable to remove unknown service %s/%s", domain, service)
            return

        self._services[domain].pop(service)

        if not self._services[domain]:
            self._services.pop(domain)

        self._hass.bus.async_fire(
            EVENT_SERVICE_REMOVED, {ATTR_DOMAIN: domain, ATTR_SERVICE: service}
        )

    def call(
        self,
        domain: str,
        service: str,
        service_data: dict[str, Any] | None = None,
        blocking: bool = False,
        context: Context | None = None,
        target: dict[str, Any] | None = None,
        return_response: bool = False,
    ) -> ServiceResponse:
        """Call a service.

        See description of async_call for details.
        """
        return asyncio.run_coroutine_threadsafe(
            self.async_call(
                domain,
                service,
                service_data,
                blocking,
                context,
                target,
                return_response,
            ),
            self._hass.loop,
        ).result()

    async def async_call(
        self,
        domain: str,
        service: str,
        service_data: dict[str, Any] | None = None,
        blocking: bool = False,
        context: Context | None = None,
        target: dict[str, Any] | None = None,
        return_response: bool = False,
    ) -> ServiceResponse:
        """Call a service.

        Specify blocking=True to wait until service is executed.

        If return_response=True, indicates that the caller can consume return values
        from the service, if any. Return values are a dict that can be returned by the
        standard JSON serialization process. Return values can only be used with blocking=True.

        This method will fire an event to indicate the service has been called.

        Because the service is sent as an event you are not allowed to use
        the keys ATTR_DOMAIN and ATTR_SERVICE in your service_data.

        This method is a coroutine.
        """
        context = context or Context()
        service_data = service_data or {}

        try:
            handler = self._services[domain][service]
        except KeyError:
            # Almost all calls are already lower case, so we avoid
            # calling lower() on the arguments in the common case.
            domain = domain.lower()
            service = service.lower()
            try:
                handler = self._services[domain][service]
            except KeyError:
                raise ServiceNotFound(domain, service) from None

        if return_response:
            if not blocking:
                raise ValueError(
                    "Invalid argument return_response=True when blocking=False"
                )
            if handler.supports_response is SupportsResponse.NONE:
                raise ValueError(
                    "Invalid argument return_response=True when handler does not support responses"
                )
        elif handler.supports_response is SupportsResponse.ONLY:
            raise ValueError(
                "Service call requires responses but caller did not ask for responses"
            )

        if target:
            service_data.update(target)

        if handler.schema:
            try:
                processed_data: dict[str, Any] = handler.schema(service_data)
            except vol.Invalid:
                _LOGGER.debug(
                    "Invalid data for service call %s.%s: %s",
                    domain,
                    service,
                    service_data,
                )
                raise
        else:
            processed_data = service_data

        service_call = ServiceCall(
            domain, service, processed_data, context, return_response
        )

        self._hass.bus._async_fire(  # pylint: disable=protected-access
            EVENT_CALL_SERVICE,
            {
                ATTR_DOMAIN: domain,
                ATTR_SERVICE: service,
                ATTR_SERVICE_DATA: service_data,
            },
            context=context,
        )

        coro = self._execute_service(handler, service_call)
        if not blocking:
            self._hass.async_create_task(
                self._run_service_call_catch_exceptions(coro, service_call),
                f"service call background {service_call.domain}.{service_call.service}",
                eager_start=True,
            )
            return None

        response_data = await coro
        if not return_response:
            return None
        if not isinstance(response_data, dict):
            raise HomeAssistantError(
                f"Service response data expected a dictionary, was {type(response_data)}"
            )
        return response_data

    async def _run_service_call_catch_exceptions(
        self,
        coro_or_task: Coroutine[Any, Any, Any] | asyncio.Task[Any],
        service_call: ServiceCall,
    ) -> None:
        """Run service call in background, catching and logging any exceptions."""
        try:
            await coro_or_task
        except Unauthorized:
            _LOGGER.warning(
                "Unauthorized service called %s/%s",
                service_call.domain,
                service_call.service,
            )
        except asyncio.CancelledError:
            _LOGGER.debug("Service was cancelled: %s", service_call)
        except Exception:  # pylint: disable=broad-except
            _LOGGER.exception("Error executing service: %s", service_call)

    async def _execute_service(
        self, handler: Service, service_call: ServiceCall
    ) -> ServiceResponse:
        """Execute a service."""
        job = handler.job
        target = job.target
        if job.job_type is HassJobType.Coroutinefunction:
            if TYPE_CHECKING:
                target = cast(Callable[..., Coroutine[Any, Any, _R]], target)
            return await target(service_call)
        if job.job_type is HassJobType.Callback:
            if TYPE_CHECKING:
                target = cast(Callable[..., _R], target)
            return target(service_call)
        if TYPE_CHECKING:
            target = cast(Callable[..., _R], target)
        return await self._hass.async_add_executor_job(target, service_call)


class Config:
    """Configuration settings for Home Assistant."""

    def __init__(self, hass: HomeAssistant, config_dir: str) -> None:
        """Initialize a new config object."""
        self.hass = hass

        self._store = self._ConfigStore(self.hass)

        self.latitude: float = 0
        self.longitude: float = 0

        self.elevation: int = 0
        """Elevation (always in meters regardless of the unit system)."""

        self.location_name: str = "Home"
        self.time_zone: str = "UTC"
        self.units: UnitSystem = METRIC_SYSTEM
        self.internal_url: str | None = None
        self.external_url: str | None = None
        self.currency: str = "EUR"
        self.country: str | None = None
        self.language: str = "en"

        self.config_source: ConfigSource = ConfigSource.DEFAULT

        # If True, pip install is skipped for requirements on startup
        self.skip_pip: bool = False

        # List of packages to skip when installing requirements on startup
        self.skip_pip_packages: list[str] = []

        # List of loaded components
        self.components: set[str] = set()

        # API (HTTP) server configuration
        self.api: ApiConfig | None = None

        # Directory that holds the configuration
        self.config_dir: str = config_dir

        # List of allowed external dirs to access
        self.allowlist_external_dirs: set[str] = set()

        # List of allowed external URLs that integrations may use
        self.allowlist_external_urls: set[str] = set()

        # Dictionary of Media folders that integrations may use
        self.media_dirs: dict[str, str] = {}

        # If Home Assistant is running in recovery mode
        self.recovery_mode: bool = False

        # Use legacy template behavior
        self.legacy_templates: bool = False

        # If Home Assistant is running in safe mode
        self.safe_mode: bool = False

    def distance(self, lat: float, lon: float) -> float | None:
        """Calculate distance from Home Assistant.

        Async friendly.
        """
        return self.units.length(
            location.distance(self.latitude, self.longitude, lat, lon),
            UnitOfLength.METERS,
        )

    def path(self, *path: str) -> str:
        """Generate path to the file within the configuration directory.

        Async friendly.
        """
        return os.path.join(self.config_dir, *path)

    def is_allowed_external_url(self, url: str) -> bool:
        """Check if an external URL is allowed."""
        parsed_url = f"{str(yarl.URL(url))}/"

        return any(
            allowed
            for allowed in self.allowlist_external_urls
            if parsed_url.startswith(allowed)
        )

    def is_allowed_path(self, path: str) -> bool:
        """Check if the path is valid for access from outside.

        This function does blocking I/O and should not be called from the event loop.
        Use hass.async_add_executor_job to schedule it on the executor.
        """
        assert path is not None

        thepath = pathlib.Path(path)
        try:
            # The file path does not have to exist (it's parent should)
            if thepath.exists():
                thepath = thepath.resolve()
            else:
                thepath = thepath.parent.resolve()
        except (FileNotFoundError, RuntimeError, PermissionError):
            return False

        for allowed_path in self.allowlist_external_dirs:
            try:
                thepath.relative_to(allowed_path)
                return True
            except ValueError:
                pass

        return False

    def as_dict(self) -> dict[str, Any]:
        """Create a dictionary representation of the configuration.

        Async friendly.
        """
        allowlist_external_dirs = list(self.allowlist_external_dirs)
        return {
            "latitude": self.latitude,
            "longitude": self.longitude,
            "elevation": self.elevation,
            "unit_system": self.units.as_dict(),
            "location_name": self.location_name,
            "time_zone": self.time_zone,
            "components": list(self.components),
            "config_dir": self.config_dir,
            # legacy, backwards compat
            "whitelist_external_dirs": allowlist_external_dirs,
            "allowlist_external_dirs": allowlist_external_dirs,
            "allowlist_external_urls": list(self.allowlist_external_urls),
            "version": __version__,
            "config_source": self.config_source,
            "recovery_mode": self.recovery_mode,
            "state": self.hass.state.value,
            "external_url": self.external_url,
            "internal_url": self.internal_url,
            "currency": self.currency,
            "country": self.country,
            "language": self.language,
            "safe_mode": self.safe_mode,
        }

    def set_time_zone(self, time_zone_str: str) -> None:
        """Help to set the time zone."""
        if time_zone := dt_util.get_time_zone(time_zone_str):
            self.time_zone = time_zone_str
            dt_util.set_default_time_zone(time_zone)
        else:
            raise ValueError(f"Received invalid time zone {time_zone_str}")

    @callback
    def _update(
        self,
        *,
        source: ConfigSource,
        latitude: float | None = None,
        longitude: float | None = None,
        elevation: int | None = None,
        unit_system: str | None = None,
        location_name: str | None = None,
        time_zone: str | None = None,
        # pylint: disable=dangerous-default-value # _UNDEFs not modified
        external_url: str | dict[Any, Any] | None = _UNDEF,
        internal_url: str | dict[Any, Any] | None = _UNDEF,
        currency: str | None = None,
        country: str | dict[Any, Any] | None = _UNDEF,
        language: str | None = None,
    ) -> None:
        """Update the configuration from a dictionary."""
        self.config_source = source
        if latitude is not None:
            self.latitude = latitude
        if longitude is not None:
            self.longitude = longitude
        if elevation is not None:
            self.elevation = elevation
        if unit_system is not None:
            try:
                self.units = get_unit_system(unit_system)
            except ValueError:
                self.units = METRIC_SYSTEM
        if location_name is not None:
            self.location_name = location_name
        if time_zone is not None:
            self.set_time_zone(time_zone)
        if external_url is not _UNDEF:
            self.external_url = cast(str | None, external_url)
        if internal_url is not _UNDEF:
            self.internal_url = cast(str | None, internal_url)
        if currency is not None:
            self.currency = currency
        if country is not _UNDEF:
            self.country = cast(str | None, country)
        if language is not None:
            self.language = language

    async def async_update(self, **kwargs: Any) -> None:
        """Update the configuration from a dictionary."""
        # pylint: disable-next=import-outside-toplevel
        from .config import (
            _raise_issue_if_historic_currency,
            _raise_issue_if_no_country,
        )

        self._update(source=ConfigSource.STORAGE, **kwargs)
        await self._async_store()
        self.hass.bus.async_fire(EVENT_CORE_CONFIG_UPDATE, kwargs)

        _raise_issue_if_historic_currency(self.hass, self.currency)
        _raise_issue_if_no_country(self.hass, self.country)

    async def async_load(self) -> None:
        """Load [homeassistant] core config."""
        if not (data := await self._store.async_load()):
            return

        # In 2021.9 we fixed validation to disallow a path (because that's never
        # correct) but this data still lives in storage, so we print a warning.
        if data.get("external_url") and urlparse(data["external_url"]).path not in (
            "",
            "/",
        ):
            _LOGGER.warning("Invalid external_url set. It's not allowed to have a path")

        if data.get("internal_url") and urlparse(data["internal_url"]).path not in (
            "",
            "/",
        ):
            _LOGGER.warning("Invalid internal_url set. It's not allowed to have a path")

        self._update(
            source=ConfigSource.STORAGE,
            latitude=data.get("latitude"),
            longitude=data.get("longitude"),
            elevation=data.get("elevation"),
            unit_system=data.get("unit_system_v2"),
            location_name=data.get("location_name"),
            time_zone=data.get("time_zone"),
            external_url=data.get("external_url", _UNDEF),
            internal_url=data.get("internal_url", _UNDEF),
            currency=data.get("currency"),
            country=data.get("country"),
            language=data.get("language"),
        )

    async def _async_store(self) -> None:
        """Store [homeassistant] core config."""
        data = {
            "latitude": self.latitude,
            "longitude": self.longitude,
            "elevation": self.elevation,
            # We don't want any integrations to use the name of the unit system
            # so we are using the private attribute here
            "unit_system_v2": self.units._name,  # pylint: disable=protected-access
            "location_name": self.location_name,
            "time_zone": self.time_zone,
            "external_url": self.external_url,
            "internal_url": self.internal_url,
            "currency": self.currency,
            "country": self.country,
            "language": self.language,
        }

        await self._store.async_save(data)

    # Circular dependency prevents us from generating the class at top level
    # pylint: disable-next=import-outside-toplevel
    from .helpers.storage import Store

    class _ConfigStore(Store[dict[str, Any]]):
        """Class to help storing Config data."""

        def __init__(self, hass: HomeAssistant) -> None:
            """Initialize storage class."""
            super().__init__(
                hass,
                CORE_STORAGE_VERSION,
                CORE_STORAGE_KEY,
                private=True,
                atomic_writes=True,
                minor_version=CORE_STORAGE_MINOR_VERSION,
            )
            self._original_unit_system: str | None = None  # from old store 1.1

        async def _async_migrate_func(
            self,
            old_major_version: int,
            old_minor_version: int,
            old_data: dict[str, Any],
        ) -> dict[str, Any]:
            """Migrate to the new version."""
            data = old_data
            if old_major_version == 1 and old_minor_version < 2:
                # In 1.2, we remove support for "imperial", replaced by "us_customary"
                # Using a new key to allow rollback
                self._original_unit_system = data.get("unit_system")
                data["unit_system_v2"] = self._original_unit_system
                if data["unit_system_v2"] == _CONF_UNIT_SYSTEM_IMPERIAL:
                    data["unit_system_v2"] = _CONF_UNIT_SYSTEM_US_CUSTOMARY
            if old_major_version == 1 and old_minor_version < 3:
                # In 1.3, we add the key "language", initialize it from the
                # owner account.
                data["language"] = "en"
                try:
                    owner = await self.hass.auth.async_get_owner()
                    if owner is not None:
                        # pylint: disable-next=import-outside-toplevel
                        from .components.frontend import storage as frontend_store

                        # pylint: disable-next=import-outside-toplevel
                        from .helpers import config_validation as cv

                        _, owner_data = await frontend_store.async_user_store(
                            self.hass, owner.id
                        )

                        if (
                            "language" in owner_data
                            and "language" in owner_data["language"]
                        ):
                            with suppress(vol.InInvalid):
                                data["language"] = cv.language(
                                    owner_data["language"]["language"]
                                )
                # pylint: disable-next=broad-except
                except Exception:
                    _LOGGER.exception("Unexpected error during core config migration")

            if old_major_version > 1:
                raise NotImplementedError
            return data

        async def async_save(self, data: dict[str, Any]) -> None:
            if self._original_unit_system:
                data["unit_system"] = self._original_unit_system
            return await super().async_save(data)


# These can be removed if no deprecated constant are in this module anymore
__getattr__ = functools.partial(check_if_deprecated_constant, module_globals=globals())
__dir__ = functools.partial(
    dir_with_deprecated_constants, module_globals_keys=[*globals().keys()]
)
__all__ = all_with_deprecated_constants(globals())<|MERGE_RESOLUTION|>--- conflicted
+++ resolved
@@ -857,50 +857,30 @@
     @overload
     @callback
     def async_run_job(
-<<<<<<< HEAD
-        self,
-        target: Callable[..., Coroutine[Any, Any, _R]],
-        *args: Any,
-        eager_start: bool = False,
-=======
         self, target: Callable[[*_Ts], Coroutine[Any, Any, _R]], *args: *_Ts
->>>>>>> 1e0591a5
     ) -> asyncio.Future[_R] | None:
         ...
 
     @overload
     @callback
     def async_run_job(
-<<<<<<< HEAD
-        self,
-        target: Callable[..., Coroutine[Any, Any, _R] | _R],
-        *args: Any,
-        eager_start: bool = False,
-=======
         self, target: Callable[[*_Ts], Coroutine[Any, Any, _R] | _R], *args: *_Ts
->>>>>>> 1e0591a5
     ) -> asyncio.Future[_R] | None:
         ...
 
     @overload
     @callback
     def async_run_job(
-        self, target: Coroutine[Any, Any, _R], *args: Any, eager_start: bool = False
+        self, target: Coroutine[Any, Any, _R], *args: Any
     ) -> asyncio.Future[_R] | None:
         ...
 
     @callback
     def async_run_job(
         self,
-<<<<<<< HEAD
-        target: Callable[..., Coroutine[Any, Any, _R] | _R] | Coroutine[Any, Any, _R],
-        *args: Any,
-        eager_start: bool = True,
-=======
         target: Callable[[*_Ts], Coroutine[Any, Any, _R] | _R]
         | Coroutine[Any, Any, _R],
         *args: *_Ts,
->>>>>>> 1e0591a5
     ) -> asyncio.Future[_R] | None:
         """Run a job from within the event loop.
 
