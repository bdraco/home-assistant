"""Core components of Home Assistant.

Home Assistant is a Home Automation framework for observing the state
of entities and react to changes.
"""

from __future__ import annotations

import asyncio
from collections import UserDict, defaultdict
from collections.abc import (
    Callable,
    Collection,
    Coroutine,
    Iterable,
    KeysView,
    Mapping,
    ValuesView,
)
import concurrent.futures
from contextlib import suppress
from dataclasses import dataclass
import datetime
import enum
import functools
from functools import cached_property
import inspect
import logging
import os
import pathlib
import re
import threading
import time
from time import monotonic
from typing import (
    TYPE_CHECKING,
    Any,
    Final,
    Generic,
    NotRequired,
    Self,
    TypedDict,
    cast,
    overload,
)
from urllib.parse import urlparse

from typing_extensions import TypeVar
import voluptuous as vol
import yarl

from . import util
from .const import (
    ATTR_DOMAIN,
    ATTR_FRIENDLY_NAME,
    ATTR_SERVICE,
    ATTR_SERVICE_DATA,
    BASE_PLATFORMS,
    COMPRESSED_STATE_ATTRIBUTES,
    COMPRESSED_STATE_CONTEXT,
    COMPRESSED_STATE_LAST_CHANGED,
    COMPRESSED_STATE_LAST_UPDATED,
    COMPRESSED_STATE_STATE,
    EVENT_CALL_SERVICE,
    EVENT_CORE_CONFIG_UPDATE,
    EVENT_HOMEASSISTANT_CLOSE,
    EVENT_HOMEASSISTANT_FINAL_WRITE,
    EVENT_HOMEASSISTANT_START,
    EVENT_HOMEASSISTANT_STARTED,
    EVENT_HOMEASSISTANT_STOP,
    EVENT_LOGGING_CHANGED,
    EVENT_SERVICE_REGISTERED,
    EVENT_SERVICE_REMOVED,
    EVENT_STATE_CHANGED,
    EVENT_STATE_REPORTED,
    MATCH_ALL,
    MAX_EXPECTED_ENTITY_IDS,
    MAX_LENGTH_EVENT_EVENT_TYPE,
    MAX_LENGTH_STATE_STATE,
    UnitOfLength,
    __version__,
)
from .exceptions import (
    HomeAssistantError,
    InvalidEntityFormatError,
    InvalidStateError,
    MaxLengthExceeded,
    ServiceNotFound,
    ServiceValidationError,
    Unauthorized,
)
from .helpers.deprecation import (
    DeprecatedConstantEnum,
    all_with_deprecated_constants,
    check_if_deprecated_constant,
    dir_with_deprecated_constants,
)
from .helpers.json import json_bytes, json_fragment
from .helpers.typing import UNDEFINED, UndefinedType, VolSchemaType
from .util import dt as dt_util, location
from .util.async_ import (
    cancelling,
    create_eager_task,
    get_scheduled_timer_handles,
    run_callback_threadsafe,
    shutdown_run_callback_threadsafe,
)
from .util.event_type import EventType
from .util.executor import InterruptibleThreadPoolExecutor
from .util.hass_dict import HassDict
from .util.json import JsonObjectType
from .util.read_only_dict import ReadOnlyDict
from .util.timeout import TimeoutManager
from .util.ulid import ulid_at_time, ulid_now
from .util.unit_system import (
    _CONF_UNIT_SYSTEM_IMPERIAL,
    _CONF_UNIT_SYSTEM_US_CUSTOMARY,
    METRIC_SYSTEM,
    UnitSystem,
    get_unit_system,
)

# Typing imports that create a circular dependency
if TYPE_CHECKING:
    from .auth import AuthManager
    from .components.http import ApiConfig, HomeAssistantHTTP
    from .config_entries import ConfigEntries
    from .helpers.entity import StateInfo

STOPPING_STAGE_SHUTDOWN_TIMEOUT = 20
STOP_STAGE_SHUTDOWN_TIMEOUT = 100
FINAL_WRITE_STAGE_SHUTDOWN_TIMEOUT = 60
CLOSE_STAGE_SHUTDOWN_TIMEOUT = 30


_SENTINEL = object()
_DataT = TypeVar("_DataT", bound=Mapping[str, Any], default=Mapping[str, Any])
type CALLBACK_TYPE = Callable[[], None]

CORE_STORAGE_KEY = "core.config"
CORE_STORAGE_VERSION = 1
CORE_STORAGE_MINOR_VERSION = 4

DOMAIN = "homeassistant"

# How long to wait to log tasks that are blocking
BLOCK_LOG_TIMEOUT = 0.1

type ServiceResponse = JsonObjectType | None
type EntityServiceResponse = dict[str, ServiceResponse]


class ConfigSource(enum.StrEnum):
    """Source of core configuration."""

    DEFAULT = "default"
    DISCOVERED = "discovered"
    STORAGE = "storage"
    YAML = "yaml"


class EventStateEventData(TypedDict):
    """Base class for EVENT_STATE_CHANGED and EVENT_STATE_REPORTED data."""

    entity_id: str
    new_state: State | None


class EventStateChangedData(EventStateEventData):
    """EVENT_STATE_CHANGED data.

    A state changed event is fired when on state write the state is changed.
    """

    old_state: State | None


class EventStateReportedData(EventStateEventData):
    """EVENT_STATE_REPORTED data.

    A state reported event is fired when on state write the state is unchanged.
    """

    old_last_reported: datetime.datetime


# SOURCE_* are deprecated as of Home Assistant 2022.2, use ConfigSource instead
_DEPRECATED_SOURCE_DISCOVERED = DeprecatedConstantEnum(
    ConfigSource.DISCOVERED, "2025.1"
)
_DEPRECATED_SOURCE_STORAGE = DeprecatedConstantEnum(ConfigSource.STORAGE, "2025.1")
_DEPRECATED_SOURCE_YAML = DeprecatedConstantEnum(ConfigSource.YAML, "2025.1")


# How long to wait until things that run on startup have to finish.
TIMEOUT_EVENT_START = 15


EVENTS_EXCLUDED_FROM_MATCH_ALL = {
    EVENT_HOMEASSISTANT_CLOSE,
    EVENT_STATE_REPORTED,
}

_LOGGER = logging.getLogger(__name__)


@functools.lru_cache(MAX_EXPECTED_ENTITY_IDS)
def split_entity_id(entity_id: str) -> tuple[str, str]:
    """Split a state entity ID into domain and object ID."""
    domain, _, object_id = entity_id.partition(".")
    if not domain or not object_id:
        raise ValueError(f"Invalid entity ID {entity_id}")
    return domain, object_id


_OBJECT_ID = r"(?!_)[\da-z_]+(?<!_)"
_DOMAIN = r"(?!.+__)" + _OBJECT_ID
VALID_DOMAIN = re.compile(r"^" + _DOMAIN + r"$")
VALID_ENTITY_ID = re.compile(r"^" + _DOMAIN + r"\." + _OBJECT_ID + r"$")


@functools.lru_cache(64)
def valid_domain(domain: str) -> bool:
    """Test if a domain a valid format."""
    return VALID_DOMAIN.match(domain) is not None


@functools.lru_cache(512)
def valid_entity_id(entity_id: str) -> bool:
    """Test if an entity ID is a valid format.

    Format: <domain>.<entity> where both are slugs.
    """
    return VALID_ENTITY_ID.match(entity_id) is not None


def validate_state(state: str) -> str:
    """Validate a state, raise if it not valid."""
    if len(state) > MAX_LENGTH_STATE_STATE:
        raise InvalidStateError(
            f"Invalid state with length {len(state)}. "
            "State max length is 255 characters."
        )
    return state


def callback[_CallableT: Callable[..., Any]](func: _CallableT) -> _CallableT:
    """Annotation to mark method as safe to call from within the event loop."""
    setattr(func, "_hass_callback", True)
    return func


def is_callback(func: Callable[..., Any]) -> bool:
    """Check if function is safe to be called in the event loop."""
    return getattr(func, "_hass_callback", False) is True


def is_callback_check_partial(target: Callable[..., Any]) -> bool:
    """Check if function is safe to be called in the event loop.

    This version of is_callback will also check if the target is a partial
    and walk the chain of partials to find the original function.
    """
    check_target = target
    while isinstance(check_target, functools.partial):
        check_target = check_target.func
    return is_callback(check_target)


class _Hass(threading.local):
    """Container which makes a HomeAssistant instance available to the event loop."""

    hass: HomeAssistant | None = None


_hass = _Hass()


@callback
def async_get_hass() -> HomeAssistant:
    """Return the HomeAssistant instance.

    Raises HomeAssistantError when called from the wrong thread.

    This should be used where it's very cumbersome or downright impossible to pass
    hass to the code which needs it.
    """
    if not (hass := async_get_hass_or_none()):
        raise HomeAssistantError("async_get_hass called from the wrong thread")
    return hass


def async_get_hass_or_none() -> HomeAssistant | None:
    """Return the HomeAssistant instance or None.

    Returns None when called from the wrong thread.
    """
    return _hass.hass


class ReleaseChannel(enum.StrEnum):
    BETA = "beta"
    DEV = "dev"
    NIGHTLY = "nightly"
    STABLE = "stable"


@callback
def get_release_channel() -> ReleaseChannel:
    """Find release channel based on version number."""
    version = __version__
    if "dev0" in version:
        return ReleaseChannel.DEV
    if "dev" in version:
        return ReleaseChannel.NIGHTLY
    if "b" in version:
        return ReleaseChannel.BETA
    return ReleaseChannel.STABLE


@enum.unique
class HassJobType(enum.Enum):
    """Represent a job type."""

    Coroutinefunction = 1
    Callback = 2
    Executor = 3


class HassJob[**_P, _R_co]:
    """Represent a job to be run later.

    We check the callable type in advance
    so we can avoid checking it every time
    we run the job.
    """

    def __init__(
        self,
        target: Callable[_P, _R_co],
        name: str | None = None,
        *,
        cancel_on_shutdown: bool | None = None,
        job_type: HassJobType | None = None,
    ) -> None:
        """Create a job object."""
        self.target: Final = target
        self.name = name
        self._cancel_on_shutdown = cancel_on_shutdown
        if job_type:
            # Pre-set the cached_property so we
            # avoid the function call
            self.__dict__["job_type"] = job_type

    @cached_property
    def job_type(self) -> HassJobType:
        """Return the job type."""
        return get_hassjob_callable_job_type(self.target)

    @property
    def cancel_on_shutdown(self) -> bool | None:
        """Return if the job should be cancelled on shutdown."""
        return self._cancel_on_shutdown

    def __repr__(self) -> str:
        """Return the job."""
        return f"<Job {self.name} {self.job_type} {self.target}>"


@dataclass(frozen=True)
class HassJobWithArgs:
    """Container for a HassJob and arguments."""

    job: HassJob[..., Coroutine[Any, Any, Any] | Any]
    args: Iterable[Any]


def get_hassjob_callable_job_type(target: Callable[..., Any]) -> HassJobType:
    """Determine the job type from the callable."""
    # Check for partials to properly determine if coroutine function
    check_target = target
    while isinstance(check_target, functools.partial):
        check_target = check_target.func

    if asyncio.iscoroutinefunction(check_target):
        return HassJobType.Coroutinefunction
    if is_callback(check_target):
        return HassJobType.Callback
    if asyncio.iscoroutine(check_target):
        raise ValueError("Coroutine not allowed to be passed to HassJob")
    return HassJobType.Executor


class CoreState(enum.Enum):
    """Represent the current state of Home Assistant."""

    not_running = "NOT_RUNNING"
    starting = "STARTING"
    running = "RUNNING"
    stopping = "STOPPING"
    final_write = "FINAL_WRITE"
    stopped = "STOPPED"

    def __str__(self) -> str:
        """Return the event."""
        return self.value


class HomeAssistant:
    """Root object of the Home Assistant home automation."""

    auth: AuthManager
    http: HomeAssistantHTTP = None  # type: ignore[assignment]
    config_entries: ConfigEntries = None  # type: ignore[assignment]

    def __new__(cls, config_dir: str) -> Self:
        """Set the _hass thread local data."""
        hass = super().__new__(cls)
        _hass.hass = hass
        return hass

    def __repr__(self) -> str:
        """Return the representation."""
        return f"<HomeAssistant {self.state}>"

    def __init__(self, config_dir: str) -> None:
        """Initialize new Home Assistant object."""
        # pylint: disable-next=import-outside-toplevel
        from . import loader

        # This is a dictionary that any component can store any data on.
        self.data = HassDict()
        self.loop = asyncio.get_running_loop()
        self._tasks: set[asyncio.Future[Any]] = set()
        self._background_tasks: set[asyncio.Future[Any]] = set()
        self.bus = EventBus(self)
        self.services = ServiceRegistry(self)
        self.states = StateMachine(self.bus, self.loop)
        self.config = Config(self, config_dir)
        self.config.async_initialize()
        self.components = loader.Components(self)
        self.helpers = loader.Helpers(self)
        self.state: CoreState = CoreState.not_running
        self.exit_code: int = 0
        # If not None, use to signal end-of-loop
        self._stopped: asyncio.Event | None = None
        # Timeout handler for Core/Helper namespace
        self.timeout: TimeoutManager = TimeoutManager()
        self._stop_future: concurrent.futures.Future[None] | None = None
        self._shutdown_jobs: list[HassJobWithArgs] = []
        self.import_executor = InterruptibleThreadPoolExecutor(
            max_workers=1, thread_name_prefix="ImportExecutor"
        )
        self.loop_thread_id = getattr(
            self.loop, "_thread_ident", getattr(self.loop, "_thread_id")
        )

    def verify_event_loop_thread(self, what: str) -> None:
        """Report and raise if we are not running in the event loop thread."""
        if self.loop_thread_id != threading.get_ident():
            # frame is a circular import, so we import it here
            from .helpers import frame  # pylint: disable=import-outside-toplevel

            frame.report_non_thread_safe_operation(what)

    @property
    def _active_tasks(self) -> set[asyncio.Future[Any]]:
        """Return all active tasks.

        This property is used in bootstrap to log all active tasks
        so we can identify what is blocking startup.

        This property is marked as private to avoid accidental use
        as it is not guaranteed to be present in future versions.
        """
        return self._tasks

    @cached_property
    def is_running(self) -> bool:
        """Return if Home Assistant is running."""
        return self.state in (CoreState.starting, CoreState.running)

    @cached_property
    def is_stopping(self) -> bool:
        """Return if Home Assistant is stopping."""
        return self.state in (CoreState.stopping, CoreState.final_write)

    def set_state(self, state: CoreState) -> None:
        """Set the current state."""
        self.state = state
        for prop in ("is_running", "is_stopping"):
            self.__dict__.pop(prop, None)

    def start(self) -> int:
        """Start Home Assistant.

        Note: This function is only used for testing.
        For regular use, use "await hass.run()".
        """
        # Register the async start
        _future = asyncio.run_coroutine_threadsafe(self.async_start(), self.loop)
        # Run forever
        # Block until stopped
        _LOGGER.info("Starting Home Assistant core loop")
        self.loop.run_forever()
        # The future is never retrieved but we still hold a reference to it
        # to prevent the task from being garbage collected prematurely.
        del _future
        return self.exit_code

    async def async_run(self, *, attach_signals: bool = True) -> int:
        """Home Assistant main entry point.

        Start Home Assistant and block until stopped.

        This method is a coroutine.
        """
        if self.state is not CoreState.not_running:
            raise RuntimeError("Home Assistant is already running")

        # _async_stop will set this instead of stopping the loop
        self._stopped = asyncio.Event()

        await self.async_start()
        if attach_signals:
            # pylint: disable-next=import-outside-toplevel
            from .helpers.signal import async_register_signal_handling

            async_register_signal_handling(self)

        await self._stopped.wait()
        return self.exit_code

    async def async_start(self) -> None:
        """Finalize startup from inside the event loop.

        This method is a coroutine.
        """
        _LOGGER.info("Starting Home Assistant")

        self.set_state(CoreState.starting)
        self.bus.async_fire_internal(EVENT_CORE_CONFIG_UPDATE)
        self.bus.async_fire_internal(EVENT_HOMEASSISTANT_START)

        if not self._tasks:
            pending: set[asyncio.Future[Any]] | None = None
        else:
            _done, pending = await asyncio.wait(
                self._tasks, timeout=TIMEOUT_EVENT_START
            )

        if pending:
            _LOGGER.warning(
                (
                    "Something is blocking Home Assistant from wrapping up the start up"
                    " phase. We're going to continue anyway. Please report the"
                    " following info at"
                    " https://github.com/home-assistant/core/issues: %s"
                    " The system is waiting for tasks: %s"
                ),
                ", ".join(self.config.components),
                self._tasks,
            )

        # Allow automations to set up the start triggers before changing state
        await asyncio.sleep(0)

        if self.state is not CoreState.starting:
            _LOGGER.warning(
                "Home Assistant startup has been interrupted. "
                "Its state may be inconsistent"
            )
            return

        self.set_state(CoreState.running)
        self.bus.async_fire_internal(EVENT_CORE_CONFIG_UPDATE)
        self.bus.async_fire_internal(EVENT_HOMEASSISTANT_STARTED)

    def add_job[*_Ts](
        self, target: Callable[[*_Ts], Any] | Coroutine[Any, Any, Any], *args: *_Ts
    ) -> None:
        """Add a job to be executed by the event loop or by an executor.

        If the job is either a coroutine or decorated with @callback, it will be
        run by the event loop, if not it will be run by an executor.

        target: target to call.
        args: parameters for method to call.
        """
        if target is None:
            raise ValueError("Don't call add_job with None")
        if asyncio.iscoroutine(target):
            self.loop.call_soon_threadsafe(
                functools.partial(self.async_create_task, target, eager_start=True)
            )
            return
        self.loop.call_soon_threadsafe(
            functools.partial(self._async_add_hass_job, HassJob(target), *args)
        )

    @overload
    @callback
    def async_add_job[_R, *_Ts](
        self,
        target: Callable[[*_Ts], Coroutine[Any, Any, _R]],
        *args: *_Ts,
        eager_start: bool = False,
    ) -> asyncio.Future[_R] | None: ...

    @overload
    @callback
    def async_add_job[_R, *_Ts](
        self,
        target: Callable[[*_Ts], Coroutine[Any, Any, _R] | _R],
        *args: *_Ts,
        eager_start: bool = False,
    ) -> asyncio.Future[_R] | None: ...

    @overload
    @callback
    def async_add_job[_R](
        self,
        target: Coroutine[Any, Any, _R],
        *args: Any,
        eager_start: bool = False,
    ) -> asyncio.Future[_R] | None: ...

    @callback
    def async_add_job[_R, *_Ts](
        self,
        target: Callable[[*_Ts], Coroutine[Any, Any, _R] | _R]
        | Coroutine[Any, Any, _R],
        *args: *_Ts,
        eager_start: bool = False,
    ) -> asyncio.Future[_R] | None:
        """Add a job to be executed by the event loop or by an executor.

        If the job is either a coroutine or decorated with @callback, it will be
        run by the event loop, if not it will be run by an executor.

        This method must be run in the event loop.

        target: target to call.
        args: parameters for method to call.
        """
        # late import to avoid circular imports
        from .helpers import frame  # pylint: disable=import-outside-toplevel

        frame.report(
            "calls `async_add_job`, which is deprecated and will be removed in Home "
            "Assistant 2025.4; Please review "
            "https://developers.home-assistant.io/blog/2024/03/13/deprecate_add_run_job"
            " for replacement options",
            error_if_core=False,
        )

        if target is None:
            raise ValueError("Don't call async_add_job with None")

        if asyncio.iscoroutine(target):
            return self.async_create_task(target, eager_start=eager_start)

        return self._async_add_hass_job(HassJob(target), *args)

    @overload
    @callback
    def async_add_hass_job[_R](
        self,
        hassjob: HassJob[..., Coroutine[Any, Any, _R]],
        *args: Any,
        eager_start: bool = False,
        background: bool = False,
    ) -> asyncio.Future[_R] | None: ...

    @overload
    @callback
    def async_add_hass_job[_R](
        self,
        hassjob: HassJob[..., Coroutine[Any, Any, _R] | _R],
        *args: Any,
        eager_start: bool = False,
        background: bool = False,
    ) -> asyncio.Future[_R] | None: ...

    @callback
    def async_add_hass_job[_R](
        self,
        hassjob: HassJob[..., Coroutine[Any, Any, _R] | _R],
        *args: Any,
        eager_start: bool = False,
        background: bool = False,
    ) -> asyncio.Future[_R] | None:
        """Add a HassJob from within the event loop.

        If eager_start is True, coroutine functions will be scheduled eagerly.
        If background is True, the task will created as a background task.

        This method must be run in the event loop.
        hassjob: HassJob to call.
        args: parameters for method to call.
        """
        # late import to avoid circular imports
        from .helpers import frame  # pylint: disable=import-outside-toplevel

        frame.report(
            "calls `async_add_hass_job`, which is deprecated and will be removed in Home "
            "Assistant 2025.5; Please review "
            "https://developers.home-assistant.io/blog/2024/04/07/deprecate_add_hass_job"
            " for replacement options",
            error_if_core=False,
        )

        return self._async_add_hass_job(hassjob, *args, background=background)

    @overload
    @callback
    def _async_add_hass_job[_R](
        self,
        hassjob: HassJob[..., Coroutine[Any, Any, _R]],
        *args: Any,
        background: bool = False,
    ) -> asyncio.Future[_R] | None: ...

    @overload
    @callback
    def _async_add_hass_job[_R](
        self,
        hassjob: HassJob[..., Coroutine[Any, Any, _R] | _R],
        *args: Any,
        background: bool = False,
    ) -> asyncio.Future[_R] | None: ...

    @callback
    def _async_add_hass_job[_R](
        self,
        hassjob: HassJob[..., Coroutine[Any, Any, _R] | _R],
        *args: Any,
        background: bool = False,
    ) -> asyncio.Future[_R] | None:
        """Add a HassJob from within the event loop.

        If eager_start is True, coroutine functions will be scheduled eagerly.
        If background is True, the task will created as a background task.

        This method must be run in the event loop.
        hassjob: HassJob to call.
        args: parameters for method to call.
        """
        task: asyncio.Future[_R]
        # This code path is performance sensitive and uses
        # if TYPE_CHECKING to avoid the overhead of constructing
        # the type used for the cast. For history see:
        # https://github.com/home-assistant/core/pull/71960
        if hassjob.job_type is HassJobType.Coroutinefunction:
            if TYPE_CHECKING:
                hassjob = cast(HassJob[..., Coroutine[Any, Any, _R]], hassjob)
            task = create_eager_task(
                hassjob.target(*args), name=hassjob.name, loop=self.loop
            )
            if task.done():
                return task
        elif hassjob.job_type is HassJobType.Callback:
            if TYPE_CHECKING:
                hassjob = cast(HassJob[..., _R], hassjob)
            self.loop.call_soon(hassjob.target, *args)
            return None
        else:
            if TYPE_CHECKING:
                hassjob = cast(HassJob[..., _R], hassjob)
            task = self.loop.run_in_executor(None, hassjob.target, *args)

        task_bucket = self._background_tasks if background else self._tasks
        task_bucket.add(task)
        task.add_done_callback(task_bucket.remove)

        return task

    def create_task(
        self, target: Coroutine[Any, Any, Any], name: str | None = None
    ) -> None:
        """Add task to the executor pool.

        target: target to call.
        """
        self.loop.call_soon_threadsafe(
            functools.partial(
                self.async_create_task_internal, target, name, eager_start=True
            )
        )

    @callback
    def async_create_task[_R](
        self,
        target: Coroutine[Any, Any, _R],
        name: str | None = None,
        eager_start: bool = True,
    ) -> asyncio.Task[_R]:
        """Create a task from within the event loop.

        This method must be run in the event loop. If you are using this in your
        integration, use the create task methods on the config entry instead.

        target: target to call.
        """
        if self.loop_thread_id != threading.get_ident():
            from .helpers import frame  # pylint: disable=import-outside-toplevel

            frame.report_non_thread_safe_operation("hass.async_create_task")
        return self.async_create_task_internal(target, name, eager_start)

    @callback
    def async_create_task_internal[_R](
        self,
        target: Coroutine[Any, Any, _R],
        name: str | None = None,
        eager_start: bool = True,
    ) -> asyncio.Task[_R]:
        """Create a task from within the event loop, internal use only.

        This method is intended to only be used by core internally
        and should not be considered a stable API. We will make
        breaking changes to this function in the future and it
        should not be used in integrations.

        This method must be run in the event loop. If you are using this in your
        integration, use the create task methods on the config entry instead.

        target: target to call.
        """
        if eager_start:
            task = create_eager_task(target, name=name, loop=self.loop)
            if task.done():
                return task
        else:
            # Use loop.create_task
            # to avoid the extra function call in asyncio.create_task.
            task = self.loop.create_task(target, name=name)
        self._tasks.add(task)
        task.add_done_callback(self._tasks.remove)
        return task

    @callback
    def async_create_background_task[_R](
        self, target: Coroutine[Any, Any, _R], name: str, eager_start: bool = True
    ) -> asyncio.Task[_R]:
        """Create a task from within the event loop.

        This type of task is for background tasks that usually run for
        the lifetime of Home Assistant or an integration's setup.

        A background task is different from a normal task:

          - Will not block startup
          - Will be automatically cancelled on shutdown
          - Calls to async_block_till_done will not wait for completion

        If you are using this in your integration, use the create task
        methods on the config entry instead.

        This method must be run in the event loop.
        """
        if eager_start:
            task = create_eager_task(target, name=name, loop=self.loop)
            if task.done():
                return task
        else:
            # Use loop.create_task
            # to avoid the extra function call in asyncio.create_task.
            task = self.loop.create_task(target, name=name)
        self._background_tasks.add(task)
        task.add_done_callback(self._background_tasks.remove)
        return task

    @callback
    def async_add_executor_job[*_Ts, _T](
        self, target: Callable[[*_Ts], _T], *args: *_Ts
    ) -> asyncio.Future[_T]:
        """Add an executor job from within the event loop."""
        task = self.loop.run_in_executor(None, target, *args)

        tracked = asyncio.current_task() in self._tasks
        task_bucket = self._tasks if tracked else self._background_tasks
        task_bucket.add(task)
        task.add_done_callback(task_bucket.remove)

        return task

    @callback
    def async_add_import_executor_job[*_Ts, _T](
        self, target: Callable[[*_Ts], _T], *args: *_Ts
    ) -> asyncio.Future[_T]:
        """Add an import executor job from within the event loop.

        The future returned from this method must be awaited in the event loop.
        """
        return self.loop.run_in_executor(self.import_executor, target, *args)

    @overload
    @callback
    def async_run_hass_job[_R](
        self,
        hassjob: HassJob[..., Coroutine[Any, Any, _R]],
        *args: Any,
        background: bool = False,
    ) -> asyncio.Future[_R] | None: ...

    @overload
    @callback
    def async_run_hass_job[_R](
        self,
        hassjob: HassJob[..., Coroutine[Any, Any, _R] | _R],
        *args: Any,
        background: bool = False,
    ) -> asyncio.Future[_R] | None: ...

    @callback
    def async_run_hass_job[_R](
        self,
        hassjob: HassJob[..., Coroutine[Any, Any, _R] | _R],
        *args: Any,
        background: bool = False,
    ) -> asyncio.Future[_R] | None:
        """Run a HassJob from within the event loop.

        This method must be run in the event loop.

        If background is True, the task will created as a background task.

        hassjob: HassJob
        args: parameters for method to call.
        """
        # This code path is performance sensitive and uses
        # if TYPE_CHECKING to avoid the overhead of constructing
        # the type used for the cast. For history see:
        # https://github.com/home-assistant/core/pull/71960
        if hassjob.job_type is HassJobType.Callback:
            if TYPE_CHECKING:
                hassjob = cast(HassJob[..., _R], hassjob)
            hassjob.target(*args)
            return None

        return self._async_add_hass_job(hassjob, *args, background=background)

    @overload
    @callback
    def async_run_job[_R, *_Ts](
        self, target: Callable[[*_Ts], Coroutine[Any, Any, _R]], *args: *_Ts
    ) -> asyncio.Future[_R] | None: ...

    @overload
    @callback
    def async_run_job[_R, *_Ts](
        self, target: Callable[[*_Ts], Coroutine[Any, Any, _R] | _R], *args: *_Ts
    ) -> asyncio.Future[_R] | None: ...

    @overload
    @callback
    def async_run_job[_R](
        self, target: Coroutine[Any, Any, _R], *args: Any
    ) -> asyncio.Future[_R] | None: ...

    @callback
    def async_run_job[_R, *_Ts](
        self,
        target: Callable[[*_Ts], Coroutine[Any, Any, _R] | _R]
        | Coroutine[Any, Any, _R],
        *args: *_Ts,
    ) -> asyncio.Future[_R] | None:
        """Run a job from within the event loop.

        This method must be run in the event loop.

        target: target to call.
        args: parameters for method to call.
        """
        # late import to avoid circular imports
        from .helpers import frame  # pylint: disable=import-outside-toplevel

        frame.report(
            "calls `async_run_job`, which is deprecated and will be removed in Home "
            "Assistant 2025.4; Please review "
            "https://developers.home-assistant.io/blog/2024/03/13/deprecate_add_run_job"
            " for replacement options",
            error_if_core=False,
        )

        if asyncio.iscoroutine(target):
            return self.async_create_task(target, eager_start=True)

        return self.async_run_hass_job(HassJob(target), *args)

    def block_till_done(self, wait_background_tasks: bool = False) -> None:
        """Block until all pending work is done."""
        asyncio.run_coroutine_threadsafe(
            self.async_block_till_done(wait_background_tasks=wait_background_tasks),
            self.loop,
        ).result()

    async def async_block_till_done(self, wait_background_tasks: bool = False) -> None:
        """Block until all pending work is done."""
        # To flush out any call_soon_threadsafe
        await asyncio.sleep(0)
        start_time: float | None = None
        current_task = asyncio.current_task()
        while tasks := [
            task
            for task in (
                self._tasks | self._background_tasks
                if wait_background_tasks
                else self._tasks
            )
            if task is not current_task and not cancelling(task)
        ]:
            await self._await_and_log_pending(tasks)

            if start_time is None:
                # Avoid calling monotonic() until we know
                # we may need to start logging blocked tasks.
                start_time = 0
            elif start_time == 0:
                # If we have waited twice then we set the start
                # time
                start_time = monotonic()
            elif monotonic() - start_time > BLOCK_LOG_TIMEOUT:
                # We have waited at least three loops and new tasks
                # continue to block. At this point we start
                # logging all waiting tasks.
                for task in tasks:
                    _LOGGER.debug("Waiting for task: %s", task)

    async def _await_and_log_pending(
        self, pending: Collection[asyncio.Future[Any]]
    ) -> None:
        """Await and log tasks that take a long time."""
        wait_time = 0
        while pending:
            _, pending = await asyncio.wait(pending, timeout=BLOCK_LOG_TIMEOUT)
            if not pending:
                return
            wait_time += BLOCK_LOG_TIMEOUT
            for task in pending:
                _LOGGER.debug("Waited %s seconds for task: %s", wait_time, task)

    @overload
    @callback
    def async_add_shutdown_job(
        self, hassjob: HassJob[..., Coroutine[Any, Any, Any]], *args: Any
    ) -> CALLBACK_TYPE: ...

    @overload
    @callback
    def async_add_shutdown_job(
        self, hassjob: HassJob[..., Coroutine[Any, Any, Any] | Any], *args: Any
    ) -> CALLBACK_TYPE: ...

    @callback
    def async_add_shutdown_job(
        self, hassjob: HassJob[..., Coroutine[Any, Any, Any] | Any], *args: Any
    ) -> CALLBACK_TYPE:
        """Add a HassJob which will be executed on shutdown.

        This method must be run in the event loop.

        hassjob: HassJob
        args: parameters for method to call.

        Returns function to remove the job.
        """
        job_with_args = HassJobWithArgs(hassjob, args)
        self._shutdown_jobs.append(job_with_args)

        @callback
        def remove_job() -> None:
            self._shutdown_jobs.remove(job_with_args)

        return remove_job

    def stop(self) -> None:
        """Stop Home Assistant and shuts down all threads."""
        if self.state is CoreState.not_running:  # just ignore
            return
        # The future is never retrieved, and we only hold a reference
        # to it to prevent it from being garbage collected.
        self._stop_future = asyncio.run_coroutine_threadsafe(
            self.async_stop(), self.loop
        )

    async def async_stop(self, exit_code: int = 0, *, force: bool = False) -> None:
        """Stop Home Assistant and shuts down all threads.

        The "force" flag commands async_stop to proceed regardless of
        Home Assistant's current state. You should not set this flag
        unless you're testing.

        This method is a coroutine.
        """
        if not force:
            # Some tests require async_stop to run,
            # regardless of the state of the loop.
            if self.state is CoreState.not_running:  # just ignore
                return
            if self.state in [CoreState.stopping, CoreState.final_write]:
                _LOGGER.info("Additional call to async_stop was ignored")
                return
            if self.state is CoreState.starting:
                # This may not work
                _LOGGER.warning(
                    "Stopping Home Assistant before startup has completed may fail"
                )

        # Stage 1 - Run shutdown jobs
        try:
            async with self.timeout.async_timeout(STOPPING_STAGE_SHUTDOWN_TIMEOUT):
                tasks: list[asyncio.Future[Any]] = []
                for job in self._shutdown_jobs:
                    task_or_none = self.async_run_hass_job(job.job, *job.args)
                    if not task_or_none:
                        continue
                    tasks.append(task_or_none)
                if tasks:
                    await asyncio.gather(*tasks, return_exceptions=True)
        except TimeoutError:
            _LOGGER.warning(
                "Timed out waiting for shutdown jobs to complete, the shutdown will"
                " continue"
            )
            self._async_log_running_tasks("run shutdown jobs")

        # Stage 2 - Stop integrations

        # Keep holding the reference to the tasks but do not allow them
        # to block shutdown. Only tasks created after this point will
        # be waited for.
        running_tasks = self._tasks
        # Avoid clearing here since we want the remove callbacks to fire
        # and remove the tasks from the original set which is now running_tasks
        self._tasks = set()

        # Cancel all background tasks
        for task in self._background_tasks:
            self._tasks.add(task)
            task.add_done_callback(self._tasks.remove)
            task.cancel("Home Assistant is stopping")
        self._cancel_cancellable_timers()

        self.exit_code = exit_code

        self.set_state(CoreState.stopping)
        self.bus.async_fire_internal(EVENT_HOMEASSISTANT_STOP)
        try:
            async with self.timeout.async_timeout(STOP_STAGE_SHUTDOWN_TIMEOUT):
                await self.async_block_till_done()
        except TimeoutError:
            _LOGGER.warning(
                "Timed out waiting for integrations to stop, the shutdown will"
                " continue"
            )
            self._async_log_running_tasks("stop integrations")

        # Stage 3 - Final write
        self.set_state(CoreState.final_write)
        self.bus.async_fire_internal(EVENT_HOMEASSISTANT_FINAL_WRITE)
        try:
            async with self.timeout.async_timeout(FINAL_WRITE_STAGE_SHUTDOWN_TIMEOUT):
                await self.async_block_till_done()
        except TimeoutError:
            _LOGGER.warning(
                "Timed out waiting for final writes to complete, the shutdown will"
                " continue"
            )
            self._async_log_running_tasks("final write")

        # Stage 4 - Close
        self.set_state(CoreState.not_running)
        self.bus.async_fire_internal(EVENT_HOMEASSISTANT_CLOSE)

        # Make a copy of running_tasks since a task can finish
        # while we are awaiting canceled tasks to get their result
        # which will result in the set size changing during iteration
        for task in list(running_tasks):
            if task.done() or cancelling(task):
                # Since we made a copy we need to check
                # to see if the task finished while we
                # were awaiting another task
                continue
            _LOGGER.warning(
                "Task %s was still running after final writes shutdown stage; "
                "Integrations should cancel non-critical tasks when receiving "
                "the stop event to prevent delaying shutdown",
                task,
            )
            task.cancel("Home Assistant final writes shutdown stage")
            try:
                async with asyncio.timeout(0.1):
                    await task
            except asyncio.CancelledError:
                pass
            except TimeoutError:
                # Task may be shielded from cancellation.
                _LOGGER.exception(
                    "Task %s could not be canceled during final shutdown stage", task
                )
            except Exception:
                _LOGGER.exception("Task %s error during final shutdown stage", task)

        # Prevent run_callback_threadsafe from scheduling any additional
        # callbacks in the event loop as callbacks created on the futures
        # it returns will never run after the final `self.async_block_till_done`
        # which will cause the futures to block forever when waiting for
        # the `result()` which will cause a deadlock when shutting down the executor.
        shutdown_run_callback_threadsafe(self.loop)

        try:
            async with self.timeout.async_timeout(CLOSE_STAGE_SHUTDOWN_TIMEOUT):
                await self.async_block_till_done()
        except TimeoutError:
            _LOGGER.warning(
                "Timed out waiting for close event to be processed, the shutdown will"
                " continue"
            )
            self._async_log_running_tasks("close")

        self.set_state(CoreState.stopped)
        self.import_executor.shutdown()

        if self._stopped is not None:
            self._stopped.set()

    def _cancel_cancellable_timers(self) -> None:
        """Cancel timer handles marked as cancellable."""
<<<<<<< HEAD
        handles: Iterable[asyncio.TimerHandle | tuple[float, asyncio.TimerHandle]] = (
            self.loop._scheduled  # type: ignore[attr-defined] # noqa: SLF001
        )
        for handle in handles:
            if isinstance(handle, tuple):
                handle = handle[1]
=======
        for handle in get_scheduled_timer_handles(self.loop):
>>>>>>> 61a1ecae
            if (
                not handle.cancelled()
                and (args := handle._args)  # noqa: SLF001
                and type(job := args[0]) is HassJob
                and job.cancel_on_shutdown
            ):
                handle.cancel()

    def _async_log_running_tasks(self, stage: str) -> None:
        """Log all running tasks."""
        for task in self._tasks:
            _LOGGER.warning("Shutdown stage '%s': still running: %s", stage, task)


class Context:
    """The context that triggered something."""

    def __init__(
        self,
        user_id: str | None = None,
        parent_id: str | None = None,
        id: str | None = None,  # pylint: disable=redefined-builtin
    ) -> None:
        """Init the context."""
        self.id = id or ulid_now()
        self.user_id = user_id
        self.parent_id = parent_id
        self.origin_event: Event[Any] | None = None

    def __eq__(self, other: object) -> bool:
        """Compare contexts."""
        return isinstance(other, Context) and self.id == other.id

    def __copy__(self) -> Context:
        """Create a shallow copy of this context."""
        return Context(user_id=self.user_id, parent_id=self.parent_id, id=self.id)

    def __deepcopy__(self, memo: dict[int, Any]) -> Context:
        """Create a deep copy of this context."""
        return Context(user_id=self.user_id, parent_id=self.parent_id, id=self.id)

    @cached_property
    def _as_dict(self) -> dict[str, str | None]:
        """Return a dictionary representation of the context.

        Callers should be careful to not mutate the returned dictionary
        as it will mutate the cached version.
        """
        return {
            "id": self.id,
            "parent_id": self.parent_id,
            "user_id": self.user_id,
        }

    def as_dict(self) -> ReadOnlyDict[str, str | None]:
        """Return a ReadOnlyDict representation of the context."""
        return self._as_read_only_dict

    @cached_property
    def _as_read_only_dict(self) -> ReadOnlyDict[str, str | None]:
        """Return a ReadOnlyDict representation of the context."""
        return ReadOnlyDict(self._as_dict)

    @cached_property
    def json_fragment(self) -> json_fragment:
        """Return a JSON fragment of the context."""
        return json_fragment(json_bytes(self._as_dict))


class EventOrigin(enum.Enum):
    """Represent the origin of an event."""

    local = "LOCAL"
    remote = "REMOTE"

    def __str__(self) -> str:
        """Return the event."""
        return self.value

    @cached_property
    def idx(self) -> int:
        """Return the index of the origin."""
        return next((idx for idx, origin in enumerate(EventOrigin) if origin is self))


class Event(Generic[_DataT]):
    """Representation of an event within the bus."""

    def __init__(
        self,
        event_type: EventType[_DataT] | str,
        data: _DataT | None = None,
        origin: EventOrigin = EventOrigin.local,
        time_fired_timestamp: float | None = None,
        context: Context | None = None,
    ) -> None:
        """Initialize a new event."""
        self.event_type = event_type
        self.data: _DataT = data or {}  # type: ignore[assignment]
        self.origin = origin
        self.time_fired_timestamp = time_fired_timestamp or time.time()
        if not context:
            context = Context(id=ulid_at_time(self.time_fired_timestamp))
        self.context = context
        if not context.origin_event:
            context.origin_event = self

    @cached_property
    def time_fired(self) -> datetime.datetime:
        """Return time fired as a timestamp."""
        return dt_util.utc_from_timestamp(self.time_fired_timestamp)

    @cached_property
    def _as_dict(self) -> dict[str, Any]:
        """Create a dict representation of this Event.

        Callers should be careful to not mutate the returned dictionary
        as it will mutate the cached version.
        """
        return {
            "event_type": self.event_type,
            "data": self.data,
            "origin": self.origin.value,
            "time_fired": self.time_fired.isoformat(),
            # _as_dict is marked as protected
            # to avoid callers outside of this module
            # from misusing it by mistake.
            "context": self.context._as_dict,  # noqa: SLF001
        }

    def as_dict(self) -> ReadOnlyDict[str, Any]:
        """Create a ReadOnlyDict representation of this Event.

        Async friendly.
        """
        return self._as_read_only_dict

    @cached_property
    def _as_read_only_dict(self) -> ReadOnlyDict[str, Any]:
        """Create a ReadOnlyDict representation of this Event."""
        as_dict = self._as_dict
        data = as_dict["data"]
        context = as_dict["context"]
        # json_fragment will serialize data from a ReadOnlyDict
        # or a normal dict so its ok to have either. We only
        # mutate the cache if someone asks for the as_dict version
        # to avoid storing multiple copies of the data in memory.
        if type(data) is not ReadOnlyDict:
            as_dict["data"] = ReadOnlyDict(data)
        if type(context) is not ReadOnlyDict:
            as_dict["context"] = ReadOnlyDict(context)
        return ReadOnlyDict(as_dict)

    @cached_property
    def json_fragment(self) -> json_fragment:
        """Return an event as a JSON fragment."""
        return json_fragment(json_bytes(self._as_dict))

    def __repr__(self) -> str:
        """Return the representation."""
        return _event_repr(self.event_type, self.origin, self.data)


def _event_repr(
    event_type: EventType[_DataT] | str, origin: EventOrigin, data: _DataT | None
) -> str:
    """Return the representation."""
    if data:
        return f"<Event {event_type}[{str(origin)[0]}]: {util.repr_helper(data)}>"

    return f"<Event {event_type}[{str(origin)[0]}]>"


_FilterableJobType = tuple[
    HassJob[[Event[_DataT]], Coroutine[Any, Any, None] | None],  # job
    Callable[[_DataT], bool] | None,  # event_filter
]


@dataclass(slots=True)
class _OneTimeListener(Generic[_DataT]):
    hass: HomeAssistant
    listener_job: HassJob[[Event[_DataT]], Coroutine[Any, Any, None] | None]
    remove: CALLBACK_TYPE | None = None

    @callback
    def __call__(self, event: Event[_DataT]) -> None:
        """Remove listener from event bus and then fire listener."""
        if not self.remove:
            # If the listener was already removed, we don't need to do anything
            return
        self.remove()
        self.remove = None
        self.hass.async_run_hass_job(self.listener_job, event)

    def __repr__(self) -> str:
        """Return the representation of the listener and source module."""
        module = inspect.getmodule(self.listener_job.target)
        if module:
            return f"<_OneTimeListener {module.__name__}:{self.listener_job.target}>"
        return f"<_OneTimeListener {self.listener_job.target}>"


# Empty list, used by EventBus.async_fire_internal
EMPTY_LIST: list[Any] = []


@functools.lru_cache
def _verify_event_type_length_or_raise(event_type: EventType[_DataT] | str) -> None:
    """Verify the length of the event type and raise if too long."""
    if len(event_type) > MAX_LENGTH_EVENT_EVENT_TYPE:
        raise MaxLengthExceeded(event_type, "event_type", MAX_LENGTH_EVENT_EVENT_TYPE)


class EventBus:
    """Allow the firing of and listening for events."""

    __slots__ = ("_debug", "_hass", "_listeners", "_match_all_listeners")

    def __init__(self, hass: HomeAssistant) -> None:
        """Initialize a new event bus."""
        self._listeners: defaultdict[
            EventType[Any] | str, list[_FilterableJobType[Any]]
        ] = defaultdict(list)
        self._match_all_listeners: list[_FilterableJobType[Any]] = []
        self._listeners[MATCH_ALL] = self._match_all_listeners
        self._hass = hass
        self._async_logging_changed()
        self.async_listen(EVENT_LOGGING_CHANGED, self._async_logging_changed)

    @callback
    def _async_logging_changed(self, event: Event | None = None) -> None:
        """Handle logging change."""
        self._debug = _LOGGER.isEnabledFor(logging.DEBUG)

    @callback
    def async_listeners(self) -> dict[EventType[Any] | str, int]:
        """Return dictionary with events and the number of listeners.

        This method must be run in the event loop.
        """
        return {key: len(listeners) for key, listeners in self._listeners.items()}

    @property
    def listeners(self) -> dict[EventType[Any] | str, int]:
        """Return dictionary with events and the number of listeners."""
        return run_callback_threadsafe(self._hass.loop, self.async_listeners).result()

    def fire(
        self,
        event_type: EventType[_DataT] | str,
        event_data: _DataT | None = None,
        origin: EventOrigin = EventOrigin.local,
        context: Context | None = None,
    ) -> None:
        """Fire an event."""
        _verify_event_type_length_or_raise(event_type)
        self._hass.loop.call_soon_threadsafe(
            self.async_fire_internal, event_type, event_data, origin, context
        )

    @callback
    def async_fire(
        self,
        event_type: EventType[_DataT] | str,
        event_data: _DataT | None = None,
        origin: EventOrigin = EventOrigin.local,
        context: Context | None = None,
        time_fired: float | None = None,
    ) -> None:
        """Fire an event.

        This method must be run in the event loop.
        """
        _verify_event_type_length_or_raise(event_type)
        if self._hass.loop_thread_id != threading.get_ident():
            from .helpers import frame  # pylint: disable=import-outside-toplevel

            frame.report_non_thread_safe_operation("hass.bus.async_fire")
        return self.async_fire_internal(
            event_type, event_data, origin, context, time_fired
        )

    @callback
    def async_fire_internal(
        self,
        event_type: EventType[_DataT] | str,
        event_data: _DataT | None = None,
        origin: EventOrigin = EventOrigin.local,
        context: Context | None = None,
        time_fired: float | None = None,
    ) -> None:
        """Fire an event, for internal use only.

        This method is intended to only be used by core internally
        and should not be considered a stable API. We will make
        breaking changes to this function in the future and it
        should not be used in integrations.

        This method must be run in the event loop.
        """
        if self._debug:
            _LOGGER.debug(
                "Bus:Handling %s", _event_repr(event_type, origin, event_data)
            )

        listeners = self._listeners.get(event_type, EMPTY_LIST)
        if event_type not in EVENTS_EXCLUDED_FROM_MATCH_ALL:
            match_all_listeners = self._match_all_listeners
        else:
            match_all_listeners = EMPTY_LIST

        event: Event[_DataT] | None = None
        for job, event_filter in listeners + match_all_listeners:
            if event_filter is not None:
                try:
                    if event_data is None or not event_filter(event_data):
                        continue
                except Exception:
                    _LOGGER.exception("Error in event filter")
                    continue

            if not event:
                event = Event(
                    event_type,
                    event_data,
                    origin,
                    time_fired,
                    context,
                )

            try:
                self._hass.async_run_hass_job(job, event)
            except Exception:
                _LOGGER.exception("Error running job: %s", job)

    def listen(
        self,
        event_type: EventType[_DataT] | str,
        listener: Callable[[Event[_DataT]], Coroutine[Any, Any, None] | None],
    ) -> CALLBACK_TYPE:
        """Listen for all events or events of a specific type.

        To listen to all events specify the constant ``MATCH_ALL``
        as event_type.
        """
        async_remove_listener = run_callback_threadsafe(
            self._hass.loop, self.async_listen, event_type, listener
        ).result()

        def remove_listener() -> None:
            """Remove the listener."""
            run_callback_threadsafe(self._hass.loop, async_remove_listener).result()

        return remove_listener

    @callback
    def async_listen(
        self,
        event_type: EventType[_DataT] | str,
        listener: Callable[[Event[_DataT]], Coroutine[Any, Any, None] | None],
        event_filter: Callable[[_DataT], bool] | None = None,
        run_immediately: bool | object = _SENTINEL,
    ) -> CALLBACK_TYPE:
        """Listen for all events or events of a specific type.

        To listen to all events specify the constant ``MATCH_ALL``
        as event_type.

        An optional event_filter, which must be a callable decorated with
        @callback that returns a boolean value, determines if the
        listener callable should run.

        If run_immediately is passed:
          - callbacks will be run right away instead of using call_soon.
          - coroutine functions will be scheduled eagerly.

        This method must be run in the event loop.
        """
        if run_immediately in (True, False):
            # late import to avoid circular imports
            from .helpers import frame  # pylint: disable=import-outside-toplevel

            frame.report(
                "calls `async_listen` with run_immediately, which is"
                " deprecated and will be removed in Home Assistant 2025.5",
                error_if_core=False,
            )

        if event_filter is not None and not is_callback_check_partial(event_filter):
            raise HomeAssistantError(f"Event filter {event_filter} is not a callback")
        filterable_job = (HassJob(listener, f"listen {event_type}"), event_filter)
        if event_type == EVENT_STATE_REPORTED:
            if not event_filter:
                raise HomeAssistantError(
                    f"Event filter is required for event {event_type}"
                )
        return self._async_listen_filterable_job(event_type, filterable_job)

    @callback
    def _async_listen_filterable_job(
        self,
        event_type: EventType[_DataT] | str,
        filterable_job: _FilterableJobType[_DataT],
    ) -> CALLBACK_TYPE:
        """Listen for all events or events of a specific type."""
        self._listeners[event_type].append(filterable_job)
        return functools.partial(
            self._async_remove_listener, event_type, filterable_job
        )

    def listen_once(
        self,
        event_type: EventType[_DataT] | str,
        listener: Callable[[Event[_DataT]], Coroutine[Any, Any, None] | None],
    ) -> CALLBACK_TYPE:
        """Listen once for event of a specific type.

        To listen to all events specify the constant ``MATCH_ALL``
        as event_type.

        Returns function to unsubscribe the listener.
        """
        async_remove_listener = run_callback_threadsafe(
            self._hass.loop, self.async_listen_once, event_type, listener
        ).result()

        def remove_listener() -> None:
            """Remove the listener."""
            run_callback_threadsafe(self._hass.loop, async_remove_listener).result()

        return remove_listener

    @callback
    def async_listen_once(
        self,
        event_type: EventType[_DataT] | str,
        listener: Callable[[Event[_DataT]], Coroutine[Any, Any, None] | None],
        run_immediately: bool | object = _SENTINEL,
    ) -> CALLBACK_TYPE:
        """Listen once for event of a specific type.

        To listen to all events specify the constant ``MATCH_ALL``
        as event_type.

        Returns registered listener that can be used with remove_listener.

        This method must be run in the event loop.
        """
        if run_immediately in (True, False):
            # late import to avoid circular imports
            from .helpers import frame  # pylint: disable=import-outside-toplevel

            frame.report(
                "calls `async_listen_once` with run_immediately, which is "
                "deprecated and will be removed in Home Assistant 2025.5",
                error_if_core=False,
            )

        one_time_listener: _OneTimeListener[_DataT] = _OneTimeListener(
            self._hass, HassJob(listener)
        )
        remove = self._async_listen_filterable_job(
            event_type,
            (
                HassJob(
                    one_time_listener,
                    f"onetime listen {event_type} {listener}",
                    job_type=HassJobType.Callback,
                ),
                None,
            ),
        )
        one_time_listener.remove = remove
        return remove

    @callback
    def _async_remove_listener(
        self,
        event_type: EventType[_DataT] | str,
        filterable_job: _FilterableJobType[_DataT],
    ) -> None:
        """Remove a listener of a specific event_type.

        This method must be run in the event loop.
        """
        try:
            self._listeners[event_type].remove(filterable_job)

            # delete event_type list if empty
            if not self._listeners[event_type] and event_type != MATCH_ALL:
                self._listeners.pop(event_type)
        except (KeyError, ValueError):
            # KeyError is key event_type listener did not exist
            # ValueError if listener did not exist within event_type
            _LOGGER.exception(
                "Unable to remove unknown job listener %s", filterable_job
            )


class CompressedState(TypedDict):
    """Compressed dict of a state."""

    s: str  # COMPRESSED_STATE_STATE
    a: ReadOnlyDict[str, Any]  # COMPRESSED_STATE_ATTRIBUTES
    c: str | dict[str, Any]  # COMPRESSED_STATE_CONTEXT
    lc: float  # COMPRESSED_STATE_LAST_CHANGED
    lu: NotRequired[float]  # COMPRESSED_STATE_LAST_UPDATED


class State:
    """Object to represent a state within the state machine.

    entity_id: the entity that is represented.
    state: the state of the entity
    attributes: extra information on entity and state
    last_changed: last time the state was changed.
    last_reported: last time the state was reported.
    last_updated: last time the state or attributes were changed.
    context: Context in which it was created
    domain: Domain of this state.
    object_id: Object id of this state.
    """

    def __init__(
        self,
        entity_id: str,
        state: str,
        attributes: Mapping[str, Any] | None = None,
        last_changed: datetime.datetime | None = None,
        last_reported: datetime.datetime | None = None,
        last_updated: datetime.datetime | None = None,
        context: Context | None = None,
        validate_entity_id: bool | None = True,
        state_info: StateInfo | None = None,
        last_updated_timestamp: float | None = None,
    ) -> None:
        """Initialize a new state."""
        state = str(state)

        if validate_entity_id and not valid_entity_id(entity_id):
            raise InvalidEntityFormatError(
                f"Invalid entity id encountered: {entity_id}. "
                "Format should be <domain>.<object_id>"
            )

        validate_state(state)

        self.entity_id = entity_id
        self.state = state
        # State only creates and expects a ReadOnlyDict so
        # there is no need to check for subclassing with
        # isinstance here so we can use the faster type check.
        if type(attributes) is not ReadOnlyDict:
            self.attributes = ReadOnlyDict(attributes or {})
        else:
            self.attributes = attributes
        self.last_reported = last_reported or dt_util.utcnow()
        self.last_updated = last_updated or self.last_reported
        self.last_changed = last_changed or self.last_updated
        self.context = context or Context()
        self.state_info = state_info
        self.domain, self.object_id = split_entity_id(self.entity_id)
        # The recorder or the websocket_api will always call the timestamps,
        # so we will set the timestamp values here to avoid the overhead of
        # the function call in the property we know will always be called.
        last_updated = self.last_updated
        if not last_updated_timestamp:
            last_updated_timestamp = last_updated.timestamp()
        self.last_updated_timestamp = last_updated_timestamp
        if self.last_changed == last_updated:
            self.__dict__["last_changed_timestamp"] = last_updated_timestamp
        # If last_reported is the same as last_updated async_set will pass
        # the same datetime object for both values so we can use an identity
        # check here.
        if self.last_reported is last_updated:
            self.__dict__["last_reported_timestamp"] = last_updated_timestamp

    @cached_property
    def name(self) -> str:
        """Name of this state."""
        return self.attributes.get(ATTR_FRIENDLY_NAME) or self.object_id.replace(
            "_", " "
        )

    @cached_property
    def last_changed_timestamp(self) -> float:
        """Timestamp of last change."""
        return self.last_changed.timestamp()

    @cached_property
    def last_reported_timestamp(self) -> float:
        """Timestamp of last report."""
        return self.last_reported.timestamp()

    @cached_property
    def _as_dict(self) -> dict[str, Any]:
        """Return a dict representation of the State.

        Callers should be careful to not mutate the returned dictionary
        as it will mutate the cached version.
        """
        last_changed_isoformat = self.last_changed.isoformat()
        if self.last_changed == self.last_updated:
            last_updated_isoformat = last_changed_isoformat
        else:
            last_updated_isoformat = self.last_updated.isoformat()
        if self.last_changed == self.last_reported:
            last_reported_isoformat = last_changed_isoformat
        else:
            last_reported_isoformat = self.last_reported.isoformat()
        return {
            "entity_id": self.entity_id,
            "state": self.state,
            "attributes": self.attributes,
            "last_changed": last_changed_isoformat,
            "last_reported": last_reported_isoformat,
            "last_updated": last_updated_isoformat,
            # _as_dict is marked as protected
            # to avoid callers outside of this module
            # from misusing it by mistake.
            "context": self.context._as_dict,  # noqa: SLF001
        }

    def as_dict(
        self,
    ) -> ReadOnlyDict[str, datetime.datetime | Collection[Any]]:
        """Return a ReadOnlyDict representation of the State.

        Async friendly.

        Can be used for JSON serialization.
        Ensures: state == State.from_dict(state.as_dict())
        """
        return self._as_read_only_dict

    @cached_property
    def _as_read_only_dict(
        self,
    ) -> ReadOnlyDict[str, datetime.datetime | Collection[Any]]:
        """Return a ReadOnlyDict representation of the State."""
        as_dict = self._as_dict
        context = as_dict["context"]
        # json_fragment will serialize data from a ReadOnlyDict
        # or a normal dict so its ok to have either. We only
        # mutate the cache if someone asks for the as_dict version
        # to avoid storing multiple copies of the data in memory.
        if type(context) is not ReadOnlyDict:
            as_dict["context"] = ReadOnlyDict(context)
        return ReadOnlyDict(as_dict)

    @cached_property
    def as_dict_json(self) -> bytes:
        """Return a JSON string of the State."""
        return json_bytes(self._as_dict)

    @cached_property
    def json_fragment(self) -> json_fragment:
        """Return a JSON fragment of the State."""
        return json_fragment(self.as_dict_json)

    @cached_property
    def as_compressed_state(self) -> CompressedState:
        """Build a compressed dict of a state for adds.

        Omits the lu (last_updated) if it matches (lc) last_changed.

        Sends c (context) as a string if it only contains an id.
        """
        state_context = self.context
        if state_context.parent_id is None and state_context.user_id is None:
            context: dict[str, Any] | str = state_context.id
        else:
            # _as_dict is marked as protected
            # to avoid callers outside of this module
            # from misusing it by mistake.
            context = state_context._as_dict  # noqa: SLF001
        compressed_state: CompressedState = {
            COMPRESSED_STATE_STATE: self.state,
            COMPRESSED_STATE_ATTRIBUTES: self.attributes,
            COMPRESSED_STATE_CONTEXT: context,
            COMPRESSED_STATE_LAST_CHANGED: self.last_changed_timestamp,
        }
        if self.last_changed != self.last_updated:
            compressed_state[COMPRESSED_STATE_LAST_UPDATED] = (
                self.last_updated_timestamp
            )
        return compressed_state

    @cached_property
    def as_compressed_state_json(self) -> bytes:
        """Build a compressed JSON key value pair of a state for adds.

        The JSON string is a key value pair of the entity_id and the compressed state.

        It is used for sending multiple states in a single message.
        """
        return json_bytes({self.entity_id: self.as_compressed_state})[1:-1]

    @classmethod
    def from_dict(cls, json_dict: dict[str, Any]) -> Self | None:
        """Initialize a state from a dict.

        Async friendly.

        Ensures: state == State.from_json_dict(state.to_json_dict())
        """
        if not (json_dict and "entity_id" in json_dict and "state" in json_dict):
            return None

        last_changed = json_dict.get("last_changed")
        if isinstance(last_changed, str):
            last_changed = dt_util.parse_datetime(last_changed)

        last_updated = json_dict.get("last_updated")
        if isinstance(last_updated, str):
            last_updated = dt_util.parse_datetime(last_updated)

        last_reported = json_dict.get("last_reported")
        if isinstance(last_reported, str):
            last_reported = dt_util.parse_datetime(last_reported)

        if context := json_dict.get("context"):
            context = Context(id=context.get("id"), user_id=context.get("user_id"))

        return cls(
            json_dict["entity_id"],
            json_dict["state"],
            json_dict.get("attributes"),
            last_changed=last_changed,
            last_reported=last_reported,
            last_updated=last_updated,
            context=context,
        )

    def expire(self) -> None:
        """Mark the state as old.

        We give up the original reference to the context to ensure
        the context can be garbage collected by replacing it with
        a new one with the same id to ensure the old state
        can still be examined for comparison against the new state.

        Since we are always going to fire a EVENT_STATE_CHANGED event
        after we remove a state from the state machine we need to make
        sure we don't end up holding a reference to the original context
        since it can never be garbage collected as each event would
        reference the previous one.
        """
        self.context = Context(
            self.context.user_id, self.context.parent_id, self.context.id
        )

    def __repr__(self) -> str:
        """Return the representation of the states."""
        attrs = f"; {util.repr_helper(self.attributes)}" if self.attributes else ""

        return (
            f"<state {self.entity_id}={self.state}{attrs}"
            f" @ {dt_util.as_local(self.last_changed).isoformat()}>"
        )


class States(UserDict[str, State]):
    """Container for states, maps entity_id -> State.

    Maintains an additional index:
    - domain -> dict[str, State]
    """

    def __init__(self) -> None:
        """Initialize the container."""
        super().__init__()
        self._domain_index: defaultdict[str, dict[str, State]] = defaultdict(dict)

    def values(self) -> ValuesView[State]:
        """Return the underlying values to avoid __iter__ overhead."""
        return self.data.values()

    def __setitem__(self, key: str, entry: State) -> None:
        """Add an item."""
        self.data[key] = entry
        self._domain_index[entry.domain][entry.entity_id] = entry

    def __delitem__(self, key: str) -> None:
        """Remove an item."""
        entry = self[key]
        del self._domain_index[entry.domain][entry.entity_id]
        super().__delitem__(key)

    def domain_entity_ids(self, key: str) -> KeysView[str] | tuple[()]:
        """Get all entity_ids for a domain."""
        # Avoid polluting _domain_index with non-existing domains
        if key not in self._domain_index:
            return ()
        return self._domain_index[key].keys()

    def domain_states(self, key: str) -> ValuesView[State] | tuple[()]:
        """Get all states for a domain."""
        # Avoid polluting _domain_index with non-existing domains
        if key not in self._domain_index:
            return ()
        return self._domain_index[key].values()


class StateMachine:
    """Helper class that tracks the state of different entities."""

    __slots__ = ("_states", "_states_data", "_reservations", "_bus", "_loop")

    def __init__(self, bus: EventBus, loop: asyncio.events.AbstractEventLoop) -> None:
        """Initialize state machine."""
        self._states = States()
        # _states_data is used to access the States backing dict directly to speed
        # up read operations
        self._states_data = self._states.data
        self._reservations: set[str] = set()
        self._bus = bus
        self._loop = loop

    def entity_ids(self, domain_filter: str | None = None) -> list[str]:
        """List of entity ids that are being tracked."""
        future = run_callback_threadsafe(
            self._loop, self.async_entity_ids, domain_filter
        )
        return future.result()

    @callback
    def async_entity_ids(
        self, domain_filter: str | Iterable[str] | None = None
    ) -> list[str]:
        """List of entity ids that are being tracked.

        This method must be run in the event loop.
        """
        if domain_filter is None:
            return list(self._states_data)

        if isinstance(domain_filter, str):
            return list(self._states.domain_entity_ids(domain_filter.lower()))

        entity_ids: list[str] = []
        for domain in domain_filter:
            entity_ids.extend(self._states.domain_entity_ids(domain))
        return entity_ids

    @callback
    def async_entity_ids_count(
        self, domain_filter: str | Iterable[str] | None = None
    ) -> int:
        """Count the entity ids that are being tracked.

        This method must be run in the event loop.
        """
        if domain_filter is None:
            return len(self._states_data)

        if isinstance(domain_filter, str):
            return len(self._states.domain_entity_ids(domain_filter.lower()))

        return sum(
            len(self._states.domain_entity_ids(domain)) for domain in domain_filter
        )

    def all(self, domain_filter: str | Iterable[str] | None = None) -> list[State]:
        """Create a list of all states."""
        return run_callback_threadsafe(
            self._loop, self.async_all, domain_filter
        ).result()

    @callback
    def async_all(
        self, domain_filter: str | Iterable[str] | None = None
    ) -> list[State]:
        """Create a list of all states matching the filter.

        This method must be run in the event loop.
        """
        if domain_filter is None:
            return list(self._states_data.values())

        if isinstance(domain_filter, str):
            return list(self._states.domain_states(domain_filter.lower()))

        states: list[State] = []
        for domain in domain_filter:
            states.extend(self._states.domain_states(domain))
        return states

    def get(self, entity_id: str) -> State | None:
        """Retrieve state of entity_id or None if not found.

        Async friendly.
        """
        return self._states_data.get(entity_id) or self._states_data.get(
            entity_id.lower()
        )

    def is_state(self, entity_id: str, state: str) -> bool:
        """Test if entity exists and is in specified state.

        Async friendly.
        """
        state_obj = self.get(entity_id)
        return state_obj is not None and state_obj.state == state

    def remove(self, entity_id: str) -> bool:
        """Remove the state of an entity.

        Returns boolean to indicate if an entity was removed.
        """
        return run_callback_threadsafe(
            self._loop, self.async_remove, entity_id
        ).result()

    @callback
    def async_remove(self, entity_id: str, context: Context | None = None) -> bool:
        """Remove the state of an entity.

        Returns boolean to indicate if an entity was removed.

        This method must be run in the event loop.
        """
        entity_id = entity_id.lower()
        old_state = self._states.pop(entity_id, None)
        self._reservations.discard(entity_id)

        if old_state is None:
            return False

        old_state.expire()
        state_changed_data: EventStateChangedData = {
            "entity_id": entity_id,
            "old_state": old_state,
            "new_state": None,
        }
        self._bus.async_fire_internal(
            EVENT_STATE_CHANGED,
            state_changed_data,
            context=context,
        )
        return True

    def set(
        self,
        entity_id: str,
        new_state: str,
        attributes: Mapping[str, Any] | None = None,
        force_update: bool = False,
        context: Context | None = None,
    ) -> None:
        """Set the state of an entity, add entity if it does not exist.

        Attributes is an optional dict to specify attributes of this state.

        If you just update the attributes and not the state, last changed will
        not be affected.
        """
        run_callback_threadsafe(
            self._loop,
            self.async_set,
            entity_id,
            new_state,
            attributes,
            force_update,
            context,
        ).result()

    @callback
    def async_reserve(self, entity_id: str) -> None:
        """Reserve a state in the state machine for an entity being added.

        This must not fire an event when the state is reserved.

        This avoids a race condition where multiple entities with the same
        entity_id are added.
        """
        entity_id = entity_id.lower()
        if entity_id in self._states_data or entity_id in self._reservations:
            raise HomeAssistantError(
                "async_reserve must not be called once the state is in the state"
                " machine."
            )

        self._reservations.add(entity_id)

    @callback
    def async_available(self, entity_id: str) -> bool:
        """Check to see if an entity_id is available to be used."""
        entity_id = entity_id.lower()
        return (
            entity_id not in self._states_data and entity_id not in self._reservations
        )

    @callback
    def async_set(
        self,
        entity_id: str,
        new_state: str,
        attributes: Mapping[str, Any] | None = None,
        force_update: bool = False,
        context: Context | None = None,
        state_info: StateInfo | None = None,
        timestamp: float | None = None,
    ) -> None:
        """Set the state of an entity, add entity if it does not exist.

        Attributes is an optional dict to specify attributes of this state.

        If you just update the attributes and not the state, last changed will
        not be affected.

        This method must be run in the event loop.
        """
        self.async_set_internal(
            entity_id.lower(),
            str(new_state),
            attributes or {},
            force_update,
            context,
            state_info,
            timestamp or time.time(),
        )

    @callback
    def async_set_internal(
        self,
        entity_id: str,
        new_state: str,
        attributes: Mapping[str, Any] | None,
        force_update: bool,
        context: Context | None,
        state_info: StateInfo | None,
        timestamp: float,
    ) -> None:
        """Set the state of an entity, add entity if it does not exist.

        This method is intended to only be used by core internally
        and should not be considered a stable API. We will make
        breaking changes to this function in the future and it
        should not be used in integrations.

        This method must be run in the event loop.
        """
        # Most cases the key will be in the dict
        # so we optimize for the happy path as
        # python 3.11+ has near zero overhead for
        # try when it does not raise an exception.
        old_state: State | None
        try:
            old_state = self._states_data[entity_id]
        except KeyError:
            old_state = None
            same_state = False
            same_attr = False
            last_changed = None
        else:
            same_state = old_state.state == new_state and not force_update
            same_attr = old_state.attributes == attributes
            last_changed = old_state.last_changed if same_state else None

        # It is much faster to convert a timestamp to a utc datetime object
        # than converting a utc datetime object to a timestamp since cpython
        # does not have a fast path for handling the UTC timezone and has to do
        # multiple local timezone conversions.
        #
        # from_timestamp implementation:
        # https://github.com/python/cpython/blob/c90a862cdcf55dc1753c6466e5fa4a467a13ae24/Modules/_datetimemodule.c#L2936
        #
        # timestamp implementation:
        # https://github.com/python/cpython/blob/c90a862cdcf55dc1753c6466e5fa4a467a13ae24/Modules/_datetimemodule.c#L6387
        # https://github.com/python/cpython/blob/c90a862cdcf55dc1753c6466e5fa4a467a13ae24/Modules/_datetimemodule.c#L6323
        now = dt_util.utc_from_timestamp(timestamp)

        if context is None:
            context = Context(id=ulid_at_time(timestamp))

        if same_state and same_attr:
            # mypy does not understand this is only possible if old_state is not None
            old_last_reported = old_state.last_reported  # type: ignore[union-attr]
            old_state.last_reported = now  # type: ignore[union-attr]
            old_state.last_reported_timestamp = timestamp  # type: ignore[union-attr]
            # Avoid creating an EventStateReportedData
            self._bus.async_fire_internal(  # type: ignore[misc]
                EVENT_STATE_REPORTED,
                {
                    "entity_id": entity_id,
                    "old_last_reported": old_last_reported,
                    "new_state": old_state,
                },
                context=context,
                time_fired=timestamp,
            )
            return

        if same_attr:
            if TYPE_CHECKING:
                assert old_state is not None
            attributes = old_state.attributes

        # This is intentionally called with positional only arguments for performance
        # reasons
        state = State(
            entity_id,
            new_state,
            attributes,
            last_changed,
            now,
            now,
            context,
            old_state is None,
            state_info,
            timestamp,
        )
        if old_state is not None:
            old_state.expire()
        self._states[entity_id] = state
        state_changed_data: EventStateChangedData = {
            "entity_id": entity_id,
            "old_state": old_state,
            "new_state": state,
        }
        self._bus.async_fire_internal(
            EVENT_STATE_CHANGED,
            state_changed_data,
            context=context,
            time_fired=timestamp,
        )


class SupportsResponse(enum.StrEnum):
    """Service call response configuration."""

    NONE = "none"
    """The service does not support responses (the default)."""

    OPTIONAL = "optional"
    """The service optionally returns response data when asked by the caller."""

    ONLY = "only"
    """The service is read-only and the caller must always ask for response data."""


class Service:
    """Representation of a callable service."""

    __slots__ = ["job", "schema", "domain", "service", "supports_response"]

    def __init__(
        self,
        func: Callable[
            [ServiceCall],
            Coroutine[Any, Any, ServiceResponse | EntityServiceResponse]
            | ServiceResponse
            | EntityServiceResponse
            | None,
        ],
        schema: VolSchemaType | None,
        domain: str,
        service: str,
        context: Context | None = None,
        supports_response: SupportsResponse = SupportsResponse.NONE,
        job_type: HassJobType | None = None,
    ) -> None:
        """Initialize a service."""
        self.job = HassJob(func, f"service {domain}.{service}", job_type=job_type)
        self.schema = schema
        self.supports_response = supports_response


class ServiceCall:
    """Representation of a call to a service."""

    __slots__ = ("domain", "service", "data", "context", "return_response")

    def __init__(
        self,
        domain: str,
        service: str,
        data: dict[str, Any] | None = None,
        context: Context | None = None,
        return_response: bool = False,
    ) -> None:
        """Initialize a service call."""
        self.domain = domain
        self.service = service
        self.data = ReadOnlyDict(data or {})
        self.context = context or Context()
        self.return_response = return_response

    def __repr__(self) -> str:
        """Return the representation of the service."""
        if self.data:
            return (
                f"<ServiceCall {self.domain}.{self.service} "
                f"(c:{self.context.id}): {util.repr_helper(self.data)}>"
            )

        return f"<ServiceCall {self.domain}.{self.service} (c:{self.context.id})>"


class ServiceRegistry:
    """Offer the services over the eventbus."""

    __slots__ = ("_services", "_hass")

    def __init__(self, hass: HomeAssistant) -> None:
        """Initialize a service registry."""
        self._services: dict[str, dict[str, Service]] = {}
        self._hass = hass

    @property
    def services(self) -> dict[str, dict[str, Service]]:
        """Return dictionary with per domain a list of available services."""
        return run_callback_threadsafe(self._hass.loop, self.async_services).result()

    @callback
    def async_services(self) -> dict[str, dict[str, Service]]:
        """Return dictionary with per domain a list of available services.

        This method makes a copy of the registry. This function is expensive,
        and should only be used if has_service is not sufficient.

        This method must be run in the event loop.
        """
        return {domain: service.copy() for domain, service in self._services.items()}

    @callback
    def async_services_for_domain(self, domain: str) -> dict[str, Service]:
        """Return dictionary with per domain a list of available services.

        This method makes a copy of the registry for the domain.

        This method must be run in the event loop.
        """
        return self._services.get(domain, {}).copy()

    @callback
    def async_services_internal(self) -> dict[str, dict[str, Service]]:
        """Return dictionary with per domain a list of available services.

        This method DOES NOT make a copy of the services like async_services does.
        It is only expected to be called from the Home Assistant internals
        as a performance optimization when the caller is not going to modify the
        returned data.

        This method must be run in the event loop.
        """
        return self._services

    def has_service(self, domain: str, service: str) -> bool:
        """Test if specified service exists.

        Async friendly.
        """
        return service.lower() in self._services.get(domain.lower(), [])

    def supports_response(self, domain: str, service: str) -> SupportsResponse:
        """Return whether or not the service supports response data.

        This exists so that callers can return more helpful error messages given
        the context. Will return NONE if the service does not exist as there is
        other error handling when calling the service if it does not exist.
        """
        if not (handler := self._services[domain.lower()][service.lower()]):
            return SupportsResponse.NONE
        return handler.supports_response

    def register(
        self,
        domain: str,
        service: str,
        service_func: Callable[
            [ServiceCall],
            Coroutine[Any, Any, ServiceResponse] | ServiceResponse | None,
        ],
        schema: vol.Schema | None = None,
        supports_response: SupportsResponse = SupportsResponse.NONE,
    ) -> None:
        """Register a service.

        Schema is called to coerce and validate the service data.
        """
        run_callback_threadsafe(
            self._hass.loop,
            self._async_register,
            domain,
            service,
            service_func,
            schema,
            supports_response,
        ).result()

    @callback
    def async_register(
        self,
        domain: str,
        service: str,
        service_func: Callable[
            [ServiceCall],
            Coroutine[Any, Any, ServiceResponse | EntityServiceResponse]
            | ServiceResponse
            | EntityServiceResponse
            | None,
        ],
        schema: VolSchemaType | None = None,
        supports_response: SupportsResponse = SupportsResponse.NONE,
        job_type: HassJobType | None = None,
    ) -> None:
        """Register a service.

        Schema is called to coerce and validate the service data.

        This method must be run in the event loop.
        """
        self._hass.verify_event_loop_thread("hass.services.async_register")
        self._async_register(
            domain, service, service_func, schema, supports_response, job_type
        )

    @callback
    def _async_register(
        self,
        domain: str,
        service: str,
        service_func: Callable[
            [ServiceCall],
            Coroutine[Any, Any, ServiceResponse | EntityServiceResponse]
            | ServiceResponse
            | EntityServiceResponse
            | None,
        ],
        schema: VolSchemaType | None = None,
        supports_response: SupportsResponse = SupportsResponse.NONE,
        job_type: HassJobType | None = None,
    ) -> None:
        """Register a service.

        Schema is called to coerce and validate the service data.

        This method must be run in the event loop.
        """
        domain = domain.lower()
        service = service.lower()
        service_obj = Service(
            service_func,
            schema,
            domain,
            service,
            supports_response=supports_response,
            job_type=job_type,
        )

        if domain in self._services:
            self._services[domain][service] = service_obj
        else:
            self._services[domain] = {service: service_obj}

        self._hass.bus.async_fire_internal(
            EVENT_SERVICE_REGISTERED, {ATTR_DOMAIN: domain, ATTR_SERVICE: service}
        )

    def remove(self, domain: str, service: str) -> None:
        """Remove a registered service from service handler."""
        run_callback_threadsafe(
            self._hass.loop, self._async_remove, domain, service
        ).result()

    @callback
    def async_remove(self, domain: str, service: str) -> None:
        """Remove a registered service from service handler.

        This method must be run in the event loop.
        """
        self._hass.verify_event_loop_thread("hass.services.async_remove")
        self._async_remove(domain, service)

    @callback
    def _async_remove(self, domain: str, service: str) -> None:
        """Remove a registered service from service handler.

        This method must be run in the event loop.
        """
        domain = domain.lower()
        service = service.lower()

        if service not in self._services.get(domain, {}):
            _LOGGER.warning("Unable to remove unknown service %s/%s", domain, service)
            return

        self._services[domain].pop(service)

        if not self._services[domain]:
            self._services.pop(domain)

        self._hass.bus.async_fire_internal(
            EVENT_SERVICE_REMOVED, {ATTR_DOMAIN: domain, ATTR_SERVICE: service}
        )

    def call(
        self,
        domain: str,
        service: str,
        service_data: dict[str, Any] | None = None,
        blocking: bool = False,
        context: Context | None = None,
        target: dict[str, Any] | None = None,
        return_response: bool = False,
    ) -> ServiceResponse:
        """Call a service.

        See description of async_call for details.
        """
        return asyncio.run_coroutine_threadsafe(
            self.async_call(
                domain,
                service,
                service_data,
                blocking,
                context,
                target,
                return_response,
            ),
            self._hass.loop,
        ).result()

    async def async_call(
        self,
        domain: str,
        service: str,
        service_data: dict[str, Any] | None = None,
        blocking: bool = False,
        context: Context | None = None,
        target: dict[str, Any] | None = None,
        return_response: bool = False,
    ) -> ServiceResponse:
        """Call a service.

        Specify blocking=True to wait until service is executed.

        If return_response=True, indicates that the caller can consume return values
        from the service, if any. Return values are a dict that can be returned by the
        standard JSON serialization process. Return values can only be used with blocking=True.

        This method will fire an event to indicate the service has been called.

        Because the service is sent as an event you are not allowed to use
        the keys ATTR_DOMAIN and ATTR_SERVICE in your service_data.

        This method is a coroutine.
        """
        context = context or Context()
        service_data = service_data or {}

        try:
            handler = self._services[domain][service]
        except KeyError:
            # Almost all calls are already lower case, so we avoid
            # calling lower() on the arguments in the common case.
            domain = domain.lower()
            service = service.lower()
            try:
                handler = self._services[domain][service]
            except KeyError:
                raise ServiceNotFound(domain, service) from None

        if return_response:
            if not blocking:
                raise ServiceValidationError(
                    translation_domain=DOMAIN,
                    translation_key="service_should_be_blocking",
                    translation_placeholders={
                        "return_response": "return_response=True",
                        "non_blocking_argument": "blocking=False",
                    },
                )
            if handler.supports_response is SupportsResponse.NONE:
                raise ServiceValidationError(
                    translation_domain=DOMAIN,
                    translation_key="service_does_not_support_response",
                    translation_placeholders={
                        "return_response": "return_response=True"
                    },
                )
        elif handler.supports_response is SupportsResponse.ONLY:
            raise ServiceValidationError(
                translation_domain=DOMAIN,
                translation_key="service_lacks_response_request",
                translation_placeholders={"return_response": "return_response=True"},
            )

        if target:
            service_data.update(target)

        if handler.schema:
            try:
                processed_data: dict[str, Any] = handler.schema(service_data)
            except vol.Invalid:
                _LOGGER.debug(
                    "Invalid data for service call %s.%s: %s",
                    domain,
                    service,
                    service_data,
                )
                raise
        else:
            processed_data = service_data

        service_call = ServiceCall(
            domain, service, processed_data, context, return_response
        )

        self._hass.bus.async_fire_internal(
            EVENT_CALL_SERVICE,
            {
                ATTR_DOMAIN: domain,
                ATTR_SERVICE: service,
                ATTR_SERVICE_DATA: service_data,
            },
            context=context,
        )

        coro = self._execute_service(handler, service_call)
        if not blocking:
            self._hass.async_create_task_internal(
                self._run_service_call_catch_exceptions(coro, service_call),
                f"service call background {service_call.domain}.{service_call.service}",
                eager_start=True,
            )
            return None

        response_data = await coro
        if not return_response:
            return None
        if not isinstance(response_data, dict):
            raise HomeAssistantError(
                translation_domain=DOMAIN,
                translation_key="service_reponse_invalid",
                translation_placeholders={
                    "response_data_type": str(type(response_data))
                },
            )
        return response_data

    async def _run_service_call_catch_exceptions(
        self,
        coro_or_task: Coroutine[Any, Any, Any] | asyncio.Task[Any],
        service_call: ServiceCall,
    ) -> None:
        """Run service call in background, catching and logging any exceptions."""
        try:
            await coro_or_task
        except Unauthorized:
            _LOGGER.warning(
                "Unauthorized service called %s/%s",
                service_call.domain,
                service_call.service,
            )
        except asyncio.CancelledError:
            _LOGGER.debug("Service was cancelled: %s", service_call)
        except Exception:
            _LOGGER.exception("Error executing service: %s", service_call)

    async def _execute_service(
        self, handler: Service, service_call: ServiceCall
    ) -> ServiceResponse:
        """Execute a service."""
        job = handler.job
        target = job.target
        if job.job_type is HassJobType.Coroutinefunction:
            if TYPE_CHECKING:
                target = cast(
                    Callable[..., Coroutine[Any, Any, ServiceResponse]], target
                )
            return await target(service_call)
        if job.job_type is HassJobType.Callback:
            if TYPE_CHECKING:
                target = cast(Callable[..., ServiceResponse], target)
            return target(service_call)
        if TYPE_CHECKING:
            target = cast(Callable[..., ServiceResponse], target)
        return await self._hass.async_add_executor_job(target, service_call)


class _ComponentSet(set[str]):
    """Set of loaded components.

    This set contains both top level components and platforms.

    Examples:
    `light`, `switch`, `hue`, `mjpeg.camera`, `universal.media_player`,
    `homeassistant.scene`

    The top level components set only contains the top level components.

    The all components set contains all components, including platform
    based components.

    """

    def __init__(
        self, top_level_components: set[str], all_components: set[str]
    ) -> None:
        """Initialize the component set."""
        self._top_level_components = top_level_components
        self._all_components = all_components

    def add(self, component: str) -> None:
        """Add a component to the store."""
        if "." not in component:
            self._top_level_components.add(component)
            self._all_components.add(component)
        else:
            platform, _, domain = component.partition(".")
            if domain in BASE_PLATFORMS:
                self._all_components.add(platform)
        return super().add(component)

    def remove(self, component: str) -> None:
        """Remove a component from the store."""
        if "." in component:
            raise ValueError("_ComponentSet does not support removing sub-components")
        self._top_level_components.remove(component)
        return super().remove(component)

    def discard(self, component: str) -> None:
        """Remove a component from the store."""
        raise NotImplementedError("_ComponentSet does not support discard, use remove")


class Config:
    """Configuration settings for Home Assistant."""

    _store: Config._ConfigStore

    def __init__(self, hass: HomeAssistant, config_dir: str) -> None:
        """Initialize a new config object."""
        # pylint: disable-next=import-outside-toplevel
        from .components.zone import DEFAULT_RADIUS

        self.hass = hass

        self.latitude: float = 0
        self.longitude: float = 0

        self.elevation: int = 0
        """Elevation (always in meters regardless of the unit system)."""

        self.radius: int = DEFAULT_RADIUS
        """Radius of the Home Zone (always in meters regardless of the unit system)."""

        self.debug: bool = False
        self.location_name: str = "Home"
        self.time_zone: str = "UTC"
        self.units: UnitSystem = METRIC_SYSTEM
        self.internal_url: str | None = None
        self.external_url: str | None = None
        self.currency: str = "EUR"
        self.country: str | None = None
        self.language: str = "en"

        self.config_source: ConfigSource = ConfigSource.DEFAULT

        # If True, pip install is skipped for requirements on startup
        self.skip_pip: bool = False

        # List of packages to skip when installing requirements on startup
        self.skip_pip_packages: list[str] = []

        # Set of loaded top level components
        # This set is updated by _ComponentSet
        # and should not be modified directly
        self.top_level_components: set[str] = set()

        # Set of all loaded components including platform
        # based components
        self.all_components: set[str] = set()

        # Set of loaded components
        self.components: _ComponentSet = _ComponentSet(
            self.top_level_components, self.all_components
        )

        # API (HTTP) server configuration
        self.api: ApiConfig | None = None

        # Directory that holds the configuration
        self.config_dir: str = config_dir

        # List of allowed external dirs to access
        self.allowlist_external_dirs: set[str] = set()

        # List of allowed external URLs that integrations may use
        self.allowlist_external_urls: set[str] = set()

        # Dictionary of Media folders that integrations may use
        self.media_dirs: dict[str, str] = {}

        # If Home Assistant is running in recovery mode
        self.recovery_mode: bool = False

        # Use legacy template behavior
        self.legacy_templates: bool = False

        # If Home Assistant is running in safe mode
        self.safe_mode: bool = False

    def async_initialize(self) -> None:
        """Finish initializing a config object.

        This must be called before the config object is used.
        """
        self._store = self._ConfigStore(self.hass)

    def distance(self, lat: float, lon: float) -> float | None:
        """Calculate distance from Home Assistant.

        Async friendly.
        """
        return self.units.length(
            location.distance(self.latitude, self.longitude, lat, lon),
            UnitOfLength.METERS,
        )

    def path(self, *path: str) -> str:
        """Generate path to the file within the configuration directory.

        Async friendly.
        """
        return os.path.join(self.config_dir, *path)

    def is_allowed_external_url(self, url: str) -> bool:
        """Check if an external URL is allowed."""
        parsed_url = f"{yarl.URL(url)!s}/"

        return any(
            allowed
            for allowed in self.allowlist_external_urls
            if parsed_url.startswith(allowed)
        )

    def is_allowed_path(self, path: str) -> bool:
        """Check if the path is valid for access from outside.

        This function does blocking I/O and should not be called from the event loop.
        Use hass.async_add_executor_job to schedule it on the executor.
        """
        assert path is not None

        thepath = pathlib.Path(path)
        try:
            # The file path does not have to exist (it's parent should)
            if thepath.exists():
                thepath = thepath.resolve()
            else:
                thepath = thepath.parent.resolve()
        except (FileNotFoundError, RuntimeError, PermissionError):
            return False

        for allowed_path in self.allowlist_external_dirs:
            try:
                thepath.relative_to(allowed_path)
            except ValueError:
                pass
            else:
                return True

        return False

    def as_dict(self) -> dict[str, Any]:
        """Create a dictionary representation of the configuration.

        Async friendly.
        """
        allowlist_external_dirs = list(self.allowlist_external_dirs)
        return {
            "latitude": self.latitude,
            "longitude": self.longitude,
            "elevation": self.elevation,
            "unit_system": self.units.as_dict(),
            "location_name": self.location_name,
            "time_zone": self.time_zone,
            "components": list(self.components),
            "config_dir": self.config_dir,
            # legacy, backwards compat
            "whitelist_external_dirs": allowlist_external_dirs,
            "allowlist_external_dirs": allowlist_external_dirs,
            "allowlist_external_urls": list(self.allowlist_external_urls),
            "version": __version__,
            "config_source": self.config_source,
            "recovery_mode": self.recovery_mode,
            "state": self.hass.state.value,
            "external_url": self.external_url,
            "internal_url": self.internal_url,
            "currency": self.currency,
            "country": self.country,
            "language": self.language,
            "safe_mode": self.safe_mode,
            "debug": self.debug,
            "radius": self.radius,
        }

    async def async_set_time_zone(self, time_zone_str: str) -> None:
        """Help to set the time zone."""
        if time_zone := await dt_util.async_get_time_zone(time_zone_str):
            self.time_zone = time_zone_str
            dt_util.set_default_time_zone(time_zone)
        else:
            raise ValueError(f"Received invalid time zone {time_zone_str}")

    def set_time_zone(self, time_zone_str: str) -> None:
        """Set the time zone.

        This is a legacy method that should not be used in new code.
        Use async_set_time_zone instead.

        It will be removed in Home Assistant 2025.6.
        """
        # report is imported here to avoid a circular import
        from .helpers.frame import report  # pylint: disable=import-outside-toplevel

        report(
            "set the time zone using set_time_zone instead of async_set_time_zone"
            " which will stop working in Home Assistant 2025.6",
            error_if_core=True,
            error_if_integration=True,
        )
        if time_zone := dt_util.get_time_zone(time_zone_str):
            self.time_zone = time_zone_str
            dt_util.set_default_time_zone(time_zone)
        else:
            raise ValueError(f"Received invalid time zone {time_zone_str}")

    async def _async_update(
        self,
        *,
        source: ConfigSource,
        latitude: float | None = None,
        longitude: float | None = None,
        elevation: int | None = None,
        unit_system: str | None = None,
        location_name: str | None = None,
        time_zone: str | None = None,
        external_url: str | UndefinedType | None = UNDEFINED,
        internal_url: str | UndefinedType | None = UNDEFINED,
        currency: str | None = None,
        country: str | UndefinedType | None = UNDEFINED,
        language: str | None = None,
        radius: int | None = None,
    ) -> None:
        """Update the configuration from a dictionary."""
        self.config_source = source
        if latitude is not None:
            self.latitude = latitude
        if longitude is not None:
            self.longitude = longitude
        if elevation is not None:
            self.elevation = elevation
        if unit_system is not None:
            try:
                self.units = get_unit_system(unit_system)
            except ValueError:
                self.units = METRIC_SYSTEM
        if location_name is not None:
            self.location_name = location_name
        if time_zone is not None:
            await self.async_set_time_zone(time_zone)
        if external_url is not UNDEFINED:
            self.external_url = external_url
        if internal_url is not UNDEFINED:
            self.internal_url = internal_url
        if currency is not None:
            self.currency = currency
        if country is not UNDEFINED:
            self.country = country
        if language is not None:
            self.language = language
        if radius is not None:
            self.radius = radius

    async def async_update(self, **kwargs: Any) -> None:
        """Update the configuration from a dictionary."""
        # pylint: disable-next=import-outside-toplevel
        from .config import (
            _raise_issue_if_historic_currency,
            _raise_issue_if_no_country,
        )

        await self._async_update(source=ConfigSource.STORAGE, **kwargs)
        await self._async_store()
        self.hass.bus.async_fire_internal(EVENT_CORE_CONFIG_UPDATE, kwargs)

        _raise_issue_if_historic_currency(self.hass, self.currency)
        _raise_issue_if_no_country(self.hass, self.country)

    async def async_load(self) -> None:
        """Load [homeassistant] core config."""
        if not (data := await self._store.async_load()):
            return

        # In 2021.9 we fixed validation to disallow a path (because that's never
        # correct) but this data still lives in storage, so we print a warning.
        if data.get("external_url") and urlparse(data["external_url"]).path not in (
            "",
            "/",
        ):
            _LOGGER.warning("Invalid external_url set. It's not allowed to have a path")

        if data.get("internal_url") and urlparse(data["internal_url"]).path not in (
            "",
            "/",
        ):
            _LOGGER.warning("Invalid internal_url set. It's not allowed to have a path")

        await self._async_update(
            source=ConfigSource.STORAGE,
            latitude=data.get("latitude"),
            longitude=data.get("longitude"),
            elevation=data.get("elevation"),
            unit_system=data.get("unit_system_v2"),
            location_name=data.get("location_name"),
            time_zone=data.get("time_zone"),
            external_url=data.get("external_url", UNDEFINED),
            internal_url=data.get("internal_url", UNDEFINED),
            currency=data.get("currency"),
            country=data.get("country"),
            language=data.get("language"),
            radius=data["radius"],
        )

    async def _async_store(self) -> None:
        """Store [homeassistant] core config."""
        data = {
            "latitude": self.latitude,
            "longitude": self.longitude,
            "elevation": self.elevation,
            # We don't want any integrations to use the name of the unit system
            # so we are using the private attribute here
            "unit_system_v2": self.units._name,  # noqa: SLF001
            "location_name": self.location_name,
            "time_zone": self.time_zone,
            "external_url": self.external_url,
            "internal_url": self.internal_url,
            "currency": self.currency,
            "country": self.country,
            "language": self.language,
            "radius": self.radius,
        }
        await self._store.async_save(data)

    # Circular dependency prevents us from generating the class at top level
    # pylint: disable-next=import-outside-toplevel
    from .helpers.storage import Store

    class _ConfigStore(Store[dict[str, Any]]):
        """Class to help storing Config data."""

        def __init__(self, hass: HomeAssistant) -> None:
            """Initialize storage class."""
            super().__init__(
                hass,
                CORE_STORAGE_VERSION,
                CORE_STORAGE_KEY,
                private=True,
                atomic_writes=True,
                minor_version=CORE_STORAGE_MINOR_VERSION,
            )
            self._original_unit_system: str | None = None  # from old store 1.1

        async def _async_migrate_func(
            self,
            old_major_version: int,
            old_minor_version: int,
            old_data: dict[str, Any],
        ) -> dict[str, Any]:
            """Migrate to the new version."""

            # pylint: disable-next=import-outside-toplevel
            from .components.zone import DEFAULT_RADIUS

            data = old_data
            if old_major_version == 1 and old_minor_version < 2:
                # In 1.2, we remove support for "imperial", replaced by "us_customary"
                # Using a new key to allow rollback
                self._original_unit_system = data.get("unit_system")
                data["unit_system_v2"] = self._original_unit_system
                if data["unit_system_v2"] == _CONF_UNIT_SYSTEM_IMPERIAL:
                    data["unit_system_v2"] = _CONF_UNIT_SYSTEM_US_CUSTOMARY
            if old_major_version == 1 and old_minor_version < 3:
                # In 1.3, we add the key "language", initialize it from the
                # owner account.
                data["language"] = "en"
                try:
                    owner = await self.hass.auth.async_get_owner()
                    if owner is not None:
                        # pylint: disable-next=import-outside-toplevel
                        from .components.frontend import storage as frontend_store

                        # pylint: disable-next=import-outside-toplevel
                        from .helpers import config_validation as cv

                        _, owner_data = await frontend_store.async_user_store(
                            self.hass, owner.id
                        )

                        if (
                            "language" in owner_data
                            and "language" in owner_data["language"]
                        ):
                            with suppress(vol.InInvalid):
                                data["language"] = cv.language(
                                    owner_data["language"]["language"]
                                )
                # pylint: disable-next=broad-except
                except Exception:
                    _LOGGER.exception("Unexpected error during core config migration")
            if old_major_version == 1 and old_minor_version < 4:
                # In 1.4, we add the key "radius", initialize it with the default.
                data.setdefault("radius", DEFAULT_RADIUS)

            if old_major_version > 1:
                raise NotImplementedError
            return data

        async def async_save(self, data: dict[str, Any]) -> None:
            if self._original_unit_system:
                data["unit_system"] = self._original_unit_system
            return await super().async_save(data)


# These can be removed if no deprecated constant are in this module anymore
__getattr__ = functools.partial(check_if_deprecated_constant, module_globals=globals())
__dir__ = functools.partial(
    dir_with_deprecated_constants, module_globals_keys=[*globals().keys()]
)
__all__ = all_with_deprecated_constants(globals())<|MERGE_RESOLUTION|>--- conflicted
+++ resolved
@@ -1228,16 +1228,7 @@
 
     def _cancel_cancellable_timers(self) -> None:
         """Cancel timer handles marked as cancellable."""
-<<<<<<< HEAD
-        handles: Iterable[asyncio.TimerHandle | tuple[float, asyncio.TimerHandle]] = (
-            self.loop._scheduled  # type: ignore[attr-defined] # noqa: SLF001
-        )
-        for handle in handles:
-            if isinstance(handle, tuple):
-                handle = handle[1]
-=======
         for handle in get_scheduled_timer_handles(self.loop):
->>>>>>> 61a1ecae
             if (
                 not handle.cancelled()
                 and (args := handle._args)  # noqa: SLF001
