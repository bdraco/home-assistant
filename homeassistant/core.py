"""Core components of Home Assistant.

Home Assistant is a Home Automation framework for observing the state
of entities and react to changes.
"""

from __future__ import annotations

import asyncio
from collections import UserDict, defaultdict
from collections.abc import (
    Callable,
    Collection,
    Coroutine,
    Iterable,
    KeysView,
    Mapping,
    ValuesView,
)
import concurrent.futures
from contextlib import suppress
from dataclasses import dataclass
import datetime
import enum
import functools
from functools import cached_property
import inspect
import logging
import os
import pathlib
import re
import threading
import time
from time import monotonic
from typing import (
    TYPE_CHECKING,
    Any,
    Generic,
    Literal,
    NotRequired,
    ParamSpec,
    Self,
    TypedDict,
    TypeVarTuple,
    cast,
    overload,
)
from urllib.parse import urlparse

from typing_extensions import TypeVar
import voluptuous as vol
import yarl

from . import util
from .const import (
    ATTR_DOMAIN,
    ATTR_FRIENDLY_NAME,
    ATTR_SERVICE,
    ATTR_SERVICE_DATA,
    COMPRESSED_STATE_ATTRIBUTES,
    COMPRESSED_STATE_CONTEXT,
    COMPRESSED_STATE_LAST_CHANGED,
    COMPRESSED_STATE_LAST_UPDATED,
    COMPRESSED_STATE_STATE,
    EVENT_CALL_SERVICE,
    EVENT_CORE_CONFIG_UPDATE,
    EVENT_HOMEASSISTANT_CLOSE,
    EVENT_HOMEASSISTANT_FINAL_WRITE,
    EVENT_HOMEASSISTANT_START,
    EVENT_HOMEASSISTANT_STARTED,
    EVENT_HOMEASSISTANT_STOP,
    EVENT_LOGGING_CHANGED,
    EVENT_SERVICE_REGISTERED,
    EVENT_SERVICE_REMOVED,
    EVENT_STATE_CHANGED,
    EVENT_STATE_REPORTED,
    MATCH_ALL,
    MAX_LENGTH_EVENT_EVENT_TYPE,
    MAX_LENGTH_STATE_STATE,
    UnitOfLength,
    __version__,
)
from .exceptions import (
    HomeAssistantError,
    InvalidEntityFormatError,
    InvalidStateError,
    MaxLengthExceeded,
    ServiceNotFound,
    Unauthorized,
)
from .helpers.deprecation import (
    DeprecatedConstantEnum,
    all_with_deprecated_constants,
    check_if_deprecated_constant,
    dir_with_deprecated_constants,
)
from .helpers.json import json_bytes, json_fragment
from .util import dt as dt_util, location
from .util.async_ import (
    cancelling,
    create_eager_task,
    run_callback_threadsafe,
    shutdown_run_callback_threadsafe,
)
from .util.event_type import EventType
from .util.executor import InterruptibleThreadPoolExecutor
from .util.json import JsonObjectType
from .util.read_only_dict import ReadOnlyDict
from .util.timeout import TimeoutManager
from .util.ulid import ulid_at_time, ulid_now
from .util.unit_system import (
    _CONF_UNIT_SYSTEM_IMPERIAL,
    _CONF_UNIT_SYSTEM_US_CUSTOMARY,
    METRIC_SYSTEM,
    UnitSystem,
    get_unit_system,
)

# Typing imports that create a circular dependency
if TYPE_CHECKING:
    from .auth import AuthManager
    from .components.http import ApiConfig, HomeAssistantHTTP
    from .config_entries import ConfigEntries
    from .helpers.entity import StateInfo

STOPPING_STAGE_SHUTDOWN_TIMEOUT = 20
STOP_STAGE_SHUTDOWN_TIMEOUT = 100
FINAL_WRITE_STAGE_SHUTDOWN_TIMEOUT = 60
CLOSE_STAGE_SHUTDOWN_TIMEOUT = 30


_T = TypeVar("_T")
_R = TypeVar("_R")
_R_co = TypeVar("_R_co", covariant=True)
_P = ParamSpec("_P")
_Ts = TypeVarTuple("_Ts")
# Internal; not helpers.typing.UNDEFINED due to circular dependency
_UNDEF: dict[Any, Any] = {}
_SENTINEL = object()
_CallableT = TypeVar("_CallableT", bound=Callable[..., Any])
_DataT = TypeVar("_DataT", bound=Mapping[str, Any], default=Mapping[str, Any])
CALLBACK_TYPE = Callable[[], None]

CORE_STORAGE_KEY = "core.config"
CORE_STORAGE_VERSION = 1
CORE_STORAGE_MINOR_VERSION = 3

DOMAIN = "homeassistant"

# How long to wait to log tasks that are blocking
BLOCK_LOG_TIMEOUT = 60

ServiceResponse = JsonObjectType | None
EntityServiceResponse = dict[str, ServiceResponse]


class ConfigSource(enum.StrEnum):
    """Source of core configuration."""

    DEFAULT = "default"
    DISCOVERED = "discovered"
    STORAGE = "storage"
    YAML = "yaml"


class EventStateChangedData(TypedDict):
    """EventStateChanged data."""

    entity_id: str
    old_state: State | None
    new_state: State | None


# SOURCE_* are deprecated as of Home Assistant 2022.2, use ConfigSource instead
_DEPRECATED_SOURCE_DISCOVERED = DeprecatedConstantEnum(
    ConfigSource.DISCOVERED, "2025.1"
)
_DEPRECATED_SOURCE_STORAGE = DeprecatedConstantEnum(ConfigSource.STORAGE, "2025.1")
_DEPRECATED_SOURCE_YAML = DeprecatedConstantEnum(ConfigSource.YAML, "2025.1")


# How long to wait until things that run on startup have to finish.
TIMEOUT_EVENT_START = 15

MAX_EXPECTED_ENTITY_IDS = 16384

EVENTS_EXCLUDED_FROM_MATCH_ALL = {
    EVENT_HOMEASSISTANT_CLOSE,
    EVENT_STATE_REPORTED,
}

_LOGGER = logging.getLogger(__name__)


@functools.lru_cache(MAX_EXPECTED_ENTITY_IDS)
def split_entity_id(entity_id: str) -> tuple[str, str]:
    """Split a state entity ID into domain and object ID."""
    domain, _, object_id = entity_id.partition(".")
    if not domain or not object_id:
        raise ValueError(f"Invalid entity ID {entity_id}")
    return domain, object_id


_OBJECT_ID = r"(?!_)[\da-z_]+(?<!_)"
_DOMAIN = r"(?!.+__)" + _OBJECT_ID
VALID_DOMAIN = re.compile(r"^" + _DOMAIN + r"$")
VALID_ENTITY_ID = re.compile(r"^" + _DOMAIN + r"\." + _OBJECT_ID + r"$")


@functools.lru_cache(64)
def valid_domain(domain: str) -> bool:
    """Test if a domain a valid format."""
    return VALID_DOMAIN.match(domain) is not None


@functools.lru_cache(512)
def valid_entity_id(entity_id: str) -> bool:
    """Test if an entity ID is a valid format.

    Format: <domain>.<entity> where both are slugs.
    """
    return VALID_ENTITY_ID.match(entity_id) is not None


def validate_state(state: str) -> str:
    """Validate a state, raise if it not valid."""
    if len(state) > MAX_LENGTH_STATE_STATE:
        raise InvalidStateError(
            f"Invalid state with length {len(state)}. "
            "State max length is 255 characters."
        )
    return state


def callback(func: _CallableT) -> _CallableT:
    """Annotation to mark method as safe to call from within the event loop."""
    setattr(func, "_hass_callback", True)
    return func


def is_callback(func: Callable[..., Any]) -> bool:
    """Check if function is safe to be called in the event loop."""
    return getattr(func, "_hass_callback", False) is True


def is_callback_check_partial(target: Callable[..., Any]) -> bool:
    """Check if function is safe to be called in the event loop.

    This version of is_callback will also check if the target is a partial
    and walk the chain of partials to find the original function.
    """
    check_target = target
    while isinstance(check_target, functools.partial):
        check_target = check_target.func
    return is_callback(check_target)


class _Hass(threading.local):
    """Container which makes a HomeAssistant instance available to the event loop."""

    hass: HomeAssistant | None = None


_hass = _Hass()


@callback
def async_get_hass() -> HomeAssistant:
    """Return the HomeAssistant instance.

    Raises HomeAssistantError when called from the wrong thread.

    This should be used where it's very cumbersome or downright impossible to pass
    hass to the code which needs it.
    """
    if not _hass.hass:
        raise HomeAssistantError("async_get_hass called from the wrong thread")
    return _hass.hass


@callback
def get_release_channel() -> Literal["beta", "dev", "nightly", "stable"]:
    """Find release channel based on version number."""
    version = __version__
    if "dev0" in version:
        return "dev"
    if "dev" in version:
        return "nightly"
    if "b" in version:
        return "beta"
    return "stable"


@enum.unique
class HassJobType(enum.Enum):
    """Represent a job type."""

    Coroutinefunction = 1
    Callback = 2
    Executor = 3


class HassJob(Generic[_P, _R_co]):
    """Represent a job to be run later.

    We check the callable type in advance
    so we can avoid checking it every time
    we run the job.
    """

    def __init__(
        self,
        target: Callable[_P, _R_co],
        name: str | None = None,
        *,
        cancel_on_shutdown: bool | None = None,
        job_type: HassJobType | None = None,
    ) -> None:
        """Create a job object."""
        self.target = target
        self.name = name
        self._cancel_on_shutdown = cancel_on_shutdown
        self._job_type = job_type

    @cached_property
    def job_type(self) -> HassJobType:
        """Return the job type."""
        return self._job_type or get_hassjob_callable_job_type(self.target)

    @property
    def cancel_on_shutdown(self) -> bool | None:
        """Return if the job should be cancelled on shutdown."""
        return self._cancel_on_shutdown

    def __repr__(self) -> str:
        """Return the job."""
        return f"<Job {self.name} {self.job_type} {self.target}>"


@dataclass(frozen=True)
class HassJobWithArgs:
    """Container for a HassJob and arguments."""

    job: HassJob[..., Coroutine[Any, Any, Any] | Any]
    args: Iterable[Any]


def get_hassjob_callable_job_type(target: Callable[..., Any]) -> HassJobType:
    """Determine the job type from the callable."""
    # Check for partials to properly determine if coroutine function
    check_target = target
    while isinstance(check_target, functools.partial):
        check_target = check_target.func

    if asyncio.iscoroutinefunction(check_target):
        return HassJobType.Coroutinefunction
    if is_callback(check_target):
        return HassJobType.Callback
    if asyncio.iscoroutine(check_target):
        raise ValueError("Coroutine not allowed to be passed to HassJob")
    return HassJobType.Executor


class CoreState(enum.Enum):
    """Represent the current state of Home Assistant."""

    not_running = "NOT_RUNNING"
    starting = "STARTING"
    running = "RUNNING"
    stopping = "STOPPING"
    final_write = "FINAL_WRITE"
    stopped = "STOPPED"

    def __str__(self) -> str:
        """Return the event."""
        return self.value


class HomeAssistant:
    """Root object of the Home Assistant home automation."""

    auth: AuthManager
    http: HomeAssistantHTTP = None  # type: ignore[assignment]
    config_entries: ConfigEntries = None  # type: ignore[assignment]

    def __new__(cls, config_dir: str) -> Self:
        """Set the _hass thread local data."""
        hass = super().__new__(cls)
        _hass.hass = hass
        return hass

    def __repr__(self) -> str:
        """Return the representation."""
        return f"<HomeAssistant {self.state}>"

    def __init__(self, config_dir: str) -> None:
        """Initialize new Home Assistant object."""
        # pylint: disable-next=import-outside-toplevel
        from . import loader

        # This is a dictionary that any component can store any data on.
        self.data: dict[str, Any] = {}
        self.loop = asyncio.get_running_loop()
        self._tasks: set[asyncio.Future[Any]] = set()
        self._background_tasks: set[asyncio.Future[Any]] = set()
        self.bus = EventBus(self)
        self.services = ServiceRegistry(self)
        self.states = StateMachine(self.bus, self.loop)
        self.config = Config(self, config_dir)
        self.config.async_initialize()
        self.components = loader.Components(self)
        self.helpers = loader.Helpers(self)
        self.state: CoreState = CoreState.not_running
        self.exit_code: int = 0
        # If not None, use to signal end-of-loop
        self._stopped: asyncio.Event | None = None
        # Timeout handler for Core/Helper namespace
        self.timeout: TimeoutManager = TimeoutManager()
        self._stop_future: concurrent.futures.Future[None] | None = None
        self._shutdown_jobs: list[HassJobWithArgs] = []
        self.import_executor = InterruptibleThreadPoolExecutor(
            max_workers=1, thread_name_prefix="ImportExecutor"
        )

    @property
    def _active_tasks(self) -> set[asyncio.Future[Any]]:
        """Return all active tasks.

        This property is used in bootstrap to log all active tasks
        so we can identify what is blocking startup.

        This property is marked as private to avoid accidental use
        as it is not guaranteed to be present in future versions.
        """
        return self._tasks

    @cached_property
    def is_running(self) -> bool:
        """Return if Home Assistant is running."""
        return self.state in (CoreState.starting, CoreState.running)

    @cached_property
    def is_stopping(self) -> bool:
        """Return if Home Assistant is stopping."""
        return self.state in (CoreState.stopping, CoreState.final_write)

    def set_state(self, state: CoreState) -> None:
        """Set the current state."""
        self.state = state
        for prop in ("is_running", "is_stopping"):
            self.__dict__.pop(prop, None)

    def start(self) -> int:
        """Start Home Assistant.

        Note: This function is only used for testing.
        For regular use, use "await hass.run()".
        """
        # Register the async start
        _future = asyncio.run_coroutine_threadsafe(self.async_start(), self.loop)
        # Run forever
        # Block until stopped
        _LOGGER.info("Starting Home Assistant core loop")
        self.loop.run_forever()
        # The future is never retrieved but we still hold a reference to it
        # to prevent the task from being garbage collected prematurely.
        del _future
        return self.exit_code

    async def async_run(self, *, attach_signals: bool = True) -> int:
        """Home Assistant main entry point.

        Start Home Assistant and block until stopped.

        This method is a coroutine.
        """
        if self.state is not CoreState.not_running:
            raise RuntimeError("Home Assistant is already running")

        # _async_stop will set this instead of stopping the loop
        self._stopped = asyncio.Event()

        await self.async_start()
        if attach_signals:
            # pylint: disable-next=import-outside-toplevel
            from .helpers.signal import async_register_signal_handling

            async_register_signal_handling(self)

        await self._stopped.wait()
        return self.exit_code

    async def async_start(self) -> None:
        """Finalize startup from inside the event loop.

        This method is a coroutine.
        """
        _LOGGER.info("Starting Home Assistant")
        setattr(self.loop, "_thread_ident", threading.get_ident())

        self.set_state(CoreState.starting)
        self.bus.async_fire(EVENT_CORE_CONFIG_UPDATE)
        self.bus.async_fire(EVENT_HOMEASSISTANT_START)

        if not self._tasks:
            pending: set[asyncio.Future[Any]] | None = None
        else:
            _done, pending = await asyncio.wait(
                self._tasks, timeout=TIMEOUT_EVENT_START
            )

        if pending:
            _LOGGER.warning(
                (
                    "Something is blocking Home Assistant from wrapping up the start up"
                    " phase. We're going to continue anyway. Please report the"
                    " following info at"
                    " https://github.com/home-assistant/core/issues: %s"
                    " The system is waiting for tasks: %s"
                ),
                ", ".join(self.config.components),
                self._tasks,
            )

        # Allow automations to set up the start triggers before changing state
        await asyncio.sleep(0)

        if self.state is not CoreState.starting:
            _LOGGER.warning(
                "Home Assistant startup has been interrupted. "
                "Its state may be inconsistent"
            )
            return

        self.set_state(CoreState.running)
        self.bus.async_fire(EVENT_CORE_CONFIG_UPDATE)
        self.bus.async_fire(EVENT_HOMEASSISTANT_STARTED)

    def add_job(
        self, target: Callable[[*_Ts], Any] | Coroutine[Any, Any, Any], *args: *_Ts
    ) -> None:
        """Add a job to be executed by the event loop or by an executor.

        If the job is either a coroutine or decorated with @callback, it will be
        run by the event loop, if not it will be run by an executor.

        target: target to call.
        args: parameters for method to call.
        """
        if target is None:
            raise ValueError("Don't call add_job with None")
        if asyncio.iscoroutine(target):
            self.loop.call_soon_threadsafe(
                functools.partial(self.async_create_task, target, eager_start=True)
            )
            return
        if TYPE_CHECKING:
            target = cast(Callable[[*_Ts], Any], target)
        self.loop.call_soon_threadsafe(
            functools.partial(
                self._async_add_hass_job, HassJob(target), *args, eager_start=True
            )
        )

    @overload
    @callback
    def async_add_job(
        self,
        target: Callable[[*_Ts], Coroutine[Any, Any, _R]],
        *args: *_Ts,
        eager_start: bool = False,
    ) -> asyncio.Future[_R] | None: ...

    @overload
    @callback
    def async_add_job(
        self,
        target: Callable[[*_Ts], Coroutine[Any, Any, _R] | _R],
        *args: *_Ts,
        eager_start: bool = False,
    ) -> asyncio.Future[_R] | None: ...

    @overload
    @callback
    def async_add_job(
        self,
        target: Coroutine[Any, Any, _R],
        *args: Any,
        eager_start: bool = False,
    ) -> asyncio.Future[_R] | None: ...

    @callback
    def async_add_job(
        self,
        target: Callable[[*_Ts], Coroutine[Any, Any, _R] | _R]
        | Coroutine[Any, Any, _R],
        *args: *_Ts,
        eager_start: bool = False,
    ) -> asyncio.Future[_R] | None:
        """Add a job to be executed by the event loop or by an executor.

        If the job is either a coroutine or decorated with @callback, it will be
        run by the event loop, if not it will be run by an executor.

        This method must be run in the event loop.

        target: target to call.
        args: parameters for method to call.
        """
        # late import to avoid circular imports
        from .helpers import frame  # pylint: disable=import-outside-toplevel

        frame.report(
            "calls `async_add_job`, which is deprecated and will be removed in Home "
            "Assistant 2025.4; Please review "
            "https://developers.home-assistant.io/blog/2024/03/13/deprecate_add_run_job"
            " for replacement options",
            error_if_core=False,
        )

        if target is None:
            raise ValueError("Don't call async_add_job with None")

        if asyncio.iscoroutine(target):
            return self.async_create_task(target, eager_start=eager_start)

        # This code path is performance sensitive and uses
        # if TYPE_CHECKING to avoid the overhead of constructing
        # the type used for the cast. For history see:
        # https://github.com/home-assistant/core/pull/71960
        if TYPE_CHECKING:
            target = cast(Callable[[*_Ts], Coroutine[Any, Any, _R] | _R], target)
        return self._async_add_hass_job(HassJob(target), *args, eager_start=eager_start)

    @overload
    @callback
    def async_add_hass_job(
        self,
        hassjob: HassJob[..., Coroutine[Any, Any, _R]],
        *args: Any,
        eager_start: bool = False,
        background: bool = False,
    ) -> asyncio.Future[_R] | None: ...

    @overload
    @callback
    def async_add_hass_job(
        self,
        hassjob: HassJob[..., Coroutine[Any, Any, _R] | _R],
        *args: Any,
        eager_start: bool = False,
        background: bool = False,
    ) -> asyncio.Future[_R] | None: ...

    @callback
    def async_add_hass_job(
        self,
        hassjob: HassJob[..., Coroutine[Any, Any, _R] | _R],
        *args: Any,
        eager_start: bool = False,
        background: bool = False,
    ) -> asyncio.Future[_R] | None:
        """Add a HassJob from within the event loop.

        If eager_start is True, coroutine functions will be scheduled eagerly.
        If background is True, the task will created as a background task.

        This method must be run in the event loop.
        hassjob: HassJob to call.
        args: parameters for method to call.
        """
        # late import to avoid circular imports
        from .helpers import frame  # pylint: disable=import-outside-toplevel

        frame.report(
            "calls `async_add_hass_job`, which is deprecated and will be removed in Home "
            "Assistant 2025.5; Please review "
            "https://developers.home-assistant.io/blog/2024/04/07/deprecate_add_hass_job"
            " for replacement options",
            error_if_core=False,
        )

        return self._async_add_hass_job(
            hassjob, *args, eager_start=eager_start, background=background
        )

    @overload
    @callback
    def _async_add_hass_job(
        self,
        hassjob: HassJob[..., Coroutine[Any, Any, _R]],
        *args: Any,
        eager_start: bool = False,
        background: bool = False,
    ) -> asyncio.Future[_R] | None: ...

    @overload
    @callback
    def _async_add_hass_job(
        self,
        hassjob: HassJob[..., Coroutine[Any, Any, _R] | _R],
        *args: Any,
        eager_start: bool = False,
        background: bool = False,
    ) -> asyncio.Future[_R] | None: ...

    @callback
    def _async_add_hass_job(
        self,
        hassjob: HassJob[..., Coroutine[Any, Any, _R] | _R],
        *args: Any,
        eager_start: bool = False,
        background: bool = False,
    ) -> asyncio.Future[_R] | None:
        """Add a HassJob from within the event loop.

        If eager_start is True, coroutine functions will be scheduled eagerly.
        If background is True, the task will created as a background task.

        This method must be run in the event loop.
        hassjob: HassJob to call.
        args: parameters for method to call.
        """
        task: asyncio.Future[_R]
        # This code path is performance sensitive and uses
        # if TYPE_CHECKING to avoid the overhead of constructing
        # the type used for the cast. For history see:
        # https://github.com/home-assistant/core/pull/71960
        if hassjob.job_type is HassJobType.Coroutinefunction:
            if TYPE_CHECKING:
                hassjob.target = cast(
                    Callable[..., Coroutine[Any, Any, _R]], hassjob.target
                )
            # Use loop.create_task
            # to avoid the extra function call in asyncio.create_task.
            if eager_start:
                task = create_eager_task(
                    hassjob.target(*args), name=hassjob.name, loop=self.loop
                )
                if task.done():
                    _LOGGER.debug("Created job %s finished right away", hassjob)
                    return task
            else:
                _LOGGER.warning(
                    "Creating task %s (%s) non eagerly", hassjob.target, hassjob.name
                )
                task = self.loop.create_task(hassjob.target(*args), name=hassjob.name)
        elif hassjob.job_type is HassJobType.Callback:
            if TYPE_CHECKING:
                hassjob.target = cast(Callable[..., _R], hassjob.target)
            self.loop.call_soon(hassjob.target, *args)
            return None
        else:
            if TYPE_CHECKING:
                hassjob.target = cast(Callable[..., _R], hassjob.target)
            task = self.loop.run_in_executor(None, hassjob.target, *args)

        task_bucket = self._background_tasks if background else self._tasks
        task_bucket.add(task)
        task.add_done_callback(task_bucket.remove)

        return task

    def create_task(
        self, target: Coroutine[Any, Any, Any], name: str | None = None
    ) -> None:
        """Add task to the executor pool.

        target: target to call.
        """
        self.loop.call_soon_threadsafe(
            functools.partial(self.async_create_task, target, name, eager_start=True)
        )

    @callback
    def async_create_task(
        self,
        target: Coroutine[Any, Any, _R],
        name: str | None = None,
        eager_start: bool = True,
    ) -> asyncio.Task[_R]:
        """Create a task from within the event loop.

        This method must be run in the event loop. If you are using this in your
        integration, use the create task methods on the config entry instead.

        target: target to call.
        """
        if eager_start:
            task = create_eager_task(target, name=name, loop=self.loop)
            if task.done():
                _LOGGER.debug(
                    "Created task %s with target %s finished right away", task, target
                )
                return task
        else:
            _LOGGER.warning("Created task %s without eager_start (%s)", target, name)
            # Use loop.create_task
            # to avoid the extra function call in asyncio.create_task.
            task = self.loop.create_task(target, name=name)
        self._tasks.add(task)
        task.add_done_callback(self._tasks.remove)
        return task

    @callback
    def async_create_background_task(
        self, target: Coroutine[Any, Any, _R], name: str, eager_start: bool = True
    ) -> asyncio.Task[_R]:
        """Create a task from within the event loop.

        This type of task is for background tasks that usually run for
        the lifetime of Home Assistant or an integration's setup.

        A background task is different from a normal task:

          - Will not block startup
          - Will be automatically cancelled on shutdown
          - Calls to async_block_till_done will not wait for completion

        If you are using this in your integration, use the create task
        methods on the config entry instead.

        This method must be run in the event loop.
        """
        if eager_start:
            task = create_eager_task(target, name=name, loop=self.loop)
            if task.done():
                _LOGGER.debug(
                    "Created background task %s (%s) finished right away", task, target
                )
                return task
        else:
            # Use loop.create_task
            # to avoid the extra function call in asyncio.create_task.
            task = self.loop.create_task(target, name=name)
        self._background_tasks.add(task)
        task.add_done_callback(self._background_tasks.remove)
        return task

    @callback
    def async_add_executor_job(
        self, target: Callable[[*_Ts], _T], *args: *_Ts
    ) -> asyncio.Future[_T]:
        """Add an executor job from within the event loop."""
        task = self.loop.run_in_executor(None, target, *args)

        tracked = asyncio.current_task() in self._tasks
        task_bucket = self._tasks if tracked else self._background_tasks
        task_bucket.add(task)
        task.add_done_callback(task_bucket.remove)

        return task

    @callback
    def async_add_import_executor_job(
        self, target: Callable[[*_Ts], _T], *args: *_Ts
    ) -> asyncio.Future[_T]:
        """Add an import executor job from within the event loop.

        The future returned from this method must be awaited in the event loop.
        """
        return self.loop.run_in_executor(self.import_executor, target, *args)

    @overload
    @callback
    def async_run_hass_job(
        self,
        hassjob: HassJob[..., Coroutine[Any, Any, _R]],
        *args: Any,
        background: bool = False,
    ) -> asyncio.Future[_R] | None: ...

    @overload
    @callback
    def async_run_hass_job(
        self,
        hassjob: HassJob[..., Coroutine[Any, Any, _R] | _R],
        *args: Any,
        background: bool = False,
    ) -> asyncio.Future[_R] | None: ...

    @callback
    def async_run_hass_job(
        self,
        hassjob: HassJob[..., Coroutine[Any, Any, _R] | _R],
        *args: Any,
        background: bool = False,
    ) -> asyncio.Future[_R] | None:
        """Run a HassJob from within the event loop.

        This method must be run in the event loop.

        If background is True, the task will created as a background task.

        hassjob: HassJob
        args: parameters for method to call.
        """
        # This code path is performance sensitive and uses
        # if TYPE_CHECKING to avoid the overhead of constructing
        # the type used for the cast. For history see:
        # https://github.com/home-assistant/core/pull/71960
        if hassjob.job_type is HassJobType.Callback:
            if TYPE_CHECKING:
                hassjob.target = cast(Callable[..., _R], hassjob.target)
            hassjob.target(*args)
            return None

        return self._async_add_hass_job(
            hassjob, *args, eager_start=True, background=background
        )

    @overload
    @callback
    def async_run_job(
        self, target: Callable[[*_Ts], Coroutine[Any, Any, _R]], *args: *_Ts
    ) -> asyncio.Future[_R] | None: ...

    @overload
    @callback
    def async_run_job(
        self, target: Callable[[*_Ts], Coroutine[Any, Any, _R] | _R], *args: *_Ts
    ) -> asyncio.Future[_R] | None: ...

    @overload
    @callback
    def async_run_job(
        self, target: Coroutine[Any, Any, _R], *args: Any
    ) -> asyncio.Future[_R] | None: ...

    @callback
    def async_run_job(
        self,
        target: Callable[[*_Ts], Coroutine[Any, Any, _R] | _R]
        | Coroutine[Any, Any, _R],
        *args: *_Ts,
    ) -> asyncio.Future[_R] | None:
        """Run a job from within the event loop.

        This method must be run in the event loop.

        target: target to call.
        args: parameters for method to call.
        """
        # late import to avoid circular imports
        from .helpers import frame  # pylint: disable=import-outside-toplevel

        frame.report(
            "calls `async_run_job`, which is deprecated and will be removed in Home "
            "Assistant 2025.4; Please review "
            "https://developers.home-assistant.io/blog/2024/03/13/deprecate_add_run_job"
            " for replacement options",
            error_if_core=False,
        )

        if asyncio.iscoroutine(target):
            return self.async_create_task(target, eager_start=True)

        # This code path is performance sensitive and uses
        # if TYPE_CHECKING to avoid the overhead of constructing
        # the type used for the cast. For history see:
        # https://github.com/home-assistant/core/pull/71960
        if TYPE_CHECKING:
            target = cast(Callable[[*_Ts], Coroutine[Any, Any, _R] | _R], target)
        return self.async_run_hass_job(HassJob(target), *args)

    def block_till_done(self) -> None:
        """Block until all pending work is done."""
        asyncio.run_coroutine_threadsafe(
            self.async_block_till_done(), self.loop
        ).result()

    async def async_block_till_done(self, wait_background_tasks: bool = False) -> None:
        """Block until all pending work is done."""
        # To flush out any call_soon_threadsafe
        await asyncio.sleep(0)
        start_time: float | None = None
        current_task = asyncio.current_task()
        while tasks := [
            task
            for task in (
                self._tasks | self._background_tasks
                if wait_background_tasks
                else self._tasks
            )
            if task is not current_task and not cancelling(task)
        ]:
            await self._await_and_log_pending(tasks)

            if start_time is None:
                # Avoid calling monotonic() until we know
                # we may need to start logging blocked tasks.
                start_time = 0
            elif start_time == 0:
                # If we have waited twice then we set the start
                # time
                start_time = monotonic()
            elif monotonic() - start_time > BLOCK_LOG_TIMEOUT:
                # We have waited at least three loops and new tasks
                # continue to block. At this point we start
                # logging all waiting tasks.
                for task in tasks:
                    _LOGGER.debug("Waiting for task: %s", task)

    async def _await_and_log_pending(
        self, pending: Collection[asyncio.Future[Any]]
    ) -> None:
        """Await and log tasks that take a long time."""
        wait_time = 0
        while pending:
            _, pending = await asyncio.wait(pending, timeout=BLOCK_LOG_TIMEOUT)
            if not pending:
                return
            wait_time += BLOCK_LOG_TIMEOUT
            for task in pending:
                _LOGGER.debug("Waited %s seconds for task: %s", wait_time, task)

    @overload
    @callback
    def async_add_shutdown_job(
        self, hassjob: HassJob[..., Coroutine[Any, Any, Any]], *args: Any
    ) -> CALLBACK_TYPE: ...

    @overload
    @callback
    def async_add_shutdown_job(
        self, hassjob: HassJob[..., Coroutine[Any, Any, Any] | Any], *args: Any
    ) -> CALLBACK_TYPE: ...

    @callback
    def async_add_shutdown_job(
        self, hassjob: HassJob[..., Coroutine[Any, Any, Any] | Any], *args: Any
    ) -> CALLBACK_TYPE:
        """Add a HassJob which will be executed on shutdown.

        This method must be run in the event loop.

        hassjob: HassJob
        args: parameters for method to call.

        Returns function to remove the job.
        """
        job_with_args = HassJobWithArgs(hassjob, args)
        self._shutdown_jobs.append(job_with_args)

        @callback
        def remove_job() -> None:
            self._shutdown_jobs.remove(job_with_args)

        return remove_job

    def stop(self) -> None:
        """Stop Home Assistant and shuts down all threads."""
        if self.state is CoreState.not_running:  # just ignore
            return
        # The future is never retrieved, and we only hold a reference
        # to it to prevent it from being garbage collected.
        self._stop_future = asyncio.run_coroutine_threadsafe(
            self.async_stop(), self.loop
        )

    async def async_stop(self, exit_code: int = 0, *, force: bool = False) -> None:
        """Stop Home Assistant and shuts down all threads.

        The "force" flag commands async_stop to proceed regardless of
        Home Assistant's current state. You should not set this flag
        unless you're testing.

        This method is a coroutine.
        """
        if not force:
            # Some tests require async_stop to run,
            # regardless of the state of the loop.
            if self.state is CoreState.not_running:  # just ignore
                return
            if self.state in [CoreState.stopping, CoreState.final_write]:
                _LOGGER.info("Additional call to async_stop was ignored")
                return
            if self.state is CoreState.starting:
                # This may not work
                _LOGGER.warning(
                    "Stopping Home Assistant before startup has completed may fail"
                )

        # Stage 1 - Run shutdown jobs
        try:
            async with self.timeout.async_timeout(STOPPING_STAGE_SHUTDOWN_TIMEOUT):
                tasks: list[asyncio.Future[Any]] = []
                for job in self._shutdown_jobs:
                    task_or_none = self.async_run_hass_job(job.job, *job.args)
                    if not task_or_none:
                        continue
                    tasks.append(task_or_none)
                if tasks:
                    await asyncio.gather(*tasks, return_exceptions=True)
        except TimeoutError:
            _LOGGER.warning(
                "Timed out waiting for shutdown jobs to complete, the shutdown will"
                " continue"
            )
            self._async_log_running_tasks("run shutdown jobs")

        # Stage 2 - Stop integrations

        # Keep holding the reference to the tasks but do not allow them
        # to block shutdown. Only tasks created after this point will
        # be waited for.
        running_tasks = self._tasks
        # Avoid clearing here since we want the remove callbacks to fire
        # and remove the tasks from the original set which is now running_tasks
        self._tasks = set()

        # Cancel all background tasks
        for task in self._background_tasks:
            self._tasks.add(task)
            task.add_done_callback(self._tasks.remove)
            task.cancel("Home Assistant is stopping")
        self._cancel_cancellable_timers()

        self.exit_code = exit_code

        self.set_state(CoreState.stopping)
        self.bus.async_fire(EVENT_HOMEASSISTANT_STOP)
        try:
            async with self.timeout.async_timeout(STOP_STAGE_SHUTDOWN_TIMEOUT):
                await self.async_block_till_done()
        except TimeoutError:
            _LOGGER.warning(
                "Timed out waiting for integrations to stop, the shutdown will"
                " continue"
            )
            self._async_log_running_tasks("stop integrations")

        # Stage 3 - Final write
        self.set_state(CoreState.final_write)
        self.bus.async_fire(EVENT_HOMEASSISTANT_FINAL_WRITE)
        try:
            async with self.timeout.async_timeout(FINAL_WRITE_STAGE_SHUTDOWN_TIMEOUT):
                await self.async_block_till_done()
        except TimeoutError:
            _LOGGER.warning(
                "Timed out waiting for final writes to complete, the shutdown will"
                " continue"
            )
            self._async_log_running_tasks("final write")

        # Stage 4 - Close
        self.set_state(CoreState.not_running)
        self.bus.async_fire(EVENT_HOMEASSISTANT_CLOSE)

        # Make a copy of running_tasks since a task can finish
        # while we are awaiting canceled tasks to get their result
        # which will result in the set size changing during iteration
        for task in list(running_tasks):
            if task.done() or cancelling(task):
                # Since we made a copy we need to check
                # to see if the task finished while we
                # were awaiting another task
                continue
            _LOGGER.warning(
                "Task %s was still running after final writes shutdown stage; "
                "Integrations should cancel non-critical tasks when receiving "
                "the stop event to prevent delaying shutdown",
                task,
            )
            task.cancel("Home Assistant final writes shutdown stage")
            try:
                async with asyncio.timeout(0.1):
                    await task
            except asyncio.CancelledError:
                pass
            except TimeoutError:
                # Task may be shielded from cancellation.
                _LOGGER.exception(
                    "Task %s could not be canceled during final shutdown stage", task
                )
            except Exception:  # pylint: disable=broad-except
                _LOGGER.exception("Task %s error during final shutdown stage", task)

        # Prevent run_callback_threadsafe from scheduling any additional
        # callbacks in the event loop as callbacks created on the futures
        # it returns will never run after the final `self.async_block_till_done`
        # which will cause the futures to block forever when waiting for
        # the `result()` which will cause a deadlock when shutting down the executor.
        shutdown_run_callback_threadsafe(self.loop)

        try:
            async with self.timeout.async_timeout(CLOSE_STAGE_SHUTDOWN_TIMEOUT):
                await self.async_block_till_done()
        except TimeoutError:
            _LOGGER.warning(
                "Timed out waiting for close event to be processed, the shutdown will"
                " continue"
            )
            self._async_log_running_tasks("close")

        self.set_state(CoreState.stopped)
        self.import_executor.shutdown()

        if self._stopped is not None:
            self._stopped.set()

    def _cancel_cancellable_timers(self) -> None:
        """Cancel timer handles marked as cancellable."""
        # pylint: disable-next=protected-access
        handles: Iterable[asyncio.TimerHandle] = self.loop._scheduled  # type: ignore[attr-defined]
        for handle in handles:
            if (
                not handle.cancelled()
                and (args := handle._args)  # pylint: disable=protected-access
                and type(job := args[0]) is HassJob
                and job.cancel_on_shutdown
            ):
                handle.cancel()

    def _async_log_running_tasks(self, stage: str) -> None:
        """Log all running tasks."""
        for task in self._tasks:
            _LOGGER.warning("Shutdown stage '%s': still running: %s", stage, task)


class Context:
    """The context that triggered something."""

    def __init__(
        self,
        user_id: str | None = None,
        parent_id: str | None = None,
        id: str | None = None,  # pylint: disable=redefined-builtin
    ) -> None:
        """Init the context."""
        self.id = id or ulid_now()
        self.user_id = user_id
        self.parent_id = parent_id
        self.origin_event: Event[Any] | None = None

    def __eq__(self, other: object) -> bool:
        """Compare contexts."""
        return isinstance(other, Context) and self.id == other.id

    @cached_property
    def _as_dict(self) -> dict[str, str | None]:
        """Return a dictionary representation of the context.

        Callers should be careful to not mutate the returned dictionary
        as it will mutate the cached version.
        """
        return {
            "id": self.id,
            "parent_id": self.parent_id,
            "user_id": self.user_id,
        }

    def as_dict(self) -> ReadOnlyDict[str, str | None]:
        """Return a ReadOnlyDict representation of the context."""
        return self._as_read_only_dict

    @cached_property
    def _as_read_only_dict(self) -> ReadOnlyDict[str, str | None]:
        """Return a ReadOnlyDict representation of the context."""
        return ReadOnlyDict(self._as_dict)

    @cached_property
    def json_fragment(self) -> json_fragment:
        """Return a JSON fragment of the context."""
        return json_fragment(json_bytes(self._as_dict))


class EventOrigin(enum.Enum):
    """Represent the origin of an event."""

    local = "LOCAL"
    remote = "REMOTE"

    def __str__(self) -> str:
        """Return the event."""
        return self.value


class Event(Generic[_DataT]):
    """Representation of an event within the bus."""

    def __init__(
        self,
        event_type: EventType[_DataT] | str,
        data: _DataT | None = None,
        origin: EventOrigin = EventOrigin.local,
        time_fired_timestamp: float | None = None,
        context: Context | None = None,
    ) -> None:
        """Initialize a new event."""
        self.event_type = event_type
        self.data: _DataT = data or {}  # type: ignore[assignment]
        self.origin = origin
        self.time_fired_timestamp = time_fired_timestamp or time.time()
        if not context:
            context = Context(id=ulid_at_time(self.time_fired_timestamp))
        self.context = context
        if not context.origin_event:
            context.origin_event = self

    @cached_property
    def time_fired(self) -> datetime.datetime:
        """Return time fired as a timestamp."""
        return dt_util.utc_from_timestamp(self.time_fired_timestamp)

    @cached_property
    def _as_dict(self) -> dict[str, Any]:
        """Create a dict representation of this Event.

        Callers should be careful to not mutate the returned dictionary
        as it will mutate the cached version.
        """
        return {
            "event_type": self.event_type,
            "data": self.data,
            "origin": self.origin.value,
            "time_fired": self.time_fired.isoformat(),
            # _as_dict is marked as protected
            # to avoid callers outside of this module
            # from misusing it by mistake.
            "context": self.context._as_dict,  # pylint: disable=protected-access
        }

    def as_dict(self) -> ReadOnlyDict[str, Any]:
        """Create a ReadOnlyDict representation of this Event.

        Async friendly.
        """
        return self._as_read_only_dict

    @cached_property
    def _as_read_only_dict(self) -> ReadOnlyDict[str, Any]:
        """Create a ReadOnlyDict representation of this Event."""
        as_dict = self._as_dict
        data = as_dict["data"]
        context = as_dict["context"]
        # json_fragment will serialize data from a ReadOnlyDict
        # or a normal dict so its ok to have either. We only
        # mutate the cache if someone asks for the as_dict version
        # to avoid storing multiple copies of the data in memory.
        if type(data) is not ReadOnlyDict:
            as_dict["data"] = ReadOnlyDict(data)
        if type(context) is not ReadOnlyDict:
            as_dict["context"] = ReadOnlyDict(context)
        return ReadOnlyDict(as_dict)

    @cached_property
    def json_fragment(self) -> json_fragment:
        """Return an event as a JSON fragment."""
        return json_fragment(json_bytes(self._as_dict))

    def __repr__(self) -> str:
        """Return the representation."""
        return _event_repr(self.event_type, self.origin, self.data)


def _event_repr(
    event_type: EventType[_DataT] | str, origin: EventOrigin, data: _DataT | None
) -> str:
    """Return the representation."""
    if data:
        return f"<Event {event_type}[{str(origin)[0]}]: {util.repr_helper(data)}>"

    return f"<Event {event_type}[{str(origin)[0]}]>"


_FilterableJobType = tuple[
    HassJob[[Event[_DataT]], Coroutine[Any, Any, None] | None],  # job
    Callable[[_DataT], bool] | None,  # event_filter
]


@dataclass(slots=True)
class _OneTimeListener(Generic[_DataT]):
    hass: HomeAssistant
    listener_job: HassJob[[Event[_DataT]], Coroutine[Any, Any, None] | None]
    remove: CALLBACK_TYPE | None = None

    @callback
    def __call__(self, event: Event[_DataT]) -> None:
        """Remove listener from event bus and then fire listener."""
        if not self.remove:
            # If the listener was already removed, we don't need to do anything
            return
        self.remove()
        self.remove = None
        self.hass.async_run_hass_job(self.listener_job, event)

    def __repr__(self) -> str:
        """Return the representation of the listener and source module."""
        module = inspect.getmodule(self.listener_job.target)
        if module:
            return f"<_OneTimeListener {module.__name__}:{self.listener_job.target}>"
        return f"<_OneTimeListener {self.listener_job.target}>"


# Empty list, used by EventBus._async_fire
EMPTY_LIST: list[Any] = []


class EventBus:
    """Allow the firing of and listening for events."""

    __slots__ = ("_debug", "_hass", "_listeners", "_match_all_listeners")

    def __init__(self, hass: HomeAssistant) -> None:
        """Initialize a new event bus."""
        self._listeners: dict[EventType[Any] | str, list[_FilterableJobType[Any]]] = {}
        self._match_all_listeners: list[_FilterableJobType[Any]] = []
        self._listeners[MATCH_ALL] = self._match_all_listeners
        self._hass = hass
        self._async_logging_changed()
        self.async_listen(EVENT_LOGGING_CHANGED, self._async_logging_changed)

    @callback
    def _async_logging_changed(self, event: Event | None = None) -> None:
        """Handle logging change."""
        self._debug = _LOGGER.isEnabledFor(logging.DEBUG)

    @callback
    def async_listeners(self) -> dict[EventType[Any] | str, int]:
        """Return dictionary with events and the number of listeners.

        This method must be run in the event loop.
        """
        return {key: len(listeners) for key, listeners in self._listeners.items()}

    @property
    def listeners(self) -> dict[EventType[Any] | str, int]:
        """Return dictionary with events and the number of listeners."""
        return run_callback_threadsafe(self._hass.loop, self.async_listeners).result()

    def fire(
        self,
        event_type: EventType[_DataT] | str,
        event_data: _DataT | None = None,
        origin: EventOrigin = EventOrigin.local,
        context: Context | None = None,
    ) -> None:
        """Fire an event."""
        self._hass.loop.call_soon_threadsafe(
            self.async_fire, event_type, event_data, origin, context
        )

    @callback
    def async_fire(
        self,
        event_type: EventType[_DataT] | str,
        event_data: _DataT | None = None,
        origin: EventOrigin = EventOrigin.local,
        context: Context | None = None,
        time_fired: float | None = None,
    ) -> None:
        """Fire an event.

        This method must be run in the event loop.
        """
        if len(event_type) > MAX_LENGTH_EVENT_EVENT_TYPE:
            raise MaxLengthExceeded(
                event_type, "event_type", MAX_LENGTH_EVENT_EVENT_TYPE
            )
        return self._async_fire(event_type, event_data, origin, context, time_fired)

    @callback
    def _async_fire(
        self,
        event_type: EventType[_DataT] | str,
        event_data: _DataT | None = None,
        origin: EventOrigin = EventOrigin.local,
        context: Context | None = None,
        time_fired: float | None = None,
    ) -> None:
        """Fire an event.

        This method must be run in the event loop.
        """

        if self._debug:
            _LOGGER.debug(
                "Bus:Handling %s", _event_repr(event_type, origin, event_data)
            )

        listeners = self._listeners.get(event_type, EMPTY_LIST)
        if event_type not in EVENTS_EXCLUDED_FROM_MATCH_ALL:
            match_all_listeners = self._match_all_listeners
        else:
            match_all_listeners = EMPTY_LIST
        if event_type == EVENT_STATE_CHANGED:
            aliased_listeners = self._listeners.get(EVENT_STATE_REPORTED, EMPTY_LIST)
        else:
            aliased_listeners = EMPTY_LIST
        listeners = listeners + match_all_listeners + aliased_listeners
        if not listeners:
            return

        event: Event[_DataT] | None = None

        for job, event_filter in listeners:
            if event_filter is not None:
                try:
                    if event_data is None or not event_filter(event_data):
                        continue
                except Exception:  # pylint: disable=broad-except
                    _LOGGER.exception("Error in event filter")
                    continue

            if not event:
                event = Event(
                    event_type,
                    event_data,
                    origin,
                    time_fired,
                    context,
                )

<<<<<<< HEAD
            if run_immediately:
                try:
                    self._hass.async_run_hass_job(job, event)
                except Exception:  # pylint: disable=broad-except
                    _LOGGER.exception("Error running job: %s", job)
            else:
                _LOGGER.warning(
                    "Fire unfiltered event with add job: %s - %s", job, event
                )
                # pylint: disable-next=protected-access
                self._hass._async_add_hass_job(job, event)
=======
            try:
                self._hass.async_run_hass_job(job, event)
            except Exception:  # pylint: disable=broad-except
                _LOGGER.exception("Error running job: %s", job)
>>>>>>> 2f875ba1

    def listen(
        self,
        event_type: EventType[_DataT] | str,
        listener: Callable[[Event[_DataT]], Coroutine[Any, Any, None] | None],
    ) -> CALLBACK_TYPE:
        """Listen for all events or events of a specific type.

        To listen to all events specify the constant ``MATCH_ALL``
        as event_type.
        """
        async_remove_listener = run_callback_threadsafe(
            self._hass.loop, self.async_listen, event_type, listener
        ).result()

        def remove_listener() -> None:
            """Remove the listener."""
            run_callback_threadsafe(self._hass.loop, async_remove_listener).result()

        return remove_listener

    @callback
    def async_listen(
        self,
        event_type: EventType[_DataT] | str,
        listener: Callable[[Event[_DataT]], Coroutine[Any, Any, None] | None],
        event_filter: Callable[[_DataT], bool] | None = None,
        run_immediately: bool | object = _SENTINEL,
    ) -> CALLBACK_TYPE:
        """Listen for all events or events of a specific type.

        To listen to all events specify the constant ``MATCH_ALL``
        as event_type.

        An optional event_filter, which must be a callable decorated with
        @callback that returns a boolean value, determines if the
        listener callable should run.

        If run_immediately is passed:
          - callbacks will be run right away instead of using call_soon.
          - coroutine functions will be scheduled eagerly.

        This method must be run in the event loop.
        """
        if run_immediately in (True, False):
            # late import to avoid circular imports
            from .helpers import frame  # pylint: disable=import-outside-toplevel

            frame.report(
                "calls `async_listen` with run_immediately, which is"
                " deprecated and will be removed in Assistant 2025.5",
                error_if_core=False,
            )

        if event_filter is not None and not is_callback_check_partial(event_filter):
            raise HomeAssistantError(f"Event filter {event_filter} is not a callback")
        if event_type == EVENT_STATE_REPORTED:
            if not event_filter:
                raise HomeAssistantError(
                    f"Event filter is required for event {event_type}"
                )
        return self._async_listen_filterable_job(
            event_type,
            (
                HassJob(listener, f"listen {event_type}"),
                event_filter,
            ),
        )

    @callback
    def _async_listen_filterable_job(
        self,
        event_type: EventType[_DataT] | str,
        filterable_job: _FilterableJobType[_DataT],
    ) -> CALLBACK_TYPE:
        self._listeners.setdefault(event_type, []).append(filterable_job)
        return functools.partial(
            self._async_remove_listener, event_type, filterable_job
        )

    def listen_once(
        self,
        event_type: EventType[_DataT] | str,
        listener: Callable[[Event[_DataT]], Coroutine[Any, Any, None] | None],
    ) -> CALLBACK_TYPE:
        """Listen once for event of a specific type.

        To listen to all events specify the constant ``MATCH_ALL``
        as event_type.

        Returns function to unsubscribe the listener.
        """
        async_remove_listener = run_callback_threadsafe(
            self._hass.loop, self.async_listen_once, event_type, listener
        ).result()

        def remove_listener() -> None:
            """Remove the listener."""
            run_callback_threadsafe(self._hass.loop, async_remove_listener).result()

        return remove_listener

    @callback
    def async_listen_once(
        self,
        event_type: EventType[_DataT] | str,
        listener: Callable[[Event[_DataT]], Coroutine[Any, Any, None] | None],
        run_immediately: bool | object = _SENTINEL,
    ) -> CALLBACK_TYPE:
        """Listen once for event of a specific type.

        To listen to all events specify the constant ``MATCH_ALL``
        as event_type.

        Returns registered listener that can be used with remove_listener.

        This method must be run in the event loop.
        """
        if run_immediately in (True, False):
            # late import to avoid circular imports
            from .helpers import frame  # pylint: disable=import-outside-toplevel

            frame.report(
                "calls `async_listen_once` with run_immediately, which is "
                "deprecated and will be removed in Assistant 2025.5",
                error_if_core=False,
            )

        one_time_listener: _OneTimeListener[_DataT] = _OneTimeListener(
            self._hass, HassJob(listener)
        )
        remove = self._async_listen_filterable_job(
            event_type,
            (
                HassJob(
                    one_time_listener,
                    f"onetime listen {event_type} {listener}",
                    job_type=HassJobType.Callback,
                ),
                None,
            ),
        )
        one_time_listener.remove = remove
        return remove

    @callback
    def _async_remove_listener(
        self,
        event_type: EventType[_DataT] | str,
        filterable_job: _FilterableJobType[_DataT],
    ) -> None:
        """Remove a listener of a specific event_type.

        This method must be run in the event loop.
        """
        try:
            self._listeners[event_type].remove(filterable_job)

            # delete event_type list if empty
            if not self._listeners[event_type] and event_type != MATCH_ALL:
                self._listeners.pop(event_type)
        except (KeyError, ValueError):
            # KeyError is key event_type listener did not exist
            # ValueError if listener did not exist within event_type
            _LOGGER.exception(
                "Unable to remove unknown job listener %s", filterable_job
            )


class CompressedState(TypedDict):
    """Compressed dict of a state."""

    s: str  # COMPRESSED_STATE_STATE
    a: ReadOnlyDict[str, Any]  # COMPRESSED_STATE_ATTRIBUTES
    c: str | dict[str, Any]  # COMPRESSED_STATE_CONTEXT
    lc: float  # COMPRESSED_STATE_LAST_CHANGED
    lu: NotRequired[float]  # COMPRESSED_STATE_LAST_UPDATED


class State:
    """Object to represent a state within the state machine.

    entity_id: the entity that is represented.
    state: the state of the entity
    attributes: extra information on entity and state
    last_changed: last time the state was changed.
    last_reported: last time the state was reported.
    last_updated: last time the state or attributes were changed.
    context: Context in which it was created
    domain: Domain of this state.
    object_id: Object id of this state.
    """

    def __init__(
        self,
        entity_id: str,
        state: str,
        attributes: Mapping[str, Any] | None = None,
        last_changed: datetime.datetime | None = None,
        last_reported: datetime.datetime | None = None,
        last_updated: datetime.datetime | None = None,
        context: Context | None = None,
        validate_entity_id: bool | None = True,
        state_info: StateInfo | None = None,
    ) -> None:
        """Initialize a new state."""
        state = str(state)

        if validate_entity_id and not valid_entity_id(entity_id):
            raise InvalidEntityFormatError(
                f"Invalid entity id encountered: {entity_id}. "
                "Format should be <domain>.<object_id>"
            )

        validate_state(state)

        self.entity_id = entity_id
        self.state = state
        # State only creates and expects a ReadOnlyDict so
        # there is no need to check for subclassing with
        # isinstance here so we can use the faster type check.
        if type(attributes) is not ReadOnlyDict:
            self.attributes = ReadOnlyDict(attributes or {})
        else:
            self.attributes = attributes
        self.last_reported = last_reported or dt_util.utcnow()
        self.last_updated = last_updated or self.last_reported
        self.last_changed = last_changed or self.last_updated
        self.context = context or Context()
        self.state_info = state_info
        self.domain, self.object_id = split_entity_id(self.entity_id)

    @cached_property
    def name(self) -> str:
        """Name of this state."""
        return self.attributes.get(ATTR_FRIENDLY_NAME) or self.object_id.replace(
            "_", " "
        )

    @cached_property
    def last_changed_timestamp(self) -> float:
        """Timestamp of last change."""
        if self.last_changed == self.last_updated:
            return self.last_updated_timestamp
        return self.last_changed.timestamp()

    @cached_property
    def last_reported_timestamp(self) -> float:
        """Timestamp of last report."""
        if self.last_reported == self.last_updated:
            return self.last_updated_timestamp
        return self.last_reported.timestamp()

    @cached_property
    def last_updated_timestamp(self) -> float:
        """Timestamp of last update."""
        return self.last_updated.timestamp()

    @cached_property
    def _as_dict(self) -> dict[str, Any]:
        """Return a dict representation of the State.

        Callers should be careful to not mutate the returned dictionary
        as it will mutate the cached version.
        """
        last_changed_isoformat = self.last_changed.isoformat()
        if self.last_changed == self.last_updated:
            last_updated_isoformat = last_changed_isoformat
        else:
            last_updated_isoformat = self.last_updated.isoformat()
        if self.last_changed == self.last_reported:
            last_reported_isoformat = last_changed_isoformat
        else:
            last_reported_isoformat = self.last_reported.isoformat()
        return {
            "entity_id": self.entity_id,
            "state": self.state,
            "attributes": self.attributes,
            "last_changed": last_changed_isoformat,
            "last_reported": last_reported_isoformat,
            "last_updated": last_updated_isoformat,
            # _as_dict is marked as protected
            # to avoid callers outside of this module
            # from misusing it by mistake.
            "context": self.context._as_dict,  # pylint: disable=protected-access
        }

    def as_dict(
        self,
    ) -> ReadOnlyDict[str, datetime.datetime | Collection[Any]]:
        """Return a ReadOnlyDict representation of the State.

        Async friendly.

        Can be used for JSON serialization.
        Ensures: state == State.from_dict(state.as_dict())
        """
        return self._as_read_only_dict

    @cached_property
    def _as_read_only_dict(
        self,
    ) -> ReadOnlyDict[str, datetime.datetime | Collection[Any]]:
        """Return a ReadOnlyDict representation of the State."""
        as_dict = self._as_dict
        context = as_dict["context"]
        # json_fragment will serialize data from a ReadOnlyDict
        # or a normal dict so its ok to have either. We only
        # mutate the cache if someone asks for the as_dict version
        # to avoid storing multiple copies of the data in memory.
        if type(context) is not ReadOnlyDict:
            as_dict["context"] = ReadOnlyDict(context)
        return ReadOnlyDict(as_dict)

    @cached_property
    def as_dict_json(self) -> bytes:
        """Return a JSON string of the State."""
        return json_bytes(self._as_dict)

    @cached_property
    def json_fragment(self) -> json_fragment:
        """Return a JSON fragment of the State."""
        return json_fragment(self.as_dict_json)

    @cached_property
    def as_compressed_state(self) -> CompressedState:
        """Build a compressed dict of a state for adds.

        Omits the lu (last_updated) if it matches (lc) last_changed.

        Sends c (context) as a string if it only contains an id.
        """
        state_context = self.context
        if state_context.parent_id is None and state_context.user_id is None:
            context: dict[str, Any] | str = state_context.id
        else:
            # _as_dict is marked as protected
            # to avoid callers outside of this module
            # from misusing it by mistake.
            context = state_context._as_dict  # pylint: disable=protected-access
        compressed_state: CompressedState = {
            COMPRESSED_STATE_STATE: self.state,
            COMPRESSED_STATE_ATTRIBUTES: self.attributes,
            COMPRESSED_STATE_CONTEXT: context,
            COMPRESSED_STATE_LAST_CHANGED: self.last_changed_timestamp,
        }
        if self.last_changed != self.last_updated:
            compressed_state[COMPRESSED_STATE_LAST_UPDATED] = (
                self.last_updated_timestamp
            )
        return compressed_state

    @cached_property
    def as_compressed_state_json(self) -> bytes:
        """Build a compressed JSON key value pair of a state for adds.

        The JSON string is a key value pair of the entity_id and the compressed state.

        It is used for sending multiple states in a single message.
        """
        return json_bytes({self.entity_id: self.as_compressed_state})[1:-1]

    @classmethod
    def from_dict(cls, json_dict: dict[str, Any]) -> Self | None:
        """Initialize a state from a dict.

        Async friendly.

        Ensures: state == State.from_json_dict(state.to_json_dict())
        """
        if not (json_dict and "entity_id" in json_dict and "state" in json_dict):
            return None

        last_changed = json_dict.get("last_changed")
        if isinstance(last_changed, str):
            last_changed = dt_util.parse_datetime(last_changed)

        last_updated = json_dict.get("last_updated")
        if isinstance(last_updated, str):
            last_updated = dt_util.parse_datetime(last_updated)

        last_reported = json_dict.get("last_reported")
        if isinstance(last_reported, str):
            last_reported = dt_util.parse_datetime(last_reported)

        if context := json_dict.get("context"):
            context = Context(id=context.get("id"), user_id=context.get("user_id"))

        return cls(
            json_dict["entity_id"],
            json_dict["state"],
            json_dict.get("attributes"),
            last_changed=last_changed,
            last_reported=last_reported,
            last_updated=last_updated,
            context=context,
        )

    def expire(self) -> None:
        """Mark the state as old.

        We give up the original reference to the context to ensure
        the context can be garbage collected by replacing it with
        a new one with the same id to ensure the old state
        can still be examined for comparison against the new state.

        Since we are always going to fire a EVENT_STATE_CHANGED event
        after we remove a state from the state machine we need to make
        sure we don't end up holding a reference to the original context
        since it can never be garbage collected as each event would
        reference the previous one.
        """
        self.context = Context(
            self.context.user_id, self.context.parent_id, self.context.id
        )

    def __repr__(self) -> str:
        """Return the representation of the states."""
        attrs = f"; {util.repr_helper(self.attributes)}" if self.attributes else ""

        return (
            f"<state {self.entity_id}={self.state}{attrs}"
            f" @ {dt_util.as_local(self.last_changed).isoformat()}>"
        )


class States(UserDict[str, State]):
    """Container for states, maps entity_id -> State.

    Maintains an additional index:
    - domain -> dict[str, State]
    """

    def __init__(self) -> None:
        """Initialize the container."""
        super().__init__()
        self._domain_index: defaultdict[str, dict[str, State]] = defaultdict(dict)

    def values(self) -> ValuesView[State]:
        """Return the underlying values to avoid __iter__ overhead."""
        return self.data.values()

    def __setitem__(self, key: str, entry: State) -> None:
        """Add an item."""
        self.data[key] = entry
        self._domain_index[entry.domain][entry.entity_id] = entry

    def __delitem__(self, key: str) -> None:
        """Remove an item."""
        entry = self[key]
        del self._domain_index[entry.domain][entry.entity_id]
        super().__delitem__(key)

    def domain_entity_ids(self, key: str) -> KeysView[str] | tuple[()]:
        """Get all entity_ids for a domain."""
        # Avoid polluting _domain_index with non-existing domains
        if key not in self._domain_index:
            return ()
        return self._domain_index[key].keys()

    def domain_states(self, key: str) -> ValuesView[State] | tuple[()]:
        """Get all states for a domain."""
        # Avoid polluting _domain_index with non-existing domains
        if key not in self._domain_index:
            return ()
        return self._domain_index[key].values()


class StateMachine:
    """Helper class that tracks the state of different entities."""

    __slots__ = ("_states", "_states_data", "_reservations", "_bus", "_loop")

    def __init__(self, bus: EventBus, loop: asyncio.events.AbstractEventLoop) -> None:
        """Initialize state machine."""
        self._states = States()
        # _states_data is used to access the States backing dict directly to speed
        # up read operations
        self._states_data = self._states.data
        self._reservations: set[str] = set()
        self._bus = bus
        self._loop = loop

    def entity_ids(self, domain_filter: str | None = None) -> list[str]:
        """List of entity ids that are being tracked."""
        future = run_callback_threadsafe(
            self._loop, self.async_entity_ids, domain_filter
        )
        return future.result()

    @callback
    def async_entity_ids(
        self, domain_filter: str | Iterable[str] | None = None
    ) -> list[str]:
        """List of entity ids that are being tracked.

        This method must be run in the event loop.
        """
        if domain_filter is None:
            return list(self._states_data)

        if isinstance(domain_filter, str):
            return list(self._states.domain_entity_ids(domain_filter.lower()))

        entity_ids: list[str] = []
        for domain in domain_filter:
            entity_ids.extend(self._states.domain_entity_ids(domain))
        return entity_ids

    @callback
    def async_entity_ids_count(
        self, domain_filter: str | Iterable[str] | None = None
    ) -> int:
        """Count the entity ids that are being tracked.

        This method must be run in the event loop.
        """
        if domain_filter is None:
            return len(self._states_data)

        if isinstance(domain_filter, str):
            return len(self._states.domain_entity_ids(domain_filter.lower()))

        return sum(
            len(self._states.domain_entity_ids(domain)) for domain in domain_filter
        )

    def all(self, domain_filter: str | Iterable[str] | None = None) -> list[State]:
        """Create a list of all states."""
        return run_callback_threadsafe(
            self._loop, self.async_all, domain_filter
        ).result()

    @callback
    def async_all(
        self, domain_filter: str | Iterable[str] | None = None
    ) -> list[State]:
        """Create a list of all states matching the filter.

        This method must be run in the event loop.
        """
        if domain_filter is None:
            return list(self._states_data.values())

        if isinstance(domain_filter, str):
            return list(self._states.domain_states(domain_filter.lower()))

        states: list[State] = []
        for domain in domain_filter:
            states.extend(self._states.domain_states(domain))
        return states

    def get(self, entity_id: str) -> State | None:
        """Retrieve state of entity_id or None if not found.

        Async friendly.
        """
        return self._states_data.get(entity_id) or self._states_data.get(
            entity_id.lower()
        )

    def is_state(self, entity_id: str, state: str) -> bool:
        """Test if entity exists and is in specified state.

        Async friendly.
        """
        state_obj = self.get(entity_id)
        return state_obj is not None and state_obj.state == state

    def remove(self, entity_id: str) -> bool:
        """Remove the state of an entity.

        Returns boolean to indicate if an entity was removed.
        """
        return run_callback_threadsafe(
            self._loop, self.async_remove, entity_id
        ).result()

    @callback
    def async_remove(self, entity_id: str, context: Context | None = None) -> bool:
        """Remove the state of an entity.

        Returns boolean to indicate if an entity was removed.

        This method must be run in the event loop.
        """
        entity_id = entity_id.lower()
        old_state = self._states.pop(entity_id, None)
        self._reservations.discard(entity_id)

        if old_state is None:
            return False

        old_state.expire()
        state_changed_data: EventStateChangedData = {
            "entity_id": entity_id,
            "old_state": old_state,
            "new_state": None,
        }
        self._bus._async_fire(  # pylint: disable=protected-access
            EVENT_STATE_CHANGED,
            state_changed_data,
            context=context,
        )
        return True

    def set(
        self,
        entity_id: str,
        new_state: str,
        attributes: Mapping[str, Any] | None = None,
        force_update: bool = False,
        context: Context | None = None,
    ) -> None:
        """Set the state of an entity, add entity if it does not exist.

        Attributes is an optional dict to specify attributes of this state.

        If you just update the attributes and not the state, last changed will
        not be affected.
        """
        run_callback_threadsafe(
            self._loop,
            self.async_set,
            entity_id,
            new_state,
            attributes,
            force_update,
            context,
        ).result()

    @callback
    def async_reserve(self, entity_id: str) -> None:
        """Reserve a state in the state machine for an entity being added.

        This must not fire an event when the state is reserved.

        This avoids a race condition where multiple entities with the same
        entity_id are added.
        """
        entity_id = entity_id.lower()
        if entity_id in self._states_data or entity_id in self._reservations:
            raise HomeAssistantError(
                "async_reserve must not be called once the state is in the state"
                " machine."
            )

        self._reservations.add(entity_id)

    @callback
    def async_available(self, entity_id: str) -> bool:
        """Check to see if an entity_id is available to be used."""
        entity_id = entity_id.lower()
        return (
            entity_id not in self._states_data and entity_id not in self._reservations
        )

    @callback
    def async_set(
        self,
        entity_id: str,
        new_state: str,
        attributes: Mapping[str, Any] | None = None,
        force_update: bool = False,
        context: Context | None = None,
        state_info: StateInfo | None = None,
    ) -> None:
        """Set the state of an entity, add entity if it does not exist.

        Attributes is an optional dict to specify attributes of this state.

        If you just update the attributes and not the state, last changed will
        not be affected.

        This method must be run in the event loop.
        """
        new_state = str(new_state)
        attributes = attributes or {}
        old_state = self._states_data.get(entity_id)
        if old_state is None:
            # If the state is missing, try to convert the entity_id to lowercase
            # and try again.
            entity_id = entity_id.lower()
            old_state = self._states_data.get(entity_id)

        if old_state is None:
            same_state = False
            same_attr = False
            last_changed = None
        else:
            same_state = old_state.state == new_state and not force_update
            same_attr = old_state.attributes == attributes
            last_changed = old_state.last_changed if same_state else None

        # It is much faster to convert a timestamp to a utc datetime object
        # than converting a utc datetime object to a timestamp since cpython
        # does not have a fast path for handling the UTC timezone and has to do
        # multiple local timezone conversions.
        #
        # from_timestamp implementation:
        # https://github.com/python/cpython/blob/c90a862cdcf55dc1753c6466e5fa4a467a13ae24/Modules/_datetimemodule.c#L2936
        #
        # timestamp implementation:
        # https://github.com/python/cpython/blob/c90a862cdcf55dc1753c6466e5fa4a467a13ae24/Modules/_datetimemodule.c#L6387
        # https://github.com/python/cpython/blob/c90a862cdcf55dc1753c6466e5fa4a467a13ae24/Modules/_datetimemodule.c#L6323
        timestamp = time.time()
        now = dt_util.utc_from_timestamp(timestamp)

        if same_state and same_attr:
            # mypy does not understand this is only possible if old_state is not None
            old_last_reported = old_state.last_reported  # type: ignore[union-attr]
            old_state.last_reported = now  # type: ignore[union-attr]
            self._bus._async_fire(  # pylint: disable=protected-access
                EVENT_STATE_REPORTED,
                {
                    "entity_id": entity_id,
                    "old_last_reported": old_last_reported,
                    "new_state": old_state,
                },
                context=context,
                time_fired=timestamp,
            )
            return

        if context is None:
            if TYPE_CHECKING:
                assert timestamp is not None
            context = Context(id=ulid_at_time(timestamp))

        if same_attr:
            if TYPE_CHECKING:
                assert old_state is not None
            attributes = old_state.attributes

        # This is intentionally called with positional only arguments for performance
        # reasons
        state = State(
            entity_id,
            new_state,
            attributes,
            last_changed,
            now,
            now,
            context,
            old_state is None,
            state_info,
        )
        if old_state is not None:
            old_state.expire()
        self._states[entity_id] = state
        state_changed_data: EventStateChangedData = {
            "entity_id": entity_id,
            "old_state": old_state,
            "new_state": state,
        }
        self._bus._async_fire(  # pylint: disable=protected-access
            EVENT_STATE_CHANGED,
            state_changed_data,
            context=context,
            time_fired=timestamp,
        )


class SupportsResponse(enum.StrEnum):
    """Service call response configuration."""

    NONE = "none"
    """The service does not support responses (the default)."""

    OPTIONAL = "optional"
    """The service optionally returns response data when asked by the caller."""

    ONLY = "only"
    """The service is read-only and the caller must always ask for response data."""


class Service:
    """Representation of a callable service."""

    __slots__ = ["job", "schema", "domain", "service", "supports_response"]

    def __init__(
        self,
        func: Callable[
            [ServiceCall],
            Coroutine[Any, Any, ServiceResponse | EntityServiceResponse]
            | ServiceResponse
            | EntityServiceResponse
            | None,
        ],
        schema: vol.Schema | None,
        domain: str,
        service: str,
        context: Context | None = None,
        supports_response: SupportsResponse = SupportsResponse.NONE,
        job_type: HassJobType | None = None,
    ) -> None:
        """Initialize a service."""
        self.job = HassJob(func, f"service {domain}.{service}", job_type=job_type)
        self.schema = schema
        self.supports_response = supports_response


class ServiceCall:
    """Representation of a call to a service."""

    __slots__ = ("domain", "service", "data", "context", "return_response")

    def __init__(
        self,
        domain: str,
        service: str,
        data: dict[str, Any] | None = None,
        context: Context | None = None,
        return_response: bool = False,
    ) -> None:
        """Initialize a service call."""
        self.domain = domain
        self.service = service
        self.data = ReadOnlyDict(data or {})
        self.context = context or Context()
        self.return_response = return_response

    def __repr__(self) -> str:
        """Return the representation of the service."""
        if self.data:
            return (
                f"<ServiceCall {self.domain}.{self.service} "
                f"(c:{self.context.id}): {util.repr_helper(self.data)}>"
            )

        return f"<ServiceCall {self.domain}.{self.service} (c:{self.context.id})>"


class ServiceRegistry:
    """Offer the services over the eventbus."""

    __slots__ = ("_services", "_hass")

    def __init__(self, hass: HomeAssistant) -> None:
        """Initialize a service registry."""
        self._services: dict[str, dict[str, Service]] = {}
        self._hass = hass

    @property
    def services(self) -> dict[str, dict[str, Service]]:
        """Return dictionary with per domain a list of available services."""
        return run_callback_threadsafe(self._hass.loop, self.async_services).result()

    @callback
    def async_services(self) -> dict[str, dict[str, Service]]:
        """Return dictionary with per domain a list of available services.

        This method makes a copy of the registry. This function is expensive,
        and should only be used if has_service is not sufficient.

        This method must be run in the event loop.
        """
        return {domain: service.copy() for domain, service in self._services.items()}

    @callback
    def async_services_for_domain(self, domain: str) -> dict[str, Service]:
        """Return dictionary with per domain a list of available services.

        This method makes a copy of the registry for the domain.

        This method must be run in the event loop.
        """
        return self._services.get(domain, {}).copy()

    @callback
    def async_services_internal(self) -> dict[str, dict[str, Service]]:
        """Return dictionary with per domain a list of available services.

        This method DOES NOT make a copy of the services like async_services does.
        It is only expected to be called from the Home Assistant internals
        as a performance optimization when the caller is not going to modify the
        returned data.

        This method must be run in the event loop.
        """
        return self._services

    def has_service(self, domain: str, service: str) -> bool:
        """Test if specified service exists.

        Async friendly.
        """
        return service.lower() in self._services.get(domain.lower(), [])

    def supports_response(self, domain: str, service: str) -> SupportsResponse:
        """Return whether or not the service supports response data.

        This exists so that callers can return more helpful error messages given
        the context. Will return NONE if the service does not exist as there is
        other error handling when calling the service if it does not exist.
        """
        if not (handler := self._services[domain.lower()][service.lower()]):
            return SupportsResponse.NONE
        return handler.supports_response

    def register(
        self,
        domain: str,
        service: str,
        service_func: Callable[
            [ServiceCall],
            Coroutine[Any, Any, ServiceResponse] | ServiceResponse | None,
        ],
        schema: vol.Schema | None = None,
        supports_response: SupportsResponse = SupportsResponse.NONE,
    ) -> None:
        """Register a service.

        Schema is called to coerce and validate the service data.
        """
        run_callback_threadsafe(
            self._hass.loop,
            self.async_register,
            domain,
            service,
            service_func,
            schema,
            supports_response,
        ).result()

    @callback
    def async_register(
        self,
        domain: str,
        service: str,
        service_func: Callable[
            [ServiceCall],
            Coroutine[Any, Any, ServiceResponse | EntityServiceResponse]
            | ServiceResponse
            | EntityServiceResponse
            | None,
        ],
        schema: vol.Schema | None = None,
        supports_response: SupportsResponse = SupportsResponse.NONE,
        job_type: HassJobType | None = None,
    ) -> None:
        """Register a service.

        Schema is called to coerce and validate the service data.

        This method must be run in the event loop.
        """
        domain = domain.lower()
        service = service.lower()
        service_obj = Service(
            service_func,
            schema,
            domain,
            service,
            supports_response=supports_response,
            job_type=job_type,
        )

        if domain in self._services:
            self._services[domain][service] = service_obj
        else:
            self._services[domain] = {service: service_obj}

        self._hass.bus.async_fire(
            EVENT_SERVICE_REGISTERED, {ATTR_DOMAIN: domain, ATTR_SERVICE: service}
        )

    def remove(self, domain: str, service: str) -> None:
        """Remove a registered service from service handler."""
        run_callback_threadsafe(
            self._hass.loop, self.async_remove, domain, service
        ).result()

    @callback
    def async_remove(self, domain: str, service: str) -> None:
        """Remove a registered service from service handler.

        This method must be run in the event loop.
        """
        domain = domain.lower()
        service = service.lower()

        if service not in self._services.get(domain, {}):
            _LOGGER.warning("Unable to remove unknown service %s/%s", domain, service)
            return

        self._services[domain].pop(service)

        if not self._services[domain]:
            self._services.pop(domain)

        self._hass.bus.async_fire(
            EVENT_SERVICE_REMOVED, {ATTR_DOMAIN: domain, ATTR_SERVICE: service}
        )

    def call(
        self,
        domain: str,
        service: str,
        service_data: dict[str, Any] | None = None,
        blocking: bool = False,
        context: Context | None = None,
        target: dict[str, Any] | None = None,
        return_response: bool = False,
    ) -> ServiceResponse:
        """Call a service.

        See description of async_call for details.
        """
        return asyncio.run_coroutine_threadsafe(
            self.async_call(
                domain,
                service,
                service_data,
                blocking,
                context,
                target,
                return_response,
            ),
            self._hass.loop,
        ).result()

    async def async_call(
        self,
        domain: str,
        service: str,
        service_data: dict[str, Any] | None = None,
        blocking: bool = False,
        context: Context | None = None,
        target: dict[str, Any] | None = None,
        return_response: bool = False,
    ) -> ServiceResponse:
        """Call a service.

        Specify blocking=True to wait until service is executed.

        If return_response=True, indicates that the caller can consume return values
        from the service, if any. Return values are a dict that can be returned by the
        standard JSON serialization process. Return values can only be used with blocking=True.

        This method will fire an event to indicate the service has been called.

        Because the service is sent as an event you are not allowed to use
        the keys ATTR_DOMAIN and ATTR_SERVICE in your service_data.

        This method is a coroutine.
        """
        context = context or Context()
        service_data = service_data or {}

        try:
            handler = self._services[domain][service]
        except KeyError:
            # Almost all calls are already lower case, so we avoid
            # calling lower() on the arguments in the common case.
            domain = domain.lower()
            service = service.lower()
            try:
                handler = self._services[domain][service]
            except KeyError:
                raise ServiceNotFound(domain, service) from None

        if return_response:
            if not blocking:
                raise ValueError(
                    "Invalid argument return_response=True when blocking=False"
                )
            if handler.supports_response is SupportsResponse.NONE:
                raise ValueError(
                    "Invalid argument return_response=True when handler does not support responses"
                )
        elif handler.supports_response is SupportsResponse.ONLY:
            raise ValueError(
                "Service call requires responses but caller did not ask for responses"
            )

        if target:
            service_data.update(target)

        if handler.schema:
            try:
                processed_data: dict[str, Any] = handler.schema(service_data)
            except vol.Invalid:
                _LOGGER.debug(
                    "Invalid data for service call %s.%s: %s",
                    domain,
                    service,
                    service_data,
                )
                raise
        else:
            processed_data = service_data

        service_call = ServiceCall(
            domain, service, processed_data, context, return_response
        )

        self._hass.bus._async_fire(  # pylint: disable=protected-access
            EVENT_CALL_SERVICE,
            {
                ATTR_DOMAIN: domain,
                ATTR_SERVICE: service,
                ATTR_SERVICE_DATA: service_data,
            },
            context=context,
        )

        coro = self._execute_service(handler, service_call)
        if not blocking:
            self._hass.async_create_task(
                self._run_service_call_catch_exceptions(coro, service_call),
                f"service call background {service_call.domain}.{service_call.service}",
                eager_start=True,
            )
            return None

        response_data = await coro
        if not return_response:
            return None
        if not isinstance(response_data, dict):
            raise HomeAssistantError(
                f"Service response data expected a dictionary, was {type(response_data)}"
            )
        return response_data

    async def _run_service_call_catch_exceptions(
        self,
        coro_or_task: Coroutine[Any, Any, Any] | asyncio.Task[Any],
        service_call: ServiceCall,
    ) -> None:
        """Run service call in background, catching and logging any exceptions."""
        try:
            await coro_or_task
        except Unauthorized:
            _LOGGER.warning(
                "Unauthorized service called %s/%s",
                service_call.domain,
                service_call.service,
            )
        except asyncio.CancelledError:
            _LOGGER.debug("Service was cancelled: %s", service_call)
        except Exception:  # pylint: disable=broad-except
            _LOGGER.exception("Error executing service: %s", service_call)

    async def _execute_service(
        self, handler: Service, service_call: ServiceCall
    ) -> ServiceResponse:
        """Execute a service."""
        job = handler.job
        target = job.target
        if job.job_type is HassJobType.Coroutinefunction:
            if TYPE_CHECKING:
                target = cast(Callable[..., Coroutine[Any, Any, _R]], target)
            return await target(service_call)
        if job.job_type is HassJobType.Callback:
            if TYPE_CHECKING:
                target = cast(Callable[..., _R], target)
            return target(service_call)
        if TYPE_CHECKING:
            target = cast(Callable[..., _R], target)
        return await self._hass.async_add_executor_job(target, service_call)


class Config:
    """Configuration settings for Home Assistant."""

    _store: Config._ConfigStore

    def __init__(self, hass: HomeAssistant, config_dir: str) -> None:
        """Initialize a new config object."""
        self.hass = hass

        self.latitude: float = 0
        self.longitude: float = 0

        self.elevation: int = 0
        """Elevation (always in meters regardless of the unit system)."""

        self.location_name: str = "Home"
        self.time_zone: str = "UTC"
        self.units: UnitSystem = METRIC_SYSTEM
        self.internal_url: str | None = None
        self.external_url: str | None = None
        self.currency: str = "EUR"
        self.country: str | None = None
        self.language: str = "en"

        self.config_source: ConfigSource = ConfigSource.DEFAULT

        # If True, pip install is skipped for requirements on startup
        self.skip_pip: bool = False

        # List of packages to skip when installing requirements on startup
        self.skip_pip_packages: list[str] = []

        # List of loaded components
        self.components: set[str] = set()

        # API (HTTP) server configuration
        self.api: ApiConfig | None = None

        # Directory that holds the configuration
        self.config_dir: str = config_dir

        # List of allowed external dirs to access
        self.allowlist_external_dirs: set[str] = set()

        # List of allowed external URLs that integrations may use
        self.allowlist_external_urls: set[str] = set()

        # Dictionary of Media folders that integrations may use
        self.media_dirs: dict[str, str] = {}

        # If Home Assistant is running in recovery mode
        self.recovery_mode: bool = False

        # Use legacy template behavior
        self.legacy_templates: bool = False

        # If Home Assistant is running in safe mode
        self.safe_mode: bool = False

    def async_initialize(self) -> None:
        """Finish initializing a config object.

        This must be called before the config object is used.
        """
        self._store = self._ConfigStore(self.hass)

    def distance(self, lat: float, lon: float) -> float | None:
        """Calculate distance from Home Assistant.

        Async friendly.
        """
        return self.units.length(
            location.distance(self.latitude, self.longitude, lat, lon),
            UnitOfLength.METERS,
        )

    def path(self, *path: str) -> str:
        """Generate path to the file within the configuration directory.

        Async friendly.
        """
        return os.path.join(self.config_dir, *path)

    def is_allowed_external_url(self, url: str) -> bool:
        """Check if an external URL is allowed."""
        parsed_url = f"{str(yarl.URL(url))}/"

        return any(
            allowed
            for allowed in self.allowlist_external_urls
            if parsed_url.startswith(allowed)
        )

    def is_allowed_path(self, path: str) -> bool:
        """Check if the path is valid for access from outside.

        This function does blocking I/O and should not be called from the event loop.
        Use hass.async_add_executor_job to schedule it on the executor.
        """
        assert path is not None

        thepath = pathlib.Path(path)
        try:
            # The file path does not have to exist (it's parent should)
            if thepath.exists():
                thepath = thepath.resolve()
            else:
                thepath = thepath.parent.resolve()
        except (FileNotFoundError, RuntimeError, PermissionError):
            return False

        for allowed_path in self.allowlist_external_dirs:
            try:
                thepath.relative_to(allowed_path)
            except ValueError:
                pass
            else:
                return True

        return False

    def as_dict(self) -> dict[str, Any]:
        """Create a dictionary representation of the configuration.

        Async friendly.
        """
        allowlist_external_dirs = list(self.allowlist_external_dirs)
        return {
            "latitude": self.latitude,
            "longitude": self.longitude,
            "elevation": self.elevation,
            "unit_system": self.units.as_dict(),
            "location_name": self.location_name,
            "time_zone": self.time_zone,
            "components": list(self.components),
            "config_dir": self.config_dir,
            # legacy, backwards compat
            "whitelist_external_dirs": allowlist_external_dirs,
            "allowlist_external_dirs": allowlist_external_dirs,
            "allowlist_external_urls": list(self.allowlist_external_urls),
            "version": __version__,
            "config_source": self.config_source,
            "recovery_mode": self.recovery_mode,
            "state": self.hass.state.value,
            "external_url": self.external_url,
            "internal_url": self.internal_url,
            "currency": self.currency,
            "country": self.country,
            "language": self.language,
            "safe_mode": self.safe_mode,
        }

    def set_time_zone(self, time_zone_str: str) -> None:
        """Help to set the time zone."""
        if time_zone := dt_util.get_time_zone(time_zone_str):
            self.time_zone = time_zone_str
            dt_util.set_default_time_zone(time_zone)
        else:
            raise ValueError(f"Received invalid time zone {time_zone_str}")

    @callback
    def _update(
        self,
        *,
        source: ConfigSource,
        latitude: float | None = None,
        longitude: float | None = None,
        elevation: int | None = None,
        unit_system: str | None = None,
        location_name: str | None = None,
        time_zone: str | None = None,
        # pylint: disable=dangerous-default-value # _UNDEFs not modified
        external_url: str | dict[Any, Any] | None = _UNDEF,
        internal_url: str | dict[Any, Any] | None = _UNDEF,
        currency: str | None = None,
        country: str | dict[Any, Any] | None = _UNDEF,
        language: str | None = None,
    ) -> None:
        """Update the configuration from a dictionary."""
        self.config_source = source
        if latitude is not None:
            self.latitude = latitude
        if longitude is not None:
            self.longitude = longitude
        if elevation is not None:
            self.elevation = elevation
        if unit_system is not None:
            try:
                self.units = get_unit_system(unit_system)
            except ValueError:
                self.units = METRIC_SYSTEM
        if location_name is not None:
            self.location_name = location_name
        if time_zone is not None:
            self.set_time_zone(time_zone)
        if external_url is not _UNDEF:
            self.external_url = cast(str | None, external_url)
        if internal_url is not _UNDEF:
            self.internal_url = cast(str | None, internal_url)
        if currency is not None:
            self.currency = currency
        if country is not _UNDEF:
            self.country = cast(str | None, country)
        if language is not None:
            self.language = language

    async def async_update(self, **kwargs: Any) -> None:
        """Update the configuration from a dictionary."""
        # pylint: disable-next=import-outside-toplevel
        from .config import (
            _raise_issue_if_historic_currency,
            _raise_issue_if_no_country,
        )

        self._update(source=ConfigSource.STORAGE, **kwargs)
        await self._async_store()
        self.hass.bus.async_fire(EVENT_CORE_CONFIG_UPDATE, kwargs)

        _raise_issue_if_historic_currency(self.hass, self.currency)
        _raise_issue_if_no_country(self.hass, self.country)

    async def async_load(self) -> None:
        """Load [homeassistant] core config."""
        if not (data := await self._store.async_load()):
            return

        # In 2021.9 we fixed validation to disallow a path (because that's never
        # correct) but this data still lives in storage, so we print a warning.
        if data.get("external_url") and urlparse(data["external_url"]).path not in (
            "",
            "/",
        ):
            _LOGGER.warning("Invalid external_url set. It's not allowed to have a path")

        if data.get("internal_url") and urlparse(data["internal_url"]).path not in (
            "",
            "/",
        ):
            _LOGGER.warning("Invalid internal_url set. It's not allowed to have a path")

        self._update(
            source=ConfigSource.STORAGE,
            latitude=data.get("latitude"),
            longitude=data.get("longitude"),
            elevation=data.get("elevation"),
            unit_system=data.get("unit_system_v2"),
            location_name=data.get("location_name"),
            time_zone=data.get("time_zone"),
            external_url=data.get("external_url", _UNDEF),
            internal_url=data.get("internal_url", _UNDEF),
            currency=data.get("currency"),
            country=data.get("country"),
            language=data.get("language"),
        )

    async def _async_store(self) -> None:
        """Store [homeassistant] core config."""
        data = {
            "latitude": self.latitude,
            "longitude": self.longitude,
            "elevation": self.elevation,
            # We don't want any integrations to use the name of the unit system
            # so we are using the private attribute here
            "unit_system_v2": self.units._name,  # pylint: disable=protected-access
            "location_name": self.location_name,
            "time_zone": self.time_zone,
            "external_url": self.external_url,
            "internal_url": self.internal_url,
            "currency": self.currency,
            "country": self.country,
            "language": self.language,
        }
        await self._store.async_save(data)

    # Circular dependency prevents us from generating the class at top level
    # pylint: disable-next=import-outside-toplevel
    from .helpers.storage import Store

    class _ConfigStore(Store[dict[str, Any]]):
        """Class to help storing Config data."""

        def __init__(self, hass: HomeAssistant) -> None:
            """Initialize storage class."""
            super().__init__(
                hass,
                CORE_STORAGE_VERSION,
                CORE_STORAGE_KEY,
                private=True,
                atomic_writes=True,
                minor_version=CORE_STORAGE_MINOR_VERSION,
            )
            self._original_unit_system: str | None = None  # from old store 1.1

        async def _async_migrate_func(
            self,
            old_major_version: int,
            old_minor_version: int,
            old_data: dict[str, Any],
        ) -> dict[str, Any]:
            """Migrate to the new version."""
            data = old_data
            if old_major_version == 1 and old_minor_version < 2:
                # In 1.2, we remove support for "imperial", replaced by "us_customary"
                # Using a new key to allow rollback
                self._original_unit_system = data.get("unit_system")
                data["unit_system_v2"] = self._original_unit_system
                if data["unit_system_v2"] == _CONF_UNIT_SYSTEM_IMPERIAL:
                    data["unit_system_v2"] = _CONF_UNIT_SYSTEM_US_CUSTOMARY
            if old_major_version == 1 and old_minor_version < 3:
                # In 1.3, we add the key "language", initialize it from the
                # owner account.
                data["language"] = "en"
                try:
                    owner = await self.hass.auth.async_get_owner()
                    if owner is not None:
                        # pylint: disable-next=import-outside-toplevel
                        from .components.frontend import storage as frontend_store

                        # pylint: disable-next=import-outside-toplevel
                        from .helpers import config_validation as cv

                        _, owner_data = await frontend_store.async_user_store(
                            self.hass, owner.id
                        )

                        if (
                            "language" in owner_data
                            and "language" in owner_data["language"]
                        ):
                            with suppress(vol.InInvalid):
                                data["language"] = cv.language(
                                    owner_data["language"]["language"]
                                )
                # pylint: disable-next=broad-except
                except Exception:
                    _LOGGER.exception("Unexpected error during core config migration")

            if old_major_version > 1:
                raise NotImplementedError
            return data

        async def async_save(self, data: dict[str, Any]) -> None:
            if self._original_unit_system:
                data["unit_system"] = self._original_unit_system
            return await super().async_save(data)


# These can be removed if no deprecated constant are in this module anymore
__getattr__ = functools.partial(check_if_deprecated_constant, module_globals=globals())
__dir__ = functools.partial(
    dir_with_deprecated_constants, module_globals_keys=[*globals().keys()]
)
__all__ = all_with_deprecated_constants(globals())<|MERGE_RESOLUTION|>--- conflicted
+++ resolved
@@ -1513,24 +1513,10 @@
                     context,
                 )
 
-<<<<<<< HEAD
-            if run_immediately:
-                try:
-                    self._hass.async_run_hass_job(job, event)
-                except Exception:  # pylint: disable=broad-except
-                    _LOGGER.exception("Error running job: %s", job)
-            else:
-                _LOGGER.warning(
-                    "Fire unfiltered event with add job: %s - %s", job, event
-                )
-                # pylint: disable-next=protected-access
-                self._hass._async_add_hass_job(job, event)
-=======
             try:
                 self._hass.async_run_hass_job(job, event)
             except Exception:  # pylint: disable=broad-except
                 _LOGGER.exception("Error running job: %s", job)
->>>>>>> 2f875ba1
 
     def listen(
         self,
