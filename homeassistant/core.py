"""Core components of Home Assistant.

Home Assistant is a Home Automation framework for observing the state
of entities and react to changes.
"""

from __future__ import annotations

import asyncio
from collections import UserDict, defaultdict
from collections.abc import (
    Callable,
    Collection,
    Coroutine,
    Iterable,
    KeysView,
    Mapping,
    ValuesView,
)
import concurrent.futures
from contextlib import suppress
from dataclasses import dataclass
import datetime
import enum
import functools
from functools import cached_property
import inspect
import logging
import os
import pathlib
import re
import threading
import time
from time import monotonic
from typing import (
    TYPE_CHECKING,
    Any,
    Generic,
    NotRequired,
    ParamSpec,
    Self,
    TypedDict,
    TypeVarTuple,
    cast,
    overload,
)
from urllib.parse import urlparse

from typing_extensions import TypeVar
import voluptuous as vol
import yarl

from . import util
from .const import (
    ATTR_DOMAIN,
    ATTR_FRIENDLY_NAME,
    ATTR_SERVICE,
    ATTR_SERVICE_DATA,
    COMPRESSED_STATE_ATTRIBUTES,
    COMPRESSED_STATE_CONTEXT,
    COMPRESSED_STATE_LAST_CHANGED,
    COMPRESSED_STATE_LAST_UPDATED,
    COMPRESSED_STATE_STATE,
    EVENT_CALL_SERVICE,
    EVENT_CORE_CONFIG_UPDATE,
    EVENT_HOMEASSISTANT_CLOSE,
    EVENT_HOMEASSISTANT_FINAL_WRITE,
    EVENT_HOMEASSISTANT_START,
    EVENT_HOMEASSISTANT_STARTED,
    EVENT_HOMEASSISTANT_STOP,
    EVENT_LOGGING_CHANGED,
    EVENT_SERVICE_REGISTERED,
    EVENT_SERVICE_REMOVED,
    EVENT_STATE_CHANGED,
    EVENT_STATE_REPORTED,
    MATCH_ALL,
    MAX_LENGTH_EVENT_EVENT_TYPE,
    MAX_LENGTH_STATE_STATE,
    UnitOfLength,
    __version__,
)
from .exceptions import (
    HomeAssistantError,
    InvalidEntityFormatError,
    InvalidStateError,
    MaxLengthExceeded,
    ServiceNotFound,
    ServiceValidationError,
    Unauthorized,
)
from .helpers.deprecation import (
    DeprecatedConstantEnum,
    all_with_deprecated_constants,
    check_if_deprecated_constant,
    dir_with_deprecated_constants,
)
from .helpers.json import json_bytes, json_fragment
from .util import dt as dt_util, location
from .util.async_ import (
    cancelling,
    create_eager_task,
    run_callback_threadsafe,
    shutdown_run_callback_threadsafe,
)
from .util.event_type import EventType
from .util.executor import InterruptibleThreadPoolExecutor
from .util.json import JsonObjectType
from .util.read_only_dict import ReadOnlyDict
from .util.timeout import TimeoutManager
from .util.ulid import ulid_at_time, ulid_now
from .util.unit_system import (
    _CONF_UNIT_SYSTEM_IMPERIAL,
    _CONF_UNIT_SYSTEM_US_CUSTOMARY,
    METRIC_SYSTEM,
    UnitSystem,
    get_unit_system,
)

# Typing imports that create a circular dependency
if TYPE_CHECKING:
    from .auth import AuthManager
    from .components.http import ApiConfig, HomeAssistantHTTP
    from .config_entries import ConfigEntries
    from .helpers.entity import StateInfo

STOPPING_STAGE_SHUTDOWN_TIMEOUT = 20
STOP_STAGE_SHUTDOWN_TIMEOUT = 100
FINAL_WRITE_STAGE_SHUTDOWN_TIMEOUT = 60
CLOSE_STAGE_SHUTDOWN_TIMEOUT = 30
RUN_PY_SPY = False

_T = TypeVar("_T")
_R = TypeVar("_R")
_R_co = TypeVar("_R_co", covariant=True)
_P = ParamSpec("_P")
_Ts = TypeVarTuple("_Ts")
# Internal; not helpers.typing.UNDEFINED due to circular dependency
_UNDEF: dict[Any, Any] = {}
_SENTINEL = object()
_CallableT = TypeVar("_CallableT", bound=Callable[..., Any])
_DataT = TypeVar("_DataT", bound=Mapping[str, Any], default=Mapping[str, Any])
CALLBACK_TYPE = Callable[[], None]

CORE_STORAGE_KEY = "core.config"
CORE_STORAGE_VERSION = 1
CORE_STORAGE_MINOR_VERSION = 3

DOMAIN = "homeassistant"

# How long to wait to log tasks that are blocking
BLOCK_LOG_TIMEOUT = 60

ServiceResponse = JsonObjectType | None
EntityServiceResponse = dict[str, ServiceResponse]


class ConfigSource(enum.StrEnum):
    """Source of core configuration."""

    DEFAULT = "default"
    DISCOVERED = "discovered"
    STORAGE = "storage"
    YAML = "yaml"


class EventStateChangedData(TypedDict):
    """EventStateChanged data."""

    entity_id: str
    old_state: State | None
    new_state: State | None


# SOURCE_* are deprecated as of Home Assistant 2022.2, use ConfigSource instead
_DEPRECATED_SOURCE_DISCOVERED = DeprecatedConstantEnum(
    ConfigSource.DISCOVERED, "2025.1"
)
_DEPRECATED_SOURCE_STORAGE = DeprecatedConstantEnum(ConfigSource.STORAGE, "2025.1")
_DEPRECATED_SOURCE_YAML = DeprecatedConstantEnum(ConfigSource.YAML, "2025.1")


# How long to wait until things that run on startup have to finish.
TIMEOUT_EVENT_START = 15

MAX_EXPECTED_ENTITY_IDS = 16384

EVENTS_EXCLUDED_FROM_MATCH_ALL = {
    EVENT_HOMEASSISTANT_CLOSE,
    EVENT_STATE_REPORTED,
}

_LOGGER = logging.getLogger(__name__)


@functools.lru_cache(MAX_EXPECTED_ENTITY_IDS)
def split_entity_id(entity_id: str) -> tuple[str, str]:
    """Split a state entity ID into domain and object ID."""
    domain, _, object_id = entity_id.partition(".")
    if not domain or not object_id:
        raise ValueError(f"Invalid entity ID {entity_id}")
    return domain, object_id


_OBJECT_ID = r"(?!_)[\da-z_]+(?<!_)"
_DOMAIN = r"(?!.+__)" + _OBJECT_ID
VALID_DOMAIN = re.compile(r"^" + _DOMAIN + r"$")
VALID_ENTITY_ID = re.compile(r"^" + _DOMAIN + r"\." + _OBJECT_ID + r"$")


@functools.lru_cache(64)
def valid_domain(domain: str) -> bool:
    """Test if a domain a valid format."""
    return VALID_DOMAIN.match(domain) is not None


@functools.lru_cache(512)
def valid_entity_id(entity_id: str) -> bool:
    """Test if an entity ID is a valid format.

    Format: <domain>.<entity> where both are slugs.
    """
    return VALID_ENTITY_ID.match(entity_id) is not None


def validate_state(state: str) -> str:
    """Validate a state, raise if it not valid."""
    if len(state) > MAX_LENGTH_STATE_STATE:
        raise InvalidStateError(
            f"Invalid state with length {len(state)}. "
            "State max length is 255 characters."
        )
    return state


def callback(func: _CallableT) -> _CallableT:
    """Annotation to mark method as safe to call from within the event loop."""
    setattr(func, "_hass_callback", True)
    return func


def is_callback(func: Callable[..., Any]) -> bool:
    """Check if function is safe to be called in the event loop."""
    return getattr(func, "_hass_callback", False) is True


def is_callback_check_partial(target: Callable[..., Any]) -> bool:
    """Check if function is safe to be called in the event loop.

    This version of is_callback will also check if the target is a partial
    and walk the chain of partials to find the original function.
    """
    check_target = target
    while isinstance(check_target, functools.partial):
        check_target = check_target.func
    return is_callback(check_target)


class _Hass(threading.local):
    """Container which makes a HomeAssistant instance available to the event loop."""

    hass: HomeAssistant | None = None


_hass = _Hass()


@callback
def async_get_hass() -> HomeAssistant:
    """Return the HomeAssistant instance.

    Raises HomeAssistantError when called from the wrong thread.

    This should be used where it's very cumbersome or downright impossible to pass
    hass to the code which needs it.
    """
    if not _hass.hass:
        raise HomeAssistantError("async_get_hass called from the wrong thread")
    return _hass.hass


class ReleaseChannel(enum.StrEnum):
    BETA = "beta"
    DEV = "dev"
    NIGHTLY = "nightly"
    STABLE = "stable"


@callback
def get_release_channel() -> ReleaseChannel:
    """Find release channel based on version number."""
    version = __version__
    if "dev0" in version:
        return ReleaseChannel.DEV
    if "dev" in version:
        return ReleaseChannel.NIGHTLY
    if "b" in version:
        return ReleaseChannel.BETA
    return ReleaseChannel.STABLE


@enum.unique
class HassJobType(enum.Enum):
    """Represent a job type."""

    Coroutinefunction = 1
    Callback = 2
    Executor = 3


class HassJob(Generic[_P, _R_co]):
    """Represent a job to be run later.

    We check the callable type in advance
    so we can avoid checking it every time
    we run the job.
    """

    def __init__(
        self,
        target: Callable[_P, _R_co],
        name: str | None = None,
        *,
        cancel_on_shutdown: bool | None = None,
        job_type: HassJobType | None = None,
    ) -> None:
        """Create a job object."""
        self.target = target
        self.name = name
        self._cancel_on_shutdown = cancel_on_shutdown
        self._job_type = job_type

    @cached_property
    def job_type(self) -> HassJobType:
        """Return the job type."""
        return self._job_type or get_hassjob_callable_job_type(self.target)

    @property
    def cancel_on_shutdown(self) -> bool | None:
        """Return if the job should be cancelled on shutdown."""
        return self._cancel_on_shutdown

    def __repr__(self) -> str:
        """Return the job."""
        return f"<Job {self.name} {self.job_type} {self.target}>"


@dataclass(frozen=True)
class HassJobWithArgs:
    """Container for a HassJob and arguments."""

    job: HassJob[..., Coroutine[Any, Any, Any] | Any]
    args: Iterable[Any]


def get_hassjob_callable_job_type(target: Callable[..., Any]) -> HassJobType:
    """Determine the job type from the callable."""
    # Check for partials to properly determine if coroutine function
    check_target = target
    while isinstance(check_target, functools.partial):
        check_target = check_target.func

    if asyncio.iscoroutinefunction(check_target):
        return HassJobType.Coroutinefunction
    if is_callback(check_target):
        return HassJobType.Callback
    if asyncio.iscoroutine(check_target):
        raise ValueError("Coroutine not allowed to be passed to HassJob")
    return HassJobType.Executor


class CoreState(enum.Enum):
    """Represent the current state of Home Assistant."""

    not_running = "NOT_RUNNING"
    starting = "STARTING"
    running = "RUNNING"
    stopping = "STOPPING"
    final_write = "FINAL_WRITE"
    stopped = "STOPPED"

    def __str__(self) -> str:
        """Return the event."""
        return self.value


class HomeAssistant:
    """Root object of the Home Assistant home automation."""

    auth: AuthManager
    http: HomeAssistantHTTP = None  # type: ignore[assignment]
    config_entries: ConfigEntries = None  # type: ignore[assignment]

    def __new__(cls, config_dir: str) -> Self:
        """Set the _hass thread local data."""
        hass = super().__new__(cls)
        _hass.hass = hass
        return hass

    def __repr__(self) -> str:
        """Return the representation."""
        return f"<HomeAssistant {self.state}>"

    def __init__(self, config_dir: str) -> None:
        """Initialize new Home Assistant object."""
        # pylint: disable-next=import-outside-toplevel
        from . import loader

        # This is a dictionary that any component can store any data on.
        self.data: dict[str, Any] = {}
        self.loop = asyncio.get_running_loop()
        self._tasks: set[asyncio.Future[Any]] = set()
        self._background_tasks: set[asyncio.Future[Any]] = set()
        self.bus = EventBus(self)
        self.services = ServiceRegistry(self)
        self.states = StateMachine(self.bus, self.loop)
        self.config = Config(self, config_dir)
        self.config.async_initialize()
        self.components = loader.Components(self)
        self.helpers = loader.Helpers(self)
        self.state: CoreState = CoreState.not_running
        self.exit_code: int = 0
        # If not None, use to signal end-of-loop
        self._stopped: asyncio.Event | None = None
        # Timeout handler for Core/Helper namespace
        self.timeout: TimeoutManager = TimeoutManager()
        self._stop_future: concurrent.futures.Future[None] | None = None
        self._shutdown_jobs: list[HassJobWithArgs] = []
        self.import_executor = InterruptibleThreadPoolExecutor(
            max_workers=1, thread_name_prefix="ImportExecutor"
        )

    def verify_event_loop_thread(self, what: str) -> None:
        """Report and raise if we are not running in the event loop thread."""
        if (
            loop_thread_ident := self.loop.__dict__.get("_thread_ident")
        ) and loop_thread_ident != threading.get_ident():
            from .helpers import frame  # pylint: disable=import-outside-toplevel

            # frame is a circular import, so we import it here
            frame.report(
                f"calls {what} from a thread",
                error_if_core=True,
                error_if_integration=True,
            )

    @property
    def _active_tasks(self) -> set[asyncio.Future[Any]]:
        """Return all active tasks.

        This property is used in bootstrap to log all active tasks
        so we can identify what is blocking startup.

        This property is marked as private to avoid accidental use
        as it is not guaranteed to be present in future versions.
        """
        return self._tasks

    @cached_property
    def is_running(self) -> bool:
        """Return if Home Assistant is running."""
        return self.state in (CoreState.starting, CoreState.running)

    @cached_property
    def is_stopping(self) -> bool:
        """Return if Home Assistant is stopping."""
        return self.state in (CoreState.stopping, CoreState.final_write)

    def set_state(self, state: CoreState) -> None:
        """Set the current state."""
        self.state = state
        for prop in ("is_running", "is_stopping"):
            self.__dict__.pop(prop, None)

    def start(self) -> int:
        """Start Home Assistant.

        Note: This function is only used for testing.
        For regular use, use "await hass.run()".
        """
        # Register the async start
        _future = asyncio.run_coroutine_threadsafe(self.async_start(), self.loop)
        # Run forever
        # Block until stopped
        _LOGGER.info("Starting Home Assistant core loop")
        self.loop.run_forever()
        # The future is never retrieved but we still hold a reference to it
        # to prevent the task from being garbage collected prematurely.
        del _future
        return self.exit_code

    async def async_run(self, *, attach_signals: bool = True) -> int:
        """Home Assistant main entry point.

        Start Home Assistant and block until stopped.

        This method is a coroutine.
        """
        if self.state is not CoreState.not_running:
            raise RuntimeError("Home Assistant is already running")

        # _async_stop will set this instead of stopping the loop
        self._stopped = asyncio.Event()

        await self.async_start()
        if attach_signals:
            # pylint: disable-next=import-outside-toplevel
            from .helpers.signal import async_register_signal_handling

            async_register_signal_handling(self)

        await self._stopped.wait()
        return self.exit_code

    async def async_start(self) -> None:
        """Finalize startup from inside the event loop.

        This method is a coroutine.
        """
        _LOGGER.info("Starting Home Assistant")

        self.set_state(CoreState.starting)
        self.bus.async_fire_internal(EVENT_CORE_CONFIG_UPDATE)
        self.bus.async_fire_internal(EVENT_HOMEASSISTANT_START)

        if not self._tasks:
            pending: set[asyncio.Future[Any]] | None = None
        else:
            _done, pending = await asyncio.wait(
                self._tasks, timeout=TIMEOUT_EVENT_START
            )

        if pending:
            _LOGGER.warning(
                (
                    "Something is blocking Home Assistant from wrapping up the start up"
                    " phase. We're going to continue anyway. Please report the"
                    " following info at"
                    " https://github.com/home-assistant/core/issues: %s"
                    " The system is waiting for tasks: %s"
                ),
                ", ".join(self.config.components),
                self._tasks,
            )

        # Allow automations to set up the start triggers before changing state
        await asyncio.sleep(0)

        if self.state is not CoreState.starting:
            _LOGGER.warning(
                "Home Assistant startup has been interrupted. "
                "Its state may be inconsistent"
            )
            return

        self.set_state(CoreState.running)
        self.bus.async_fire_internal(EVENT_CORE_CONFIG_UPDATE)
        self.bus.async_fire_internal(EVENT_HOMEASSISTANT_STARTED)

    def add_job(
        self, target: Callable[[*_Ts], Any] | Coroutine[Any, Any, Any], *args: *_Ts
    ) -> None:
        """Add a job to be executed by the event loop or by an executor.

        If the job is either a coroutine or decorated with @callback, it will be
        run by the event loop, if not it will be run by an executor.

        target: target to call.
        args: parameters for method to call.
        """
        if target is None:
            raise ValueError("Don't call add_job with None")
        if asyncio.iscoroutine(target):
            self.loop.call_soon_threadsafe(
                functools.partial(self.async_create_task, target, eager_start=True)
            )
            return
        if TYPE_CHECKING:
            target = cast(Callable[[*_Ts], Any], target)
        self.loop.call_soon_threadsafe(
            functools.partial(self._async_add_hass_job, HassJob(target), *args)
        )

    @overload
    @callback
    def async_add_job(
        self,
        target: Callable[[*_Ts], Coroutine[Any, Any, _R]],
        *args: *_Ts,
        eager_start: bool = False,
    ) -> asyncio.Future[_R] | None: ...

    @overload
    @callback
    def async_add_job(
        self,
        target: Callable[[*_Ts], Coroutine[Any, Any, _R] | _R],
        *args: *_Ts,
        eager_start: bool = False,
    ) -> asyncio.Future[_R] | None: ...

    @overload
    @callback
    def async_add_job(
        self,
        target: Coroutine[Any, Any, _R],
        *args: Any,
        eager_start: bool = False,
    ) -> asyncio.Future[_R] | None: ...

    @callback
    def async_add_job(
        self,
        target: Callable[[*_Ts], Coroutine[Any, Any, _R] | _R]
        | Coroutine[Any, Any, _R],
        *args: *_Ts,
        eager_start: bool = False,
    ) -> asyncio.Future[_R] | None:
        """Add a job to be executed by the event loop or by an executor.

        If the job is either a coroutine or decorated with @callback, it will be
        run by the event loop, if not it will be run by an executor.

        This method must be run in the event loop.

        target: target to call.
        args: parameters for method to call.
        """
        # late import to avoid circular imports
        from .helpers import frame  # pylint: disable=import-outside-toplevel

        frame.report(
            "calls `async_add_job`, which is deprecated and will be removed in Home "
            "Assistant 2025.4; Please review "
            "https://developers.home-assistant.io/blog/2024/03/13/deprecate_add_run_job"
            " for replacement options",
            error_if_core=False,
        )

        if target is None:
            raise ValueError("Don't call async_add_job with None")

        if asyncio.iscoroutine(target):
            return self.async_create_task(target, eager_start=eager_start)

        # This code path is performance sensitive and uses
        # if TYPE_CHECKING to avoid the overhead of constructing
        # the type used for the cast. For history see:
        # https://github.com/home-assistant/core/pull/71960
        if TYPE_CHECKING:
            target = cast(Callable[[*_Ts], Coroutine[Any, Any, _R] | _R], target)
        return self._async_add_hass_job(HassJob(target), *args)

    @overload
    @callback
    def async_add_hass_job(
        self,
        hassjob: HassJob[..., Coroutine[Any, Any, _R]],
        *args: Any,
        eager_start: bool = False,
        background: bool = False,
    ) -> asyncio.Future[_R] | None: ...

    @overload
    @callback
    def async_add_hass_job(
        self,
        hassjob: HassJob[..., Coroutine[Any, Any, _R] | _R],
        *args: Any,
        eager_start: bool = False,
        background: bool = False,
    ) -> asyncio.Future[_R] | None: ...

    @callback
    def async_add_hass_job(
        self,
        hassjob: HassJob[..., Coroutine[Any, Any, _R] | _R],
        *args: Any,
        eager_start: bool = False,
        background: bool = False,
    ) -> asyncio.Future[_R] | None:
        """Add a HassJob from within the event loop.

        If eager_start is True, coroutine functions will be scheduled eagerly.
        If background is True, the task will created as a background task.

        This method must be run in the event loop.
        hassjob: HassJob to call.
        args: parameters for method to call.
        """
        # late import to avoid circular imports
        from .helpers import frame  # pylint: disable=import-outside-toplevel

        frame.report(
            "calls `async_add_hass_job`, which is deprecated and will be removed in Home "
            "Assistant 2025.5; Please review "
            "https://developers.home-assistant.io/blog/2024/04/07/deprecate_add_hass_job"
            " for replacement options",
            error_if_core=False,
        )

        return self._async_add_hass_job(hassjob, *args, background=background)

    @overload
    @callback
    def _async_add_hass_job(
        self,
        hassjob: HassJob[..., Coroutine[Any, Any, _R]],
        *args: Any,
        background: bool = False,
    ) -> asyncio.Future[_R] | None: ...

    @overload
    @callback
    def _async_add_hass_job(
        self,
        hassjob: HassJob[..., Coroutine[Any, Any, _R] | _R],
        *args: Any,
        background: bool = False,
    ) -> asyncio.Future[_R] | None: ...

    @callback
    def _async_add_hass_job(
        self,
        hassjob: HassJob[..., Coroutine[Any, Any, _R] | _R],
        *args: Any,
        background: bool = False,
    ) -> asyncio.Future[_R] | None:
        """Add a HassJob from within the event loop.

        If eager_start is True, coroutine functions will be scheduled eagerly.
        If background is True, the task will created as a background task.

        This method must be run in the event loop.
        hassjob: HassJob to call.
        args: parameters for method to call.
        """
        task: asyncio.Future[_R]
        # This code path is performance sensitive and uses
        # if TYPE_CHECKING to avoid the overhead of constructing
        # the type used for the cast. For history see:
        # https://github.com/home-assistant/core/pull/71960
        if hassjob.job_type is HassJobType.Coroutinefunction:
            if TYPE_CHECKING:
                hassjob.target = cast(
                    Callable[..., Coroutine[Any, Any, _R]], hassjob.target
                )
            task = create_eager_task(
                hassjob.target(*args), name=hassjob.name, loop=self.loop
            )
            if task.done():
                return task
        elif hassjob.job_type is HassJobType.Callback:
            if TYPE_CHECKING:
                hassjob.target = cast(Callable[..., _R], hassjob.target)
            self.loop.call_soon(hassjob.target, *args)
            return None
        else:
            if TYPE_CHECKING:
                hassjob.target = cast(Callable[..., _R], hassjob.target)
            task = self.loop.run_in_executor(None, hassjob.target, *args)

        task_bucket = self._background_tasks if background else self._tasks
        task_bucket.add(task)
        task.add_done_callback(task_bucket.remove)

        return task

    def create_task(
        self, target: Coroutine[Any, Any, Any], name: str | None = None
    ) -> None:
        """Add task to the executor pool.

        target: target to call.
        """
        self.loop.call_soon_threadsafe(
            functools.partial(
                self.async_create_task_internal, target, name, eager_start=True
            )
        )

    @callback
    def async_create_task(
        self,
        target: Coroutine[Any, Any, _R],
        name: str | None = None,
        eager_start: bool = True,
    ) -> asyncio.Task[_R]:
        """Create a task from within the event loop.

        This method must be run in the event loop. If you are using this in your
        integration, use the create task methods on the config entry instead.

        target: target to call.
        """
<<<<<<< HEAD
        _LOGGER.error("async_create_task with %s (%s)", target, name)
=======
        # We turned on asyncio debug in April 2024 in the dev containers
        # in the hope of catching some of the issues that have been
        # reported. It will take a while to get all the issues fixed in
        # custom components.
        #
        # In 2025.5 we should guard the `verify_event_loop_thread`
        # check with a check for the `hass.config.debug` flag being set as
        # we long term, we don't want to be checking this in production
        # environments since it is a performance hit.
        self.verify_event_loop_thread("async_create_task")
        return self.async_create_task_internal(target, name, eager_start)

    @callback
    def async_create_task_internal(
        self,
        target: Coroutine[Any, Any, _R],
        name: str | None = None,
        eager_start: bool = True,
    ) -> asyncio.Task[_R]:
        """Create a task from within the event loop, internal use only.

        This method is intended to only be used by core internally
        and should not be considered a stable API. We will make
        breaking change to this function in the future and it
        should not be used in integrations.

        This method must be run in the event loop. If you are using this in your
        integration, use the create task methods on the config entry instead.

        target: target to call.
        """
>>>>>>> 6c934cf1
        if eager_start:
            task = create_eager_task(target, name=name, loop=self.loop)
            if task.done():
                return task
        else:
            # Use loop.create_task
            # to avoid the extra function call in asyncio.create_task.
            task = self.loop.create_task(target, name=name)
        self._tasks.add(task)
        task.add_done_callback(self._tasks.remove)
        return task

    @callback
    def async_create_background_task(
        self, target: Coroutine[Any, Any, _R], name: str, eager_start: bool = True
    ) -> asyncio.Task[_R]:
        """Create a task from within the event loop.

        This type of task is for background tasks that usually run for
        the lifetime of Home Assistant or an integration's setup.

        A background task is different from a normal task:

          - Will not block startup
          - Will be automatically cancelled on shutdown
          - Calls to async_block_till_done will not wait for completion

        If you are using this in your integration, use the create task
        methods on the config entry instead.

        This method must be run in the event loop.
        """
        if eager_start:
            task = create_eager_task(target, name=name, loop=self.loop)
            if task.done():
                return task
        else:
            # Use loop.create_task
            # to avoid the extra function call in asyncio.create_task.
            task = self.loop.create_task(target, name=name)
        self._background_tasks.add(task)
        task.add_done_callback(self._background_tasks.remove)
        return task

    @callback
    def async_add_executor_job(
        self, target: Callable[[*_Ts], _T], *args: *_Ts
    ) -> asyncio.Future[_T]:
        """Add an executor job from within the event loop."""
        task = self.loop.run_in_executor(None, target, *args)

        tracked = asyncio.current_task() in self._tasks
        task_bucket = self._tasks if tracked else self._background_tasks
        task_bucket.add(task)
        task.add_done_callback(task_bucket.remove)

        return task

    @callback
    def async_add_import_executor_job(
        self, target: Callable[[*_Ts], _T], *args: *_Ts
    ) -> asyncio.Future[_T]:
        """Add an import executor job from within the event loop.

        The future returned from this method must be awaited in the event loop.
        """
        return self.loop.run_in_executor(self.import_executor, target, *args)

    @overload
    @callback
    def async_run_hass_job(
        self,
        hassjob: HassJob[..., Coroutine[Any, Any, _R]],
        *args: Any,
        background: bool = False,
    ) -> asyncio.Future[_R] | None: ...

    @overload
    @callback
    def async_run_hass_job(
        self,
        hassjob: HassJob[..., Coroutine[Any, Any, _R] | _R],
        *args: Any,
        background: bool = False,
    ) -> asyncio.Future[_R] | None: ...

    @callback
    def async_run_hass_job(
        self,
        hassjob: HassJob[..., Coroutine[Any, Any, _R] | _R],
        *args: Any,
        background: bool = False,
    ) -> asyncio.Future[_R] | None:
        """Run a HassJob from within the event loop.

        This method must be run in the event loop.

        If background is True, the task will created as a background task.

        hassjob: HassJob
        args: parameters for method to call.
        """
        # This code path is performance sensitive and uses
        # if TYPE_CHECKING to avoid the overhead of constructing
        # the type used for the cast. For history see:
        # https://github.com/home-assistant/core/pull/71960
        if hassjob.job_type is HassJobType.Callback:
            if TYPE_CHECKING:
                hassjob.target = cast(Callable[..., _R], hassjob.target)
            hassjob.target(*args)
            return None

        return self._async_add_hass_job(hassjob, *args, background=background)

    @overload
    @callback
    def async_run_job(
        self, target: Callable[[*_Ts], Coroutine[Any, Any, _R]], *args: *_Ts
    ) -> asyncio.Future[_R] | None: ...

    @overload
    @callback
    def async_run_job(
        self, target: Callable[[*_Ts], Coroutine[Any, Any, _R] | _R], *args: *_Ts
    ) -> asyncio.Future[_R] | None: ...

    @overload
    @callback
    def async_run_job(
        self, target: Coroutine[Any, Any, _R], *args: Any
    ) -> asyncio.Future[_R] | None: ...

    @callback
    def async_run_job(
        self,
        target: Callable[[*_Ts], Coroutine[Any, Any, _R] | _R]
        | Coroutine[Any, Any, _R],
        *args: *_Ts,
    ) -> asyncio.Future[_R] | None:
        """Run a job from within the event loop.

        This method must be run in the event loop.

        target: target to call.
        args: parameters for method to call.
        """
        # late import to avoid circular imports
        from .helpers import frame  # pylint: disable=import-outside-toplevel

        frame.report(
            "calls `async_run_job`, which is deprecated and will be removed in Home "
            "Assistant 2025.4; Please review "
            "https://developers.home-assistant.io/blog/2024/03/13/deprecate_add_run_job"
            " for replacement options",
            error_if_core=False,
        )

        if asyncio.iscoroutine(target):
            return self.async_create_task(target, eager_start=True)

        # This code path is performance sensitive and uses
        # if TYPE_CHECKING to avoid the overhead of constructing
        # the type used for the cast. For history see:
        # https://github.com/home-assistant/core/pull/71960
        if TYPE_CHECKING:
            target = cast(Callable[[*_Ts], Coroutine[Any, Any, _R] | _R], target)
        return self.async_run_hass_job(HassJob(target), *args)

    def block_till_done(self, wait_background_tasks: bool = False) -> None:
        """Block until all pending work is done."""
        asyncio.run_coroutine_threadsafe(
            self.async_block_till_done(wait_background_tasks=wait_background_tasks),
            self.loop,
        ).result()

    async def async_block_till_done(self, wait_background_tasks: bool = False) -> None:
        """Block until all pending work is done."""
        # To flush out any call_soon_threadsafe
        await asyncio.sleep(0)
        start_time: float | None = None
        current_task = asyncio.current_task()
        while tasks := [
            task
            for task in (
                self._tasks | self._background_tasks
                if wait_background_tasks
                else self._tasks
            )
            if task is not current_task and not cancelling(task)
        ]:
            await self._await_and_log_pending(tasks)

            if start_time is None:
                # Avoid calling monotonic() until we know
                # we may need to start logging blocked tasks.
                start_time = 0
            elif start_time == 0:
                # If we have waited twice then we set the start
                # time
                start_time = monotonic()
            elif monotonic() - start_time > BLOCK_LOG_TIMEOUT:
                # We have waited at least three loops and new tasks
                # continue to block. At this point we start
                # logging all waiting tasks.
                for task in tasks:
                    _LOGGER.debug("Waiting for task: %s", task)

    async def _await_and_log_pending(
        self, pending: Collection[asyncio.Future[Any]]
    ) -> None:
        """Await and log tasks that take a long time."""
        wait_time = 0
        while pending:
            _, pending = await asyncio.wait(pending, timeout=BLOCK_LOG_TIMEOUT)
            if not pending:
                return
            wait_time += BLOCK_LOG_TIMEOUT
            for task in pending:
                _LOGGER.debug("Waited %s seconds for task: %s", wait_time, task)

    @overload
    @callback
    def async_add_shutdown_job(
        self, hassjob: HassJob[..., Coroutine[Any, Any, Any]], *args: Any
    ) -> CALLBACK_TYPE: ...

    @overload
    @callback
    def async_add_shutdown_job(
        self, hassjob: HassJob[..., Coroutine[Any, Any, Any] | Any], *args: Any
    ) -> CALLBACK_TYPE: ...

    @callback
    def async_add_shutdown_job(
        self, hassjob: HassJob[..., Coroutine[Any, Any, Any] | Any], *args: Any
    ) -> CALLBACK_TYPE:
        """Add a HassJob which will be executed on shutdown.

        This method must be run in the event loop.

        hassjob: HassJob
        args: parameters for method to call.

        Returns function to remove the job.
        """
        job_with_args = HassJobWithArgs(hassjob, args)
        self._shutdown_jobs.append(job_with_args)

        @callback
        def remove_job() -> None:
            self._shutdown_jobs.remove(job_with_args)

        return remove_job

    def stop(self) -> None:
        """Stop Home Assistant and shuts down all threads."""
        if self.state is CoreState.not_running:  # just ignore
            return
        # The future is never retrieved, and we only hold a reference
        # to it to prevent it from being garbage collected.
        self._stop_future = asyncio.run_coroutine_threadsafe(
            self.async_stop(), self.loop
        )

    async def async_stop(self, exit_code: int = 0, *, force: bool = False) -> None:
        """Stop Home Assistant and shuts down all threads.

        The "force" flag commands async_stop to proceed regardless of
        Home Assistant's current state. You should not set this flag
        unless you're testing.

        This method is a coroutine.
        """
        if not force:
            # Some tests require async_stop to run,
            # regardless of the state of the loop.
            if self.state is CoreState.not_running:  # just ignore
                return
            if self.state in [CoreState.stopping, CoreState.final_write]:
                _LOGGER.info("Additional call to async_stop was ignored")
                return
            if self.state is CoreState.starting:
                # This may not work
                _LOGGER.warning(
                    "Stopping Home Assistant before startup has completed may fail"
                )

        spy_task: asyncio.Task[None] | None = None
        with suppress(Exception):
            if RUN_PY_SPY:
                proc = await asyncio.create_subprocess_exec(
                    "/config/py_spy-0.3.14.data/scripts/py-spy",
                    "record",
                    "--pid",
                    str(os.getpid()),
                    "--rate",
                    "1000",
                    "--duration",
                    "10",
                    "--output",
                    f"/config/www/shutdown.{time.time()}.svg",
                )
                spy_task = asyncio.create_task(
                    proc.communicate(), name="shutdown py-spy"
                )

        # Stage 1 - Run shutdown jobs
        try:
            async with self.timeout.async_timeout(STOPPING_STAGE_SHUTDOWN_TIMEOUT):
                tasks: list[asyncio.Future[Any]] = []
                for job in self._shutdown_jobs:
                    task_or_none = self.async_run_hass_job(job.job, *job.args)
                    if not task_or_none:
                        continue
                    tasks.append(task_or_none)
                if tasks:
                    await asyncio.gather(*tasks, return_exceptions=True)
        except TimeoutError:
            _LOGGER.warning(
                "Timed out waiting for shutdown jobs to complete, the shutdown will"
                " continue"
            )
            self._async_log_running_tasks("run shutdown jobs")

        # Stage 2 - Stop integrations

        # Keep holding the reference to the tasks but do not allow them
        # to block shutdown. Only tasks created after this point will
        # be waited for.
        running_tasks = self._tasks
        # Avoid clearing here since we want the remove callbacks to fire
        # and remove the tasks from the original set which is now running_tasks
        self._tasks = set()

        # Cancel all background tasks
        for task in self._background_tasks:
            self._tasks.add(task)
            task.add_done_callback(self._tasks.remove)
            task.cancel("Home Assistant is stopping")
        self._cancel_cancellable_timers()

        self.exit_code = exit_code

        self.set_state(CoreState.stopping)
        self.bus.async_fire_internal(EVENT_HOMEASSISTANT_STOP)
        try:
            async with self.timeout.async_timeout(STOP_STAGE_SHUTDOWN_TIMEOUT):
                await self.async_block_till_done()
        except TimeoutError:
            _LOGGER.warning(
                "Timed out waiting for integrations to stop, the shutdown will"
                " continue"
            )
            self._async_log_running_tasks("stop integrations")

        # Stage 3 - Final write
        self.set_state(CoreState.final_write)
        self.bus.async_fire_internal(EVENT_HOMEASSISTANT_FINAL_WRITE)
        try:
            async with self.timeout.async_timeout(FINAL_WRITE_STAGE_SHUTDOWN_TIMEOUT):
                await self.async_block_till_done()
        except TimeoutError:
            _LOGGER.warning(
                "Timed out waiting for final writes to complete, the shutdown will"
                " continue"
            )
            self._async_log_running_tasks("final write")

        # Stage 4 - Close
        self.set_state(CoreState.not_running)
        self.bus.async_fire_internal(EVENT_HOMEASSISTANT_CLOSE)

        # Make a copy of running_tasks since a task can finish
        # while we are awaiting canceled tasks to get their result
        # which will result in the set size changing during iteration
        for task in list(running_tasks):
            if task.done() or cancelling(task):
                # Since we made a copy we need to check
                # to see if the task finished while we
                # were awaiting another task
                continue
            _LOGGER.warning(
                "Task %s was still running after final writes shutdown stage; "
                "Integrations should cancel non-critical tasks when receiving "
                "the stop event to prevent delaying shutdown",
                task,
            )
            task.cancel("Home Assistant final writes shutdown stage")
            try:
                async with asyncio.timeout(0.1):
                    await task
            except asyncio.CancelledError:
                pass
            except TimeoutError:
                # Task may be shielded from cancellation.
                _LOGGER.exception(
                    "Task %s could not be canceled during final shutdown stage", task
                )
            except Exception:  # pylint: disable=broad-except
                _LOGGER.exception("Task %s error during final shutdown stage", task)

        # Prevent run_callback_threadsafe from scheduling any additional
        # callbacks in the event loop as callbacks created on the futures
        # it returns will never run after the final `self.async_block_till_done`
        # which will cause the futures to block forever when waiting for
        # the `result()` which will cause a deadlock when shutting down the executor.
        shutdown_run_callback_threadsafe(self.loop)

        try:
            async with self.timeout.async_timeout(CLOSE_STAGE_SHUTDOWN_TIMEOUT):
                await self.async_block_till_done()
        except TimeoutError:
            _LOGGER.warning(
                "Timed out waiting for close event to be processed, the shutdown will"
                " continue"
            )
            self._async_log_running_tasks("close")

        self.set_state(CoreState.stopped)
        self.import_executor.shutdown()

        if self._stopped is not None:
            self._stopped.set()

        if spy_task:
            await spy_task

    def _cancel_cancellable_timers(self) -> None:
        """Cancel timer handles marked as cancellable."""
        # pylint: disable-next=protected-access
        handles: Iterable[asyncio.TimerHandle] = self.loop._scheduled  # type: ignore[attr-defined]
        for handle in handles:
            if (
                not handle.cancelled()
                and (args := handle._args)  # pylint: disable=protected-access
                and type(job := args[0]) is HassJob
                and job.cancel_on_shutdown
            ):
                handle.cancel()

    def _async_log_running_tasks(self, stage: str) -> None:
        """Log all running tasks."""
        for task in self._tasks:
            _LOGGER.warning("Shutdown stage '%s': still running: %s", stage, task)


class Context:
    """The context that triggered something."""

    def __init__(
        self,
        user_id: str | None = None,
        parent_id: str | None = None,
        id: str | None = None,  # pylint: disable=redefined-builtin
    ) -> None:
        """Init the context."""
        self.id = id or ulid_now()
        self.user_id = user_id
        self.parent_id = parent_id
        self.origin_event: Event[Any] | None = None

    def __eq__(self, other: object) -> bool:
        """Compare contexts."""
        return isinstance(other, Context) and self.id == other.id

    @cached_property
    def _as_dict(self) -> dict[str, str | None]:
        """Return a dictionary representation of the context.

        Callers should be careful to not mutate the returned dictionary
        as it will mutate the cached version.
        """
        return {
            "id": self.id,
            "parent_id": self.parent_id,
            "user_id": self.user_id,
        }

    def as_dict(self) -> ReadOnlyDict[str, str | None]:
        """Return a ReadOnlyDict representation of the context."""
        return self._as_read_only_dict

    @cached_property
    def _as_read_only_dict(self) -> ReadOnlyDict[str, str | None]:
        """Return a ReadOnlyDict representation of the context."""
        return ReadOnlyDict(self._as_dict)

    @cached_property
    def json_fragment(self) -> json_fragment:
        """Return a JSON fragment of the context."""
        return json_fragment(json_bytes(self._as_dict))


class EventOrigin(enum.Enum):
    """Represent the origin of an event."""

    local = "LOCAL"
    remote = "REMOTE"

    def __str__(self) -> str:
        """Return the event."""
        return self.value


class Event(Generic[_DataT]):
    """Representation of an event within the bus."""

    def __init__(
        self,
        event_type: EventType[_DataT] | str,
        data: _DataT | None = None,
        origin: EventOrigin = EventOrigin.local,
        time_fired_timestamp: float | None = None,
        context: Context | None = None,
    ) -> None:
        """Initialize a new event."""
        self.event_type = event_type
        self.data: _DataT = data or {}  # type: ignore[assignment]
        self.origin = origin
        self.time_fired_timestamp = time_fired_timestamp or time.time()
        if not context:
            context = Context(id=ulid_at_time(self.time_fired_timestamp))
        self.context = context
        if not context.origin_event:
            context.origin_event = self

    @cached_property
    def time_fired(self) -> datetime.datetime:
        """Return time fired as a timestamp."""
        return dt_util.utc_from_timestamp(self.time_fired_timestamp)

    @cached_property
    def _as_dict(self) -> dict[str, Any]:
        """Create a dict representation of this Event.

        Callers should be careful to not mutate the returned dictionary
        as it will mutate the cached version.
        """
        return {
            "event_type": self.event_type,
            "data": self.data,
            "origin": self.origin.value,
            "time_fired": self.time_fired.isoformat(),
            # _as_dict is marked as protected
            # to avoid callers outside of this module
            # from misusing it by mistake.
            "context": self.context._as_dict,  # pylint: disable=protected-access
        }

    def as_dict(self) -> ReadOnlyDict[str, Any]:
        """Create a ReadOnlyDict representation of this Event.

        Async friendly.
        """
        return self._as_read_only_dict

    @cached_property
    def _as_read_only_dict(self) -> ReadOnlyDict[str, Any]:
        """Create a ReadOnlyDict representation of this Event."""
        as_dict = self._as_dict
        data = as_dict["data"]
        context = as_dict["context"]
        # json_fragment will serialize data from a ReadOnlyDict
        # or a normal dict so its ok to have either. We only
        # mutate the cache if someone asks for the as_dict version
        # to avoid storing multiple copies of the data in memory.
        if type(data) is not ReadOnlyDict:
            as_dict["data"] = ReadOnlyDict(data)
        if type(context) is not ReadOnlyDict:
            as_dict["context"] = ReadOnlyDict(context)
        return ReadOnlyDict(as_dict)

    @cached_property
    def json_fragment(self) -> json_fragment:
        """Return an event as a JSON fragment."""
        return json_fragment(json_bytes(self._as_dict))

    def __repr__(self) -> str:
        """Return the representation."""
        return _event_repr(self.event_type, self.origin, self.data)


def _event_repr(
    event_type: EventType[_DataT] | str, origin: EventOrigin, data: _DataT | None
) -> str:
    """Return the representation."""
    if data:
        return f"<Event {event_type}[{str(origin)[0]}]: {util.repr_helper(data)}>"

    return f"<Event {event_type}[{str(origin)[0]}]>"


_FilterableJobType = tuple[
    HassJob[[Event[_DataT]], Coroutine[Any, Any, None] | None],  # job
    Callable[[_DataT], bool] | None,  # event_filter
]


@dataclass(slots=True)
class _OneTimeListener(Generic[_DataT]):
    hass: HomeAssistant
    listener_job: HassJob[[Event[_DataT]], Coroutine[Any, Any, None] | None]
    remove: CALLBACK_TYPE | None = None

    @callback
    def __call__(self, event: Event[_DataT]) -> None:
        """Remove listener from event bus and then fire listener."""
        if not self.remove:
            # If the listener was already removed, we don't need to do anything
            return
        self.remove()
        self.remove = None
        self.hass.async_run_hass_job(self.listener_job, event)

    def __repr__(self) -> str:
        """Return the representation of the listener and source module."""
        module = inspect.getmodule(self.listener_job.target)
        if module:
            return f"<_OneTimeListener {module.__name__}:{self.listener_job.target}>"
        return f"<_OneTimeListener {self.listener_job.target}>"


# Empty list, used by EventBus.async_fire_internal
EMPTY_LIST: list[Any] = []


@functools.lru_cache
def _verify_event_type_length_or_raise(event_type: EventType[_DataT] | str) -> None:
    """Verify the length of the event type and raise if too long."""
    if len(event_type) > MAX_LENGTH_EVENT_EVENT_TYPE:
        raise MaxLengthExceeded(event_type, "event_type", MAX_LENGTH_EVENT_EVENT_TYPE)


class EventBus:
    """Allow the firing of and listening for events."""

    __slots__ = ("_debug", "_hass", "_listeners", "_match_all_listeners")

    def __init__(self, hass: HomeAssistant) -> None:
        """Initialize a new event bus."""
        self._listeners: dict[EventType[Any] | str, list[_FilterableJobType[Any]]] = {}
        self._match_all_listeners: list[_FilterableJobType[Any]] = []
        self._listeners[MATCH_ALL] = self._match_all_listeners
        self._hass = hass
        self._async_logging_changed()
        self.async_listen(EVENT_LOGGING_CHANGED, self._async_logging_changed)

    @callback
    def _async_logging_changed(self, event: Event | None = None) -> None:
        """Handle logging change."""
        self._debug = _LOGGER.isEnabledFor(logging.DEBUG)

    @callback
    def async_listeners(self) -> dict[EventType[Any] | str, int]:
        """Return dictionary with events and the number of listeners.

        This method must be run in the event loop.
        """
        return {key: len(listeners) for key, listeners in self._listeners.items()}

    @property
    def listeners(self) -> dict[EventType[Any] | str, int]:
        """Return dictionary with events and the number of listeners."""
        return run_callback_threadsafe(self._hass.loop, self.async_listeners).result()

    def fire(
        self,
        event_type: EventType[_DataT] | str,
        event_data: _DataT | None = None,
        origin: EventOrigin = EventOrigin.local,
        context: Context | None = None,
    ) -> None:
        """Fire an event."""
        _verify_event_type_length_or_raise(event_type)
        self._hass.loop.call_soon_threadsafe(
            self.async_fire_internal, event_type, event_data, origin, context
        )

    @callback
    def async_fire(
        self,
        event_type: EventType[_DataT] | str,
        event_data: _DataT | None = None,
        origin: EventOrigin = EventOrigin.local,
        context: Context | None = None,
        time_fired: float | None = None,
    ) -> None:
        """Fire an event.

        This method must be run in the event loop.
        """
        _verify_event_type_length_or_raise(event_type)
        self._hass.verify_event_loop_thread("async_fire")
        return self.async_fire_internal(
            event_type, event_data, origin, context, time_fired
        )

    @callback
    def async_fire_internal(
        self,
        event_type: EventType[_DataT] | str,
        event_data: _DataT | None = None,
        origin: EventOrigin = EventOrigin.local,
        context: Context | None = None,
        time_fired: float | None = None,
    ) -> None:
        """Fire an event, for internal use only.

        This method is intended to only be used by core internally
        and should not be considered a stable API. We will make
        breaking change to this function in the future and it
        should not be used in integrations.

        This method must be run in the event loop.
        """

        if self._debug:
            _LOGGER.debug(
                "Bus:Handling %s", _event_repr(event_type, origin, event_data)
            )

        listeners = self._listeners.get(event_type, EMPTY_LIST)
        if event_type not in EVENTS_EXCLUDED_FROM_MATCH_ALL:
            match_all_listeners = self._match_all_listeners
        else:
            match_all_listeners = EMPTY_LIST
        if event_type == EVENT_STATE_CHANGED:
            aliased_listeners = self._listeners.get(EVENT_STATE_REPORTED, EMPTY_LIST)
        else:
            aliased_listeners = EMPTY_LIST
        listeners = listeners + match_all_listeners + aliased_listeners
        if not listeners:
            return

        event: Event[_DataT] | None = None

        for job, event_filter in listeners:
            if event_filter is not None:
                try:
                    if event_data is None or not event_filter(event_data):
                        continue
                except Exception:  # pylint: disable=broad-except
                    _LOGGER.exception("Error in event filter")
                    continue

            if not event:
                event = Event(
                    event_type,
                    event_data,
                    origin,
                    time_fired,
                    context,
                )

            try:
                self._hass.async_run_hass_job(job, event)
            except Exception:  # pylint: disable=broad-except
                _LOGGER.exception("Error running job: %s", job)

    def listen(
        self,
        event_type: EventType[_DataT] | str,
        listener: Callable[[Event[_DataT]], Coroutine[Any, Any, None] | None],
    ) -> CALLBACK_TYPE:
        """Listen for all events or events of a specific type.

        To listen to all events specify the constant ``MATCH_ALL``
        as event_type.
        """
        async_remove_listener = run_callback_threadsafe(
            self._hass.loop, self.async_listen, event_type, listener
        ).result()

        def remove_listener() -> None:
            """Remove the listener."""
            run_callback_threadsafe(self._hass.loop, async_remove_listener).result()

        return remove_listener

    @callback
    def async_listen(
        self,
        event_type: EventType[_DataT] | str,
        listener: Callable[[Event[_DataT]], Coroutine[Any, Any, None] | None],
        event_filter: Callable[[_DataT], bool] | None = None,
        run_immediately: bool | object = _SENTINEL,
    ) -> CALLBACK_TYPE:
        """Listen for all events or events of a specific type.

        To listen to all events specify the constant ``MATCH_ALL``
        as event_type.

        An optional event_filter, which must be a callable decorated with
        @callback that returns a boolean value, determines if the
        listener callable should run.

        If run_immediately is passed:
          - callbacks will be run right away instead of using call_soon.
          - coroutine functions will be scheduled eagerly.

        This method must be run in the event loop.
        """
        if run_immediately in (True, False):
            # late import to avoid circular imports
            from .helpers import frame  # pylint: disable=import-outside-toplevel

            frame.report(
                "calls `async_listen` with run_immediately, which is"
                " deprecated and will be removed in Home Assistant 2025.5",
                error_if_core=False,
            )

        if event_filter is not None and not is_callback_check_partial(event_filter):
            raise HomeAssistantError(f"Event filter {event_filter} is not a callback")
        if event_type == EVENT_STATE_REPORTED:
            if not event_filter:
                raise HomeAssistantError(
                    f"Event filter is required for event {event_type}"
                )
        return self._async_listen_filterable_job(
            event_type,
            (
                HassJob(listener, f"listen {event_type}"),
                event_filter,
            ),
        )

    @callback
    def _async_listen_filterable_job(
        self,
        event_type: EventType[_DataT] | str,
        filterable_job: _FilterableJobType[_DataT],
    ) -> CALLBACK_TYPE:
        self._listeners.setdefault(event_type, []).append(filterable_job)
        return functools.partial(
            self._async_remove_listener, event_type, filterable_job
        )

    def listen_once(
        self,
        event_type: EventType[_DataT] | str,
        listener: Callable[[Event[_DataT]], Coroutine[Any, Any, None] | None],
    ) -> CALLBACK_TYPE:
        """Listen once for event of a specific type.

        To listen to all events specify the constant ``MATCH_ALL``
        as event_type.

        Returns function to unsubscribe the listener.
        """
        async_remove_listener = run_callback_threadsafe(
            self._hass.loop, self.async_listen_once, event_type, listener
        ).result()

        def remove_listener() -> None:
            """Remove the listener."""
            run_callback_threadsafe(self._hass.loop, async_remove_listener).result()

        return remove_listener

    @callback
    def async_listen_once(
        self,
        event_type: EventType[_DataT] | str,
        listener: Callable[[Event[_DataT]], Coroutine[Any, Any, None] | None],
        run_immediately: bool | object = _SENTINEL,
    ) -> CALLBACK_TYPE:
        """Listen once for event of a specific type.

        To listen to all events specify the constant ``MATCH_ALL``
        as event_type.

        Returns registered listener that can be used with remove_listener.

        This method must be run in the event loop.
        """
        if run_immediately in (True, False):
            # late import to avoid circular imports
            from .helpers import frame  # pylint: disable=import-outside-toplevel

            frame.report(
                "calls `async_listen_once` with run_immediately, which is "
                "deprecated and will be removed in Home Assistant 2025.5",
                error_if_core=False,
            )

        one_time_listener: _OneTimeListener[_DataT] = _OneTimeListener(
            self._hass, HassJob(listener)
        )
        remove = self._async_listen_filterable_job(
            event_type,
            (
                HassJob(
                    one_time_listener,
                    f"onetime listen {event_type} {listener}",
                    job_type=HassJobType.Callback,
                ),
                None,
            ),
        )
        one_time_listener.remove = remove
        return remove

    @callback
    def _async_remove_listener(
        self,
        event_type: EventType[_DataT] | str,
        filterable_job: _FilterableJobType[_DataT],
    ) -> None:
        """Remove a listener of a specific event_type.

        This method must be run in the event loop.
        """
        try:
            self._listeners[event_type].remove(filterable_job)

            # delete event_type list if empty
            if not self._listeners[event_type] and event_type != MATCH_ALL:
                self._listeners.pop(event_type)
        except (KeyError, ValueError):
            # KeyError is key event_type listener did not exist
            # ValueError if listener did not exist within event_type
            _LOGGER.exception(
                "Unable to remove unknown job listener %s", filterable_job
            )


class CompressedState(TypedDict):
    """Compressed dict of a state."""

    s: str  # COMPRESSED_STATE_STATE
    a: ReadOnlyDict[str, Any]  # COMPRESSED_STATE_ATTRIBUTES
    c: str | dict[str, Any]  # COMPRESSED_STATE_CONTEXT
    lc: float  # COMPRESSED_STATE_LAST_CHANGED
    lu: NotRequired[float]  # COMPRESSED_STATE_LAST_UPDATED


class State:
    """Object to represent a state within the state machine.

    entity_id: the entity that is represented.
    state: the state of the entity
    attributes: extra information on entity and state
    last_changed: last time the state was changed.
    last_reported: last time the state was reported.
    last_updated: last time the state or attributes were changed.
    context: Context in which it was created
    domain: Domain of this state.
    object_id: Object id of this state.
    """

    def __init__(
        self,
        entity_id: str,
        state: str,
        attributes: Mapping[str, Any] | None = None,
        last_changed: datetime.datetime | None = None,
        last_reported: datetime.datetime | None = None,
        last_updated: datetime.datetime | None = None,
        context: Context | None = None,
        validate_entity_id: bool | None = True,
        state_info: StateInfo | None = None,
    ) -> None:
        """Initialize a new state."""
        state = str(state)

        if validate_entity_id and not valid_entity_id(entity_id):
            raise InvalidEntityFormatError(
                f"Invalid entity id encountered: {entity_id}. "
                "Format should be <domain>.<object_id>"
            )

        validate_state(state)

        self.entity_id = entity_id
        self.state = state
        # State only creates and expects a ReadOnlyDict so
        # there is no need to check for subclassing with
        # isinstance here so we can use the faster type check.
        if type(attributes) is not ReadOnlyDict:
            self.attributes = ReadOnlyDict(attributes or {})
        else:
            self.attributes = attributes
        self.last_reported = last_reported or dt_util.utcnow()
        self.last_updated = last_updated or self.last_reported
        self.last_changed = last_changed or self.last_updated
        self.context = context or Context()
        self.state_info = state_info
        self.domain, self.object_id = split_entity_id(self.entity_id)

    @cached_property
    def name(self) -> str:
        """Name of this state."""
        return self.attributes.get(ATTR_FRIENDLY_NAME) or self.object_id.replace(
            "_", " "
        )

    @cached_property
    def last_changed_timestamp(self) -> float:
        """Timestamp of last change."""
        if self.last_changed == self.last_updated:
            return self.last_updated_timestamp
        return self.last_changed.timestamp()

    @cached_property
    def last_reported_timestamp(self) -> float:
        """Timestamp of last report."""
        if self.last_reported == self.last_updated:
            return self.last_updated_timestamp
        return self.last_reported.timestamp()

    @cached_property
    def last_updated_timestamp(self) -> float:
        """Timestamp of last update."""
        return self.last_updated.timestamp()

    @cached_property
    def _as_dict(self) -> dict[str, Any]:
        """Return a dict representation of the State.

        Callers should be careful to not mutate the returned dictionary
        as it will mutate the cached version.
        """
        last_changed_isoformat = self.last_changed.isoformat()
        if self.last_changed == self.last_updated:
            last_updated_isoformat = last_changed_isoformat
        else:
            last_updated_isoformat = self.last_updated.isoformat()
        if self.last_changed == self.last_reported:
            last_reported_isoformat = last_changed_isoformat
        else:
            last_reported_isoformat = self.last_reported.isoformat()
        return {
            "entity_id": self.entity_id,
            "state": self.state,
            "attributes": self.attributes,
            "last_changed": last_changed_isoformat,
            "last_reported": last_reported_isoformat,
            "last_updated": last_updated_isoformat,
            # _as_dict is marked as protected
            # to avoid callers outside of this module
            # from misusing it by mistake.
            "context": self.context._as_dict,  # pylint: disable=protected-access
        }

    def as_dict(
        self,
    ) -> ReadOnlyDict[str, datetime.datetime | Collection[Any]]:
        """Return a ReadOnlyDict representation of the State.

        Async friendly.

        Can be used for JSON serialization.
        Ensures: state == State.from_dict(state.as_dict())
        """
        return self._as_read_only_dict

    @cached_property
    def _as_read_only_dict(
        self,
    ) -> ReadOnlyDict[str, datetime.datetime | Collection[Any]]:
        """Return a ReadOnlyDict representation of the State."""
        as_dict = self._as_dict
        context = as_dict["context"]
        # json_fragment will serialize data from a ReadOnlyDict
        # or a normal dict so its ok to have either. We only
        # mutate the cache if someone asks for the as_dict version
        # to avoid storing multiple copies of the data in memory.
        if type(context) is not ReadOnlyDict:
            as_dict["context"] = ReadOnlyDict(context)
        return ReadOnlyDict(as_dict)

    @cached_property
    def as_dict_json(self) -> bytes:
        """Return a JSON string of the State."""
        return json_bytes(self._as_dict)

    @cached_property
    def json_fragment(self) -> json_fragment:
        """Return a JSON fragment of the State."""
        return json_fragment(self.as_dict_json)

    @cached_property
    def as_compressed_state(self) -> CompressedState:
        """Build a compressed dict of a state for adds.

        Omits the lu (last_updated) if it matches (lc) last_changed.

        Sends c (context) as a string if it only contains an id.
        """
        state_context = self.context
        if state_context.parent_id is None and state_context.user_id is None:
            context: dict[str, Any] | str = state_context.id
        else:
            # _as_dict is marked as protected
            # to avoid callers outside of this module
            # from misusing it by mistake.
            context = state_context._as_dict  # pylint: disable=protected-access
        compressed_state: CompressedState = {
            COMPRESSED_STATE_STATE: self.state,
            COMPRESSED_STATE_ATTRIBUTES: self.attributes,
            COMPRESSED_STATE_CONTEXT: context,
            COMPRESSED_STATE_LAST_CHANGED: self.last_changed_timestamp,
        }
        if self.last_changed != self.last_updated:
            compressed_state[COMPRESSED_STATE_LAST_UPDATED] = (
                self.last_updated_timestamp
            )
        return compressed_state

    @cached_property
    def as_compressed_state_json(self) -> bytes:
        """Build a compressed JSON key value pair of a state for adds.

        The JSON string is a key value pair of the entity_id and the compressed state.

        It is used for sending multiple states in a single message.
        """
        return json_bytes({self.entity_id: self.as_compressed_state})[1:-1]

    @classmethod
    def from_dict(cls, json_dict: dict[str, Any]) -> Self | None:
        """Initialize a state from a dict.

        Async friendly.

        Ensures: state == State.from_json_dict(state.to_json_dict())
        """
        if not (json_dict and "entity_id" in json_dict and "state" in json_dict):
            return None

        last_changed = json_dict.get("last_changed")
        if isinstance(last_changed, str):
            last_changed = dt_util.parse_datetime(last_changed)

        last_updated = json_dict.get("last_updated")
        if isinstance(last_updated, str):
            last_updated = dt_util.parse_datetime(last_updated)

        last_reported = json_dict.get("last_reported")
        if isinstance(last_reported, str):
            last_reported = dt_util.parse_datetime(last_reported)

        if context := json_dict.get("context"):
            context = Context(id=context.get("id"), user_id=context.get("user_id"))

        return cls(
            json_dict["entity_id"],
            json_dict["state"],
            json_dict.get("attributes"),
            last_changed=last_changed,
            last_reported=last_reported,
            last_updated=last_updated,
            context=context,
        )

    def expire(self) -> None:
        """Mark the state as old.

        We give up the original reference to the context to ensure
        the context can be garbage collected by replacing it with
        a new one with the same id to ensure the old state
        can still be examined for comparison against the new state.

        Since we are always going to fire a EVENT_STATE_CHANGED event
        after we remove a state from the state machine we need to make
        sure we don't end up holding a reference to the original context
        since it can never be garbage collected as each event would
        reference the previous one.
        """
        self.context = Context(
            self.context.user_id, self.context.parent_id, self.context.id
        )

    def __repr__(self) -> str:
        """Return the representation of the states."""
        attrs = f"; {util.repr_helper(self.attributes)}" if self.attributes else ""

        return (
            f"<state {self.entity_id}={self.state}{attrs}"
            f" @ {dt_util.as_local(self.last_changed).isoformat()}>"
        )


class States(UserDict[str, State]):
    """Container for states, maps entity_id -> State.

    Maintains an additional index:
    - domain -> dict[str, State]
    """

    def __init__(self) -> None:
        """Initialize the container."""
        super().__init__()
        self._domain_index: defaultdict[str, dict[str, State]] = defaultdict(dict)

    def values(self) -> ValuesView[State]:
        """Return the underlying values to avoid __iter__ overhead."""
        return self.data.values()

    def __setitem__(self, key: str, entry: State) -> None:
        """Add an item."""
        self.data[key] = entry
        self._domain_index[entry.domain][entry.entity_id] = entry

    def __delitem__(self, key: str) -> None:
        """Remove an item."""
        entry = self[key]
        del self._domain_index[entry.domain][entry.entity_id]
        super().__delitem__(key)

    def domain_entity_ids(self, key: str) -> KeysView[str] | tuple[()]:
        """Get all entity_ids for a domain."""
        # Avoid polluting _domain_index with non-existing domains
        if key not in self._domain_index:
            return ()
        return self._domain_index[key].keys()

    def domain_states(self, key: str) -> ValuesView[State] | tuple[()]:
        """Get all states for a domain."""
        # Avoid polluting _domain_index with non-existing domains
        if key not in self._domain_index:
            return ()
        return self._domain_index[key].values()


class StateMachine:
    """Helper class that tracks the state of different entities."""

    __slots__ = ("_states", "_states_data", "_reservations", "_bus", "_loop")

    def __init__(self, bus: EventBus, loop: asyncio.events.AbstractEventLoop) -> None:
        """Initialize state machine."""
        self._states = States()
        # _states_data is used to access the States backing dict directly to speed
        # up read operations
        self._states_data = self._states.data
        self._reservations: set[str] = set()
        self._bus = bus
        self._loop = loop

    def entity_ids(self, domain_filter: str | None = None) -> list[str]:
        """List of entity ids that are being tracked."""
        future = run_callback_threadsafe(
            self._loop, self.async_entity_ids, domain_filter
        )
        return future.result()

    @callback
    def async_entity_ids(
        self, domain_filter: str | Iterable[str] | None = None
    ) -> list[str]:
        """List of entity ids that are being tracked.

        This method must be run in the event loop.
        """
        if domain_filter is None:
            return list(self._states_data)

        if isinstance(domain_filter, str):
            return list(self._states.domain_entity_ids(domain_filter.lower()))

        entity_ids: list[str] = []
        for domain in domain_filter:
            entity_ids.extend(self._states.domain_entity_ids(domain))
        return entity_ids

    @callback
    def async_entity_ids_count(
        self, domain_filter: str | Iterable[str] | None = None
    ) -> int:
        """Count the entity ids that are being tracked.

        This method must be run in the event loop.
        """
        if domain_filter is None:
            return len(self._states_data)

        if isinstance(domain_filter, str):
            return len(self._states.domain_entity_ids(domain_filter.lower()))

        return sum(
            len(self._states.domain_entity_ids(domain)) for domain in domain_filter
        )

    def all(self, domain_filter: str | Iterable[str] | None = None) -> list[State]:
        """Create a list of all states."""
        return run_callback_threadsafe(
            self._loop, self.async_all, domain_filter
        ).result()

    @callback
    def async_all(
        self, domain_filter: str | Iterable[str] | None = None
    ) -> list[State]:
        """Create a list of all states matching the filter.

        This method must be run in the event loop.
        """
        if domain_filter is None:
            return list(self._states_data.values())

        if isinstance(domain_filter, str):
            return list(self._states.domain_states(domain_filter.lower()))

        states: list[State] = []
        for domain in domain_filter:
            states.extend(self._states.domain_states(domain))
        return states

    def get(self, entity_id: str) -> State | None:
        """Retrieve state of entity_id or None if not found.

        Async friendly.
        """
        return self._states_data.get(entity_id) or self._states_data.get(
            entity_id.lower()
        )

    def is_state(self, entity_id: str, state: str) -> bool:
        """Test if entity exists and is in specified state.

        Async friendly.
        """
        state_obj = self.get(entity_id)
        return state_obj is not None and state_obj.state == state

    def remove(self, entity_id: str) -> bool:
        """Remove the state of an entity.

        Returns boolean to indicate if an entity was removed.
        """
        return run_callback_threadsafe(
            self._loop, self.async_remove, entity_id
        ).result()

    @callback
    def async_remove(self, entity_id: str, context: Context | None = None) -> bool:
        """Remove the state of an entity.

        Returns boolean to indicate if an entity was removed.

        This method must be run in the event loop.
        """
        entity_id = entity_id.lower()
        old_state = self._states.pop(entity_id, None)
        self._reservations.discard(entity_id)

        if old_state is None:
            return False

        old_state.expire()
        state_changed_data: EventStateChangedData = {
            "entity_id": entity_id,
            "old_state": old_state,
            "new_state": None,
        }
        self._bus.async_fire_internal(
            EVENT_STATE_CHANGED,
            state_changed_data,
            context=context,
        )
        return True

    def set(
        self,
        entity_id: str,
        new_state: str,
        attributes: Mapping[str, Any] | None = None,
        force_update: bool = False,
        context: Context | None = None,
    ) -> None:
        """Set the state of an entity, add entity if it does not exist.

        Attributes is an optional dict to specify attributes of this state.

        If you just update the attributes and not the state, last changed will
        not be affected.
        """
        run_callback_threadsafe(
            self._loop,
            self.async_set,
            entity_id,
            new_state,
            attributes,
            force_update,
            context,
        ).result()

    @callback
    def async_reserve(self, entity_id: str) -> None:
        """Reserve a state in the state machine for an entity being added.

        This must not fire an event when the state is reserved.

        This avoids a race condition where multiple entities with the same
        entity_id are added.
        """
        entity_id = entity_id.lower()
        if entity_id in self._states_data or entity_id in self._reservations:
            raise HomeAssistantError(
                "async_reserve must not be called once the state is in the state"
                " machine."
            )

        self._reservations.add(entity_id)

    @callback
    def async_available(self, entity_id: str) -> bool:
        """Check to see if an entity_id is available to be used."""
        entity_id = entity_id.lower()
        return (
            entity_id not in self._states_data and entity_id not in self._reservations
        )

    @callback
    def async_set(
        self,
        entity_id: str,
        new_state: str,
        attributes: Mapping[str, Any] | None = None,
        force_update: bool = False,
        context: Context | None = None,
        state_info: StateInfo | None = None,
        timestamp: float | None = None,
    ) -> None:
        """Set the state of an entity, add entity if it does not exist.

        Attributes is an optional dict to specify attributes of this state.

        If you just update the attributes and not the state, last changed will
        not be affected.

        This method must be run in the event loop.
        """
        new_state = str(new_state)
        attributes = attributes or {}
        old_state = self._states_data.get(entity_id)
        if old_state is None:
            # If the state is missing, try to convert the entity_id to lowercase
            # and try again.
            entity_id = entity_id.lower()
            old_state = self._states_data.get(entity_id)

        if old_state is None:
            same_state = False
            same_attr = False
            last_changed = None
        else:
            same_state = old_state.state == new_state and not force_update
            same_attr = old_state.attributes == attributes
            last_changed = old_state.last_changed if same_state else None

        # It is much faster to convert a timestamp to a utc datetime object
        # than converting a utc datetime object to a timestamp since cpython
        # does not have a fast path for handling the UTC timezone and has to do
        # multiple local timezone conversions.
        #
        # from_timestamp implementation:
        # https://github.com/python/cpython/blob/c90a862cdcf55dc1753c6466e5fa4a467a13ae24/Modules/_datetimemodule.c#L2936
        #
        # timestamp implementation:
        # https://github.com/python/cpython/blob/c90a862cdcf55dc1753c6466e5fa4a467a13ae24/Modules/_datetimemodule.c#L6387
        # https://github.com/python/cpython/blob/c90a862cdcf55dc1753c6466e5fa4a467a13ae24/Modules/_datetimemodule.c#L6323
        if timestamp is None:
            timestamp = time.time()
        now = dt_util.utc_from_timestamp(timestamp)

        if same_state and same_attr:
            # mypy does not understand this is only possible if old_state is not None
            old_last_reported = old_state.last_reported  # type: ignore[union-attr]
            old_state.last_reported = now  # type: ignore[union-attr]
            self._bus.async_fire_internal(
                EVENT_STATE_REPORTED,
                {
                    "entity_id": entity_id,
                    "old_last_reported": old_last_reported,
                    "new_state": old_state,
                },
                context=context,
                time_fired=timestamp,
            )
            return

        if context is None:
            context = Context(id=ulid_at_time(timestamp))

        if same_attr:
            if TYPE_CHECKING:
                assert old_state is not None
            attributes = old_state.attributes

        # This is intentionally called with positional only arguments for performance
        # reasons
        state = State(
            entity_id,
            new_state,
            attributes,
            last_changed,
            now,
            now,
            context,
            old_state is None,
            state_info,
        )
        if old_state is not None:
            old_state.expire()
        self._states[entity_id] = state
        state_changed_data: EventStateChangedData = {
            "entity_id": entity_id,
            "old_state": old_state,
            "new_state": state,
        }
        self._bus.async_fire_internal(
            EVENT_STATE_CHANGED,
            state_changed_data,
            context=context,
            time_fired=timestamp,
        )


class SupportsResponse(enum.StrEnum):
    """Service call response configuration."""

    NONE = "none"
    """The service does not support responses (the default)."""

    OPTIONAL = "optional"
    """The service optionally returns response data when asked by the caller."""

    ONLY = "only"
    """The service is read-only and the caller must always ask for response data."""


class Service:
    """Representation of a callable service."""

    __slots__ = ["job", "schema", "domain", "service", "supports_response"]

    def __init__(
        self,
        func: Callable[
            [ServiceCall],
            Coroutine[Any, Any, ServiceResponse | EntityServiceResponse]
            | ServiceResponse
            | EntityServiceResponse
            | None,
        ],
        schema: vol.Schema | None,
        domain: str,
        service: str,
        context: Context | None = None,
        supports_response: SupportsResponse = SupportsResponse.NONE,
        job_type: HassJobType | None = None,
    ) -> None:
        """Initialize a service."""
        self.job = HassJob(func, f"service {domain}.{service}", job_type=job_type)
        self.schema = schema
        self.supports_response = supports_response


class ServiceCall:
    """Representation of a call to a service."""

    __slots__ = ("domain", "service", "data", "context", "return_response")

    def __init__(
        self,
        domain: str,
        service: str,
        data: dict[str, Any] | None = None,
        context: Context | None = None,
        return_response: bool = False,
    ) -> None:
        """Initialize a service call."""
        self.domain = domain
        self.service = service
        self.data = ReadOnlyDict(data or {})
        self.context = context or Context()
        self.return_response = return_response

    def __repr__(self) -> str:
        """Return the representation of the service."""
        if self.data:
            return (
                f"<ServiceCall {self.domain}.{self.service} "
                f"(c:{self.context.id}): {util.repr_helper(self.data)}>"
            )

        return f"<ServiceCall {self.domain}.{self.service} (c:{self.context.id})>"


class ServiceRegistry:
    """Offer the services over the eventbus."""

    __slots__ = ("_services", "_hass")

    def __init__(self, hass: HomeAssistant) -> None:
        """Initialize a service registry."""
        self._services: dict[str, dict[str, Service]] = {}
        self._hass = hass

    @property
    def services(self) -> dict[str, dict[str, Service]]:
        """Return dictionary with per domain a list of available services."""
        return run_callback_threadsafe(self._hass.loop, self.async_services).result()

    @callback
    def async_services(self) -> dict[str, dict[str, Service]]:
        """Return dictionary with per domain a list of available services.

        This method makes a copy of the registry. This function is expensive,
        and should only be used if has_service is not sufficient.

        This method must be run in the event loop.
        """
        return {domain: service.copy() for domain, service in self._services.items()}

    @callback
    def async_services_for_domain(self, domain: str) -> dict[str, Service]:
        """Return dictionary with per domain a list of available services.

        This method makes a copy of the registry for the domain.

        This method must be run in the event loop.
        """
        return self._services.get(domain, {}).copy()

    @callback
    def async_services_internal(self) -> dict[str, dict[str, Service]]:
        """Return dictionary with per domain a list of available services.

        This method DOES NOT make a copy of the services like async_services does.
        It is only expected to be called from the Home Assistant internals
        as a performance optimization when the caller is not going to modify the
        returned data.

        This method must be run in the event loop.
        """
        return self._services

    def has_service(self, domain: str, service: str) -> bool:
        """Test if specified service exists.

        Async friendly.
        """
        return service.lower() in self._services.get(domain.lower(), [])

    def supports_response(self, domain: str, service: str) -> SupportsResponse:
        """Return whether or not the service supports response data.

        This exists so that callers can return more helpful error messages given
        the context. Will return NONE if the service does not exist as there is
        other error handling when calling the service if it does not exist.
        """
        if not (handler := self._services[domain.lower()][service.lower()]):
            return SupportsResponse.NONE
        return handler.supports_response

    def register(
        self,
        domain: str,
        service: str,
        service_func: Callable[
            [ServiceCall],
            Coroutine[Any, Any, ServiceResponse] | ServiceResponse | None,
        ],
        schema: vol.Schema | None = None,
        supports_response: SupportsResponse = SupportsResponse.NONE,
    ) -> None:
        """Register a service.

        Schema is called to coerce and validate the service data.
        """
        run_callback_threadsafe(
            self._hass.loop,
            self._async_register,
            domain,
            service,
            service_func,
            schema,
            supports_response,
        ).result()

    @callback
    def async_register(
        self,
        domain: str,
        service: str,
        service_func: Callable[
            [ServiceCall],
            Coroutine[Any, Any, ServiceResponse | EntityServiceResponse]
            | ServiceResponse
            | EntityServiceResponse
            | None,
        ],
        schema: vol.Schema | None = None,
        supports_response: SupportsResponse = SupportsResponse.NONE,
        job_type: HassJobType | None = None,
    ) -> None:
        """Register a service.

        Schema is called to coerce and validate the service data.

        This method must be run in the event loop.
        """
        self._hass.verify_event_loop_thread("async_register")
        self._async_register(
            domain, service, service_func, schema, supports_response, job_type
        )

    @callback
    def _async_register(
        self,
        domain: str,
        service: str,
        service_func: Callable[
            [ServiceCall],
            Coroutine[Any, Any, ServiceResponse | EntityServiceResponse]
            | ServiceResponse
            | EntityServiceResponse
            | None,
        ],
        schema: vol.Schema | None = None,
        supports_response: SupportsResponse = SupportsResponse.NONE,
        job_type: HassJobType | None = None,
    ) -> None:
        """Register a service.

        Schema is called to coerce and validate the service data.

        This method must be run in the event loop.
        """
        domain = domain.lower()
        service = service.lower()
        service_obj = Service(
            service_func,
            schema,
            domain,
            service,
            supports_response=supports_response,
            job_type=job_type,
        )

        if domain in self._services:
            self._services[domain][service] = service_obj
        else:
            self._services[domain] = {service: service_obj}

        self._hass.bus.async_fire_internal(
            EVENT_SERVICE_REGISTERED, {ATTR_DOMAIN: domain, ATTR_SERVICE: service}
        )

    def remove(self, domain: str, service: str) -> None:
        """Remove a registered service from service handler."""
        run_callback_threadsafe(
            self._hass.loop, self._async_remove, domain, service
        ).result()

    @callback
    def async_remove(self, domain: str, service: str) -> None:
        """Remove a registered service from service handler.

        This method must be run in the event loop.
        """
        self._hass.verify_event_loop_thread("async_remove")
        self._async_remove(domain, service)

    @callback
    def _async_remove(self, domain: str, service: str) -> None:
        """Remove a registered service from service handler.

        This method must be run in the event loop.
        """
        domain = domain.lower()
        service = service.lower()

        if service not in self._services.get(domain, {}):
            _LOGGER.warning("Unable to remove unknown service %s/%s", domain, service)
            return

        self._services[domain].pop(service)

        if not self._services[domain]:
            self._services.pop(domain)

        self._hass.bus.async_fire_internal(
            EVENT_SERVICE_REMOVED, {ATTR_DOMAIN: domain, ATTR_SERVICE: service}
        )

    def call(
        self,
        domain: str,
        service: str,
        service_data: dict[str, Any] | None = None,
        blocking: bool = False,
        context: Context | None = None,
        target: dict[str, Any] | None = None,
        return_response: bool = False,
    ) -> ServiceResponse:
        """Call a service.

        See description of async_call for details.
        """
        return asyncio.run_coroutine_threadsafe(
            self.async_call(
                domain,
                service,
                service_data,
                blocking,
                context,
                target,
                return_response,
            ),
            self._hass.loop,
        ).result()

    async def async_call(
        self,
        domain: str,
        service: str,
        service_data: dict[str, Any] | None = None,
        blocking: bool = False,
        context: Context | None = None,
        target: dict[str, Any] | None = None,
        return_response: bool = False,
    ) -> ServiceResponse:
        """Call a service.

        Specify blocking=True to wait until service is executed.

        If return_response=True, indicates that the caller can consume return values
        from the service, if any. Return values are a dict that can be returned by the
        standard JSON serialization process. Return values can only be used with blocking=True.

        This method will fire an event to indicate the service has been called.

        Because the service is sent as an event you are not allowed to use
        the keys ATTR_DOMAIN and ATTR_SERVICE in your service_data.

        This method is a coroutine.
        """
        context = context or Context()
        service_data = service_data or {}

        try:
            handler = self._services[domain][service]
        except KeyError:
            # Almost all calls are already lower case, so we avoid
            # calling lower() on the arguments in the common case.
            domain = domain.lower()
            service = service.lower()
            try:
                handler = self._services[domain][service]
            except KeyError:
                raise ServiceNotFound(domain, service) from None

        if return_response:
            if not blocking:
                raise ServiceValidationError(
                    translation_domain=DOMAIN,
                    translation_key="service_should_be_blocking",
                    translation_placeholders={
                        "return_response": "return_response=True",
                        "non_blocking_argument": "blocking=False",
                    },
                )
            if handler.supports_response is SupportsResponse.NONE:
                raise ServiceValidationError(
                    translation_domain=DOMAIN,
                    translation_key="service_does_not_support_response",
                    translation_placeholders={
                        "return_response": "return_response=True"
                    },
                )
        elif handler.supports_response is SupportsResponse.ONLY:
            raise ServiceValidationError(
                translation_domain=DOMAIN,
                translation_key="service_lacks_response_request",
                translation_placeholders={"return_response": "return_response=True"},
            )

        if target:
            service_data.update(target)

        if handler.schema:
            try:
                processed_data: dict[str, Any] = handler.schema(service_data)
            except vol.Invalid:
                _LOGGER.debug(
                    "Invalid data for service call %s.%s: %s",
                    domain,
                    service,
                    service_data,
                )
                raise
        else:
            processed_data = service_data

        service_call = ServiceCall(
            domain, service, processed_data, context, return_response
        )

        self._hass.bus.async_fire_internal(
            EVENT_CALL_SERVICE,
            {
                ATTR_DOMAIN: domain,
                ATTR_SERVICE: service,
                ATTR_SERVICE_DATA: service_data,
            },
            context=context,
        )

        coro = self._execute_service(handler, service_call)
        if not blocking:
            self._hass.async_create_task_internal(
                self._run_service_call_catch_exceptions(coro, service_call),
                f"service call background {service_call.domain}.{service_call.service}",
                eager_start=True,
            )
            return None

        response_data = await coro
        if not return_response:
            return None
        if not isinstance(response_data, dict):
            raise HomeAssistantError(
                translation_domain=DOMAIN,
                translation_key="service_reponse_invalid",
                translation_placeholders={
                    "response_data_type": str(type(response_data))
                },
            )
        return response_data

    async def _run_service_call_catch_exceptions(
        self,
        coro_or_task: Coroutine[Any, Any, Any] | asyncio.Task[Any],
        service_call: ServiceCall,
    ) -> None:
        """Run service call in background, catching and logging any exceptions."""
        try:
            await coro_or_task
        except Unauthorized:
            _LOGGER.warning(
                "Unauthorized service called %s/%s",
                service_call.domain,
                service_call.service,
            )
        except asyncio.CancelledError:
            _LOGGER.debug("Service was cancelled: %s", service_call)
        except Exception:  # pylint: disable=broad-except
            _LOGGER.exception("Error executing service: %s", service_call)

    async def _execute_service(
        self, handler: Service, service_call: ServiceCall
    ) -> ServiceResponse:
        """Execute a service."""
        job = handler.job
        target = job.target
        if job.job_type is HassJobType.Coroutinefunction:
            if TYPE_CHECKING:
                target = cast(Callable[..., Coroutine[Any, Any, _R]], target)
            return await target(service_call)
        if job.job_type is HassJobType.Callback:
            if TYPE_CHECKING:
                target = cast(Callable[..., _R], target)
            return target(service_call)
        if TYPE_CHECKING:
            target = cast(Callable[..., _R], target)
        return await self._hass.async_add_executor_job(target, service_call)


class _ComponentSet(set[str]):
    """Set of loaded components.

    This set contains both top level components and platforms.

    Examples:
    `light`, `switch`, `hue`, `mjpeg.camera`, `universal.media_player`,
    `homeassistant.scene`

    The top level components set only contains the top level components.

    """

    def __init__(self, top_level_components: set[str]) -> None:
        """Initialize the component set."""
        self._top_level_components = top_level_components

    def add(self, component: str) -> None:
        """Add a component to the store."""
        if "." not in component:
            self._top_level_components.add(component)
        return super().add(component)

    def remove(self, component: str) -> None:
        """Remove a component from the store."""
        if "." in component:
            raise ValueError("_ComponentSet does not support removing sub-components")
        self._top_level_components.remove(component)
        return super().remove(component)

    def discard(self, component: str) -> None:
        """Remove a component from the store."""
        raise NotImplementedError("_ComponentSet does not support discard, use remove")


class Config:
    """Configuration settings for Home Assistant."""

    _store: Config._ConfigStore

    def __init__(self, hass: HomeAssistant, config_dir: str) -> None:
        """Initialize a new config object."""
        self.hass = hass

        self.latitude: float = 0
        self.longitude: float = 0

        self.elevation: int = 0
        """Elevation (always in meters regardless of the unit system)."""

        self.debug: bool = False
        self.location_name: str = "Home"
        self.time_zone: str = "UTC"
        self.units: UnitSystem = METRIC_SYSTEM
        self.internal_url: str | None = None
        self.external_url: str | None = None
        self.currency: str = "EUR"
        self.country: str | None = None
        self.language: str = "en"

        self.config_source: ConfigSource = ConfigSource.DEFAULT

        # If True, pip install is skipped for requirements on startup
        self.skip_pip: bool = False

        # List of packages to skip when installing requirements on startup
        self.skip_pip_packages: list[str] = []

        # Set of loaded top level components
        # This set is updated by _ComponentSet
        # and should not be modified directly
        self.top_level_components: set[str] = set()

        # Set of loaded components
        self.components: _ComponentSet = _ComponentSet(self.top_level_components)

        # API (HTTP) server configuration
        self.api: ApiConfig | None = None

        # Directory that holds the configuration
        self.config_dir: str = config_dir

        # List of allowed external dirs to access
        self.allowlist_external_dirs: set[str] = set()

        # List of allowed external URLs that integrations may use
        self.allowlist_external_urls: set[str] = set()

        # Dictionary of Media folders that integrations may use
        self.media_dirs: dict[str, str] = {}

        # If Home Assistant is running in recovery mode
        self.recovery_mode: bool = False

        # Use legacy template behavior
        self.legacy_templates: bool = False

        # If Home Assistant is running in safe mode
        self.safe_mode: bool = False

    def async_initialize(self) -> None:
        """Finish initializing a config object.

        This must be called before the config object is used.
        """
        self._store = self._ConfigStore(self.hass)

    def distance(self, lat: float, lon: float) -> float | None:
        """Calculate distance from Home Assistant.

        Async friendly.
        """
        return self.units.length(
            location.distance(self.latitude, self.longitude, lat, lon),
            UnitOfLength.METERS,
        )

    def path(self, *path: str) -> str:
        """Generate path to the file within the configuration directory.

        Async friendly.
        """
        return os.path.join(self.config_dir, *path)

    def is_allowed_external_url(self, url: str) -> bool:
        """Check if an external URL is allowed."""
        parsed_url = f"{str(yarl.URL(url))}/"

        return any(
            allowed
            for allowed in self.allowlist_external_urls
            if parsed_url.startswith(allowed)
        )

    def is_allowed_path(self, path: str) -> bool:
        """Check if the path is valid for access from outside.

        This function does blocking I/O and should not be called from the event loop.
        Use hass.async_add_executor_job to schedule it on the executor.
        """
        assert path is not None

        thepath = pathlib.Path(path)
        try:
            # The file path does not have to exist (it's parent should)
            if thepath.exists():
                thepath = thepath.resolve()
            else:
                thepath = thepath.parent.resolve()
        except (FileNotFoundError, RuntimeError, PermissionError):
            return False

        for allowed_path in self.allowlist_external_dirs:
            try:
                thepath.relative_to(allowed_path)
            except ValueError:
                pass
            else:
                return True

        return False

    def as_dict(self) -> dict[str, Any]:
        """Create a dictionary representation of the configuration.

        Async friendly.
        """
        allowlist_external_dirs = list(self.allowlist_external_dirs)
        return {
            "latitude": self.latitude,
            "longitude": self.longitude,
            "elevation": self.elevation,
            "unit_system": self.units.as_dict(),
            "location_name": self.location_name,
            "time_zone": self.time_zone,
            "components": list(self.components),
            "config_dir": self.config_dir,
            # legacy, backwards compat
            "whitelist_external_dirs": allowlist_external_dirs,
            "allowlist_external_dirs": allowlist_external_dirs,
            "allowlist_external_urls": list(self.allowlist_external_urls),
            "version": __version__,
            "config_source": self.config_source,
            "recovery_mode": self.recovery_mode,
            "state": self.hass.state.value,
            "external_url": self.external_url,
            "internal_url": self.internal_url,
            "currency": self.currency,
            "country": self.country,
            "language": self.language,
            "safe_mode": self.safe_mode,
            "debug": self.debug,
        }

    def set_time_zone(self, time_zone_str: str) -> None:
        """Help to set the time zone."""
        if time_zone := dt_util.get_time_zone(time_zone_str):
            self.time_zone = time_zone_str
            dt_util.set_default_time_zone(time_zone)
        else:
            raise ValueError(f"Received invalid time zone {time_zone_str}")

    @callback
    def _update(
        self,
        *,
        source: ConfigSource,
        latitude: float | None = None,
        longitude: float | None = None,
        elevation: int | None = None,
        unit_system: str | None = None,
        location_name: str | None = None,
        time_zone: str | None = None,
        # pylint: disable=dangerous-default-value # _UNDEFs not modified
        external_url: str | dict[Any, Any] | None = _UNDEF,
        internal_url: str | dict[Any, Any] | None = _UNDEF,
        currency: str | None = None,
        country: str | dict[Any, Any] | None = _UNDEF,
        language: str | None = None,
    ) -> None:
        """Update the configuration from a dictionary."""
        self.config_source = source
        if latitude is not None:
            self.latitude = latitude
        if longitude is not None:
            self.longitude = longitude
        if elevation is not None:
            self.elevation = elevation
        if unit_system is not None:
            try:
                self.units = get_unit_system(unit_system)
            except ValueError:
                self.units = METRIC_SYSTEM
        if location_name is not None:
            self.location_name = location_name
        if time_zone is not None:
            self.set_time_zone(time_zone)
        if external_url is not _UNDEF:
            self.external_url = cast(str | None, external_url)
        if internal_url is not _UNDEF:
            self.internal_url = cast(str | None, internal_url)
        if currency is not None:
            self.currency = currency
        if country is not _UNDEF:
            self.country = cast(str | None, country)
        if language is not None:
            self.language = language

    async def async_update(self, **kwargs: Any) -> None:
        """Update the configuration from a dictionary."""
        # pylint: disable-next=import-outside-toplevel
        from .config import (
            _raise_issue_if_historic_currency,
            _raise_issue_if_no_country,
        )

        self._update(source=ConfigSource.STORAGE, **kwargs)
        await self._async_store()
        self.hass.bus.async_fire_internal(EVENT_CORE_CONFIG_UPDATE, kwargs)

        _raise_issue_if_historic_currency(self.hass, self.currency)
        _raise_issue_if_no_country(self.hass, self.country)

    async def async_load(self) -> None:
        """Load [homeassistant] core config."""
        if not (data := await self._store.async_load()):
            return

        # In 2021.9 we fixed validation to disallow a path (because that's never
        # correct) but this data still lives in storage, so we print a warning.
        if data.get("external_url") and urlparse(data["external_url"]).path not in (
            "",
            "/",
        ):
            _LOGGER.warning("Invalid external_url set. It's not allowed to have a path")

        if data.get("internal_url") and urlparse(data["internal_url"]).path not in (
            "",
            "/",
        ):
            _LOGGER.warning("Invalid internal_url set. It's not allowed to have a path")

        self._update(
            source=ConfigSource.STORAGE,
            latitude=data.get("latitude"),
            longitude=data.get("longitude"),
            elevation=data.get("elevation"),
            unit_system=data.get("unit_system_v2"),
            location_name=data.get("location_name"),
            time_zone=data.get("time_zone"),
            external_url=data.get("external_url", _UNDEF),
            internal_url=data.get("internal_url", _UNDEF),
            currency=data.get("currency"),
            country=data.get("country"),
            language=data.get("language"),
        )

    async def _async_store(self) -> None:
        """Store [homeassistant] core config."""
        data = {
            "latitude": self.latitude,
            "longitude": self.longitude,
            "elevation": self.elevation,
            # We don't want any integrations to use the name of the unit system
            # so we are using the private attribute here
            "unit_system_v2": self.units._name,  # pylint: disable=protected-access
            "location_name": self.location_name,
            "time_zone": self.time_zone,
            "external_url": self.external_url,
            "internal_url": self.internal_url,
            "currency": self.currency,
            "country": self.country,
            "language": self.language,
        }
        await self._store.async_save(data)

    # Circular dependency prevents us from generating the class at top level
    # pylint: disable-next=import-outside-toplevel
    from .helpers.storage import Store

    class _ConfigStore(Store[dict[str, Any]]):
        """Class to help storing Config data."""

        def __init__(self, hass: HomeAssistant) -> None:
            """Initialize storage class."""
            super().__init__(
                hass,
                CORE_STORAGE_VERSION,
                CORE_STORAGE_KEY,
                private=True,
                atomic_writes=True,
                minor_version=CORE_STORAGE_MINOR_VERSION,
            )
            self._original_unit_system: str | None = None  # from old store 1.1

        async def _async_migrate_func(
            self,
            old_major_version: int,
            old_minor_version: int,
            old_data: dict[str, Any],
        ) -> dict[str, Any]:
            """Migrate to the new version."""
            data = old_data
            if old_major_version == 1 and old_minor_version < 2:
                # In 1.2, we remove support for "imperial", replaced by "us_customary"
                # Using a new key to allow rollback
                self._original_unit_system = data.get("unit_system")
                data["unit_system_v2"] = self._original_unit_system
                if data["unit_system_v2"] == _CONF_UNIT_SYSTEM_IMPERIAL:
                    data["unit_system_v2"] = _CONF_UNIT_SYSTEM_US_CUSTOMARY
            if old_major_version == 1 and old_minor_version < 3:
                # In 1.3, we add the key "language", initialize it from the
                # owner account.
                data["language"] = "en"
                try:
                    owner = await self.hass.auth.async_get_owner()
                    if owner is not None:
                        # pylint: disable-next=import-outside-toplevel
                        from .components.frontend import storage as frontend_store

                        # pylint: disable-next=import-outside-toplevel
                        from .helpers import config_validation as cv

                        _, owner_data = await frontend_store.async_user_store(
                            self.hass, owner.id
                        )

                        if (
                            "language" in owner_data
                            and "language" in owner_data["language"]
                        ):
                            with suppress(vol.InInvalid):
                                data["language"] = cv.language(
                                    owner_data["language"]["language"]
                                )
                # pylint: disable-next=broad-except
                except Exception:
                    _LOGGER.exception("Unexpected error during core config migration")

            if old_major_version > 1:
                raise NotImplementedError
            return data

        async def async_save(self, data: dict[str, Any]) -> None:
            if self._original_unit_system:
                data["unit_system"] = self._original_unit_system
            return await super().async_save(data)


# These can be removed if no deprecated constant are in this module anymore
__getattr__ = functools.partial(check_if_deprecated_constant, module_globals=globals())
__dir__ = functools.partial(
    dir_with_deprecated_constants, module_globals_keys=[*globals().keys()]
)
__all__ = all_with_deprecated_constants(globals())<|MERGE_RESOLUTION|>--- conflicted
+++ resolved
@@ -792,9 +792,7 @@
 
         target: target to call.
         """
-<<<<<<< HEAD
         _LOGGER.error("async_create_task with %s (%s)", target, name)
-=======
         # We turned on asyncio debug in April 2024 in the dev containers
         # in the hope of catching some of the issues that have been
         # reported. It will take a while to get all the issues fixed in
@@ -826,7 +824,6 @@
 
         target: target to call.
         """
->>>>>>> 6c934cf1
         if eager_start:
             task = create_eager_task(target, name=name, loop=self.loop)
             if task.done():
