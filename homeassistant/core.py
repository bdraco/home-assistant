--- conflicted
+++ resolved
@@ -440,14 +440,6 @@
         """
         task: asyncio.Future[_R]
         if hassjob.job_type == HassJobType.Coroutinefunction:
-<<<<<<< HEAD
-            task = self.loop.create_task(hassjob.target(*args))  # type: ignore[arg-type]
-        elif hassjob.job_type == HassJobType.Callback:
-            self.loop.call_soon(hassjob.target, *args)
-            return None
-        else:
-            task = self.loop.run_in_executor(None, hassjob.target, *args)  # type: ignore[arg-type]
-=======
             task = self.loop.create_task(
                 cast(HassJobCoroutine[_R], hassjob.target)(*args)
             )
@@ -458,7 +450,6 @@
             task = self.loop.run_in_executor(
                 None, cast(HassJobCallable[_R], hassjob.target), *args
             )
->>>>>>> abcd799c
 
         # If a task is scheduled
         if self._track_task:
@@ -537,11 +528,7 @@
         args: parameters for method to call.
         """
         if hassjob.job_type == HassJobType.Callback:
-<<<<<<< HEAD
-            hassjob.target(*args)
-=======
             cast(HassJobCallable[_R], hassjob.target)(*args)
->>>>>>> abcd799c
             return None
 
         return self.async_add_hass_job(hassjob, *args)
