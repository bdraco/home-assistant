--- conflicted
+++ resolved
@@ -1457,7 +1457,6 @@
 
         This method must be run in the event loop.
         """
-<<<<<<< HEAD
         if (
             loop_thread_ident := self._hass.loop.__dict__.get("_thread_ident")
         ) and loop_thread_ident != threading.get_ident():
@@ -1466,16 +1465,7 @@
 
             frame.report("calls async_fire from a thread")
         _verify_event_type_length_or_raise(event_type)
-        return self._async_fire(event_type, event_data, origin, context, time_fired)
-=======
-        if len(event_type) > MAX_LENGTH_EVENT_EVENT_TYPE:
-            raise MaxLengthExceeded(
-                event_type, "event_type", MAX_LENGTH_EVENT_EVENT_TYPE
-            )
-        return self.async_fire_internal(
-            event_type, event_data, origin, context, time_fired
-        )
->>>>>>> a45040af
+        return self.async_fire_internal(event_type, event_data, origin, context, time_fired)
 
     @callback
     def async_fire_internal(
