"""Core components of Home Assistant.

Home Assistant is a Home Automation framework for observing the state
of entities and react to changes.
"""

from __future__ import annotations

import asyncio
from collections import UserDict, defaultdict
from collections.abc import (
    Callable,
    Collection,
    Coroutine,
    Iterable,
    KeysView,
    Mapping,
    ValuesView,
)
import concurrent.futures
from contextlib import suppress
from dataclasses import dataclass
import datetime
import enum
import functools
import inspect
import logging
import os
import pathlib
import re
import threading
import time
from time import monotonic
from typing import (
    TYPE_CHECKING,
    Any,
    Generic,
    Literal,
    NotRequired,
    ParamSpec,
    Self,
    TypedDict,
    TypeVarTuple,
    cast,
    overload,
)
from urllib.parse import urlparse

from typing_extensions import TypeVar
import voluptuous as vol
import yarl

from . import block_async_io, util
from .const import (
    ATTR_DOMAIN,
    ATTR_FRIENDLY_NAME,
    ATTR_SERVICE,
    ATTR_SERVICE_DATA,
    COMPRESSED_STATE_ATTRIBUTES,
    COMPRESSED_STATE_CONTEXT,
    COMPRESSED_STATE_LAST_CHANGED,
    COMPRESSED_STATE_LAST_UPDATED,
    COMPRESSED_STATE_STATE,
    EVENT_CALL_SERVICE,
    EVENT_CORE_CONFIG_UPDATE,
    EVENT_HOMEASSISTANT_CLOSE,
    EVENT_HOMEASSISTANT_FINAL_WRITE,
    EVENT_HOMEASSISTANT_START,
    EVENT_HOMEASSISTANT_STARTED,
    EVENT_HOMEASSISTANT_STOP,
    EVENT_LOGGING_CHANGED,
    EVENT_SERVICE_REGISTERED,
    EVENT_SERVICE_REMOVED,
    EVENT_STATE_CHANGED,
    EVENT_STATE_REPORTED,
    MATCH_ALL,
    MAX_LENGTH_EVENT_EVENT_TYPE,
    MAX_LENGTH_STATE_STATE,
    UnitOfLength,
    __version__,
)
from .exceptions import (
    HomeAssistantError,
    InvalidEntityFormatError,
    InvalidStateError,
    MaxLengthExceeded,
    ServiceNotFound,
    Unauthorized,
)
from .helpers.deprecation import (
    DeprecatedConstantEnum,
    all_with_deprecated_constants,
    check_if_deprecated_constant,
    dir_with_deprecated_constants,
)
from .helpers.json import json_bytes, json_fragment
from .util import dt as dt_util, location
from .util.async_ import (
    cancelling,
    create_eager_task,
    run_callback_threadsafe,
    shutdown_run_callback_threadsafe,
)
from .util.executor import InterruptibleThreadPoolExecutor
from .util.json import JsonObjectType
from .util.read_only_dict import ReadOnlyDict
from .util.timeout import TimeoutManager
from .util.ulid import ulid_at_time, ulid_now
from .util.unit_system import (
    _CONF_UNIT_SYSTEM_IMPERIAL,
    _CONF_UNIT_SYSTEM_US_CUSTOMARY,
    METRIC_SYSTEM,
    UnitSystem,
    get_unit_system,
)

# Typing imports that create a circular dependency
if TYPE_CHECKING:
    from functools import cached_property

    from .auth import AuthManager
    from .components.http import ApiConfig, HomeAssistantHTTP
    from .config_entries import ConfigEntries
    from .helpers.entity import StateInfo
else:
    from .backports.functools import cached_property

STOPPING_STAGE_SHUTDOWN_TIMEOUT = 20
STOP_STAGE_SHUTDOWN_TIMEOUT = 100
FINAL_WRITE_STAGE_SHUTDOWN_TIMEOUT = 60
CLOSE_STAGE_SHUTDOWN_TIMEOUT = 30

block_async_io.enable()

_T = TypeVar("_T")
_R = TypeVar("_R")
_R_co = TypeVar("_R_co", covariant=True)
_P = ParamSpec("_P")
_Ts = TypeVarTuple("_Ts")
# Internal; not helpers.typing.UNDEFINED due to circular dependency
_UNDEF: dict[Any, Any] = {}
_CallableT = TypeVar("_CallableT", bound=Callable[..., Any])
_DataT = TypeVar("_DataT", bound=Mapping[str, Any], default=Mapping[str, Any])
CALLBACK_TYPE = Callable[[], None]

CORE_STORAGE_KEY = "core.config"
CORE_STORAGE_VERSION = 1
CORE_STORAGE_MINOR_VERSION = 3

DOMAIN = "homeassistant"

# How long to wait to log tasks that are blocking
BLOCK_LOG_TIMEOUT = 60

ServiceResponse = JsonObjectType | None
EntityServiceResponse = dict[str, ServiceResponse]


class ConfigSource(enum.StrEnum):
    """Source of core configuration."""

    DEFAULT = "default"
    DISCOVERED = "discovered"
    STORAGE = "storage"
    YAML = "yaml"


# SOURCE_* are deprecated as of Home Assistant 2022.2, use ConfigSource instead
_DEPRECATED_SOURCE_DISCOVERED = DeprecatedConstantEnum(
    ConfigSource.DISCOVERED, "2025.1"
)
_DEPRECATED_SOURCE_STORAGE = DeprecatedConstantEnum(ConfigSource.STORAGE, "2025.1")
_DEPRECATED_SOURCE_YAML = DeprecatedConstantEnum(ConfigSource.YAML, "2025.1")


# How long to wait until things that run on startup have to finish.
TIMEOUT_EVENT_START = 15

MAX_EXPECTED_ENTITY_IDS = 16384

EVENTS_EXCLUDED_FROM_MATCH_ALL = {
    EVENT_HOMEASSISTANT_CLOSE,
    EVENT_STATE_REPORTED,
}

_LOGGER = logging.getLogger(__name__)


@functools.lru_cache(MAX_EXPECTED_ENTITY_IDS)
def split_entity_id(entity_id: str) -> tuple[str, str]:
    """Split a state entity ID into domain and object ID."""
    domain, _, object_id = entity_id.partition(".")
    if not domain or not object_id:
        raise ValueError(f"Invalid entity ID {entity_id}")
    return domain, object_id


_OBJECT_ID = r"(?!_)[\da-z_]+(?<!_)"
_DOMAIN = r"(?!.+__)" + _OBJECT_ID
VALID_DOMAIN = re.compile(r"^" + _DOMAIN + r"$")
VALID_ENTITY_ID = re.compile(r"^" + _DOMAIN + r"\." + _OBJECT_ID + r"$")


@functools.lru_cache(64)
def valid_domain(domain: str) -> bool:
    """Test if a domain a valid format."""
    return VALID_DOMAIN.match(domain) is not None


@functools.lru_cache(512)
def valid_entity_id(entity_id: str) -> bool:
    """Test if an entity ID is a valid format.

    Format: <domain>.<entity> where both are slugs.
    """
    return VALID_ENTITY_ID.match(entity_id) is not None


def validate_state(state: str) -> str:
    """Validate a state, raise if it not valid."""
    if len(state) > MAX_LENGTH_STATE_STATE:
        raise InvalidStateError(
            f"Invalid state with length {len(state)}. "
            "State max length is 255 characters."
        )
    return state


def callback(func: _CallableT) -> _CallableT:
    """Annotation to mark method as safe to call from within the event loop."""
    setattr(func, "_hass_callback", True)
    return func


def is_callback(func: Callable[..., Any]) -> bool:
    """Check if function is safe to be called in the event loop."""
    return getattr(func, "_hass_callback", False) is True


def is_callback_check_partial(target: Callable[..., Any]) -> bool:
    """Check if function is safe to be called in the event loop.

    This version of is_callback will also check if the target is a partial
    and walk the chain of partials to find the original function.
    """
    check_target = target
    while isinstance(check_target, functools.partial):
        check_target = check_target.func
    return is_callback(check_target)


class _Hass(threading.local):
    """Container which makes a HomeAssistant instance available to the event loop."""

    hass: HomeAssistant | None = None


_hass = _Hass()


@callback
def async_get_hass() -> HomeAssistant:
    """Return the HomeAssistant instance.

    Raises HomeAssistantError when called from the wrong thread.

    This should be used where it's very cumbersome or downright impossible to pass
    hass to the code which needs it.
    """
    if not _hass.hass:
        raise HomeAssistantError("async_get_hass called from the wrong thread")
    return _hass.hass


@callback
def get_release_channel() -> Literal["beta", "dev", "nightly", "stable"]:
    """Find release channel based on version number."""
    version = __version__
    if "dev0" in version:
        return "dev"
    if "dev" in version:
        return "nightly"
    if "b" in version:
        return "beta"
    return "stable"


@enum.unique
class HassJobType(enum.Enum):
    """Represent a job type."""

    Coroutinefunction = 1
    Callback = 2
    Executor = 3


class HassJob(Generic[_P, _R_co]):
    """Represent a job to be run later.

    We check the callable type in advance
    so we can avoid checking it every time
    we run the job.
    """

    def __init__(
        self,
        target: Callable[_P, _R_co],
        name: str | None = None,
        *,
        cancel_on_shutdown: bool | None = None,
        job_type: HassJobType | None = None,
    ) -> None:
        """Create a job object."""
        self.target = target
        self.name = name
        self._cancel_on_shutdown = cancel_on_shutdown
        self._job_type = job_type

    @cached_property
    def job_type(self) -> HassJobType:
        """Return the job type."""
        return self._job_type or get_hassjob_callable_job_type(self.target)

    @property
    def cancel_on_shutdown(self) -> bool | None:
        """Return if the job should be cancelled on shutdown."""
        return self._cancel_on_shutdown

    def __repr__(self) -> str:
        """Return the job."""
        return f"<Job {self.name} {self.job_type} {self.target}>"


@dataclass(frozen=True)
class HassJobWithArgs:
    """Container for a HassJob and arguments."""

    job: HassJob[..., Coroutine[Any, Any, Any] | Any]
    args: Iterable[Any]


def get_hassjob_callable_job_type(target: Callable[..., Any]) -> HassJobType:
    """Determine the job type from the callable."""
    # Check for partials to properly determine if coroutine function
    check_target = target
    while isinstance(check_target, functools.partial):
        check_target = check_target.func

    if asyncio.iscoroutinefunction(check_target):
        return HassJobType.Coroutinefunction
    if is_callback(check_target):
        return HassJobType.Callback
    if asyncio.iscoroutine(check_target):
        raise ValueError("Coroutine not allowed to be passed to HassJob")
    return HassJobType.Executor


class CoreState(enum.Enum):
    """Represent the current state of Home Assistant."""

    not_running = "NOT_RUNNING"
    starting = "STARTING"
    running = "RUNNING"
    stopping = "STOPPING"
    final_write = "FINAL_WRITE"
    stopped = "STOPPED"

    def __str__(self) -> str:
        """Return the event."""
        return self.value


class HomeAssistant:
    """Root object of the Home Assistant home automation."""

    auth: AuthManager
    http: HomeAssistantHTTP = None  # type: ignore[assignment]
    config_entries: ConfigEntries = None  # type: ignore[assignment]

    def __new__(cls, config_dir: str) -> HomeAssistant:
        """Set the _hass thread local data."""
        hass = super().__new__(cls)
        _hass.hass = hass
        return hass

    def __repr__(self) -> str:
        """Return the representation."""
        return f"<HomeAssistant {self.state}>"

    def __init__(self, config_dir: str) -> None:
        """Initialize new Home Assistant object."""
        # pylint: disable-next=import-outside-toplevel
        from . import loader

        # This is a dictionary that any component can store any data on.
        self.data: dict[str, Any] = {}
        self.loop = asyncio.get_running_loop()
        self._tasks: set[asyncio.Future[Any]] = set()
        self._background_tasks: set[asyncio.Future[Any]] = set()
        self.bus = EventBus(self)
        self.services = ServiceRegistry(self)
        self.states = StateMachine(self.bus, self.loop)
        self.config = Config(self, config_dir)
        self.components = loader.Components(self)
        self.helpers = loader.Helpers(self)
        self.state: CoreState = CoreState.not_running
        self.exit_code: int = 0
        # If not None, use to signal end-of-loop
        self._stopped: asyncio.Event | None = None
        # Timeout handler for Core/Helper namespace
        self.timeout: TimeoutManager = TimeoutManager()
        self._stop_future: concurrent.futures.Future[None] | None = None
        self._shutdown_jobs: list[HassJobWithArgs] = []
        self.import_executor = InterruptibleThreadPoolExecutor(
            max_workers=1, thread_name_prefix="ImportExecutor"
        )

    @property
    def _active_tasks(self) -> set[asyncio.Future[Any]]:
        """Return all active tasks.

        This property is used in bootstrap to log all active tasks
        so we can identify what is blocking startup.

        This property is marked as private to avoid accidental use
        as it is not guaranteed to be present in future versions.
        """
        return self._tasks

    @cached_property
    def is_running(self) -> bool:
        """Return if Home Assistant is running."""
        return self.state in (CoreState.starting, CoreState.running)

    @cached_property
    def is_stopping(self) -> bool:
        """Return if Home Assistant is stopping."""
        return self.state in (CoreState.stopping, CoreState.final_write)

    def set_state(self, state: CoreState) -> None:
        """Set the current state."""
        self.state = state
        for prop in ("is_running", "is_stopping"):
            with suppress(AttributeError):
                delattr(self, prop)

    def start(self) -> int:
        """Start Home Assistant.

        Note: This function is only used for testing.
        For regular use, use "await hass.run()".
        """
        # Register the async start
        _future = asyncio.run_coroutine_threadsafe(self.async_start(), self.loop)
        # Run forever
        # Block until stopped
        _LOGGER.info("Starting Home Assistant core loop")
        self.loop.run_forever()
        # The future is never retrieved but we still hold a reference to it
        # to prevent the task from being garbage collected prematurely.
        del _future
        return self.exit_code

    async def async_run(self, *, attach_signals: bool = True) -> int:
        """Home Assistant main entry point.

        Start Home Assistant and block until stopped.

        This method is a coroutine.
        """
        if self.state is not CoreState.not_running:
            raise RuntimeError("Home Assistant is already running")

        # _async_stop will set this instead of stopping the loop
        self._stopped = asyncio.Event()

        await self.async_start()
        if attach_signals:
            # pylint: disable-next=import-outside-toplevel
            from .helpers.signal import async_register_signal_handling

            async_register_signal_handling(self)

        await self._stopped.wait()
        return self.exit_code

    async def async_start(self) -> None:
        """Finalize startup from inside the event loop.

        This method is a coroutine.
        """
        _LOGGER.info("Starting Home Assistant")
        setattr(self.loop, "_thread_ident", threading.get_ident())

        self.set_state(CoreState.starting)
        self.bus.async_fire(EVENT_CORE_CONFIG_UPDATE)
        self.bus.async_fire(EVENT_HOMEASSISTANT_START)

        if not self._tasks:
            pending: set[asyncio.Future[Any]] | None = None
        else:
            _done, pending = await asyncio.wait(
                self._tasks, timeout=TIMEOUT_EVENT_START
            )

        if pending:
            _LOGGER.warning(
                (
                    "Something is blocking Home Assistant from wrapping up the start up"
                    " phase. We're going to continue anyway. Please report the"
                    " following info at"
                    " https://github.com/home-assistant/core/issues: %s"
                    " The system is waiting for tasks: %s"
                ),
                ", ".join(self.config.components),
                self._tasks,
            )

        # Allow automations to set up the start triggers before changing state
        await asyncio.sleep(0)

        if self.state is not CoreState.starting:
            _LOGGER.warning(
                "Home Assistant startup has been interrupted. "
                "Its state may be inconsistent"
            )
            return

        self.set_state(CoreState.running)
        self.bus.async_fire(EVENT_CORE_CONFIG_UPDATE)
        self.bus.async_fire(EVENT_HOMEASSISTANT_STARTED)

    def add_job(
        self, target: Callable[[*_Ts], Any] | Coroutine[Any, Any, Any], *args: *_Ts
    ) -> None:
        """Add a job to be executed by the event loop or by an executor.

        If the job is either a coroutine or decorated with @callback, it will be
        run by the event loop, if not it will be run by an executor.

        target: target to call.
        args: parameters for method to call.
        """
        if target is None:
            raise ValueError("Don't call add_job with None")
        if asyncio.iscoroutine(target):
            self.loop.call_soon_threadsafe(
                functools.partial(self.async_create_task, target, eager_start=True)
            )
            return
        if TYPE_CHECKING:
            target = cast(Callable[[*_Ts], Any], target)
        self.loop.call_soon_threadsafe(
            functools.partial(
                self.async_add_hass_job, HassJob(target), *args, eager_start=True
            )
        )

    @overload
    @callback
    def async_add_job(
        self,
        target: Callable[[*_Ts], Coroutine[Any, Any, _R]],
        *args: *_Ts,
        eager_start: bool = False,
    ) -> asyncio.Future[_R] | None: ...

    @overload
    @callback
    def async_add_job(
        self,
        target: Callable[[*_Ts], Coroutine[Any, Any, _R] | _R],
        *args: *_Ts,
        eager_start: bool = False,
    ) -> asyncio.Future[_R] | None: ...

    @overload
    @callback
    def async_add_job(
        self,
        target: Coroutine[Any, Any, _R],
        *args: Any,
        eager_start: bool = False,
    ) -> asyncio.Future[_R] | None: ...

    @callback
    def async_add_job(
        self,
        target: Callable[[*_Ts], Coroutine[Any, Any, _R] | _R]
        | Coroutine[Any, Any, _R],
        *args: *_Ts,
        eager_start: bool = False,
    ) -> asyncio.Future[_R] | None:
        """Add a job to be executed by the event loop or by an executor.

        If the job is either a coroutine or decorated with @callback, it will be
        run by the event loop, if not it will be run by an executor.

        This method must be run in the event loop.

        target: target to call.
        args: parameters for method to call.
        """
        # late import to avoid circular imports
        from .helpers import frame  # pylint: disable=import-outside-toplevel

        frame.report(
            "calls `async_add_job`, which is deprecated and will be removed in Home "
            "Assistant 2025.4; Please review "
            "https://developers.home-assistant.io/blog/2024/03/13/deprecate_add_run_job"
            " for replacement options",
            error_if_core=False,
        )

        if target is None:
            raise ValueError("Don't call async_add_job with None")

        if asyncio.iscoroutine(target):
            return self.async_create_task(target, eager_start=eager_start)

        # This code path is performance sensitive and uses
        # if TYPE_CHECKING to avoid the overhead of constructing
        # the type used for the cast. For history see:
        # https://github.com/home-assistant/core/pull/71960
        if TYPE_CHECKING:
            target = cast(Callable[[*_Ts], Coroutine[Any, Any, _R] | _R], target)
        return self.async_add_hass_job(HassJob(target), *args, eager_start=eager_start)

    @overload
    @callback
    def async_add_hass_job(
        self,
        hassjob: HassJob[..., Coroutine[Any, Any, _R]],
        *args: Any,
        eager_start: bool = False,
        background: bool = False,
    ) -> asyncio.Future[_R] | None: ...

    @overload
    @callback
    def async_add_hass_job(
        self,
        hassjob: HassJob[..., Coroutine[Any, Any, _R] | _R],
        *args: Any,
        eager_start: bool = False,
        background: bool = False,
    ) -> asyncio.Future[_R] | None: ...

    @callback
    def async_add_hass_job(
        self,
        hassjob: HassJob[..., Coroutine[Any, Any, _R] | _R],
        *args: Any,
        eager_start: bool = False,
        background: bool = False,
    ) -> asyncio.Future[_R] | None:
        """Add a HassJob from within the event loop.

        If eager_start is True, coroutine functions will be scheduled eagerly.
        If background is True, the task will created as a background task.

        This method must be run in the event loop.
        hassjob: HassJob to call.
        args: parameters for method to call.
        """
        task: asyncio.Future[_R]
        # This code path is performance sensitive and uses
        # if TYPE_CHECKING to avoid the overhead of constructing
        # the type used for the cast. For history see:
        # https://github.com/home-assistant/core/pull/71960
        if hassjob.job_type is HassJobType.Coroutinefunction:
            if TYPE_CHECKING:
                hassjob.target = cast(
                    Callable[..., Coroutine[Any, Any, _R]], hassjob.target
                )
            # Use loop.create_task
            # to avoid the extra function call in asyncio.create_task.
            if eager_start:
                task = create_eager_task(
                    hassjob.target(*args), name=hassjob.name, loop=self.loop
                )
                if task.done():
                    return task
            else:
                task = self.loop.create_task(hassjob.target(*args), name=hassjob.name)
        elif hassjob.job_type is HassJobType.Callback:
            if TYPE_CHECKING:
                hassjob.target = cast(Callable[..., _R], hassjob.target)
            self.loop.call_soon(hassjob.target, *args)
            return None
        else:
            if TYPE_CHECKING:
                hassjob.target = cast(Callable[..., _R], hassjob.target)
            task = self.loop.run_in_executor(None, hassjob.target, *args)

        task_bucket = self._background_tasks if background else self._tasks
        task_bucket.add(task)
        task.add_done_callback(task_bucket.remove)

        return task

    def create_task(
        self, target: Coroutine[Any, Any, Any], name: str | None = None
    ) -> None:
        """Add task to the executor pool.

        target: target to call.
        """
        self.loop.call_soon_threadsafe(
            functools.partial(self.async_create_task, target, name, eager_start=True)
        )

    @callback
    def async_create_task(
        self,
        target: Coroutine[Any, Any, _R],
        name: str | None = None,
        eager_start: bool = False,
    ) -> asyncio.Task[_R]:
        """Create a task from within the event loop.

        This method must be run in the event loop. If you are using this in your
        integration, use the create task methods on the config entry instead.

        target: target to call.
        """
        if eager_start:
            task = create_eager_task(target, name=name, loop=self.loop)
            if task.done():
                return task
        else:
            # Use loop.create_task
            # to avoid the extra function call in asyncio.create_task.
            task = self.loop.create_task(target, name=name)
        self._tasks.add(task)
        task.add_done_callback(self._tasks.remove)
        return task

    @callback
    def async_create_background_task(
        self, target: Coroutine[Any, Any, _R], name: str, eager_start: bool = False
    ) -> asyncio.Task[_R]:
        """Create a task from within the event loop.

        This type of task is for background tasks that usually run for
        the lifetime of Home Assistant or an integration's setup.

        A background task is different from a normal task:

          - Will not block startup
          - Will be automatically cancelled on shutdown
          - Calls to async_block_till_done will not wait for completion

        If you are using this in your integration, use the create task
        methods on the config entry instead.

        This method must be run in the event loop.
        """
        if eager_start:
            task = create_eager_task(target, name=name, loop=self.loop)
            if task.done():
                return task
        else:
            # Use loop.create_task
            # to avoid the extra function call in asyncio.create_task.
            task = self.loop.create_task(target, name=name)
        self._background_tasks.add(task)
        task.add_done_callback(self._background_tasks.remove)
        return task

    @callback
    def async_add_executor_job(
        self, target: Callable[[*_Ts], _T], *args: *_Ts
    ) -> asyncio.Future[_T]:
        """Add an executor job from within the event loop."""
        task = self.loop.run_in_executor(None, target, *args)

        tracked = asyncio.current_task() in self._tasks
        task_bucket = self._tasks if tracked else self._background_tasks
        task_bucket.add(task)
        task.add_done_callback(task_bucket.remove)

        return task

    @callback
    def async_add_import_executor_job(
        self, target: Callable[[*_Ts], _T], *args: *_Ts
    ) -> asyncio.Future[_T]:
<<<<<<< HEAD
        """Add an import executor job from within the event loop."""
        task = self.loop.run_in_executor(self.import_executor, target, *args)

        tracked = asyncio.current_task() in self._tasks
        task_bucket = self._tasks if tracked else self._background_tasks
        task_bucket.add(task)
        task.add_done_callback(task_bucket.remove)

        return task
=======
        """Add an import executor job from within the event loop.

        The future returned from this method must be awaited in the event loop.
        """
        return self.loop.run_in_executor(self.import_executor, target, *args)
>>>>>>> bbd7c45c

    @overload
    @callback
    def async_run_hass_job(
        self,
        hassjob: HassJob[..., Coroutine[Any, Any, _R]],
        *args: Any,
        background: bool = False,
    ) -> asyncio.Future[_R] | None: ...

    @overload
    @callback
    def async_run_hass_job(
        self,
        hassjob: HassJob[..., Coroutine[Any, Any, _R] | _R],
        *args: Any,
        background: bool = False,
    ) -> asyncio.Future[_R] | None: ...

    @callback
    def async_run_hass_job(
        self,
        hassjob: HassJob[..., Coroutine[Any, Any, _R] | _R],
        *args: Any,
        background: bool = False,
    ) -> asyncio.Future[_R] | None:
        """Run a HassJob from within the event loop.

        This method must be run in the event loop.

        If background is True, the task will created as a background task.

        hassjob: HassJob
        args: parameters for method to call.
        """
        # This code path is performance sensitive and uses
        # if TYPE_CHECKING to avoid the overhead of constructing
        # the type used for the cast. For history see:
        # https://github.com/home-assistant/core/pull/71960
        if hassjob.job_type is HassJobType.Callback:
            if TYPE_CHECKING:
                hassjob.target = cast(Callable[..., _R], hassjob.target)
            hassjob.target(*args)
            return None

        return self.async_add_hass_job(
            hassjob, *args, eager_start=True, background=background
        )

    @overload
    @callback
    def async_run_job(
        self, target: Callable[[*_Ts], Coroutine[Any, Any, _R]], *args: *_Ts
    ) -> asyncio.Future[_R] | None: ...

    @overload
    @callback
    def async_run_job(
        self, target: Callable[[*_Ts], Coroutine[Any, Any, _R] | _R], *args: *_Ts
    ) -> asyncio.Future[_R] | None: ...

    @overload
    @callback
    def async_run_job(
        self, target: Coroutine[Any, Any, _R], *args: Any
    ) -> asyncio.Future[_R] | None: ...

    @callback
    def async_run_job(
        self,
        target: Callable[[*_Ts], Coroutine[Any, Any, _R] | _R]
        | Coroutine[Any, Any, _R],
        *args: *_Ts,
    ) -> asyncio.Future[_R] | None:
        """Run a job from within the event loop.

        This method must be run in the event loop.

        target: target to call.
        args: parameters for method to call.
        """
        # late import to avoid circular imports
        from .helpers import frame  # pylint: disable=import-outside-toplevel

        frame.report(
            "calls `async_run_job`, which is deprecated and will be removed in Home "
            "Assistant 2025.4; Please review "
            "https://developers.home-assistant.io/blog/2024/03/13/deprecate_add_run_job"
            " for replacement options",
            error_if_core=False,
        )

        if asyncio.iscoroutine(target):
            return self.async_create_task(target, eager_start=True)

        # This code path is performance sensitive and uses
        # if TYPE_CHECKING to avoid the overhead of constructing
        # the type used for the cast. For history see:
        # https://github.com/home-assistant/core/pull/71960
        if TYPE_CHECKING:
            target = cast(Callable[[*_Ts], Coroutine[Any, Any, _R] | _R], target)
        return self.async_run_hass_job(HassJob(target), *args)

    def block_till_done(self) -> None:
        """Block until all pending work is done."""
        asyncio.run_coroutine_threadsafe(
            self.async_block_till_done(), self.loop
        ).result()

    async def async_block_till_done(self, wait_background_tasks: bool = False) -> None:
        """Block until all pending work is done."""
        # To flush out any call_soon_threadsafe
        await asyncio.sleep(0)
        start_time: float | None = None
        current_task = asyncio.current_task()
        while tasks := [
            task
            for task in (
                self._tasks | self._background_tasks
                if wait_background_tasks
                else self._tasks
            )
            if task is not current_task and not cancelling(task)
        ]:
            await self._await_and_log_pending(tasks)

            if start_time is None:
                # Avoid calling monotonic() until we know
                # we may need to start logging blocked tasks.
                start_time = 0
            elif start_time == 0:
                # If we have waited twice then we set the start
                # time
                start_time = monotonic()
            elif monotonic() - start_time > BLOCK_LOG_TIMEOUT:
                # We have waited at least three loops and new tasks
                # continue to block. At this point we start
                # logging all waiting tasks.
                for task in tasks:
                    _LOGGER.debug("Waiting for task: %s", task)

    async def _await_and_log_pending(
        self, pending: Collection[asyncio.Future[Any]]
    ) -> None:
        """Await and log tasks that take a long time."""
        wait_time = 0
        while pending:
            _, pending = await asyncio.wait(pending, timeout=BLOCK_LOG_TIMEOUT)
            if not pending:
                return
            wait_time += BLOCK_LOG_TIMEOUT
            for task in pending:
                _LOGGER.debug("Waited %s seconds for task: %s", wait_time, task)

    @overload
    @callback
    def async_add_shutdown_job(
        self, hassjob: HassJob[..., Coroutine[Any, Any, Any]], *args: Any
    ) -> CALLBACK_TYPE: ...

    @overload
    @callback
    def async_add_shutdown_job(
        self, hassjob: HassJob[..., Coroutine[Any, Any, Any] | Any], *args: Any
    ) -> CALLBACK_TYPE: ...

    @callback
    def async_add_shutdown_job(
        self, hassjob: HassJob[..., Coroutine[Any, Any, Any] | Any], *args: Any
    ) -> CALLBACK_TYPE:
        """Add a HassJob which will be executed on shutdown.

        This method must be run in the event loop.

        hassjob: HassJob
        args: parameters for method to call.

        Returns function to remove the job.
        """
        job_with_args = HassJobWithArgs(hassjob, args)
        self._shutdown_jobs.append(job_with_args)

        @callback
        def remove_job() -> None:
            self._shutdown_jobs.remove(job_with_args)

        return remove_job

    def stop(self) -> None:
        """Stop Home Assistant and shuts down all threads."""
        if self.state is CoreState.not_running:  # just ignore
            return
        # The future is never retrieved, and we only hold a reference
        # to it to prevent it from being garbage collected.
        self._stop_future = asyncio.run_coroutine_threadsafe(
            self.async_stop(), self.loop
        )

    async def async_stop(self, exit_code: int = 0, *, force: bool = False) -> None:
        """Stop Home Assistant and shuts down all threads.

        The "force" flag commands async_stop to proceed regardless of
        Home Assistant's current state. You should not set this flag
        unless you're testing.

        This method is a coroutine.
        """
        if not force:
            # Some tests require async_stop to run,
            # regardless of the state of the loop.
            if self.state is CoreState.not_running:  # just ignore
                return
            if self.state in [CoreState.stopping, CoreState.final_write]:
                _LOGGER.info("Additional call to async_stop was ignored")
                return
            if self.state is CoreState.starting:
                # This may not work
                _LOGGER.warning(
                    "Stopping Home Assistant before startup has completed may fail"
                )

        # Stage 1 - Run shutdown jobs
        try:
            async with self.timeout.async_timeout(STOPPING_STAGE_SHUTDOWN_TIMEOUT):
                tasks: list[asyncio.Future[Any]] = []
                for job in self._shutdown_jobs:
                    task_or_none = self.async_run_hass_job(job.job, *job.args)
                    if not task_or_none:
                        continue
                    tasks.append(task_or_none)
                if tasks:
                    await asyncio.gather(*tasks, return_exceptions=True)
        except TimeoutError:
            _LOGGER.warning(
                "Timed out waiting for shutdown jobs to complete, the shutdown will"
                " continue"
            )
            self._async_log_running_tasks("run shutdown jobs")

        # Stage 2 - Stop integrations

        # Keep holding the reference to the tasks but do not allow them
        # to block shutdown. Only tasks created after this point will
        # be waited for.
        running_tasks = self._tasks
        # Avoid clearing here since we want the remove callbacks to fire
        # and remove the tasks from the original set which is now running_tasks
        self._tasks = set()

        # Cancel all background tasks
        for task in self._background_tasks:
            self._tasks.add(task)
            task.add_done_callback(self._tasks.remove)
            task.cancel("Home Assistant is stopping")
        self._cancel_cancellable_timers()

        self.exit_code = exit_code

        self.set_state(CoreState.stopping)
        self.bus.async_fire(EVENT_HOMEASSISTANT_STOP)
        try:
            async with self.timeout.async_timeout(STOP_STAGE_SHUTDOWN_TIMEOUT):
                await self.async_block_till_done()
        except TimeoutError:
            _LOGGER.warning(
                "Timed out waiting for integrations to stop, the shutdown will"
                " continue"
            )
            self._async_log_running_tasks("stop integrations")

        # Stage 3 - Final write
        self.set_state(CoreState.final_write)
        self.bus.async_fire(EVENT_HOMEASSISTANT_FINAL_WRITE)
        try:
            async with self.timeout.async_timeout(FINAL_WRITE_STAGE_SHUTDOWN_TIMEOUT):
                await self.async_block_till_done()
        except TimeoutError:
            _LOGGER.warning(
                "Timed out waiting for final writes to complete, the shutdown will"
                " continue"
            )
            self._async_log_running_tasks("final write")

        # Stage 4 - Close
        self.set_state(CoreState.not_running)
        self.bus.async_fire(EVENT_HOMEASSISTANT_CLOSE)

        # Make a copy of running_tasks since a task can finish
        # while we are awaiting canceled tasks to get their result
        # which will result in the set size changing during iteration
        for task in list(running_tasks):
            if task.done() or cancelling(task):
                # Since we made a copy we need to check
                # to see if the task finished while we
                # were awaiting another task
                continue
            _LOGGER.warning(
                "Task %s was still running after final writes shutdown stage; "
                "Integrations should cancel non-critical tasks when receiving "
                "the stop event to prevent delaying shutdown",
                task,
            )
            task.cancel("Home Assistant final writes shutdown stage")
            try:
                async with asyncio.timeout(0.1):
                    await task
            except asyncio.CancelledError:
                pass
            except TimeoutError:
                # Task may be shielded from cancellation.
                _LOGGER.exception(
                    "Task %s could not be canceled during final shutdown stage", task
                )
            except Exception:  # pylint: disable=broad-except
                _LOGGER.exception("Task %s error during final shutdown stage", task)

        # Prevent run_callback_threadsafe from scheduling any additional
        # callbacks in the event loop as callbacks created on the futures
        # it returns will never run after the final `self.async_block_till_done`
        # which will cause the futures to block forever when waiting for
        # the `result()` which will cause a deadlock when shutting down the executor.
        shutdown_run_callback_threadsafe(self.loop)

        try:
            async with self.timeout.async_timeout(CLOSE_STAGE_SHUTDOWN_TIMEOUT):
                await self.async_block_till_done()
        except TimeoutError:
            _LOGGER.warning(
                "Timed out waiting for close event to be processed, the shutdown will"
                " continue"
            )
            self._async_log_running_tasks("close")

        self.set_state(CoreState.stopped)
        self.import_executor.shutdown()

        if self._stopped is not None:
            self._stopped.set()

    def _cancel_cancellable_timers(self) -> None:
        """Cancel timer handles marked as cancellable."""
        # pylint: disable-next=protected-access
        handles: Iterable[asyncio.TimerHandle] = self.loop._scheduled  # type: ignore[attr-defined]
        for handle in handles:
            if (
                not handle.cancelled()
                and (args := handle._args)  # pylint: disable=protected-access
                and type(job := args[0]) is HassJob
                and job.cancel_on_shutdown
            ):
                handle.cancel()

    def _async_log_running_tasks(self, stage: str) -> None:
        """Log all running tasks."""
        for task in self._tasks:
            _LOGGER.warning("Shutdown stage '%s': still running: %s", stage, task)


class Context:
    """The context that triggered something."""

    def __init__(
        self,
        user_id: str | None = None,
        parent_id: str | None = None,
        id: str | None = None,  # pylint: disable=redefined-builtin
    ) -> None:
        """Init the context."""
        self.id = id or ulid_now()
        self.user_id = user_id
        self.parent_id = parent_id
        self.origin_event: Event[Any] | None = None

    def __eq__(self, other: Any) -> bool:
        """Compare contexts."""
        return bool(self.__class__ == other.__class__ and self.id == other.id)

    @cached_property
    def _as_dict(self) -> dict[str, str | None]:
        """Return a dictionary representation of the context.

        Callers should be careful to not mutate the returned dictionary
        as it will mutate the cached version.
        """
        return {
            "id": self.id,
            "parent_id": self.parent_id,
            "user_id": self.user_id,
        }

    def as_dict(self) -> ReadOnlyDict[str, str | None]:
        """Return a ReadOnlyDict representation of the context."""
        return self._as_read_only_dict

    @cached_property
    def _as_read_only_dict(self) -> ReadOnlyDict[str, str | None]:
        """Return a ReadOnlyDict representation of the context."""
        return ReadOnlyDict(self._as_dict)

    @cached_property
    def json_fragment(self) -> json_fragment:
        """Return a JSON fragment of the context."""
        return json_fragment(json_bytes(self._as_dict))


class EventOrigin(enum.Enum):
    """Represent the origin of an event."""

    local = "LOCAL"
    remote = "REMOTE"

    def __str__(self) -> str:
        """Return the event."""
        return self.value


class Event(Generic[_DataT]):
    """Representation of an event within the bus."""

    def __init__(
        self,
        event_type: str,
        data: _DataT | None = None,
        origin: EventOrigin = EventOrigin.local,
        time_fired_timestamp: float | None = None,
        context: Context | None = None,
    ) -> None:
        """Initialize a new event."""
        self.event_type = event_type
        self.data: _DataT = data or {}  # type: ignore[assignment]
        self.origin = origin
        self.time_fired_timestamp = time_fired_timestamp or time.time()
        if not context:
            context = Context(id=ulid_at_time(self.time_fired_timestamp))
        self.context = context
        if not context.origin_event:
            context.origin_event = self

    @cached_property
    def time_fired(self) -> datetime.datetime:
        """Return time fired as a timestamp."""
        return dt_util.utc_from_timestamp(self.time_fired_timestamp)

    @cached_property
    def _as_dict(self) -> dict[str, Any]:
        """Create a dict representation of this Event.

        Callers should be careful to not mutate the returned dictionary
        as it will mutate the cached version.
        """
        return {
            "event_type": self.event_type,
            "data": self.data,
            "origin": self.origin.value,
            "time_fired": self.time_fired.isoformat(),
            # _as_dict is marked as protected
            # to avoid callers outside of this module
            # from misusing it by mistake.
            "context": self.context._as_dict,  # pylint: disable=protected-access
        }

    def as_dict(self) -> ReadOnlyDict[str, Any]:
        """Create a ReadOnlyDict representation of this Event.

        Async friendly.
        """
        return self._as_read_only_dict

    @cached_property
    def _as_read_only_dict(self) -> ReadOnlyDict[str, Any]:
        """Create a ReadOnlyDict representation of this Event."""
        as_dict = self._as_dict
        data = as_dict["data"]
        context = as_dict["context"]
        # json_fragment will serialize data from a ReadOnlyDict
        # or a normal dict so its ok to have either. We only
        # mutate the cache if someone asks for the as_dict version
        # to avoid storing multiple copies of the data in memory.
        if type(data) is not ReadOnlyDict:
            as_dict["data"] = ReadOnlyDict(data)
        if type(context) is not ReadOnlyDict:
            as_dict["context"] = ReadOnlyDict(context)
        return ReadOnlyDict(as_dict)

    @cached_property
    def json_fragment(self) -> json_fragment:
        """Return an event as a JSON fragment."""
        return json_fragment(json_bytes(self._as_dict))

    def __repr__(self) -> str:
        """Return the representation."""
        return _event_repr(self.event_type, self.origin, self.data)


def _event_repr(
    event_type: str, origin: EventOrigin, data: Mapping[str, Any] | None
) -> str:
    """Return the representation."""
    if data:
        return f"<Event {event_type}[{str(origin)[0]}]: {util.repr_helper(data)}>"

    return f"<Event {event_type}[{str(origin)[0]}]>"


_FilterableJobType = tuple[
    HassJob[[Event[_DataT]], Coroutine[Any, Any, None] | None],  # job
    Callable[[_DataT], bool] | None,  # event_filter
    bool,  # run_immediately
]


@dataclass(slots=True)
class _OneTimeListener:
    hass: HomeAssistant
    listener_job: HassJob[[Event], Coroutine[Any, Any, None] | None]
    remove: CALLBACK_TYPE | None = None

    @callback
    def __call__(self, event: Event) -> None:
        """Remove listener from event bus and then fire listener."""
        if not self.remove:
            # If the listener was already removed, we don't need to do anything
            return
        self.remove()
        self.remove = None
        self.hass.async_run_hass_job(self.listener_job, event)

    def __repr__(self) -> str:
        """Return the representation of the listener and source module."""
        module = inspect.getmodule(self.listener_job.target)
        if module:
            return f"<_OneTimeListener {module.__name__}:{self.listener_job.target}>"
        return f"<_OneTimeListener {self.listener_job.target}>"


# Empty list, used by EventBus._async_fire
EMPTY_LIST: list[Any] = []


class EventBus:
    """Allow the firing of and listening for events."""

    __slots__ = ("_debug", "_hass", "_listeners", "_match_all_listeners")

    def __init__(self, hass: HomeAssistant) -> None:
        """Initialize a new event bus."""
        self._listeners: dict[str, list[_FilterableJobType[Any]]] = {}
        self._match_all_listeners: list[_FilterableJobType[Any]] = []
        self._listeners[MATCH_ALL] = self._match_all_listeners
        self._hass = hass
        self._async_logging_changed()
        self.async_listen(
            EVENT_LOGGING_CHANGED, self._async_logging_changed, run_immediately=True
        )

    @callback
    def _async_logging_changed(self, event: Event | None = None) -> None:
        """Handle logging change."""
        self._debug = _LOGGER.isEnabledFor(logging.DEBUG)

    @callback
    def async_listeners(self) -> dict[str, int]:
        """Return dictionary with events and the number of listeners.

        This method must be run in the event loop.
        """
        return {key: len(listeners) for key, listeners in self._listeners.items()}

    @property
    def listeners(self) -> dict[str, int]:
        """Return dictionary with events and the number of listeners."""
        return run_callback_threadsafe(self._hass.loop, self.async_listeners).result()

    def fire(
        self,
        event_type: str,
        event_data: Mapping[str, Any] | None = None,
        origin: EventOrigin = EventOrigin.local,
        context: Context | None = None,
    ) -> None:
        """Fire an event."""
        self._hass.loop.call_soon_threadsafe(
            self.async_fire, event_type, event_data, origin, context
        )

    @callback
    def async_fire(
        self,
        event_type: str,
        event_data: Mapping[str, Any] | None = None,
        origin: EventOrigin = EventOrigin.local,
        context: Context | None = None,
        time_fired: float | None = None,
    ) -> None:
        """Fire an event.

        This method must be run in the event loop.
        """
        if len(event_type) > MAX_LENGTH_EVENT_EVENT_TYPE:
            raise MaxLengthExceeded(
                event_type, "event_type", MAX_LENGTH_EVENT_EVENT_TYPE
            )
        return self._async_fire(event_type, event_data, origin, context, time_fired)

    @callback
    def _async_fire(
        self,
        event_type: str,
        event_data: Mapping[str, Any] | None = None,
        origin: EventOrigin = EventOrigin.local,
        context: Context | None = None,
        time_fired: float | None = None,
    ) -> None:
        """Fire an event.

        This method must be run in the event loop.
        """

        if self._debug:
            _LOGGER.debug(
                "Bus:Handling %s", _event_repr(event_type, origin, event_data)
            )

        listeners = self._listeners.get(event_type, EMPTY_LIST)
        if event_type not in EVENTS_EXCLUDED_FROM_MATCH_ALL:
            match_all_listeners = self._match_all_listeners
        else:
            match_all_listeners = EMPTY_LIST
        if event_type == EVENT_STATE_CHANGED:
            aliased_listeners = self._listeners.get(EVENT_STATE_REPORTED, EMPTY_LIST)
        else:
            aliased_listeners = EMPTY_LIST
        listeners = listeners + match_all_listeners + aliased_listeners
        if not listeners:
            return

        event: Event | None = None

        for job, event_filter, run_immediately in listeners:
            if event_filter is not None:
                try:
                    if event_data is None or not event_filter(event_data):
                        continue
                except Exception:  # pylint: disable=broad-except
                    _LOGGER.exception("Error in event filter")
                    continue

            if not event:
                event = Event(
                    event_type,
                    event_data,
                    origin,
                    time_fired,
                    context,
                )

            if run_immediately:
                try:
                    self._hass.async_run_hass_job(job, event)
                except Exception:  # pylint: disable=broad-except
                    _LOGGER.exception("Error running job: %s", job)
            else:
                self._hass.async_add_hass_job(job, event)

    def listen(
        self,
        event_type: str,
        listener: Callable[[Event[Any]], Coroutine[Any, Any, None] | None],
    ) -> CALLBACK_TYPE:
        """Listen for all events or events of a specific type.

        To listen to all events specify the constant ``MATCH_ALL``
        as event_type.
        """
        async_remove_listener = run_callback_threadsafe(
            self._hass.loop, self.async_listen, event_type, listener
        ).result()

        def remove_listener() -> None:
            """Remove the listener."""
            run_callback_threadsafe(self._hass.loop, async_remove_listener).result()

        return remove_listener

    @callback
    def async_listen(
        self,
        event_type: str,
        listener: Callable[[Event[_DataT]], Coroutine[Any, Any, None] | None],
        event_filter: Callable[[_DataT], bool] | None = None,
        run_immediately: bool = False,
    ) -> CALLBACK_TYPE:
        """Listen for all events or events of a specific type.

        To listen to all events specify the constant ``MATCH_ALL``
        as event_type.

        An optional event_filter, which must be a callable decorated with
        @callback that returns a boolean value, determines if the
        listener callable should run.

        If run_immediately is passed:
          - callbacks will be run right away instead of using call_soon.
          - coroutine functions will be scheduled eagerly.

        This method must be run in the event loop.
        """
        if event_filter is not None and not is_callback_check_partial(event_filter):
            raise HomeAssistantError(f"Event filter {event_filter} is not a callback")
        if event_type == EVENT_STATE_REPORTED:
            if not event_filter:
                raise HomeAssistantError(
                    f"Event filter is required for event {event_type}"
                )
            if not run_immediately:
                raise HomeAssistantError(
                    f"Run immediately must be set to True for event {event_type}"
                )
        return self._async_listen_filterable_job(
            event_type,
            (
                HassJob(listener, f"listen {event_type}"),
                event_filter,
                run_immediately,
            ),
        )

    @callback
    def _async_listen_filterable_job(
        self, event_type: str, filterable_job: _FilterableJobType[Any]
    ) -> CALLBACK_TYPE:
        self._listeners.setdefault(event_type, []).append(filterable_job)
        return functools.partial(
            self._async_remove_listener, event_type, filterable_job
        )

    def listen_once(
        self,
        event_type: str,
        listener: Callable[[Event[Any]], Coroutine[Any, Any, None] | None],
    ) -> CALLBACK_TYPE:
        """Listen once for event of a specific type.

        To listen to all events specify the constant ``MATCH_ALL``
        as event_type.

        Returns function to unsubscribe the listener.
        """
        async_remove_listener = run_callback_threadsafe(
            self._hass.loop, self.async_listen_once, event_type, listener
        ).result()

        def remove_listener() -> None:
            """Remove the listener."""
            run_callback_threadsafe(self._hass.loop, async_remove_listener).result()

        return remove_listener

    @callback
    def async_listen_once(
        self,
        event_type: str,
        listener: Callable[[Event[Any]], Coroutine[Any, Any, None] | None],
        run_immediately: bool = False,
    ) -> CALLBACK_TYPE:
        """Listen once for event of a specific type.

        To listen to all events specify the constant ``MATCH_ALL``
        as event_type.

        Returns registered listener that can be used with remove_listener.

        This method must be run in the event loop.
        """
        one_time_listener = _OneTimeListener(self._hass, HassJob(listener))
        remove = self._async_listen_filterable_job(
            event_type,
            (
                HassJob(
                    one_time_listener,
                    f"onetime listen {event_type} {listener}",
                    job_type=HassJobType.Callback,
                ),
                None,
                run_immediately,
            ),
        )
        one_time_listener.remove = remove
        return remove

    @callback
    def _async_remove_listener(
        self, event_type: str, filterable_job: _FilterableJobType
    ) -> None:
        """Remove a listener of a specific event_type.

        This method must be run in the event loop.
        """
        try:
            self._listeners[event_type].remove(filterable_job)

            # delete event_type list if empty
            if not self._listeners[event_type] and event_type != MATCH_ALL:
                self._listeners.pop(event_type)
        except (KeyError, ValueError):
            # KeyError is key event_type listener did not exist
            # ValueError if listener did not exist within event_type
            _LOGGER.exception(
                "Unable to remove unknown job listener %s", filterable_job
            )


class CompressedState(TypedDict):
    """Compressed dict of a state."""

    s: str  # COMPRESSED_STATE_STATE
    a: ReadOnlyDict[str, Any]  # COMPRESSED_STATE_ATTRIBUTES
    c: str | dict[str, Any]  # COMPRESSED_STATE_CONTEXT
    lc: float  # COMPRESSED_STATE_LAST_CHANGED
    lu: NotRequired[float]  # COMPRESSED_STATE_LAST_UPDATED


class State:
    """Object to represent a state within the state machine.

    entity_id: the entity that is represented.
    state: the state of the entity
    attributes: extra information on entity and state
    last_changed: last time the state was changed.
    last_reported: last time the state was reported.
    last_updated: last time the state or attributes were changed.
    context: Context in which it was created
    domain: Domain of this state.
    object_id: Object id of this state.
    """

    def __init__(
        self,
        entity_id: str,
        state: str,
        attributes: Mapping[str, Any] | None = None,
        last_changed: datetime.datetime | None = None,
        last_reported: datetime.datetime | None = None,
        last_updated: datetime.datetime | None = None,
        context: Context | None = None,
        validate_entity_id: bool | None = True,
        state_info: StateInfo | None = None,
    ) -> None:
        """Initialize a new state."""
        state = str(state)

        if validate_entity_id and not valid_entity_id(entity_id):
            raise InvalidEntityFormatError(
                f"Invalid entity id encountered: {entity_id}. "
                "Format should be <domain>.<object_id>"
            )

        validate_state(state)

        self.entity_id = entity_id
        self.state = state
        # State only creates and expects a ReadOnlyDict so
        # there is no need to check for subclassing with
        # isinstance here so we can use the faster type check.
        if type(attributes) is not ReadOnlyDict:
            self.attributes = ReadOnlyDict(attributes or {})
        else:
            self.attributes = attributes
        self.last_reported = last_reported or dt_util.utcnow()
        self.last_updated = last_updated or self.last_reported
        self.last_changed = last_changed or self.last_updated
        self.context = context or Context()
        self.state_info = state_info
        self.domain, self.object_id = split_entity_id(self.entity_id)

    @cached_property
    def name(self) -> str:
        """Name of this state."""
        return self.attributes.get(ATTR_FRIENDLY_NAME) or self.object_id.replace(
            "_", " "
        )

    @cached_property
    def last_changed_timestamp(self) -> float:
        """Timestamp of last change."""
        return self.last_changed.timestamp()

    @cached_property
    def last_reported_timestamp(self) -> float:
        """Timestamp of last report."""
        return self.last_reported.timestamp()

    @cached_property
    def last_updated_timestamp(self) -> float:
        """Timestamp of last update."""
        return self.last_updated.timestamp()

    @cached_property
    def _as_dict(self) -> dict[str, Any]:
        """Return a dict representation of the State.

        Callers should be careful to not mutate the returned dictionary
        as it will mutate the cached version.
        """
        last_changed_isoformat = self.last_changed.isoformat()
        if self.last_changed == self.last_updated:
            last_updated_isoformat = last_changed_isoformat
        else:
            last_updated_isoformat = self.last_updated.isoformat()
        if self.last_changed == self.last_reported:
            last_reported_isoformat = last_changed_isoformat
        else:
            last_reported_isoformat = self.last_reported.isoformat()
        return {
            "entity_id": self.entity_id,
            "state": self.state,
            "attributes": self.attributes,
            "last_changed": last_changed_isoformat,
            "last_reported": last_reported_isoformat,
            "last_updated": last_updated_isoformat,
            # _as_dict is marked as protected
            # to avoid callers outside of this module
            # from misusing it by mistake.
            "context": self.context._as_dict,  # pylint: disable=protected-access
        }

    def as_dict(
        self,
    ) -> ReadOnlyDict[str, datetime.datetime | Collection[Any]]:
        """Return a ReadOnlyDict representation of the State.

        Async friendly.

        Can be used for JSON serialization.
        Ensures: state == State.from_dict(state.as_dict())
        """
        return self._as_read_only_dict

    @cached_property
    def _as_read_only_dict(
        self,
    ) -> ReadOnlyDict[str, datetime.datetime | Collection[Any]]:
        """Return a ReadOnlyDict representation of the State."""
        as_dict = self._as_dict
        context = as_dict["context"]
        # json_fragment will serialize data from a ReadOnlyDict
        # or a normal dict so its ok to have either. We only
        # mutate the cache if someone asks for the as_dict version
        # to avoid storing multiple copies of the data in memory.
        if type(context) is not ReadOnlyDict:
            as_dict["context"] = ReadOnlyDict(context)
        return ReadOnlyDict(as_dict)

    @cached_property
    def as_dict_json(self) -> bytes:
        """Return a JSON string of the State."""
        return json_bytes(self._as_dict)

    @cached_property
    def json_fragment(self) -> json_fragment:
        """Return a JSON fragment of the State."""
        return json_fragment(self.as_dict_json)

    @cached_property
    def as_compressed_state(self) -> CompressedState:
        """Build a compressed dict of a state for adds.

        Omits the lu (last_updated) if it matches (lc) last_changed.

        Sends c (context) as a string if it only contains an id.
        """
        state_context = self.context
        if state_context.parent_id is None and state_context.user_id is None:
            context: dict[str, Any] | str = state_context.id
        else:
            # _as_dict is marked as protected
            # to avoid callers outside of this module
            # from misusing it by mistake.
            context = state_context._as_dict  # pylint: disable=protected-access
        compressed_state: CompressedState = {
            COMPRESSED_STATE_STATE: self.state,
            COMPRESSED_STATE_ATTRIBUTES: self.attributes,
            COMPRESSED_STATE_CONTEXT: context,
            COMPRESSED_STATE_LAST_CHANGED: self.last_changed_timestamp,
        }
        if self.last_changed != self.last_updated:
            compressed_state[COMPRESSED_STATE_LAST_UPDATED] = (
                self.last_updated_timestamp
            )
        return compressed_state

    @cached_property
    def as_compressed_state_json(self) -> bytes:
        """Build a compressed JSON key value pair of a state for adds.

        The JSON string is a key value pair of the entity_id and the compressed state.

        It is used for sending multiple states in a single message.
        """
        return json_bytes({self.entity_id: self.as_compressed_state})[1:-1]

    @classmethod
    def from_dict(cls, json_dict: dict[str, Any]) -> Self | None:
        """Initialize a state from a dict.

        Async friendly.

        Ensures: state == State.from_json_dict(state.to_json_dict())
        """
        if not (json_dict and "entity_id" in json_dict and "state" in json_dict):
            return None

        last_changed = json_dict.get("last_changed")
        if isinstance(last_changed, str):
            last_changed = dt_util.parse_datetime(last_changed)

        last_updated = json_dict.get("last_updated")
        if isinstance(last_updated, str):
            last_updated = dt_util.parse_datetime(last_updated)

        last_reported = json_dict.get("last_reported")
        if isinstance(last_reported, str):
            last_reported = dt_util.parse_datetime(last_reported)

        if context := json_dict.get("context"):
            context = Context(id=context.get("id"), user_id=context.get("user_id"))

        return cls(
            json_dict["entity_id"],
            json_dict["state"],
            json_dict.get("attributes"),
            last_changed=last_changed,
            last_reported=last_reported,
            last_updated=last_updated,
            context=context,
        )

    def expire(self) -> None:
        """Mark the state as old.

        We give up the original reference to the context to ensure
        the context can be garbage collected by replacing it with
        a new one with the same id to ensure the old state
        can still be examined for comparison against the new state.

        Since we are always going to fire a EVENT_STATE_CHANGED event
        after we remove a state from the state machine we need to make
        sure we don't end up holding a reference to the original context
        since it can never be garbage collected as each event would
        reference the previous one.
        """
        self.context = Context(
            self.context.user_id, self.context.parent_id, self.context.id
        )

    def __repr__(self) -> str:
        """Return the representation of the states."""
        attrs = f"; {util.repr_helper(self.attributes)}" if self.attributes else ""

        return (
            f"<state {self.entity_id}={self.state}{attrs}"
            f" @ {dt_util.as_local(self.last_changed).isoformat()}>"
        )


class States(UserDict[str, State]):
    """Container for states, maps entity_id -> State.

    Maintains an additional index:
    - domain -> dict[str, State]
    """

    def __init__(self) -> None:
        """Initialize the container."""
        super().__init__()
        self._domain_index: defaultdict[str, dict[str, State]] = defaultdict(dict)

    def values(self) -> ValuesView[State]:
        """Return the underlying values to avoid __iter__ overhead."""
        return self.data.values()

    def __setitem__(self, key: str, entry: State) -> None:
        """Add an item."""
        self.data[key] = entry
        self._domain_index[entry.domain][entry.entity_id] = entry

    def __delitem__(self, key: str) -> None:
        """Remove an item."""
        entry = self[key]
        del self._domain_index[entry.domain][entry.entity_id]
        super().__delitem__(key)

    def domain_entity_ids(self, key: str) -> KeysView[str] | tuple[()]:
        """Get all entity_ids for a domain."""
        # Avoid polluting _domain_index with non-existing domains
        if key not in self._domain_index:
            return ()
        return self._domain_index[key].keys()

    def domain_states(self, key: str) -> ValuesView[State] | tuple[()]:
        """Get all states for a domain."""
        # Avoid polluting _domain_index with non-existing domains
        if key not in self._domain_index:
            return ()
        return self._domain_index[key].values()


class StateMachine:
    """Helper class that tracks the state of different entities."""

    __slots__ = ("_states", "_states_data", "_reservations", "_bus", "_loop")

    def __init__(self, bus: EventBus, loop: asyncio.events.AbstractEventLoop) -> None:
        """Initialize state machine."""
        self._states = States()
        # _states_data is used to access the States backing dict directly to speed
        # up read operations
        self._states_data = self._states.data
        self._reservations: set[str] = set()
        self._bus = bus
        self._loop = loop

    def entity_ids(self, domain_filter: str | None = None) -> list[str]:
        """List of entity ids that are being tracked."""
        future = run_callback_threadsafe(
            self._loop, self.async_entity_ids, domain_filter
        )
        return future.result()

    @callback
    def async_entity_ids(
        self, domain_filter: str | Iterable[str] | None = None
    ) -> list[str]:
        """List of entity ids that are being tracked.

        This method must be run in the event loop.
        """
        if domain_filter is None:
            return list(self._states_data)

        if isinstance(domain_filter, str):
            return list(self._states.domain_entity_ids(domain_filter.lower()))

        entity_ids: list[str] = []
        for domain in domain_filter:
            entity_ids.extend(self._states.domain_entity_ids(domain))
        return entity_ids

    @callback
    def async_entity_ids_count(
        self, domain_filter: str | Iterable[str] | None = None
    ) -> int:
        """Count the entity ids that are being tracked.

        This method must be run in the event loop.
        """
        if domain_filter is None:
            return len(self._states_data)

        if isinstance(domain_filter, str):
            return len(self._states.domain_entity_ids(domain_filter.lower()))

        return sum(
            len(self._states.domain_entity_ids(domain)) for domain in domain_filter
        )

    def all(self, domain_filter: str | Iterable[str] | None = None) -> list[State]:
        """Create a list of all states."""
        return run_callback_threadsafe(
            self._loop, self.async_all, domain_filter
        ).result()

    @callback
    def async_all(
        self, domain_filter: str | Iterable[str] | None = None
    ) -> list[State]:
        """Create a list of all states matching the filter.

        This method must be run in the event loop.
        """
        if domain_filter is None:
            return list(self._states_data.values())

        if isinstance(domain_filter, str):
            return list(self._states.domain_states(domain_filter.lower()))

        states: list[State] = []
        for domain in domain_filter:
            states.extend(self._states.domain_states(domain))
        return states

    def get(self, entity_id: str) -> State | None:
        """Retrieve state of entity_id or None if not found.

        Async friendly.
        """
        return self._states_data.get(entity_id) or self._states_data.get(
            entity_id.lower()
        )

    def is_state(self, entity_id: str, state: str) -> bool:
        """Test if entity exists and is in specified state.

        Async friendly.
        """
        state_obj = self.get(entity_id)
        return state_obj is not None and state_obj.state == state

    def remove(self, entity_id: str) -> bool:
        """Remove the state of an entity.

        Returns boolean to indicate if an entity was removed.
        """
        return run_callback_threadsafe(
            self._loop, self.async_remove, entity_id
        ).result()

    @callback
    def async_remove(self, entity_id: str, context: Context | None = None) -> bool:
        """Remove the state of an entity.

        Returns boolean to indicate if an entity was removed.

        This method must be run in the event loop.
        """
        entity_id = entity_id.lower()
        old_state = self._states.pop(entity_id, None)
        self._reservations.discard(entity_id)

        if old_state is None:
            return False

        old_state.expire()
        self._bus._async_fire(  # pylint: disable=protected-access
            EVENT_STATE_CHANGED,
            {"entity_id": entity_id, "old_state": old_state, "new_state": None},
            context=context,
        )
        return True

    def set(
        self,
        entity_id: str,
        new_state: str,
        attributes: Mapping[str, Any] | None = None,
        force_update: bool = False,
        context: Context | None = None,
    ) -> None:
        """Set the state of an entity, add entity if it does not exist.

        Attributes is an optional dict to specify attributes of this state.

        If you just update the attributes and not the state, last changed will
        not be affected.
        """
        run_callback_threadsafe(
            self._loop,
            self.async_set,
            entity_id,
            new_state,
            attributes,
            force_update,
            context,
        ).result()

    @callback
    def async_reserve(self, entity_id: str) -> None:
        """Reserve a state in the state machine for an entity being added.

        This must not fire an event when the state is reserved.

        This avoids a race condition where multiple entities with the same
        entity_id are added.
        """
        entity_id = entity_id.lower()
        if entity_id in self._states_data or entity_id in self._reservations:
            raise HomeAssistantError(
                "async_reserve must not be called once the state is in the state"
                " machine."
            )

        self._reservations.add(entity_id)

    @callback
    def async_available(self, entity_id: str) -> bool:
        """Check to see if an entity_id is available to be used."""
        entity_id = entity_id.lower()
        return (
            entity_id not in self._states_data and entity_id not in self._reservations
        )

    @callback
    def async_set(
        self,
        entity_id: str,
        new_state: str,
        attributes: Mapping[str, Any] | None = None,
        force_update: bool = False,
        context: Context | None = None,
        state_info: StateInfo | None = None,
    ) -> None:
        """Set the state of an entity, add entity if it does not exist.

        Attributes is an optional dict to specify attributes of this state.

        If you just update the attributes and not the state, last changed will
        not be affected.

        This method must be run in the event loop.
        """
        new_state = str(new_state)
        attributes = attributes or {}
        old_state = self._states_data.get(entity_id)
        if old_state is None:
            # If the state is missing, try to convert the entity_id to lowercase
            # and try again.
            entity_id = entity_id.lower()
            old_state = self._states_data.get(entity_id)

        if old_state is None:
            same_state = False
            same_attr = False
            last_changed = None
        else:
            same_state = old_state.state == new_state and not force_update
            same_attr = old_state.attributes == attributes
            last_changed = old_state.last_changed if same_state else None

        # It is much faster to convert a timestamp to a utc datetime object
        # than converting a utc datetime object to a timestamp since cpython
        # does not have a fast path for handling the UTC timezone and has to do
        # multiple local timezone conversions.
        #
        # from_timestamp implementation:
        # https://github.com/python/cpython/blob/c90a862cdcf55dc1753c6466e5fa4a467a13ae24/Modules/_datetimemodule.c#L2936
        #
        # timestamp implementation:
        # https://github.com/python/cpython/blob/c90a862cdcf55dc1753c6466e5fa4a467a13ae24/Modules/_datetimemodule.c#L6387
        # https://github.com/python/cpython/blob/c90a862cdcf55dc1753c6466e5fa4a467a13ae24/Modules/_datetimemodule.c#L6323
        timestamp = time.time()
        now = dt_util.utc_from_timestamp(timestamp)

        if same_state and same_attr:
            # mypy does not understand this is only possible if old_state is not None
            old_last_reported = old_state.last_reported  # type: ignore[union-attr]
            old_state.last_reported = now  # type: ignore[union-attr]
            self._bus._async_fire(  # pylint: disable=protected-access
                EVENT_STATE_REPORTED,
                {
                    "entity_id": entity_id,
                    "old_last_reported": old_last_reported,
                    "new_state": old_state,
                },
                context=context,
                time_fired=timestamp,
            )
            return

        if context is None:
            if TYPE_CHECKING:
                assert timestamp is not None
            context = Context(id=ulid_at_time(timestamp))

        if same_attr:
            if TYPE_CHECKING:
                assert old_state is not None
            attributes = old_state.attributes

        # This is intentionally called with positional only arguments for performance
        # reasons
        state = State(
            entity_id,
            new_state,
            attributes,
            last_changed,
            now,
            now,
            context,
            old_state is None,
            state_info,
        )
        if old_state is not None:
            old_state.expire()
        self._states[entity_id] = state
        self._bus._async_fire(  # pylint: disable=protected-access
            EVENT_STATE_CHANGED,
            {"entity_id": entity_id, "old_state": old_state, "new_state": state},
            context=context,
            time_fired=timestamp,
        )


class SupportsResponse(enum.StrEnum):
    """Service call response configuration."""

    NONE = "none"
    """The service does not support responses (the default)."""

    OPTIONAL = "optional"
    """The service optionally returns response data when asked by the caller."""

    ONLY = "only"
    """The service is read-only and the caller must always ask for response data."""


class Service:
    """Representation of a callable service."""

    __slots__ = ["job", "schema", "domain", "service", "supports_response"]

    def __init__(
        self,
        func: Callable[
            [ServiceCall],
            Coroutine[Any, Any, ServiceResponse | EntityServiceResponse]
            | ServiceResponse
            | EntityServiceResponse
            | None,
        ],
        schema: vol.Schema | None,
        domain: str,
        service: str,
        context: Context | None = None,
        supports_response: SupportsResponse = SupportsResponse.NONE,
        job_type: HassJobType | None = None,
    ) -> None:
        """Initialize a service."""
        self.job = HassJob(func, f"service {domain}.{service}", job_type=job_type)
        self.schema = schema
        self.supports_response = supports_response


class ServiceCall:
    """Representation of a call to a service."""

    __slots__ = ("domain", "service", "data", "context", "return_response")

    def __init__(
        self,
        domain: str,
        service: str,
        data: dict[str, Any] | None = None,
        context: Context | None = None,
        return_response: bool = False,
    ) -> None:
        """Initialize a service call."""
        self.domain = domain
        self.service = service
        self.data = ReadOnlyDict(data or {})
        self.context = context or Context()
        self.return_response = return_response

    def __repr__(self) -> str:
        """Return the representation of the service."""
        if self.data:
            return (
                f"<ServiceCall {self.domain}.{self.service} "
                f"(c:{self.context.id}): {util.repr_helper(self.data)}>"
            )

        return f"<ServiceCall {self.domain}.{self.service} (c:{self.context.id})>"


class ServiceRegistry:
    """Offer the services over the eventbus."""

    __slots__ = ("_services", "_hass")

    def __init__(self, hass: HomeAssistant) -> None:
        """Initialize a service registry."""
        self._services: dict[str, dict[str, Service]] = {}
        self._hass = hass

    @property
    def services(self) -> dict[str, dict[str, Service]]:
        """Return dictionary with per domain a list of available services."""
        return run_callback_threadsafe(self._hass.loop, self.async_services).result()

    @callback
    def async_services(self) -> dict[str, dict[str, Service]]:
        """Return dictionary with per domain a list of available services.

        This method makes a copy of the registry. This function is expensive,
        and should only be used if has_service is not sufficient.

        This method must be run in the event loop.
        """
        return {domain: service.copy() for domain, service in self._services.items()}

    @callback
    def async_services_for_domain(self, domain: str) -> dict[str, Service]:
        """Return dictionary with per domain a list of available services.

        This method makes a copy of the registry for the domain.

        This method must be run in the event loop.
        """
        return self._services.get(domain, {}).copy()

    @callback
    def async_services_internal(self) -> dict[str, dict[str, Service]]:
        """Return dictionary with per domain a list of available services.

        This method DOES NOT make a copy of the services like async_services does.
        It is only expected to be called from the Home Assistant internals
        as a performance optimization when the caller is not going to modify the
        returned data.

        This method must be run in the event loop.
        """
        return self._services

    def has_service(self, domain: str, service: str) -> bool:
        """Test if specified service exists.

        Async friendly.
        """
        return service.lower() in self._services.get(domain.lower(), [])

    def supports_response(self, domain: str, service: str) -> SupportsResponse:
        """Return whether or not the service supports response data.

        This exists so that callers can return more helpful error messages given
        the context. Will return NONE if the service does not exist as there is
        other error handling when calling the service if it does not exist.
        """
        if not (handler := self._services[domain.lower()][service.lower()]):
            return SupportsResponse.NONE
        return handler.supports_response

    def register(
        self,
        domain: str,
        service: str,
        service_func: Callable[
            [ServiceCall],
            Coroutine[Any, Any, ServiceResponse] | ServiceResponse | None,
        ],
        schema: vol.Schema | None = None,
        supports_response: SupportsResponse = SupportsResponse.NONE,
    ) -> None:
        """Register a service.

        Schema is called to coerce and validate the service data.
        """
        run_callback_threadsafe(
            self._hass.loop,
            self.async_register,
            domain,
            service,
            service_func,
            schema,
            supports_response,
        ).result()

    @callback
    def async_register(
        self,
        domain: str,
        service: str,
        service_func: Callable[
            [ServiceCall],
            Coroutine[Any, Any, ServiceResponse | EntityServiceResponse]
            | ServiceResponse
            | EntityServiceResponse
            | None,
        ],
        schema: vol.Schema | None = None,
        supports_response: SupportsResponse = SupportsResponse.NONE,
        job_type: HassJobType | None = None,
    ) -> None:
        """Register a service.

        Schema is called to coerce and validate the service data.

        This method must be run in the event loop.
        """
        domain = domain.lower()
        service = service.lower()
        service_obj = Service(
            service_func,
            schema,
            domain,
            service,
            supports_response=supports_response,
            job_type=job_type,
        )

        if domain in self._services:
            self._services[domain][service] = service_obj
        else:
            self._services[domain] = {service: service_obj}

        self._hass.bus.async_fire(
            EVENT_SERVICE_REGISTERED, {ATTR_DOMAIN: domain, ATTR_SERVICE: service}
        )

    def remove(self, domain: str, service: str) -> None:
        """Remove a registered service from service handler."""
        run_callback_threadsafe(
            self._hass.loop, self.async_remove, domain, service
        ).result()

    @callback
    def async_remove(self, domain: str, service: str) -> None:
        """Remove a registered service from service handler.

        This method must be run in the event loop.
        """
        domain = domain.lower()
        service = service.lower()

        if service not in self._services.get(domain, {}):
            _LOGGER.warning("Unable to remove unknown service %s/%s", domain, service)
            return

        self._services[domain].pop(service)

        if not self._services[domain]:
            self._services.pop(domain)

        self._hass.bus.async_fire(
            EVENT_SERVICE_REMOVED, {ATTR_DOMAIN: domain, ATTR_SERVICE: service}
        )

    def call(
        self,
        domain: str,
        service: str,
        service_data: dict[str, Any] | None = None,
        blocking: bool = False,
        context: Context | None = None,
        target: dict[str, Any] | None = None,
        return_response: bool = False,
    ) -> ServiceResponse:
        """Call a service.

        See description of async_call for details.
        """
        return asyncio.run_coroutine_threadsafe(
            self.async_call(
                domain,
                service,
                service_data,
                blocking,
                context,
                target,
                return_response,
            ),
            self._hass.loop,
        ).result()

    async def async_call(
        self,
        domain: str,
        service: str,
        service_data: dict[str, Any] | None = None,
        blocking: bool = False,
        context: Context | None = None,
        target: dict[str, Any] | None = None,
        return_response: bool = False,
    ) -> ServiceResponse:
        """Call a service.

        Specify blocking=True to wait until service is executed.

        If return_response=True, indicates that the caller can consume return values
        from the service, if any. Return values are a dict that can be returned by the
        standard JSON serialization process. Return values can only be used with blocking=True.

        This method will fire an event to indicate the service has been called.

        Because the service is sent as an event you are not allowed to use
        the keys ATTR_DOMAIN and ATTR_SERVICE in your service_data.

        This method is a coroutine.
        """
        context = context or Context()
        service_data = service_data or {}

        try:
            handler = self._services[domain][service]
        except KeyError:
            # Almost all calls are already lower case, so we avoid
            # calling lower() on the arguments in the common case.
            domain = domain.lower()
            service = service.lower()
            try:
                handler = self._services[domain][service]
            except KeyError:
                raise ServiceNotFound(domain, service) from None

        if return_response:
            if not blocking:
                raise ValueError(
                    "Invalid argument return_response=True when blocking=False"
                )
            if handler.supports_response is SupportsResponse.NONE:
                raise ValueError(
                    "Invalid argument return_response=True when handler does not support responses"
                )
        elif handler.supports_response is SupportsResponse.ONLY:
            raise ValueError(
                "Service call requires responses but caller did not ask for responses"
            )

        if target:
            service_data.update(target)

        if handler.schema:
            try:
                processed_data: dict[str, Any] = handler.schema(service_data)
            except vol.Invalid:
                _LOGGER.debug(
                    "Invalid data for service call %s.%s: %s",
                    domain,
                    service,
                    service_data,
                )
                raise
        else:
            processed_data = service_data

        service_call = ServiceCall(
            domain, service, processed_data, context, return_response
        )

        self._hass.bus._async_fire(  # pylint: disable=protected-access
            EVENT_CALL_SERVICE,
            {
                ATTR_DOMAIN: domain,
                ATTR_SERVICE: service,
                ATTR_SERVICE_DATA: service_data,
            },
            context=context,
        )

        coro = self._execute_service(handler, service_call)
        if not blocking:
            self._hass.async_create_task(
                self._run_service_call_catch_exceptions(coro, service_call),
                f"service call background {service_call.domain}.{service_call.service}",
                eager_start=True,
            )
            return None

        response_data = await coro
        if not return_response:
            return None
        if not isinstance(response_data, dict):
            raise HomeAssistantError(
                f"Service response data expected a dictionary, was {type(response_data)}"
            )
        return response_data

    async def _run_service_call_catch_exceptions(
        self,
        coro_or_task: Coroutine[Any, Any, Any] | asyncio.Task[Any],
        service_call: ServiceCall,
    ) -> None:
        """Run service call in background, catching and logging any exceptions."""
        try:
            await coro_or_task
        except Unauthorized:
            _LOGGER.warning(
                "Unauthorized service called %s/%s",
                service_call.domain,
                service_call.service,
            )
        except asyncio.CancelledError:
            _LOGGER.debug("Service was cancelled: %s", service_call)
        except Exception:  # pylint: disable=broad-except
            _LOGGER.exception("Error executing service: %s", service_call)

    async def _execute_service(
        self, handler: Service, service_call: ServiceCall
    ) -> ServiceResponse:
        """Execute a service."""
        job = handler.job
        target = job.target
        if job.job_type is HassJobType.Coroutinefunction:
            if TYPE_CHECKING:
                target = cast(Callable[..., Coroutine[Any, Any, _R]], target)
            return await target(service_call)
        if job.job_type is HassJobType.Callback:
            if TYPE_CHECKING:
                target = cast(Callable[..., _R], target)
            return target(service_call)
        if TYPE_CHECKING:
            target = cast(Callable[..., _R], target)
        return await self._hass.async_add_executor_job(target, service_call)


class Config:
    """Configuration settings for Home Assistant."""

    def __init__(self, hass: HomeAssistant, config_dir: str) -> None:
        """Initialize a new config object."""
        self.hass = hass

        self._store = self._ConfigStore(self.hass, config_dir)

        self.latitude: float = 0
        self.longitude: float = 0

        self.elevation: int = 0
        """Elevation (always in meters regardless of the unit system)."""

        self.location_name: str = "Home"
        self.time_zone: str = "UTC"
        self.units: UnitSystem = METRIC_SYSTEM
        self.internal_url: str | None = None
        self.external_url: str | None = None
        self.currency: str = "EUR"
        self.country: str | None = None
        self.language: str = "en"

        self.config_source: ConfigSource = ConfigSource.DEFAULT

        # If True, pip install is skipped for requirements on startup
        self.skip_pip: bool = False

        # List of packages to skip when installing requirements on startup
        self.skip_pip_packages: list[str] = []

        # List of loaded components
        self.components: set[str] = set()

        # API (HTTP) server configuration
        self.api: ApiConfig | None = None

        # Directory that holds the configuration
        self.config_dir: str = config_dir

        # List of allowed external dirs to access
        self.allowlist_external_dirs: set[str] = set()

        # List of allowed external URLs that integrations may use
        self.allowlist_external_urls: set[str] = set()

        # Dictionary of Media folders that integrations may use
        self.media_dirs: dict[str, str] = {}

        # If Home Assistant is running in recovery mode
        self.recovery_mode: bool = False

        # Use legacy template behavior
        self.legacy_templates: bool = False

        # If Home Assistant is running in safe mode
        self.safe_mode: bool = False

    def distance(self, lat: float, lon: float) -> float | None:
        """Calculate distance from Home Assistant.

        Async friendly.
        """
        return self.units.length(
            location.distance(self.latitude, self.longitude, lat, lon),
            UnitOfLength.METERS,
        )

    def path(self, *path: str) -> str:
        """Generate path to the file within the configuration directory.

        Async friendly.
        """
        return os.path.join(self.config_dir, *path)

    def is_allowed_external_url(self, url: str) -> bool:
        """Check if an external URL is allowed."""
        parsed_url = f"{str(yarl.URL(url))}/"

        return any(
            allowed
            for allowed in self.allowlist_external_urls
            if parsed_url.startswith(allowed)
        )

    def is_allowed_path(self, path: str) -> bool:
        """Check if the path is valid for access from outside.

        This function does blocking I/O and should not be called from the event loop.
        Use hass.async_add_executor_job to schedule it on the executor.
        """
        assert path is not None

        thepath = pathlib.Path(path)
        try:
            # The file path does not have to exist (it's parent should)
            if thepath.exists():
                thepath = thepath.resolve()
            else:
                thepath = thepath.parent.resolve()
        except (FileNotFoundError, RuntimeError, PermissionError):
            return False

        for allowed_path in self.allowlist_external_dirs:
            try:
                thepath.relative_to(allowed_path)
                return True
            except ValueError:
                pass

        return False

    def as_dict(self) -> dict[str, Any]:
        """Create a dictionary representation of the configuration.

        Async friendly.
        """
        allowlist_external_dirs = list(self.allowlist_external_dirs)
        return {
            "latitude": self.latitude,
            "longitude": self.longitude,
            "elevation": self.elevation,
            "unit_system": self.units.as_dict(),
            "location_name": self.location_name,
            "time_zone": self.time_zone,
            "components": list(self.components),
            "config_dir": self.config_dir,
            # legacy, backwards compat
            "whitelist_external_dirs": allowlist_external_dirs,
            "allowlist_external_dirs": allowlist_external_dirs,
            "allowlist_external_urls": list(self.allowlist_external_urls),
            "version": __version__,
            "config_source": self.config_source,
            "recovery_mode": self.recovery_mode,
            "state": self.hass.state.value,
            "external_url": self.external_url,
            "internal_url": self.internal_url,
            "currency": self.currency,
            "country": self.country,
            "language": self.language,
            "safe_mode": self.safe_mode,
        }

    def set_time_zone(self, time_zone_str: str) -> None:
        """Help to set the time zone."""
        if time_zone := dt_util.get_time_zone(time_zone_str):
            self.time_zone = time_zone_str
            dt_util.set_default_time_zone(time_zone)
        else:
            raise ValueError(f"Received invalid time zone {time_zone_str}")

    @callback
    def _update(
        self,
        *,
        source: ConfigSource,
        latitude: float | None = None,
        longitude: float | None = None,
        elevation: int | None = None,
        unit_system: str | None = None,
        location_name: str | None = None,
        time_zone: str | None = None,
        # pylint: disable=dangerous-default-value # _UNDEFs not modified
        external_url: str | dict[Any, Any] | None = _UNDEF,
        internal_url: str | dict[Any, Any] | None = _UNDEF,
        currency: str | None = None,
        country: str | dict[Any, Any] | None = _UNDEF,
        language: str | None = None,
    ) -> None:
        """Update the configuration from a dictionary."""
        self.config_source = source
        if latitude is not None:
            self.latitude = latitude
        if longitude is not None:
            self.longitude = longitude
        if elevation is not None:
            self.elevation = elevation
        if unit_system is not None:
            try:
                self.units = get_unit_system(unit_system)
            except ValueError:
                self.units = METRIC_SYSTEM
        if location_name is not None:
            self.location_name = location_name
        if time_zone is not None:
            self.set_time_zone(time_zone)
        if external_url is not _UNDEF:
            self.external_url = cast(str | None, external_url)
        if internal_url is not _UNDEF:
            self.internal_url = cast(str | None, internal_url)
        if currency is not None:
            self.currency = currency
        if country is not _UNDEF:
            self.country = cast(str | None, country)
        if language is not None:
            self.language = language

    async def async_update(self, **kwargs: Any) -> None:
        """Update the configuration from a dictionary."""
        # pylint: disable-next=import-outside-toplevel
        from .config import (
            _raise_issue_if_historic_currency,
            _raise_issue_if_no_country,
        )

        self._update(source=ConfigSource.STORAGE, **kwargs)
        await self._async_store()
        self.hass.bus.async_fire(EVENT_CORE_CONFIG_UPDATE, kwargs)

        _raise_issue_if_historic_currency(self.hass, self.currency)
        _raise_issue_if_no_country(self.hass, self.country)

    async def async_load(self) -> None:
        """Load [homeassistant] core config."""
        if not (data := await self._store.async_load()):
            return

        # In 2021.9 we fixed validation to disallow a path (because that's never
        # correct) but this data still lives in storage, so we print a warning.
        if data.get("external_url") and urlparse(data["external_url"]).path not in (
            "",
            "/",
        ):
            _LOGGER.warning("Invalid external_url set. It's not allowed to have a path")

        if data.get("internal_url") and urlparse(data["internal_url"]).path not in (
            "",
            "/",
        ):
            _LOGGER.warning("Invalid internal_url set. It's not allowed to have a path")

        self._update(
            source=ConfigSource.STORAGE,
            latitude=data.get("latitude"),
            longitude=data.get("longitude"),
            elevation=data.get("elevation"),
            unit_system=data.get("unit_system_v2"),
            location_name=data.get("location_name"),
            time_zone=data.get("time_zone"),
            external_url=data.get("external_url", _UNDEF),
            internal_url=data.get("internal_url", _UNDEF),
            currency=data.get("currency"),
            country=data.get("country"),
            language=data.get("language"),
        )

    async def _async_store(self) -> None:
        """Store [homeassistant] core config."""
        data = {
            "latitude": self.latitude,
            "longitude": self.longitude,
            "elevation": self.elevation,
            # We don't want any integrations to use the name of the unit system
            # so we are using the private attribute here
            "unit_system_v2": self.units._name,  # pylint: disable=protected-access
            "location_name": self.location_name,
            "time_zone": self.time_zone,
            "external_url": self.external_url,
            "internal_url": self.internal_url,
            "currency": self.currency,
            "country": self.country,
            "language": self.language,
        }

        await self._store.async_save(data)

    # Circular dependency prevents us from generating the class at top level
    # pylint: disable-next=import-outside-toplevel
    from .helpers.storage import Store

    class _ConfigStore(Store[dict[str, Any]]):
        """Class to help storing Config data."""

        def __init__(self, hass: HomeAssistant, config_dir: str) -> None:
            """Initialize storage class."""
            super().__init__(
                hass,
                CORE_STORAGE_VERSION,
                CORE_STORAGE_KEY,
                private=True,
                atomic_writes=True,
                minor_version=CORE_STORAGE_MINOR_VERSION,
                config_dir=config_dir,
            )
            self._original_unit_system: str | None = None  # from old store 1.1

        async def _async_migrate_func(
            self,
            old_major_version: int,
            old_minor_version: int,
            old_data: dict[str, Any],
        ) -> dict[str, Any]:
            """Migrate to the new version."""
            data = old_data
            if old_major_version == 1 and old_minor_version < 2:
                # In 1.2, we remove support for "imperial", replaced by "us_customary"
                # Using a new key to allow rollback
                self._original_unit_system = data.get("unit_system")
                data["unit_system_v2"] = self._original_unit_system
                if data["unit_system_v2"] == _CONF_UNIT_SYSTEM_IMPERIAL:
                    data["unit_system_v2"] = _CONF_UNIT_SYSTEM_US_CUSTOMARY
            if old_major_version == 1 and old_minor_version < 3:
                # In 1.3, we add the key "language", initialize it from the
                # owner account.
                data["language"] = "en"
                try:
                    owner = await self.hass.auth.async_get_owner()
                    if owner is not None:
                        # pylint: disable-next=import-outside-toplevel
                        from .components.frontend import storage as frontend_store

                        # pylint: disable-next=import-outside-toplevel
                        from .helpers import config_validation as cv

                        _, owner_data = await frontend_store.async_user_store(
                            self.hass, owner.id
                        )

                        if (
                            "language" in owner_data
                            and "language" in owner_data["language"]
                        ):
                            with suppress(vol.InInvalid):
                                data["language"] = cv.language(
                                    owner_data["language"]["language"]
                                )
                # pylint: disable-next=broad-except
                except Exception:
                    _LOGGER.exception("Unexpected error during core config migration")

            if old_major_version > 1:
                raise NotImplementedError
            return data

        async def async_save(self, data: dict[str, Any]) -> None:
            if self._original_unit_system:
                data["unit_system"] = self._original_unit_system
            return await super().async_save(data)


# These can be removed if no deprecated constant are in this module anymore
__getattr__ = functools.partial(check_if_deprecated_constant, module_globals=globals())
__dir__ = functools.partial(
    dir_with_deprecated_constants, module_globals_keys=[*globals().keys()]
)
__all__ = all_with_deprecated_constants(globals())<|MERGE_RESOLUTION|>--- conflicted
+++ resolved
@@ -786,23 +786,11 @@
     def async_add_import_executor_job(
         self, target: Callable[[*_Ts], _T], *args: *_Ts
     ) -> asyncio.Future[_T]:
-<<<<<<< HEAD
-        """Add an import executor job from within the event loop."""
-        task = self.loop.run_in_executor(self.import_executor, target, *args)
-
-        tracked = asyncio.current_task() in self._tasks
-        task_bucket = self._tasks if tracked else self._background_tasks
-        task_bucket.add(task)
-        task.add_done_callback(task_bucket.remove)
-
-        return task
-=======
         """Add an import executor job from within the event loop.
 
         The future returned from this method must be awaited in the event loop.
         """
         return self.loop.run_in_executor(self.import_executor, target, *args)
->>>>>>> bbd7c45c
 
     @overload
     @callback
