"""Core components of Home Assistant.

Home Assistant is a Home Automation framework for observing the state
of entities and react to changes.
"""
from __future__ import annotations

import asyncio
from collections import UserDict, defaultdict
from collections.abc import (
    Callable,
    Collection,
    Coroutine,
    Iterable,
    KeysView,
    Mapping,
    ValuesView,
)
import concurrent.futures
from contextlib import suppress
from dataclasses import dataclass
import datetime
import enum
import functools
import logging
import os
import pathlib
import re
import threading
import time
from time import monotonic
from typing import (
    TYPE_CHECKING,
    Any,
    Generic,
    Literal,
    ParamSpec,
    Self,
    TypeVar,
    cast,
    overload,
)
from urllib.parse import urlparse

import voluptuous as vol
import yarl

from . import block_async_io, util
from .backports.functools import cached_property
from .const import (
    ATTR_DOMAIN,
    ATTR_FRIENDLY_NAME,
    ATTR_SERVICE,
    ATTR_SERVICE_DATA,
    COMPRESSED_STATE_ATTRIBUTES,
    COMPRESSED_STATE_CONTEXT,
    COMPRESSED_STATE_LAST_CHANGED,
    COMPRESSED_STATE_LAST_UPDATED,
    COMPRESSED_STATE_STATE,
    EVENT_CALL_SERVICE,
    EVENT_CORE_CONFIG_UPDATE,
    EVENT_HOMEASSISTANT_CLOSE,
    EVENT_HOMEASSISTANT_FINAL_WRITE,
    EVENT_HOMEASSISTANT_START,
    EVENT_HOMEASSISTANT_STARTED,
    EVENT_HOMEASSISTANT_STOP,
    EVENT_SERVICE_REGISTERED,
    EVENT_SERVICE_REMOVED,
    EVENT_STATE_CHANGED,
    MATCH_ALL,
    MAX_LENGTH_EVENT_EVENT_TYPE,
    MAX_LENGTH_STATE_STATE,
    UnitOfLength,
    __version__,
)
from .exceptions import (
    HomeAssistantError,
    InvalidEntityFormatError,
    InvalidStateError,
    MaxLengthExceeded,
    ServiceNotFound,
    Unauthorized,
)
from .helpers.json import json_dumps
from .util import dt as dt_util, location
from .util.async_ import (
    cancelling,
    run_callback_threadsafe,
    shutdown_run_callback_threadsafe,
)
from .util.json import JsonObjectType
from .util.read_only_dict import ReadOnlyDict
from .util.timeout import TimeoutManager
from .util.ulid import ulid_at_time, ulid_now
from .util.unit_system import (
    _CONF_UNIT_SYSTEM_IMPERIAL,
    _CONF_UNIT_SYSTEM_US_CUSTOMARY,
    METRIC_SYSTEM,
    UnitSystem,
    get_unit_system,
)

# Typing imports that create a circular dependency
if TYPE_CHECKING:
    from .auth import AuthManager
    from .components.http import ApiConfig, HomeAssistantHTTP
    from .config_entries import ConfigEntries
    from .helpers.entity import StateInfo


STOPPING_STAGE_SHUTDOWN_TIMEOUT = 20
STOP_STAGE_SHUTDOWN_TIMEOUT = 100
FINAL_WRITE_STAGE_SHUTDOWN_TIMEOUT = 60
CLOSE_STAGE_SHUTDOWN_TIMEOUT = 30

block_async_io.enable()

_T = TypeVar("_T")
_R = TypeVar("_R")
_R_co = TypeVar("_R_co", covariant=True)
_P = ParamSpec("_P")
# Internal; not helpers.typing.UNDEFINED due to circular dependency
_UNDEF: dict[Any, Any] = {}
_CallableT = TypeVar("_CallableT", bound=Callable[..., Any])
CALLBACK_TYPE = Callable[[], None]

CORE_STORAGE_KEY = "core.config"
CORE_STORAGE_VERSION = 1
CORE_STORAGE_MINOR_VERSION = 3

DOMAIN = "homeassistant"

# How long to wait to log tasks that are blocking
BLOCK_LOG_TIMEOUT = 60

ServiceResponse = JsonObjectType | None
EntityServiceResponse = dict[str, ServiceResponse]


class ConfigSource(enum.StrEnum):
    """Source of core configuration."""

    DEFAULT = "default"
    DISCOVERED = "discovered"
    STORAGE = "storage"
    YAML = "yaml"


# SOURCE_* are deprecated as of Home Assistant 2022.2, use ConfigSource instead
_DEPRECATED_SOURCE_DISCOVERED = (ConfigSource.DISCOVERED, "2025.1")
_DEPRECATED_SOURCE_STORAGE = (ConfigSource.STORAGE, "2025.1")
_DEPRECATED_SOURCE_YAML = (ConfigSource.YAML, "2025.1")


# Can be removed if no deprecated constant are in this module anymore
def __getattr__(name: str) -> Any:
    """Check if the not found name is a deprecated constant.

    If it is, print a deprecation warning and return the value of the constant.
    Otherwise raise AttributeError.
    """
    module_globals = globals()
    if f"_DEPRECATED_{name}" not in module_globals:
        raise AttributeError(f"Module {__name__} has no attribute {name!r}")

    # Avoid circular import
    from .helpers.deprecation import (  # pylint: disable=import-outside-toplevel
        check_if_deprecated_constant,
    )

    return check_if_deprecated_constant(name, module_globals)


# Can be removed if no deprecated constant are in this module anymore
def __dir__() -> list[str]:
    """Return dir() with deprecated constants."""
    # Copied method from homeassistant.helpers.deprecattion#dir_with_deprecated_constants to avoid import cycle
    module_globals = globals()

    return list(module_globals) + [
        name.removeprefix("_DEPRECATED_")
        for name in module_globals
        if name.startswith("_DEPRECATED_")
    ]


# How long to wait until things that run on startup have to finish.
TIMEOUT_EVENT_START = 15

MAX_EXPECTED_ENTITY_IDS = 16384

_LOGGER = logging.getLogger(__name__)


@functools.lru_cache(MAX_EXPECTED_ENTITY_IDS)
def split_entity_id(entity_id: str) -> tuple[str, str]:
    """Split a state entity ID into domain and object ID."""
    domain, _, object_id = entity_id.partition(".")
    if not domain or not object_id:
        raise ValueError(f"Invalid entity ID {entity_id}")
    return domain, object_id


_OBJECT_ID = r"(?!_)[\da-z_]+(?<!_)"
_DOMAIN = r"(?!.+__)" + _OBJECT_ID
VALID_DOMAIN = re.compile(r"^" + _DOMAIN + r"$")
VALID_ENTITY_ID = re.compile(r"^" + _DOMAIN + r"\." + _OBJECT_ID + r"$")


@functools.lru_cache(64)
def valid_domain(domain: str) -> bool:
    """Test if a domain a valid format."""
    return VALID_DOMAIN.match(domain) is not None


@functools.lru_cache(512)
def valid_entity_id(entity_id: str) -> bool:
    """Test if an entity ID is a valid format.

    Format: <domain>.<entity> where both are slugs.
    """
    return VALID_ENTITY_ID.match(entity_id) is not None


def validate_state(state: str) -> str:
    """Validate a state, raise if it not valid."""
    if len(state) > MAX_LENGTH_STATE_STATE:
        raise InvalidStateError(
            f"Invalid state with length {len(state)}. "
            "State max length is 255 characters."
        )
    return state


def callback(func: _CallableT) -> _CallableT:
    """Annotation to mark method as safe to call from within the event loop."""
    setattr(func, "_hass_callback", True)
    return func


def is_callback(func: Callable[..., Any]) -> bool:
    """Check if function is safe to be called in the event loop."""
    return getattr(func, "_hass_callback", False) is True


def is_callback_check_partial(target: Callable[..., Any]) -> bool:
    """Check if function is safe to be called in the event loop.

    This version of is_callback will also check if the target is a partial
    and walk the chain of partials to find the original function.
    """
    check_target = target
    while isinstance(check_target, functools.partial):
        check_target = check_target.func
    return is_callback(check_target)


class _Hass(threading.local):
    """Container which makes a HomeAssistant instance available to the event loop."""

    hass: HomeAssistant | None = None


_hass = _Hass()


@callback
def async_get_hass() -> HomeAssistant:
    """Return the HomeAssistant instance.

    Raises HomeAssistantError when called from the wrong thread.

    This should be used where it's very cumbersome or downright impossible to pass
    hass to the code which needs it.
    """
    if not _hass.hass:
        raise HomeAssistantError("async_get_hass called from the wrong thread")
    return _hass.hass


@callback
def get_release_channel() -> Literal["beta", "dev", "nightly", "stable"]:
    """Find release channel based on version number."""
    version = __version__
    if "dev0" in version:
        return "dev"
    if "dev" in version:
        return "nightly"
    if "b" in version:
        return "beta"
    return "stable"


@enum.unique
class HassJobType(enum.Enum):
    """Represent a job type."""

    Coroutinefunction = 1
    Callback = 2
    Executor = 3


class HassJob(Generic[_P, _R_co]):
    """Represent a job to be run later.

    We check the callable type in advance
    so we can avoid checking it every time
    we run the job.
    """

    __slots__ = ("job_type", "target", "name", "_cancel_on_shutdown")

    def __init__(
        self,
        target: Callable[_P, _R_co],
        name: str | None = None,
        *,
        cancel_on_shutdown: bool | None = None,
        job_type: HassJobType | None = None,
    ) -> None:
        """Create a job object."""
        self.target = target
        self.name = name
        self.job_type = job_type or _get_hassjob_callable_job_type(target)
        self._cancel_on_shutdown = cancel_on_shutdown

    @property
    def cancel_on_shutdown(self) -> bool | None:
        """Return if the job should be cancelled on shutdown."""
        return self._cancel_on_shutdown

    def __repr__(self) -> str:
        """Return the job."""
        return f"<Job {self.name} {self.job_type} {self.target}>"


@dataclass(frozen=True)
class HassJobWithArgs:
    """Container for a HassJob and arguments."""

    job: HassJob[..., Coroutine[Any, Any, Any] | Any]
    args: Iterable[Any]


def _get_hassjob_callable_job_type(target: Callable[..., Any]) -> HassJobType:
    """Determine the job type from the callable."""
    # Check for partials to properly determine if coroutine function
    check_target = target
    while isinstance(check_target, functools.partial):
        check_target = check_target.func

    if asyncio.iscoroutinefunction(check_target):
        return HassJobType.Coroutinefunction
    if is_callback(check_target):
        return HassJobType.Callback
    if asyncio.iscoroutine(check_target):
        raise ValueError("Coroutine not allowed to be passed to HassJob")
    return HassJobType.Executor


class CoreState(enum.Enum):
    """Represent the current state of Home Assistant."""

    not_running = "NOT_RUNNING"
    starting = "STARTING"
    running = "RUNNING"
    stopping = "STOPPING"
    final_write = "FINAL_WRITE"
    stopped = "STOPPED"

    def __str__(self) -> str:
        """Return the event."""
        return self.value


class HomeAssistant:
    """Root object of the Home Assistant home automation."""

    auth: AuthManager
    http: HomeAssistantHTTP = None  # type: ignore[assignment]
    config_entries: ConfigEntries = None  # type: ignore[assignment]

    def __new__(cls, config_dir: str) -> HomeAssistant:
        """Set the _hass thread local data."""
        hass = super().__new__(cls)
        _hass.hass = hass
        return hass

    def __repr__(self) -> str:
        """Return the representation."""
        return f"<HomeAssistant {self.state}>"

    def __init__(self, config_dir: str) -> None:
        """Initialize new Home Assistant object."""
        # pylint: disable-next=import-outside-toplevel
        from . import loader

        self.loop = asyncio.get_running_loop()
        self._tasks: set[asyncio.Future[Any]] = set()
        self._background_tasks: set[asyncio.Future[Any]] = set()
        self.bus = EventBus(self)
        self.services = ServiceRegistry(self)
        self.states = StateMachine(self.bus, self.loop)
        self.config = Config(self, config_dir)
        self.components = loader.Components(self)
        self.helpers = loader.Helpers(self)
        # This is a dictionary that any component can store any data on.
        self.data: dict[str, Any] = {}
        self.state: CoreState = CoreState.not_running
        self.exit_code: int = 0
        # If not None, use to signal end-of-loop
        self._stopped: asyncio.Event | None = None
        # Timeout handler for Core/Helper namespace
        self.timeout: TimeoutManager = TimeoutManager()
        self._stop_future: concurrent.futures.Future[None] | None = None
        self._shutdown_jobs: list[HassJobWithArgs] = []

    @property
    def is_running(self) -> bool:
        """Return if Home Assistant is running."""
        return self.state in (CoreState.starting, CoreState.running)

    @property
    def is_stopping(self) -> bool:
        """Return if Home Assistant is stopping."""
        return self.state in (CoreState.stopping, CoreState.final_write)

    def start(self) -> int:
        """Start Home Assistant.

        Note: This function is only used for testing.
        For regular use, use "await hass.run()".
        """
        # Register the async start
        _future = asyncio.run_coroutine_threadsafe(self.async_start(), self.loop)
        # Run forever
        # Block until stopped
        _LOGGER.info("Starting Home Assistant core loop")
        self.loop.run_forever()
        # The future is never retrieved but we still hold a reference to it
        # to prevent the task from being garbage collected prematurely.
        del _future
        return self.exit_code

    async def async_run(self, *, attach_signals: bool = True) -> int:
        """Home Assistant main entry point.

        Start Home Assistant and block until stopped.

        This method is a coroutine.
        """
        if self.state != CoreState.not_running:
            raise RuntimeError("Home Assistant is already running")

        # _async_stop will set this instead of stopping the loop
        self._stopped = asyncio.Event()

        await self.async_start()
        if attach_signals:
            # pylint: disable-next=import-outside-toplevel
            from .helpers.signal import async_register_signal_handling

            async_register_signal_handling(self)

        await self._stopped.wait()
        return self.exit_code

    async def async_start(self) -> None:
        """Finalize startup from inside the event loop.

        This method is a coroutine.
        """
        _LOGGER.info("Starting Home Assistant")
        setattr(self.loop, "_thread_ident", threading.get_ident())

        self.state = CoreState.starting
        self.bus.async_fire(EVENT_CORE_CONFIG_UPDATE)
        self.bus.async_fire(EVENT_HOMEASSISTANT_START)

        if not self._tasks:
            pending: set[asyncio.Future[Any]] | None = None
        else:
            _done, pending = await asyncio.wait(
                self._tasks, timeout=TIMEOUT_EVENT_START
            )

        if pending:
            _LOGGER.warning(
                (
                    "Something is blocking Home Assistant from wrapping up the start up"
                    " phase. We're going to continue anyway. Please report the"
                    " following info at"
                    " https://github.com/home-assistant/core/issues: %s"
                ),
                ", ".join(self.config.components),
            )

        # Allow automations to set up the start triggers before changing state
        await asyncio.sleep(0)

        if self.state != CoreState.starting:
            _LOGGER.warning(
                "Home Assistant startup has been interrupted. "
                "Its state may be inconsistent"
            )
            return

        self.state = CoreState.running
        self.bus.async_fire(EVENT_CORE_CONFIG_UPDATE)
        self.bus.async_fire(EVENT_HOMEASSISTANT_STARTED)

    def add_job(
        self, target: Callable[..., Any] | Coroutine[Any, Any, Any], *args: Any
    ) -> None:
        """Add a job to be executed by the event loop or by an executor.

        If the job is either a coroutine or decorated with @callback, it will be
        run by the event loop, if not it will be run by an executor.

        target: target to call.
        args: parameters for method to call.
        """
        if target is None:
            raise ValueError("Don't call add_job with None")
        self.loop.call_soon_threadsafe(self.async_add_job, target, *args)

    @overload
    @callback
    def async_add_job(
        self, target: Callable[..., Coroutine[Any, Any, _R]], *args: Any
    ) -> asyncio.Future[_R] | None:
        ...

    @overload
    @callback
    def async_add_job(
        self, target: Callable[..., Coroutine[Any, Any, _R] | _R], *args: Any
    ) -> asyncio.Future[_R] | None:
        ...

    @overload
    @callback
    def async_add_job(
        self, target: Coroutine[Any, Any, _R], *args: Any
    ) -> asyncio.Future[_R] | None:
        ...

    @callback
    def async_add_job(
        self,
        target: Callable[..., Coroutine[Any, Any, _R] | _R] | Coroutine[Any, Any, _R],
        *args: Any,
    ) -> asyncio.Future[_R] | None:
        """Add a job to be executed by the event loop or by an executor.

        If the job is either a coroutine or decorated with @callback, it will be
        run by the event loop, if not it will be run by an executor.

        This method must be run in the event loop.

        target: target to call.
        args: parameters for method to call.
        """
        if target is None:
            raise ValueError("Don't call async_add_job with None")

        if asyncio.iscoroutine(target):
            return self.async_create_task(target)

        # This code path is performance sensitive and uses
        # if TYPE_CHECKING to avoid the overhead of constructing
        # the type used for the cast. For history see:
        # https://github.com/home-assistant/core/pull/71960
        if TYPE_CHECKING:
            target = cast(Callable[..., Coroutine[Any, Any, _R] | _R], target)
        return self.async_add_hass_job(HassJob(target), *args)

    @overload
    @callback
    def async_add_hass_job(
        self, hassjob: HassJob[..., Coroutine[Any, Any, _R]], *args: Any
    ) -> asyncio.Future[_R] | None:
        ...

    @overload
    @callback
    def async_add_hass_job(
        self, hassjob: HassJob[..., Coroutine[Any, Any, _R] | _R], *args: Any
    ) -> asyncio.Future[_R] | None:
        ...

    @callback
    def async_add_hass_job(
        self, hassjob: HassJob[..., Coroutine[Any, Any, _R] | _R], *args: Any
    ) -> asyncio.Future[_R] | None:
        """Add a HassJob from within the event loop.

        This method must be run in the event loop.
        hassjob: HassJob to call.
        args: parameters for method to call.
        """
        task: asyncio.Future[_R]
        # This code path is performance sensitive and uses
        # if TYPE_CHECKING to avoid the overhead of constructing
        # the type used for the cast. For history see:
        # https://github.com/home-assistant/core/pull/71960
        if hassjob.job_type == HassJobType.Coroutinefunction:
            if TYPE_CHECKING:
                hassjob.target = cast(
                    Callable[..., Coroutine[Any, Any, _R]], hassjob.target
                )
            task = self.loop.create_task(hassjob.target(*args), name=hassjob.name)
        elif hassjob.job_type == HassJobType.Callback:
            if TYPE_CHECKING:
                hassjob.target = cast(Callable[..., _R], hassjob.target)
            self.loop.call_soon(hassjob.target, *args)
            return None
        else:
            if TYPE_CHECKING:
                hassjob.target = cast(Callable[..., _R], hassjob.target)
            task = self.loop.run_in_executor(None, hassjob.target, *args)

        self._tasks.add(task)
        task.add_done_callback(self._tasks.remove)

        return task

    def create_task(
        self, target: Coroutine[Any, Any, Any], name: str | None = None
    ) -> None:
        """Add task to the executor pool.

        target: target to call.
        """
        self.loop.call_soon_threadsafe(self.async_create_task, target, name)

    @callback
    def async_create_task(
        self, target: Coroutine[Any, Any, _R], name: str | None = None
    ) -> asyncio.Task[_R]:
        """Create a task from within the event loop.

        This method must be run in the event loop. If you are using this in your
        integration, use the create task methods on the config entry instead.

        target: target to call.
        """
        task = self.loop.create_task(target, name=name)
        self._tasks.add(task)
        task.add_done_callback(self._tasks.remove)
        return task

    @callback
    def async_create_background_task(
        self,
        target: Coroutine[Any, Any, _R],
        name: str,
    ) -> asyncio.Task[_R]:
        """Create a task from within the event loop.

        This is a background task which will not block startup and will be
        automatically cancelled on shutdown. If you are using this in your
        integration, use the create task methods on the config entry instead.

        This method must be run in the event loop.
        """
        task = self.loop.create_task(target, name=name)
        self._background_tasks.add(task)
        task.add_done_callback(self._background_tasks.remove)
        return task

    @callback
    def async_add_executor_job(
        self, target: Callable[..., _T], *args: Any
    ) -> asyncio.Future[_T]:
        """Add an executor job from within the event loop."""
        task = self.loop.run_in_executor(None, target, *args)
        self._tasks.add(task)
        task.add_done_callback(self._tasks.remove)

        return task

    @overload
    @callback
    def async_run_hass_job(
        self, hassjob: HassJob[..., Coroutine[Any, Any, _R]], *args: Any
    ) -> asyncio.Future[_R] | None:
        ...

    @overload
    @callback
    def async_run_hass_job(
        self, hassjob: HassJob[..., Coroutine[Any, Any, _R] | _R], *args: Any
    ) -> asyncio.Future[_R] | None:
        ...

    @callback
    def async_run_hass_job(
        self, hassjob: HassJob[..., Coroutine[Any, Any, _R] | _R], *args: Any
    ) -> asyncio.Future[_R] | None:
        """Run a HassJob from within the event loop.

        This method must be run in the event loop.

        hassjob: HassJob
        args: parameters for method to call.
        """
        # This code path is performance sensitive and uses
        # if TYPE_CHECKING to avoid the overhead of constructing
        # the type used for the cast. For history see:
        # https://github.com/home-assistant/core/pull/71960
        if hassjob.job_type == HassJobType.Callback:
            if TYPE_CHECKING:
                hassjob.target = cast(Callable[..., _R], hassjob.target)
            hassjob.target(*args)
            return None

        return self.async_add_hass_job(hassjob, *args)

    @overload
    @callback
    def async_run_job(
        self, target: Callable[..., Coroutine[Any, Any, _R]], *args: Any
    ) -> asyncio.Future[_R] | None:
        ...

    @overload
    @callback
    def async_run_job(
        self, target: Callable[..., Coroutine[Any, Any, _R] | _R], *args: Any
    ) -> asyncio.Future[_R] | None:
        ...

    @overload
    @callback
    def async_run_job(
        self, target: Coroutine[Any, Any, _R], *args: Any
    ) -> asyncio.Future[_R] | None:
        ...

    @callback
    def async_run_job(
        self,
        target: Callable[..., Coroutine[Any, Any, _R] | _R] | Coroutine[Any, Any, _R],
        *args: Any,
    ) -> asyncio.Future[_R] | None:
        """Run a job from within the event loop.

        This method must be run in the event loop.

        target: target to call.
        args: parameters for method to call.
        """
        if asyncio.iscoroutine(target):
            return self.async_create_task(target)

        # This code path is performance sensitive and uses
        # if TYPE_CHECKING to avoid the overhead of constructing
        # the type used for the cast. For history see:
        # https://github.com/home-assistant/core/pull/71960
        if TYPE_CHECKING:
            target = cast(Callable[..., Coroutine[Any, Any, _R] | _R], target)
        return self.async_run_hass_job(HassJob(target), *args)

    def block_till_done(self) -> None:
        """Block until all pending work is done."""
        asyncio.run_coroutine_threadsafe(
            self.async_block_till_done(), self.loop
        ).result()

    async def async_block_till_done(self) -> None:
        """Block until all pending work is done."""
        # To flush out any call_soon_threadsafe
        await asyncio.sleep(0)
        start_time: float | None = None
        current_task = asyncio.current_task()

        while tasks := [
            task
            for task in self._tasks
            if task is not current_task and not cancelling(task)
        ]:
            await self._await_and_log_pending(tasks)

            if start_time is None:
                # Avoid calling monotonic() until we know
                # we may need to start logging blocked tasks.
                start_time = 0
            elif start_time == 0:
                # If we have waited twice then we set the start
                # time
                start_time = monotonic()
            elif monotonic() - start_time > BLOCK_LOG_TIMEOUT:
                # We have waited at least three loops and new tasks
                # continue to block. At this point we start
                # logging all waiting tasks.
                for task in tasks:
                    _LOGGER.debug("Waiting for task: %s", task)

    async def _await_and_log_pending(
        self, pending: Collection[asyncio.Future[Any]]
    ) -> None:
        """Await and log tasks that take a long time."""
        wait_time = 0
        while pending:
            _, pending = await asyncio.wait(pending, timeout=BLOCK_LOG_TIMEOUT)
            if not pending:
                return
            wait_time += BLOCK_LOG_TIMEOUT
            for task in pending:
                _LOGGER.debug("Waited %s seconds for task: %s", wait_time, task)

    @overload
    @callback
    def async_add_shutdown_job(
        self, hassjob: HassJob[..., Coroutine[Any, Any, Any]], *args: Any
    ) -> CALLBACK_TYPE:
        ...

    @overload
    @callback
    def async_add_shutdown_job(
        self, hassjob: HassJob[..., Coroutine[Any, Any, Any] | Any], *args: Any
    ) -> CALLBACK_TYPE:
        ...

    @callback
    def async_add_shutdown_job(
        self, hassjob: HassJob[..., Coroutine[Any, Any, Any] | Any], *args: Any
    ) -> CALLBACK_TYPE:
        """Add a HassJob which will be executed on shutdown.

        This method must be run in the event loop.

        hassjob: HassJob
        args: parameters for method to call.

        Returns function to remove the job.
        """
        job_with_args = HassJobWithArgs(hassjob, args)
        self._shutdown_jobs.append(job_with_args)

        @callback
        def remove_job() -> None:
            self._shutdown_jobs.remove(job_with_args)

        return remove_job

    def stop(self) -> None:
        """Stop Home Assistant and shuts down all threads."""
        if self.state == CoreState.not_running:  # just ignore
            return
        # The future is never retrieved, and we only hold a reference
        # to it to prevent it from being garbage collected.
        self._stop_future = asyncio.run_coroutine_threadsafe(
            self.async_stop(), self.loop
        )

    async def async_stop(self, exit_code: int = 0, *, force: bool = False) -> None:
        """Stop Home Assistant and shuts down all threads.

        The "force" flag commands async_stop to proceed regardless of
        Home Assistant's current state. You should not set this flag
        unless you're testing.

        This method is a coroutine.
        """
        if not force:
            # Some tests require async_stop to run,
            # regardless of the state of the loop.
            if self.state == CoreState.not_running:  # just ignore
                return
            if self.state in [CoreState.stopping, CoreState.final_write]:
                _LOGGER.info("Additional call to async_stop was ignored")
                return
            if self.state == CoreState.starting:
                # This may not work
                _LOGGER.warning(
                    "Stopping Home Assistant before startup has completed may fail"
                )

        # Stage 1 - Run shutdown jobs
        try:
            async with self.timeout.async_timeout(STOPPING_STAGE_SHUTDOWN_TIMEOUT):
                tasks: list[asyncio.Future[Any]] = []
                for job in self._shutdown_jobs:
                    task_or_none = self.async_run_hass_job(job.job, *job.args)
                    if not task_or_none:
                        continue
                    tasks.append(task_or_none)
                if tasks:
                    await asyncio.gather(*tasks, return_exceptions=True)
        except asyncio.TimeoutError:
            _LOGGER.warning(
                "Timed out waiting for shutdown jobs to complete, the shutdown will"
                " continue"
            )
            self._async_log_running_tasks("run shutdown jobs")

        # Stage 2 - Stop integrations

        # Keep holding the reference to the tasks but do not allow them
        # to block shutdown. Only tasks created after this point will
        # be waited for.
        running_tasks = self._tasks
        # Avoid clearing here since we want the remove callbacks to fire
        # and remove the tasks from the original set which is now running_tasks
        self._tasks = set()

        # Cancel all background tasks
        for task in self._background_tasks:
            self._tasks.add(task)
            task.add_done_callback(self._tasks.remove)
            task.cancel("Home Assistant is stopping")
        self._cancel_cancellable_timers()

        self.exit_code = exit_code

        self.state = CoreState.stopping
        self.bus.async_fire(EVENT_HOMEASSISTANT_STOP)
        try:
            async with self.timeout.async_timeout(STOP_STAGE_SHUTDOWN_TIMEOUT):
                await self.async_block_till_done()
        except asyncio.TimeoutError:
            _LOGGER.warning(
                "Timed out waiting for integrations to stop, the shutdown will"
                " continue"
            )
            self._async_log_running_tasks("stop integrations")

        # Stage 3 - Final write
        self.state = CoreState.final_write
        self.bus.async_fire(EVENT_HOMEASSISTANT_FINAL_WRITE)
        try:
            async with self.timeout.async_timeout(FINAL_WRITE_STAGE_SHUTDOWN_TIMEOUT):
                await self.async_block_till_done()
        except asyncio.TimeoutError:
            _LOGGER.warning(
                "Timed out waiting for final writes to complete, the shutdown will"
                " continue"
            )
            self._async_log_running_tasks("final write")

        # Stage 4 - Close
        self.state = CoreState.not_running
        self.bus.async_fire(EVENT_HOMEASSISTANT_CLOSE)

        # Make a copy of running_tasks since a task can finish
        # while we are awaiting canceled tasks to get their result
        # which will result in the set size changing during iteration
        for task in list(running_tasks):
            if task.done() or cancelling(task):
                # Since we made a copy we need to check
                # to see if the task finished while we
                # were awaiting another task
                continue
            _LOGGER.warning(
                "Task %s was still running after final writes shutdown stage; "
                "Integrations should cancel non-critical tasks when receiving "
                "the stop event to prevent delaying shutdown",
                task,
            )
            task.cancel("Home Assistant final writes shutdown stage")
            try:
                async with asyncio.timeout(0.1):
                    await task
            except asyncio.CancelledError:
                pass
            except asyncio.TimeoutError:
                # Task may be shielded from cancellation.
                _LOGGER.exception(
                    "Task %s could not be canceled during final shutdown stage", task
                )
            except Exception as exc:  # pylint: disable=broad-except
                _LOGGER.exception(
                    "Task %s error during final shutdown stage: %s", task, exc
                )

        # Prevent run_callback_threadsafe from scheduling any additional
        # callbacks in the event loop as callbacks created on the futures
        # it returns will never run after the final `self.async_block_till_done`
        # which will cause the futures to block forever when waiting for
        # the `result()` which will cause a deadlock when shutting down the executor.
        shutdown_run_callback_threadsafe(self.loop)

        try:
            async with self.timeout.async_timeout(CLOSE_STAGE_SHUTDOWN_TIMEOUT):
                await self.async_block_till_done()
        except asyncio.TimeoutError:
            _LOGGER.warning(
                "Timed out waiting for close event to be processed, the shutdown will"
                " continue"
            )
            self._async_log_running_tasks("close")

        self.state = CoreState.stopped

        if self._stopped is not None:
            self._stopped.set()

    def _cancel_cancellable_timers(self) -> None:
        """Cancel timer handles marked as cancellable."""
        # pylint: disable-next=protected-access
        handles: Iterable[asyncio.TimerHandle] = self.loop._scheduled  # type: ignore[attr-defined]
        for handle in handles:
            if (
                not handle.cancelled()
                and (args := handle._args)  # pylint: disable=protected-access
                and type(job := args[0]) is HassJob  # noqa: E721
                and job.cancel_on_shutdown
            ):
                handle.cancel()

    def _async_log_running_tasks(self, stage: str) -> None:
        """Log all running tasks."""
        for task in self._tasks:
            _LOGGER.warning("Shutdown stage '%s': still running: %s", stage, task)


class Context:
    """The context that triggered something."""

    __slots__ = ("user_id", "parent_id", "id", "origin_event", "_as_dict")

    def __init__(
        self,
        user_id: str | None = None,
        parent_id: str | None = None,
        id: str | None = None,  # pylint: disable=redefined-builtin
    ) -> None:
        """Init the context."""
        self.id = id or ulid_now()
        self.user_id = user_id
        self.parent_id = parent_id
        self.origin_event: Event | None = None
        self._as_dict: ReadOnlyDict[str, str | None] | None = None

    def __eq__(self, other: Any) -> bool:
        """Compare contexts."""
        return bool(self.__class__ == other.__class__ and self.id == other.id)

    def as_dict(self) -> ReadOnlyDict[str, str | None]:
        """Return a dictionary representation of the context."""
        if not self._as_dict:
            self._as_dict = ReadOnlyDict(
                {
                    "id": self.id,
                    "parent_id": self.parent_id,
                    "user_id": self.user_id,
                }
            )
        return self._as_dict


class EventOrigin(enum.Enum):
    """Represent the origin of an event."""

    local = "LOCAL"
    remote = "REMOTE"

    def __str__(self) -> str:
        """Return the event."""
        return self.value


class Event:
    """Representation of an event within the bus."""

    __slots__ = ("event_type", "data", "origin", "time_fired", "context", "_as_dict")

    def __init__(
        self,
        event_type: str,
        data: dict[str, Any] | None = None,
        origin: EventOrigin = EventOrigin.local,
        time_fired: datetime.datetime | None = None,
        context: Context | None = None,
    ) -> None:
        """Initialize a new event."""
        self.event_type = event_type
        self.data = data or {}
        self.origin = origin
        self.time_fired = time_fired or dt_util.utcnow()
        if not context:
            context = Context(
                id=ulid_at_time(dt_util.utc_to_timestamp(self.time_fired))
            )
        self.context = context
        self._as_dict: ReadOnlyDict[str, Any] | None = None
        if not context.origin_event:
            context.origin_event = self

    def as_dict(self) -> ReadOnlyDict[str, Any]:
        """Create a dict representation of this Event.

        Async friendly.
        """
        if not self._as_dict:
            self._as_dict = ReadOnlyDict(
                {
                    "event_type": self.event_type,
                    "data": ReadOnlyDict(self.data),
                    "origin": self.origin.value,
                    "time_fired": self.time_fired.isoformat(),
                    "context": self.context.as_dict(),
                }
            )
        return self._as_dict

    def __repr__(self) -> str:
        """Return the representation."""
        if self.data:
            return (
                f"<Event {self.event_type}[{str(self.origin)[0]}]:"
                f" {util.repr_helper(self.data)}>"
            )

        return f"<Event {self.event_type}[{str(self.origin)[0]}]>"


_FilterableJobType = tuple[
    HassJob[[Event], Coroutine[Any, Any, None] | None],  # job
    Callable[[Event], bool] | None,  # event_filter
    bool,  # run_immediately
]


class EventBus:
    """Allow the firing of and listening for events."""

    __slots__ = ("_listeners", "_match_all_listeners", "_hass")

    def __init__(self, hass: HomeAssistant) -> None:
        """Initialize a new event bus."""
        self._listeners: dict[str, list[_FilterableJobType]] = {}
        self._match_all_listeners: list[_FilterableJobType] = []
        self._listeners[MATCH_ALL] = self._match_all_listeners
        self._hass = hass

    @callback
    def async_listeners(self) -> dict[str, int]:
        """Return dictionary with events and the number of listeners.

        This method must be run in the event loop.
        """
        return {key: len(listeners) for key, listeners in self._listeners.items()}

    @property
    def listeners(self) -> dict[str, int]:
        """Return dictionary with events and the number of listeners."""
        return run_callback_threadsafe(self._hass.loop, self.async_listeners).result()

    def fire(
        self,
        event_type: str,
        event_data: dict[str, Any] | None = None,
        origin: EventOrigin = EventOrigin.local,
        context: Context | None = None,
    ) -> None:
        """Fire an event."""
        self._hass.loop.call_soon_threadsafe(
            self.async_fire, event_type, event_data, origin, context
        )

    @callback
    def async_fire(
        self,
        event_type: str,
        event_data: dict[str, Any] | None = None,
        origin: EventOrigin = EventOrigin.local,
        context: Context | None = None,
        time_fired: datetime.datetime | None = None,
    ) -> None:
        """Fire an event.

        This method must be run in the event loop.
        """
        if len(event_type) > MAX_LENGTH_EVENT_EVENT_TYPE:
            raise MaxLengthExceeded(
                event_type, "event_type", MAX_LENGTH_EVENT_EVENT_TYPE
            )

        listeners = self._listeners.get(event_type, [])
        match_all_listeners = self._match_all_listeners

        event = Event(event_type, event_data, origin, time_fired, context)

        if _LOGGER.isEnabledFor(logging.DEBUG):
            _LOGGER.debug("Bus:Handling %s", event)

        if not listeners and not match_all_listeners:
            return

        # EVENT_HOMEASSISTANT_CLOSE should not be sent to MATCH_ALL listeners
        if event_type != EVENT_HOMEASSISTANT_CLOSE:
            listeners = match_all_listeners + listeners

        for job, event_filter, run_immediately in listeners:
            if event_filter is not None:
                try:
                    if not event_filter(event):
                        continue
                except Exception:  # pylint: disable=broad-except
                    _LOGGER.exception("Error in event filter")
                    continue
            if run_immediately:
                try:
                    job.target(event)
                except Exception:  # pylint: disable=broad-except
                    _LOGGER.exception("Error running job: %s", job)
            else:
                self._hass.async_add_hass_job(job, event)

    def listen(
        self,
        event_type: str,
        listener: Callable[[Event], Coroutine[Any, Any, None] | None],
    ) -> CALLBACK_TYPE:
        """Listen for all events or events of a specific type.

        To listen to all events specify the constant ``MATCH_ALL``
        as event_type.
        """
        async_remove_listener = run_callback_threadsafe(
            self._hass.loop, self.async_listen, event_type, listener
        ).result()

        def remove_listener() -> None:
            """Remove the listener."""
            run_callback_threadsafe(self._hass.loop, async_remove_listener).result()

        return remove_listener

    @callback
    def async_listen(
        self,
        event_type: str,
        listener: Callable[[Event], Coroutine[Any, Any, None] | None],
        event_filter: Callable[[Event], bool] | None = None,
        run_immediately: bool = False,
    ) -> CALLBACK_TYPE:
        """Listen for all events or events of a specific type.

        To listen to all events specify the constant ``MATCH_ALL``
        as event_type.

        An optional event_filter, which must be a callable decorated with
        @callback that returns a boolean value, determines if the
        listener callable should run.

        If run_immediately is passed, the callback will be run
        right away instead of using call_soon. Only use this if
        the callback results in scheduling another task.

        This method must be run in the event loop.
        """
        job_type: HassJobType | None = None
        if event_filter is not None and not is_callback_check_partial(event_filter):
            raise HomeAssistantError(f"Event filter {event_filter} is not a callback")
        if run_immediately:
            if not is_callback_check_partial(listener):
                raise HomeAssistantError(f"Event listener {listener} is not a callback")
            job_type = HassJobType.Callback
        return self._async_listen_filterable_job(
            event_type,
            (
                HassJob(listener, f"listen {event_type}", job_type=job_type),
                event_filter,
                run_immediately,
            ),
        )

    @callback
    def _async_listen_filterable_job(
        self, event_type: str, filterable_job: _FilterableJobType
    ) -> CALLBACK_TYPE:
        self._listeners.setdefault(event_type, []).append(filterable_job)
        return functools.partial(
            self._async_remove_listener, event_type, filterable_job
        )

    def listen_once(
        self,
        event_type: str,
        listener: Callable[[Event], Coroutine[Any, Any, None] | None],
    ) -> CALLBACK_TYPE:
        """Listen once for event of a specific type.

        To listen to all events specify the constant ``MATCH_ALL``
        as event_type.

        Returns function to unsubscribe the listener.
        """
        async_remove_listener = run_callback_threadsafe(
            self._hass.loop, self.async_listen_once, event_type, listener
        ).result()

        def remove_listener() -> None:
            """Remove the listener."""
            run_callback_threadsafe(self._hass.loop, async_remove_listener).result()

        return remove_listener

    @callback
    def async_listen_once(
        self,
        event_type: str,
        listener: Callable[[Event], Coroutine[Any, Any, None] | None],
    ) -> CALLBACK_TYPE:
        """Listen once for event of a specific type.

        To listen to all events specify the constant ``MATCH_ALL``
        as event_type.

        Returns registered listener that can be used with remove_listener.

        This method must be run in the event loop.
        """
        filterable_job: _FilterableJobType | None = None

        @callback
        def _onetime_listener(event: Event) -> None:
            """Remove listener from event bus and then fire listener."""
            nonlocal filterable_job
            if hasattr(_onetime_listener, "run"):
                return
            # Set variable so that we will never run twice.
            # Because the event bus loop might have async_fire queued multiple
            # times, its possible this listener may already be lined up
            # multiple times as well.
            # This will make sure the second time it does nothing.
            setattr(_onetime_listener, "run", True)
            assert filterable_job is not None
            self._async_remove_listener(event_type, filterable_job)
            self._hass.async_run_job(listener, event)

        functools.update_wrapper(
            _onetime_listener, listener, ("__name__", "__qualname__", "__module__"), []
        )

        filterable_job = (
            HassJob(
                _onetime_listener,
                f"onetime listen {event_type} {listener}",
                job_type=HassJobType.Callback,
            ),
            None,
            False,
        )

        return self._async_listen_filterable_job(event_type, filterable_job)

    @callback
    def _async_remove_listener(
        self, event_type: str, filterable_job: _FilterableJobType
    ) -> None:
        """Remove a listener of a specific event_type.

        This method must be run in the event loop.
        """
        try:
            self._listeners[event_type].remove(filterable_job)

            # delete event_type list if empty
            if not self._listeners[event_type] and event_type != MATCH_ALL:
                self._listeners.pop(event_type)
        except (KeyError, ValueError):
            # KeyError is key event_type listener did not exist
            # ValueError if listener did not exist within event_type
            _LOGGER.exception(
                "Unable to remove unknown job listener %s", filterable_job
            )


class State:
    """Object to represent a state within the state machine.

    entity_id: the entity that is represented.
    state: the state of the entity
    attributes: extra information on entity and state
    last_changed: last time the state was changed, not the attributes.
    last_updated: last time this object was updated.
    context: Context in which it was created
    domain: Domain of this state.
    object_id: Object id of this state.
    """

    def __init__(
        self,
        entity_id: str,
        state: str,
        attributes: Mapping[str, Any] | None = None,
        last_changed: datetime.datetime | None = None,
        last_updated: datetime.datetime | None = None,
        context: Context | None = None,
        validate_entity_id: bool | None = True,
        state_info: StateInfo | None = None,
    ) -> None:
        """Initialize a new state."""
        state = str(state)

        if validate_entity_id and not valid_entity_id(entity_id):
            raise InvalidEntityFormatError(
                f"Invalid entity id encountered: {entity_id}. "
                "Format should be <domain>.<object_id>"
            )

        validate_state(state)

        self.entity_id = entity_id
        self.state = state
<<<<<<< HEAD
=======
        # State only creates and expects a ReadOnlyDict so
        # there is no need to check for subclassing with
        # isinstance here so we can use the faster type check.
>>>>>>> e29d0fdb
        if type(attributes) is not ReadOnlyDict:  # noqa: E721
            self.attributes = ReadOnlyDict(attributes or {})
        else:
            self.attributes = attributes
        self.last_updated = last_updated or dt_util.utcnow()
        self.last_changed = last_changed or self.last_updated
        self.context = context or Context()
        self.state_info = state_info
        self.domain, self.object_id = split_entity_id(self.entity_id)
        self._as_dict: ReadOnlyDict[str, Collection[Any]] | None = None

    @property
    def name(self) -> str:
        """Name of this state."""
        return self.attributes.get(ATTR_FRIENDLY_NAME) or self.object_id.replace(
            "_", " "
        )

    def as_dict(self) -> ReadOnlyDict[str, Collection[Any]]:
        """Return a dict representation of the State.

        Async friendly.

        To be used for JSON serialization.
        Ensures: state == State.from_dict(state.as_dict())
        """
        if not self._as_dict:
            last_changed_isoformat = self.last_changed.isoformat()
            if self.last_changed == self.last_updated:
                last_updated_isoformat = last_changed_isoformat
            else:
                last_updated_isoformat = self.last_updated.isoformat()
            self._as_dict = ReadOnlyDict(
                {
                    "entity_id": self.entity_id,
                    "state": self.state,
                    "attributes": self.attributes,
                    "last_changed": last_changed_isoformat,
                    "last_updated": last_updated_isoformat,
                    "context": self.context.as_dict(),
                }
            )
        return self._as_dict

    @cached_property
    def as_dict_json(self) -> str:
        """Return a JSON string of the State."""
        return json_dumps(self.as_dict())

    @cached_property
    def as_compressed_state(self) -> dict[str, Any]:
        """Build a compressed dict of a state for adds.

        Omits the lu (last_updated) if it matches (lc) last_changed.

        Sends c (context) as a string if it only contains an id.
        """
        state_context = self.context
        if state_context.parent_id is None and state_context.user_id is None:
            context: dict[str, Any] | str = state_context.id
        else:
            context = state_context.as_dict()
        compressed_state = {
            COMPRESSED_STATE_STATE: self.state,
            COMPRESSED_STATE_ATTRIBUTES: self.attributes,
            COMPRESSED_STATE_CONTEXT: context,
            COMPRESSED_STATE_LAST_CHANGED: dt_util.utc_to_timestamp(self.last_changed),
        }
        if self.last_changed != self.last_updated:
            compressed_state[COMPRESSED_STATE_LAST_UPDATED] = dt_util.utc_to_timestamp(
                self.last_updated
            )
        return compressed_state

    @cached_property
    def as_compressed_state_json(self) -> str:
        """Build a compressed JSON key value pair of a state for adds.

        The JSON string is a key value pair of the entity_id and the compressed state.

        It is used for sending multiple states in a single message.
        """
        return json_dumps({self.entity_id: self.as_compressed_state})[1:-1]

    @classmethod
    def from_dict(cls, json_dict: dict[str, Any]) -> Self | None:
        """Initialize a state from a dict.

        Async friendly.

        Ensures: state == State.from_json_dict(state.to_json_dict())
        """
        if not (json_dict and "entity_id" in json_dict and "state" in json_dict):
            return None

        last_changed = json_dict.get("last_changed")

        if isinstance(last_changed, str):
            last_changed = dt_util.parse_datetime(last_changed)

        last_updated = json_dict.get("last_updated")

        if isinstance(last_updated, str):
            last_updated = dt_util.parse_datetime(last_updated)

        if context := json_dict.get("context"):
            context = Context(id=context.get("id"), user_id=context.get("user_id"))

        return cls(
            json_dict["entity_id"],
            json_dict["state"],
            json_dict.get("attributes"),
            last_changed,
            last_updated,
            context,
        )

    def expire(self) -> None:
        """Mark the state as old.

        We give up the original reference to the context to ensure
        the context can be garbage collected by replacing it with
        a new one with the same id to ensure the old state
        can still be examined for comparison against the new state.

        Since we are always going to fire a EVENT_STATE_CHANGED event
        after we remove a state from the state machine we need to make
        sure we don't end up holding a reference to the original context
        since it can never be garbage collected as each event would
        reference the previous one.
        """
        self.context = Context(
            self.context.user_id, self.context.parent_id, self.context.id
        )

    def __repr__(self) -> str:
        """Return the representation of the states."""
        attrs = f"; {util.repr_helper(self.attributes)}" if self.attributes else ""

        return (
            f"<state {self.entity_id}={self.state}{attrs}"
            f" @ {dt_util.as_local(self.last_changed).isoformat()}>"
        )


class States(UserDict[str, State]):
    """Container for states, maps entity_id -> State.

    Maintains an additional index:
    - domain -> dict[str, State]
    """

    def __init__(self) -> None:
        """Initialize the container."""
        super().__init__()
        self._domain_index: defaultdict[str, dict[str, State]] = defaultdict(dict)

    def values(self) -> ValuesView[State]:
        """Return the underlying values to avoid __iter__ overhead."""
        return self.data.values()

    def __setitem__(self, key: str, entry: State) -> None:
        """Add an item."""
        self.data[key] = entry
        self._domain_index[entry.domain][entry.entity_id] = entry

    def __delitem__(self, key: str) -> None:
        """Remove an item."""
        entry = self[key]
        del self._domain_index[entry.domain][entry.entity_id]
        super().__delitem__(key)

    def domain_entity_ids(self, key: str) -> KeysView[str] | tuple[()]:
        """Get all entity_ids for a domain."""
        # Avoid polluting _domain_index with non-existing domains
        if key not in self._domain_index:
            return ()
        return self._domain_index[key].keys()

    def domain_states(self, key: str) -> ValuesView[State] | tuple[()]:
        """Get all states for a domain."""
        # Avoid polluting _domain_index with non-existing domains
        if key not in self._domain_index:
            return ()
        return self._domain_index[key].values()


class StateMachine:
    """Helper class that tracks the state of different entities."""

    __slots__ = ("_states", "_states_data", "_reservations", "_bus", "_loop")

    def __init__(self, bus: EventBus, loop: asyncio.events.AbstractEventLoop) -> None:
        """Initialize state machine."""
        self._states = States()
        # _states_data is used to access the States backing dict directly to speed
        # up read operations
        self._states_data = self._states.data
        self._reservations: set[str] = set()
        self._bus = bus
        self._loop = loop

    def entity_ids(self, domain_filter: str | None = None) -> list[str]:
        """List of entity ids that are being tracked."""
        future = run_callback_threadsafe(
            self._loop, self.async_entity_ids, domain_filter
        )
        return future.result()

    @callback
    def async_entity_ids(
        self, domain_filter: str | Iterable[str] | None = None
    ) -> list[str]:
        """List of entity ids that are being tracked.

        This method must be run in the event loop.
        """
        if domain_filter is None:
            return list(self._states_data)

        if isinstance(domain_filter, str):
            return list(self._states.domain_entity_ids(domain_filter.lower()))

        entity_ids: list[str] = []
        for domain in domain_filter:
            entity_ids.extend(self._states.domain_entity_ids(domain))
        return entity_ids

    @callback
    def async_entity_ids_count(
        self, domain_filter: str | Iterable[str] | None = None
    ) -> int:
        """Count the entity ids that are being tracked.

        This method must be run in the event loop.
        """
        if domain_filter is None:
            return len(self._states_data)

        if isinstance(domain_filter, str):
            return len(self._states.domain_entity_ids(domain_filter.lower()))

        return sum(
            len(self._states.domain_entity_ids(domain)) for domain in domain_filter
        )

    def all(self, domain_filter: str | Iterable[str] | None = None) -> list[State]:
        """Create a list of all states."""
        return run_callback_threadsafe(
            self._loop, self.async_all, domain_filter
        ).result()

    @callback
    def async_all(
        self, domain_filter: str | Iterable[str] | None = None
    ) -> list[State]:
        """Create a list of all states matching the filter.

        This method must be run in the event loop.
        """
        if domain_filter is None:
            return list(self._states_data.values())

        if isinstance(domain_filter, str):
            return list(self._states.domain_states(domain_filter.lower()))

        states: list[State] = []
        for domain in domain_filter:
            states.extend(self._states.domain_states(domain))
        return states

    def get(self, entity_id: str) -> State | None:
        """Retrieve state of entity_id or None if not found.

        Async friendly.
        """
        return self._states_data.get(entity_id.lower())

    def is_state(self, entity_id: str, state: str) -> bool:
        """Test if entity exists and is in specified state.

        Async friendly.
        """
        state_obj = self.get(entity_id)
        return state_obj is not None and state_obj.state == state

    def remove(self, entity_id: str) -> bool:
        """Remove the state of an entity.

        Returns boolean to indicate if an entity was removed.
        """
        return run_callback_threadsafe(
            self._loop, self.async_remove, entity_id
        ).result()

    @callback
    def async_remove(self, entity_id: str, context: Context | None = None) -> bool:
        """Remove the state of an entity.

        Returns boolean to indicate if an entity was removed.

        This method must be run in the event loop.
        """
        entity_id = entity_id.lower()
        old_state = self._states.pop(entity_id, None)
        self._reservations.discard(entity_id)

        if old_state is None:
            return False

        old_state.expire()
        self._bus.async_fire(
            EVENT_STATE_CHANGED,
            {"entity_id": entity_id, "old_state": old_state, "new_state": None},
            EventOrigin.local,
            context=context,
        )
        return True

    def set(
        self,
        entity_id: str,
        new_state: str,
        attributes: Mapping[str, Any] | None = None,
        force_update: bool = False,
        context: Context | None = None,
    ) -> None:
        """Set the state of an entity, add entity if it does not exist.

        Attributes is an optional dict to specify attributes of this state.

        If you just update the attributes and not the state, last changed will
        not be affected.
        """
        run_callback_threadsafe(
            self._loop,
            self.async_set,
            entity_id,
            new_state,
            attributes,
            force_update,
            context,
        ).result()

    @callback
    def async_reserve(self, entity_id: str) -> None:
        """Reserve a state in the state machine for an entity being added.

        This must not fire an event when the state is reserved.

        This avoids a race condition where multiple entities with the same
        entity_id are added.
        """
        entity_id = entity_id.lower()
        if entity_id in self._states_data or entity_id in self._reservations:
            raise HomeAssistantError(
                "async_reserve must not be called once the state is in the state"
                " machine."
            )

        self._reservations.add(entity_id)

    @callback
    def async_available(self, entity_id: str) -> bool:
        """Check to see if an entity_id is available to be used."""
        entity_id = entity_id.lower()
        return (
            entity_id not in self._states_data and entity_id not in self._reservations
        )

    @callback
    def async_set(
        self,
        entity_id: str,
        new_state: str,
        attributes: Mapping[str, Any] | None = None,
        force_update: bool = False,
        context: Context | None = None,
        state_info: StateInfo | None = None,
    ) -> None:
        """Set the state of an entity, add entity if it does not exist.

        Attributes is an optional dict to specify attributes of this state.

        If you just update the attributes and not the state, last changed will
        not be affected.

        This method must be run in the event loop.
        """
        entity_id = entity_id.lower()
        new_state = str(new_state)
        attributes = attributes or {}
        if (old_state := self._states_data.get(entity_id)) is None:
            same_state = False
            same_attr = False
            last_changed = None
        else:
            same_state = old_state.state == new_state and not force_update
            same_attr = old_state.attributes == attributes
            last_changed = old_state.last_changed if same_state else None

        if same_state and same_attr:
            return

        if context is None:
            # It is much faster to convert a timestamp to a utc datetime object
            # than converting a utc datetime object to a timestamp since cpython
            # does not have a fast path for handling the UTC timezone and has to do
            # multiple local timezone conversions.
            #
            # from_timestamp implementation:
            # https://github.com/python/cpython/blob/c90a862cdcf55dc1753c6466e5fa4a467a13ae24/Modules/_datetimemodule.c#L2936
            #
            # timestamp implementation:
            # https://github.com/python/cpython/blob/c90a862cdcf55dc1753c6466e5fa4a467a13ae24/Modules/_datetimemodule.c#L6387
            # https://github.com/python/cpython/blob/c90a862cdcf55dc1753c6466e5fa4a467a13ae24/Modules/_datetimemodule.c#L6323
            timestamp = time.time()
            now = dt_util.utc_from_timestamp(timestamp)
            context = Context(id=ulid_at_time(timestamp))
        else:
            now = dt_util.utcnow()

        if same_attr:
            if TYPE_CHECKING:
                assert old_state is not None
            attributes = old_state.attributes

        state = State(
            entity_id,
            new_state,
            attributes,
            last_changed,
            now,
            context,
            old_state is None,
            state_info,
        )
        if old_state is not None:
            old_state.expire()
        self._states[entity_id] = state
        self._bus.async_fire(
            EVENT_STATE_CHANGED,
            {"entity_id": entity_id, "old_state": old_state, "new_state": state},
            EventOrigin.local,
            context,
            time_fired=now,
        )


class SupportsResponse(enum.StrEnum):
    """Service call response configuration."""

    NONE = "none"
    """The service does not support responses (the default)."""

    OPTIONAL = "optional"
    """The service optionally returns response data when asked by the caller."""

    ONLY = "only"
    """The service is read-only and the caller must always ask for response data."""


class Service:
    """Representation of a callable service."""

    __slots__ = ["job", "schema", "domain", "service", "supports_response"]

    def __init__(
        self,
        func: Callable[
            [ServiceCall],
            Coroutine[Any, Any, ServiceResponse | EntityServiceResponse]
            | ServiceResponse
            | EntityServiceResponse
            | None,
        ],
        schema: vol.Schema | None,
        domain: str,
        service: str,
        context: Context | None = None,
        supports_response: SupportsResponse = SupportsResponse.NONE,
    ) -> None:
        """Initialize a service."""
        self.job = HassJob(func, f"service {domain}.{service}")
        self.schema = schema
        self.supports_response = supports_response


class ServiceCall:
    """Representation of a call to a service."""

    __slots__ = ("domain", "service", "data", "context", "return_response")

    def __init__(
        self,
        domain: str,
        service: str,
        data: dict[str, Any] | None = None,
        context: Context | None = None,
        return_response: bool = False,
    ) -> None:
        """Initialize a service call."""
        self.domain = domain
        self.service = service
        self.data = ReadOnlyDict(data or {})
        self.context = context or Context()
        self.return_response = return_response

    def __repr__(self) -> str:
        """Return the representation of the service."""
        if self.data:
            return (
                f"<ServiceCall {self.domain}.{self.service} "
                f"(c:{self.context.id}): {util.repr_helper(self.data)}>"
            )

        return f"<ServiceCall {self.domain}.{self.service} (c:{self.context.id})>"


class ServiceRegistry:
    """Offer the services over the eventbus."""

    __slots__ = ("_services", "_hass")

    def __init__(self, hass: HomeAssistant) -> None:
        """Initialize a service registry."""
        self._services: dict[str, dict[str, Service]] = {}
        self._hass = hass

    @property
    def services(self) -> dict[str, dict[str, Service]]:
        """Return dictionary with per domain a list of available services."""
        return run_callback_threadsafe(self._hass.loop, self.async_services).result()

    @callback
    def async_services(self) -> dict[str, dict[str, Service]]:
        """Return dictionary with per domain a list of available services.

        This method must be run in the event loop.
        """
        return {domain: service.copy() for domain, service in self._services.items()}

    def has_service(self, domain: str, service: str) -> bool:
        """Test if specified service exists.

        Async friendly.
        """
        return service.lower() in self._services.get(domain.lower(), [])

    def supports_response(self, domain: str, service: str) -> SupportsResponse:
        """Return whether or not the service supports response data.

        This exists so that callers can return more helpful error messages given
        the context. Will return NONE if the service does not exist as there is
        other error handling when calling the service if it does not exist.
        """
        if not (handler := self._services[domain.lower()][service.lower()]):
            return SupportsResponse.NONE
        return handler.supports_response

    def register(
        self,
        domain: str,
        service: str,
        service_func: Callable[
            [ServiceCall],
            Coroutine[Any, Any, ServiceResponse] | ServiceResponse | None,
        ],
        schema: vol.Schema | None = None,
        supports_response: SupportsResponse = SupportsResponse.NONE,
    ) -> None:
        """Register a service.

        Schema is called to coerce and validate the service data.
        """
        run_callback_threadsafe(
            self._hass.loop,
            self.async_register,
            domain,
            service,
            service_func,
            schema,
            supports_response,
        ).result()

    @callback
    def async_register(
        self,
        domain: str,
        service: str,
        service_func: Callable[
            [ServiceCall],
            Coroutine[Any, Any, ServiceResponse | EntityServiceResponse]
            | ServiceResponse
            | EntityServiceResponse
            | None,
        ],
        schema: vol.Schema | None = None,
        supports_response: SupportsResponse = SupportsResponse.NONE,
    ) -> None:
        """Register a service.

        Schema is called to coerce and validate the service data.

        This method must be run in the event loop.
        """
        domain = domain.lower()
        service = service.lower()
        service_obj = Service(
            service_func, schema, domain, service, supports_response=supports_response
        )

        if domain in self._services:
            self._services[domain][service] = service_obj
        else:
            self._services[domain] = {service: service_obj}

        self._hass.bus.async_fire(
            EVENT_SERVICE_REGISTERED, {ATTR_DOMAIN: domain, ATTR_SERVICE: service}
        )

    def remove(self, domain: str, service: str) -> None:
        """Remove a registered service from service handler."""
        run_callback_threadsafe(
            self._hass.loop, self.async_remove, domain, service
        ).result()

    @callback
    def async_remove(self, domain: str, service: str) -> None:
        """Remove a registered service from service handler.

        This method must be run in the event loop.
        """
        domain = domain.lower()
        service = service.lower()

        if service not in self._services.get(domain, {}):
            _LOGGER.warning("Unable to remove unknown service %s/%s", domain, service)
            return

        self._services[domain].pop(service)

        if not self._services[domain]:
            self._services.pop(domain)

        self._hass.bus.async_fire(
            EVENT_SERVICE_REMOVED, {ATTR_DOMAIN: domain, ATTR_SERVICE: service}
        )

    def call(
        self,
        domain: str,
        service: str,
        service_data: dict[str, Any] | None = None,
        blocking: bool = False,
        context: Context | None = None,
        target: dict[str, Any] | None = None,
        return_response: bool = False,
    ) -> ServiceResponse:
        """Call a service.

        See description of async_call for details.
        """
        return asyncio.run_coroutine_threadsafe(
            self.async_call(
                domain,
                service,
                service_data,
                blocking,
                context,
                target,
                return_response,
            ),
            self._hass.loop,
        ).result()

    async def async_call(
        self,
        domain: str,
        service: str,
        service_data: dict[str, Any] | None = None,
        blocking: bool = False,
        context: Context | None = None,
        target: dict[str, Any] | None = None,
        return_response: bool = False,
    ) -> ServiceResponse:
        """Call a service.

        Specify blocking=True to wait until service is executed.

        If return_response=True, indicates that the caller can consume return values
        from the service, if any. Return values are a dict that can be returned by the
        standard JSON serialization process. Return values can only be used with blocking=True.

        This method will fire an event to indicate the service has been called.

        Because the service is sent as an event you are not allowed to use
        the keys ATTR_DOMAIN and ATTR_SERVICE in your service_data.

        This method is a coroutine.
        """
        context = context or Context()
        service_data = service_data or {}

        try:
            handler = self._services[domain][service]
        except KeyError:
            # Almost all calls are already lower case, so we avoid
            # calling lower() on the arguments in the common case.
            domain = domain.lower()
            service = service.lower()
            try:
                handler = self._services[domain][service]
            except KeyError:
                raise ServiceNotFound(domain, service) from None

        if return_response:
            if not blocking:
                raise ValueError(
                    "Invalid argument return_response=True when blocking=False"
                )
            if handler.supports_response == SupportsResponse.NONE:
                raise ValueError(
                    "Invalid argument return_response=True when handler does not support responses"
                )
        elif handler.supports_response == SupportsResponse.ONLY:
            raise ValueError(
                "Service call requires responses but caller did not ask for responses"
            )

        if target:
            service_data.update(target)

        if handler.schema:
            try:
                processed_data: dict[str, Any] = handler.schema(service_data)
            except vol.Invalid:
                _LOGGER.debug(
                    "Invalid data for service call %s.%s: %s",
                    domain,
                    service,
                    service_data,
                )
                raise
        else:
            processed_data = service_data

        service_call = ServiceCall(
            domain, service, processed_data, context, return_response
        )

        self._hass.bus.async_fire(
            EVENT_CALL_SERVICE,
            {
                ATTR_DOMAIN: domain,
                ATTR_SERVICE: service,
                ATTR_SERVICE_DATA: service_data,
            },
            context=context,
        )

        coro = self._execute_service(handler, service_call)
        if not blocking:
            self._hass.async_create_task(
                self._run_service_call_catch_exceptions(coro, service_call),
                f"service call background {service_call.domain}.{service_call.service}",
            )
            return None

        response_data = await coro
        if not return_response:
            return None
        if not isinstance(response_data, dict):
            raise HomeAssistantError(
                f"Service response data expected a dictionary, was {type(response_data)}"
            )
        return response_data

    async def _run_service_call_catch_exceptions(
        self,
        coro_or_task: Coroutine[Any, Any, Any] | asyncio.Task[Any],
        service_call: ServiceCall,
    ) -> None:
        """Run service call in background, catching and logging any exceptions."""
        try:
            await coro_or_task
        except Unauthorized:
            _LOGGER.warning(
                "Unauthorized service called %s/%s",
                service_call.domain,
                service_call.service,
            )
        except asyncio.CancelledError:
            _LOGGER.debug("Service was cancelled: %s", service_call)
        except Exception:  # pylint: disable=broad-except
            _LOGGER.exception("Error executing service: %s", service_call)

    async def _execute_service(
        self, handler: Service, service_call: ServiceCall
    ) -> ServiceResponse:
        """Execute a service."""
        job = handler.job
        target = job.target
        if job.job_type == HassJobType.Coroutinefunction:
            if TYPE_CHECKING:
                target = cast(Callable[..., Coroutine[Any, Any, _R]], target)
            return await target(service_call)
        if job.job_type == HassJobType.Callback:
            if TYPE_CHECKING:
                target = cast(Callable[..., _R], target)
            return target(service_call)
        if TYPE_CHECKING:
            target = cast(Callable[..., _R], target)
        return await self._hass.async_add_executor_job(target, service_call)


class Config:
    """Configuration settings for Home Assistant."""

    def __init__(self, hass: HomeAssistant, config_dir: str) -> None:
        """Initialize a new config object."""
        self.hass = hass

        self._store = self._ConfigStore(self.hass)

        self.latitude: float = 0
        self.longitude: float = 0

        self.elevation: int = 0
        """Elevation (always in meters regardless of the unit system)."""

        self.location_name: str = "Home"
        self.time_zone: str = "UTC"
        self.units: UnitSystem = METRIC_SYSTEM
        self.internal_url: str | None = None
        self.external_url: str | None = None
        self.currency: str = "EUR"
        self.country: str | None = None
        self.language: str = "en"

        self.config_source: ConfigSource = ConfigSource.DEFAULT

        # If True, pip install is skipped for requirements on startup
        self.skip_pip: bool = False

        # List of packages to skip when installing requirements on startup
        self.skip_pip_packages: list[str] = []

        # List of loaded components
        self.components: set[str] = set()

        # API (HTTP) server configuration
        self.api: ApiConfig | None = None

        # Directory that holds the configuration
        self.config_dir: str = config_dir

        # List of allowed external dirs to access
        self.allowlist_external_dirs: set[str] = set()

        # List of allowed external URLs that integrations may use
        self.allowlist_external_urls: set[str] = set()

        # Dictionary of Media folders that integrations may use
        self.media_dirs: dict[str, str] = {}

        # If Home Assistant is running in recovery mode
        self.recovery_mode: bool = False

        # Use legacy template behavior
        self.legacy_templates: bool = False

        # If Home Assistant is running in safe mode
        self.safe_mode: bool = False

    def distance(self, lat: float, lon: float) -> float | None:
        """Calculate distance from Home Assistant.

        Async friendly.
        """
        return self.units.length(
            location.distance(self.latitude, self.longitude, lat, lon),
            UnitOfLength.METERS,
        )

    def path(self, *path: str) -> str:
        """Generate path to the file within the configuration directory.

        Async friendly.
        """
        return os.path.join(self.config_dir, *path)

    def is_allowed_external_url(self, url: str) -> bool:
        """Check if an external URL is allowed."""
        parsed_url = f"{str(yarl.URL(url))}/"

        return any(
            allowed
            for allowed in self.allowlist_external_urls
            if parsed_url.startswith(allowed)
        )

    def is_allowed_path(self, path: str) -> bool:
        """Check if the path is valid for access from outside.

        This function does blocking I/O and should not be called from the event loop.
        Use hass.async_add_executor_job to schedule it on the executor.
        """
        assert path is not None

        thepath = pathlib.Path(path)
        try:
            # The file path does not have to exist (it's parent should)
            if thepath.exists():
                thepath = thepath.resolve()
            else:
                thepath = thepath.parent.resolve()
        except (FileNotFoundError, RuntimeError, PermissionError):
            return False

        for allowed_path in self.allowlist_external_dirs:
            try:
                thepath.relative_to(allowed_path)
                return True
            except ValueError:
                pass

        return False

    def as_dict(self) -> dict[str, Any]:
        """Create a dictionary representation of the configuration.

        Async friendly.
        """
        return {
            "latitude": self.latitude,
            "longitude": self.longitude,
            "elevation": self.elevation,
            "unit_system": self.units.as_dict(),
            "location_name": self.location_name,
            "time_zone": self.time_zone,
            "components": self.components,
            "config_dir": self.config_dir,
            # legacy, backwards compat
            "whitelist_external_dirs": self.allowlist_external_dirs,
            "allowlist_external_dirs": self.allowlist_external_dirs,
            "allowlist_external_urls": self.allowlist_external_urls,
            "version": __version__,
            "config_source": self.config_source,
            "recovery_mode": self.recovery_mode,
            "state": self.hass.state.value,
            "external_url": self.external_url,
            "internal_url": self.internal_url,
            "currency": self.currency,
            "country": self.country,
            "language": self.language,
            "safe_mode": self.safe_mode,
        }

    def set_time_zone(self, time_zone_str: str) -> None:
        """Help to set the time zone."""
        if time_zone := dt_util.get_time_zone(time_zone_str):
            self.time_zone = time_zone_str
            dt_util.set_default_time_zone(time_zone)
        else:
            raise ValueError(f"Received invalid time zone {time_zone_str}")

    @callback
    def _update(
        self,
        *,
        source: ConfigSource,
        latitude: float | None = None,
        longitude: float | None = None,
        elevation: int | None = None,
        unit_system: str | None = None,
        location_name: str | None = None,
        time_zone: str | None = None,
        # pylint: disable=dangerous-default-value # _UNDEFs not modified
        external_url: str | dict[Any, Any] | None = _UNDEF,
        internal_url: str | dict[Any, Any] | None = _UNDEF,
        currency: str | None = None,
        country: str | dict[Any, Any] | None = _UNDEF,
        language: str | None = None,
    ) -> None:
        """Update the configuration from a dictionary."""
        self.config_source = source
        if latitude is not None:
            self.latitude = latitude
        if longitude is not None:
            self.longitude = longitude
        if elevation is not None:
            self.elevation = elevation
        if unit_system is not None:
            try:
                self.units = get_unit_system(unit_system)
            except ValueError:
                self.units = METRIC_SYSTEM
        if location_name is not None:
            self.location_name = location_name
        if time_zone is not None:
            self.set_time_zone(time_zone)
        if external_url is not _UNDEF:
            self.external_url = cast(str | None, external_url)
        if internal_url is not _UNDEF:
            self.internal_url = cast(str | None, internal_url)
        if currency is not None:
            self.currency = currency
        if country is not _UNDEF:
            self.country = cast(str | None, country)
        if language is not None:
            self.language = language

    async def async_update(self, **kwargs: Any) -> None:
        """Update the configuration from a dictionary."""
        # pylint: disable-next=import-outside-toplevel
        from .config import (
            _raise_issue_if_historic_currency,
            _raise_issue_if_no_country,
        )

        self._update(source=ConfigSource.STORAGE, **kwargs)
        await self._async_store()
        self.hass.bus.async_fire(EVENT_CORE_CONFIG_UPDATE, kwargs)

        _raise_issue_if_historic_currency(self.hass, self.currency)
        _raise_issue_if_no_country(self.hass, self.country)

    async def async_load(self) -> None:
        """Load [homeassistant] core config."""
        if not (data := await self._store.async_load()):
            return

        # In 2021.9 we fixed validation to disallow a path (because that's never
        # correct) but this data still lives in storage, so we print a warning.
        if data.get("external_url") and urlparse(data["external_url"]).path not in (
            "",
            "/",
        ):
            _LOGGER.warning("Invalid external_url set. It's not allowed to have a path")

        if data.get("internal_url") and urlparse(data["internal_url"]).path not in (
            "",
            "/",
        ):
            _LOGGER.warning("Invalid internal_url set. It's not allowed to have a path")

        self._update(
            source=ConfigSource.STORAGE,
            latitude=data.get("latitude"),
            longitude=data.get("longitude"),
            elevation=data.get("elevation"),
            unit_system=data.get("unit_system_v2"),
            location_name=data.get("location_name"),
            time_zone=data.get("time_zone"),
            external_url=data.get("external_url", _UNDEF),
            internal_url=data.get("internal_url", _UNDEF),
            currency=data.get("currency"),
            country=data.get("country"),
            language=data.get("language"),
        )

    async def _async_store(self) -> None:
        """Store [homeassistant] core config."""
        data = {
            "latitude": self.latitude,
            "longitude": self.longitude,
            "elevation": self.elevation,
            # We don't want any integrations to use the name of the unit system
            # so we are using the private attribute here
            "unit_system_v2": self.units._name,  # pylint: disable=protected-access
            "location_name": self.location_name,
            "time_zone": self.time_zone,
            "external_url": self.external_url,
            "internal_url": self.internal_url,
            "currency": self.currency,
            "country": self.country,
            "language": self.language,
        }

        await self._store.async_save(data)

    # Circular dependency prevents us from generating the class at top level
    # pylint: disable-next=import-outside-toplevel
    from .helpers.storage import Store

    class _ConfigStore(Store[dict[str, Any]]):
        """Class to help storing Config data."""

        def __init__(self, hass: HomeAssistant) -> None:
            """Initialize storage class."""
            super().__init__(
                hass,
                CORE_STORAGE_VERSION,
                CORE_STORAGE_KEY,
                private=True,
                atomic_writes=True,
                minor_version=CORE_STORAGE_MINOR_VERSION,
            )
            self._original_unit_system: str | None = None  # from old store 1.1

        async def _async_migrate_func(
            self,
            old_major_version: int,
            old_minor_version: int,
            old_data: dict[str, Any],
        ) -> dict[str, Any]:
            """Migrate to the new version."""
            data = old_data
            if old_major_version == 1 and old_minor_version < 2:
                # In 1.2, we remove support for "imperial", replaced by "us_customary"
                # Using a new key to allow rollback
                self._original_unit_system = data.get("unit_system")
                data["unit_system_v2"] = self._original_unit_system
                if data["unit_system_v2"] == _CONF_UNIT_SYSTEM_IMPERIAL:
                    data["unit_system_v2"] = _CONF_UNIT_SYSTEM_US_CUSTOMARY
            if old_major_version == 1 and old_minor_version < 3:
                # In 1.3, we add the key "language", initialize it from the
                # owner account.
                data["language"] = "en"
                try:
                    owner = await self.hass.auth.async_get_owner()
                    if owner is not None:
                        # pylint: disable-next=import-outside-toplevel
                        from .components.frontend import storage as frontend_store

                        # pylint: disable-next=import-outside-toplevel
                        from .helpers import config_validation as cv

                        _, owner_data = await frontend_store.async_user_store(
                            self.hass, owner.id
                        )

                        if (
                            "language" in owner_data
                            and "language" in owner_data["language"]
                        ):
                            with suppress(vol.InInvalid):
                                data["language"] = cv.language(
                                    owner_data["language"]["language"]
                                )
                # pylint: disable-next=broad-except
                except Exception:
                    _LOGGER.exception("Unexpected error during core config migration")

            if old_major_version > 1:
                raise NotImplementedError
            return data

        async def async_save(self, data: dict[str, Any]) -> None:
            if self._original_unit_system:
                data["unit_system"] = self._original_unit_system
            return await super().async_save(data)<|MERGE_RESOLUTION|>--- conflicted
+++ resolved
@@ -1409,12 +1409,9 @@
 
         self.entity_id = entity_id
         self.state = state
-<<<<<<< HEAD
-=======
         # State only creates and expects a ReadOnlyDict so
         # there is no need to check for subclassing with
         # isinstance here so we can use the faster type check.
->>>>>>> e29d0fdb
         if type(attributes) is not ReadOnlyDict:  # noqa: E721
             self.attributes = ReadOnlyDict(attributes or {})
         else:
