"""Core components of Home Assistant.

Home Assistant is a Home Automation framework for observing the state
of entities and react to changes.
"""
from __future__ import annotations

import asyncio
from collections import UserDict, defaultdict
from collections.abc import (
    Callable,
    Collection,
    Coroutine,
    Iterable,
    KeysView,
    Mapping,
    ValuesView,
)
import concurrent.futures
from contextlib import suppress
import datetime
import enum
import functools
import logging
import os
import pathlib
import re
import threading
import time
from time import monotonic
from typing import (
    TYPE_CHECKING,
    Any,
    Generic,
    Literal,
    ParamSpec,
    Self,
    TypeVar,
    cast,
    overload,
)
from urllib.parse import urlparse

import voluptuous as vol
import yarl

from . import block_async_io, util
from .backports.functools import cached_property
from .const import (
    ATTR_DOMAIN,
    ATTR_FRIENDLY_NAME,
    ATTR_SERVICE,
    ATTR_SERVICE_DATA,
    COMPRESSED_STATE_ATTRIBUTES,
    COMPRESSED_STATE_CONTEXT,
    COMPRESSED_STATE_LAST_CHANGED,
    COMPRESSED_STATE_LAST_UPDATED,
    COMPRESSED_STATE_STATE,
    EVENT_CALL_SERVICE,
    EVENT_CORE_CONFIG_UPDATE,
    EVENT_HOMEASSISTANT_CLOSE,
    EVENT_HOMEASSISTANT_FINAL_WRITE,
    EVENT_HOMEASSISTANT_START,
    EVENT_HOMEASSISTANT_STARTED,
    EVENT_HOMEASSISTANT_STOP,
    EVENT_SERVICE_REGISTERED,
    EVENT_SERVICE_REMOVED,
    EVENT_STATE_CHANGED,
    LENGTH_METERS,
    MATCH_ALL,
    MAX_LENGTH_EVENT_EVENT_TYPE,
    MAX_LENGTH_STATE_STATE,
    __version__,
)
from .exceptions import (
    HomeAssistantError,
    InvalidEntityFormatError,
    InvalidStateError,
    MaxLengthExceeded,
    ServiceNotFound,
    Unauthorized,
)
from .helpers.aiohttp_compat import restore_original_aiohttp_cancel_behavior
from .helpers.json import json_dumps
from .util import dt as dt_util, location
from .util.async_ import (
    cancelling,
    run_callback_threadsafe,
    shutdown_run_callback_threadsafe,
)
from .util.json import JsonObjectType
from .util.read_only_dict import ReadOnlyDict
from .util.timeout import TimeoutManager
from .util.ulid import ulid, ulid_at_time
from .util.unit_system import (
    _CONF_UNIT_SYSTEM_IMPERIAL,
    _CONF_UNIT_SYSTEM_US_CUSTOMARY,
    METRIC_SYSTEM,
    UnitSystem,
    get_unit_system,
)

# Typing imports that create a circular dependency
if TYPE_CHECKING:
    from .auth import AuthManager
    from .components.http import ApiConfig, HomeAssistantHTTP
    from .config_entries import ConfigEntries
    from .helpers.entity import StateInfo


STAGE_1_SHUTDOWN_TIMEOUT = 100
STAGE_2_SHUTDOWN_TIMEOUT = 60
STAGE_3_SHUTDOWN_TIMEOUT = 30

block_async_io.enable()
restore_original_aiohttp_cancel_behavior()

_T = TypeVar("_T")
_R = TypeVar("_R")
_R_co = TypeVar("_R_co", covariant=True)
_P = ParamSpec("_P")
# Internal; not helpers.typing.UNDEFINED due to circular dependency
_UNDEF: dict[Any, Any] = {}
_EMPTY_SET: set[Any] = set()
_CallableT = TypeVar("_CallableT", bound=Callable[..., Any])
CALLBACK_TYPE = Callable[[], None]

CORE_STORAGE_KEY = "core.config"
CORE_STORAGE_VERSION = 1
CORE_STORAGE_MINOR_VERSION = 3

DOMAIN = "homeassistant"

# How long to wait to log tasks that are blocking
BLOCK_LOG_TIMEOUT = 60

ServiceResponse = JsonObjectType | None


class ConfigSource(enum.StrEnum):
    """Source of core configuration."""

    DEFAULT = "default"
    DISCOVERED = "discovered"
    STORAGE = "storage"
    YAML = "yaml"


# SOURCE_* are deprecated as of Home Assistant 2022.2, use ConfigSource instead
SOURCE_DISCOVERED = ConfigSource.DISCOVERED.value
SOURCE_STORAGE = ConfigSource.STORAGE.value
SOURCE_YAML = ConfigSource.YAML.value

# How long to wait until things that run on startup have to finish.
TIMEOUT_EVENT_START = 15

MAX_EXPECTED_ENTITY_IDS = 16384

_LOGGER = logging.getLogger(__name__)


@functools.lru_cache(MAX_EXPECTED_ENTITY_IDS)
def split_entity_id(entity_id: str) -> tuple[str, str]:
    """Split a state entity ID into domain and object ID."""
    domain, _, object_id = entity_id.partition(".")
    if not domain or not object_id:
        raise ValueError(f"Invalid entity ID {entity_id}")
    return domain, object_id


_OBJECT_ID = r"(?!_)[\da-z_]+(?<!_)"
_DOMAIN = r"(?!.+__)" + _OBJECT_ID
VALID_DOMAIN = re.compile(r"^" + _DOMAIN + r"$")
VALID_ENTITY_ID = re.compile(r"^" + _DOMAIN + r"\." + _OBJECT_ID + r"$")


@functools.lru_cache(64)
def valid_domain(domain: str) -> bool:
    """Test if a domain a valid format."""
    return VALID_DOMAIN.match(domain) is not None


@functools.lru_cache(512)
def valid_entity_id(entity_id: str) -> bool:
    """Test if an entity ID is a valid format.

    Format: <domain>.<entity> where both are slugs.
    """
    return VALID_ENTITY_ID.match(entity_id) is not None


def validate_state(state: str) -> str:
    """Validate a state, raise if it not valid."""
    if len(state) > MAX_LENGTH_STATE_STATE:
        raise InvalidStateError(
            f"Invalid state with length {len(state)}. "
            "State max length is 255 characters."
        )
    return state


def callback(func: _CallableT) -> _CallableT:
    """Annotation to mark method as safe to call from within the event loop."""
    setattr(func, "_hass_callback", True)
    return func


def is_callback(func: Callable[..., Any]) -> bool:
    """Check if function is safe to be called in the event loop."""
    return getattr(func, "_hass_callback", False) is True


def is_callback_check_partial(target: Callable[..., Any]) -> bool:
    """Check if function is safe to be called in the event loop.

    This version of is_callback will also check if the target is a partial
    and walk the chain of partials to find the original function.
    """
    check_target = target
    while isinstance(check_target, functools.partial):
        check_target = check_target.func
    return is_callback(check_target)


class _Hass(threading.local):
    """Container which makes a HomeAssistant instance available to the event loop."""

    hass: HomeAssistant | None = None


_hass = _Hass()


@callback
def async_get_hass() -> HomeAssistant:
    """Return the HomeAssistant instance.

    Raises HomeAssistantError when called from the wrong thread.

    This should be used where it's very cumbersome or downright impossible to pass
    hass to the code which needs it.
    """
    if not _hass.hass:
        raise HomeAssistantError("async_get_hass called from the wrong thread")
    return _hass.hass


@callback
def get_release_channel() -> Literal["beta", "dev", "nightly", "stable"]:
    """Find release channel based on version number."""
    version = __version__
    if "dev0" in version:
        return "dev"
    if "dev" in version:
        return "nightly"
    if "b" in version:
        return "beta"
    return "stable"


@enum.unique
class HassJobType(enum.Enum):
    """Represent a job type."""

    Coroutinefunction = 1
    Callback = 2
    Executor = 3


class HassJob(Generic[_P, _R_co]):
    """Represent a job to be run later.

    We check the callable type in advance
    so we can avoid checking it every time
    we run the job.
    """

    __slots__ = ("job_type", "target", "name", "_cancel_on_shutdown")

    def __init__(
        self,
        target: Callable[_P, _R_co],
        name: str | None = None,
        *,
        cancel_on_shutdown: bool | None = None,
        job_type: HassJobType | None = None,
    ) -> None:
        """Create a job object."""
        self.target = target
        self.name = name
        self.job_type = job_type or _get_hassjob_callable_job_type(target)
        self._cancel_on_shutdown = cancel_on_shutdown

    @property
    def cancel_on_shutdown(self) -> bool | None:
        """Return if the job should be cancelled on shutdown."""
        return self._cancel_on_shutdown

    def __repr__(self) -> str:
        """Return the job."""
        return f"<Job {self.name} {self.job_type} {self.target}>"


def _get_hassjob_callable_job_type(target: Callable[..., Any]) -> HassJobType:
    """Determine the job type from the callable."""
    # Check for partials to properly determine if coroutine function
    check_target = target
    while isinstance(check_target, functools.partial):
        check_target = check_target.func

    if asyncio.iscoroutinefunction(check_target):
        return HassJobType.Coroutinefunction
    if is_callback(check_target):
        return HassJobType.Callback
    if asyncio.iscoroutine(check_target):
        raise ValueError("Coroutine not allowed to be passed to HassJob")
    return HassJobType.Executor


class CoreState(enum.Enum):
    """Represent the current state of Home Assistant."""

    not_running = "NOT_RUNNING"
    starting = "STARTING"
    running = "RUNNING"
    stopping = "STOPPING"
    final_write = "FINAL_WRITE"
    stopped = "STOPPED"

    def __str__(self) -> str:
        """Return the event."""
        return self.value


class HomeAssistant:
    """Root object of the Home Assistant home automation."""

    auth: AuthManager
    http: HomeAssistantHTTP = None  # type: ignore[assignment]
    config_entries: ConfigEntries = None  # type: ignore[assignment]

    def __new__(cls, config_dir: str) -> HomeAssistant:
        """Set the _hass thread local data."""
        hass = super().__new__(cls)
        _hass.hass = hass
        return hass

    def __repr__(self) -> str:
        """Return the representation."""
        return f"<HomeAssistant {self.state}>"

    def __init__(self, config_dir: str) -> None:
        """Initialize new Home Assistant object."""
        # pylint: disable-next=import-outside-toplevel
        from . import loader

        self.loop = asyncio.get_running_loop()
        self._tasks: set[asyncio.Future[Any]] = set()
        self._background_tasks: set[asyncio.Future[Any]] = set()
        self.bus = EventBus(self)
        self.services = ServiceRegistry(self)
        self.states = StateMachine(self.bus, self.loop)
        self.config = Config(self, config_dir)
        self.components = loader.Components(self)
        self.helpers = loader.Helpers(self)
        # This is a dictionary that any component can store any data on.
        self.data: dict[str, Any] = {}
        self.state: CoreState = CoreState.not_running
        self.exit_code: int = 0
        # If not None, use to signal end-of-loop
        self._stopped: asyncio.Event | None = None
        # Timeout handler for Core/Helper namespace
        self.timeout: TimeoutManager = TimeoutManager()
        self._stop_future: concurrent.futures.Future[None] | None = None

    @property
    def is_running(self) -> bool:
        """Return if Home Assistant is running."""
        return self.state in (CoreState.starting, CoreState.running)

    @property
    def is_stopping(self) -> bool:
        """Return if Home Assistant is stopping."""
        return self.state in (CoreState.stopping, CoreState.final_write)

    def start(self) -> int:
        """Start Home Assistant.

        Note: This function is only used for testing.
        For regular use, use "await hass.run()".
        """
        # Register the async start
        _future = asyncio.run_coroutine_threadsafe(self.async_start(), self.loop)
        # Run forever
        # Block until stopped
        _LOGGER.info("Starting Home Assistant core loop")
        self.loop.run_forever()
        # The future is never retrieved but we still hold a reference to it
        # to prevent the task from being garbage collected prematurely.
        del _future
        return self.exit_code

    async def async_run(self, *, attach_signals: bool = True) -> int:
        """Home Assistant main entry point.

        Start Home Assistant and block until stopped.

        This method is a coroutine.
        """
        if self.state != CoreState.not_running:
            raise RuntimeError("Home Assistant is already running")

        # _async_stop will set this instead of stopping the loop
        self._stopped = asyncio.Event()

        await self.async_start()
        if attach_signals:
            # pylint: disable-next=import-outside-toplevel
            from .helpers.signal import async_register_signal_handling

            async_register_signal_handling(self)

        await self._stopped.wait()
        return self.exit_code

    async def async_start(self) -> None:
        """Finalize startup from inside the event loop.

        This method is a coroutine.
        """
        _LOGGER.info("Starting Home Assistant")
        setattr(self.loop, "_thread_ident", threading.get_ident())

        self.state = CoreState.starting
        self.bus.async_fire(EVENT_CORE_CONFIG_UPDATE)
        self.bus.async_fire(EVENT_HOMEASSISTANT_START)

        if not self._tasks:
            pending: set[asyncio.Future[Any]] | None = None
        else:
            _done, pending = await asyncio.wait(
                self._tasks, timeout=TIMEOUT_EVENT_START
            )

        if pending:
            _LOGGER.warning(
                (
                    "Something is blocking Home Assistant from wrapping up the start up"
                    " phase. We're going to continue anyway. Please report the"
                    " following info at"
                    " https://github.com/home-assistant/core/issues: %s"
                ),
                ", ".join(self.config.components),
            )

        # Allow automations to set up the start triggers before changing state
        await asyncio.sleep(0)

        if self.state != CoreState.starting:
            _LOGGER.warning(
                "Home Assistant startup has been interrupted. "
                "Its state may be inconsistent"
            )
            return

        self.state = CoreState.running
        self.bus.async_fire(EVENT_CORE_CONFIG_UPDATE)
        self.bus.async_fire(EVENT_HOMEASSISTANT_STARTED)

    def add_job(
        self, target: Callable[..., Any] | Coroutine[Any, Any, Any], *args: Any
    ) -> None:
        """Add a job to be executed by the event loop or by an executor.

        If the job is either a coroutine or decorated with @callback, it will be
        run by the event loop, if not it will be run by an executor.

        target: target to call.
        args: parameters for method to call.
        """
        if target is None:
            raise ValueError("Don't call add_job with None")
        self.loop.call_soon_threadsafe(self.async_add_job, target, *args)

    @overload
    @callback
    def async_add_job(
        self, target: Callable[..., Coroutine[Any, Any, _R]], *args: Any
    ) -> asyncio.Future[_R] | None:
        ...

    @overload
    @callback
    def async_add_job(
        self, target: Callable[..., Coroutine[Any, Any, _R] | _R], *args: Any
    ) -> asyncio.Future[_R] | None:
        ...

    @overload
    @callback
    def async_add_job(
        self, target: Coroutine[Any, Any, _R], *args: Any
    ) -> asyncio.Future[_R] | None:
        ...

    @callback
    def async_add_job(
        self,
        target: Callable[..., Coroutine[Any, Any, _R] | _R] | Coroutine[Any, Any, _R],
        *args: Any,
    ) -> asyncio.Future[_R] | None:
        """Add a job to be executed by the event loop or by an executor.

        If the job is either a coroutine or decorated with @callback, it will be
        run by the event loop, if not it will be run by an executor.

        This method must be run in the event loop.

        target: target to call.
        args: parameters for method to call.
        """
        if target is None:
            raise ValueError("Don't call async_add_job with None")

        if asyncio.iscoroutine(target):
            return self.async_create_task(target)

        # This code path is performance sensitive and uses
        # if TYPE_CHECKING to avoid the overhead of constructing
        # the type used for the cast. For history see:
        # https://github.com/home-assistant/core/pull/71960
        if TYPE_CHECKING:
            target = cast(Callable[..., Coroutine[Any, Any, _R] | _R], target)
        return self.async_add_hass_job(HassJob(target), *args)

    @overload
    @callback
    def async_add_hass_job(
        self, hassjob: HassJob[..., Coroutine[Any, Any, _R]], *args: Any
    ) -> asyncio.Future[_R] | None:
        ...

    @overload
    @callback
    def async_add_hass_job(
        self, hassjob: HassJob[..., Coroutine[Any, Any, _R] | _R], *args: Any
    ) -> asyncio.Future[_R] | None:
        ...

    @callback
    def async_add_hass_job(
        self, hassjob: HassJob[..., Coroutine[Any, Any, _R] | _R], *args: Any
    ) -> asyncio.Future[_R] | None:
        """Add a HassJob from within the event loop.

        This method must be run in the event loop.
        hassjob: HassJob to call.
        args: parameters for method to call.
        """
        task: asyncio.Future[_R]
        # This code path is performance sensitive and uses
        # if TYPE_CHECKING to avoid the overhead of constructing
        # the type used for the cast. For history see:
        # https://github.com/home-assistant/core/pull/71960
        if hassjob.job_type == HassJobType.Coroutinefunction:
            if TYPE_CHECKING:
                hassjob.target = cast(
                    Callable[..., Coroutine[Any, Any, _R]], hassjob.target
                )
            task = self.loop.create_task(hassjob.target(*args), name=hassjob.name)
        elif hassjob.job_type == HassJobType.Callback:
            if TYPE_CHECKING:
                hassjob.target = cast(Callable[..., _R], hassjob.target)
            self.loop.call_soon(hassjob.target, *args)
            return None
        else:
            if TYPE_CHECKING:
                hassjob.target = cast(Callable[..., _R], hassjob.target)
            task = self.loop.run_in_executor(None, hassjob.target, *args)

        self._tasks.add(task)
        task.add_done_callback(self._tasks.remove)

        return task

    def create_task(
        self, target: Coroutine[Any, Any, Any], name: str | None = None
    ) -> None:
        """Add task to the executor pool.

        target: target to call.
        """
        self.loop.call_soon_threadsafe(self.async_create_task, target, name)

    @callback
    def async_create_task(
        self, target: Coroutine[Any, Any, _R], name: str | None = None
    ) -> asyncio.Task[_R]:
        """Create a task from within the event loop.

        This method must be run in the event loop. If you are using this in your
        integration, use the create task methods on the config entry instead.

        target: target to call.
        """
        task = self.loop.create_task(target, name=name)
        self._tasks.add(task)
        task.add_done_callback(self._tasks.remove)
        return task

    @callback
    def async_create_background_task(
        self,
        target: Coroutine[Any, Any, _R],
        name: str,
    ) -> asyncio.Task[_R]:
        """Create a task from within the event loop.

        This is a background task which will not block startup and will be
        automatically cancelled on shutdown. If you are using this in your
        integration, use the create task methods on the config entry instead.

        This method must be run in the event loop.
        """
        task = self.loop.create_task(target, name=name)
        self._background_tasks.add(task)
        task.add_done_callback(self._background_tasks.remove)
        return task

    @callback
    def async_add_executor_job(
        self, target: Callable[..., _T], *args: Any
    ) -> asyncio.Future[_T]:
        """Add an executor job from within the event loop."""
        task = self.loop.run_in_executor(None, target, *args)
        self._tasks.add(task)
        task.add_done_callback(self._tasks.remove)

        return task

    @overload
    @callback
    def async_run_hass_job(
        self, hassjob: HassJob[..., Coroutine[Any, Any, _R]], *args: Any
    ) -> asyncio.Future[_R] | None:
        ...

    @overload
    @callback
    def async_run_hass_job(
        self, hassjob: HassJob[..., Coroutine[Any, Any, _R] | _R], *args: Any
    ) -> asyncio.Future[_R] | None:
        ...

    @callback
    def async_run_hass_job(
        self, hassjob: HassJob[..., Coroutine[Any, Any, _R] | _R], *args: Any
    ) -> asyncio.Future[_R] | None:
        """Run a HassJob from within the event loop.

        This method must be run in the event loop.

        hassjob: HassJob
        args: parameters for method to call.
        """
        # This code path is performance sensitive and uses
        # if TYPE_CHECKING to avoid the overhead of constructing
        # the type used for the cast. For history see:
        # https://github.com/home-assistant/core/pull/71960
        if hassjob.job_type == HassJobType.Callback:
            if TYPE_CHECKING:
                hassjob.target = cast(Callable[..., _R], hassjob.target)
            hassjob.target(*args)
            return None

        return self.async_add_hass_job(hassjob, *args)

    @overload
    @callback
    def async_run_job(
        self, target: Callable[..., Coroutine[Any, Any, _R]], *args: Any
    ) -> asyncio.Future[_R] | None:
        ...

    @overload
    @callback
    def async_run_job(
        self, target: Callable[..., Coroutine[Any, Any, _R] | _R], *args: Any
    ) -> asyncio.Future[_R] | None:
        ...

    @overload
    @callback
    def async_run_job(
        self, target: Coroutine[Any, Any, _R], *args: Any
    ) -> asyncio.Future[_R] | None:
        ...

    @callback
    def async_run_job(
        self,
        target: Callable[..., Coroutine[Any, Any, _R] | _R] | Coroutine[Any, Any, _R],
        *args: Any,
    ) -> asyncio.Future[_R] | None:
        """Run a job from within the event loop.

        This method must be run in the event loop.

        target: target to call.
        args: parameters for method to call.
        """
        if asyncio.iscoroutine(target):
            return self.async_create_task(target)

        # This code path is performance sensitive and uses
        # if TYPE_CHECKING to avoid the overhead of constructing
        # the type used for the cast. For history see:
        # https://github.com/home-assistant/core/pull/71960
        if TYPE_CHECKING:
            target = cast(Callable[..., Coroutine[Any, Any, _R] | _R], target)
        return self.async_run_hass_job(HassJob(target), *args)

    def block_till_done(self) -> None:
        """Block until all pending work is done."""
        asyncio.run_coroutine_threadsafe(
            self.async_block_till_done(), self.loop
        ).result()

    async def async_block_till_done(self) -> None:
        """Block until all pending work is done."""
        # To flush out any call_soon_threadsafe
        await asyncio.sleep(0)
        start_time: float | None = None
        current_task = asyncio.current_task()

        while tasks := [
            task
            for task in self._tasks
            if task is not current_task and not cancelling(task)
        ]:
            await self._await_and_log_pending(tasks)

            if start_time is None:
                # Avoid calling monotonic() until we know
                # we may need to start logging blocked tasks.
                start_time = 0
            elif start_time == 0:
                # If we have waited twice then we set the start
                # time
                start_time = monotonic()
            elif monotonic() - start_time > BLOCK_LOG_TIMEOUT:
                # We have waited at least three loops and new tasks
                # continue to block. At this point we start
                # logging all waiting tasks.
                for task in tasks:
                    _LOGGER.debug("Waiting for task: %s", task)

    async def _await_and_log_pending(
        self, pending: Collection[asyncio.Future[Any]]
    ) -> None:
        """Await and log tasks that take a long time."""
        wait_time = 0
        while pending:
            _, pending = await asyncio.wait(pending, timeout=BLOCK_LOG_TIMEOUT)
            if not pending:
                return
            wait_time += BLOCK_LOG_TIMEOUT
            for task in pending:
                _LOGGER.debug("Waited %s seconds for task: %s", wait_time, task)

    def stop(self) -> None:
        """Stop Home Assistant and shuts down all threads."""
        if self.state == CoreState.not_running:  # just ignore
            return
        # The future is never retrieved, and we only hold a reference
        # to it to prevent it from being garbage collected.
        self._stop_future = asyncio.run_coroutine_threadsafe(
            self.async_stop(), self.loop
        )

    async def async_stop(self, exit_code: int = 0, *, force: bool = False) -> None:
        """Stop Home Assistant and shuts down all threads.

        The "force" flag commands async_stop to proceed regardless of
        Home Assistant's current state. You should not set this flag
        unless you're testing.

        This method is a coroutine.
        """
        if not force:
            # Some tests require async_stop to run,
            # regardless of the state of the loop.
            if self.state == CoreState.not_running:  # just ignore
                return
            if self.state in [CoreState.stopping, CoreState.final_write]:
                _LOGGER.info("Additional call to async_stop was ignored")
                return
            if self.state == CoreState.starting:
                # This may not work
                _LOGGER.warning(
                    "Stopping Home Assistant before startup has completed may fail"
                )

        # Keep holding the reference to the tasks but do not allow them
        # to block shutdown. Only tasks created after this point will
        # be waited for.
        running_tasks = self._tasks
        # Avoid clearing here since we want the remove callbacks to fire
        # and remove the tasks from the original set which is now running_tasks
        self._tasks = set()

        # Cancel all background tasks
        for task in self._background_tasks:
            self._tasks.add(task)
            task.add_done_callback(self._tasks.remove)
            task.cancel("Home Assistant is stopping")
        self._cancel_cancellable_timers()

        self.exit_code = exit_code

        # stage 1
        self.state = CoreState.stopping
        self.bus.async_fire(EVENT_HOMEASSISTANT_STOP)
        try:
            async with self.timeout.async_timeout(STAGE_1_SHUTDOWN_TIMEOUT):
                await self.async_block_till_done()
        except asyncio.TimeoutError:
            _LOGGER.warning(
                "Timed out waiting for shutdown stage 1 to complete, the shutdown will"
                " continue"
            )
            self._async_log_running_tasks(1)

        # stage 2
        self.state = CoreState.final_write
        self.bus.async_fire(EVENT_HOMEASSISTANT_FINAL_WRITE)
        try:
            async with self.timeout.async_timeout(STAGE_2_SHUTDOWN_TIMEOUT):
                await self.async_block_till_done()
        except asyncio.TimeoutError:
            _LOGGER.warning(
                "Timed out waiting for shutdown stage 2 to complete, the shutdown will"
                " continue"
            )
            self._async_log_running_tasks(2)

        # stage 3
        self.state = CoreState.not_running
        self.bus.async_fire(EVENT_HOMEASSISTANT_CLOSE)

        # Make a copy of running_tasks since a task can finish
        # while we are awaiting canceled tasks to get their result
        # which will result in the set size changing during iteration
        for task in list(running_tasks):
            if task.done() or cancelling(task):
                # Since we made a copy we need to check
                # to see if the task finished while we
                # were awaiting another task
                continue
            _LOGGER.warning(
                "Task %s was still running after stage 2 shutdown; "
                "Integrations should cancel non-critical tasks when receiving "
                "the stop event to prevent delaying shutdown",
                task,
            )
            task.cancel("Home Assistant stage 2 shutdown")
            try:
                async with asyncio.timeout(0.1):
                    await task
            except asyncio.CancelledError:
                pass
            except asyncio.TimeoutError:
                # Task may be shielded from cancellation.
                _LOGGER.exception(
                    "Task %s could not be canceled during stage 3 shutdown", task
                )
            except Exception as ex:  # pylint: disable=broad-except
                _LOGGER.exception("Task %s error during stage 3 shutdown: %s", task, ex)

        # Prevent run_callback_threadsafe from scheduling any additional
        # callbacks in the event loop as callbacks created on the futures
        # it returns will never run after the final `self.async_block_till_done`
        # which will cause the futures to block forever when waiting for
        # the `result()` which will cause a deadlock when shutting down the executor.
        shutdown_run_callback_threadsafe(self.loop)

        try:
            async with self.timeout.async_timeout(STAGE_3_SHUTDOWN_TIMEOUT):
                await self.async_block_till_done()
        except asyncio.TimeoutError:
            _LOGGER.warning(
                "Timed out waiting for shutdown stage 3 to complete, the shutdown will"
                " continue"
            )
            self._async_log_running_tasks(3)

        self.state = CoreState.stopped

        if self._stopped is not None:
            self._stopped.set()

    def _cancel_cancellable_timers(self) -> None:
        """Cancel timer handles marked as cancellable."""
        # pylint: disable-next=protected-access
        handles: Iterable[asyncio.TimerHandle] = self.loop._scheduled  # type: ignore[attr-defined]
        for handle in handles:
            if (
                not handle.cancelled()
                and (args := handle._args)  # pylint: disable=protected-access
                and type(job := args[0]) is HassJob  # noqa: E721
                and job.cancel_on_shutdown
            ):
                handle.cancel()

    def _async_log_running_tasks(self, stage: int) -> None:
        """Log all running tasks."""
        for task in self._tasks:
            _LOGGER.warning("Shutdown stage %s: still running: %s", stage, task)


class Context:
    """The context that triggered something."""

    __slots__ = ("user_id", "parent_id", "id", "origin_event", "_as_dict")

    def __init__(
        self,
        user_id: str | None = None,
        parent_id: str | None = None,
        id: str | None = None,  # pylint: disable=redefined-builtin
    ) -> None:
        """Init the context."""
        self.id = id or ulid()
        self.user_id = user_id
        self.parent_id = parent_id
        self.origin_event: Event | None = None
        self._as_dict: ReadOnlyDict[str, str | None] | None = None

    def __eq__(self, other: Any) -> bool:
        """Compare contexts."""
        return bool(self.__class__ == other.__class__ and self.id == other.id)

    def as_dict(self) -> ReadOnlyDict[str, str | None]:
        """Return a dictionary representation of the context."""
        if not self._as_dict:
            self._as_dict = ReadOnlyDict(
                {
                    "id": self.id,
                    "parent_id": self.parent_id,
                    "user_id": self.user_id,
                }
            )
        return self._as_dict


class EventOrigin(enum.Enum):
    """Represent the origin of an event."""

    local = "LOCAL"
    remote = "REMOTE"

    def __str__(self) -> str:
        """Return the event."""
        return self.value


class Event:
    """Representation of an event within the bus."""

    __slots__ = ("event_type", "data", "origin", "time_fired", "context", "_as_dict")

    def __init__(
        self,
        event_type: str,
        data: dict[str, Any] | None = None,
        origin: EventOrigin = EventOrigin.local,
        time_fired: datetime.datetime | None = None,
        context: Context | None = None,
    ) -> None:
        """Initialize a new event."""
        self.event_type = event_type
        self.data = data or {}
        self.origin = origin
        self.time_fired = time_fired or dt_util.utcnow()
        if not context:
            context = Context(
                id=ulid_at_time(dt_util.utc_to_timestamp(self.time_fired))
            )
        self.context = context
        self._as_dict: ReadOnlyDict[str, Any] | None = None
        if not context.origin_event:
            context.origin_event = self

    def as_dict(self) -> ReadOnlyDict[str, Any]:
        """Create a dict representation of this Event.

        Async friendly.
        """
        if not self._as_dict:
            self._as_dict = ReadOnlyDict(
                {
                    "event_type": self.event_type,
                    "data": ReadOnlyDict(self.data),
                    "origin": self.origin.value,
                    "time_fired": self.time_fired.isoformat(),
                    "context": self.context.as_dict(),
                }
            )
        return self._as_dict

    def __repr__(self) -> str:
        """Return the representation."""
        if self.data:
            return (
                f"<Event {self.event_type}[{str(self.origin)[0]}]:"
                f" {util.repr_helper(self.data)}>"
            )

        return f"<Event {self.event_type}[{str(self.origin)[0]}]>"


_FilterableJobType = tuple[
    HassJob[[Event], Coroutine[Any, Any, None] | None],  # job
    Callable[[Event], bool] | None,  # event_filter
    bool,  # run_immediately
]


class EventBus:
    """Allow the firing of and listening for events."""

    __slots__ = ("_listeners", "_match_all_listeners", "_hass")

    def __init__(self, hass: HomeAssistant) -> None:
        """Initialize a new event bus."""
        self._listeners: dict[str, set[_FilterableJobType]] = {}
        self._match_all_listeners: set[_FilterableJobType] = set()
        self._listeners[MATCH_ALL] = self._match_all_listeners
        self._hass = hass

    @callback
    def async_listeners(self) -> dict[str, int]:
        """Return dictionary with events and the number of listeners.

        This method must be run in the event loop.
        """
        return {key: len(listeners) for key, listeners in self._listeners.items()}

    @property
    def listeners(self) -> dict[str, int]:
        """Return dictionary with events and the number of listeners."""
        return run_callback_threadsafe(self._hass.loop, self.async_listeners).result()

    def fire(
        self,
        event_type: str,
        event_data: dict[str, Any] | None = None,
        origin: EventOrigin = EventOrigin.local,
        context: Context | None = None,
    ) -> None:
        """Fire an event."""
        self._hass.loop.call_soon_threadsafe(
            self.async_fire, event_type, event_data, origin, context
        )

    @callback
    def async_fire(
        self,
        event_type: str,
        event_data: dict[str, Any] | None = None,
        origin: EventOrigin = EventOrigin.local,
        context: Context | None = None,
        time_fired: datetime.datetime | None = None,
    ) -> None:
        """Fire an event.

        This method must be run in the event loop.
        """
        if len(event_type) > MAX_LENGTH_EVENT_EVENT_TYPE:
            raise MaxLengthExceeded(
                event_type, "event_type", MAX_LENGTH_EVENT_EVENT_TYPE
            )

        listeners = self._listeners.get(event_type, _EMPTY_SET)
        match_all_listeners = self._match_all_listeners

        event = Event(event_type, event_data, origin, time_fired, context)

        if _LOGGER.isEnabledFor(logging.DEBUG):
            _LOGGER.debug("Bus:Handling %s", event)

        if not listeners and not match_all_listeners:
            return

        # EVENT_HOMEASSISTANT_CLOSE should not be sent to MATCH_ALL listeners
        if event_type != EVENT_HOMEASSISTANT_CLOSE:
            listeners = match_all_listeners | listeners

        for job, event_filter, run_immediately in listeners:
            if event_filter is not None:
                try:
                    if not event_filter(event):
                        continue
                except Exception:  # pylint: disable=broad-except
                    _LOGGER.exception("Error in event filter")
                    continue
            if run_immediately:
                try:
                    job.target(event)
                except Exception:  # pylint: disable=broad-except
                    _LOGGER.exception("Error running job: %s", job)
            else:
                self._hass.async_add_hass_job(job, event)

    def listen(
        self,
        event_type: str,
        listener: Callable[[Event], Coroutine[Any, Any, None] | None],
    ) -> CALLBACK_TYPE:
        """Listen for all events or events of a specific type.

        To listen to all events specify the constant ``MATCH_ALL``
        as event_type.
        """
        async_remove_listener = run_callback_threadsafe(
            self._hass.loop, self.async_listen, event_type, listener
        ).result()

        def remove_listener() -> None:
            """Remove the listener."""
            run_callback_threadsafe(self._hass.loop, async_remove_listener).result()

        return remove_listener

    @callback
    def async_listen(
        self,
        event_type: str,
        listener: Callable[[Event], Coroutine[Any, Any, None] | None],
        event_filter: Callable[[Event], bool] | None = None,
        run_immediately: bool = False,
    ) -> CALLBACK_TYPE:
        """Listen for all events or events of a specific type.

        To listen to all events specify the constant ``MATCH_ALL``
        as event_type.

        An optional event_filter, which must be a callable decorated with
        @callback that returns a boolean value, determines if the
        listener callable should run.

        If run_immediately is passed, the callback will be run
        right away instead of using call_soon. Only use this if
        the callback results in scheduling another task.

        This method must be run in the event loop.
        """
        job_type: HassJobType | None = None
        if event_filter is not None and not is_callback_check_partial(event_filter):
            raise HomeAssistantError(f"Event filter {event_filter} is not a callback")
        if run_immediately:
            if not is_callback_check_partial(listener):
                raise HomeAssistantError(f"Event listener {listener} is not a callback")
            job_type = HassJobType.Callback
        return self._async_listen_filterable_job(
            event_type,
            (
                HassJob(listener, f"listen {event_type}", job_type=job_type),
                event_filter,
                run_immediately,
            ),
        )

    @callback
    def _async_listen_filterable_job(
        self, event_type: str, filterable_job: _FilterableJobType
    ) -> CALLBACK_TYPE:
<<<<<<< HEAD
        self._listeners.setdefault(event_type, []).append(filterable_job)
        return functools.partial(
            self._async_remove_listener, event_type, filterable_job
        )
=======
        if event_type not in self._listeners:
            self._listeners[event_type] = set()
        self._listeners[event_type].add(filterable_job)

        def remove_listener() -> None:
            """Remove the listener."""
            self._async_remove_listener(event_type, filterable_job)

        return remove_listener
>>>>>>> 05f7148f

    def listen_once(
        self,
        event_type: str,
        listener: Callable[[Event], Coroutine[Any, Any, None] | None],
    ) -> CALLBACK_TYPE:
        """Listen once for event of a specific type.

        To listen to all events specify the constant ``MATCH_ALL``
        as event_type.

        Returns function to unsubscribe the listener.
        """
        async_remove_listener = run_callback_threadsafe(
            self._hass.loop, self.async_listen_once, event_type, listener
        ).result()

        def remove_listener() -> None:
            """Remove the listener."""
            run_callback_threadsafe(self._hass.loop, async_remove_listener).result()

        return remove_listener

    @callback
    def async_listen_once(
        self,
        event_type: str,
        listener: Callable[[Event], Coroutine[Any, Any, None] | None],
    ) -> CALLBACK_TYPE:
        """Listen once for event of a specific type.

        To listen to all events specify the constant ``MATCH_ALL``
        as event_type.

        Returns registered listener that can be used with remove_listener.

        This method must be run in the event loop.
        """
        filterable_job: _FilterableJobType | None = None

        @callback
        def _onetime_listener(event: Event) -> None:
            """Remove listener from event bus and then fire listener."""
            nonlocal filterable_job
            if hasattr(_onetime_listener, "run"):
                return
            # Set variable so that we will never run twice.
            # Because the event bus loop might have async_fire queued multiple
            # times, its possible this listener may already be lined up
            # multiple times as well.
            # This will make sure the second time it does nothing.
            setattr(_onetime_listener, "run", True)
            assert filterable_job is not None
            self._async_remove_listener(event_type, filterable_job)
            self._hass.async_run_job(listener, event)

        functools.update_wrapper(
            _onetime_listener, listener, ("__name__", "__qualname__", "__module__"), []
        )

        filterable_job = (
            HassJob(
                _onetime_listener,
                f"onetime listen {event_type} {listener}",
                job_type=HassJobType.Callback,
            ),
            None,
            False,
        )

        return self._async_listen_filterable_job(event_type, filterable_job)

    @callback
    def _async_remove_listener(
        self, event_type: str, filterable_job: _FilterableJobType
    ) -> None:
        """Remove a listener of a specific event_type.

        This method must be run in the event loop.
        """
        try:
            self._listeners[event_type].remove(filterable_job)

            # delete event_type list if empty
            if not self._listeners[event_type] and event_type != MATCH_ALL:
                self._listeners.pop(event_type)
        except (KeyError, ValueError):
            # KeyError is key event_type listener did not exist
            # ValueError if listener did not exist within event_type
            _LOGGER.exception(
                "Unable to remove unknown job listener %s", filterable_job
            )


class State:
    """Object to represent a state within the state machine.

    entity_id: the entity that is represented.
    state: the state of the entity
    attributes: extra information on entity and state
    last_changed: last time the state was changed, not the attributes.
    last_updated: last time this object was updated.
    context: Context in which it was created
    domain: Domain of this state.
    object_id: Object id of this state.
    """

    def __init__(
        self,
        entity_id: str,
        state: str,
        attributes: Mapping[str, Any] | None = None,
        last_changed: datetime.datetime | None = None,
        last_updated: datetime.datetime | None = None,
        context: Context | None = None,
        validate_entity_id: bool | None = True,
        state_info: StateInfo | None = None,
    ) -> None:
        """Initialize a new state."""
        state = str(state)

        if validate_entity_id and not valid_entity_id(entity_id):
            raise InvalidEntityFormatError(
                f"Invalid entity id encountered: {entity_id}. "
                "Format should be <domain>.<object_id>"
            )

        validate_state(state)

        self.entity_id = entity_id
        self.state = state
        self.attributes = ReadOnlyDict(attributes or {})
        self.last_updated = last_updated or dt_util.utcnow()
        self.last_changed = last_changed or self.last_updated
        self.context = context or Context()
        self.state_info = state_info
        self.domain, self.object_id = split_entity_id(self.entity_id)
        self._as_dict: ReadOnlyDict[str, Collection[Any]] | None = None

    @property
    def name(self) -> str:
        """Name of this state."""
        return self.attributes.get(ATTR_FRIENDLY_NAME) or self.object_id.replace(
            "_", " "
        )

    def as_dict(self) -> ReadOnlyDict[str, Collection[Any]]:
        """Return a dict representation of the State.

        Async friendly.

        To be used for JSON serialization.
        Ensures: state == State.from_dict(state.as_dict())
        """
        if not self._as_dict:
            last_changed_isoformat = self.last_changed.isoformat()
            if self.last_changed == self.last_updated:
                last_updated_isoformat = last_changed_isoformat
            else:
                last_updated_isoformat = self.last_updated.isoformat()
            self._as_dict = ReadOnlyDict(
                {
                    "entity_id": self.entity_id,
                    "state": self.state,
                    "attributes": self.attributes,
                    "last_changed": last_changed_isoformat,
                    "last_updated": last_updated_isoformat,
                    "context": self.context.as_dict(),
                }
            )
        return self._as_dict

    @cached_property
    def as_dict_json(self) -> str:
        """Return a JSON string of the State."""
        return json_dumps(self.as_dict())

    @cached_property
    def as_compressed_state(self) -> dict[str, Any]:
        """Build a compressed dict of a state for adds.

        Omits the lu (last_updated) if it matches (lc) last_changed.

        Sends c (context) as a string if it only contains an id.
        """
        state_context = self.context
        if state_context.parent_id is None and state_context.user_id is None:
            context: dict[str, Any] | str = state_context.id
        else:
            context = state_context.as_dict()
        compressed_state = {
            COMPRESSED_STATE_STATE: self.state,
            COMPRESSED_STATE_ATTRIBUTES: self.attributes,
            COMPRESSED_STATE_CONTEXT: context,
            COMPRESSED_STATE_LAST_CHANGED: dt_util.utc_to_timestamp(self.last_changed),
        }
        if self.last_changed != self.last_updated:
            compressed_state[COMPRESSED_STATE_LAST_UPDATED] = dt_util.utc_to_timestamp(
                self.last_updated
            )
        return compressed_state

    @cached_property
    def as_compressed_state_json(self) -> str:
        """Build a compressed JSON key value pair of a state for adds.

        The JSON string is a key value pair of the entity_id and the compressed state.

        It is used for sending multiple states in a single message.
        """
        return json_dumps({self.entity_id: self.as_compressed_state})[1:-1]

    @classmethod
    def from_dict(cls, json_dict: dict[str, Any]) -> Self | None:
        """Initialize a state from a dict.

        Async friendly.

        Ensures: state == State.from_json_dict(state.to_json_dict())
        """
        if not (json_dict and "entity_id" in json_dict and "state" in json_dict):
            return None

        last_changed = json_dict.get("last_changed")

        if isinstance(last_changed, str):
            last_changed = dt_util.parse_datetime(last_changed)

        last_updated = json_dict.get("last_updated")

        if isinstance(last_updated, str):
            last_updated = dt_util.parse_datetime(last_updated)

        if context := json_dict.get("context"):
            context = Context(id=context.get("id"), user_id=context.get("user_id"))

        return cls(
            json_dict["entity_id"],
            json_dict["state"],
            json_dict.get("attributes"),
            last_changed,
            last_updated,
            context,
        )

    def expire(self) -> None:
        """Mark the state as old.

        We give up the original reference to the context to ensure
        the context can be garbage collected by replacing it with
        a new one with the same id to ensure the old state
        can still be examined for comparison against the new state.

        Since we are always going to fire a EVENT_STATE_CHANGED event
        after we remove a state from the state machine we need to make
        sure we don't end up holding a reference to the original context
        since it can never be garbage collected as each event would
        reference the previous one.
        """
        self.context = Context(
            self.context.user_id, self.context.parent_id, self.context.id
        )

    def __repr__(self) -> str:
        """Return the representation of the states."""
        attrs = f"; {util.repr_helper(self.attributes)}" if self.attributes else ""

        return (
            f"<state {self.entity_id}={self.state}{attrs}"
            f" @ {dt_util.as_local(self.last_changed).isoformat()}>"
        )


class States(UserDict[str, State]):
    """Container for states, maps entity_id -> State.

    Maintains an additional index:
    - domain -> dict[str, State]
    """

    def __init__(self) -> None:
        """Initialize the container."""
        super().__init__()
        self._domain_index: defaultdict[str, dict[str, State]] = defaultdict(dict)

    def values(self) -> ValuesView[State]:
        """Return the underlying values to avoid __iter__ overhead."""
        return self.data.values()

    def __setitem__(self, key: str, entry: State) -> None:
        """Add an item."""
        self.data[key] = entry
        self._domain_index[entry.domain][entry.entity_id] = entry

    def __delitem__(self, key: str) -> None:
        """Remove an item."""
        entry = self[key]
        del self._domain_index[entry.domain][entry.entity_id]
        super().__delitem__(key)

    def domain_entity_ids(self, key: str) -> KeysView[str] | tuple[()]:
        """Get all entity_ids for a domain."""
        # Avoid polluting _domain_index with non-existing domains
        if key not in self._domain_index:
            return ()
        return self._domain_index[key].keys()

    def domain_states(self, key: str) -> ValuesView[State] | tuple[()]:
        """Get all states for a domain."""
        # Avoid polluting _domain_index with non-existing domains
        if key not in self._domain_index:
            return ()
        return self._domain_index[key].values()


class StateMachine:
    """Helper class that tracks the state of different entities."""

    __slots__ = ("_states", "_states_data", "_reservations", "_bus", "_loop")

    def __init__(self, bus: EventBus, loop: asyncio.events.AbstractEventLoop) -> None:
        """Initialize state machine."""
        self._states = States()
        # _states_data is used to access the States backing dict directly to speed
        # up read operations
        self._states_data = self._states.data
        self._reservations: set[str] = set()
        self._bus = bus
        self._loop = loop

    def entity_ids(self, domain_filter: str | None = None) -> list[str]:
        """List of entity ids that are being tracked."""
        future = run_callback_threadsafe(
            self._loop, self.async_entity_ids, domain_filter
        )
        return future.result()

    @callback
    def async_entity_ids(
        self, domain_filter: str | Iterable[str] | None = None
    ) -> list[str]:
        """List of entity ids that are being tracked.

        This method must be run in the event loop.
        """
        if domain_filter is None:
            return list(self._states_data)

        if isinstance(domain_filter, str):
            return list(self._states.domain_entity_ids(domain_filter.lower()))

        entity_ids: list[str] = []
        for domain in domain_filter:
            entity_ids.extend(self._states.domain_entity_ids(domain))
        return entity_ids

    @callback
    def async_entity_ids_count(
        self, domain_filter: str | Iterable[str] | None = None
    ) -> int:
        """Count the entity ids that are being tracked.

        This method must be run in the event loop.
        """
        if domain_filter is None:
            return len(self._states_data)

        if isinstance(domain_filter, str):
            return len(self._states.domain_entity_ids(domain_filter.lower()))

        return sum(
            len(self._states.domain_entity_ids(domain)) for domain in domain_filter
        )

    def all(self, domain_filter: str | Iterable[str] | None = None) -> list[State]:
        """Create a list of all states."""
        return run_callback_threadsafe(
            self._loop, self.async_all, domain_filter
        ).result()

    @callback
    def async_all(
        self, domain_filter: str | Iterable[str] | None = None
    ) -> list[State]:
        """Create a list of all states matching the filter.

        This method must be run in the event loop.
        """
        if domain_filter is None:
            return list(self._states_data.values())

        if isinstance(domain_filter, str):
            return list(self._states.domain_states(domain_filter.lower()))

        states: list[State] = []
        for domain in domain_filter:
            states.extend(self._states.domain_states(domain))
        return states

    def get(self, entity_id: str) -> State | None:
        """Retrieve state of entity_id or None if not found.

        Async friendly.
        """
        return self._states_data.get(entity_id.lower())

    def is_state(self, entity_id: str, state: str) -> bool:
        """Test if entity exists and is in specified state.

        Async friendly.
        """
        state_obj = self.get(entity_id)
        return state_obj is not None and state_obj.state == state

    def remove(self, entity_id: str) -> bool:
        """Remove the state of an entity.

        Returns boolean to indicate if an entity was removed.
        """
        return run_callback_threadsafe(
            self._loop, self.async_remove, entity_id
        ).result()

    @callback
    def async_remove(self, entity_id: str, context: Context | None = None) -> bool:
        """Remove the state of an entity.

        Returns boolean to indicate if an entity was removed.

        This method must be run in the event loop.
        """
        entity_id = entity_id.lower()
        old_state = self._states.pop(entity_id, None)
        self._reservations.discard(entity_id)

        if old_state is None:
            return False

        old_state.expire()
        self._bus.async_fire(
            EVENT_STATE_CHANGED,
            {"entity_id": entity_id, "old_state": old_state, "new_state": None},
            EventOrigin.local,
            context=context,
        )
        return True

    def set(
        self,
        entity_id: str,
        new_state: str,
        attributes: Mapping[str, Any] | None = None,
        force_update: bool = False,
        context: Context | None = None,
    ) -> None:
        """Set the state of an entity, add entity if it does not exist.

        Attributes is an optional dict to specify attributes of this state.

        If you just update the attributes and not the state, last changed will
        not be affected.
        """
        run_callback_threadsafe(
            self._loop,
            self.async_set,
            entity_id,
            new_state,
            attributes,
            force_update,
            context,
        ).result()

    @callback
    def async_reserve(self, entity_id: str) -> None:
        """Reserve a state in the state machine for an entity being added.

        This must not fire an event when the state is reserved.

        This avoids a race condition where multiple entities with the same
        entity_id are added.
        """
        entity_id = entity_id.lower()
        if entity_id in self._states_data or entity_id in self._reservations:
            raise HomeAssistantError(
                "async_reserve must not be called once the state is in the state"
                " machine."
            )

        self._reservations.add(entity_id)

    @callback
    def async_available(self, entity_id: str) -> bool:
        """Check to see if an entity_id is available to be used."""
        entity_id = entity_id.lower()
        return (
            entity_id not in self._states_data and entity_id not in self._reservations
        )

    @callback
    def async_set(
        self,
        entity_id: str,
        new_state: str,
        attributes: Mapping[str, Any] | None = None,
        force_update: bool = False,
        context: Context | None = None,
        state_info: StateInfo | None = None,
    ) -> None:
        """Set the state of an entity, add entity if it does not exist.

        Attributes is an optional dict to specify attributes of this state.

        If you just update the attributes and not the state, last changed will
        not be affected.

        This method must be run in the event loop.
        """
        entity_id = entity_id.lower()
        new_state = str(new_state)
        attributes = attributes or {}
        if (old_state := self._states_data.get(entity_id)) is None:
            same_state = False
            same_attr = False
            last_changed = None
        else:
            same_state = old_state.state == new_state and not force_update
            same_attr = old_state.attributes == attributes
            last_changed = old_state.last_changed if same_state else None

        if same_state and same_attr:
            return

        if context is None:
            # It is much faster to convert a timestamp to a utc datetime object
            # than converting a utc datetime object to a timestamp since cpython
            # does not have a fast path for handling the UTC timezone and has to do
            # multiple local timezone conversions.
            #
            # from_timestamp implementation:
            # https://github.com/python/cpython/blob/c90a862cdcf55dc1753c6466e5fa4a467a13ae24/Modules/_datetimemodule.c#L2936
            #
            # timestamp implementation:
            # https://github.com/python/cpython/blob/c90a862cdcf55dc1753c6466e5fa4a467a13ae24/Modules/_datetimemodule.c#L6387
            # https://github.com/python/cpython/blob/c90a862cdcf55dc1753c6466e5fa4a467a13ae24/Modules/_datetimemodule.c#L6323
            timestamp = time.time()
            now = dt_util.utc_from_timestamp(timestamp)
            context = Context(id=ulid_at_time(timestamp))
        else:
            now = dt_util.utcnow()

        state = State(
            entity_id,
            new_state,
            attributes,
            last_changed,
            now,
            context,
            old_state is None,
            state_info,
        )
        if old_state is not None:
            old_state.expire()
        self._states[entity_id] = state
        self._bus.async_fire(
            EVENT_STATE_CHANGED,
            {"entity_id": entity_id, "old_state": old_state, "new_state": state},
            EventOrigin.local,
            context,
            time_fired=now,
        )


class SupportsResponse(enum.StrEnum):
    """Service call response configuration."""

    NONE = "none"
    """The service does not support responses (the default)."""

    OPTIONAL = "optional"
    """The service optionally returns response data when asked by the caller."""

    ONLY = "only"
    """The service is read-only and the caller must always ask for response data."""


class Service:
    """Representation of a callable service."""

    __slots__ = ["job", "schema", "domain", "service", "supports_response"]

    def __init__(
        self,
        func: Callable[[ServiceCall], Coroutine[Any, Any, ServiceResponse] | None],
        schema: vol.Schema | None,
        domain: str,
        service: str,
        context: Context | None = None,
        supports_response: SupportsResponse = SupportsResponse.NONE,
    ) -> None:
        """Initialize a service."""
        self.job = HassJob(func, f"service {domain}.{service}")
        self.schema = schema
        self.supports_response = supports_response


class ServiceCall:
    """Representation of a call to a service."""

    __slots__ = ("domain", "service", "data", "context", "return_response")

    def __init__(
        self,
        domain: str,
        service: str,
        data: dict[str, Any] | None = None,
        context: Context | None = None,
        return_response: bool = False,
    ) -> None:
        """Initialize a service call."""
        self.domain = domain
        self.service = service
        self.data = ReadOnlyDict(data or {})
        self.context = context or Context()
        self.return_response = return_response

    def __repr__(self) -> str:
        """Return the representation of the service."""
        if self.data:
            return (
                f"<ServiceCall {self.domain}.{self.service} "
                f"(c:{self.context.id}): {util.repr_helper(self.data)}>"
            )

        return f"<ServiceCall {self.domain}.{self.service} (c:{self.context.id})>"


class ServiceRegistry:
    """Offer the services over the eventbus."""

    __slots__ = ("_services", "_hass")

    def __init__(self, hass: HomeAssistant) -> None:
        """Initialize a service registry."""
        self._services: dict[str, dict[str, Service]] = {}
        self._hass = hass

    @property
    def services(self) -> dict[str, dict[str, Service]]:
        """Return dictionary with per domain a list of available services."""
        return run_callback_threadsafe(self._hass.loop, self.async_services).result()

    @callback
    def async_services(self) -> dict[str, dict[str, Service]]:
        """Return dictionary with per domain a list of available services.

        This method must be run in the event loop.
        """
        return {domain: service.copy() for domain, service in self._services.items()}

    def has_service(self, domain: str, service: str) -> bool:
        """Test if specified service exists.

        Async friendly.
        """
        return service.lower() in self._services.get(domain.lower(), [])

    def supports_response(self, domain: str, service: str) -> SupportsResponse:
        """Return whether or not the service supports response data.

        This exists so that callers can return more helpful error messages given
        the context. Will return NONE if the service does not exist as there is
        other error handling when calling the service if it does not exist.
        """
        if not (handler := self._services[domain.lower()][service.lower()]):
            return SupportsResponse.NONE
        return handler.supports_response

    def register(
        self,
        domain: str,
        service: str,
        service_func: Callable[
            [ServiceCall],
            Coroutine[Any, Any, ServiceResponse] | None,
        ],
        schema: vol.Schema | None = None,
    ) -> None:
        """Register a service.

        Schema is called to coerce and validate the service data.
        """
        run_callback_threadsafe(
            self._hass.loop, self.async_register, domain, service, service_func, schema
        ).result()

    @callback
    def async_register(
        self,
        domain: str,
        service: str,
        service_func: Callable[
            [ServiceCall], Coroutine[Any, Any, ServiceResponse] | None
        ],
        schema: vol.Schema | None = None,
        supports_response: SupportsResponse = SupportsResponse.NONE,
    ) -> None:
        """Register a service.

        Schema is called to coerce and validate the service data.

        This method must be run in the event loop.
        """
        domain = domain.lower()
        service = service.lower()
        service_obj = Service(
            service_func, schema, domain, service, supports_response=supports_response
        )

        if domain in self._services:
            self._services[domain][service] = service_obj
        else:
            self._services[domain] = {service: service_obj}

        self._hass.bus.async_fire(
            EVENT_SERVICE_REGISTERED, {ATTR_DOMAIN: domain, ATTR_SERVICE: service}
        )

    def remove(self, domain: str, service: str) -> None:
        """Remove a registered service from service handler."""
        run_callback_threadsafe(
            self._hass.loop, self.async_remove, domain, service
        ).result()

    @callback
    def async_remove(self, domain: str, service: str) -> None:
        """Remove a registered service from service handler.

        This method must be run in the event loop.
        """
        domain = domain.lower()
        service = service.lower()

        if service not in self._services.get(domain, {}):
            _LOGGER.warning("Unable to remove unknown service %s/%s", domain, service)
            return

        self._services[domain].pop(service)

        if not self._services[domain]:
            self._services.pop(domain)

        self._hass.bus.async_fire(
            EVENT_SERVICE_REMOVED, {ATTR_DOMAIN: domain, ATTR_SERVICE: service}
        )

    def call(
        self,
        domain: str,
        service: str,
        service_data: dict[str, Any] | None = None,
        blocking: bool = False,
        context: Context | None = None,
        target: dict[str, Any] | None = None,
        return_response: bool = False,
    ) -> ServiceResponse:
        """Call a service.

        See description of async_call for details.
        """
        return asyncio.run_coroutine_threadsafe(
            self.async_call(
                domain,
                service,
                service_data,
                blocking,
                context,
                target,
                return_response,
            ),
            self._hass.loop,
        ).result()

    async def async_call(
        self,
        domain: str,
        service: str,
        service_data: dict[str, Any] | None = None,
        blocking: bool = False,
        context: Context | None = None,
        target: dict[str, Any] | None = None,
        return_response: bool = False,
    ) -> ServiceResponse:
        """Call a service.

        Specify blocking=True to wait until service is executed.

        If return_response=True, indicates that the caller can consume return values
        from the service, if any. Return values are a dict that can be returned by the
        standard JSON serialization process. Return values can only be used with blocking=True.

        This method will fire an event to indicate the service has been called.

        Because the service is sent as an event you are not allowed to use
        the keys ATTR_DOMAIN and ATTR_SERVICE in your service_data.

        This method is a coroutine.
        """
        context = context or Context()
        service_data = service_data or {}

        try:
            handler = self._services[domain][service]
        except KeyError:
            # Almost all calls are already lower case, so we avoid
            # calling lower() on the arguments in the common case.
            domain = domain.lower()
            service = service.lower()
            try:
                handler = self._services[domain][service]
            except KeyError:
                raise ServiceNotFound(domain, service) from None

        if return_response:
            if not blocking:
                raise ValueError(
                    "Invalid argument return_response=True when blocking=False"
                )
            if handler.supports_response == SupportsResponse.NONE:
                raise ValueError(
                    "Invalid argument return_response=True when handler does not support responses"
                )
        elif handler.supports_response == SupportsResponse.ONLY:
            raise ValueError(
                "Service call requires responses but caller did not ask for responses"
            )

        if target:
            service_data.update(target)

        if handler.schema:
            try:
                processed_data: dict[str, Any] = handler.schema(service_data)
            except vol.Invalid:
                _LOGGER.debug(
                    "Invalid data for service call %s.%s: %s",
                    domain,
                    service,
                    service_data,
                )
                raise
        else:
            processed_data = service_data

        service_call = ServiceCall(
            domain, service, processed_data, context, return_response
        )

        self._hass.bus.async_fire(
            EVENT_CALL_SERVICE,
            {
                ATTR_DOMAIN: domain,
                ATTR_SERVICE: service,
                ATTR_SERVICE_DATA: service_data,
            },
            context=context,
        )

        coro = self._execute_service(handler, service_call)
        if not blocking:
            self._hass.async_create_task(
                self._run_service_call_catch_exceptions(coro, service_call),
                f"service call background {service_call.domain}.{service_call.service}",
            )
            return None

        response_data = await coro
        if not return_response:
            return None
        if not isinstance(response_data, dict):
            raise HomeAssistantError(
                f"Service response data expected a dictionary, was {type(response_data)}"
            )
        return response_data

    async def _run_service_call_catch_exceptions(
        self,
        coro_or_task: Coroutine[Any, Any, Any] | asyncio.Task[Any],
        service_call: ServiceCall,
    ) -> None:
        """Run service call in background, catching and logging any exceptions."""
        try:
            await coro_or_task
        except Unauthorized:
            _LOGGER.warning(
                "Unauthorized service called %s/%s",
                service_call.domain,
                service_call.service,
            )
        except asyncio.CancelledError:
            _LOGGER.debug("Service was cancelled: %s", service_call)
        except Exception:  # pylint: disable=broad-except
            _LOGGER.exception("Error executing service: %s", service_call)

    async def _execute_service(
        self, handler: Service, service_call: ServiceCall
    ) -> ServiceResponse:
        """Execute a service."""
        job = handler.job
        target = job.target
        if job.job_type == HassJobType.Coroutinefunction:
            if TYPE_CHECKING:
                target = cast(Callable[..., Coroutine[Any, Any, _R]], target)
            return await target(service_call)
        if job.job_type == HassJobType.Callback:
            if TYPE_CHECKING:
                target = cast(Callable[..., _R], target)
            return target(service_call)
        if TYPE_CHECKING:
            target = cast(Callable[..., _R], target)
        return await self._hass.async_add_executor_job(target, service_call)


class Config:
    """Configuration settings for Home Assistant."""

    def __init__(self, hass: HomeAssistant, config_dir: str) -> None:
        """Initialize a new config object."""
        self.hass = hass

        self._store = self._ConfigStore(self.hass)

        self.latitude: float = 0
        self.longitude: float = 0

        self.elevation: int = 0
        """Elevation (always in meters regardless of the unit system)."""

        self.location_name: str = "Home"
        self.time_zone: str = "UTC"
        self.units: UnitSystem = METRIC_SYSTEM
        self.internal_url: str | None = None
        self.external_url: str | None = None
        self.currency: str = "EUR"
        self.country: str | None = None
        self.language: str = "en"

        self.config_source: ConfigSource = ConfigSource.DEFAULT

        # If True, pip install is skipped for requirements on startup
        self.skip_pip: bool = False

        # List of packages to skip when installing requirements on startup
        self.skip_pip_packages: list[str] = []

        # List of loaded components
        self.components: set[str] = set()

        # API (HTTP) server configuration
        self.api: ApiConfig | None = None

        # Directory that holds the configuration
        self.config_dir: str = config_dir

        # List of allowed external dirs to access
        self.allowlist_external_dirs: set[str] = set()

        # List of allowed external URLs that integrations may use
        self.allowlist_external_urls: set[str] = set()

        # Dictionary of Media folders that integrations may use
        self.media_dirs: dict[str, str] = {}

        # If Home Assistant is running in recovery mode
        self.recovery_mode: bool = False

        # Use legacy template behavior
        self.legacy_templates: bool = False

        # If Home Assistant is running in safe mode
        self.safe_mode: bool = False

    def distance(self, lat: float, lon: float) -> float | None:
        """Calculate distance from Home Assistant.

        Async friendly.
        """
        return self.units.length(
            location.distance(self.latitude, self.longitude, lat, lon), LENGTH_METERS
        )

    def path(self, *path: str) -> str:
        """Generate path to the file within the configuration directory.

        Async friendly.
        """
        return os.path.join(self.config_dir, *path)

    def is_allowed_external_url(self, url: str) -> bool:
        """Check if an external URL is allowed."""
        parsed_url = f"{str(yarl.URL(url))}/"

        return any(
            allowed
            for allowed in self.allowlist_external_urls
            if parsed_url.startswith(allowed)
        )

    def is_allowed_path(self, path: str) -> bool:
        """Check if the path is valid for access from outside.

        This function does blocking I/O and should not be called from the event loop.
        Use hass.async_add_executor_job to schedule it on the executor.
        """
        assert path is not None

        thepath = pathlib.Path(path)
        try:
            # The file path does not have to exist (it's parent should)
            if thepath.exists():
                thepath = thepath.resolve()
            else:
                thepath = thepath.parent.resolve()
        except (FileNotFoundError, RuntimeError, PermissionError):
            return False

        for allowed_path in self.allowlist_external_dirs:
            try:
                thepath.relative_to(allowed_path)
                return True
            except ValueError:
                pass

        return False

    def as_dict(self) -> dict[str, Any]:
        """Create a dictionary representation of the configuration.

        Async friendly.
        """
        return {
            "latitude": self.latitude,
            "longitude": self.longitude,
            "elevation": self.elevation,
            "unit_system": self.units.as_dict(),
            "location_name": self.location_name,
            "time_zone": self.time_zone,
            "components": self.components,
            "config_dir": self.config_dir,
            # legacy, backwards compat
            "whitelist_external_dirs": self.allowlist_external_dirs,
            "allowlist_external_dirs": self.allowlist_external_dirs,
            "allowlist_external_urls": self.allowlist_external_urls,
            "version": __version__,
            "config_source": self.config_source,
            "recovery_mode": self.recovery_mode,
            "state": self.hass.state.value,
            "external_url": self.external_url,
            "internal_url": self.internal_url,
            "currency": self.currency,
            "country": self.country,
            "language": self.language,
            "safe_mode": self.safe_mode,
        }

    def set_time_zone(self, time_zone_str: str) -> None:
        """Help to set the time zone."""
        if time_zone := dt_util.get_time_zone(time_zone_str):
            self.time_zone = time_zone_str
            dt_util.set_default_time_zone(time_zone)
        else:
            raise ValueError(f"Received invalid time zone {time_zone_str}")

    @callback
    def _update(
        self,
        *,
        source: ConfigSource,
        latitude: float | None = None,
        longitude: float | None = None,
        elevation: int | None = None,
        unit_system: str | None = None,
        location_name: str | None = None,
        time_zone: str | None = None,
        # pylint: disable=dangerous-default-value # _UNDEFs not modified
        external_url: str | dict[Any, Any] | None = _UNDEF,
        internal_url: str | dict[Any, Any] | None = _UNDEF,
        currency: str | None = None,
        country: str | dict[Any, Any] | None = _UNDEF,
        language: str | None = None,
    ) -> None:
        """Update the configuration from a dictionary."""
        self.config_source = source
        if latitude is not None:
            self.latitude = latitude
        if longitude is not None:
            self.longitude = longitude
        if elevation is not None:
            self.elevation = elevation
        if unit_system is not None:
            try:
                self.units = get_unit_system(unit_system)
            except ValueError:
                self.units = METRIC_SYSTEM
        if location_name is not None:
            self.location_name = location_name
        if time_zone is not None:
            self.set_time_zone(time_zone)
        if external_url is not _UNDEF:
            self.external_url = cast(str | None, external_url)
        if internal_url is not _UNDEF:
            self.internal_url = cast(str | None, internal_url)
        if currency is not None:
            self.currency = currency
        if country is not _UNDEF:
            self.country = cast(str | None, country)
        if language is not None:
            self.language = language

    async def async_update(self, **kwargs: Any) -> None:
        """Update the configuration from a dictionary."""
        # pylint: disable-next=import-outside-toplevel
        from .config import (
            _raise_issue_if_historic_currency,
            _raise_issue_if_no_country,
        )

        self._update(source=ConfigSource.STORAGE, **kwargs)
        await self._async_store()
        self.hass.bus.async_fire(EVENT_CORE_CONFIG_UPDATE, kwargs)

        _raise_issue_if_historic_currency(self.hass, self.currency)
        _raise_issue_if_no_country(self.hass, self.country)

    async def async_load(self) -> None:
        """Load [homeassistant] core config."""
        if not (data := await self._store.async_load()):
            return

        # In 2021.9 we fixed validation to disallow a path (because that's never
        # correct) but this data still lives in storage, so we print a warning.
        if data.get("external_url") and urlparse(data["external_url"]).path not in (
            "",
            "/",
        ):
            _LOGGER.warning("Invalid external_url set. It's not allowed to have a path")

        if data.get("internal_url") and urlparse(data["internal_url"]).path not in (
            "",
            "/",
        ):
            _LOGGER.warning("Invalid internal_url set. It's not allowed to have a path")

        self._update(
            source=ConfigSource.STORAGE,
            latitude=data.get("latitude"),
            longitude=data.get("longitude"),
            elevation=data.get("elevation"),
            unit_system=data.get("unit_system_v2"),
            location_name=data.get("location_name"),
            time_zone=data.get("time_zone"),
            external_url=data.get("external_url", _UNDEF),
            internal_url=data.get("internal_url", _UNDEF),
            currency=data.get("currency"),
            country=data.get("country"),
            language=data.get("language"),
        )

    async def _async_store(self) -> None:
        """Store [homeassistant] core config."""
        data = {
            "latitude": self.latitude,
            "longitude": self.longitude,
            "elevation": self.elevation,
            # We don't want any integrations to use the name of the unit system
            # so we are using the private attribute here
            "unit_system_v2": self.units._name,  # pylint: disable=protected-access
            "location_name": self.location_name,
            "time_zone": self.time_zone,
            "external_url": self.external_url,
            "internal_url": self.internal_url,
            "currency": self.currency,
            "country": self.country,
            "language": self.language,
        }

        await self._store.async_save(data)

    # Circular dependency prevents us from generating the class at top level
    # pylint: disable-next=import-outside-toplevel
    from .helpers.storage import Store

    class _ConfigStore(Store[dict[str, Any]]):
        """Class to help storing Config data."""

        def __init__(self, hass: HomeAssistant) -> None:
            """Initialize storage class."""
            super().__init__(
                hass,
                CORE_STORAGE_VERSION,
                CORE_STORAGE_KEY,
                private=True,
                atomic_writes=True,
                minor_version=CORE_STORAGE_MINOR_VERSION,
            )
            self._original_unit_system: str | None = None  # from old store 1.1

        async def _async_migrate_func(
            self,
            old_major_version: int,
            old_minor_version: int,
            old_data: dict[str, Any],
        ) -> dict[str, Any]:
            """Migrate to the new version."""
            data = old_data
            if old_major_version == 1 and old_minor_version < 2:
                # In 1.2, we remove support for "imperial", replaced by "us_customary"
                # Using a new key to allow rollback
                self._original_unit_system = data.get("unit_system")
                data["unit_system_v2"] = self._original_unit_system
                if data["unit_system_v2"] == _CONF_UNIT_SYSTEM_IMPERIAL:
                    data["unit_system_v2"] = _CONF_UNIT_SYSTEM_US_CUSTOMARY
            if old_major_version == 1 and old_minor_version < 3:
                # In 1.3, we add the key "language", initialize it from the
                # owner account.
                data["language"] = "en"
                try:
                    owner = await self.hass.auth.async_get_owner()
                    if owner is not None:
                        # pylint: disable-next=import-outside-toplevel
                        from .components.frontend import storage as frontend_store

                        # pylint: disable-next=import-outside-toplevel
                        from .helpers import config_validation as cv

                        _, owner_data = await frontend_store.async_user_store(
                            self.hass, owner.id
                        )

                        if (
                            "language" in owner_data
                            and "language" in owner_data["language"]
                        ):
                            with suppress(vol.InInvalid):
                                data["language"] = cv.language(
                                    owner_data["language"]["language"]
                                )
                # pylint: disable-next=broad-except
                except Exception:
                    _LOGGER.exception("Unexpected error during core config migration")

            if old_major_version > 1:
                raise NotImplementedError
            return data

        async def async_save(self, data: dict[str, Any]) -> None:
            if self._original_unit_system:
                data["unit_system"] = self._original_unit_system
            return await super().async_save(data)<|MERGE_RESOLUTION|>--- conflicted
+++ resolved
@@ -1175,22 +1175,12 @@
     def _async_listen_filterable_job(
         self, event_type: str, filterable_job: _FilterableJobType
     ) -> CALLBACK_TYPE:
-<<<<<<< HEAD
-        self._listeners.setdefault(event_type, []).append(filterable_job)
-        return functools.partial(
-            self._async_remove_listener, event_type, filterable_job
-        )
-=======
         if event_type not in self._listeners:
             self._listeners[event_type] = set()
         self._listeners[event_type].add(filterable_job)
-
-        def remove_listener() -> None:
-            """Remove the listener."""
-            self._async_remove_listener(event_type, filterable_job)
-
-        return remove_listener
->>>>>>> 05f7148f
+        return functools.partial(
+            self._async_remove_listener, event_type, filterable_job
+        )
 
     def listen_once(
         self,
