--- conflicted
+++ resolved
@@ -1521,12 +1521,9 @@
                 except Exception:  # pylint: disable=broad-except
                     _LOGGER.exception("Error running job: %s", job)
             else:
-<<<<<<< HEAD
                 _LOGGER.warning(
                     "Fire unfiltered event with add job: %s - %s", job, event
                 )
-=======
->>>>>>> f1895f72
                 # pylint: disable-next=protected-access
                 self._hass._async_add_hass_job(job, event)
 
