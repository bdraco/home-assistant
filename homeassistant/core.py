"""Core components of Home Assistant.

Home Assistant is a Home Automation framework for observing the state
of entities and react to changes.
"""
from __future__ import annotations

import asyncio
from collections import UserDict, defaultdict
from collections.abc import (
    Callable,
    Collection,
    Coroutine,
    Iterable,
    KeysView,
    Mapping,
    ValuesView,
)
import concurrent.futures
from contextlib import suppress
from dataclasses import dataclass
import datetime
import enum
import functools
import logging
import os
import pathlib
import re
import threading
import time
from time import monotonic
from typing import (
    TYPE_CHECKING,
    Any,
    Generic,
    Literal,
    ParamSpec,
    Self,
    TypeVar,
    cast,
    overload,
)
from urllib.parse import urlparse

import voluptuous as vol
import yarl

from . import block_async_io, util
from .backports.functools import cached_property
from .const import (
    ATTR_DOMAIN,
    ATTR_FRIENDLY_NAME,
    ATTR_SERVICE,
    ATTR_SERVICE_DATA,
    COMPRESSED_STATE_ATTRIBUTES,
    COMPRESSED_STATE_CONTEXT,
    COMPRESSED_STATE_LAST_CHANGED,
    COMPRESSED_STATE_LAST_UPDATED,
    COMPRESSED_STATE_STATE,
    EVENT_CALL_SERVICE,
    EVENT_CORE_CONFIG_UPDATE,
    EVENT_HOMEASSISTANT_CLOSE,
    EVENT_HOMEASSISTANT_FINAL_WRITE,
    EVENT_HOMEASSISTANT_START,
    EVENT_HOMEASSISTANT_STARTED,
    EVENT_HOMEASSISTANT_STOP,
    EVENT_SERVICE_REGISTERED,
    EVENT_SERVICE_REMOVED,
    EVENT_STATE_CHANGED,
    MATCH_ALL,
    MAX_LENGTH_EVENT_EVENT_TYPE,
    MAX_LENGTH_STATE_STATE,
    UnitOfLength,
    __version__,
)
from .exceptions import (
    HomeAssistantError,
    InvalidEntityFormatError,
    InvalidStateError,
    MaxLengthExceeded,
    ServiceNotFound,
    Unauthorized,
)
from .helpers.deprecation import (
    DeprecatedConstantEnum,
    all_with_deprecated_constants,
    check_if_deprecated_constant,
    dir_with_deprecated_constants,
)
from .helpers.json import json_dumps, json_fragment
from .util import dt as dt_util, location
from .util.async_ import (
    cancelling,
    run_callback_threadsafe,
    shutdown_run_callback_threadsafe,
)
from .util.json import JsonObjectType
from .util.read_only_dict import ReadOnlyDict
from .util.timeout import TimeoutManager
from .util.ulid import ulid_at_time, ulid_now
from .util.unit_system import (
    _CONF_UNIT_SYSTEM_IMPERIAL,
    _CONF_UNIT_SYSTEM_US_CUSTOMARY,
    METRIC_SYSTEM,
    UnitSystem,
    get_unit_system,
)

# Typing imports that create a circular dependency
if TYPE_CHECKING:
    from .auth import AuthManager
    from .components.http import ApiConfig, HomeAssistantHTTP
    from .config_entries import ConfigEntries
    from .helpers.entity import StateInfo


STOPPING_STAGE_SHUTDOWN_TIMEOUT = 20
STOP_STAGE_SHUTDOWN_TIMEOUT = 100
FINAL_WRITE_STAGE_SHUTDOWN_TIMEOUT = 60
CLOSE_STAGE_SHUTDOWN_TIMEOUT = 30

block_async_io.enable()

_T = TypeVar("_T")
_R = TypeVar("_R")
_R_co = TypeVar("_R_co", covariant=True)
_P = ParamSpec("_P")
# Internal; not helpers.typing.UNDEFINED due to circular dependency
_UNDEF: dict[Any, Any] = {}
_CallableT = TypeVar("_CallableT", bound=Callable[..., Any])
CALLBACK_TYPE = Callable[[], None]

CORE_STORAGE_KEY = "core.config"
CORE_STORAGE_VERSION = 1
CORE_STORAGE_MINOR_VERSION = 3

DOMAIN = "homeassistant"

# How long to wait to log tasks that are blocking
BLOCK_LOG_TIMEOUT = 60

ServiceResponse = JsonObjectType | None
EntityServiceResponse = dict[str, ServiceResponse]


class ConfigSource(enum.StrEnum):
    """Source of core configuration."""

    DEFAULT = "default"
    DISCOVERED = "discovered"
    STORAGE = "storage"
    YAML = "yaml"


# SOURCE_* are deprecated as of Home Assistant 2022.2, use ConfigSource instead
_DEPRECATED_SOURCE_DISCOVERED = DeprecatedConstantEnum(
    ConfigSource.DISCOVERED, "2025.1"
)
_DEPRECATED_SOURCE_STORAGE = DeprecatedConstantEnum(ConfigSource.STORAGE, "2025.1")
_DEPRECATED_SOURCE_YAML = DeprecatedConstantEnum(ConfigSource.YAML, "2025.1")


# How long to wait until things that run on startup have to finish.
TIMEOUT_EVENT_START = 15

MAX_EXPECTED_ENTITY_IDS = 16384

_LOGGER = logging.getLogger(__name__)


@functools.lru_cache(MAX_EXPECTED_ENTITY_IDS)
def split_entity_id(entity_id: str) -> tuple[str, str]:
    """Split a state entity ID into domain and object ID."""
    domain, _, object_id = entity_id.partition(".")
    if not domain or not object_id:
        raise ValueError(f"Invalid entity ID {entity_id}")
    return domain, object_id


_OBJECT_ID = r"(?!_)[\da-z_]+(?<!_)"
_DOMAIN = r"(?!.+__)" + _OBJECT_ID
VALID_DOMAIN = re.compile(r"^" + _DOMAIN + r"$")
VALID_ENTITY_ID = re.compile(r"^" + _DOMAIN + r"\." + _OBJECT_ID + r"$")


@functools.lru_cache(64)
def valid_domain(domain: str) -> bool:
    """Test if a domain a valid format."""
    return VALID_DOMAIN.match(domain) is not None


@functools.lru_cache(512)
def valid_entity_id(entity_id: str) -> bool:
    """Test if an entity ID is a valid format.

    Format: <domain>.<entity> where both are slugs.
    """
    return VALID_ENTITY_ID.match(entity_id) is not None


def validate_state(state: str) -> str:
    """Validate a state, raise if it not valid."""
    if len(state) > MAX_LENGTH_STATE_STATE:
        raise InvalidStateError(
            f"Invalid state with length {len(state)}. "
            "State max length is 255 characters."
        )
    return state


def callback(func: _CallableT) -> _CallableT:
    """Annotation to mark method as safe to call from within the event loop."""
    setattr(func, "_hass_callback", True)
    return func


def is_callback(func: Callable[..., Any]) -> bool:
    """Check if function is safe to be called in the event loop."""
    return getattr(func, "_hass_callback", False) is True


def is_callback_check_partial(target: Callable[..., Any]) -> bool:
    """Check if function is safe to be called in the event loop.

    This version of is_callback will also check if the target is a partial
    and walk the chain of partials to find the original function.
    """
    check_target = target
    while isinstance(check_target, functools.partial):
        check_target = check_target.func
    return is_callback(check_target)


class _Hass(threading.local):
    """Container which makes a HomeAssistant instance available to the event loop."""

    hass: HomeAssistant | None = None


_hass = _Hass()


@callback
def async_get_hass() -> HomeAssistant:
    """Return the HomeAssistant instance.

    Raises HomeAssistantError when called from the wrong thread.

    This should be used where it's very cumbersome or downright impossible to pass
    hass to the code which needs it.
    """
    if not _hass.hass:
        raise HomeAssistantError("async_get_hass called from the wrong thread")
    return _hass.hass


@callback
def get_release_channel() -> Literal["beta", "dev", "nightly", "stable"]:
    """Find release channel based on version number."""
    version = __version__
    if "dev0" in version:
        return "dev"
    if "dev" in version:
        return "nightly"
    if "b" in version:
        return "beta"
    return "stable"


@enum.unique
class HassJobType(enum.Enum):
    """Represent a job type."""

    Coroutinefunction = 1
    Callback = 2
    Executor = 3


class HassJob(Generic[_P, _R_co]):
    """Represent a job to be run later.

    We check the callable type in advance
    so we can avoid checking it every time
    we run the job.
    """

    __slots__ = ("job_type", "target", "name", "_cancel_on_shutdown")

    def __init__(
        self,
        target: Callable[_P, _R_co],
        name: str | None = None,
        *,
        cancel_on_shutdown: bool | None = None,
        job_type: HassJobType | None = None,
    ) -> None:
        """Create a job object."""
        self.target = target
        self.name = name
        self.job_type = job_type or _get_hassjob_callable_job_type(target)
        self._cancel_on_shutdown = cancel_on_shutdown

    @property
    def cancel_on_shutdown(self) -> bool | None:
        """Return if the job should be cancelled on shutdown."""
        return self._cancel_on_shutdown

    def __repr__(self) -> str:
        """Return the job."""
        return f"<Job {self.name} {self.job_type} {self.target}>"


@dataclass(frozen=True)
class HassJobWithArgs:
    """Container for a HassJob and arguments."""

    job: HassJob[..., Coroutine[Any, Any, Any] | Any]
    args: Iterable[Any]


def _get_hassjob_callable_job_type(target: Callable[..., Any]) -> HassJobType:
    """Determine the job type from the callable."""
    # Check for partials to properly determine if coroutine function
    check_target = target
    while isinstance(check_target, functools.partial):
        check_target = check_target.func

    if asyncio.iscoroutinefunction(check_target):
        return HassJobType.Coroutinefunction
    if is_callback(check_target):
        return HassJobType.Callback
    if asyncio.iscoroutine(check_target):
        raise ValueError("Coroutine not allowed to be passed to HassJob")
    return HassJobType.Executor


class CoreState(enum.Enum):
    """Represent the current state of Home Assistant."""

    not_running = "NOT_RUNNING"
    starting = "STARTING"
    running = "RUNNING"
    stopping = "STOPPING"
    final_write = "FINAL_WRITE"
    stopped = "STOPPED"

    def __str__(self) -> str:
        """Return the event."""
        return self.value


class HomeAssistant:
    """Root object of the Home Assistant home automation."""

    auth: AuthManager
    http: HomeAssistantHTTP = None  # type: ignore[assignment]
    config_entries: ConfigEntries = None  # type: ignore[assignment]

    def __new__(cls, config_dir: str) -> HomeAssistant:
        """Set the _hass thread local data."""
        hass = super().__new__(cls)
        _hass.hass = hass
        return hass

    def __repr__(self) -> str:
        """Return the representation."""
        return f"<HomeAssistant {self.state}>"

    def __init__(self, config_dir: str) -> None:
        """Initialize new Home Assistant object."""
        # pylint: disable-next=import-outside-toplevel
        from . import loader

        self.loop = asyncio.get_running_loop()
        self._tasks: set[asyncio.Future[Any]] = set()
        self._background_tasks: set[asyncio.Future[Any]] = set()
        self.bus = EventBus(self)
        self.services = ServiceRegistry(self)
        self.states = StateMachine(self.bus, self.loop)
        self.config = Config(self, config_dir)
        self.components = loader.Components(self)
        self.helpers = loader.Helpers(self)
        # This is a dictionary that any component can store any data on.
        self.data: dict[str, Any] = {}
        self.state: CoreState = CoreState.not_running
        self.exit_code: int = 0
        # If not None, use to signal end-of-loop
        self._stopped: asyncio.Event | None = None
        # Timeout handler for Core/Helper namespace
        self.timeout: TimeoutManager = TimeoutManager()
        self._stop_future: concurrent.futures.Future[None] | None = None
        self._shutdown_jobs: list[HassJobWithArgs] = []

    @property
    def is_running(self) -> bool:
        """Return if Home Assistant is running."""
        return self.state in (CoreState.starting, CoreState.running)

    @property
    def is_stopping(self) -> bool:
        """Return if Home Assistant is stopping."""
        return self.state in (CoreState.stopping, CoreState.final_write)

    def start(self) -> int:
        """Start Home Assistant.

        Note: This function is only used for testing.
        For regular use, use "await hass.run()".
        """
        # Register the async start
        _future = asyncio.run_coroutine_threadsafe(self.async_start(), self.loop)
        # Run forever
        # Block until stopped
        _LOGGER.info("Starting Home Assistant core loop")
        self.loop.run_forever()
        # The future is never retrieved but we still hold a reference to it
        # to prevent the task from being garbage collected prematurely.
        del _future
        return self.exit_code

    async def async_run(self, *, attach_signals: bool = True) -> int:
        """Home Assistant main entry point.

        Start Home Assistant and block until stopped.

        This method is a coroutine.
        """
        if self.state != CoreState.not_running:
            raise RuntimeError("Home Assistant is already running")

        # _async_stop will set this instead of stopping the loop
        self._stopped = asyncio.Event()

        await self.async_start()
        if attach_signals:
            # pylint: disable-next=import-outside-toplevel
            from .helpers.signal import async_register_signal_handling

            async_register_signal_handling(self)

        await self._stopped.wait()
        return self.exit_code

    async def async_start(self) -> None:
        """Finalize startup from inside the event loop.

        This method is a coroutine.
        """
        _LOGGER.info("Starting Home Assistant")
        setattr(self.loop, "_thread_ident", threading.get_ident())

        self.state = CoreState.starting
        self.bus.async_fire(EVENT_CORE_CONFIG_UPDATE)
        self.bus.async_fire(EVENT_HOMEASSISTANT_START)

        if not self._tasks:
            pending: set[asyncio.Future[Any]] | None = None
        else:
            _done, pending = await asyncio.wait(
                self._tasks, timeout=TIMEOUT_EVENT_START
            )

        if pending:
            _LOGGER.warning(
                (
                    "Something is blocking Home Assistant from wrapping up the start up"
                    " phase. We're going to continue anyway. Please report the"
                    " following info at"
                    " https://github.com/home-assistant/core/issues: %s"
                ),
                ", ".join(self.config.components),
            )

        # Allow automations to set up the start triggers before changing state
        await asyncio.sleep(0)

        if self.state != CoreState.starting:
            _LOGGER.warning(
                "Home Assistant startup has been interrupted. "
                "Its state may be inconsistent"
            )
            return

        self.state = CoreState.running
        self.bus.async_fire(EVENT_CORE_CONFIG_UPDATE)
        self.bus.async_fire(EVENT_HOMEASSISTANT_STARTED)

    def add_job(
        self, target: Callable[..., Any] | Coroutine[Any, Any, Any], *args: Any
    ) -> None:
        """Add a job to be executed by the event loop or by an executor.

        If the job is either a coroutine or decorated with @callback, it will be
        run by the event loop, if not it will be run by an executor.

        target: target to call.
        args: parameters for method to call.
        """
        if target is None:
            raise ValueError("Don't call add_job with None")
        self.loop.call_soon_threadsafe(self.async_add_job, target, *args)

    @overload
    @callback
    def async_add_job(
        self, target: Callable[..., Coroutine[Any, Any, _R]], *args: Any
    ) -> asyncio.Future[_R] | None:
        ...

    @overload
    @callback
    def async_add_job(
        self, target: Callable[..., Coroutine[Any, Any, _R] | _R], *args: Any
    ) -> asyncio.Future[_R] | None:
        ...

    @overload
    @callback
    def async_add_job(
        self, target: Coroutine[Any, Any, _R], *args: Any
    ) -> asyncio.Future[_R] | None:
        ...

    @callback
    def async_add_job(
        self,
        target: Callable[..., Coroutine[Any, Any, _R] | _R] | Coroutine[Any, Any, _R],
        *args: Any,
    ) -> asyncio.Future[_R] | None:
        """Add a job to be executed by the event loop or by an executor.

        If the job is either a coroutine or decorated with @callback, it will be
        run by the event loop, if not it will be run by an executor.

        This method must be run in the event loop.

        target: target to call.
        args: parameters for method to call.
        """
        if target is None:
            raise ValueError("Don't call async_add_job with None")

        if asyncio.iscoroutine(target):
            return self.async_create_task(target)

        # This code path is performance sensitive and uses
        # if TYPE_CHECKING to avoid the overhead of constructing
        # the type used for the cast. For history see:
        # https://github.com/home-assistant/core/pull/71960
        if TYPE_CHECKING:
            target = cast(Callable[..., Coroutine[Any, Any, _R] | _R], target)
        return self.async_add_hass_job(HassJob(target), *args)

    @overload
    @callback
    def async_add_hass_job(
        self, hassjob: HassJob[..., Coroutine[Any, Any, _R]], *args: Any
    ) -> asyncio.Future[_R] | None:
        ...

    @overload
    @callback
    def async_add_hass_job(
        self, hassjob: HassJob[..., Coroutine[Any, Any, _R] | _R], *args: Any
    ) -> asyncio.Future[_R] | None:
        ...

    @callback
    def async_add_hass_job(
        self, hassjob: HassJob[..., Coroutine[Any, Any, _R] | _R], *args: Any
    ) -> asyncio.Future[_R] | None:
        """Add a HassJob from within the event loop.

        This method must be run in the event loop.
        hassjob: HassJob to call.
        args: parameters for method to call.
        """
        task: asyncio.Future[_R]
        # This code path is performance sensitive and uses
        # if TYPE_CHECKING to avoid the overhead of constructing
        # the type used for the cast. For history see:
        # https://github.com/home-assistant/core/pull/71960
        if hassjob.job_type is HassJobType.Coroutinefunction:
            if TYPE_CHECKING:
                hassjob.target = cast(
                    Callable[..., Coroutine[Any, Any, _R]], hassjob.target
                )
            task = self.loop.create_task(hassjob.target(*args), name=hassjob.name)
        elif hassjob.job_type is HassJobType.Callback:
            if TYPE_CHECKING:
                hassjob.target = cast(Callable[..., _R], hassjob.target)
            self.loop.call_soon(hassjob.target, *args)
            return None
        else:
            if TYPE_CHECKING:
                hassjob.target = cast(Callable[..., _R], hassjob.target)
            task = self.loop.run_in_executor(None, hassjob.target, *args)

        self._tasks.add(task)
        task.add_done_callback(self._tasks.remove)

        return task

    def create_task(
        self, target: Coroutine[Any, Any, Any], name: str | None = None
    ) -> None:
        """Add task to the executor pool.

        target: target to call.
        """
        self.loop.call_soon_threadsafe(self.async_create_task, target, name)

    @callback
    def async_create_task(
        self, target: Coroutine[Any, Any, _R], name: str | None = None
    ) -> asyncio.Task[_R]:
        """Create a task from within the event loop.

        This method must be run in the event loop. If you are using this in your
        integration, use the create task methods on the config entry instead.

        target: target to call.
        """
        task = self.loop.create_task(target, name=name)
        self._tasks.add(task)
        task.add_done_callback(self._tasks.remove)
        return task

    @callback
    def async_create_background_task(
        self,
        target: Coroutine[Any, Any, _R],
        name: str,
    ) -> asyncio.Task[_R]:
        """Create a task from within the event loop.

        This is a background task which will not block startup and will be
        automatically cancelled on shutdown. If you are using this in your
        integration, use the create task methods on the config entry instead.

        This method must be run in the event loop.
        """
        task = self.loop.create_task(target, name=name)
        self._background_tasks.add(task)
        task.add_done_callback(self._background_tasks.remove)
        return task

    @callback
    def async_add_executor_job(
        self, target: Callable[..., _T], *args: Any
    ) -> asyncio.Future[_T]:
        """Add an executor job from within the event loop."""
        task = self.loop.run_in_executor(None, target, *args)
        self._tasks.add(task)
        task.add_done_callback(self._tasks.remove)

        return task

    @overload
    @callback
    def async_run_hass_job(
        self, hassjob: HassJob[..., Coroutine[Any, Any, _R]], *args: Any
    ) -> asyncio.Future[_R] | None:
        ...

    @overload
    @callback
    def async_run_hass_job(
        self, hassjob: HassJob[..., Coroutine[Any, Any, _R] | _R], *args: Any
    ) -> asyncio.Future[_R] | None:
        ...

    @callback
    def async_run_hass_job(
        self, hassjob: HassJob[..., Coroutine[Any, Any, _R] | _R], *args: Any
    ) -> asyncio.Future[_R] | None:
        """Run a HassJob from within the event loop.

        This method must be run in the event loop.

        hassjob: HassJob
        args: parameters for method to call.
        """
        # This code path is performance sensitive and uses
        # if TYPE_CHECKING to avoid the overhead of constructing
        # the type used for the cast. For history see:
        # https://github.com/home-assistant/core/pull/71960
        if hassjob.job_type is HassJobType.Callback:
            if TYPE_CHECKING:
                hassjob.target = cast(Callable[..., _R], hassjob.target)
            hassjob.target(*args)
            return None

        return self.async_add_hass_job(hassjob, *args)

    @overload
    @callback
    def async_run_job(
        self, target: Callable[..., Coroutine[Any, Any, _R]], *args: Any
    ) -> asyncio.Future[_R] | None:
        ...

    @overload
    @callback
    def async_run_job(
        self, target: Callable[..., Coroutine[Any, Any, _R] | _R], *args: Any
    ) -> asyncio.Future[_R] | None:
        ...

    @overload
    @callback
    def async_run_job(
        self, target: Coroutine[Any, Any, _R], *args: Any
    ) -> asyncio.Future[_R] | None:
        ...

    @callback
    def async_run_job(
        self,
        target: Callable[..., Coroutine[Any, Any, _R] | _R] | Coroutine[Any, Any, _R],
        *args: Any,
    ) -> asyncio.Future[_R] | None:
        """Run a job from within the event loop.

        This method must be run in the event loop.

        target: target to call.
        args: parameters for method to call.
        """
        if asyncio.iscoroutine(target):
            return self.async_create_task(target)

        # This code path is performance sensitive and uses
        # if TYPE_CHECKING to avoid the overhead of constructing
        # the type used for the cast. For history see:
        # https://github.com/home-assistant/core/pull/71960
        if TYPE_CHECKING:
            target = cast(Callable[..., Coroutine[Any, Any, _R] | _R], target)
        return self.async_run_hass_job(HassJob(target), *args)

    def block_till_done(self) -> None:
        """Block until all pending work is done."""
        asyncio.run_coroutine_threadsafe(
            self.async_block_till_done(), self.loop
        ).result()

    async def async_block_till_done(self) -> None:
        """Block until all pending work is done."""
        # To flush out any call_soon_threadsafe
        await asyncio.sleep(0)
        start_time: float | None = None
        current_task = asyncio.current_task()

        while tasks := [
            task
            for task in self._tasks
            if task is not current_task and not cancelling(task)
        ]:
            await self._await_and_log_pending(tasks)

            if start_time is None:
                # Avoid calling monotonic() until we know
                # we may need to start logging blocked tasks.
                start_time = 0
            elif start_time == 0:
                # If we have waited twice then we set the start
                # time
                start_time = monotonic()
            elif monotonic() - start_time > BLOCK_LOG_TIMEOUT:
                # We have waited at least three loops and new tasks
                # continue to block. At this point we start
                # logging all waiting tasks.
                for task in tasks:
                    _LOGGER.debug("Waiting for task: %s", task)

    async def _await_and_log_pending(
        self, pending: Collection[asyncio.Future[Any]]
    ) -> None:
        """Await and log tasks that take a long time."""
        wait_time = 0
        while pending:
            _, pending = await asyncio.wait(pending, timeout=BLOCK_LOG_TIMEOUT)
            if not pending:
                return
            wait_time += BLOCK_LOG_TIMEOUT
            for task in pending:
                _LOGGER.debug("Waited %s seconds for task: %s", wait_time, task)

    @overload
    @callback
    def async_add_shutdown_job(
        self, hassjob: HassJob[..., Coroutine[Any, Any, Any]], *args: Any
    ) -> CALLBACK_TYPE:
        ...

    @overload
    @callback
    def async_add_shutdown_job(
        self, hassjob: HassJob[..., Coroutine[Any, Any, Any] | Any], *args: Any
    ) -> CALLBACK_TYPE:
        ...

    @callback
    def async_add_shutdown_job(
        self, hassjob: HassJob[..., Coroutine[Any, Any, Any] | Any], *args: Any
    ) -> CALLBACK_TYPE:
        """Add a HassJob which will be executed on shutdown.

        This method must be run in the event loop.

        hassjob: HassJob
        args: parameters for method to call.

        Returns function to remove the job.
        """
        job_with_args = HassJobWithArgs(hassjob, args)
        self._shutdown_jobs.append(job_with_args)

        @callback
        def remove_job() -> None:
            self._shutdown_jobs.remove(job_with_args)

        return remove_job

    def stop(self) -> None:
        """Stop Home Assistant and shuts down all threads."""
        if self.state == CoreState.not_running:  # just ignore
            return
        # The future is never retrieved, and we only hold a reference
        # to it to prevent it from being garbage collected.
        self._stop_future = asyncio.run_coroutine_threadsafe(
            self.async_stop(), self.loop
        )

    async def async_stop(self, exit_code: int = 0, *, force: bool = False) -> None:
        """Stop Home Assistant and shuts down all threads.

        The "force" flag commands async_stop to proceed regardless of
        Home Assistant's current state. You should not set this flag
        unless you're testing.

        This method is a coroutine.
        """
        if not force:
            # Some tests require async_stop to run,
            # regardless of the state of the loop.
            if self.state == CoreState.not_running:  # just ignore
                return
            if self.state in [CoreState.stopping, CoreState.final_write]:
                _LOGGER.info("Additional call to async_stop was ignored")
                return
            if self.state == CoreState.starting:
                # This may not work
                _LOGGER.warning(
                    "Stopping Home Assistant before startup has completed may fail"
                )

        # Stage 1 - Run shutdown jobs
        try:
            async with self.timeout.async_timeout(STOPPING_STAGE_SHUTDOWN_TIMEOUT):
                tasks: list[asyncio.Future[Any]] = []
                for job in self._shutdown_jobs:
                    task_or_none = self.async_run_hass_job(job.job, *job.args)
                    if not task_or_none:
                        continue
                    tasks.append(task_or_none)
                if tasks:
                    await asyncio.gather(*tasks, return_exceptions=True)
        except asyncio.TimeoutError:
            _LOGGER.warning(
                "Timed out waiting for shutdown jobs to complete, the shutdown will"
                " continue"
            )
            self._async_log_running_tasks("run shutdown jobs")

        # Stage 2 - Stop integrations

        # Keep holding the reference to the tasks but do not allow them
        # to block shutdown. Only tasks created after this point will
        # be waited for.
        running_tasks = self._tasks
        # Avoid clearing here since we want the remove callbacks to fire
        # and remove the tasks from the original set which is now running_tasks
        self._tasks = set()

        # Cancel all background tasks
        for task in self._background_tasks:
            self._tasks.add(task)
            task.add_done_callback(self._tasks.remove)
            task.cancel("Home Assistant is stopping")
        self._cancel_cancellable_timers()

        self.exit_code = exit_code

        self.state = CoreState.stopping
        self.bus.async_fire(EVENT_HOMEASSISTANT_STOP)
        try:
            async with self.timeout.async_timeout(STOP_STAGE_SHUTDOWN_TIMEOUT):
                await self.async_block_till_done()
        except asyncio.TimeoutError:
            _LOGGER.warning(
                "Timed out waiting for integrations to stop, the shutdown will"
                " continue"
            )
            self._async_log_running_tasks("stop integrations")

        # Stage 3 - Final write
        self.state = CoreState.final_write
        self.bus.async_fire(EVENT_HOMEASSISTANT_FINAL_WRITE)
        try:
            async with self.timeout.async_timeout(FINAL_WRITE_STAGE_SHUTDOWN_TIMEOUT):
                await self.async_block_till_done()
        except asyncio.TimeoutError:
            _LOGGER.warning(
                "Timed out waiting for final writes to complete, the shutdown will"
                " continue"
            )
            self._async_log_running_tasks("final write")

        # Stage 4 - Close
        self.state = CoreState.not_running
        self.bus.async_fire(EVENT_HOMEASSISTANT_CLOSE)

        # Make a copy of running_tasks since a task can finish
        # while we are awaiting canceled tasks to get their result
        # which will result in the set size changing during iteration
        for task in list(running_tasks):
            if task.done() or cancelling(task):
                # Since we made a copy we need to check
                # to see if the task finished while we
                # were awaiting another task
                continue
            _LOGGER.warning(
                "Task %s was still running after final writes shutdown stage; "
                "Integrations should cancel non-critical tasks when receiving "
                "the stop event to prevent delaying shutdown",
                task,
            )
            task.cancel("Home Assistant final writes shutdown stage")
            try:
                async with asyncio.timeout(0.1):
                    await task
            except asyncio.CancelledError:
                pass
            except asyncio.TimeoutError:
                # Task may be shielded from cancellation.
                _LOGGER.exception(
                    "Task %s could not be canceled during final shutdown stage", task
                )
            except Exception as exc:  # pylint: disable=broad-except
                _LOGGER.exception(
                    "Task %s error during final shutdown stage: %s", task, exc
                )

        # Prevent run_callback_threadsafe from scheduling any additional
        # callbacks in the event loop as callbacks created on the futures
        # it returns will never run after the final `self.async_block_till_done`
        # which will cause the futures to block forever when waiting for
        # the `result()` which will cause a deadlock when shutting down the executor.
        shutdown_run_callback_threadsafe(self.loop)

        try:
            async with self.timeout.async_timeout(CLOSE_STAGE_SHUTDOWN_TIMEOUT):
                await self.async_block_till_done()
        except asyncio.TimeoutError:
            _LOGGER.warning(
                "Timed out waiting for close event to be processed, the shutdown will"
                " continue"
            )
            self._async_log_running_tasks("close")

        self.state = CoreState.stopped

        if self._stopped is not None:
            self._stopped.set()

    def _cancel_cancellable_timers(self) -> None:
        """Cancel timer handles marked as cancellable."""
        # pylint: disable-next=protected-access
        handles: Iterable[asyncio.TimerHandle] = self.loop._scheduled  # type: ignore[attr-defined]
        for handle in handles:
            if (
                not handle.cancelled()
                and (args := handle._args)  # pylint: disable=protected-access
                and type(job := args[0]) is HassJob  # noqa: E721
                and job.cancel_on_shutdown
            ):
                handle.cancel()

    def _async_log_running_tasks(self, stage: str) -> None:
        """Log all running tasks."""
        for task in self._tasks:
            _LOGGER.warning("Shutdown stage '%s': still running: %s", stage, task)


class Context:
    """The context that triggered something."""

    def __init__(
        self,
        user_id: str | None = None,
        parent_id: str | None = None,
        id: str | None = None,  # pylint: disable=redefined-builtin
    ) -> None:
        """Init the context."""
        self.id = id or ulid_now()
        self.user_id = user_id
        self.parent_id = parent_id
        self.origin_event: Event | None = None

    def __eq__(self, other: Any) -> bool:
        """Compare contexts."""
        return bool(self.__class__ == other.__class__ and self.id == other.id)

    @cached_property
<<<<<<< HEAD
    def _as_mutable_dict(self) -> dict[str, str | None]:
        """Return a dictionary representation of the context."""
=======
    def _as_dict(self) -> dict[str, str | None]:
        """Return a dictionary representation of the context.

        Callers should be careful to not mutate the returned dictionary
        as it will mutate the cached version.
        """
>>>>>>> efffbc08
        return {
            "id": self.id,
            "parent_id": self.parent_id,
            "user_id": self.user_id,
        }

    def as_dict(self) -> ReadOnlyDict[str, str | None]:
        """Return a ReadOnlyDict representation of the context."""
        return self._as_read_only_dict

    @cached_property
    def _as_read_only_dict(self) -> ReadOnlyDict[str, str | None]:
        """Return a ReadOnlyDict representation of the context."""
<<<<<<< HEAD
        return ReadOnlyDict(self._as_mutable_dict)

    @cached_property
    def as_json_fragment(self) -> json_fragment:
        """Return a JSON fragment of the context."""
        return json_fragment(json_dumps(self._as_mutable_dict))
=======
        return ReadOnlyDict(self._as_dict)

    @cached_property
    def json_fragment(self) -> json_fragment:
        """Return a JSON fragment of the context."""
        return json_fragment(json_dumps(self._as_dict))
>>>>>>> efffbc08


class EventOrigin(enum.Enum):
    """Represent the origin of an event."""

    local = "LOCAL"
    remote = "REMOTE"

    def __str__(self) -> str:
        """Return the event."""
        return self.value


class Event:
    """Representation of an event within the bus."""

    def __init__(
        self,
        event_type: str,
        data: dict[str, Any] | None = None,
        origin: EventOrigin = EventOrigin.local,
        time_fired: datetime.datetime | None = None,
        context: Context | None = None,
    ) -> None:
        """Initialize a new event."""
        self.event_type = event_type
        self.data = data or {}
        self.origin = origin
        self.time_fired = time_fired or dt_util.utcnow()
        if not context:
            context = Context(
                id=ulid_at_time(dt_util.utc_to_timestamp(self.time_fired))
            )
        self.context = context
        if not context.origin_event:
            context.origin_event = self

    @cached_property
    def _as_dict(self) -> dict[str, Any]:
<<<<<<< HEAD
        """Create a dict representation of this Event."""
        return {
            "event_type": self.event_type,
            "data": self.data,
            "origin": self.origin.value,
            "time_fired": self.time_fired.isoformat(),
            # _as_mutable_dict is marked as protected
            # to avoid callers outside of this module
            # from misusing it by mistake.
            "context": self.context._as_mutable_dict,  # pylint: disable=protected-access
        }

    def as_dict(self) -> ReadOnlyDict[str, Any]:
        """Create a ReadOnlyDict representation of this Event.
=======
        """Create a dict representation of this Event.
>>>>>>> efffbc08

        Callers should be careful to not mutate the returned dictionary
        as it will mutate the cached version.
        """
        return {
            "event_type": self.event_type,
            "data": self.data,
            "origin": self.origin.value,
            "time_fired": self.time_fired.isoformat(),
            # _as_dict is marked as protected
            # to avoid callers outside of this module
            # from misusing it by mistake.
            "context": self.context._as_dict,  # pylint: disable=protected-access
        }

    def as_dict(self) -> ReadOnlyDict[str, Any]:
        """Create a ReadOnlyDict representation of this Event.

        Async friendly.
        """
        return self._as_read_only_dict

    @cached_property
    def _as_read_only_dict(self) -> ReadOnlyDict[str, Any]:
        """Create a ReadOnlyDict representation of this Event."""
        as_dict = self._as_dict
        data = as_dict["data"]
        context = as_dict["context"]
<<<<<<< HEAD
        # as_json_fragment will serialize data from a ReadOnlyDict
=======
        # json_fragment will serialize data from a ReadOnlyDict
>>>>>>> efffbc08
        # or a normal dict so its ok to have either. We only
        # mutate the cache if someone asks for the as_dict version
        # to avoid storing multiple copies of the data in memory.
        if type(data) is not ReadOnlyDict:
            as_dict["data"] = ReadOnlyDict(data)
        if type(context) is not ReadOnlyDict:
            as_dict["context"] = ReadOnlyDict(context)
        return ReadOnlyDict(as_dict)

    @cached_property
<<<<<<< HEAD
    def as_json_fragment(self) -> json_fragment:
=======
    def json_fragment(self) -> json_fragment:
>>>>>>> efffbc08
        """Return an event as a JSON fragment."""
        return json_fragment(json_dumps(self._as_dict))

    def __repr__(self) -> str:
        """Return the representation."""
        if self.data:
            return (
                f"<Event {self.event_type}[{str(self.origin)[0]}]:"
                f" {util.repr_helper(self.data)}>"
            )

        return f"<Event {self.event_type}[{str(self.origin)[0]}]>"


_FilterableJobType = tuple[
    HassJob[[Event], Coroutine[Any, Any, None] | None],  # job
    Callable[[Event], bool] | None,  # event_filter
    bool,  # run_immediately
]


class EventBus:
    """Allow the firing of and listening for events."""

    __slots__ = ("_listeners", "_match_all_listeners", "_hass")

    def __init__(self, hass: HomeAssistant) -> None:
        """Initialize a new event bus."""
        self._listeners: dict[str, list[_FilterableJobType]] = {}
        self._match_all_listeners: list[_FilterableJobType] = []
        self._listeners[MATCH_ALL] = self._match_all_listeners
        self._hass = hass

    @callback
    def async_listeners(self) -> dict[str, int]:
        """Return dictionary with events and the number of listeners.

        This method must be run in the event loop.
        """
        return {key: len(listeners) for key, listeners in self._listeners.items()}

    @property
    def listeners(self) -> dict[str, int]:
        """Return dictionary with events and the number of listeners."""
        return run_callback_threadsafe(self._hass.loop, self.async_listeners).result()

    def fire(
        self,
        event_type: str,
        event_data: dict[str, Any] | None = None,
        origin: EventOrigin = EventOrigin.local,
        context: Context | None = None,
    ) -> None:
        """Fire an event."""
        self._hass.loop.call_soon_threadsafe(
            self.async_fire, event_type, event_data, origin, context
        )

    @callback
    def async_fire(
        self,
        event_type: str,
        event_data: dict[str, Any] | None = None,
        origin: EventOrigin = EventOrigin.local,
        context: Context | None = None,
        time_fired: datetime.datetime | None = None,
    ) -> None:
        """Fire an event.

        This method must be run in the event loop.
        """
        if len(event_type) > MAX_LENGTH_EVENT_EVENT_TYPE:
            raise MaxLengthExceeded(
                event_type, "event_type", MAX_LENGTH_EVENT_EVENT_TYPE
            )

        listeners = self._listeners.get(event_type, [])
        match_all_listeners = self._match_all_listeners

        event = Event(event_type, event_data, origin, time_fired, context)

        if _LOGGER.isEnabledFor(logging.DEBUG):
            _LOGGER.debug("Bus:Handling %s", event)

        if not listeners and not match_all_listeners:
            return

        # EVENT_HOMEASSISTANT_CLOSE should not be sent to MATCH_ALL listeners
        if event_type != EVENT_HOMEASSISTANT_CLOSE:
            listeners = match_all_listeners + listeners

        for job, event_filter, run_immediately in listeners:
            if event_filter is not None:
                try:
                    if not event_filter(event):
                        continue
                except Exception:  # pylint: disable=broad-except
                    _LOGGER.exception("Error in event filter")
                    continue
            if run_immediately:
                try:
                    job.target(event)
                except Exception:  # pylint: disable=broad-except
                    _LOGGER.exception("Error running job: %s", job)
            else:
                self._hass.async_add_hass_job(job, event)

    def listen(
        self,
        event_type: str,
        listener: Callable[[Event], Coroutine[Any, Any, None] | None],
    ) -> CALLBACK_TYPE:
        """Listen for all events or events of a specific type.

        To listen to all events specify the constant ``MATCH_ALL``
        as event_type.
        """
        async_remove_listener = run_callback_threadsafe(
            self._hass.loop, self.async_listen, event_type, listener
        ).result()

        def remove_listener() -> None:
            """Remove the listener."""
            run_callback_threadsafe(self._hass.loop, async_remove_listener).result()

        return remove_listener

    @callback
    def async_listen(
        self,
        event_type: str,
        listener: Callable[[Event], Coroutine[Any, Any, None] | None],
        event_filter: Callable[[Event], bool] | None = None,
        run_immediately: bool = False,
    ) -> CALLBACK_TYPE:
        """Listen for all events or events of a specific type.

        To listen to all events specify the constant ``MATCH_ALL``
        as event_type.

        An optional event_filter, which must be a callable decorated with
        @callback that returns a boolean value, determines if the
        listener callable should run.

        If run_immediately is passed, the callback will be run
        right away instead of using call_soon. Only use this if
        the callback results in scheduling another task.

        This method must be run in the event loop.
        """
        job_type: HassJobType | None = None
        if event_filter is not None and not is_callback_check_partial(event_filter):
            raise HomeAssistantError(f"Event filter {event_filter} is not a callback")
        if run_immediately:
            if not is_callback_check_partial(listener):
                raise HomeAssistantError(f"Event listener {listener} is not a callback")
            job_type = HassJobType.Callback
        return self._async_listen_filterable_job(
            event_type,
            (
                HassJob(listener, f"listen {event_type}", job_type=job_type),
                event_filter,
                run_immediately,
            ),
        )

    @callback
    def _async_listen_filterable_job(
        self, event_type: str, filterable_job: _FilterableJobType
    ) -> CALLBACK_TYPE:
        self._listeners.setdefault(event_type, []).append(filterable_job)
        return functools.partial(
            self._async_remove_listener, event_type, filterable_job
        )

    def listen_once(
        self,
        event_type: str,
        listener: Callable[[Event], Coroutine[Any, Any, None] | None],
    ) -> CALLBACK_TYPE:
        """Listen once for event of a specific type.

        To listen to all events specify the constant ``MATCH_ALL``
        as event_type.

        Returns function to unsubscribe the listener.
        """
        async_remove_listener = run_callback_threadsafe(
            self._hass.loop, self.async_listen_once, event_type, listener
        ).result()

        def remove_listener() -> None:
            """Remove the listener."""
            run_callback_threadsafe(self._hass.loop, async_remove_listener).result()

        return remove_listener

    @callback
    def async_listen_once(
        self,
        event_type: str,
        listener: Callable[[Event], Coroutine[Any, Any, None] | None],
    ) -> CALLBACK_TYPE:
        """Listen once for event of a specific type.

        To listen to all events specify the constant ``MATCH_ALL``
        as event_type.

        Returns registered listener that can be used with remove_listener.

        This method must be run in the event loop.
        """
        filterable_job: _FilterableJobType | None = None

        @callback
        def _onetime_listener(event: Event) -> None:
            """Remove listener from event bus and then fire listener."""
            nonlocal filterable_job
            if hasattr(_onetime_listener, "run"):
                return
            # Set variable so that we will never run twice.
            # Because the event bus loop might have async_fire queued multiple
            # times, its possible this listener may already be lined up
            # multiple times as well.
            # This will make sure the second time it does nothing.
            setattr(_onetime_listener, "run", True)
            assert filterable_job is not None
            self._async_remove_listener(event_type, filterable_job)
            self._hass.async_run_job(listener, event)

        functools.update_wrapper(
            _onetime_listener, listener, ("__name__", "__qualname__", "__module__"), []
        )

        filterable_job = (
            HassJob(
                _onetime_listener,
                f"onetime listen {event_type} {listener}",
                job_type=HassJobType.Callback,
            ),
            None,
            False,
        )

        return self._async_listen_filterable_job(event_type, filterable_job)

    @callback
    def _async_remove_listener(
        self, event_type: str, filterable_job: _FilterableJobType
    ) -> None:
        """Remove a listener of a specific event_type.

        This method must be run in the event loop.
        """
        try:
            self._listeners[event_type].remove(filterable_job)

            # delete event_type list if empty
            if not self._listeners[event_type] and event_type != MATCH_ALL:
                self._listeners.pop(event_type)
        except (KeyError, ValueError):
            # KeyError is key event_type listener did not exist
            # ValueError if listener did not exist within event_type
            _LOGGER.exception(
                "Unable to remove unknown job listener %s", filterable_job
            )


class State:
    """Object to represent a state within the state machine.

    entity_id: the entity that is represented.
    state: the state of the entity
    attributes: extra information on entity and state
    last_changed: last time the state was changed, not the attributes.
    last_updated: last time this object was updated.
    context: Context in which it was created
    domain: Domain of this state.
    object_id: Object id of this state.
    """

    def __init__(
        self,
        entity_id: str,
        state: str,
        attributes: Mapping[str, Any] | None = None,
        last_changed: datetime.datetime | None = None,
        last_updated: datetime.datetime | None = None,
        context: Context | None = None,
        validate_entity_id: bool | None = True,
        state_info: StateInfo | None = None,
    ) -> None:
        """Initialize a new state."""
        state = str(state)

        if validate_entity_id and not valid_entity_id(entity_id):
            raise InvalidEntityFormatError(
                f"Invalid entity id encountered: {entity_id}. "
                "Format should be <domain>.<object_id>"
            )

        validate_state(state)

        self.entity_id = entity_id
        self.state = state
        # State only creates and expects a ReadOnlyDict so
        # there is no need to check for subclassing with
        # isinstance here so we can use the faster type check.
        if type(attributes) is not ReadOnlyDict:  # noqa: E721
            self.attributes = ReadOnlyDict(attributes or {})
        else:
            self.attributes = attributes
        self.last_updated = last_updated or dt_util.utcnow()
        self.last_changed = last_changed or self.last_updated
        self.context = context or Context()
        self.state_info = state_info
        self.domain, self.object_id = split_entity_id(self.entity_id)

    @property
    def name(self) -> str:
        """Name of this state."""
        return self.attributes.get(ATTR_FRIENDLY_NAME) or self.object_id.replace(
            "_", " "
        )

    @cached_property
    def _as_dict(self) -> dict[str, Any]:
<<<<<<< HEAD
        """Return a dict representation of the State."""
        last_changed_isoformat = self.last_changed.isoformat()
        if self.last_changed == self.last_updated:
            last_updated_isoformat = last_changed_isoformat
        else:
            last_updated_isoformat = self.last_updated.isoformat()
        return {
            "entity_id": self.entity_id,
            "state": self.state,
            "attributes": self.attributes,
            "last_changed": last_changed_isoformat,
            "last_updated": last_updated_isoformat,
            # _as_mutable_dict is marked as protected
            # to avoid callers outside of this module
            # from misusing it by mistake.
            "context": self.context._as_mutable_dict,  # pylint: disable=protected-access
        }

    def as_dict(
        self,
    ) -> ReadOnlyDict[str, datetime.datetime | Collection[Any]]:
        """Return a ReadOnlyDict representation of the State.
=======
        """Return a dict representation of the State.
>>>>>>> efffbc08

        Callers should be careful to not mutate the returned dictionary
        as it will mutate the cached version.
        """
        last_changed_isoformat = self.last_changed.isoformat()
        if self.last_changed == self.last_updated:
            last_updated_isoformat = last_changed_isoformat
        else:
            last_updated_isoformat = self.last_updated.isoformat()
        return {
            "entity_id": self.entity_id,
            "state": self.state,
            "attributes": self.attributes,
            "last_changed": last_changed_isoformat,
            "last_updated": last_updated_isoformat,
            # _as_dict is marked as protected
            # to avoid callers outside of this module
            # from misusing it by mistake.
            "context": self.context._as_dict,  # pylint: disable=protected-access
        }

    def as_dict(
        self,
    ) -> ReadOnlyDict[str, datetime.datetime | Collection[Any]]:
        """Return a ReadOnlyDict representation of the State.

        Async friendly.

        Can be used for JSON serialization.
        Ensures: state == State.from_dict(state.as_dict())
        """
        return self._as_read_only_dict

    @cached_property
    def _as_read_only_dict(
        self,
    ) -> ReadOnlyDict[str, datetime.datetime | Collection[Any]]:
        """Return a ReadOnlyDict representation of the State."""
        as_dict = self._as_dict
        context = as_dict["context"]
<<<<<<< HEAD
        # as_json_fragment will serialize data from a ReadOnlyDict
=======
        # json_fragment will serialize data from a ReadOnlyDict
>>>>>>> efffbc08
        # or a normal dict so its ok to have either. We only
        # mutate the cache if someone asks for the as_dict version
        # to avoid storing multiple copies of the data in memory.
        if type(context) is not ReadOnlyDict:
            as_dict["context"] = ReadOnlyDict(context)
        return ReadOnlyDict(as_dict)

    @cached_property
    def as_dict_json(self) -> str:
        """Return a JSON string of the State."""
        return json_dumps(self._as_dict)

    @cached_property
<<<<<<< HEAD
    def as_json_fragment(self) -> json_fragment:
=======
    def json_fragment(self) -> json_fragment:
>>>>>>> efffbc08
        """Return a JSON fragment of the State."""
        return json_fragment(self.as_dict_json)

    @cached_property
    def as_compressed_state(self) -> dict[str, Any]:
        """Build a compressed dict of a state for adds.

        Omits the lu (last_updated) if it matches (lc) last_changed.

        Sends c (context) as a string if it only contains an id.
        """
        state_context = self.context
        if state_context.parent_id is None and state_context.user_id is None:
            context: dict[str, Any] | str = state_context.id
        else:
<<<<<<< HEAD
            # _as_mutable_dict is marked as protected
            # to avoid callers outside of this module
            # from misusing it by mistake.
            context = state_context._as_mutable_dict  # pylint: disable=protected-access
=======
            # _as_dict is marked as protected
            # to avoid callers outside of this module
            # from misusing it by mistake.
            context = state_context._as_dict  # pylint: disable=protected-access
>>>>>>> efffbc08
        compressed_state = {
            COMPRESSED_STATE_STATE: self.state,
            COMPRESSED_STATE_ATTRIBUTES: self.attributes,
            COMPRESSED_STATE_CONTEXT: context,
            COMPRESSED_STATE_LAST_CHANGED: dt_util.utc_to_timestamp(self.last_changed),
        }
        if self.last_changed != self.last_updated:
            compressed_state[COMPRESSED_STATE_LAST_UPDATED] = dt_util.utc_to_timestamp(
                self.last_updated
            )
        return compressed_state

    @cached_property
    def as_compressed_state_json(self) -> str:
        """Build a compressed JSON key value pair of a state for adds.

        The JSON string is a key value pair of the entity_id and the compressed state.

        It is used for sending multiple states in a single message.
        """
        return json_dumps({self.entity_id: self.as_compressed_state})[1:-1]

    @classmethod
    def from_dict(cls, json_dict: dict[str, Any]) -> Self | None:
        """Initialize a state from a dict.

        Async friendly.

        Ensures: state == State.from_json_dict(state.to_json_dict())
        """
        if not (json_dict and "entity_id" in json_dict and "state" in json_dict):
            return None

        last_changed = json_dict.get("last_changed")

        if isinstance(last_changed, str):
            last_changed = dt_util.parse_datetime(last_changed)

        last_updated = json_dict.get("last_updated")

        if isinstance(last_updated, str):
            last_updated = dt_util.parse_datetime(last_updated)

        if context := json_dict.get("context"):
            context = Context(id=context.get("id"), user_id=context.get("user_id"))

        return cls(
            json_dict["entity_id"],
            json_dict["state"],
            json_dict.get("attributes"),
            last_changed,
            last_updated,
            context,
        )

    def expire(self) -> None:
        """Mark the state as old.

        We give up the original reference to the context to ensure
        the context can be garbage collected by replacing it with
        a new one with the same id to ensure the old state
        can still be examined for comparison against the new state.

        Since we are always going to fire a EVENT_STATE_CHANGED event
        after we remove a state from the state machine we need to make
        sure we don't end up holding a reference to the original context
        since it can never be garbage collected as each event would
        reference the previous one.
        """
        self.context = Context(
            self.context.user_id, self.context.parent_id, self.context.id
        )

    def __repr__(self) -> str:
        """Return the representation of the states."""
        attrs = f"; {util.repr_helper(self.attributes)}" if self.attributes else ""

        return (
            f"<state {self.entity_id}={self.state}{attrs}"
            f" @ {dt_util.as_local(self.last_changed).isoformat()}>"
        )


class States(UserDict[str, State]):
    """Container for states, maps entity_id -> State.

    Maintains an additional index:
    - domain -> dict[str, State]
    """

    def __init__(self) -> None:
        """Initialize the container."""
        super().__init__()
        self._domain_index: defaultdict[str, dict[str, State]] = defaultdict(dict)

    def values(self) -> ValuesView[State]:
        """Return the underlying values to avoid __iter__ overhead."""
        return self.data.values()

    def __setitem__(self, key: str, entry: State) -> None:
        """Add an item."""
        self.data[key] = entry
        self._domain_index[entry.domain][entry.entity_id] = entry

    def __delitem__(self, key: str) -> None:
        """Remove an item."""
        entry = self[key]
        del self._domain_index[entry.domain][entry.entity_id]
        super().__delitem__(key)

    def domain_entity_ids(self, key: str) -> KeysView[str] | tuple[()]:
        """Get all entity_ids for a domain."""
        # Avoid polluting _domain_index with non-existing domains
        if key not in self._domain_index:
            return ()
        return self._domain_index[key].keys()

    def domain_states(self, key: str) -> ValuesView[State] | tuple[()]:
        """Get all states for a domain."""
        # Avoid polluting _domain_index with non-existing domains
        if key not in self._domain_index:
            return ()
        return self._domain_index[key].values()


class StateMachine:
    """Helper class that tracks the state of different entities."""

    __slots__ = ("_states", "_states_data", "_reservations", "_bus", "_loop")

    def __init__(self, bus: EventBus, loop: asyncio.events.AbstractEventLoop) -> None:
        """Initialize state machine."""
        self._states = States()
        # _states_data is used to access the States backing dict directly to speed
        # up read operations
        self._states_data = self._states.data
        self._reservations: set[str] = set()
        self._bus = bus
        self._loop = loop

    def entity_ids(self, domain_filter: str | None = None) -> list[str]:
        """List of entity ids that are being tracked."""
        future = run_callback_threadsafe(
            self._loop, self.async_entity_ids, domain_filter
        )
        return future.result()

    @callback
    def async_entity_ids(
        self, domain_filter: str | Iterable[str] | None = None
    ) -> list[str]:
        """List of entity ids that are being tracked.

        This method must be run in the event loop.
        """
        if domain_filter is None:
            return list(self._states_data)

        if isinstance(domain_filter, str):
            return list(self._states.domain_entity_ids(domain_filter.lower()))

        entity_ids: list[str] = []
        for domain in domain_filter:
            entity_ids.extend(self._states.domain_entity_ids(domain))
        return entity_ids

    @callback
    def async_entity_ids_count(
        self, domain_filter: str | Iterable[str] | None = None
    ) -> int:
        """Count the entity ids that are being tracked.

        This method must be run in the event loop.
        """
        if domain_filter is None:
            return len(self._states_data)

        if isinstance(domain_filter, str):
            return len(self._states.domain_entity_ids(domain_filter.lower()))

        return sum(
            len(self._states.domain_entity_ids(domain)) for domain in domain_filter
        )

    def all(self, domain_filter: str | Iterable[str] | None = None) -> list[State]:
        """Create a list of all states."""
        return run_callback_threadsafe(
            self._loop, self.async_all, domain_filter
        ).result()

    @callback
    def async_all(
        self, domain_filter: str | Iterable[str] | None = None
    ) -> list[State]:
        """Create a list of all states matching the filter.

        This method must be run in the event loop.
        """
        if domain_filter is None:
            return list(self._states_data.values())

        if isinstance(domain_filter, str):
            return list(self._states.domain_states(domain_filter.lower()))

        states: list[State] = []
        for domain in domain_filter:
            states.extend(self._states.domain_states(domain))
        return states

    def get(self, entity_id: str) -> State | None:
        """Retrieve state of entity_id or None if not found.

        Async friendly.
        """
        return self._states_data.get(entity_id.lower())

    def is_state(self, entity_id: str, state: str) -> bool:
        """Test if entity exists and is in specified state.

        Async friendly.
        """
        state_obj = self.get(entity_id)
        return state_obj is not None and state_obj.state == state

    def remove(self, entity_id: str) -> bool:
        """Remove the state of an entity.

        Returns boolean to indicate if an entity was removed.
        """
        return run_callback_threadsafe(
            self._loop, self.async_remove, entity_id
        ).result()

    @callback
    def async_remove(self, entity_id: str, context: Context | None = None) -> bool:
        """Remove the state of an entity.

        Returns boolean to indicate if an entity was removed.

        This method must be run in the event loop.
        """
        entity_id = entity_id.lower()
        old_state = self._states.pop(entity_id, None)
        self._reservations.discard(entity_id)

        if old_state is None:
            return False

        old_state.expire()
        self._bus.async_fire(
            EVENT_STATE_CHANGED,
            {"entity_id": entity_id, "old_state": old_state, "new_state": None},
            EventOrigin.local,
            context=context,
        )
        return True

    def set(
        self,
        entity_id: str,
        new_state: str,
        attributes: Mapping[str, Any] | None = None,
        force_update: bool = False,
        context: Context | None = None,
    ) -> None:
        """Set the state of an entity, add entity if it does not exist.

        Attributes is an optional dict to specify attributes of this state.

        If you just update the attributes and not the state, last changed will
        not be affected.
        """
        run_callback_threadsafe(
            self._loop,
            self.async_set,
            entity_id,
            new_state,
            attributes,
            force_update,
            context,
        ).result()

    @callback
    def async_reserve(self, entity_id: str) -> None:
        """Reserve a state in the state machine for an entity being added.

        This must not fire an event when the state is reserved.

        This avoids a race condition where multiple entities with the same
        entity_id are added.
        """
        entity_id = entity_id.lower()
        if entity_id in self._states_data or entity_id in self._reservations:
            raise HomeAssistantError(
                "async_reserve must not be called once the state is in the state"
                " machine."
            )

        self._reservations.add(entity_id)

    @callback
    def async_available(self, entity_id: str) -> bool:
        """Check to see if an entity_id is available to be used."""
        entity_id = entity_id.lower()
        return (
            entity_id not in self._states_data and entity_id not in self._reservations
        )

    @callback
    def async_set(
        self,
        entity_id: str,
        new_state: str,
        attributes: Mapping[str, Any] | None = None,
        force_update: bool = False,
        context: Context | None = None,
        state_info: StateInfo | None = None,
    ) -> None:
        """Set the state of an entity, add entity if it does not exist.

        Attributes is an optional dict to specify attributes of this state.

        If you just update the attributes and not the state, last changed will
        not be affected.

        This method must be run in the event loop.
        """
        entity_id = entity_id.lower()
        new_state = str(new_state)
        attributes = attributes or {}
        if (old_state := self._states_data.get(entity_id)) is None:
            same_state = False
            same_attr = False
            last_changed = None
        else:
            same_state = old_state.state == new_state and not force_update
            same_attr = old_state.attributes == attributes
            last_changed = old_state.last_changed if same_state else None

        if same_state and same_attr:
            return

        if context is None:
            # It is much faster to convert a timestamp to a utc datetime object
            # than converting a utc datetime object to a timestamp since cpython
            # does not have a fast path for handling the UTC timezone and has to do
            # multiple local timezone conversions.
            #
            # from_timestamp implementation:
            # https://github.com/python/cpython/blob/c90a862cdcf55dc1753c6466e5fa4a467a13ae24/Modules/_datetimemodule.c#L2936
            #
            # timestamp implementation:
            # https://github.com/python/cpython/blob/c90a862cdcf55dc1753c6466e5fa4a467a13ae24/Modules/_datetimemodule.c#L6387
            # https://github.com/python/cpython/blob/c90a862cdcf55dc1753c6466e5fa4a467a13ae24/Modules/_datetimemodule.c#L6323
            timestamp = time.time()
            now = dt_util.utc_from_timestamp(timestamp)
            context = Context(id=ulid_at_time(timestamp))
        else:
            now = dt_util.utcnow()

        if same_attr:
            if TYPE_CHECKING:
                assert old_state is not None
            attributes = old_state.attributes

        state = State(
            entity_id,
            new_state,
            attributes,
            last_changed,
            now,
            context,
            old_state is None,
            state_info,
        )
        if old_state is not None:
            old_state.expire()
        self._states[entity_id] = state
        self._bus.async_fire(
            EVENT_STATE_CHANGED,
            {"entity_id": entity_id, "old_state": old_state, "new_state": state},
            EventOrigin.local,
            context,
            time_fired=now,
        )


class SupportsResponse(enum.StrEnum):
    """Service call response configuration."""

    NONE = "none"
    """The service does not support responses (the default)."""

    OPTIONAL = "optional"
    """The service optionally returns response data when asked by the caller."""

    ONLY = "only"
    """The service is read-only and the caller must always ask for response data."""


class Service:
    """Representation of a callable service."""

    __slots__ = ["job", "schema", "domain", "service", "supports_response"]

    def __init__(
        self,
        func: Callable[
            [ServiceCall],
            Coroutine[Any, Any, ServiceResponse | EntityServiceResponse]
            | ServiceResponse
            | EntityServiceResponse
            | None,
        ],
        schema: vol.Schema | None,
        domain: str,
        service: str,
        context: Context | None = None,
        supports_response: SupportsResponse = SupportsResponse.NONE,
    ) -> None:
        """Initialize a service."""
        self.job = HassJob(func, f"service {domain}.{service}")
        self.schema = schema
        self.supports_response = supports_response


class ServiceCall:
    """Representation of a call to a service."""

    __slots__ = ("domain", "service", "data", "context", "return_response")

    def __init__(
        self,
        domain: str,
        service: str,
        data: dict[str, Any] | None = None,
        context: Context | None = None,
        return_response: bool = False,
    ) -> None:
        """Initialize a service call."""
        self.domain = domain
        self.service = service
        self.data = ReadOnlyDict(data or {})
        self.context = context or Context()
        self.return_response = return_response

    def __repr__(self) -> str:
        """Return the representation of the service."""
        if self.data:
            return (
                f"<ServiceCall {self.domain}.{self.service} "
                f"(c:{self.context.id}): {util.repr_helper(self.data)}>"
            )

        return f"<ServiceCall {self.domain}.{self.service} (c:{self.context.id})>"


class ServiceRegistry:
    """Offer the services over the eventbus."""

    __slots__ = ("_services", "_hass")

    def __init__(self, hass: HomeAssistant) -> None:
        """Initialize a service registry."""
        self._services: dict[str, dict[str, Service]] = {}
        self._hass = hass

    @property
    def services(self) -> dict[str, dict[str, Service]]:
        """Return dictionary with per domain a list of available services."""
        return run_callback_threadsafe(self._hass.loop, self.async_services).result()

    @callback
    def async_services(self) -> dict[str, dict[str, Service]]:
        """Return dictionary with per domain a list of available services.

        This method must be run in the event loop.
        """
        return {domain: service.copy() for domain, service in self._services.items()}

    def has_service(self, domain: str, service: str) -> bool:
        """Test if specified service exists.

        Async friendly.
        """
        return service.lower() in self._services.get(domain.lower(), [])

    def supports_response(self, domain: str, service: str) -> SupportsResponse:
        """Return whether or not the service supports response data.

        This exists so that callers can return more helpful error messages given
        the context. Will return NONE if the service does not exist as there is
        other error handling when calling the service if it does not exist.
        """
        if not (handler := self._services[domain.lower()][service.lower()]):
            return SupportsResponse.NONE
        return handler.supports_response

    def register(
        self,
        domain: str,
        service: str,
        service_func: Callable[
            [ServiceCall],
            Coroutine[Any, Any, ServiceResponse] | ServiceResponse | None,
        ],
        schema: vol.Schema | None = None,
        supports_response: SupportsResponse = SupportsResponse.NONE,
    ) -> None:
        """Register a service.

        Schema is called to coerce and validate the service data.
        """
        run_callback_threadsafe(
            self._hass.loop,
            self.async_register,
            domain,
            service,
            service_func,
            schema,
            supports_response,
        ).result()

    @callback
    def async_register(
        self,
        domain: str,
        service: str,
        service_func: Callable[
            [ServiceCall],
            Coroutine[Any, Any, ServiceResponse | EntityServiceResponse]
            | ServiceResponse
            | EntityServiceResponse
            | None,
        ],
        schema: vol.Schema | None = None,
        supports_response: SupportsResponse = SupportsResponse.NONE,
    ) -> None:
        """Register a service.

        Schema is called to coerce and validate the service data.

        This method must be run in the event loop.
        """
        domain = domain.lower()
        service = service.lower()
        service_obj = Service(
            service_func, schema, domain, service, supports_response=supports_response
        )

        if domain in self._services:
            self._services[domain][service] = service_obj
        else:
            self._services[domain] = {service: service_obj}

        self._hass.bus.async_fire(
            EVENT_SERVICE_REGISTERED, {ATTR_DOMAIN: domain, ATTR_SERVICE: service}
        )

    def remove(self, domain: str, service: str) -> None:
        """Remove a registered service from service handler."""
        run_callback_threadsafe(
            self._hass.loop, self.async_remove, domain, service
        ).result()

    @callback
    def async_remove(self, domain: str, service: str) -> None:
        """Remove a registered service from service handler.

        This method must be run in the event loop.
        """
        domain = domain.lower()
        service = service.lower()

        if service not in self._services.get(domain, {}):
            _LOGGER.warning("Unable to remove unknown service %s/%s", domain, service)
            return

        self._services[domain].pop(service)

        if not self._services[domain]:
            self._services.pop(domain)

        self._hass.bus.async_fire(
            EVENT_SERVICE_REMOVED, {ATTR_DOMAIN: domain, ATTR_SERVICE: service}
        )

    def call(
        self,
        domain: str,
        service: str,
        service_data: dict[str, Any] | None = None,
        blocking: bool = False,
        context: Context | None = None,
        target: dict[str, Any] | None = None,
        return_response: bool = False,
    ) -> ServiceResponse:
        """Call a service.

        See description of async_call for details.
        """
        return asyncio.run_coroutine_threadsafe(
            self.async_call(
                domain,
                service,
                service_data,
                blocking,
                context,
                target,
                return_response,
            ),
            self._hass.loop,
        ).result()

    async def async_call(
        self,
        domain: str,
        service: str,
        service_data: dict[str, Any] | None = None,
        blocking: bool = False,
        context: Context | None = None,
        target: dict[str, Any] | None = None,
        return_response: bool = False,
    ) -> ServiceResponse:
        """Call a service.

        Specify blocking=True to wait until service is executed.

        If return_response=True, indicates that the caller can consume return values
        from the service, if any. Return values are a dict that can be returned by the
        standard JSON serialization process. Return values can only be used with blocking=True.

        This method will fire an event to indicate the service has been called.

        Because the service is sent as an event you are not allowed to use
        the keys ATTR_DOMAIN and ATTR_SERVICE in your service_data.

        This method is a coroutine.
        """
        context = context or Context()
        service_data = service_data or {}

        try:
            handler = self._services[domain][service]
        except KeyError:
            # Almost all calls are already lower case, so we avoid
            # calling lower() on the arguments in the common case.
            domain = domain.lower()
            service = service.lower()
            try:
                handler = self._services[domain][service]
            except KeyError:
                raise ServiceNotFound(domain, service) from None

        if return_response:
            if not blocking:
                raise ValueError(
                    "Invalid argument return_response=True when blocking=False"
                )
            if handler.supports_response is SupportsResponse.NONE:
                raise ValueError(
                    "Invalid argument return_response=True when handler does not support responses"
                )
        elif handler.supports_response is SupportsResponse.ONLY:
            raise ValueError(
                "Service call requires responses but caller did not ask for responses"
            )

        if target:
            service_data.update(target)

        if handler.schema:
            try:
                processed_data: dict[str, Any] = handler.schema(service_data)
            except vol.Invalid:
                _LOGGER.debug(
                    "Invalid data for service call %s.%s: %s",
                    domain,
                    service,
                    service_data,
                )
                raise
        else:
            processed_data = service_data

        service_call = ServiceCall(
            domain, service, processed_data, context, return_response
        )

        self._hass.bus.async_fire(
            EVENT_CALL_SERVICE,
            {
                ATTR_DOMAIN: domain,
                ATTR_SERVICE: service,
                ATTR_SERVICE_DATA: service_data,
            },
            context=context,
        )

        coro = self._execute_service(handler, service_call)
        if not blocking:
            self._hass.async_create_task(
                self._run_service_call_catch_exceptions(coro, service_call),
                f"service call background {service_call.domain}.{service_call.service}",
            )
            return None

        response_data = await coro
        if not return_response:
            return None
        if not isinstance(response_data, dict):
            raise HomeAssistantError(
                f"Service response data expected a dictionary, was {type(response_data)}"
            )
        return response_data

    async def _run_service_call_catch_exceptions(
        self,
        coro_or_task: Coroutine[Any, Any, Any] | asyncio.Task[Any],
        service_call: ServiceCall,
    ) -> None:
        """Run service call in background, catching and logging any exceptions."""
        try:
            await coro_or_task
        except Unauthorized:
            _LOGGER.warning(
                "Unauthorized service called %s/%s",
                service_call.domain,
                service_call.service,
            )
        except asyncio.CancelledError:
            _LOGGER.debug("Service was cancelled: %s", service_call)
        except Exception:  # pylint: disable=broad-except
            _LOGGER.exception("Error executing service: %s", service_call)

    async def _execute_service(
        self, handler: Service, service_call: ServiceCall
    ) -> ServiceResponse:
        """Execute a service."""
        job = handler.job
        target = job.target
        if job.job_type is HassJobType.Coroutinefunction:
            if TYPE_CHECKING:
                target = cast(Callable[..., Coroutine[Any, Any, _R]], target)
            return await target(service_call)
        if job.job_type is HassJobType.Callback:
            if TYPE_CHECKING:
                target = cast(Callable[..., _R], target)
            return target(service_call)
        if TYPE_CHECKING:
            target = cast(Callable[..., _R], target)
        return await self._hass.async_add_executor_job(target, service_call)


class Config:
    """Configuration settings for Home Assistant."""

    def __init__(self, hass: HomeAssistant, config_dir: str) -> None:
        """Initialize a new config object."""
        self.hass = hass

        self._store = self._ConfigStore(self.hass)

        self.latitude: float = 0
        self.longitude: float = 0

        self.elevation: int = 0
        """Elevation (always in meters regardless of the unit system)."""

        self.location_name: str = "Home"
        self.time_zone: str = "UTC"
        self.units: UnitSystem = METRIC_SYSTEM
        self.internal_url: str | None = None
        self.external_url: str | None = None
        self.currency: str = "EUR"
        self.country: str | None = None
        self.language: str = "en"

        self.config_source: ConfigSource = ConfigSource.DEFAULT

        # If True, pip install is skipped for requirements on startup
        self.skip_pip: bool = False

        # List of packages to skip when installing requirements on startup
        self.skip_pip_packages: list[str] = []

        # List of loaded components
        self.components: set[str] = set()

        # API (HTTP) server configuration
        self.api: ApiConfig | None = None

        # Directory that holds the configuration
        self.config_dir: str = config_dir

        # List of allowed external dirs to access
        self.allowlist_external_dirs: set[str] = set()

        # List of allowed external URLs that integrations may use
        self.allowlist_external_urls: set[str] = set()

        # Dictionary of Media folders that integrations may use
        self.media_dirs: dict[str, str] = {}

        # If Home Assistant is running in recovery mode
        self.recovery_mode: bool = False

        # Use legacy template behavior
        self.legacy_templates: bool = False

        # If Home Assistant is running in safe mode
        self.safe_mode: bool = False

    def distance(self, lat: float, lon: float) -> float | None:
        """Calculate distance from Home Assistant.

        Async friendly.
        """
        return self.units.length(
            location.distance(self.latitude, self.longitude, lat, lon),
            UnitOfLength.METERS,
        )

    def path(self, *path: str) -> str:
        """Generate path to the file within the configuration directory.

        Async friendly.
        """
        return os.path.join(self.config_dir, *path)

    def is_allowed_external_url(self, url: str) -> bool:
        """Check if an external URL is allowed."""
        parsed_url = f"{str(yarl.URL(url))}/"

        return any(
            allowed
            for allowed in self.allowlist_external_urls
            if parsed_url.startswith(allowed)
        )

    def is_allowed_path(self, path: str) -> bool:
        """Check if the path is valid for access from outside.

        This function does blocking I/O and should not be called from the event loop.
        Use hass.async_add_executor_job to schedule it on the executor.
        """
        assert path is not None

        thepath = pathlib.Path(path)
        try:
            # The file path does not have to exist (it's parent should)
            if thepath.exists():
                thepath = thepath.resolve()
            else:
                thepath = thepath.parent.resolve()
        except (FileNotFoundError, RuntimeError, PermissionError):
            return False

        for allowed_path in self.allowlist_external_dirs:
            try:
                thepath.relative_to(allowed_path)
                return True
            except ValueError:
                pass

        return False

    def as_dict(self) -> dict[str, Any]:
        """Create a dictionary representation of the configuration.

        Async friendly.
        """
        return {
            "latitude": self.latitude,
            "longitude": self.longitude,
            "elevation": self.elevation,
            "unit_system": self.units.as_dict(),
            "location_name": self.location_name,
            "time_zone": self.time_zone,
            "components": self.components,
            "config_dir": self.config_dir,
            # legacy, backwards compat
            "whitelist_external_dirs": self.allowlist_external_dirs,
            "allowlist_external_dirs": self.allowlist_external_dirs,
            "allowlist_external_urls": self.allowlist_external_urls,
            "version": __version__,
            "config_source": self.config_source,
            "recovery_mode": self.recovery_mode,
            "state": self.hass.state.value,
            "external_url": self.external_url,
            "internal_url": self.internal_url,
            "currency": self.currency,
            "country": self.country,
            "language": self.language,
            "safe_mode": self.safe_mode,
        }

    def set_time_zone(self, time_zone_str: str) -> None:
        """Help to set the time zone."""
        if time_zone := dt_util.get_time_zone(time_zone_str):
            self.time_zone = time_zone_str
            dt_util.set_default_time_zone(time_zone)
        else:
            raise ValueError(f"Received invalid time zone {time_zone_str}")

    @callback
    def _update(
        self,
        *,
        source: ConfigSource,
        latitude: float | None = None,
        longitude: float | None = None,
        elevation: int | None = None,
        unit_system: str | None = None,
        location_name: str | None = None,
        time_zone: str | None = None,
        # pylint: disable=dangerous-default-value # _UNDEFs not modified
        external_url: str | dict[Any, Any] | None = _UNDEF,
        internal_url: str | dict[Any, Any] | None = _UNDEF,
        currency: str | None = None,
        country: str | dict[Any, Any] | None = _UNDEF,
        language: str | None = None,
    ) -> None:
        """Update the configuration from a dictionary."""
        self.config_source = source
        if latitude is not None:
            self.latitude = latitude
        if longitude is not None:
            self.longitude = longitude
        if elevation is not None:
            self.elevation = elevation
        if unit_system is not None:
            try:
                self.units = get_unit_system(unit_system)
            except ValueError:
                self.units = METRIC_SYSTEM
        if location_name is not None:
            self.location_name = location_name
        if time_zone is not None:
            self.set_time_zone(time_zone)
        if external_url is not _UNDEF:
            self.external_url = cast(str | None, external_url)
        if internal_url is not _UNDEF:
            self.internal_url = cast(str | None, internal_url)
        if currency is not None:
            self.currency = currency
        if country is not _UNDEF:
            self.country = cast(str | None, country)
        if language is not None:
            self.language = language

    async def async_update(self, **kwargs: Any) -> None:
        """Update the configuration from a dictionary."""
        # pylint: disable-next=import-outside-toplevel
        from .config import (
            _raise_issue_if_historic_currency,
            _raise_issue_if_no_country,
        )

        self._update(source=ConfigSource.STORAGE, **kwargs)
        await self._async_store()
        self.hass.bus.async_fire(EVENT_CORE_CONFIG_UPDATE, kwargs)

        _raise_issue_if_historic_currency(self.hass, self.currency)
        _raise_issue_if_no_country(self.hass, self.country)

    async def async_load(self) -> None:
        """Load [homeassistant] core config."""
        if not (data := await self._store.async_load()):
            return

        # In 2021.9 we fixed validation to disallow a path (because that's never
        # correct) but this data still lives in storage, so we print a warning.
        if data.get("external_url") and urlparse(data["external_url"]).path not in (
            "",
            "/",
        ):
            _LOGGER.warning("Invalid external_url set. It's not allowed to have a path")

        if data.get("internal_url") and urlparse(data["internal_url"]).path not in (
            "",
            "/",
        ):
            _LOGGER.warning("Invalid internal_url set. It's not allowed to have a path")

        self._update(
            source=ConfigSource.STORAGE,
            latitude=data.get("latitude"),
            longitude=data.get("longitude"),
            elevation=data.get("elevation"),
            unit_system=data.get("unit_system_v2"),
            location_name=data.get("location_name"),
            time_zone=data.get("time_zone"),
            external_url=data.get("external_url", _UNDEF),
            internal_url=data.get("internal_url", _UNDEF),
            currency=data.get("currency"),
            country=data.get("country"),
            language=data.get("language"),
        )

    async def _async_store(self) -> None:
        """Store [homeassistant] core config."""
        data = {
            "latitude": self.latitude,
            "longitude": self.longitude,
            "elevation": self.elevation,
            # We don't want any integrations to use the name of the unit system
            # so we are using the private attribute here
            "unit_system_v2": self.units._name,  # pylint: disable=protected-access
            "location_name": self.location_name,
            "time_zone": self.time_zone,
            "external_url": self.external_url,
            "internal_url": self.internal_url,
            "currency": self.currency,
            "country": self.country,
            "language": self.language,
        }

        await self._store.async_save(data)

    # Circular dependency prevents us from generating the class at top level
    # pylint: disable-next=import-outside-toplevel
    from .helpers.storage import Store

    class _ConfigStore(Store[dict[str, Any]]):
        """Class to help storing Config data."""

        def __init__(self, hass: HomeAssistant) -> None:
            """Initialize storage class."""
            super().__init__(
                hass,
                CORE_STORAGE_VERSION,
                CORE_STORAGE_KEY,
                private=True,
                atomic_writes=True,
                minor_version=CORE_STORAGE_MINOR_VERSION,
            )
            self._original_unit_system: str | None = None  # from old store 1.1

        async def _async_migrate_func(
            self,
            old_major_version: int,
            old_minor_version: int,
            old_data: dict[str, Any],
        ) -> dict[str, Any]:
            """Migrate to the new version."""
            data = old_data
            if old_major_version == 1 and old_minor_version < 2:
                # In 1.2, we remove support for "imperial", replaced by "us_customary"
                # Using a new key to allow rollback
                self._original_unit_system = data.get("unit_system")
                data["unit_system_v2"] = self._original_unit_system
                if data["unit_system_v2"] == _CONF_UNIT_SYSTEM_IMPERIAL:
                    data["unit_system_v2"] = _CONF_UNIT_SYSTEM_US_CUSTOMARY
            if old_major_version == 1 and old_minor_version < 3:
                # In 1.3, we add the key "language", initialize it from the
                # owner account.
                data["language"] = "en"
                try:
                    owner = await self.hass.auth.async_get_owner()
                    if owner is not None:
                        # pylint: disable-next=import-outside-toplevel
                        from .components.frontend import storage as frontend_store

                        # pylint: disable-next=import-outside-toplevel
                        from .helpers import config_validation as cv

                        _, owner_data = await frontend_store.async_user_store(
                            self.hass, owner.id
                        )

                        if (
                            "language" in owner_data
                            and "language" in owner_data["language"]
                        ):
                            with suppress(vol.InInvalid):
                                data["language"] = cv.language(
                                    owner_data["language"]["language"]
                                )
                # pylint: disable-next=broad-except
                except Exception:
                    _LOGGER.exception("Unexpected error during core config migration")

            if old_major_version > 1:
                raise NotImplementedError
            return data

        async def async_save(self, data: dict[str, Any]) -> None:
            if self._original_unit_system:
                data["unit_system"] = self._original_unit_system
            return await super().async_save(data)


# These can be removed if no deprecated constant are in this module anymore
__getattr__ = functools.partial(check_if_deprecated_constant, module_globals=globals())
__dir__ = functools.partial(
    dir_with_deprecated_constants, module_globals_keys=[*globals().keys()]
)
__all__ = all_with_deprecated_constants(globals())<|MERGE_RESOLUTION|>--- conflicted
+++ resolved
@@ -1013,17 +1013,12 @@
         return bool(self.__class__ == other.__class__ and self.id == other.id)
 
     @cached_property
-<<<<<<< HEAD
-    def _as_mutable_dict(self) -> dict[str, str | None]:
-        """Return a dictionary representation of the context."""
-=======
     def _as_dict(self) -> dict[str, str | None]:
         """Return a dictionary representation of the context.
 
         Callers should be careful to not mutate the returned dictionary
         as it will mutate the cached version.
         """
->>>>>>> efffbc08
         return {
             "id": self.id,
             "parent_id": self.parent_id,
@@ -1037,21 +1032,12 @@
     @cached_property
     def _as_read_only_dict(self) -> ReadOnlyDict[str, str | None]:
         """Return a ReadOnlyDict representation of the context."""
-<<<<<<< HEAD
-        return ReadOnlyDict(self._as_mutable_dict)
-
-    @cached_property
-    def as_json_fragment(self) -> json_fragment:
-        """Return a JSON fragment of the context."""
-        return json_fragment(json_dumps(self._as_mutable_dict))
-=======
         return ReadOnlyDict(self._as_dict)
 
     @cached_property
     def json_fragment(self) -> json_fragment:
         """Return a JSON fragment of the context."""
         return json_fragment(json_dumps(self._as_dict))
->>>>>>> efffbc08
 
 
 class EventOrigin(enum.Enum):
@@ -1091,24 +1077,7 @@
 
     @cached_property
     def _as_dict(self) -> dict[str, Any]:
-<<<<<<< HEAD
-        """Create a dict representation of this Event."""
-        return {
-            "event_type": self.event_type,
-            "data": self.data,
-            "origin": self.origin.value,
-            "time_fired": self.time_fired.isoformat(),
-            # _as_mutable_dict is marked as protected
-            # to avoid callers outside of this module
-            # from misusing it by mistake.
-            "context": self.context._as_mutable_dict,  # pylint: disable=protected-access
-        }
-
-    def as_dict(self) -> ReadOnlyDict[str, Any]:
-        """Create a ReadOnlyDict representation of this Event.
-=======
         """Create a dict representation of this Event.
->>>>>>> efffbc08
 
         Callers should be careful to not mutate the returned dictionary
         as it will mutate the cached version.
@@ -1137,11 +1106,7 @@
         as_dict = self._as_dict
         data = as_dict["data"]
         context = as_dict["context"]
-<<<<<<< HEAD
-        # as_json_fragment will serialize data from a ReadOnlyDict
-=======
         # json_fragment will serialize data from a ReadOnlyDict
->>>>>>> efffbc08
         # or a normal dict so its ok to have either. We only
         # mutate the cache if someone asks for the as_dict version
         # to avoid storing multiple copies of the data in memory.
@@ -1152,11 +1117,7 @@
         return ReadOnlyDict(as_dict)
 
     @cached_property
-<<<<<<< HEAD
-    def as_json_fragment(self) -> json_fragment:
-=======
     def json_fragment(self) -> json_fragment:
->>>>>>> efffbc08
         """Return an event as a JSON fragment."""
         return json_fragment(json_dumps(self._as_dict))
 
@@ -1484,32 +1445,7 @@
 
     @cached_property
     def _as_dict(self) -> dict[str, Any]:
-<<<<<<< HEAD
-        """Return a dict representation of the State."""
-        last_changed_isoformat = self.last_changed.isoformat()
-        if self.last_changed == self.last_updated:
-            last_updated_isoformat = last_changed_isoformat
-        else:
-            last_updated_isoformat = self.last_updated.isoformat()
-        return {
-            "entity_id": self.entity_id,
-            "state": self.state,
-            "attributes": self.attributes,
-            "last_changed": last_changed_isoformat,
-            "last_updated": last_updated_isoformat,
-            # _as_mutable_dict is marked as protected
-            # to avoid callers outside of this module
-            # from misusing it by mistake.
-            "context": self.context._as_mutable_dict,  # pylint: disable=protected-access
-        }
-
-    def as_dict(
-        self,
-    ) -> ReadOnlyDict[str, datetime.datetime | Collection[Any]]:
-        """Return a ReadOnlyDict representation of the State.
-=======
         """Return a dict representation of the State.
->>>>>>> efffbc08
 
         Callers should be careful to not mutate the returned dictionary
         as it will mutate the cached version.
@@ -1550,11 +1486,7 @@
         """Return a ReadOnlyDict representation of the State."""
         as_dict = self._as_dict
         context = as_dict["context"]
-<<<<<<< HEAD
-        # as_json_fragment will serialize data from a ReadOnlyDict
-=======
         # json_fragment will serialize data from a ReadOnlyDict
->>>>>>> efffbc08
         # or a normal dict so its ok to have either. We only
         # mutate the cache if someone asks for the as_dict version
         # to avoid storing multiple copies of the data in memory.
@@ -1568,11 +1500,7 @@
         return json_dumps(self._as_dict)
 
     @cached_property
-<<<<<<< HEAD
-    def as_json_fragment(self) -> json_fragment:
-=======
     def json_fragment(self) -> json_fragment:
->>>>>>> efffbc08
         """Return a JSON fragment of the State."""
         return json_fragment(self.as_dict_json)
 
@@ -1588,17 +1516,10 @@
         if state_context.parent_id is None and state_context.user_id is None:
             context: dict[str, Any] | str = state_context.id
         else:
-<<<<<<< HEAD
-            # _as_mutable_dict is marked as protected
-            # to avoid callers outside of this module
-            # from misusing it by mistake.
-            context = state_context._as_mutable_dict  # pylint: disable=protected-access
-=======
             # _as_dict is marked as protected
             # to avoid callers outside of this module
             # from misusing it by mistake.
             context = state_context._as_dict  # pylint: disable=protected-access
->>>>>>> efffbc08
         compressed_state = {
             COMPRESSED_STATE_STATE: self.state,
             COMPRESSED_STATE_ATTRIBUTES: self.attributes,
