--- conflicted
+++ resolved
@@ -790,14 +790,7 @@
 
         The future returned from this method must be awaited in the event loop.
         """
-<<<<<<< HEAD
-        task = self.loop.run_in_executor(self.import_executor, target, *args)
-        self._tasks.add(task)
-        task.add_done_callback(self._tasks.remove)
-        return task
-=======
         return self.loop.run_in_executor(self.import_executor, target, *args)
->>>>>>> 969b027a
 
     @overload
     @callback
