--- conflicted
+++ resolved
@@ -166,12 +166,15 @@
         skip_for_tests=True,
     ),
     BlockingCall(
-<<<<<<< HEAD
         original_func=os.stat,
         object=os,
         function="stat",
         check_allowed=_check_stat_call_allowed,
-=======
+        strict=False,
+        strict_core=False,
+        skip_for_tests=True,
+    ),
+    BlockingCall(
         original_func=SSLContext.load_default_certs,
         object=SSLContext,
         function="load_default_certs",
@@ -185,7 +188,6 @@
         object=SSLContext,
         function="load_verify_locations",
         check_allowed=None,
->>>>>>> 51d528c9
         strict=False,
         strict_core=False,
         skip_for_tests=True,
