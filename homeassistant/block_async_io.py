--- conflicted
+++ resolved
@@ -1,6 +1,5 @@
 """Block blocking calls being done in asyncio."""
 from http.client import HTTPConnection
-from ssl import SSLContext
 import time
 
 from .util.async_ import protect_loop
@@ -20,10 +19,6 @@
     # Prevent files being opened inside the event loop
     # builtins.open = protect_loop(builtins.open)
 
-    SSLContext.load_default_certs = protect_loop(  # type: ignore[method-assign]
-<<<<<<< HEAD
-        SSLContext.load_default_certs, strict=False
-=======
-        SSLContext.load_default_certs, strict=False, debug=True
->>>>>>> 091a7201
-    )+    # SSLContext.load_default_certs = protect_loop(  # type: ignore[method-assign]
+    #    SSLContext.load_default_certs, strict=False, debug=True
+    # )