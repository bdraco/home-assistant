"""Asyncio utilities."""

from __future__ import annotations

from asyncio import AbstractEventLoop, Future, Semaphore, Task, gather, get_running_loop
from collections.abc import Awaitable, Callable, Coroutine
import concurrent.futures
import logging
import sys
import threading
from typing import Any, TypeVar, TypeVarTuple

_LOGGER = logging.getLogger(__name__)

_SHUTDOWN_RUN_CALLBACK_THREADSAFE = "_shutdown_run_callback_threadsafe"

_T = TypeVar("_T")
_Ts = TypeVarTuple("_Ts")

<<<<<<< HEAD
if sys.version_info >= (3, 12, 0):

    def create_eager_task(
        coro: Coroutine[Any, Any, _T],
        *,
        name: str | None = None,
        loop: AbstractEventLoop | None = None,
    ) -> Task[_T]:
        """Create a task from a coroutine and schedule it to run immediately."""
        return Task(
            coro,
            loop=loop or get_running_loop(),
            name=name,
            eager_start=True,  # type: ignore[call-arg]
        )
else:

    def create_eager_task(
        coro: Coroutine[Any, Any, _T],
        *,
        name: str | None = None,
        loop: AbstractEventLoop | None = None,
    ) -> Task[_T]:
        """Create a task from a coroutine and schedule it to run immediately."""
        return Task(
            coro,
            loop=loop or get_running_loop(),
            name=name,
        )
=======

def create_eager_task(
    coro: Coroutine[Any, Any, _T],
    *,
    name: str | None = None,
    loop: AbstractEventLoop | None = None,
) -> Task[_T]:
    """Create a task from a coroutine and schedule it to run immediately."""
    if not loop:
        try:
            loop = get_running_loop()
        except RuntimeError:
            # If there is no running loop, create_eager_task is being called from
            # the wrong thread.
            # Late import to avoid circular dependencies
            # pylint: disable-next=import-outside-toplevel
            from homeassistant.helpers import frame

            frame.report("attempted to create an asyncio task from a thread")
            raise

    return Task(coro, loop=loop, name=name, eager_start=True)
>>>>>>> d1454d6e


def cancelling(task: Future[Any]) -> bool:
    """Return True if task is cancelling."""
    return bool((cancelling_ := getattr(task, "cancelling", None)) and cancelling_())


def run_callback_threadsafe(
    loop: AbstractEventLoop, callback: Callable[[*_Ts], _T], *args: *_Ts
) -> concurrent.futures.Future[_T]:
    """Submit a callback object to a given event loop.

    Return a concurrent.futures.Future to access the result.
    """
    ident = loop.__dict__.get("_thread_ident")
    if ident is not None and ident == threading.get_ident():
        raise RuntimeError("Cannot be called from within the event loop")

    future: concurrent.futures.Future[_T] = concurrent.futures.Future()

    def run_callback() -> None:
        """Run callback and store result."""
        try:
            future.set_result(callback(*args))
        except Exception as exc:  # pylint: disable=broad-except
            if future.set_running_or_notify_cancel():
                future.set_exception(exc)
            else:
                _LOGGER.warning("Exception on lost future: ", exc_info=True)

    loop.call_soon_threadsafe(run_callback)

    if hasattr(loop, _SHUTDOWN_RUN_CALLBACK_THREADSAFE):
        #
        # If the final `HomeAssistant.async_block_till_done` in
        # `HomeAssistant.async_stop` has already been called, the callback
        # will never run and, `future.result()` will block forever which
        # will prevent the thread running this code from shutting down which
        # will result in a deadlock when the main thread attempts to shutdown
        # the executor and `.join()` the thread running this code.
        #
        # To prevent this deadlock we do the following on shutdown:
        #
        # 1. Set the _SHUTDOWN_RUN_CALLBACK_THREADSAFE attr on this function
        #    by calling `shutdown_run_callback_threadsafe`
        # 2. Call `hass.async_block_till_done` at least once after shutdown
        #    to ensure all callbacks have run
        # 3. Raise an exception here to ensure `future.result()` can never be
        #    called and hit the deadlock since once `shutdown_run_callback_threadsafe`
        #    we cannot promise the callback will be executed.
        #
        raise RuntimeError("The event loop is in the process of shutting down.")

    return future


async def gather_with_limited_concurrency(
    limit: int, *tasks: Any, return_exceptions: bool = False
) -> Any:
    """Wrap asyncio.gather to limit the number of concurrent tasks.

    From: https://stackoverflow.com/a/61478547/9127614
    """
    semaphore = Semaphore(limit)

    async def sem_task(task: Awaitable[Any]) -> Any:
        async with semaphore:
            return await task

    return await gather(
        *(create_eager_task(sem_task(task)) for task in tasks),
        return_exceptions=return_exceptions,
    )


def shutdown_run_callback_threadsafe(loop: AbstractEventLoop) -> None:
    """Call when run_callback_threadsafe should prevent creating new futures.

    We must finish all callbacks before the executor is shutdown
    or we can end up in a deadlock state where:

    `executor.result()` is waiting for its `._condition`
    and the executor shutdown is trying to `.join()` the
    executor thread.

    This function is considered irreversible and should only ever
    be called when Home Assistant is going to shutdown and
    python is going to exit.
    """
    setattr(loop, _SHUTDOWN_RUN_CALLBACK_THREADSAFE, True)<|MERGE_RESOLUTION|>--- conflicted
+++ resolved
@@ -17,7 +17,6 @@
 _T = TypeVar("_T")
 _Ts = TypeVarTuple("_Ts")
 
-<<<<<<< HEAD
 if sys.version_info >= (3, 12, 0):
 
     def create_eager_task(
@@ -27,12 +26,20 @@
         loop: AbstractEventLoop | None = None,
     ) -> Task[_T]:
         """Create a task from a coroutine and schedule it to run immediately."""
-        return Task(
-            coro,
-            loop=loop or get_running_loop(),
-            name=name,
-            eager_start=True,  # type: ignore[call-arg]
-        )
+        if not loop:
+            try:
+                loop = get_running_loop()
+            except RuntimeError:
+                # If there is no running loop, create_eager_task is being called from
+                # the wrong thread.
+                # Late import to avoid circular dependencies
+                # pylint: disable-next=import-outside-toplevel
+                from homeassistant.helpers import frame
+
+                frame.report("attempted to create an asyncio task from a thread")
+                raise
+
+        return Task(coro, loop=loop, name=name, eager_start=True)
 else:
 
     def create_eager_task(
@@ -47,30 +54,6 @@
             loop=loop or get_running_loop(),
             name=name,
         )
-=======
-
-def create_eager_task(
-    coro: Coroutine[Any, Any, _T],
-    *,
-    name: str | None = None,
-    loop: AbstractEventLoop | None = None,
-) -> Task[_T]:
-    """Create a task from a coroutine and schedule it to run immediately."""
-    if not loop:
-        try:
-            loop = get_running_loop()
-        except RuntimeError:
-            # If there is no running loop, create_eager_task is being called from
-            # the wrong thread.
-            # Late import to avoid circular dependencies
-            # pylint: disable-next=import-outside-toplevel
-            from homeassistant.helpers import frame
-
-            frame.report("attempted to create an asyncio task from a thread")
-            raise
-
-    return Task(coro, loop=loop, name=name, eager_start=True)
->>>>>>> d1454d6e
 
 
 def cancelling(task: Future[Any]) -> bool:
