"""Asyncio utilities."""
from __future__ import annotations

from asyncio import Future, Semaphore, gather, get_running_loop
from asyncio.events import AbstractEventLoop
from collections.abc import Awaitable, Callable
import concurrent.futures
from contextlib import suppress
import functools
import logging
import threading
from traceback import extract_stack
from typing import Any, ParamSpec, TypeVar

from homeassistant.exceptions import HomeAssistantError

_LOGGER = logging.getLogger(__name__)

_SHUTDOWN_RUN_CALLBACK_THREADSAFE = "_shutdown_run_callback_threadsafe"

_T = TypeVar("_T")
_R = TypeVar("_R")
_P = ParamSpec("_P")


def cancelling(task: Future[Any]) -> bool:
    """Return True if task is cancelling."""
    return bool((cancelling_ := getattr(task, "cancelling", None)) and cancelling_())


def run_callback_threadsafe(
    loop: AbstractEventLoop, callback: Callable[..., _T], *args: Any
) -> concurrent.futures.Future[_T]:
    """Submit a callback object to a given event loop.

    Return a concurrent.futures.Future to access the result.
    """

    _LOGGER.debug("run_callback_threadsafe: %s(%s)", callback, args)
    ident = loop.__dict__.get("_thread_ident")
    if ident is not None and ident == threading.get_ident():
        raise RuntimeError("Cannot be called from within the event loop")

    future: concurrent.futures.Future[_T] = concurrent.futures.Future()

    def run_callback() -> None:
        """Run callback and store result."""
        try:
            future.set_result(callback(*args))
        except Exception as exc:  # pylint: disable=broad-except
            if future.set_running_or_notify_cancel():
                future.set_exception(exc)
            else:
                _LOGGER.warning("Exception on lost future: ", exc_info=True)

    loop.call_soon_threadsafe(run_callback)

    if hasattr(loop, _SHUTDOWN_RUN_CALLBACK_THREADSAFE):
        #
        # If the final `HomeAssistant.async_block_till_done` in
        # `HomeAssistant.async_stop` has already been called, the callback
        # will never run and, `future.result()` will block forever which
        # will prevent the thread running this code from shutting down which
        # will result in a deadlock when the main thread attempts to shutdown
        # the executor and `.join()` the thread running this code.
        #
        # To prevent this deadlock we do the following on shutdown:
        #
        # 1. Set the _SHUTDOWN_RUN_CALLBACK_THREADSAFE attr on this function
        #    by calling `shutdown_run_callback_threadsafe`
        # 2. Call `hass.async_block_till_done` at least once after shutdown
        #    to ensure all callbacks have run
        # 3. Raise an exception here to ensure `future.result()` can never be
        #    called and hit the deadlock since once `shutdown_run_callback_threadsafe`
        #    we cannot promise the callback will be executed.
        #
        raise RuntimeError("The event loop is in the process of shutting down.")

    return future


def check_loop(
    func: Callable[..., Any],
    strict: bool = True,
    advise_msg: str | None = None,
    debug: bool = False,
) -> None:
    """Warn if called inside the event loop. Raise if `strict` is True.

    The default advisory message is 'Use `await hass.async_add_executor_job()'
    Set `advise_msg` to an alternate message if the solution differs.
    """
    # pylint: disable=import-outside-toplevel
    from homeassistant.core import HomeAssistant, async_get_hass
    from homeassistant.helpers.frame import (
        MissingIntegrationFrame,
        get_integration_frame,
    )
    from homeassistant.loader import async_suggest_report_issue

    try:
        get_running_loop()
        in_loop = True
    except RuntimeError:
        in_loop = False

    if not in_loop:
        return

    found_frame = None

    stack = extract_stack()

    if (
        func.__name__ == "sleep"
        and len(stack) >= 3
        and stack[-3].filename.endswith("pydevd.py")
    ):
        # Don't report `time.sleep` injected by the debugger (pydevd.py)
        # stack[-1] is us, stack[-2] is protected_loop_func, stack[-3] is the offender
        return

    try:
        integration_frame = get_integration_frame()
    except MissingIntegrationFrame:
        # Did not source from integration? Hard error.
        if found_frame is None:
            raise RuntimeError(  # noqa: TRY200
                f"Detected blocking call to {func.__name__} inside the event loop. "
                f"{advise_msg or 'Use `await hass.async_add_executor_job()`'}; "
                "This is causing stability issues. Please create a bug report at "
                f"https://github.com/home-assistant/core/issues?q=is%3Aopen+is%3Aissue"
            )

    hass: HomeAssistant | None = None
    with suppress(HomeAssistantError):
        hass = async_get_hass()
    report_issue = async_suggest_report_issue(
        hass,
        integration_domain=integration_frame.integration,
        module=integration_frame.module,
    )

<<<<<<< HEAD
    _LOGGER.log(
        logging.DEBUG if debug else logging.WARNING,
=======
    found_frame = integration_frame.frame
    _LOGGER.warning(
>>>>>>> 4709e60f
        (
            "Detected blocking call to %s inside the event loop by %sintegration '%s' "
            "at %s, line %s: %s, please %s"
        ),
        func.__name__,
        "custom " if integration_frame.custom_integration else "",
        integration_frame.integration,
        integration_frame.relative_filename,
        found_frame.lineno,
        (found_frame.line or "?").strip(),
        report_issue,
    )

    if strict:
        raise RuntimeError(
            "Blocking calls must be done in the executor or a separate thread;"
            f" {advise_msg or 'Use `await hass.async_add_executor_job()`'}; at"
            f" {integration_frame.relative_filename}, line {found_frame.lineno}:"
            f" {(found_frame.line or '?').strip()}"
        )


def protect_loop(
    func: Callable[_P, _R], strict: bool = True, debug: bool = False
) -> Callable[_P, _R]:
    """Protect function from running in event loop."""

    @functools.wraps(func)
    def protected_loop_func(*args: _P.args, **kwargs: _P.kwargs) -> _R:
        check_loop(func, strict=strict, debug=debug)
        return func(*args, **kwargs)

    return protected_loop_func


async def gather_with_concurrency(
    limit: int, *tasks: Any, return_exceptions: bool = False
) -> Any:
    """Wrap asyncio.gather to limit the number of concurrent tasks.

    From: https://stackoverflow.com/a/61478547/9127614
    """
    semaphore = Semaphore(limit)

    async def sem_task(task: Awaitable[Any]) -> Any:
        async with semaphore:
            return await task

    return await gather(
        *(sem_task(task) for task in tasks), return_exceptions=return_exceptions
    )


def shutdown_run_callback_threadsafe(loop: AbstractEventLoop) -> None:
    """Call when run_callback_threadsafe should prevent creating new futures.

    We must finish all callbacks before the executor is shutdown
    or we can end up in a deadlock state where:

    `executor.result()` is waiting for its `._condition`
    and the executor shutdown is trying to `.join()` the
    executor thread.

    This function is considered irreversible and should only ever
    be called when Home Assistant is going to shutdown and
    python is going to exit.
    """
    setattr(loop, _SHUTDOWN_RUN_CALLBACK_THREADSAFE, True)<|MERGE_RESOLUTION|>--- conflicted
+++ resolved
@@ -35,8 +35,6 @@
 
     Return a concurrent.futures.Future to access the result.
     """
-
-    _LOGGER.debug("run_callback_threadsafe: %s(%s)", callback, args)
     ident = loop.__dict__.get("_thread_ident")
     if ident is not None and ident == threading.get_ident():
         raise RuntimeError("Cannot be called from within the event loop")
@@ -80,10 +78,7 @@
 
 
 def check_loop(
-    func: Callable[..., Any],
-    strict: bool = True,
-    advise_msg: str | None = None,
-    debug: bool = False,
+    func: Callable[..., Any], strict: bool = True, advise_msg: str | None = None
 ) -> None:
     """Warn if called inside the event loop. Raise if `strict` is True.
 
@@ -141,13 +136,8 @@
         module=integration_frame.module,
     )
 
-<<<<<<< HEAD
-    _LOGGER.log(
-        logging.DEBUG if debug else logging.WARNING,
-=======
     found_frame = integration_frame.frame
     _LOGGER.warning(
->>>>>>> 4709e60f
         (
             "Detected blocking call to %s inside the event loop by %sintegration '%s' "
             "at %s, line %s: %s, please %s"
@@ -170,14 +160,12 @@
         )
 
 
-def protect_loop(
-    func: Callable[_P, _R], strict: bool = True, debug: bool = False
-) -> Callable[_P, _R]:
+def protect_loop(func: Callable[_P, _R], strict: bool = True) -> Callable[_P, _R]:
     """Protect function from running in event loop."""
 
     @functools.wraps(func)
     def protected_loop_func(*args: _P.args, **kwargs: _P.kwargs) -> _R:
-        check_loop(func, strict=strict, debug=debug)
+        check_loop(func, strict=strict)
         return func(*args, **kwargs)
 
     return protected_loop_func
