"""asyncio loop utilities."""

from __future__ import annotations

from collections.abc import Callable
import functools
import linecache
import logging
import threading
import traceback
from typing import Any

from homeassistant.core import async_get_hass_or_none
from homeassistant.helpers.frame import (
    MissingIntegrationFrame,
    get_current_frame,
    get_integration_frame,
)
from homeassistant.loader import async_suggest_report_issue

_LOGGER = logging.getLogger(__name__)

_STABILITY_REPORT_TEXT = (
    "This is causing stability issues. "
    "Please create a bug report at "
    "https://github.com/home-assistant/core/issues?q=is%3Aopen+is%3Aissue"
)


def _get_line_from_cache(filename: str, lineno: int) -> str:
    """Get line from cache or read from file."""
    return (linecache.getline(filename, lineno) or "?").strip()


def raise_for_blocking_call(
    func: Callable[..., Any],
    check_allowed: Callable[[dict[str, Any]], bool] | None = None,
    strict: bool = True,
    strict_core: bool = True,
    **mapped_args: Any,
) -> None:
    """Warn if called inside the event loop. Raise if `strict` is True."""
    if check_allowed is not None and check_allowed(mapped_args):
        return

    found_frame = None
    offender_frame = get_current_frame(2)
    offender_filename = offender_frame.f_code.co_filename
    offender_lineno = offender_frame.f_lineno
    offender_line = _get_line_from_cache(offender_filename, offender_lineno)

    try:
        integration_frame = get_integration_frame()
    except MissingIntegrationFrame:
        # Did not source from integration? Hard error.
        if not strict_core:
            _LOGGER.warning(
                "Detected blocking call to %s with args %s in %s, "
                "line %s: %s inside the event loop; "
                "This is causing stability issues."
                "Please create a bug report at "
                "https://github.com/home-assistant/core/issues?q=is%%3Aopen+is%%3Aissue\n"
                "%s\n"
                "Traceback (most recent call last):\n%s",
                func.__name__,
                mapped_args.get("args"),
                offender_filename,
                offender_lineno,
                offender_line,
                _dev_help_message(func.__name__),
                "".join(traceback.format_stack(f=offender_frame)),
            )
            return

        if found_frame is None:
            raise RuntimeError(  # noqa: TRY200
                f"Caught blocking call to {func.__name__} with args {mapped_args.get("args")} "
                f"in {offender_filename}, line {offender_lineno}: {offender_line} "
                "inside the event loop; "
                "This is causing stability issues. "
                "Please create a bug report at "
                "https://github.com/home-assistant/core/issues?q=is%3Aopen+is%3Aissue\n"
                f"{_dev_help_message(func.__name__)}"
            )

    report_issue = async_suggest_report_issue(
        async_get_hass_or_none(),
        integration_domain=integration_frame.integration,
        module=integration_frame.module,
    )

    _LOGGER.warning(
        "Detected blocking call to %s inside the event loop by %sintegration '%s' "
        "at %s, line %s: %s (offender: %s, line %s: %s), please %s\n"
        "%s\n"
        "Traceback (most recent call last):\n%s",
        func.__name__,
        "custom " if integration_frame.custom_integration else "",
        integration_frame.integration,
        integration_frame.relative_filename,
        integration_frame.line_number,
        integration_frame.line,
        offender_filename,
        offender_lineno,
        offender_line,
        report_issue,
        _dev_help_message(func.__name__),
        "".join(traceback.format_stack(f=integration_frame.frame)),
    )

    if strict:
        raise RuntimeError(
            "Caught blocking call to {func.__name__} inside the event loop by"
            f"{'custom ' if integration_frame.custom_integration else ''}"
            "integration '{integration_frame.integration}' at "
            f"{integration_frame.relative_filename}, line {integration_frame.line_number}:"
            f" {integration_frame.line}. (offender: {offender_filename}, line "
            f"{offender_lineno}: {offender_line}), please {report_issue}\n"
            f"{_dev_help_message(func.__name__)}"
        )


<<<<<<< HEAD
_depth = [0]
=======
def _dev_help_message(what: str) -> str:
    """Generate help message to guide developers."""
    return (
        "For developers, please see "
        "https://developers.home-assistant.io/docs/asyncio_blocking_operations/"
        f"#{what.replace('.', '')}"
    )
>>>>>>> 7eb4647f


def protect_loop[**_P, _R](
    func: Callable[_P, _R],
    loop_thread_id: int,
    strict: bool = True,
    strict_core: bool = True,
    check_allowed: Callable[[dict[str, Any]], bool] | None = None,
) -> Callable[_P, _R]:
    """Protect function from running in event loop."""

    @functools.wraps(func)
    def protected_loop_func(*args: _P.args, **kwargs: _P.kwargs) -> _R:
        if threading.get_ident() == loop_thread_id and _depth[0] == 0:
            try:
                _depth[0] += 1
                raise_for_blocking_call(
                    func,
                    strict=strict,
                    strict_core=strict_core,
                    check_allowed=check_allowed,
                    args=args,
                    kwargs=kwargs,
                )
            finally:
                _depth[0] -= 1
        return func(*args, **kwargs)

    return protected_loop_func<|MERGE_RESOLUTION|>--- conflicted
+++ resolved
@@ -120,9 +120,6 @@
         )
 
 
-<<<<<<< HEAD
-_depth = [0]
-=======
 def _dev_help_message(what: str) -> str:
     """Generate help message to guide developers."""
     return (
@@ -130,7 +127,9 @@
         "https://developers.home-assistant.io/docs/asyncio_blocking_operations/"
         f"#{what.replace('.', '')}"
     )
->>>>>>> 7eb4647f
+
+
+_depth = [0]
 
 
 def protect_loop[**_P, _R](
