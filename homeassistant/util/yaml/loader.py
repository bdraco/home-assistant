--- conflicted
+++ resolved
@@ -496,12 +496,7 @@
     obj = node.value
     if not isinstance(obj, str):
         return obj
-<<<<<<< HEAD
-
-    return _add_reference(obj, loader, node)
-=======
     return _add_reference_to_node_class(NodeStrClass(obj), loader, node)
->>>>>>> c720365d
 
 
 def _env_var_yaml(loader: LoaderType, node: yaml.nodes.Node) -> str:
