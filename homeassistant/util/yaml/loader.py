"""Custom loader."""
from __future__ import annotations

from collections.abc import Callable, Iterator
import fnmatch
from io import StringIO, TextIOWrapper
import logging
import os
from pathlib import Path
from typing import TYPE_CHECKING, Any, TextIO, TypeVar, overload

import yaml

try:
    from yaml import CSafeLoader as FastestAvailableSafeLoader

    HAS_C_LOADER = True
except ImportError:
    HAS_C_LOADER = False
    from yaml import (  # type: ignore[assignment]
        SafeLoader as FastestAvailableSafeLoader,
    )

from homeassistant.exceptions import HomeAssistantError
from homeassistant.helpers.frame import report

from .const import SECRET_YAML
from .objects import Input, NodeDictClass, NodeListClass, NodeStrClass

if TYPE_CHECKING:
    from functools import cached_property
else:
    from homeassistant.backports.functools import cached_property


# mypy: allow-untyped-calls, no-warn-return-any

JSON_TYPE = list | dict | str
_DictT = TypeVar("_DictT", bound=dict)

_LOGGER = logging.getLogger(__name__)


class YamlTypeError(HomeAssistantError):
    """Raised by load_yaml_dict if top level data is not a dict."""


class Secrets:
    """Store secrets while loading YAML."""

    def __init__(self, config_dir: Path) -> None:
        """Initialize secrets."""
        self.config_dir = config_dir
        self._cache: dict[Path, dict[str, str]] = {}

    def get(self, requester_path: str, secret: str) -> str:
        """Return the value of a secret."""
        current_path = Path(requester_path)

        secret_dir = current_path
        while True:
            secret_dir = secret_dir.parent

            try:
                secret_dir.relative_to(self.config_dir)
            except ValueError:
                # We went above the config dir
                break

            secrets = self._load_secret_yaml(secret_dir)

            if secret in secrets:
                _LOGGER.debug(
                    "Secret %s retrieved from secrets.yaml in folder %s",
                    secret,
                    secret_dir,
                )
                return secrets[secret]

        raise HomeAssistantError(f"Secret {secret} not defined")

    def _load_secret_yaml(self, secret_dir: Path) -> dict[str, str]:
        """Load the secrets yaml from path."""
        if (secret_path := secret_dir / SECRET_YAML) in self._cache:
            return self._cache[secret_path]

        _LOGGER.debug("Loading %s", secret_path)
        try:
            secrets = load_yaml(str(secret_path))

            if not isinstance(secrets, dict):
                raise HomeAssistantError("Secrets is not a dictionary")

            if "logger" in secrets:
                logger = str(secrets["logger"]).lower()
                if logger == "debug":
                    _LOGGER.setLevel(logging.DEBUG)
                else:
                    _LOGGER.error(
                        (
                            "Error in secrets.yaml: 'logger: debug' expected, but"
                            " 'logger: %s' found"
                        ),
                        logger,
                    )
                del secrets["logger"]
        except FileNotFoundError:
            secrets = {}

        self._cache[secret_path] = secrets

        return secrets


class _LoaderMixin:
    """Mixin class with extensions for YAML loader."""

    name: str
    stream: Any

    @cached_property
    def get_name(self) -> str:
        """Get the name of the loader."""
        return self.name

    @cached_property
    def get_stream_name(self) -> str:
        """Get the name of the stream."""
        return getattr(self.stream, "name", "")


class FastSafeLoader(FastestAvailableSafeLoader, _LoaderMixin):
    """The fastest available safe loader, either C or Python."""

    def __init__(self, stream: Any, secrets: Secrets | None = None) -> None:
        """Initialize a safe line loader."""
        self.stream = stream

        # Set name in same way as the Python loader does in yaml.reader.__init__
        if isinstance(stream, str):
            self.name = "<unicode string>"
        elif isinstance(stream, bytes):
            self.name = "<byte string>"
        else:
            self.name = getattr(stream, "name", "<file>")

        super().__init__(stream)
        self.secrets = secrets


class SafeLoader(FastSafeLoader):
    """Provided for backwards compatibility. Logs when instantiated."""

    def __init__(*args: Any, **kwargs: Any) -> None:
        """Log a warning and call super."""
        SafeLoader.__report_deprecated()
        FastSafeLoader.__init__(*args, **kwargs)

    @classmethod
    def add_constructor(cls, tag: str, constructor: Callable) -> None:
        """Log a warning and call super."""
        SafeLoader.__report_deprecated()
        FastSafeLoader.add_constructor(tag, constructor)

    @classmethod
    def add_multi_constructor(
        cls, tag_prefix: str, multi_constructor: Callable
    ) -> None:
        """Log a warning and call super."""
        SafeLoader.__report_deprecated()
        FastSafeLoader.add_multi_constructor(tag_prefix, multi_constructor)

    @staticmethod
    def __report_deprecated() -> None:
        """Log deprecation warning."""
        report(
            "uses deprecated 'SafeLoader' instead of 'FastSafeLoader', "
            "which will stop working in HA Core 2024.6,"
        )


class PythonSafeLoader(yaml.SafeLoader, _LoaderMixin):
    """Python safe loader."""

    def __init__(self, stream: Any, secrets: Secrets | None = None) -> None:
        """Initialize a safe line loader."""
        super().__init__(stream)
        self.secrets = secrets


class SafeLineLoader(PythonSafeLoader):
    """Provided for backwards compatibility. Logs when instantiated."""

    def __init__(*args: Any, **kwargs: Any) -> None:
        """Log a warning and call super."""
        SafeLineLoader.__report_deprecated()
        PythonSafeLoader.__init__(*args, **kwargs)

    @classmethod
    def add_constructor(cls, tag: str, constructor: Callable) -> None:
        """Log a warning and call super."""
        SafeLineLoader.__report_deprecated()
        PythonSafeLoader.add_constructor(tag, constructor)

    @classmethod
    def add_multi_constructor(
        cls, tag_prefix: str, multi_constructor: Callable
    ) -> None:
        """Log a warning and call super."""
        SafeLineLoader.__report_deprecated()
        PythonSafeLoader.add_multi_constructor(tag_prefix, multi_constructor)

    @staticmethod
    def __report_deprecated() -> None:
        """Log deprecation warning."""
        report(
            "uses deprecated 'SafeLineLoader' instead of 'PythonSafeLoader', "
            "which will stop working in HA Core 2024.6,"
        )


LoaderType = FastSafeLoader | PythonSafeLoader


def load_yaml(
    fname: str | os.PathLike[str], secrets: Secrets | None = None
) -> JSON_TYPE | None:
    """Load a YAML file."""
    try:
        with open(fname, encoding="utf-8") as conf_file:
            return parse_yaml(conf_file, secrets)
    except UnicodeDecodeError as exc:
        _LOGGER.error("Unable to read file %s: %s", fname, exc)
        raise HomeAssistantError(exc) from exc


def load_yaml_dict(
    fname: str | os.PathLike[str], secrets: Secrets | None = None
) -> dict:
    """Load a YAML file and ensure the top level is a dict.

    Raise if the top level is not a dict.
    Return an empty dict if the file is empty.
    """
    loaded_yaml = load_yaml(fname, secrets)
    if loaded_yaml is None:
        loaded_yaml = {}
    if not isinstance(loaded_yaml, dict):
        raise YamlTypeError(f"YAML file {fname} does not contain a dict")
    return loaded_yaml


def parse_yaml(
    content: str | TextIO | StringIO, secrets: Secrets | None = None
) -> JSON_TYPE:
    """Parse YAML with the fastest available loader."""
    if not HAS_C_LOADER:
        return _parse_yaml_python(content, secrets)
    try:
        return _parse_yaml(FastSafeLoader, content, secrets)
    except yaml.YAMLError:
        # Loading failed, so we now load with the Python loader which has more
        # readable exceptions
        if isinstance(content, (StringIO, TextIO, TextIOWrapper)):
            # Rewind the stream so we can try again
            content.seek(0, 0)
        return _parse_yaml_python(content, secrets)


def _parse_yaml_python(
    content: str | TextIO | StringIO, secrets: Secrets | None = None
) -> JSON_TYPE:
    """Parse YAML with the python loader (this is very slow)."""
    try:
        return _parse_yaml(PythonSafeLoader, content, secrets)
    except yaml.YAMLError as exc:
        _LOGGER.error(str(exc))
        raise HomeAssistantError(exc) from exc


def _parse_yaml(
    loader: type[FastSafeLoader] | type[PythonSafeLoader],
    content: str | TextIO,
    secrets: Secrets | None = None,
) -> JSON_TYPE:
    """Load a YAML file."""
    return yaml.load(content, Loader=lambda stream: loader(stream, secrets))  # type: ignore[arg-type]


@overload
def _add_reference(
    obj: list | NodeListClass,
    loader: LoaderType,
    node: yaml.nodes.Node,
) -> NodeListClass:
    ...


@overload
def _add_reference(
    obj: str | NodeStrClass,
    loader: LoaderType,
    node: yaml.nodes.Node,
) -> NodeStrClass:
    ...


@overload
def _add_reference(obj: _DictT, loader: LoaderType, node: yaml.nodes.Node) -> _DictT:
    ...


def _add_reference(  # type: ignore[no-untyped-def]
    obj, loader: LoaderType, node: yaml.nodes.Node
):
    """Add file reference information to an object."""
    if isinstance(obj, list):
        obj = NodeListClass(obj)
    if isinstance(obj, str):
        obj = NodeStrClass(obj)
<<<<<<< HEAD
    try:  # noqa: SIM105  suppress is much slower
=======
    try:  # noqa: SIM105 suppress is much slower
>>>>>>> eaac1a22
        setattr(obj, "__config_file__", loader.get_name)
        setattr(obj, "__line__", node.start_mark.line + 1)
    except AttributeError:
        pass
    return obj


def _include_yaml(loader: LoaderType, node: yaml.nodes.Node) -> JSON_TYPE:
    """Load another YAML file and embed it using the !include tag.

    Example:
        device_tracker: !include device_tracker.yaml

    """
    fname = os.path.join(os.path.dirname(loader.get_name), node.value)
    try:
        loaded_yaml = load_yaml(fname, loader.secrets)
        if loaded_yaml is None:
            loaded_yaml = NodeDictClass()
        return _add_reference(loaded_yaml, loader, node)
    except FileNotFoundError as exc:
        raise HomeAssistantError(
            f"{node.start_mark}: Unable to read file {fname}."
        ) from exc


def _is_file_valid(name: str) -> bool:
    """Decide if a file is valid."""
    return not name.startswith(".")


def _find_files(directory: str, pattern: str) -> Iterator[str]:
    """Recursively load files in a directory."""
    for root, dirs, files in os.walk(directory, topdown=True):
        dirs[:] = [d for d in dirs if _is_file_valid(d)]
        for basename in sorted(files):
            if _is_file_valid(basename) and fnmatch.fnmatch(basename, pattern):
                filename = os.path.join(root, basename)
                yield filename


def _include_dir_named_yaml(loader: LoaderType, node: yaml.nodes.Node) -> NodeDictClass:
    """Load multiple files from directory as a dictionary."""
    mapping = NodeDictClass()
    loc = os.path.join(os.path.dirname(loader.get_name), node.value)
    for fname in _find_files(loc, "*.yaml"):
        filename = os.path.splitext(os.path.basename(fname))[0]
        if os.path.basename(fname) == SECRET_YAML:
            continue
        loaded_yaml = load_yaml(fname, loader.secrets)
        if loaded_yaml is None:
            # Special case, an empty file included by !include_dir_named is treated
            # as an empty dictionary
            loaded_yaml = NodeDictClass()
        mapping[filename] = loaded_yaml
    return _add_reference(mapping, loader, node)


def _include_dir_merge_named_yaml(
    loader: LoaderType, node: yaml.nodes.Node
) -> NodeDictClass:
    """Load multiple files from directory as a merged dictionary."""
    mapping = NodeDictClass()
    loc = os.path.join(os.path.dirname(loader.get_name), node.value)
    for fname in _find_files(loc, "*.yaml"):
        if os.path.basename(fname) == SECRET_YAML:
            continue
        loaded_yaml = load_yaml(fname, loader.secrets)
        if isinstance(loaded_yaml, dict):
            mapping.update(loaded_yaml)
    return _add_reference(mapping, loader, node)


def _include_dir_list_yaml(
    loader: LoaderType, node: yaml.nodes.Node
) -> list[JSON_TYPE]:
    """Load multiple files from directory as a list."""
    loc = os.path.join(os.path.dirname(loader.get_name), node.value)
    return [
        loaded_yaml
        for f in _find_files(loc, "*.yaml")
        if os.path.basename(f) != SECRET_YAML
        and (loaded_yaml := load_yaml(f, loader.secrets)) is not None
    ]


def _include_dir_merge_list_yaml(
    loader: LoaderType, node: yaml.nodes.Node
) -> JSON_TYPE:
    """Load multiple files from directory as a merged list."""
    loc: str = os.path.join(os.path.dirname(loader.get_name), node.value)
    merged_list: list[JSON_TYPE] = []
    for fname in _find_files(loc, "*.yaml"):
        if os.path.basename(fname) == SECRET_YAML:
            continue
        loaded_yaml = load_yaml(fname, loader.secrets)
        if isinstance(loaded_yaml, list):
            merged_list.extend(loaded_yaml)
    return _add_reference(merged_list, loader, node)


def _handle_mapping_tag(
    loader: LoaderType, node: yaml.nodes.MappingNode
) -> NodeDictClass:
    """Load YAML mappings into an ordered dictionary to preserve key order."""
    loader.flatten_mapping(node)
    nodes = loader.construct_pairs(node)

    seen: dict = {}
    for (key, _), (child_node, _) in zip(nodes, node.value):
        line = child_node.start_mark.line

        try:
            hash(key)
        except TypeError as exc:
            fname = loader.get_stream_name
            raise yaml.MarkedYAMLError(
                context=f'invalid key: "{key}"',
                context_mark=yaml.Mark(
                    fname,
                    0,
                    line,
                    -1,
                    None,
                    None,  # type: ignore[arg-type]
                ),
            ) from exc

        if key in seen:
            fname = loader.get_stream_name
            _LOGGER.warning(
                'YAML file %s contains duplicate key "%s". Check lines %d and %d',
                fname,
                key,
                seen[key],
                line,
            )
        seen[key] = line

    return _add_reference(NodeDictClass(nodes), loader, node)


def _construct_seq(loader: LoaderType, node: yaml.nodes.Node) -> JSON_TYPE:
    """Add line number and file name to Load YAML sequence."""
    (obj,) = loader.construct_yaml_seq(node)
    return _add_reference(obj, loader, node)


def _handle_scalar_tag(
    loader: LoaderType, node: yaml.nodes.ScalarNode
) -> str | int | float | None:
    """Add line number and file name to Load YAML sequence."""
<<<<<<< HEAD
    if type(node) is yaml.nodes.ScalarNode:
        # Fast path for non-subclassed, non mapping nodes
        obj = node.value
    else:
        obj = loader.construct_scalar(node)

=======
    obj = node.value
>>>>>>> eaac1a22
    if not isinstance(obj, str):
        return obj

    return _add_reference(obj, loader, node)


def _env_var_yaml(loader: LoaderType, node: yaml.nodes.Node) -> str:
    """Load environment variables and embed it into the configuration YAML."""
    args = node.value.split()

    # Check for a default value
    if len(args) > 1:
        return os.getenv(args[0], " ".join(args[1:]))
    if args[0] in os.environ:
        return os.environ[args[0]]
    _LOGGER.error("Environment variable %s not defined", node.value)
    raise HomeAssistantError(node.value)


def secret_yaml(loader: LoaderType, node: yaml.nodes.Node) -> JSON_TYPE:
    """Load secrets and embed it into the configuration YAML."""
    if loader.secrets is None:
        raise HomeAssistantError("Secrets not supported in this YAML file")

    return loader.secrets.get(loader.get_name, node.value)


def add_constructor(tag: Any, constructor: Any) -> None:
    """Add to constructor to all loaders."""
    for yaml_loader in (FastSafeLoader, PythonSafeLoader):
        yaml_loader.add_constructor(tag, constructor)


add_constructor("!include", _include_yaml)
add_constructor(yaml.resolver.BaseResolver.DEFAULT_MAPPING_TAG, _handle_mapping_tag)
add_constructor(yaml.resolver.BaseResolver.DEFAULT_SCALAR_TAG, _handle_scalar_tag)
add_constructor(yaml.resolver.BaseResolver.DEFAULT_SEQUENCE_TAG, _construct_seq)
add_constructor("!env_var", _env_var_yaml)
add_constructor("!secret", secret_yaml)
add_constructor("!include_dir_list", _include_dir_list_yaml)
add_constructor("!include_dir_merge_list", _include_dir_merge_list_yaml)
add_constructor("!include_dir_named", _include_dir_named_yaml)
add_constructor("!include_dir_merge_named", _include_dir_merge_named_yaml)
add_constructor("!input", Input.from_node)<|MERGE_RESOLUTION|>--- conflicted
+++ resolved
@@ -318,11 +318,7 @@
         obj = NodeListClass(obj)
     if isinstance(obj, str):
         obj = NodeStrClass(obj)
-<<<<<<< HEAD
-    try:  # noqa: SIM105  suppress is much slower
-=======
     try:  # noqa: SIM105 suppress is much slower
->>>>>>> eaac1a22
         setattr(obj, "__config_file__", loader.get_name)
         setattr(obj, "__line__", node.start_mark.line + 1)
     except AttributeError:
@@ -475,16 +471,7 @@
     loader: LoaderType, node: yaml.nodes.ScalarNode
 ) -> str | int | float | None:
     """Add line number and file name to Load YAML sequence."""
-<<<<<<< HEAD
-    if type(node) is yaml.nodes.ScalarNode:
-        # Fast path for non-subclassed, non mapping nodes
-        obj = node.value
-    else:
-        obj = loader.construct_scalar(node)
-
-=======
     obj = node.value
->>>>>>> eaac1a22
     if not isinstance(obj, str):
         return obj
 
