--- conflicted
+++ resolved
@@ -62,7 +62,6 @@
 class InterruptibleThreadPoolExecutor(ThreadPoolExecutor):
     """A ThreadPoolExecutor instance that will not deadlock on shutdown."""
 
-<<<<<<< HEAD
     def submit(self, fn, /, *args, **kwargs):  # type: ignore
         """Log submit."""
         _LOGGER.debug(
@@ -70,10 +69,7 @@
         )
         return super().submit(fn, *args, **kwargs)
 
-    def logged_shutdown(self) -> None:
-=======
     def shutdown(self, *args, **kwargs) -> None:  # type: ignore
->>>>>>> f561e25e
         """Shutdown backport from cpython 3.9 with interrupt support added."""
         with self._shutdown_lock:  # type: ignore[attr-defined]
             self._shutdown = True
