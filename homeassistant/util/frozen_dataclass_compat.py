--- conflicted
+++ resolved
@@ -8,16 +8,10 @@
 
 import dataclasses
 import sys
-<<<<<<< HEAD
-from typing import Any
-
-from typing_extensions import dataclass_transform
-=======
 from typing import TYPE_CHECKING, Any, cast, dataclass_transform
 
 if TYPE_CHECKING:
     from _typeshed import DataclassInstance
->>>>>>> 414488e0
 
 
 def _class_fields(cls: type, kw_only: bool) -> list[tuple[str, Any, Any]]:
