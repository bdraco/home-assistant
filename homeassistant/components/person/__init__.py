"""Support for tracking people."""

from __future__ import annotations

from collections.abc import Callable, Mapping
from functools import cached_property
import logging
from typing import Any, Self

import voluptuous as vol

from homeassistant.auth import EVENT_USER_REMOVED
from homeassistant.components import persistent_notification, websocket_api
from homeassistant.components.device_tracker import (
    ATTR_SOURCE_TYPE,
    DOMAIN as DEVICE_TRACKER_DOMAIN,
    SourceType,
)
from homeassistant.const import (
    ATTR_EDITABLE,
    ATTR_ENTITY_ID,
    ATTR_GPS_ACCURACY,
    ATTR_ID,
    ATTR_LATITUDE,
    ATTR_LONGITUDE,
    ATTR_NAME,
    CONF_ID,
    CONF_NAME,
    CONF_TYPE,
    EVENT_HOMEASSISTANT_START,
    SERVICE_RELOAD,
    STATE_HOME,
    STATE_NOT_HOME,
    STATE_UNAVAILABLE,
    STATE_UNKNOWN,
)
from homeassistant.core import (
    Event,
    EventStateChangedData,
    HomeAssistant,
    ServiceCall,
    State,
    callback,
    split_entity_id,
)
from homeassistant.helpers import (
    collection,
    config_validation as cv,
    entity_registry as er,
    service,
)
from homeassistant.helpers.entity_component import EntityComponent
from homeassistant.helpers.event import async_track_state_change_event
from homeassistant.helpers.restore_state import RestoreEntity
from homeassistant.helpers.storage import Store
from homeassistant.helpers.typing import ConfigType
from homeassistant.loader import bind_hass

from . import group as group_pre_import  # noqa: F401

_LOGGER = logging.getLogger(__name__)

ATTR_SOURCE = "source"
ATTR_USER_ID = "user_id"
ATTR_DEVICE_TRACKERS = "device_trackers"

CONF_DEVICE_TRACKERS = "device_trackers"
CONF_USER_ID = "user_id"
CONF_PICTURE = "picture"

DOMAIN = "person"

STORAGE_KEY = DOMAIN
STORAGE_VERSION = 2
# Device tracker states to ignore
IGNORE_STATES = (STATE_UNKNOWN, STATE_UNAVAILABLE)

PERSON_SCHEMA = vol.Schema(
    {
        vol.Required(CONF_ID): cv.string,
        vol.Required(CONF_NAME): cv.string,
        vol.Optional(CONF_USER_ID): cv.string,
        vol.Optional(CONF_DEVICE_TRACKERS, default=[]): vol.All(
            cv.ensure_list, cv.entities_domain(DEVICE_TRACKER_DOMAIN)
        ),
        vol.Optional(CONF_PICTURE): cv.string,
    }
)

CONFIG_SCHEMA = vol.Schema(
    {
        vol.Optional(DOMAIN, default=[]): vol.All(
            cv.ensure_list, cv.remove_falsy, [PERSON_SCHEMA]
        )
    },
    extra=vol.ALLOW_EXTRA,
)


@bind_hass
async def async_create_person(
    hass: HomeAssistant,
    name: str,
    *,
    user_id: str | None = None,
    device_trackers: list[str] | None = None,
) -> None:
    """Create a new person."""
    await hass.data[DOMAIN][1].async_create_item(
        {
            ATTR_NAME: name,
            ATTR_USER_ID: user_id,
            CONF_DEVICE_TRACKERS: device_trackers or [],
        }
    )


@bind_hass
async def async_add_user_device_tracker(
    hass: HomeAssistant, user_id: str, device_tracker_entity_id: str
) -> None:
    """Add a device tracker to a person linked to a user."""
    coll: PersonStorageCollection = hass.data[DOMAIN][1]

    for person in coll.async_items():
        if person.get(ATTR_USER_ID) != user_id:
            continue

        device_trackers = person[CONF_DEVICE_TRACKERS]

        if device_tracker_entity_id in device_trackers:
            return

        await coll.async_update_item(
            person[CONF_ID],
            {CONF_DEVICE_TRACKERS: [*device_trackers, device_tracker_entity_id]},
        )
        break


@callback
def persons_with_entity(hass: HomeAssistant, entity_id: str) -> list[str]:
    """Return all persons that reference the entity."""
    if (
        DOMAIN not in hass.data
        or split_entity_id(entity_id)[0] != DEVICE_TRACKER_DOMAIN
    ):
        return []

    component: EntityComponent[Person] = hass.data[DOMAIN][2]

    return [
        person_entity.entity_id
        for person_entity in component.entities
        if entity_id in person_entity.device_trackers
    ]


@callback
def entities_in_person(hass: HomeAssistant, entity_id: str) -> list[str]:
    """Return all entities belonging to a person."""
    if DOMAIN not in hass.data:
        return []

    component: EntityComponent[Person] = hass.data[DOMAIN][2]

    if (person_entity := component.get_entity(entity_id)) is None:
        return []

    return person_entity.device_trackers


CREATE_FIELDS = {
    vol.Required(CONF_NAME): vol.All(str, vol.Length(min=1)),
    vol.Optional(CONF_USER_ID): vol.Any(str, None),
    vol.Optional(CONF_DEVICE_TRACKERS, default=list): vol.All(
        cv.ensure_list, cv.entities_domain(DEVICE_TRACKER_DOMAIN)
    ),
    vol.Optional(CONF_PICTURE): vol.Any(str, None),
}


UPDATE_FIELDS = {
    vol.Optional(CONF_NAME): vol.All(str, vol.Length(min=1)),
    vol.Optional(CONF_USER_ID): vol.Any(str, None),
    vol.Optional(CONF_DEVICE_TRACKERS, default=list): vol.All(
        cv.ensure_list, cv.entities_domain(DEVICE_TRACKER_DOMAIN)
    ),
    vol.Optional(CONF_PICTURE): vol.Any(str, None),
}


class PersonStore(Store):
    """Person storage."""

    async def _async_migrate_func(
        self, old_major_version: int, old_minor_version: int, old_data: dict[str, Any]
    ) -> dict[str, Any]:
        """Migrate to the new version.

        Migrate storage to use format of collection helper.
        """
        return {"items": old_data["persons"]}


class PersonStorageCollection(collection.DictStorageCollection):
    """Person collection stored in storage."""

    CREATE_SCHEMA = vol.Schema(CREATE_FIELDS)
    UPDATE_SCHEMA = vol.Schema(UPDATE_FIELDS)

    def __init__(
        self,
        store: Store,
        id_manager: collection.IDManager,
        yaml_collection: collection.YamlCollection,
    ) -> None:
        """Initialize a person storage collection."""
        super().__init__(store, id_manager)
        self.yaml_collection = yaml_collection

    async def _async_load_data(self) -> collection.SerializedStorageCollection | None:
        """Load the data.

        A past bug caused onboarding to create invalid person objects.
        This patches it up.
        """
        data = await super()._async_load_data()

        if data is None:
            return data

        for person in data["items"]:
            if person[CONF_DEVICE_TRACKERS] is None:
                person[CONF_DEVICE_TRACKERS] = []

        return data

    async def async_load(self) -> None:
        """Load the Storage collection."""
        await super().async_load()
        self.hass.bus.async_listen(
            er.EVENT_ENTITY_REGISTRY_UPDATED,
            self._entity_registry_updated,
            event_filter=self._entity_registry_filter,
            run_immediately=True,
        )

    @callback
    def _entity_registry_filter(self, event_data: Mapping[str, Any]) -> bool:
        """Filter entity registry events."""
        return (
            event_data["action"] == "remove"
            and split_entity_id(event_data[ATTR_ENTITY_ID])[0] == "device_tracker"
        )

    async def _entity_registry_updated(self, event: Event) -> None:
        """Handle entity registry updated."""
        entity_id = event.data[ATTR_ENTITY_ID]
        for person in list(self.data.values()):
            if entity_id not in person[CONF_DEVICE_TRACKERS]:
                continue

            await self.async_update_item(
                person[CONF_ID],
                {
                    CONF_DEVICE_TRACKERS: [
                        devt
                        for devt in person[CONF_DEVICE_TRACKERS]
                        if devt != entity_id
                    ]
                },
            )

    async def _process_create_data(self, data: dict) -> dict:
        """Validate the config is valid."""
        data = self.CREATE_SCHEMA(data)

        if (user_id := data.get(CONF_USER_ID)) is not None:
            await self._validate_user_id(user_id)

        return data

    @callback
    def _get_suggested_id(self, info: dict) -> str:
        """Suggest an ID based on the config."""
        return info[CONF_NAME]

    async def _update_data(self, item: dict, update_data: dict) -> dict:
        """Return a new updated data object."""
        update_data = self.UPDATE_SCHEMA(update_data)

        user_id: str | None = update_data.get(CONF_USER_ID)

        if user_id is not None and user_id != item.get(CONF_USER_ID):
            await self._validate_user_id(user_id)

        return {**item, **update_data}

    async def _validate_user_id(self, user_id: str) -> None:
        """Validate the used user_id."""
        if await self.hass.auth.async_get_user(user_id) is None:
            raise ValueError("User does not exist")

        for persons in (self.data.values(), self.yaml_collection.async_items()):
            if any(person for person in persons if person.get(CONF_USER_ID) == user_id):
                raise ValueError("User already taken")


async def filter_yaml_data(hass: HomeAssistant, persons: list[dict]) -> list[dict]:
    """Validate YAML data that we can't validate via schema."""
    filtered = []
    person_invalid_user = []

    for person_conf in persons:
        user_id = person_conf.get(CONF_USER_ID)

        if user_id is not None and await hass.auth.async_get_user(user_id) is None:
            _LOGGER.error(
                "Invalid user_id detected for person %s",
                person_conf[CONF_ID],
            )
            person_invalid_user.append(
                f"- Person {person_conf[CONF_NAME]} (id: {person_conf[CONF_ID]}) points"
                f" at invalid user {user_id}"
            )
            continue

        filtered.append(person_conf)

    if person_invalid_user:
        persistent_notification.async_create(
            hass,
            f"""
The following persons point at invalid users:

{"- ".join(person_invalid_user)}
            """,
            "Invalid Person Configuration",
            DOMAIN,
        )

    return filtered


async def async_setup(hass: HomeAssistant, config: ConfigType) -> bool:
    """Set up the person component."""
    entity_component = EntityComponent[Person](_LOGGER, DOMAIN, hass)
    id_manager = collection.IDManager()
    yaml_collection = collection.YamlCollection(
        logging.getLogger(f"{__name__}.yaml_collection"), id_manager
    )
    storage_collection = PersonStorageCollection(
        PersonStore(hass, STORAGE_VERSION, STORAGE_KEY),
        id_manager,
        yaml_collection,
    )

    collection.sync_entity_lifecycle(
        hass, DOMAIN, DOMAIN, entity_component, yaml_collection, Person
    )
    collection.sync_entity_lifecycle(
        hass, DOMAIN, DOMAIN, entity_component, storage_collection, Person
    )

    await yaml_collection.async_load(
        await filter_yaml_data(hass, config.get(DOMAIN, []))
    )
    await storage_collection.async_load()

    hass.data[DOMAIN] = (yaml_collection, storage_collection, entity_component)

    collection.DictStorageCollectionWebsocket(
        storage_collection, DOMAIN, DOMAIN, CREATE_FIELDS, UPDATE_FIELDS
    ).async_setup(hass, create_list=False)

    websocket_api.async_register_command(hass, ws_list_person)

    async def _handle_user_removed(event: Event) -> None:
        """Handle a user being removed."""
        user_id = event.data[ATTR_USER_ID]
        for person in storage_collection.async_items():
            if person[CONF_USER_ID] == user_id:
                await storage_collection.async_update_item(
                    person[CONF_ID], {CONF_USER_ID: None}
                )

    hass.bus.async_listen(EVENT_USER_REMOVED, _handle_user_removed)

    async def async_reload_yaml(call: ServiceCall) -> None:
        """Reload YAML."""
        conf = await entity_component.async_prepare_reload(skip_reset=True)
        if conf is None:
            return
        await yaml_collection.async_load(
            await filter_yaml_data(hass, conf.get(DOMAIN, []))
        )

    service.async_register_admin_service(
        hass, DOMAIN, SERVICE_RELOAD, async_reload_yaml
    )

    return True


<<<<<<< HEAD
CACHED_PROPERTIES_WITH_ATTR_ = {
    "device_trackers",
}


class Person(
    collection.CollectionEntity,
    RestoreEntity,
    cached_properties=CACHED_PROPERTIES_WITH_ATTR_,
=======
class Person(
    collection.CollectionEntity,
    RestoreEntity,
>>>>>>> c9ce848b
):
    """Represent a tracked person."""

    _entity_component_unrecorded_attributes = frozenset({ATTR_DEVICE_TRACKERS})

    _attr_should_poll = False
    _attr_state: str | None = None
    _attr_device_trackers: list[str] = []
    editable: bool

    def __init__(self, config: dict[str, Any]) -> None:
        """Set up person."""
        self._config = config
        self._latitude: float | None = None
        self._longitude: float | None = None
        self._gps_accuracy: float | None = None
        self._source: str | None = None
        self._unsub_track_device: Callable[[], None] | None = None
        self._attr_state: str | None = None
        self.device_trackers: list[str] = []

        self._attr_unique_id = config[CONF_ID]
        self._set_attrs_from_config()

    def _set_attrs_from_config(self) -> None:
        """Set attributes from config."""
        self._attr_name = self._config[CONF_NAME]
        self._attr_entity_picture = self._config.get(CONF_PICTURE)
        self.device_trackers = self._config[CONF_DEVICE_TRACKERS]

        self._attr_unique_id = config[CONF_ID]
        self._set_attrs_from_config()

    def _set_attrs_from_config(self) -> None:
        """Set attributes from config."""
        self._attr_name = self._config[CONF_NAME]
        self._attr_entity_picture = self._config.get(CONF_PICTURE)
        self._attr_device_trackers = self._config[CONF_DEVICE_TRACKERS]

    @classmethod
    def from_storage(cls, config: ConfigType) -> Self:
        """Return entity instance initialized from storage."""
        person = cls(config)
        person.editable = True
        return person

    @classmethod
    def from_yaml(cls, config: ConfigType) -> Self:
        """Return entity instance initialized from yaml."""
        person = cls(config)
        person.editable = False
        return person

<<<<<<< HEAD
    @cached_property
    def device_trackers(self) -> list[str]:
        """Return the device trackers for the person."""
        return self._attr_device_trackers

=======
>>>>>>> c9ce848b
    async def async_added_to_hass(self) -> None:
        """Register device trackers."""
        await super().async_added_to_hass()
        if state := await self.async_get_last_state():
            self._parse_source_state(state)

        if self.hass.is_running:
            # Update person now if hass is already running.
            self._async_update_config(self._config)
        else:
            # Wait for hass start to not have race between person
            # and device trackers finishing setup.
            @callback
            def _async_person_start_hass(_: Event) -> None:
                self._async_update_config(self._config)

            self.hass.bus.async_listen_once(
                EVENT_HOMEASSISTANT_START, _async_person_start_hass
            )
            # Update extra state attributes now
            # as there are attributes that can already be set
            self._update_extra_state_attributes()

    async def async_update_config(self, config: ConfigType) -> None:
        """Handle when the config is updated."""
        self._async_update_config(config)

    @callback
    def _async_update_config(self, config: ConfigType) -> None:
        """Handle when the config is updated."""
        self._config = config
        self._set_attrs_from_config()

        if self._unsub_track_device is not None:
            self._unsub_track_device()
            self._unsub_track_device = None

        if trackers := self._config[CONF_DEVICE_TRACKERS]:
            _LOGGER.debug("Subscribe to device trackers for %s", self.entity_id)

            self._unsub_track_device = async_track_state_change_event(
                self.hass, trackers, self._async_handle_tracker_update
            )

        self._update_state()

    @callback
    def _async_handle_tracker_update(self, event: Event[EventStateChangedData]) -> None:
        """Handle the device tracker state changes."""
        self._update_state()

    @callback
    def _update_state(self) -> None:
        """Update the state."""
        latest_non_gps_home = latest_not_home = latest_gps = latest = None
        for entity_id in self._config[CONF_DEVICE_TRACKERS]:
            state = self.hass.states.get(entity_id)

            if not state or state.state in IGNORE_STATES:
                continue

            if state.attributes.get(ATTR_SOURCE_TYPE) == SourceType.GPS:
                latest_gps = _get_latest(latest_gps, state)
            elif state.state == STATE_HOME:
                latest_non_gps_home = _get_latest(latest_non_gps_home, state)
            elif state.state == STATE_NOT_HOME:
                latest_not_home = _get_latest(latest_not_home, state)

        if latest_non_gps_home:
            latest = latest_non_gps_home
        elif latest_gps:
            latest = latest_gps
        else:
            latest = latest_not_home

        if latest:
            self._parse_source_state(latest)
        else:
            self._attr_state = None
            self._source = None
            self._latitude = None
            self._longitude = None
            self._gps_accuracy = None

        self._update_extra_state_attributes()
        self.async_write_ha_state()

    @callback
    def _parse_source_state(self, state: State) -> None:
        """Parse source state and set person attributes.

        This is a device tracker state or the restored person state.
        """
        self._attr_state = state.state
        self._source = state.entity_id
        self._latitude = state.attributes.get(ATTR_LATITUDE)
        self._longitude = state.attributes.get(ATTR_LONGITUDE)
        self._gps_accuracy = state.attributes.get(ATTR_GPS_ACCURACY)

    @callback
    def _update_extra_state_attributes(self) -> None:
        """Update extra state attributes."""
        data: dict[str, Any] = {
            ATTR_EDITABLE: self.editable,
            ATTR_ID: self.unique_id,
            ATTR_DEVICE_TRACKERS: self.device_trackers,
        }

        if self._latitude is not None:
            data[ATTR_LATITUDE] = self._latitude
        if self._longitude is not None:
            data[ATTR_LONGITUDE] = self._longitude
        if self._gps_accuracy is not None:
            data[ATTR_GPS_ACCURACY] = self._gps_accuracy
        if self._source is not None:
            data[ATTR_SOURCE] = self._source
        if (user_id := self._config.get(CONF_USER_ID)) is not None:
            data[ATTR_USER_ID] = user_id

        self._attr_extra_state_attributes = data


@websocket_api.websocket_command({vol.Required(CONF_TYPE): "person/list"})
def ws_list_person(
    hass: HomeAssistant,
    connection: websocket_api.ActiveConnection,
    msg: dict[str, Any],
) -> None:
    """List persons."""
    yaml, storage, _ = hass.data[DOMAIN]
    connection.send_result(
        msg[ATTR_ID], {"storage": storage.async_items(), "config": yaml.async_items()}
    )


def _get_latest(prev: State | None, curr: State) -> State:
    """Get latest state."""
    if prev is None or curr.last_updated > prev.last_updated:
        return curr
    return prev<|MERGE_RESOLUTION|>--- conflicted
+++ resolved
@@ -3,7 +3,6 @@
 from __future__ import annotations
 
 from collections.abc import Callable, Mapping
-from functools import cached_property
 import logging
 from typing import Any, Self
 
@@ -403,29 +402,15 @@
     return True
 
 
-<<<<<<< HEAD
-CACHED_PROPERTIES_WITH_ATTR_ = {
-    "device_trackers",
-}
-
-
 class Person(
     collection.CollectionEntity,
     RestoreEntity,
-    cached_properties=CACHED_PROPERTIES_WITH_ATTR_,
-=======
-class Person(
-    collection.CollectionEntity,
-    RestoreEntity,
->>>>>>> c9ce848b
 ):
     """Represent a tracked person."""
 
     _entity_component_unrecorded_attributes = frozenset({ATTR_DEVICE_TRACKERS})
 
     _attr_should_poll = False
-    _attr_state: str | None = None
-    _attr_device_trackers: list[str] = []
     editable: bool
 
     def __init__(self, config: dict[str, Any]) -> None:
@@ -448,15 +433,6 @@
         self._attr_entity_picture = self._config.get(CONF_PICTURE)
         self.device_trackers = self._config[CONF_DEVICE_TRACKERS]
 
-        self._attr_unique_id = config[CONF_ID]
-        self._set_attrs_from_config()
-
-    def _set_attrs_from_config(self) -> None:
-        """Set attributes from config."""
-        self._attr_name = self._config[CONF_NAME]
-        self._attr_entity_picture = self._config.get(CONF_PICTURE)
-        self._attr_device_trackers = self._config[CONF_DEVICE_TRACKERS]
-
     @classmethod
     def from_storage(cls, config: ConfigType) -> Self:
         """Return entity instance initialized from storage."""
@@ -471,14 +447,6 @@
         person.editable = False
         return person
 
-<<<<<<< HEAD
-    @cached_property
-    def device_trackers(self) -> list[str]:
-        """Return the device trackers for the person."""
-        return self._attr_device_trackers
-
-=======
->>>>>>> c9ce848b
     async def async_added_to_hass(self) -> None:
         """Register device trackers."""
         await super().async_added_to_hass()
