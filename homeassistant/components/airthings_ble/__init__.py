--- conflicted
+++ resolved
@@ -45,10 +45,7 @@
     async def _async_update_method() -> AirthingsDevice:
         """Get data from Airthings BLE."""
         ble_device = bluetooth.async_ble_device_from_address(hass, address)
-<<<<<<< HEAD
-=======
 
->>>>>>> 8c6ace48
         try:
             data = await airthings.update_device(ble_device)  # type: ignore[arg-type]
         except Exception as err:
