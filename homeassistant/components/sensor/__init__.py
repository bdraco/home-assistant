"""Component to interface with various sensors that can be monitored."""
from __future__ import annotations

import asyncio
from collections.abc import Mapping
from contextlib import suppress
from dataclasses import dataclass
from datetime import UTC, date, datetime, timedelta
from decimal import Decimal, InvalidOperation as DecimalInvalidOperation
from functools import partial
import logging
from math import ceil, floor, isfinite, log10
from typing import TYPE_CHECKING, Any, Final, Self, cast, final

from typing_extensions import override

from homeassistant.config_entries import ConfigEntry
<<<<<<< HEAD

if TYPE_CHECKING:
    from functools import cached_property
else:
    from homeassistant.backports.functools import cached_property
# pylint: disable-next=hass-deprecated-import
=======
>>>>>>> 5e399d2e
from homeassistant.const import (  # noqa: F401
    _DEPRECATED_DEVICE_CLASS_AQI,
    _DEPRECATED_DEVICE_CLASS_BATTERY,
    _DEPRECATED_DEVICE_CLASS_CO,
    _DEPRECATED_DEVICE_CLASS_CO2,
    _DEPRECATED_DEVICE_CLASS_CURRENT,
    _DEPRECATED_DEVICE_CLASS_DATE,
    _DEPRECATED_DEVICE_CLASS_ENERGY,
    _DEPRECATED_DEVICE_CLASS_FREQUENCY,
    _DEPRECATED_DEVICE_CLASS_GAS,
    _DEPRECATED_DEVICE_CLASS_HUMIDITY,
    _DEPRECATED_DEVICE_CLASS_ILLUMINANCE,
    _DEPRECATED_DEVICE_CLASS_MONETARY,
    _DEPRECATED_DEVICE_CLASS_NITROGEN_DIOXIDE,
    _DEPRECATED_DEVICE_CLASS_NITROGEN_MONOXIDE,
    _DEPRECATED_DEVICE_CLASS_NITROUS_OXIDE,
    _DEPRECATED_DEVICE_CLASS_OZONE,
    _DEPRECATED_DEVICE_CLASS_PM1,
    _DEPRECATED_DEVICE_CLASS_PM10,
    _DEPRECATED_DEVICE_CLASS_PM25,
    _DEPRECATED_DEVICE_CLASS_POWER,
    _DEPRECATED_DEVICE_CLASS_POWER_FACTOR,
    _DEPRECATED_DEVICE_CLASS_PRESSURE,
    _DEPRECATED_DEVICE_CLASS_SIGNAL_STRENGTH,
    _DEPRECATED_DEVICE_CLASS_SULPHUR_DIOXIDE,
    _DEPRECATED_DEVICE_CLASS_TEMPERATURE,
    _DEPRECATED_DEVICE_CLASS_TIMESTAMP,
    _DEPRECATED_DEVICE_CLASS_VOLATILE_ORGANIC_COMPOUNDS,
    _DEPRECATED_DEVICE_CLASS_VOLTAGE,
    ATTR_UNIT_OF_MEASUREMENT,
    CONF_UNIT_OF_MEASUREMENT,
    EntityCategory,
    UnitOfTemperature,
)
from homeassistant.core import HomeAssistant, State, callback
from homeassistant.exceptions import HomeAssistantError
from homeassistant.helpers import entity_registry as er
from homeassistant.helpers.config_validation import (
    PLATFORM_SCHEMA,
    PLATFORM_SCHEMA_BASE,
)
from homeassistant.helpers.deprecation import (
    all_with_deprecated_constants,
    check_if_deprecated_constant,
    dir_with_deprecated_constants,
)
from homeassistant.helpers.entity import Entity, EntityDescription
from homeassistant.helpers.entity_component import EntityComponent
from homeassistant.helpers.entity_platform import EntityPlatform
from homeassistant.helpers.restore_state import ExtraStoredData, RestoreEntity
from homeassistant.helpers.typing import UNDEFINED, ConfigType, StateType, UndefinedType
from homeassistant.util import dt as dt_util
from homeassistant.util.enum import try_parse_enum

from .const import (  # noqa: F401
    _DEPRECATED_STATE_CLASS_MEASUREMENT,
    _DEPRECATED_STATE_CLASS_TOTAL,
    _DEPRECATED_STATE_CLASS_TOTAL_INCREASING,
    ATTR_LAST_RESET,
    ATTR_OPTIONS,
    ATTR_STATE_CLASS,
    CONF_STATE_CLASS,
    DEVICE_CLASS_STATE_CLASSES,
    DEVICE_CLASS_UNITS,
    DEVICE_CLASSES,
    DEVICE_CLASSES_SCHEMA,
    DOMAIN,
    NON_NUMERIC_DEVICE_CLASSES,
    STATE_CLASSES,
    STATE_CLASSES_SCHEMA,
    UNIT_CONVERTERS,
    SensorDeviceClass,
    SensorStateClass,
)
from .websocket_api import async_setup as async_setup_ws_api

if TYPE_CHECKING:
    from functools import cached_property
else:
    from homeassistant.backports.functools import cached_property

_LOGGER: Final = logging.getLogger(__name__)

ENTITY_ID_FORMAT: Final = DOMAIN + ".{}"

SCAN_INTERVAL: Final = timedelta(seconds=30)

__all__ = [
    "ATTR_LAST_RESET",
    "ATTR_OPTIONS",
    "ATTR_STATE_CLASS",
    "CONF_STATE_CLASS",
    "DEVICE_CLASS_STATE_CLASSES",
    "DOMAIN",
    "PLATFORM_SCHEMA_BASE",
    "PLATFORM_SCHEMA",
    "RestoreSensor",
    "SensorDeviceClass",
    "SensorEntity",
    "SensorEntityDescription",
    "SensorExtraStoredData",
    "SensorStateClass",
]

# mypy: disallow-any-generics


async def async_setup(hass: HomeAssistant, config: ConfigType) -> bool:
    """Track states and offer events for sensors."""
    component = hass.data[DOMAIN] = EntityComponent[SensorEntity](
        _LOGGER, DOMAIN, hass, SCAN_INTERVAL
    )

    async_setup_ws_api(hass)
    await component.async_setup(config)
    return True


async def async_setup_entry(hass: HomeAssistant, entry: ConfigEntry) -> bool:
    """Set up a config entry."""
    component: EntityComponent[SensorEntity] = hass.data[DOMAIN]
    return await component.async_setup_entry(entry)


async def async_unload_entry(hass: HomeAssistant, entry: ConfigEntry) -> bool:
    """Unload a config entry."""
    component: EntityComponent[SensorEntity] = hass.data[DOMAIN]
    return await component.async_unload_entry(entry)


class SensorEntityDescription(EntityDescription, frozen_or_thawed=True):
    """A class that describes sensor entities."""

    device_class: SensorDeviceClass | None = None
    last_reset: datetime | None = None
    native_unit_of_measurement: str | None = None
    options: list[str] | None = None
    state_class: SensorStateClass | str | None = None
    suggested_display_precision: int | None = None
    suggested_unit_of_measurement: str | None = None
    unit_of_measurement: None = None  # Type override, use native_unit_of_measurement


def _numeric_state_expected(
    device_class: SensorDeviceClass | None,
    state_class: SensorStateClass | str | None,
    native_unit_of_measurement: str | None,
    suggested_display_precision: int | None,
) -> bool:
    """Return true if the sensor must be numeric."""
    # Note: the order of the checks needs to be kept aligned
    # with the checks in `state` property.
    if device_class in NON_NUMERIC_DEVICE_CLASSES:
        return False
    if (
        state_class is not None
        or native_unit_of_measurement is not None
        or suggested_display_precision is not None
    ):
        return True
    # Sensors with custom device classes will have the device class
    # converted to None and are not considered numeric
    return device_class is not None


CACHED_PROPERTIES_WITH_ATTR_ = {
    "device_class",
    "last_reset",
    "native_unit_of_measurement",
    "native_value",
    "options",
    "state_class",
    "suggested_display_precision",
    "suggested_unit_of_measurement",
}

TEMPERATURE_UNITS = {UnitOfTemperature.CELSIUS, UnitOfTemperature.FAHRENHEIT}


class SensorEntity(Entity, cached_properties=CACHED_PROPERTIES_WITH_ATTR_):
    """Base class for sensor entities."""

    _entity_component_unrecorded_attributes = frozenset({ATTR_OPTIONS})

    entity_description: SensorEntityDescription
    _attr_device_class: SensorDeviceClass | None
    _attr_last_reset: datetime | None
    _attr_native_unit_of_measurement: str | None
    _attr_native_value: StateType | date | datetime | Decimal = None
    _attr_options: list[str] | None
    _attr_state_class: SensorStateClass | str | None
    _attr_state: None = None  # Subclasses of SensorEntity should not set this
    _attr_suggested_display_precision: int | None
    _attr_suggested_unit_of_measurement: str | None
    _attr_unit_of_measurement: None = (
        None  # Subclasses of SensorEntity should not set this
    )
    _invalid_state_class_reported = False
    _invalid_unit_of_measurement_reported = False
    _last_reset_reported = False
    _sensor_option_display_precision: int | None = None
    _sensor_option_unit_of_measurement: str | None | UndefinedType = UNDEFINED
    _invalid_suggested_unit_of_measurement_reported = False

    @callback
    def add_to_platform_start(
        self,
        hass: HomeAssistant,
        platform: EntityPlatform,
        parallel_updates: asyncio.Semaphore | None,
    ) -> None:
        """Start adding an entity to a platform.

        Allows integrations to remove legacy custom unit conversion which is no longer
        needed without breaking existing sensors. Only works for sensors which are in
        the entity registry.

        This can be removed once core integrations have dropped unneeded custom unit
        conversion.
        """
        super().add_to_platform_start(hass, platform, parallel_updates)

        # Bail out if the sensor doesn't have a unique_id or a device class
        if self.unique_id is None or self.device_class is None:
            return
        registry = er.async_get(self.hass)

        # Bail out if the entity is not yet registered
        if not (
            entity_id := registry.async_get_entity_id(
                platform.domain, platform.platform_name, self.unique_id
            )
        ):
            # Prime _sensor_option_unit_of_measurement to ensure the correct unit
            # is stored in the entity registry.
            self._sensor_option_unit_of_measurement = self._get_initial_suggested_unit()
            return

        registry_entry = registry.async_get(entity_id)
        assert registry_entry

        # Prime _sensor_option_unit_of_measurement to ensure the correct unit
        # is stored in the entity registry.
        self.registry_entry = registry_entry
        self._async_read_entity_options()

        # If the sensor has 'unit_of_measurement' in its sensor options, the user has
        # overridden the unit.
        # If the sensor has 'sensor.private' in its entity options, it already has a
        # suggested_unit.
        registry_unit = registry_entry.unit_of_measurement
        if (
            (
                (sensor_options := registry_entry.options.get(DOMAIN))
                and CONF_UNIT_OF_MEASUREMENT in sensor_options
            )
            or f"{DOMAIN}.private" in registry_entry.options
            or self.unit_of_measurement == registry_unit
        ):
            return

        # Make sure we can convert the units
        if (
            (unit_converter := UNIT_CONVERTERS.get(self.device_class)) is None
            or registry_unit not in unit_converter.VALID_UNITS
            or self.unit_of_measurement not in unit_converter.VALID_UNITS
        ):
            return

        # Set suggested_unit_of_measurement to the old unit to enable automatic
        # conversion
        self.registry_entry = registry.async_update_entity_options(
            entity_id,
            f"{DOMAIN}.private",
            {"suggested_unit_of_measurement": registry_unit},
        )
        # Update _sensor_option_unit_of_measurement to ensure the correct unit
        # is stored in the entity registry.
        self._async_read_entity_options()

    async def async_internal_added_to_hass(self) -> None:
        """Call when the sensor entity is added to hass."""
        await super().async_internal_added_to_hass()
        if self.entity_category == EntityCategory.CONFIG:
            raise HomeAssistantError(
                f"Entity {self.entity_id} cannot be added as the entity category is set to config"
            )

        if not self.registry_entry:
            return
        self._async_read_entity_options()
        self._update_suggested_precision()

    def _default_to_device_class_name(self) -> bool:
        """Return True if an unnamed entity should be named by its device class.

        For sensors this is True if the entity has a device class.
        """
        return self.device_class not in (None, SensorDeviceClass.ENUM)

    @cached_property
    @override
    def device_class(self) -> SensorDeviceClass | None:
        """Return the class of this entity."""
        if hasattr(self, "_attr_device_class"):
            return self._attr_device_class
        if hasattr(self, "entity_description"):
            return self.entity_description.device_class
        return None

    @final
    @property
    def _numeric_state_expected(self) -> bool:
        """Return true if the sensor must be numeric."""
        return _numeric_state_expected(
            try_parse_enum(SensorDeviceClass, self.device_class),
            self.state_class,
            self.native_unit_of_measurement,
            self.suggested_display_precision,
        )

    @cached_property
    def options(self) -> list[str] | None:
        """Return a set of possible options."""
        if hasattr(self, "_attr_options"):
            return self._attr_options
        if hasattr(self, "entity_description"):
            return self.entity_description.options
        return None

    @cached_property
    def state_class(self) -> SensorStateClass | str | None:
        """Return the state class of this entity, if any."""
        if hasattr(self, "_attr_state_class"):
            return self._attr_state_class
        if hasattr(self, "entity_description"):
            return self.entity_description.state_class
        return None

    @cached_property
    def last_reset(self) -> datetime | None:
        """Return the time when the sensor was last reset, if any."""
        if hasattr(self, "_attr_last_reset"):
            return self._attr_last_reset
        if hasattr(self, "entity_description"):
            return self.entity_description.last_reset
        return None

    @property
    @override
    def capability_attributes(self) -> Mapping[str, Any] | None:
        """Return the capability attributes."""
        if state_class := self.state_class:
            return {ATTR_STATE_CLASS: state_class}

        if options := self.options:
            return {ATTR_OPTIONS: options}

        return None

    def _is_valid_suggested_unit(self, suggested_unit_of_measurement: str) -> bool:
        """Validate the suggested unit.

        Validate that a unit converter exists for the sensor's device class and that the
        unit converter supports both the native and the suggested units of measurement.
        """
        # Make sure we can convert the units
        if (
            (unit_converter := UNIT_CONVERTERS.get(self.device_class)) is None
            or self.native_unit_of_measurement not in unit_converter.VALID_UNITS
            or suggested_unit_of_measurement not in unit_converter.VALID_UNITS
        ):
            if not self._invalid_suggested_unit_of_measurement_reported:
                self._invalid_suggested_unit_of_measurement_reported = True
                report_issue = self._suggest_report_issue()
                # This should raise in Home Assistant Core 2024.5
                _LOGGER.warning(
                    (
                        "%s sets an invalid suggested_unit_of_measurement. Please %s. "
                        "This warning will become an error in Home Assistant Core 2024.5"
                    ),
                    type(self),
                    report_issue,
                )
            return False

        return True

    def _get_initial_suggested_unit(self) -> str | UndefinedType:
        """Return the initial unit."""
        # Unit suggested by the integration
        suggested_unit_of_measurement = self.suggested_unit_of_measurement

        if suggested_unit_of_measurement is None:
            # Fallback to suggested by the unit conversion rules
            suggested_unit_of_measurement = self.hass.config.units.get_converted_unit(
                self.device_class, self.native_unit_of_measurement
            )

        if suggested_unit_of_measurement is None:
            return UNDEFINED

        # Make sure we can convert the units
        if not self._is_valid_suggested_unit(suggested_unit_of_measurement):
            return UNDEFINED

        return suggested_unit_of_measurement

    def get_initial_entity_options(self) -> er.EntityOptionsType | None:
        """Return initial entity options.

        These will be stored in the entity registry the first time the entity is seen,
        and then only updated if the unit system is changed.
        """
        suggested_unit_of_measurement = self._get_initial_suggested_unit()

        if suggested_unit_of_measurement is UNDEFINED:
            return None

        return {
            f"{DOMAIN}.private": {
                "suggested_unit_of_measurement": suggested_unit_of_measurement
            }
        }

    @final
    @property
    @override
    def state_attributes(self) -> dict[str, Any] | None:
        """Return state attributes."""
        if last_reset := self.last_reset:
            state_class = self.state_class
            if state_class != SensorStateClass.TOTAL:
                raise ValueError(
                    f"Entity {self.entity_id} ({type(self)}) with state_class {state_class}"
                    " has set last_reset. Setting last_reset for entities with state_class"
                    " other than 'total' is not supported. Please update your configuration"
                    " if state_class is manually configured."
                )

            if state_class == SensorStateClass.TOTAL:
                return {ATTR_LAST_RESET: last_reset.isoformat()}

        return None

    @cached_property
    def native_value(self) -> StateType | date | datetime | Decimal:
        """Return the value reported by the sensor."""
        return self._attr_native_value

    @cached_property
    def suggested_display_precision(self) -> int | None:
        """Return the suggested number of decimal digits for display."""
        if hasattr(self, "_attr_suggested_display_precision"):
            return self._attr_suggested_display_precision
        if hasattr(self, "entity_description"):
            return self.entity_description.suggested_display_precision
        return None

    @cached_property
    def native_unit_of_measurement(self) -> str | None:
        """Return the unit of measurement of the sensor, if any."""
        if hasattr(self, "_attr_native_unit_of_measurement"):
            return self._attr_native_unit_of_measurement
        if hasattr(self, "entity_description"):
            return self.entity_description.native_unit_of_measurement
        return None

    @cached_property
    def suggested_unit_of_measurement(self) -> str | None:
        """Return the unit which should be used for the sensor's state.

        This can be used by integrations to override automatic unit conversion rules,
        for example to make a temperature sensor display in °C even if the configured
        unit system prefers °F.

        For sensors without a `unique_id`, this takes precedence over legacy
        temperature conversion rules only.

        For sensors with a `unique_id`, this is applied only if the unit is not set by
        the user, and takes precedence over automatic device-class conversion rules.

        Note:
            suggested_unit_of_measurement is stored in the entity registry the first
            time the entity is seen, and then never updated.

        """
        if hasattr(self, "_attr_suggested_unit_of_measurement"):
            return self._attr_suggested_unit_of_measurement
        if hasattr(self, "entity_description"):
            return self.entity_description.suggested_unit_of_measurement
        return None

    @final
    @property
    @override
    def unit_of_measurement(self) -> str | None:
        """Return the unit of measurement of the entity, after unit conversion."""
        # Highest priority, for registered entities: unit set by user,with fallback to
        # unit suggested by integration or secondary fallback to unit conversion rules
        if self._sensor_option_unit_of_measurement is not UNDEFINED:
            return self._sensor_option_unit_of_measurement

        native_unit_of_measurement = self.native_unit_of_measurement

        # Second priority, for non registered entities: unit suggested by integration
        if not self.registry_entry and (
            suggested_unit_of_measurement := self.suggested_unit_of_measurement
        ):
            if self._is_valid_suggested_unit(suggested_unit_of_measurement):
                return suggested_unit_of_measurement

        # Third priority: Legacy temperature conversion, which applies
        # to both registered and non registered entities
        if (
            native_unit_of_measurement in TEMPERATURE_UNITS
            and self.device_class is SensorDeviceClass.TEMPERATURE
        ):
            return self.hass.config.units.temperature_unit

        # Fourth priority: Native unit
        return native_unit_of_measurement

    @final
    @property
    @override
    def state(self) -> Any:
        """Return the state of the sensor and perform unit conversions, if needed."""
        native_unit_of_measurement = self.native_unit_of_measurement
        unit_of_measurement = self.unit_of_measurement
        value = self.native_value
        # For the sake of validation, we can ignore custom device classes
        # (customization and legacy style translations)
        device_class = try_parse_enum(SensorDeviceClass, self.device_class)
        state_class = self.state_class

        # Sensors with device classes indicating a non-numeric value
        # should not have a unit of measurement
        if device_class in NON_NUMERIC_DEVICE_CLASSES and unit_of_measurement:
            raise ValueError(
                f"Sensor {self.entity_id} has a unit of measurement and thus "
                "indicating it has a numeric value; however, it has the "
                f"non-numeric device class: {device_class}"
            )

        # Validate state class for sensors with a device class
        if (
            state_class
            and not self._invalid_state_class_reported
            and device_class
            and (classes := DEVICE_CLASS_STATE_CLASSES.get(device_class)) is not None
            and state_class not in classes
        ):
            self._invalid_state_class_reported = True
            report_issue = self._suggest_report_issue()

            # This should raise in Home Assistant Core 2023.6
            _LOGGER.warning(
                "Entity %s (%s) is using state class '%s' which "
                "is impossible considering device class ('%s') it is using; "
                "expected %s%s; "
                "Please update your configuration if your entity is manually "
                "configured, otherwise %s",
                self.entity_id,
                type(self),
                state_class,
                device_class,
                "None or one of " if classes else "None",
                ", ".join(f"'{value.value}'" for value in classes),
                report_issue,
            )

        # Checks below only apply if there is a value
        if value is None:
            return None

        # Received a datetime
        if device_class is SensorDeviceClass.TIMESTAMP:
            try:
                # We cast the value, to avoid using isinstance, but satisfy
                # typechecking. The errors are guarded in this try.
                value = cast(datetime, value)
                if value.tzinfo is None:
                    raise ValueError(
                        f"Invalid datetime: {self.entity_id} provides state '{value}', "
                        "which is missing timezone information"
                    )

                if value.tzinfo != UTC:
                    value = value.astimezone(UTC)

                return value.isoformat(timespec="seconds")
            except (AttributeError, OverflowError, TypeError) as err:
                raise ValueError(
                    f"Invalid datetime: {self.entity_id} has timestamp device class "
                    f"but provides state {value}:{type(value)} resulting in '{err}'"
                ) from err

        # Received a date value
        if device_class is SensorDeviceClass.DATE:
            try:
                # We cast the value, to avoid using isinstance, but satisfy
                # typechecking. The errors are guarded in this try.
                value = cast(date, value)
                return value.isoformat()
            except (AttributeError, TypeError) as err:
                raise ValueError(
                    f"Invalid date: {self.entity_id} has date device class "
                    f"but provides state {value}:{type(value)} resulting in '{err}'"
                ) from err

        # Enum checks
        if (
            options := self.options
        ) is not None or device_class is SensorDeviceClass.ENUM:
            if device_class is not SensorDeviceClass.ENUM:
                reason = "is missing the enum device class"
                if device_class is not None:
                    reason = f"has device class '{device_class}' instead of 'enum'"
                raise ValueError(
                    f"Sensor {self.entity_id} is providing enum options, but {reason}"
                )

            if options and value not in options:
                raise ValueError(
                    f"Sensor {self.entity_id} provides state value '{value}', "
                    "which is not in the list of options provided"
                )
            return value

        suggested_precision = self.suggested_display_precision

        # If the sensor has neither a device class, a state class, a unit of measurement
        # nor a precision then there are no further checks or conversions
        if not _numeric_state_expected(
            device_class, state_class, native_unit_of_measurement, suggested_precision
        ):
            return value

        # From here on a numerical value is expected
        numerical_value: int | float | Decimal
        if not isinstance(value, (int, float, Decimal)):
            try:
                if isinstance(value, str) and "." not in value and "e" not in value:
                    try:
                        numerical_value = int(value)
                    except ValueError:
                        # Handle nan, inf
                        numerical_value = float(value)
                else:
                    numerical_value = float(value)  # type:ignore[arg-type]
            except (TypeError, ValueError) as err:
                raise ValueError(
                    f"Sensor {self.entity_id} has device class '{device_class}', "
                    f"state class '{state_class}' unit '{unit_of_measurement}' and "
                    f"suggested precision '{suggested_precision}' thus indicating it "
                    f"has a numeric value; however, it has the non-numeric value: "
                    f"'{value}' ({type(value)})"
                ) from err
        else:
            numerical_value = value

        if not isfinite(numerical_value):
            raise ValueError(
                f"Sensor {self.entity_id} has device class '{device_class}', "
                f"state class '{state_class}' unit '{unit_of_measurement}' and "
                f"suggested precision '{suggested_precision}' thus indicating it "
                f"has a numeric value; however, it has the non-finite value: "
                f"'{numerical_value}'"
            )

        if native_unit_of_measurement != unit_of_measurement and (
            converter := UNIT_CONVERTERS.get(device_class)
        ):
            # Unit conversion needed
            converted_numerical_value = converter.converter_factory(
                native_unit_of_measurement,
                unit_of_measurement,
            )(float(numerical_value))

            # If unit conversion is happening, and there's no rounding for display,
            # do a best effort rounding here.
            if (
                suggested_precision is None
                and self._sensor_option_display_precision is None
            ):
                # Deduce the precision by finding the decimal point, if any
                value_s = str(value)
                precision = (
                    len(value_s) - value_s.index(".") - 1 if "." in value_s else 0
                )

                # Scale the precision when converting to a larger unit
                # For example 1.1 Wh should be rendered as 0.0011 kWh, not 0.0 kWh
                ratio_log = max(
                    0,
                    log10(
                        converter.get_unit_ratio(
                            native_unit_of_measurement, unit_of_measurement
                        )
                    ),
                )
                precision = precision + floor(ratio_log)

                value = f"{converted_numerical_value:z.{precision}f}"
            else:
                value = converted_numerical_value

        # Validate unit of measurement used for sensors with a device class
        if (
            not self._invalid_unit_of_measurement_reported
            and device_class
            and (units := DEVICE_CLASS_UNITS.get(device_class)) is not None
            and native_unit_of_measurement not in units
        ):
            self._invalid_unit_of_measurement_reported = True
            report_issue = self._suggest_report_issue()

            # This should raise in Home Assistant Core 2023.6
            _LOGGER.warning(
                (
                    "Entity %s (%s) is using native unit of measurement '%s' which "
                    "is not a valid unit for the device class ('%s') it is using; "
                    "expected one of %s; "
                    "Please update your configuration if your entity is manually "
                    "configured, otherwise %s"
                ),
                self.entity_id,
                type(self),
                native_unit_of_measurement,
                device_class,
                [str(unit) if unit else "no unit of measurement" for unit in units],
                report_issue,
            )

        return value

    def _suggested_precision_or_none(self) -> int | None:
        """Return suggested display precision, or None if not set."""
        assert self.registry_entry
        if (sensor_options := self.registry_entry.options.get(DOMAIN)) and (
            precision := sensor_options.get("suggested_display_precision")
        ) is not None:
            return cast(int, precision)
        return None

    def _update_suggested_precision(self) -> None:
        """Update suggested display precision stored in registry."""
        assert self.registry_entry

        device_class = self.device_class
        display_precision = self.suggested_display_precision
        default_unit_of_measurement = (
            self.suggested_unit_of_measurement or self.native_unit_of_measurement
        )
        unit_of_measurement = self.unit_of_measurement

        if (
            display_precision is not None
            and default_unit_of_measurement != unit_of_measurement
            and device_class in UNIT_CONVERTERS
        ):
            converter = UNIT_CONVERTERS[device_class]

            # Scale the precision when converting to a larger or smaller unit
            # For example 1.1 Wh should be rendered as 0.0011 kWh, not 0.0 kWh
            ratio_log = log10(
                converter.get_unit_ratio(
                    default_unit_of_measurement, unit_of_measurement
                )
            )
            ratio_log = floor(ratio_log) if ratio_log > 0 else ceil(ratio_log)
            display_precision = max(0, display_precision + ratio_log)

        if display_precision is None and (
            DOMAIN not in self.registry_entry.options
            or "suggested_display_precision" not in self.registry_entry.options
        ):
            return
        sensor_options: Mapping[str, Any] = self.registry_entry.options.get(DOMAIN, {})
        if (
            "suggested_display_precision" in sensor_options
            and sensor_options["suggested_display_precision"] == display_precision
        ):
            return

        registry = er.async_get(self.hass)
        sensor_options = dict(sensor_options)
        sensor_options.pop("suggested_display_precision", None)
        if display_precision is not None:
            sensor_options["suggested_display_precision"] = display_precision
        registry.async_update_entity_options(
            self.entity_id, DOMAIN, sensor_options or None
        )

    def _custom_unit_or_undef(
        self, primary_key: str, secondary_key: str
    ) -> str | None | UndefinedType:
        """Return a custom unit, or UNDEFINED if not compatible with the native unit."""
        assert self.registry_entry
        if (
            (sensor_options := self.registry_entry.options.get(primary_key))
            and secondary_key in sensor_options
            and (device_class := self.device_class) in UNIT_CONVERTERS
            and self.native_unit_of_measurement
            in UNIT_CONVERTERS[device_class].VALID_UNITS
            and (custom_unit := sensor_options[secondary_key])
            in UNIT_CONVERTERS[device_class].VALID_UNITS
        ):
            return cast(str, custom_unit)
        return UNDEFINED

    @callback
    def async_registry_entry_updated(self) -> None:
        """Run when the entity registry entry has been updated."""
        self._async_read_entity_options()
        self._update_suggested_precision()

    @callback
    def _async_read_entity_options(self) -> None:
        """Read entity options from entity registry.

        Called when the entity registry entry has been updated and before the sensor is
        added to the state machine.
        """
        self._sensor_option_display_precision = self._suggested_precision_or_none()
        assert self.registry_entry
        if (
            sensor_options := self.registry_entry.options.get(f"{DOMAIN}.private")
        ) and "refresh_initial_entity_options" in sensor_options:
            registry = er.async_get(self.hass)
            initial_options = self.get_initial_entity_options() or {}
            registry.async_update_entity_options(
                self.registry_entry.entity_id,
                f"{DOMAIN}.private",
                initial_options.get(f"{DOMAIN}.private"),
            )
        self._sensor_option_unit_of_measurement = self._custom_unit_or_undef(
            DOMAIN, CONF_UNIT_OF_MEASUREMENT
        )
        if self._sensor_option_unit_of_measurement is UNDEFINED:
            self._sensor_option_unit_of_measurement = self._custom_unit_or_undef(
                f"{DOMAIN}.private", "suggested_unit_of_measurement"
            )


@dataclass
class SensorExtraStoredData(ExtraStoredData):
    """Object to hold extra stored data."""

    native_value: StateType | date | datetime | Decimal
    native_unit_of_measurement: str | None

    def as_dict(self) -> dict[str, Any]:
        """Return a dict representation of the sensor data."""
        native_value: StateType | date | datetime | Decimal | dict[
            str, str
        ] = self.native_value
        if isinstance(native_value, (date, datetime)):
            native_value = {
                "__type": str(type(native_value)),
                "isoformat": native_value.isoformat(),
            }
        if isinstance(native_value, Decimal):
            native_value = {
                "__type": str(type(native_value)),
                "decimal_str": str(native_value),
            }
        return {
            "native_value": native_value,
            "native_unit_of_measurement": self.native_unit_of_measurement,
        }

    @classmethod
    def from_dict(cls, restored: dict[str, Any]) -> Self | None:
        """Initialize a stored sensor state from a dict."""
        try:
            native_value = restored["native_value"]
            native_unit_of_measurement = restored["native_unit_of_measurement"]
        except KeyError:
            return None
        try:
            type_ = native_value["__type"]
            if type_ == "<class 'datetime.datetime'>":
                native_value = dt_util.parse_datetime(native_value["isoformat"])
            elif type_ == "<class 'datetime.date'>":
                native_value = dt_util.parse_date(native_value["isoformat"])
            elif type_ == "<class 'decimal.Decimal'>":
                native_value = Decimal(native_value["decimal_str"])
        except TypeError:
            # native_value is not a dict
            pass
        except KeyError:
            # native_value is a dict, but does not have all values
            return None
        except DecimalInvalidOperation:
            # native_value couldn't be returned from decimal_str
            return None

        return cls(native_value, native_unit_of_measurement)


class RestoreSensor(SensorEntity, RestoreEntity):
    """Mixin class for restoring previous sensor state."""

    @property
    def extra_restore_state_data(self) -> SensorExtraStoredData:
        """Return sensor specific state data to be restored."""
        return SensorExtraStoredData(self.native_value, self.native_unit_of_measurement)

    async def async_get_last_sensor_data(self) -> SensorExtraStoredData | None:
        """Restore native_value and native_unit_of_measurement."""
        if (restored_last_extra_data := await self.async_get_last_extra_data()) is None:
            return None
        return SensorExtraStoredData.from_dict(restored_last_extra_data.as_dict())


@callback
def async_update_suggested_units(hass: HomeAssistant) -> None:
    """Update the suggested_unit_of_measurement according to the unit system."""
    registry = er.async_get(hass)

    for entry in registry.entities.values():
        if entry.domain != DOMAIN:
            continue

        sensor_private_options = dict(entry.options.get(f"{DOMAIN}.private", {}))
        sensor_private_options["refresh_initial_entity_options"] = True
        registry.async_update_entity_options(
            entry.entity_id,
            f"{DOMAIN}.private",
            sensor_private_options,
        )


def _display_precision(hass: HomeAssistant, entity_id: str) -> int | None:
    """Return the display precision."""
    if not (entry := er.async_get(hass).async_get(entity_id)) or not (
        sensor_options := entry.options.get(DOMAIN)
    ):
        return None
    if (display_precision := sensor_options.get("display_precision")) is not None:
        return cast(int, display_precision)
    return sensor_options.get("suggested_display_precision")


@callback
def async_rounded_state(hass: HomeAssistant, entity_id: str, state: State) -> str:
    """Return the state rounded for presentation."""
    value = state.state
    if (precision := _display_precision(hass, entity_id)) is None:
        return value

    with suppress(TypeError, ValueError):
        numerical_value = float(value)
        value = f"{numerical_value:z.{precision}f}"

    return value


# As we import deprecated constants from the const module, we need to add these two functions
# otherwise this module will be logged for using deprecated constants and not the custom component
# These can be removed if no deprecated constant are in this module anymore
__getattr__ = partial(check_if_deprecated_constant, module_globals=globals())
__dir__ = partial(
    dir_with_deprecated_constants, module_globals_keys=[*globals().keys()]
)
__all__ = all_with_deprecated_constants(globals())<|MERGE_RESOLUTION|>--- conflicted
+++ resolved
@@ -15,15 +15,6 @@
 from typing_extensions import override
 
 from homeassistant.config_entries import ConfigEntry
-<<<<<<< HEAD
-
-if TYPE_CHECKING:
-    from functools import cached_property
-else:
-    from homeassistant.backports.functools import cached_property
-# pylint: disable-next=hass-deprecated-import
-=======
->>>>>>> 5e399d2e
 from homeassistant.const import (  # noqa: F401
     _DEPRECATED_DEVICE_CLASS_AQI,
     _DEPRECATED_DEVICE_CLASS_BATTERY,
