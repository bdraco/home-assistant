--- conflicted
+++ resolved
@@ -157,17 +157,6 @@
     def _compute_unique_id(self, server_id: str, instance_num: int) -> str:
         """Compute a unique id for this instance."""
         return get_hyperion_unique_id(server_id, instance_num, TYPE_HYPERION_LIGHT)
-
-    @property
-<<<<<<< HEAD
-    def name(self) -> str:
-        """Return the name of the light."""
-        return self._name
-=======
-    def entity_registry_enabled_default(self) -> bool:
-        """Whether or not the entity is enabled by default."""
-        return True
->>>>>>> fabb098e
 
     @property
     def brightness(self) -> int:
