--- conflicted
+++ resolved
@@ -132,11 +132,8 @@
 
     _attr_entity_category = EntityCategory.CONFIG
     _attr_should_poll = False
-<<<<<<< HEAD
+    _attr_has_entity_name = True
     _attr_entity_registry_enabled_default = False
-=======
-    _attr_has_entity_name = True
->>>>>>> fabb098e
 
     def __init__(
         self,
