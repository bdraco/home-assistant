--- conflicted
+++ resolved
@@ -74,17 +74,9 @@
             if entry.unique_id == mac or entry.data[CONF_HOST] == host:
                 if (
                     async_update_entry_from_discovery(self.hass, entry, device)
-<<<<<<< HEAD
-                    and entry.state is ConfigEntryState.LOADED
-                ):
-                    self.hass.async_create_task(
-                        self.hass.config_entries.async_reload(entry.entry_id)
-                    )
-=======
                     and entry.state is not ConfigEntryState.SETUP_IN_PROGRESS
                 ):
                     self.hass.config_entries.async_schedule_reload(entry.entry_id)
->>>>>>> 473122fe
                 return self.async_abort(reason="already_configured")
         self.context[CONF_HOST] = host
         for progress in self._async_in_progress():
