"""The Fully Kiosk Browser integration."""

from homeassistant.config_entries import ConfigEntry
from homeassistant.const import Platform
from homeassistant.core import HomeAssistant
from homeassistant.helpers import config_validation as cv
from homeassistant.helpers.typing import ConfigType

from .const import DOMAIN
from .coordinator import FullyKioskDataUpdateCoordinator
from .services import async_setup_services

PLATFORMS = [
    Platform.BINARY_SENSOR,
    Platform.BUTTON,
    Platform.CAMERA,
<<<<<<< HEAD
=======
    Platform.IMAGE,
>>>>>>> 7c18a611
    Platform.MEDIA_PLAYER,
    Platform.NOTIFY,
    Platform.NUMBER,
    Platform.SENSOR,
    Platform.SWITCH,
]

CONFIG_SCHEMA = cv.config_entry_only_config_schema(DOMAIN)


async def async_setup(hass: HomeAssistant, config: ConfigType) -> bool:
    """Set up Fully Kiosk Browser."""

    await async_setup_services(hass)

    return True


async def async_setup_entry(hass: HomeAssistant, entry: ConfigEntry) -> bool:
    """Set up Fully Kiosk Browser from a config entry."""

    coordinator = FullyKioskDataUpdateCoordinator(hass, entry)
    await coordinator.async_config_entry_first_refresh()

    hass.data.setdefault(DOMAIN, {})[entry.entry_id] = coordinator

    await hass.config_entries.async_forward_entry_setups(entry, PLATFORMS)
    coordinator.async_update_listeners()

    return True


async def async_unload_entry(hass: HomeAssistant, entry: ConfigEntry) -> bool:
    """Unload a config entry."""
    unload_ok = await hass.config_entries.async_unload_platforms(entry, PLATFORMS)
    if unload_ok:
        hass.data[DOMAIN].pop(entry.entry_id)

    return unload_ok<|MERGE_RESOLUTION|>--- conflicted
+++ resolved
@@ -14,10 +14,7 @@
     Platform.BINARY_SENSOR,
     Platform.BUTTON,
     Platform.CAMERA,
-<<<<<<< HEAD
-=======
     Platform.IMAGE,
->>>>>>> 7c18a611
     Platform.MEDIA_PLAYER,
     Platform.NOTIFY,
     Platform.NUMBER,
