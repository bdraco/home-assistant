"""Provides functionality to notify people."""
import asyncio
from functools import partial
import logging
from typing import Optional

import voluptuous as vol

from homeassistant.const import CONF_NAME, CONF_PLATFORM
from homeassistant.exceptions import HomeAssistantError
from homeassistant.helpers import config_per_platform, discovery
import homeassistant.helpers.config_validation as cv
from homeassistant.helpers.typing import HomeAssistantType
from homeassistant.loader import bind_hass
from homeassistant.setup import async_prepare_setup_platform
from homeassistant.util import slugify

# mypy: allow-untyped-defs, no-check-untyped-defs

_LOGGER = logging.getLogger(__name__)

# Platform specific data
ATTR_DATA = "data"

# Text to notify user of
ATTR_MESSAGE = "message"

# Target of the notification (user, device, etc)
ATTR_TARGET = "target"

# Title of notification
ATTR_TITLE = "title"
ATTR_TITLE_DEFAULT = "Home Assistant"

DOMAIN = "notify"

SERVICE_NOTIFY = "notify"

NOTIFY_SERVICES = "notify_services"
SERVICE = "service"
TARGETS = "targets"
FRIENDLY_NAME = "friendly_name"
TARGET_FRIENDLY_NAME = "target_friendly_name"

PLATFORM_SCHEMA = vol.Schema(
    {vol.Required(CONF_PLATFORM): cv.string, vol.Optional(CONF_NAME): cv.string},
    extra=vol.ALLOW_EXTRA,
)

NOTIFY_SERVICE_SCHEMA = vol.Schema(
    {
        vol.Required(ATTR_MESSAGE): cv.template,
        vol.Optional(ATTR_TITLE): cv.template,
        vol.Optional(ATTR_TARGET): vol.All(cv.ensure_list, [cv.string]),
        vol.Optional(ATTR_DATA): dict,
    }
)


@bind_hass
async def async_reload(hass, integration_name):
    """Register notify services for an integration."""
    await _do_with_notify_services(hass, integration_name, _async_setup_notify_services)


@bind_hass
async def async_reset_platform(hass, integration_name):
    """Unregister notify services for an integration."""
    if not await _do_with_notify_services(
        hass, integration_name, _async_unregister_notify_services
    ):
        return
    del hass.data[NOTIFY_SERVICES][integration_name]


async def _do_with_notify_services(hass, integration_name, call):
    """Call a method on all notify services for an integration."""
    if (
        NOTIFY_SERVICES not in hass.data
        or integration_name not in hass.data[NOTIFY_SERVICES]
    ):
        return False

    tasks = [call(hass, data) for data in hass.data[NOTIFY_SERVICES][integration_name]]
    await asyncio.gather(*tasks)
    return True


async def _async_unregister_notify_services(hass, data):
    """Remove the notify services."""
    targets = data[TARGETS]

    if targets:
<<<<<<< HEAD
        stale_targets = set(targets)
        for stale_target_name, target in stale_targets:
            del targets[stale_target_name]
            hass.services.async_remove(
                DOMAIN,
                stale_target_name,
=======
        remove_targets = set(targets)
        for remove_target_name in remove_targets:
            del targets[remove_target_name]
            hass.services.async_remove(
                DOMAIN,
                remove_target_name,
>>>>>>> bdd2c924
            )

    friendly_name_slug = slugify(data[FRIENDLY_NAME])
    if not hass.services.has_service(DOMAIN, friendly_name_slug):
        return

    hass.services.async_remove(
        DOMAIN,
        friendly_name_slug,
    )


async def _async_setup_notify_services(hass, data):
    """Create or remove the notify services."""
    notify_service = data[SERVICE]
    friendly_name = data[FRIENDLY_NAME]
    targets = data[TARGETS]

    async def _async_notify_message(service):
        """Handle sending notification message service calls."""
        await _async_notify_message_service(hass, service, notify_service, targets)

    if hasattr(notify_service, "targets"):
        target_friendly_name = data[TARGET_FRIENDLY_NAME]
        stale_targets = set(targets)

        for name, target in notify_service.targets.items():
            target_name = slugify(f"{target_friendly_name}_{name}")
            if target_name in stale_targets:
                stale_targets.remove(target_name)
            if target_name in targets:
                continue
            targets[target_name] = target
            hass.services.async_register(
                DOMAIN,
                target_name,
                _async_notify_message,
                schema=NOTIFY_SERVICE_SCHEMA,
            )

        for stale_target_name in stale_targets:
            del targets[stale_target_name]
            hass.services.async_remove(
                DOMAIN,
                stale_target_name,
            )

    friendly_name_slug = slugify(friendly_name)
    if hass.services.has_service(DOMAIN, friendly_name_slug):
        return

    hass.services.async_register(
        DOMAIN,
        friendly_name_slug,
        _async_notify_message,
        schema=NOTIFY_SERVICE_SCHEMA,
    )


async def _async_notify_message_service(hass, service, notify_service, targets):
    """Handle sending notification message service calls."""
    kwargs = {}
    message = service.data[ATTR_MESSAGE]
    title = service.data.get(ATTR_TITLE)

    if title:
        title.hass = hass
        kwargs[ATTR_TITLE] = title.async_render()

    if targets.get(service.service) is not None:
        kwargs[ATTR_TARGET] = [targets[service.service]]
    elif service.data.get(ATTR_TARGET) is not None:
        kwargs[ATTR_TARGET] = service.data.get(ATTR_TARGET)

    message.hass = hass
    kwargs[ATTR_MESSAGE] = message.async_render()
    kwargs[ATTR_DATA] = service.data.get(ATTR_DATA)

    await notify_service.async_send_message(**kwargs)


async def async_setup(hass, config):
    """Set up the notify services."""
    hass.data.setdefault(NOTIFY_SERVICES, {})

    async def async_setup_platform(
        integration_name, p_config=None, discovery_info=None
    ):
        """Set up a notify platform."""
        if p_config is None:
            p_config = {}

        platform = await async_prepare_setup_platform(
            hass, config, DOMAIN, integration_name
        )

        if platform is None:
            _LOGGER.error("Unknown notification service specified")
            return

        _LOGGER.info("Setting up %s.%s", DOMAIN, integration_name)
        notify_service = None
        try:
            if hasattr(platform, "async_get_service"):
                notify_service = await platform.async_get_service(
                    hass, p_config, discovery_info
                )
            elif hasattr(platform, "get_service"):
                notify_service = await hass.async_add_job(
                    platform.get_service, hass, p_config, discovery_info
                )
            else:
                raise HomeAssistantError("Invalid notify platform.")

            if notify_service is None:
                # Platforms can decide not to create a service based
                # on discovery data.
                if discovery_info is None:
                    _LOGGER.error(
                        "Failed to initialize notification service %s", integration_name
                    )
                return

        except Exception:  # pylint: disable=broad-except
            _LOGGER.exception("Error setting up platform %s", integration_name)
            return

        notify_service.hass = hass

        if discovery_info is None:
            discovery_info = {}

        target_friendly_name = (
            p_config.get(CONF_NAME) or discovery_info.get(CONF_NAME) or integration_name
        )
        friendly_name = (
            p_config.get(CONF_NAME) or discovery_info.get(CONF_NAME) or SERVICE_NOTIFY
        )

        data = {
            FRIENDLY_NAME: friendly_name,
            # The targets use a slightly different friendly name
            # selection pattern than the base service
            TARGET_FRIENDLY_NAME: target_friendly_name,
            SERVICE: notify_service,
            TARGETS: {},
        }
        hass.data[NOTIFY_SERVICES].setdefault(integration_name, [])
        hass.data[NOTIFY_SERVICES][integration_name].append(data)

        await _async_setup_notify_services(hass, data)

        hass.config.components.add(f"{DOMAIN}.{integration_name}")

        return True

    setup_tasks = [
        async_setup_platform(integration_name, p_config)
        for integration_name, p_config in config_per_platform(config, DOMAIN)
    ]

    if setup_tasks:
        await asyncio.wait(setup_tasks)

    async def async_platform_discovered(platform, info):
        """Handle for discovered platform."""
        await async_setup_platform(platform, discovery_info=info)

    discovery.async_listen_platform(hass, DOMAIN, async_platform_discovered)

    return True


class BaseNotificationService:
    """An abstract class for notification services."""

    hass: Optional[HomeAssistantType] = None

    def send_message(self, message, **kwargs):
        """Send a message.

        kwargs can contain ATTR_TITLE to specify a title.
        """
        raise NotImplementedError()

    async def async_send_message(self, message, **kwargs):
        """Send a message.

        kwargs can contain ATTR_TITLE to specify a title.
        """
        await self.hass.async_add_job(partial(self.send_message, message, **kwargs))<|MERGE_RESOLUTION|>--- conflicted
+++ resolved
@@ -91,21 +91,12 @@
     targets = data[TARGETS]
 
     if targets:
-<<<<<<< HEAD
-        stale_targets = set(targets)
-        for stale_target_name, target in stale_targets:
-            del targets[stale_target_name]
-            hass.services.async_remove(
-                DOMAIN,
-                stale_target_name,
-=======
         remove_targets = set(targets)
         for remove_target_name in remove_targets:
             del targets[remove_target_name]
             hass.services.async_remove(
                 DOMAIN,
                 remove_target_name,
->>>>>>> bdd2c924
             )
 
     friendly_name_slug = slugify(data[FRIENDLY_NAME])
