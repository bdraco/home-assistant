"""Provides functionality to notify people."""
import asyncio
from functools import partial
import logging
from typing import Any, Dict, Optional

import voluptuous as vol

from homeassistant.const import CONF_NAME, CONF_PLATFORM
from homeassistant.core import ServiceCall
from homeassistant.exceptions import HomeAssistantError
from homeassistant.helpers import config_per_platform, discovery
import homeassistant.helpers.config_validation as cv
from homeassistant.helpers.typing import HomeAssistantType
from homeassistant.loader import bind_hass
from homeassistant.setup import async_prepare_setup_platform
from homeassistant.util import slugify

# mypy: allow-untyped-defs, no-check-untyped-defs

_LOGGER = logging.getLogger(__name__)

# Platform specific data
ATTR_DATA = "data"

# Text to notify user of
ATTR_MESSAGE = "message"

# Target of the notification (user, device, etc)
ATTR_TARGET = "target"

# Title of notification
ATTR_TITLE = "title"
ATTR_TITLE_DEFAULT = "Home Assistant"

DOMAIN = "notify"

SERVICE_NOTIFY = "notify"

NOTIFY_SERVICES = "notify_services"

PLATFORM_SCHEMA = vol.Schema(
    {vol.Required(CONF_PLATFORM): cv.string, vol.Optional(CONF_NAME): cv.string},
    extra=vol.ALLOW_EXTRA,
)

NOTIFY_SERVICE_SCHEMA = vol.Schema(
    {
        vol.Required(ATTR_MESSAGE): cv.template,
        vol.Optional(ATTR_TITLE): cv.template,
        vol.Optional(ATTR_TARGET): vol.All(cv.ensure_list, [cv.string]),
        vol.Optional(ATTR_DATA): dict,
    }
)


@bind_hass
async def async_reload(hass: HomeAssistantType, integration_name: str) -> None:
    """Register notify services for an integration."""
    if not _async_integration_has_notify_services(hass, integration_name):
        return

    tasks = [
        notify_service.async_register_services()
        for notify_service in hass.data[NOTIFY_SERVICES][integration_name]
    ]

    await asyncio.gather(*tasks)


@bind_hass
async def async_reset_platform(hass: HomeAssistantType, integration_name: str) -> None:
    """Unregister notify services for an integration."""
    if not _async_integration_has_notify_services(hass, integration_name):
        return

    tasks = [
        notify_service.async_unregister_services()
        for notify_service in hass.data[NOTIFY_SERVICES][integration_name]
    ]

    await asyncio.gather(*tasks)

    del hass.data[NOTIFY_SERVICES][integration_name]


def _async_integration_has_notify_services(
    hass: HomeAssistantType, integration_name: str
) -> bool:
    """Determine if an integration has notify services registered."""
    if (
        NOTIFY_SERVICES not in hass.data
        or integration_name not in hass.data[NOTIFY_SERVICES]
    ):
        return False

    return True


class BaseNotificationService:
    """An abstract class for notification services."""

    hass: Optional[HomeAssistantType] = None

    def send_message(self, message, **kwargs):
        """Send a message.

        kwargs can contain ATTR_TITLE to specify a title.
        """
        raise NotImplementedError()

    async def async_send_message(self, message: Any, **kwargs: Any) -> None:
        """Send a message.

        kwargs can contain ATTR_TITLE to specify a title.
        """
        await self.hass.async_add_job(partial(self.send_message, message, **kwargs))  # type: ignore

    async def _async_notify_message_service(self, service: ServiceCall) -> None:
        """Handle sending notification message service calls."""
        kwargs = {}
        message = service.data[ATTR_MESSAGE]
        title = service.data.get(ATTR_TITLE)

        if title:
            title.hass = self.hass
            kwargs[ATTR_TITLE] = title.async_render()

        if self._registered_targets.get(service.service) is not None:
            kwargs[ATTR_TARGET] = [self._registered_targets[service.service]]
        elif service.data.get(ATTR_TARGET) is not None:
            kwargs[ATTR_TARGET] = service.data.get(ATTR_TARGET)

        message.hass = self.hass
        kwargs[ATTR_MESSAGE] = message.async_render()
        kwargs[ATTR_DATA] = service.data.get(ATTR_DATA)

        await self.async_send_message(**kwargs)

    async def async_setup(
        self,
        hass: HomeAssistantType,
        service_name: str,
        target_service_name_prefix: str,
    ) -> None:
        """Store the data for the notify service."""
        # pylint: disable=attribute-defined-outside-init
        self.hass = hass
        self._service_name = service_name
        self._target_service_name_prefix = target_service_name_prefix
        self._registered_targets: Dict = {}

    async def async_register_services(self) -> None:
        """Create or update the notify services."""
        assert self.hass

        if hasattr(self, "targets"):
            stale_targets = set(self._registered_targets)

            # pylint: disable=no-member
            for name, target in self.targets.items():  # type: ignore
                target_name = slugify(f"{self._target_service_name_prefix}_{name}")
                if target_name in stale_targets:
                    stale_targets.remove(target_name)
                if target_name in self._registered_targets:
                    continue
                self._registered_targets[target_name] = target
                self.hass.services.async_register(
                    DOMAIN,
                    target_name,
                    self._async_notify_message_service,
                    schema=NOTIFY_SERVICE_SCHEMA,
                )

            for stale_target_name in stale_targets:
                del self._registered_targets[stale_target_name]
                self.hass.services.async_remove(
                    DOMAIN,
                    stale_target_name,
                )

        if self.hass.services.has_service(DOMAIN, self._service_name):
            return

        self.hass.services.async_register(
            DOMAIN,
            self._service_name,
            self._async_notify_message_service,
            schema=NOTIFY_SERVICE_SCHEMA,
        )

    async def async_unregister_services(self) -> None:
        """Unregister the notify services."""
        assert self.hass

        if self._registered_targets:
            remove_targets = set(self._registered_targets)
            for remove_target_name in remove_targets:
                del self._registered_targets[remove_target_name]
                self.hass.services.async_remove(
                    DOMAIN,
                    remove_target_name,
                )

        if not self.hass.services.has_service(DOMAIN, self._service_name):
            return

        self.hass.services.async_remove(
            DOMAIN,
            self._service_name,
        )


async def async_setup(hass, config):
    """Set up the notify services."""
    hass.data.setdefault(NOTIFY_SERVICES, {})

    async def async_setup_platform(
        integration_name, p_config=None, discovery_info=None
    ):
        """Set up a notify platform."""
        if p_config is None:
            p_config = {}

        platform = await async_prepare_setup_platform(
            hass, config, DOMAIN, integration_name
        )

        if platform is None:
            _LOGGER.error("Unknown notification service specified")
            return

        _LOGGER.info("Setting up %s.%s", DOMAIN, integration_name)
        notify_service = None
        try:
            if hasattr(platform, "async_get_service"):
                notify_service = await platform.async_get_service(
                    hass, p_config, discovery_info
                )
            elif hasattr(platform, "get_service"):
                notify_service = await hass.async_add_job(
                    platform.get_service, hass, p_config, discovery_info
                )
            else:
                raise HomeAssistantError("Invalid notify platform.")

            if notify_service is None:
                # Platforms can decide not to create a service based
                # on discovery data.
                if discovery_info is None:
                    _LOGGER.error(
                        "Failed to initialize notification service %s", integration_name
                    )
                return

        except Exception:  # pylint: disable=broad-except
            _LOGGER.exception("Error setting up platform %s", integration_name)
            return

        if discovery_info is None:
            discovery_info = {}

        conf_name = p_config.get(CONF_NAME) or discovery_info.get(CONF_NAME)
        target_service_name_prefix = conf_name or integration_name
        service_name = slugify(conf_name or SERVICE_NOTIFY)

<<<<<<< HEAD
        await notify_service.async_setup(service_name, target_service_name_prefix)
=======
        await notify_service.async_setup(hass, service_name, target_service_name_prefix)
>>>>>>> 58ffc8a0
        await notify_service.async_register_services()

        hass.data[NOTIFY_SERVICES].setdefault(integration_name, []).append(
            notify_service
        )
        hass.config.components.add(f"{DOMAIN}.{integration_name}")

        return True

    setup_tasks = [
        async_setup_platform(integration_name, p_config)
        for integration_name, p_config in config_per_platform(config, DOMAIN)
    ]

    if setup_tasks:
        await asyncio.wait(setup_tasks)

    async def async_platform_discovered(platform, info):
        """Handle for discovered platform."""
        await async_setup_platform(platform, discovery_info=info)

    discovery.async_listen_platform(hass, DOMAIN, async_platform_discovered)

    return True<|MERGE_RESOLUTION|>--- conflicted
+++ resolved
@@ -264,11 +264,7 @@
         target_service_name_prefix = conf_name or integration_name
         service_name = slugify(conf_name or SERVICE_NOTIFY)
 
-<<<<<<< HEAD
-        await notify_service.async_setup(service_name, target_service_name_prefix)
-=======
         await notify_service.async_setup(hass, service_name, target_service_name_prefix)
->>>>>>> 58ffc8a0
         await notify_service.async_register_services()
 
         hass.data[NOTIFY_SERVICES].setdefault(integration_name, []).append(
