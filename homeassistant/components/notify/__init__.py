--- conflicted
+++ resolved
@@ -40,11 +40,7 @@
 SERVICE = "service"
 TARGETS = "targets"
 FRIENDLY_NAME = "friendly_name"
-<<<<<<< HEAD
-
-=======
 TARGET_FRIENDLY_NAME = "target_friendly_name"
->>>>>>> 0d8f8503
 
 PLATFORM_SCHEMA = vol.Schema(
     {vol.Required(CONF_PLATFORM): cv.string, vol.Optional(CONF_NAME): cv.string},
@@ -77,14 +73,9 @@
         await _async_notify_message_service(hass, service, notify_service, targets)
 
     if hasattr(notify_service, "targets"):
-<<<<<<< HEAD
-        for name, target in notify_service.targets.items():
-            target_name = slugify(f"{friendly_name}_{name}")
-=======
         target_friendly_name = data[TARGET_FRIENDLY_NAME]
         for name, target in notify_service.targets.items():
             target_name = slugify(f"{target_friendly_name}_{name}")
->>>>>>> 0d8f8503
             if target_name in targets:
                 continue
             targets[target_name] = target
@@ -180,30 +171,19 @@
         if discovery_info is None:
             discovery_info = {}
 
-<<<<<<< HEAD
-        friendly_name = (
-            p_config.get(CONF_NAME)
-            or discovery_info.get(CONF_NAME)
-            or integration_name
-            or SERVICE_NOTIFY
-=======
         target_friendly_name = (
             p_config.get(CONF_NAME) or discovery_info.get(CONF_NAME) or integration_name
         )
 
         friendly_name = (
             p_config.get(CONF_NAME) or discovery_info.get(CONF_NAME) or SERVICE_NOTIFY
->>>>>>> 0d8f8503
         )
 
         hass.data[NOTIFY_SERVICES][integration_name] = {
             FRIENDLY_NAME: friendly_name,
-<<<<<<< HEAD
-=======
             # The targets use a slightly different friendly name
             # selection pattern than the base service
             TARGET_FRIENDLY_NAME: target_friendly_name,
->>>>>>> 0d8f8503
             SERVICE: notify_service,
             TARGETS: {},
         }
