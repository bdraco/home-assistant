--- conflicted
+++ resolved
@@ -60,14 +60,10 @@
 @bind_hass
 async def async_reload(hass, integration_name):
     """Register notify services for an integration."""
-<<<<<<< HEAD
-    if NOTIFY_SERVICES not in hass.data:
-=======
     if (
         NOTIFY_SERVICES not in hass.data
         or integration_name not in hass.data[NOTIFY_SERVICES]
     ):
->>>>>>> 681f1f56
         return
 
     data = hass.data[NOTIFY_SERVICES][integration_name]
@@ -81,17 +77,12 @@
 
     if hasattr(notify_service, "targets"):
         target_friendly_name = data[TARGET_FRIENDLY_NAME]
-<<<<<<< HEAD
-        for name, target in notify_service.targets.items():
-            target_name = slugify(f"{target_friendly_name}_{name}")
-=======
         stale_targets = set(targets)
 
         for name, target in notify_service.targets.items():
             target_name = slugify(f"{target_friendly_name}_{name}")
             if target_name in stale_targets:
                 stale_targets.remove(target_name)
->>>>>>> 681f1f56
             if target_name in targets:
                 continue
             targets[target_name] = target
@@ -102,15 +93,12 @@
                 schema=NOTIFY_SERVICE_SCHEMA,
             )
 
-<<<<<<< HEAD
-=======
         for stale_target_name in stale_targets:
             hass.services.async_remove(
                 DOMAIN,
                 stale_target_name,
             )
 
->>>>>>> 681f1f56
     friendly_name_slug = slugify(friendly_name)
     if hass.services.has_service(DOMAIN, friendly_name_slug):
         return
