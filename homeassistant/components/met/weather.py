"""Support for Met.no weather service."""
from __future__ import annotations

from types import MappingProxyType
from typing import TYPE_CHECKING, Any

from homeassistant.backports.functools import cached_property
from homeassistant.components.weather import (
    ATTR_FORECAST_CONDITION,
    ATTR_FORECAST_TIME,
    ATTR_WEATHER_CLOUD_COVERAGE,
    ATTR_WEATHER_DEW_POINT,
    ATTR_WEATHER_HUMIDITY,
    ATTR_WEATHER_PRESSURE,
    ATTR_WEATHER_TEMPERATURE,
    ATTR_WEATHER_WIND_BEARING,
    ATTR_WEATHER_WIND_GUST_SPEED,
    ATTR_WEATHER_WIND_SPEED,
    DOMAIN as WEATHER_DOMAIN,
    Forecast,
    SingleCoordinatorWeatherEntity,
    WeatherEntityFeature,
)
from homeassistant.config_entries import ConfigEntry
from homeassistant.const import (
    CONF_LATITUDE,
    CONF_LONGITUDE,
    CONF_NAME,
    UnitOfPrecipitationDepth,
    UnitOfPressure,
    UnitOfSpeed,
    UnitOfTemperature,
)
from homeassistant.core import HomeAssistant, callback
from homeassistant.helpers import entity_registry as er
from homeassistant.helpers.device_registry import DeviceEntryType, DeviceInfo
from homeassistant.helpers.entity_platform import AddEntitiesCallback
from homeassistant.util.unit_system import METRIC_SYSTEM

from . import MetDataUpdateCoordinator
from .const import ATTR_MAP, CONDITIONS_MAP, CONF_TRACK_HOME, DOMAIN, FORECAST_MAP

DEFAULT_NAME = "Met.no"


async def async_setup_entry(
    hass: HomeAssistant,
    config_entry: ConfigEntry,
    async_add_entities: AddEntitiesCallback,
) -> None:
    """Add a weather entity from a config_entry."""
    coordinator: MetDataUpdateCoordinator = hass.data[DOMAIN][config_entry.entry_id]
    entity_registry = er.async_get(hass)

    name: str | None
    is_metric = hass.config.units is METRIC_SYSTEM
    if config_entry.data.get(CONF_TRACK_HOME, False):
        name = hass.config.location_name
    elif (name := config_entry.data.get(CONF_NAME)) and name is None:
        name = DEFAULT_NAME
    elif TYPE_CHECKING:
        assert isinstance(name, str)

    entities = [MetWeather(coordinator, config_entry.data, False, name, is_metric)]

    # Add hourly entity to legacy config entries
    if entity_registry.async_get_entity_id(
        WEATHER_DOMAIN,
        DOMAIN,
        _calculate_unique_id(config_entry.data, True),
    ):
        name = f"{name} hourly"
        entities.append(
            MetWeather(coordinator, config_entry.data, True, name, is_metric)
        )

    async_add_entities(entities)


def _calculate_unique_id(config: MappingProxyType[str, Any], hourly: bool) -> str:
    """Calculate unique ID."""
    name_appendix = ""
    if hourly:
        name_appendix = "-hourly"
    if config.get(CONF_TRACK_HOME):
        return f"home{name_appendix}"

    return f"{config[CONF_LATITUDE]}-{config[CONF_LONGITUDE]}{name_appendix}"


def format_condition(condition: str) -> str:
    """Return condition from dict CONDITIONS_MAP."""
    for key, value in CONDITIONS_MAP.items():
        if condition in value:
            return key
    return condition


class MetWeather(SingleCoordinatorWeatherEntity[MetDataUpdateCoordinator]):
    """Implementation of a Met.no weather condition."""

    _attr_attribution = (
        "Weather forecast from met.no, delivered by the Norwegian "
        "Meteorological Institute."
    )
    _attr_has_entity_name = True
    _attr_native_temperature_unit = UnitOfTemperature.CELSIUS
    _attr_native_precipitation_unit = UnitOfPrecipitationDepth.MILLIMETERS
    _attr_native_pressure_unit = UnitOfPressure.HPA
    _attr_native_wind_speed_unit = UnitOfSpeed.KILOMETERS_PER_HOUR
    _attr_supported_features = (
        WeatherEntityFeature.FORECAST_DAILY | WeatherEntityFeature.FORECAST_HOURLY
    )

    def __init__(
        self,
        coordinator: MetDataUpdateCoordinator,
        config: MappingProxyType[str, Any],
        hourly: bool,
        name: str,
        is_metric: bool,
    ) -> None:
        """Initialise the platform with a data instance and site."""
        super().__init__(coordinator)
        self._attr_unique_id = _calculate_unique_id(config, hourly)
        self._config = config
        self._is_metric = is_metric
        self._hourly = hourly
<<<<<<< HEAD

    @property
    def track_home(self) -> Any | bool:
        """Return if we are tracking home."""
        return self._config.get(CONF_TRACK_HOME, False)

    @property
    def name(self) -> str:
        """Return the name of the sensor."""
        name = self._config.get(CONF_NAME)
        name_appendix = ""
        if self._hourly:
            name_appendix = " hourly"

        if name is not None:
            return f"{name}{name_appendix}"

        if self.track_home:
            return f"{self.hass.config.location_name}{name_appendix}"

        return f"{DEFAULT_NAME}{name_appendix}"

    @cached_property
    def entity_registry_enabled_default(self) -> bool:
        """Return if the entity should be enabled when first added to the entity registry."""
        return not self._hourly
=======
        self._attr_entity_registry_enabled_default = not hourly
        self._attr_device_info = DeviceInfo(
            name="Forecast",
            entry_type=DeviceEntryType.SERVICE,
            identifiers={(DOMAIN,)},  # type: ignore[arg-type]
            manufacturer="Met.no",
            model="Forecast",
            configuration_url="https://www.met.no/en",
        )
        self._attr_track_home = self._config.get(CONF_TRACK_HOME, False)
        self._attr_name = name
>>>>>>> 5f6f8e6e

    @property
    def condition(self) -> str | None:
        """Return the current condition."""
        condition = self.coordinator.data.current_weather_data.get("condition")
        if condition is None:
            return None
        return format_condition(condition)

    @property
    def native_temperature(self) -> float | None:
        """Return the temperature."""
        return self.coordinator.data.current_weather_data.get(
            ATTR_MAP[ATTR_WEATHER_TEMPERATURE]
        )

    @property
    def native_pressure(self) -> float | None:
        """Return the pressure."""
        return self.coordinator.data.current_weather_data.get(
            ATTR_MAP[ATTR_WEATHER_PRESSURE]
        )

    @property
    def humidity(self) -> float | None:
        """Return the humidity."""
        return self.coordinator.data.current_weather_data.get(
            ATTR_MAP[ATTR_WEATHER_HUMIDITY]
        )

    @property
    def native_wind_speed(self) -> float | None:
        """Return the wind speed."""
        return self.coordinator.data.current_weather_data.get(
            ATTR_MAP[ATTR_WEATHER_WIND_SPEED]
        )

    @property
    def wind_bearing(self) -> float | str | None:
        """Return the wind direction."""
        return self.coordinator.data.current_weather_data.get(
            ATTR_MAP[ATTR_WEATHER_WIND_BEARING]
        )

    @property
    def native_wind_gust_speed(self) -> float | None:
        """Return the wind gust speed in native units."""
        return self.coordinator.data.current_weather_data.get(
            ATTR_MAP[ATTR_WEATHER_WIND_GUST_SPEED]
        )

    @property
    def cloud_coverage(self) -> float | None:
        """Return the cloud coverage."""
        return self.coordinator.data.current_weather_data.get(
            ATTR_MAP[ATTR_WEATHER_CLOUD_COVERAGE]
        )

    @property
    def native_dew_point(self) -> float | None:
        """Return the dew point."""
        return self.coordinator.data.current_weather_data.get(
            ATTR_MAP[ATTR_WEATHER_DEW_POINT]
        )

    def _forecast(self, hourly: bool) -> list[Forecast] | None:
        """Return the forecast array."""
        if hourly:
            met_forecast = self.coordinator.data.hourly_forecast
        else:
            met_forecast = self.coordinator.data.daily_forecast
        required_keys = {"temperature", ATTR_FORECAST_TIME}
        ha_forecast: list[Forecast] = []
        for met_item in met_forecast:
            if not set(met_item).issuperset(required_keys):
                continue
            ha_item = {
                k: met_item[v]
                for k, v in FORECAST_MAP.items()
                if met_item.get(v) is not None
            }
            if ha_item.get(ATTR_FORECAST_CONDITION):
                ha_item[ATTR_FORECAST_CONDITION] = format_condition(
                    ha_item[ATTR_FORECAST_CONDITION]
                )
            ha_forecast.append(ha_item)  # type: ignore[arg-type]
        return ha_forecast

    @property
    def forecast(self) -> list[Forecast] | None:
        """Return the forecast array."""
        return self._forecast(self._hourly)

    @callback
    def _async_forecast_daily(self) -> list[Forecast] | None:
        """Return the daily forecast in native units."""
        return self._forecast(False)

    @callback
    def _async_forecast_hourly(self) -> list[Forecast] | None:
        """Return the hourly forecast in native units."""
        return self._forecast(True)<|MERGE_RESOLUTION|>--- conflicted
+++ resolved
@@ -4,7 +4,6 @@
 from types import MappingProxyType
 from typing import TYPE_CHECKING, Any
 
-from homeassistant.backports.functools import cached_property
 from homeassistant.components.weather import (
     ATTR_FORECAST_CONDITION,
     ATTR_FORECAST_TIME,
@@ -126,34 +125,6 @@
         self._config = config
         self._is_metric = is_metric
         self._hourly = hourly
-<<<<<<< HEAD
-
-    @property
-    def track_home(self) -> Any | bool:
-        """Return if we are tracking home."""
-        return self._config.get(CONF_TRACK_HOME, False)
-
-    @property
-    def name(self) -> str:
-        """Return the name of the sensor."""
-        name = self._config.get(CONF_NAME)
-        name_appendix = ""
-        if self._hourly:
-            name_appendix = " hourly"
-
-        if name is not None:
-            return f"{name}{name_appendix}"
-
-        if self.track_home:
-            return f"{self.hass.config.location_name}{name_appendix}"
-
-        return f"{DEFAULT_NAME}{name_appendix}"
-
-    @cached_property
-    def entity_registry_enabled_default(self) -> bool:
-        """Return if the entity should be enabled when first added to the entity registry."""
-        return not self._hourly
-=======
         self._attr_entity_registry_enabled_default = not hourly
         self._attr_device_info = DeviceInfo(
             name="Forecast",
@@ -165,7 +136,6 @@
         )
         self._attr_track_home = self._config.get(CONF_TRACK_HOME, False)
         self._attr_name = name
->>>>>>> 5f6f8e6e
 
     @property
     def condition(self) -> str | None:
