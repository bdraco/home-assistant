"""Component to interface with binary sensors."""
from __future__ import annotations

from datetime import timedelta
from enum import StrEnum
from functools import partial
import logging
from typing import TYPE_CHECKING, Literal, final

import voluptuous as vol

from homeassistant.config_entries import ConfigEntry
from homeassistant.const import STATE_OFF, STATE_ON, EntityCategory
from homeassistant.core import HomeAssistant
from homeassistant.exceptions import HomeAssistantError
from homeassistant.helpers.config_validation import (  # noqa: F401
    PLATFORM_SCHEMA,
    PLATFORM_SCHEMA_BASE,
)
from homeassistant.helpers.deprecation import (
    DeprecatedConstantEnum,
    check_if_deprecated_constant,
    dir_with_deprecated_constants,
)
from homeassistant.helpers.entity import Entity, EntityDescription
from homeassistant.helpers.entity_component import EntityComponent
from homeassistant.helpers.typing import ConfigType

if TYPE_CHECKING:
    from functools import cached_property
else:
    from homeassistant.backports.functools import cached_property

_LOGGER = logging.getLogger(__name__)


<<<<<<< HEAD
if TYPE_CHECKING:
    from functools import cached_property
else:
    from homeassistant.backports.functools import cached_property
=======
>>>>>>> 9234852e
DOMAIN = "binary_sensor"
SCAN_INTERVAL = timedelta(seconds=30)

ENTITY_ID_FORMAT = DOMAIN + ".{}"


class BinarySensorDeviceClass(StrEnum):
    """Device class for binary sensors."""

    # On means low, Off means normal
    BATTERY = "battery"

    # On means charging, Off means not charging
    BATTERY_CHARGING = "battery_charging"

    # On means carbon monoxide detected, Off means no carbon monoxide (clear)
    CO = "carbon_monoxide"

    # On means cold, Off means normal
    COLD = "cold"

    # On means connected, Off means disconnected
    CONNECTIVITY = "connectivity"

    # On means open, Off means closed
    DOOR = "door"

    # On means open, Off means closed
    GARAGE_DOOR = "garage_door"

    # On means gas detected, Off means no gas (clear)
    GAS = "gas"

    # On means hot, Off means normal
    HEAT = "heat"

    # On means light detected, Off means no light
    LIGHT = "light"

    # On means open (unlocked), Off means closed (locked)
    LOCK = "lock"

    # On means wet, Off means dry
    MOISTURE = "moisture"

    # On means motion detected, Off means no motion (clear)
    MOTION = "motion"

    # On means moving, Off means not moving (stopped)
    MOVING = "moving"

    # On means occupied, Off means not occupied (clear)
    OCCUPANCY = "occupancy"

    # On means open, Off means closed
    OPENING = "opening"

    # On means plugged in, Off means unplugged
    PLUG = "plug"

    # On means power detected, Off means no power
    POWER = "power"

    # On means home, Off means away
    PRESENCE = "presence"

    # On means problem detected, Off means no problem (OK)
    PROBLEM = "problem"

    # On means running, Off means not running
    RUNNING = "running"

    # On means unsafe, Off means safe
    SAFETY = "safety"

    # On means smoke detected, Off means no smoke (clear)
    SMOKE = "smoke"

    # On means sound detected, Off means no sound (clear)
    SOUND = "sound"

    # On means tampering detected, Off means no tampering (clear)
    TAMPER = "tamper"

    # On means update available, Off means up-to-date
    UPDATE = "update"

    # On means vibration detected, Off means no vibration
    VIBRATION = "vibration"

    # On means open, Off means closed
    WINDOW = "window"


DEVICE_CLASSES_SCHEMA = vol.All(vol.Lower, vol.Coerce(BinarySensorDeviceClass))

# DEVICE_CLASS* below are deprecated as of 2021.12
# use the BinarySensorDeviceClass enum instead.
DEVICE_CLASSES = [cls.value for cls in BinarySensorDeviceClass]
_DEPRECATED_DEVICE_CLASS_BATTERY = DeprecatedConstantEnum(
    BinarySensorDeviceClass.BATTERY, "2025.1"
)
_DEPRECATED_DEVICE_CLASS_BATTERY_CHARGING = DeprecatedConstantEnum(
    BinarySensorDeviceClass.BATTERY_CHARGING, "2025.1"
)
_DEPRECATED_DEVICE_CLASS_CO = DeprecatedConstantEnum(
    BinarySensorDeviceClass.CO, "2025.1"
)
_DEPRECATED_DEVICE_CLASS_COLD = DeprecatedConstantEnum(
    BinarySensorDeviceClass.COLD, "2025.1"
)
_DEPRECATED_DEVICE_CLASS_CONNECTIVITY = DeprecatedConstantEnum(
    BinarySensorDeviceClass.CONNECTIVITY, "2025.1"
)
_DEPRECATED_DEVICE_CLASS_DOOR = DeprecatedConstantEnum(
    BinarySensorDeviceClass.DOOR, "2025.1"
)
_DEPRECATED_DEVICE_CLASS_GARAGE_DOOR = DeprecatedConstantEnum(
    BinarySensorDeviceClass.GARAGE_DOOR, "2025.1"
)
_DEPRECATED_DEVICE_CLASS_GAS = DeprecatedConstantEnum(
    BinarySensorDeviceClass.GAS, "2025.1"
)
_DEPRECATED_DEVICE_CLASS_HEAT = DeprecatedConstantEnum(
    BinarySensorDeviceClass.HEAT, "2025.1"
)
_DEPRECATED_DEVICE_CLASS_LIGHT = DeprecatedConstantEnum(
    BinarySensorDeviceClass.LIGHT, "2025.1"
)
_DEPRECATED_DEVICE_CLASS_LOCK = DeprecatedConstantEnum(
    BinarySensorDeviceClass.LOCK, "2025.1"
)
_DEPRECATED_DEVICE_CLASS_MOISTURE = DeprecatedConstantEnum(
    BinarySensorDeviceClass.MOISTURE, "2025.1"
)
_DEPRECATED_DEVICE_CLASS_MOTION = DeprecatedConstantEnum(
    BinarySensorDeviceClass.MOTION, "2025.1"
)
_DEPRECATED_DEVICE_CLASS_MOVING = DeprecatedConstantEnum(
    BinarySensorDeviceClass.MOVING, "2025.1"
)
_DEPRECATED_DEVICE_CLASS_OCCUPANCY = DeprecatedConstantEnum(
    BinarySensorDeviceClass.OCCUPANCY, "2025.1"
)
_DEPRECATED_DEVICE_CLASS_OPENING = DeprecatedConstantEnum(
    BinarySensorDeviceClass.OPENING, "2025.1"
)
_DEPRECATED_DEVICE_CLASS_PLUG = DeprecatedConstantEnum(
    BinarySensorDeviceClass.PLUG, "2025.1"
)
_DEPRECATED_DEVICE_CLASS_POWER = DeprecatedConstantEnum(
    BinarySensorDeviceClass.POWER, "2025.1"
)
_DEPRECATED_DEVICE_CLASS_PRESENCE = DeprecatedConstantEnum(
    BinarySensorDeviceClass.PRESENCE, "2025.1"
)
_DEPRECATED_DEVICE_CLASS_PROBLEM = DeprecatedConstantEnum(
    BinarySensorDeviceClass.PROBLEM, "2025.1"
)
_DEPRECATED_DEVICE_CLASS_RUNNING = DeprecatedConstantEnum(
    BinarySensorDeviceClass.RUNNING, "2025.1"
)
_DEPRECATED_DEVICE_CLASS_SAFETY = DeprecatedConstantEnum(
    BinarySensorDeviceClass.SAFETY, "2025.1"
)
_DEPRECATED_DEVICE_CLASS_SMOKE = DeprecatedConstantEnum(
    BinarySensorDeviceClass.SMOKE, "2025.1"
)
_DEPRECATED_DEVICE_CLASS_SOUND = DeprecatedConstantEnum(
    BinarySensorDeviceClass.SOUND, "2025.1"
)
_DEPRECATED_DEVICE_CLASS_TAMPER = DeprecatedConstantEnum(
    BinarySensorDeviceClass.TAMPER, "2025.1"
)
_DEPRECATED_DEVICE_CLASS_UPDATE = DeprecatedConstantEnum(
    BinarySensorDeviceClass.UPDATE, "2025.1"
)
_DEPRECATED_DEVICE_CLASS_VIBRATION = DeprecatedConstantEnum(
    BinarySensorDeviceClass.VIBRATION, "2025.1"
)
_DEPRECATED_DEVICE_CLASS_WINDOW = DeprecatedConstantEnum(
    BinarySensorDeviceClass.WINDOW, "2025.1"
)

# Both can be removed if no deprecated constant are in this module anymore
__getattr__ = partial(check_if_deprecated_constant, module_globals=globals())
__dir__ = partial(dir_with_deprecated_constants, module_globals=globals())

# mypy: disallow-any-generics


async def async_setup(hass: HomeAssistant, config: ConfigType) -> bool:
    """Track states and offer events for binary sensors."""
    component = hass.data[DOMAIN] = EntityComponent[BinarySensorEntity](
        logging.getLogger(__name__), DOMAIN, hass, SCAN_INTERVAL
    )

    await component.async_setup(config)
    return True


async def async_setup_entry(hass: HomeAssistant, entry: ConfigEntry) -> bool:
    """Set up a config entry."""
    component: EntityComponent[BinarySensorEntity] = hass.data[DOMAIN]
    return await component.async_setup_entry(entry)


async def async_unload_entry(hass: HomeAssistant, entry: ConfigEntry) -> bool:
    """Unload a config entry."""
    component: EntityComponent[BinarySensorEntity] = hass.data[DOMAIN]
    return await component.async_unload_entry(entry)


class BinarySensorEntityDescription(EntityDescription, frozen_or_thawed=True):
    """A class that describes binary sensor entities."""

    device_class: BinarySensorDeviceClass | None = None


CACHED_PROPERTIES_WITH_ATTR_ = {
    "device_class",
    "is_on",
}


class BinarySensorEntity(Entity, cached_properties=CACHED_PROPERTIES_WITH_ATTR_):
    """Represent a binary sensor."""

    entity_description: BinarySensorEntityDescription
    _attr_device_class: BinarySensorDeviceClass | None
    _attr_is_on: bool | None = None
    _attr_state: None = None

    async def async_internal_added_to_hass(self) -> None:
        """Call when the binary sensor entity is added to hass."""
        await super().async_internal_added_to_hass()
        if self.entity_category == EntityCategory.CONFIG:
            raise HomeAssistantError(
                f"Entity {self.entity_id} cannot be added as the entity category is set to config"
            )

    def _default_to_device_class_name(self) -> bool:
        """Return True if an unnamed entity should be named by its device class.

        For binary sensors this is True if the entity has a device class.
        """
        return self.device_class is not None

    @cached_property
    def device_class(self) -> BinarySensorDeviceClass | None:
        """Return the class of this entity."""
        if hasattr(self, "_attr_device_class"):
            return self._attr_device_class
        if hasattr(self, "entity_description"):
            return self.entity_description.device_class
        return None

    @cached_property
    def is_on(self) -> bool | None:
        """Return true if the binary sensor is on."""
        return self._attr_is_on

    @final
    @property
    def state(self) -> Literal["on", "off"] | None:
        """Return the state of the binary sensor."""
        if (is_on := self.is_on) is None:
            return None
        return STATE_ON if is_on else STATE_OFF<|MERGE_RESOLUTION|>--- conflicted
+++ resolved
@@ -34,13 +34,6 @@
 _LOGGER = logging.getLogger(__name__)
 
 
-<<<<<<< HEAD
-if TYPE_CHECKING:
-    from functools import cached_property
-else:
-    from homeassistant.backports.functools import cached_property
-=======
->>>>>>> 9234852e
 DOMAIN = "binary_sensor"
 SCAN_INTERVAL = timedelta(seconds=30)
 
