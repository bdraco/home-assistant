"""Cisco Webex notify component."""

from __future__ import annotations

import logging
import sys

import voluptuous as vol
<<<<<<< HEAD
=======
from webexpythonsdk import ApiError, WebexAPI, exceptions
>>>>>>> 72f1c358

from homeassistant.components.notify import (
    ATTR_TITLE,
    PLATFORM_SCHEMA as NOTIFY_PLATFORM_SCHEMA,
    BaseNotificationService,
)
from homeassistant.const import CONF_TOKEN
from homeassistant.core import HomeAssistant
from homeassistant.exceptions import HomeAssistantError
import homeassistant.helpers.config_validation as cv
from homeassistant.helpers.typing import ConfigType, DiscoveryInfoType

if sys.version_info < (3, 12):
    from webexteamssdk import ApiError, WebexTeamsAPI, exceptions


_LOGGER = logging.getLogger(__name__)

CONF_ROOM_ID = "room_id"

PLATFORM_SCHEMA = NOTIFY_PLATFORM_SCHEMA.extend(
    {vol.Required(CONF_TOKEN): cv.string, vol.Required(CONF_ROOM_ID): cv.string}
)


def get_service(
    hass: HomeAssistant,
    config: ConfigType,
    discovery_info: DiscoveryInfoType | None = None,
<<<<<<< HEAD
) -> CiscoWebexTeamsNotificationService | None:
    """Get the CiscoWebexTeams notification service."""
    if sys.version_info >= (3, 12):
        raise HomeAssistantError(
            "Cisco Webex Teams is not supported on Python 3.12. Please use Python 3.11."
        )

    client = WebexTeamsAPI(access_token=config[CONF_TOKEN])
=======
) -> CiscoWebexNotificationService | None:
    """Get the Cisco Webex notification service."""
    client = WebexAPI(access_token=config[CONF_TOKEN])
>>>>>>> 72f1c358
    try:
        # Validate the token & room_id
        client.rooms.get(config[CONF_ROOM_ID])
    except exceptions.ApiError as error:
        _LOGGER.error(error)
        return None

    return CiscoWebexNotificationService(client, config[CONF_ROOM_ID])


class CiscoWebexNotificationService(BaseNotificationService):
    """The Cisco Webex Notification Service."""

    def __init__(self, client, room):
        """Initialize the service."""
        self.room = room
        self.client = client

    def send_message(self, message="", **kwargs):
        """Send a message to a user."""

        title = ""
        if kwargs.get(ATTR_TITLE) is not None:
            title = f"{kwargs.get(ATTR_TITLE)}<br>"

        try:
            self.client.messages.create(roomId=self.room, html=f"{title}{message}")
        except ApiError as api_error:
            _LOGGER.error(
                "Could not send Cisco Webex notification. Error: %s", api_error
            )<|MERGE_RESOLUTION|>--- conflicted
+++ resolved
@@ -3,13 +3,9 @@
 from __future__ import annotations
 
 import logging
-import sys
 
 import voluptuous as vol
-<<<<<<< HEAD
-=======
 from webexpythonsdk import ApiError, WebexAPI, exceptions
->>>>>>> 72f1c358
 
 from homeassistant.components.notify import (
     ATTR_TITLE,
@@ -18,13 +14,8 @@
 )
 from homeassistant.const import CONF_TOKEN
 from homeassistant.core import HomeAssistant
-from homeassistant.exceptions import HomeAssistantError
 import homeassistant.helpers.config_validation as cv
 from homeassistant.helpers.typing import ConfigType, DiscoveryInfoType
-
-if sys.version_info < (3, 12):
-    from webexteamssdk import ApiError, WebexTeamsAPI, exceptions
-
 
 _LOGGER = logging.getLogger(__name__)
 
@@ -39,20 +30,9 @@
     hass: HomeAssistant,
     config: ConfigType,
     discovery_info: DiscoveryInfoType | None = None,
-<<<<<<< HEAD
-) -> CiscoWebexTeamsNotificationService | None:
-    """Get the CiscoWebexTeams notification service."""
-    if sys.version_info >= (3, 12):
-        raise HomeAssistantError(
-            "Cisco Webex Teams is not supported on Python 3.12. Please use Python 3.11."
-        )
-
-    client = WebexTeamsAPI(access_token=config[CONF_TOKEN])
-=======
 ) -> CiscoWebexNotificationService | None:
     """Get the Cisco Webex notification service."""
     client = WebexAPI(access_token=config[CONF_TOKEN])
->>>>>>> 72f1c358
     try:
         # Validate the token & room_id
         client.rooms.get(config[CONF_ROOM_ID])
