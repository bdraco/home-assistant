"""Static file handling for HTTP component."""
from __future__ import annotations

from collections.abc import Mapping
from pathlib import Path
from typing import Final

from aiohttp import hdrs
from aiohttp.web import FileResponse, Request, StreamResponse
from aiohttp.web_exceptions import HTTPForbidden, HTTPNotFound
from aiohttp.web_urldispatcher import StaticResource
from lru import LRU  # pylint: disable=no-name-in-module

from homeassistant.core import HomeAssistant

from .const import KEY_HASS

CACHE_TIME: Final = 31 * 86400  # = 1 month
CACHE_HEADERS: Final[Mapping[str, str]] = {
    hdrs.CACHE_CONTROL: f"public, max-age={CACHE_TIME}"
}
PATH_CACHE = LRU(512)


def _get_file_path(rel_url: str, directory: Path, follow_symlinks: bool) -> Path | None:
<<<<<<< HEAD
=======
    """Return the path to file on disk or None."""
>>>>>>> 75dc18c8
    filename = Path(rel_url)
    if filename.anchor:
        # rel_url is an absolute name like
        # /static/\\machine_name\c$ or /static/D:\path
        # where the static dir is totally different
        raise HTTPForbidden
    filepath: Path = directory.joinpath(filename).resolve()
    if not follow_symlinks:
        filepath.relative_to(directory)
    # on opening a dir, load its contents if allowed
    if filepath.is_dir():
        return None
    if filepath.is_file():
        return filepath
    raise FileNotFoundError


class CachingStaticResource(StaticResource):
    """Static Resource handler that will add cache headers."""

    async def _handle(self, request: Request) -> StreamResponse:
        """Return requested file from disk as a FileResponse."""
        rel_url = request.match_info["filename"]
        key = (rel_url, self._directory, self._follow_symlinks)
        if (filepath := PATH_CACHE.get(key)) is None:
            hass: HomeAssistant = request.app[KEY_HASS]
            try:
                filepath = await hass.async_add_executor_job(_get_file_path, *key)
            except (ValueError, FileNotFoundError) as error:
                # relatively safe
                raise HTTPNotFound() from error
            except HTTPForbidden:
                # forbidden
                raise
            except Exception as error:
                # perm error or other kind!
                request.app.logger.exception(error)
                raise HTTPNotFound() from error
            PATH_CACHE[key] = filepath

        if filepath:
            return FileResponse(
                filepath,
                chunk_size=self._chunk_size,
                headers=CACHE_HEADERS,
            )

        return await super()._handle(request)<|MERGE_RESOLUTION|>--- conflicted
+++ resolved
@@ -23,10 +23,7 @@
 
 
 def _get_file_path(rel_url: str, directory: Path, follow_symlinks: bool) -> Path | None:
-<<<<<<< HEAD
-=======
     """Return the path to file on disk or None."""
->>>>>>> 75dc18c8
     filename = Path(rel_url)
     if filename.anchor:
         # rel_url is an absolute name like
