"""Middleware to add some basic security filtering to requests."""

from __future__ import annotations

from collections.abc import Awaitable, Callable
from functools import lru_cache
import logging
import re
from typing import Final
from urllib.parse import unquote

from aiohttp.web import Application, HTTPBadRequest, Request, StreamResponse, middleware

from homeassistant.core import callback

_LOGGER = logging.getLogger(__name__)

# fmt: off
FILTERS: Final = re.compile(
    r"(?:"

    # Common exploits
    r"proc/self/environ"
    r"|(<|%3C).*script.*(>|%3E)"

    # File Injections
    r"|(\.\.//?)+"  # ../../anywhere
    r"|[a-zA-Z0-9_]=/([a-z0-9_.]//?)+"  # .html?v=/.//test

    # SQL Injections
    r"|union.*select.*\("
    r"|union.*all.*select.*"
    r"|concat.*\("

    r")",
    flags=re.IGNORECASE,
)
# fmt: on

# Unsafe bytes to be removed per WHATWG spec
UNSAFE_URL_BYTES = ["\t", "\r", "\n"]


@callback
def setup_security_filter(app: Application) -> None:
    """Create security filter middleware for the app."""

    @lru_cache
    def _recursive_unquote(value: str) -> str:
        """Handle values that are encoded multiple times."""
        if (unquoted := unquote(value)) != value:
            unquoted = _recursive_unquote(unquoted)
        return unquoted

    @middleware
    async def security_filter_middleware(
        request: Request, handler: Callable[[Request], Awaitable[StreamResponse]]
    ) -> StreamResponse:
        """Process request and block commonly known exploit attempts."""
        rel_url = request.rel_url
<<<<<<< HEAD
        if raw_query_string := rel_url.raw_query_string:
            path_with_query_string = f"{rel_url.raw_path}?{raw_query_string}"
        else:
            path_with_query_string = rel_url.raw_path
        path_with_query_string = _recursive_unquote(path_with_query_string)
=======
        path_with_query_string = _recursive_unquote(rel_url.raw_path_qs)
>>>>>>> bb613a81

        for unsafe_byte in UNSAFE_URL_BYTES:
            if unsafe_byte in path_with_query_string:
                if unsafe_byte in rel_url.query_string:
                    _LOGGER.warning(
                        "Filtered a request with unsafe byte query string: %s",
                        rel_url.raw_path,
                    )
                    raise HTTPBadRequest
                _LOGGER.warning(
                    "Filtered a request with an unsafe byte in path: %s",
                    rel_url.raw_path,
                )
                raise HTTPBadRequest

        if FILTERS.search(path_with_query_string):
            # Check the full path with query string first, if its
            # a hit, than check just the query string to give a more
            # specific warning.
            if FILTERS.search(_recursive_unquote(rel_url.query_string)):
                _LOGGER.warning(
                    "Filtered a request with a potential harmful query string: %s",
                    rel_url.raw_path,
                )
                raise HTTPBadRequest

            _LOGGER.warning(
                "Filtered a potential harmful request to: %s", rel_url.raw_path
            )
            raise HTTPBadRequest

        return await handler(request)

    app.middlewares.append(security_filter_middleware)<|MERGE_RESOLUTION|>--- conflicted
+++ resolved
@@ -58,15 +58,7 @@
     ) -> StreamResponse:
         """Process request and block commonly known exploit attempts."""
         rel_url = request.rel_url
-<<<<<<< HEAD
-        if raw_query_string := rel_url.raw_query_string:
-            path_with_query_string = f"{rel_url.raw_path}?{raw_query_string}"
-        else:
-            path_with_query_string = rel_url.raw_path
-        path_with_query_string = _recursive_unquote(path_with_query_string)
-=======
         path_with_query_string = _recursive_unquote(rel_url.raw_path_qs)
->>>>>>> bb613a81
 
         for unsafe_byte in UNSAFE_URL_BYTES:
             if unsafe_byte in path_with_query_string:
