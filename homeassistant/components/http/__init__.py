--- conflicted
+++ resolved
@@ -727,9 +727,5 @@
                 if (match_dict := (await candidate.resolve(request))[0]) is not None:
                     return match_dict
 
-<<<<<<< HEAD
-        _LOGGER.warning("Unable to find route %s", request.rel_url)
-=======
->>>>>>> 4f413fa4
         # Finally, fallback to the linear search
         return await super().resolve(request)