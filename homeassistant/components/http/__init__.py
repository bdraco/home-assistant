--- conflicted
+++ resolved
@@ -702,12 +702,7 @@
         super().register_resource(resource)
         canonical = resource.canonical
         if "{" in canonical:  # strip at the first { to allow for variables
-<<<<<<< HEAD
-            canonical = canonical.split("{")[0]
-            canonical = canonical.rstrip("/")
-=======
             canonical = canonical.split("{")[0].rstrip("/")
->>>>>>> d254a85a
         # There may be multiple resources for a canonical path
         # so we use a list to avoid falling back to a full linear search
         self._resource_index.setdefault(canonical, []).append(resource)
