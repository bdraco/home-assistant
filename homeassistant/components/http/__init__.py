"""Support to serve the Home Assistant API as WSGI application."""
from __future__ import annotations

import datetime
from ipaddress import IPv4Network, IPv6Network, ip_network
import logging
import os
import ssl
from tempfile import NamedTemporaryFile
from typing import Any, Final, Optional, TypedDict, Union, cast

from aiohttp import web
from aiohttp.typedefs import StrOrURL
from aiohttp.web_exceptions import HTTPMovedPermanently, HTTPRedirection
from cryptography import x509
from cryptography.hazmat.primitives import hashes, serialization
from cryptography.hazmat.primitives.asymmetric import rsa
from cryptography.x509.oid import NameOID
import voluptuous as vol
from yarl import URL

from homeassistant.components.network import async_get_source_ip
from homeassistant.const import EVENT_HOMEASSISTANT_STOP, SERVER_PORT
from homeassistant.core import Event, HomeAssistant
from homeassistant.helpers import storage
import homeassistant.helpers.config_validation as cv
from homeassistant.helpers.network import NoURLAvailableError, get_url
from homeassistant.helpers.typing import ConfigType
from homeassistant.loader import bind_hass
from homeassistant.setup import async_start_setup, async_when_setup_or_start
from homeassistant.util import ssl as ssl_util

from .auth import async_setup_auth
from .ban import setup_bans
from .const import KEY_AUTHENTICATED, KEY_HASS, KEY_HASS_USER  # noqa: F401
from .cors import setup_cors
from .forwarded import async_setup_forwarded
from .request_context import current_request, setup_request_context
from .security_filter import setup_security_filter
from .static import CACHE_HEADERS, CachingStaticResource
from .view import HomeAssistantView
from .web_runner import HomeAssistantTCPSite

DOMAIN: Final = "http"

CONF_SERVER_HOST: Final = "server_host"
CONF_SERVER_PORT: Final = "server_port"
CONF_BASE_URL: Final = "base_url"
CONF_SSL_CERTIFICATE: Final = "ssl_certificate"
CONF_SSL_PEER_CERTIFICATE: Final = "ssl_peer_certificate"
CONF_SSL_KEY: Final = "ssl_key"
CONF_CORS_ORIGINS: Final = "cors_allowed_origins"
CONF_USE_X_FORWARDED_FOR: Final = "use_x_forwarded_for"
CONF_TRUSTED_PROXIES: Final = "trusted_proxies"
CONF_LOGIN_ATTEMPTS_THRESHOLD: Final = "login_attempts_threshold"
CONF_IP_BAN_ENABLED: Final = "ip_ban_enabled"
CONF_SSL_PROFILE: Final = "ssl_profile"

SSL_MODERN: Final = "modern"
SSL_INTERMEDIATE: Final = "intermediate"

_LOGGER: Final = logging.getLogger(__name__)

DEFAULT_DEVELOPMENT: Final = "0"
# Cast to be able to load custom cards.
# My to be able to check url and version info.
DEFAULT_CORS: Final[list[str]] = ["https://cast.home-assistant.io"]
NO_LOGIN_ATTEMPT_THRESHOLD: Final = -1

MAX_CLIENT_SIZE: Final = 1024**2 * 16

STORAGE_KEY: Final = DOMAIN
STORAGE_VERSION: Final = 1
SAVE_DELAY: Final = 180

HTTP_SCHEMA: Final = vol.All(
    cv.deprecated(CONF_BASE_URL),
    vol.Schema(
        {
            vol.Optional(CONF_SERVER_HOST): vol.All(
                cv.ensure_list, vol.Length(min=1), [cv.string]
            ),
            vol.Optional(CONF_SERVER_PORT, default=SERVER_PORT): cv.port,
            vol.Optional(CONF_BASE_URL): cv.string,
            vol.Optional(CONF_SSL_CERTIFICATE): cv.isfile,
            vol.Optional(CONF_SSL_PEER_CERTIFICATE): cv.isfile,
            vol.Optional(CONF_SSL_KEY): cv.isfile,
            vol.Optional(CONF_CORS_ORIGINS, default=DEFAULT_CORS): vol.All(
                cv.ensure_list, [cv.string]
            ),
            vol.Inclusive(CONF_USE_X_FORWARDED_FOR, "proxy"): cv.boolean,
            vol.Inclusive(CONF_TRUSTED_PROXIES, "proxy"): vol.All(
                cv.ensure_list, [ip_network]
            ),
            vol.Optional(
                CONF_LOGIN_ATTEMPTS_THRESHOLD, default=NO_LOGIN_ATTEMPT_THRESHOLD
            ): vol.Any(cv.positive_int, NO_LOGIN_ATTEMPT_THRESHOLD),
            vol.Optional(CONF_IP_BAN_ENABLED, default=True): cv.boolean,
            vol.Optional(CONF_SSL_PROFILE, default=SSL_MODERN): vol.In(
                [SSL_INTERMEDIATE, SSL_MODERN]
            ),
        }
    ),
)

CONFIG_SCHEMA: Final = vol.Schema({DOMAIN: HTTP_SCHEMA}, extra=vol.ALLOW_EXTRA)


class ConfData(TypedDict, total=False):
    """Typed dict for config data."""

    server_host: list[str]
    server_port: int
    base_url: str
    ssl_certificate: str
    ssl_peer_certificate: str
    ssl_key: str
    cors_allowed_origins: list[str]
    use_x_forwarded_for: bool
    trusted_proxies: list[IPv4Network | IPv6Network]
    login_attempts_threshold: int
    ip_ban_enabled: bool
    ssl_profile: str


@bind_hass
async def async_get_last_config(hass: HomeAssistant) -> dict | None:
    """Return the last known working config."""
    store = storage.Store(hass, STORAGE_VERSION, STORAGE_KEY)
    return cast(Optional[dict], await store.async_load())


class ApiConfig:
    """Configuration settings for API server."""

    def __init__(
        self,
        local_ip: str,
        host: str,
        port: int,
        use_ssl: bool,
    ) -> None:
        """Initialize a new API config object."""
        self.local_ip = local_ip
        self.host = host
        self.port = port
        self.use_ssl = use_ssl


async def async_setup(hass: HomeAssistant, config: ConfigType) -> bool:
    """Set up the HTTP API and debug interface."""
    conf: ConfData | None = config.get(DOMAIN)

    if conf is None:
        conf = cast(ConfData, HTTP_SCHEMA({}))

    server_host = conf.get(CONF_SERVER_HOST)
    server_port = conf[CONF_SERVER_PORT]
    ssl_certificate = conf.get(CONF_SSL_CERTIFICATE)
    ssl_peer_certificate = conf.get(CONF_SSL_PEER_CERTIFICATE)
    ssl_key = conf.get(CONF_SSL_KEY)
    cors_origins = conf[CONF_CORS_ORIGINS]
    use_x_forwarded_for = conf.get(CONF_USE_X_FORWARDED_FOR, False)
    trusted_proxies = conf.get(CONF_TRUSTED_PROXIES) or []
    is_ban_enabled = conf[CONF_IP_BAN_ENABLED]
    login_threshold = conf[CONF_LOGIN_ATTEMPTS_THRESHOLD]
    ssl_profile = conf[CONF_SSL_PROFILE]

    server = HomeAssistantHTTP(
        hass,
        server_host=server_host,
        server_port=server_port,
        ssl_certificate=ssl_certificate,
        ssl_peer_certificate=ssl_peer_certificate,
        ssl_key=ssl_key,
        trusted_proxies=trusted_proxies,
        ssl_profile=ssl_profile,
    )
    await server.async_initialize(
        cors_origins=cors_origins,
        use_x_forwarded_for=use_x_forwarded_for,
        login_threshold=login_threshold,
        is_ban_enabled=is_ban_enabled,
    )

    async def stop_server(event: Event) -> None:
        """Stop the server."""
        await server.stop()

    async def start_server(*_: Any) -> None:
        """Start the server."""
        with async_start_setup(hass, ["http"]):
            hass.bus.async_listen_once(EVENT_HOMEASSISTANT_STOP, stop_server)
            # We already checked it's not None.
            assert conf is not None
            await start_http_server_and_save_config(hass, dict(conf), server)

    async_when_setup_or_start(hass, "frontend", start_server)

    hass.http = server

    local_ip = await async_get_source_ip(hass)

    host = local_ip
    if server_host is not None:
        # Assume the first server host name provided as API host
        host = server_host[0]

    hass.config.api = ApiConfig(
        local_ip, host, server_port, ssl_certificate is not None
    )

    return True


class HomeAssistantHTTP:
    """HTTP server for Home Assistant."""

    def __init__(
        self,
        hass: HomeAssistant,
        ssl_certificate: str | None,
        ssl_peer_certificate: str | None,
        ssl_key: str | None,
        server_host: list[str] | None,
        server_port: int,
        trusted_proxies: list[IPv4Network | IPv6Network],
        ssl_profile: str,
    ) -> None:
        """Initialize the HTTP Home Assistant server."""
        self.app = web.Application(middlewares=[], client_max_size=MAX_CLIENT_SIZE)
        self.hass = hass
        self.ssl_certificate = ssl_certificate
        self.ssl_peer_certificate = ssl_peer_certificate
        self.ssl_key = ssl_key
        self.server_host = server_host
        self.server_port = server_port
        self.trusted_proxies = trusted_proxies
        self.ssl_profile = ssl_profile
        self.runner: web.AppRunner | None = None
        self.site: HomeAssistantTCPSite | None = None

    async def async_initialize(
        self,
        *,
        cors_origins: list[str],
        use_x_forwarded_for: bool,
        login_threshold: int,
        is_ban_enabled: bool,
    ) -> None:
        """Initialize the server."""
        self.app[KEY_HASS] = self.hass

        # Order matters, security filters middleware needs to go first,
        # forwarded middleware needs to go second.
        setup_security_filter(self.app)

        async_setup_forwarded(self.app, use_x_forwarded_for, self.trusted_proxies)

        setup_request_context(self.app, current_request)

        if is_ban_enabled:
            setup_bans(self.hass, self.app, login_threshold)

        await async_setup_auth(self.hass, self.app)

        setup_cors(self.app, cors_origins)

    def register_view(self, view: HomeAssistantView | type[HomeAssistantView]) -> None:
        """Register a view with the WSGI server.

        The view argument must be a class that inherits from HomeAssistantView.
        It is optional to instantiate it before registering; this method will
        handle it either way.
        """
        if isinstance(view, type):
            # Instantiate the view, if needed
            view = view()

        if not hasattr(view, "url"):
            class_name = view.__class__.__name__
            raise AttributeError(f'{class_name} missing required attribute "url"')

        if not hasattr(view, "name"):
            class_name = view.__class__.__name__
            raise AttributeError(f'{class_name} missing required attribute "name"')

        view.register(self.app, self.app.router)

    def register_redirect(
        self,
        url: str,
        redirect_to: StrOrURL,
        *,
        redirect_exc: type[HTTPRedirection] = HTTPMovedPermanently,
    ) -> None:
        """Register a redirect with the server.

        If given this must be either a string or callable. In case of a
        callable it's called with the url adapter that triggered the match and
        the values of the URL as keyword arguments and has to return the target
        for the redirect, otherwise it has to be a string with placeholders in
        rule syntax.
        """

        async def redirect(request: web.Request) -> web.StreamResponse:
            """Redirect to location."""
            # Should be instance of aiohttp.web_exceptions._HTTPMove.
            raise redirect_exc(redirect_to)  # type: ignore[arg-type,misc]

        self.app["allow_configured_cors"](
            self.app.router.add_route("GET", url, redirect)
        )

    def register_static_path(
        self, url_path: str, path: str, cache_headers: bool = True
    ) -> None:
        """Register a folder or file to serve as a static path."""
        if os.path.isdir(path):
            if cache_headers:
                resource: CachingStaticResource | web.StaticResource = (
                    CachingStaticResource(url_path, path)
                )
            else:
                resource = web.StaticResource(url_path, path)
            self.app.router.register_resource(resource)
            self.app["allow_configured_cors"](resource)
            return

        async def serve_file(request: web.Request) -> web.FileResponse:
            """Serve file from disk."""
            if cache_headers:
                return web.FileResponse(path, headers=CACHE_HEADERS)
            return web.FileResponse(path)

        self.app["allow_configured_cors"](
            self.app.router.add_route("GET", url_path, serve_file)
        )

    def _create_ssl_context(self) -> ssl.SSLContext | None:
        context: ssl.SSLContext | None = None
        assert self.ssl_certificate is not None
        try:
            if self.ssl_profile == SSL_INTERMEDIATE:
                context = ssl_util.server_context_intermediate()
            else:
                context = ssl_util.server_context_modern()
            context.load_cert_chain(self.ssl_certificate, self.ssl_key)
        except OSError as error:
            _LOGGER.error(
                "Could not read SSL certificate from %s: %s",
                self.ssl_certificate,
                error,
            )
            _LOGGER.warning(
                "The server will start up with an emergency self signed ssl certificate"
            )
            try:
                return self._create_emergency_ssl_context()
            except OSError as error:
                _LOGGER.error(
                    "Could not create an emergency self signed ssl certificate: %s",
                    error,
                )
                return None

        assert context is not None
        if self.ssl_peer_certificate:
            context.verify_mode = ssl.CERT_REQUIRED
            context.load_verify_locations(self.ssl_peer_certificate)

        return context

    def _create_emergency_ssl_context(self) -> ssl.SSLContext | None:
        """Create an emergency ssl certificate so we can still startup."""
        context = ssl_util.server_context_modern()
        host: str
        try:
            host = cast(str, URL(get_url(self.hass, prefer_external=True)).host)
        except NoURLAvailableError:
            host = "homeassistant.local"
        key = rsa.generate_private_key(
            public_exponent=65537,
            key_size=2048,
        )
        subject = issuer = x509.Name(
            [
                x509.NameAttribute(
                    NameOID.ORGANIZATION_NAME, "Home Assistant Emergency Certificate"
                ),
                x509.NameAttribute(NameOID.COMMON_NAME, host),
            ]
        )
        cert = (
            x509.CertificateBuilder()
            .subject_name(subject)
            .issuer_name(issuer)
            .public_key(key.public_key())
            .serial_number(x509.random_serial_number())
            .not_valid_before(datetime.datetime.utcnow())
            .not_valid_after(datetime.datetime.utcnow() + datetime.timedelta(days=30))
            .add_extension(
                x509.SubjectAlternativeName([x509.DNSName(host)]),
                critical=False,
            )
            .sign(key, hashes.SHA256())
        )
        with NamedTemporaryFile() as cert_pem, NamedTemporaryFile() as key_pem:
            cert_pem.write(cert.public_bytes(serialization.Encoding.PEM))
            key_pem.write(
                key.private_bytes(
                    serialization.Encoding.PEM,
                    format=serialization.PrivateFormat.TraditionalOpenSSL,
                    encryption_algorithm=serialization.NoEncryption(),
                )
            )
            cert_pem.flush()
            key_pem.flush()
            context.load_cert_chain(cert_pem.name, key_pem.name)
        return context

    async def start(self) -> None:
        """Start the aiohttp server."""
<<<<<<< HEAD
        context: ssl.SSLContext | None
=======
        context: ssl.SSLContext | None = None
>>>>>>> 37d97c31
        if self.ssl_certificate:
            context = await self.hass.async_add_executor_job(self._create_ssl_context)

        # Aiohttp freezes apps after start so that no changes can be made.
        # However in Home Assistant components can be discovered after boot.
        # This will now raise a RunTimeError.
        # To work around this we now prevent the router from getting frozen
        # pylint: disable=protected-access
        self.app._router.freeze = lambda: None  # type: ignore[assignment]

        self.runner = web.AppRunner(self.app)
        await self.runner.setup()

        self.site = HomeAssistantTCPSite(
            self.runner, self.server_host, self.server_port, ssl_context=context
        )
        try:
            await self.site.start()
        except OSError as error:
            _LOGGER.error(
                "Failed to create HTTP server at port %d: %s", self.server_port, error
            )

        _LOGGER.info("Now listening on port %d", self.server_port)

    async def stop(self) -> None:
        """Stop the aiohttp server."""
        if self.site is not None:
            await self.site.stop()
        if self.runner is not None:
            await self.runner.cleanup()


async def start_http_server_and_save_config(
    hass: HomeAssistant, conf: dict, server: HomeAssistantHTTP
) -> None:
    """Startup the http server and save the config."""
    await server.start()

    # If we are set up successful, we store the HTTP settings for safe mode.
    store = storage.Store(hass, STORAGE_VERSION, STORAGE_KEY)

    if CONF_TRUSTED_PROXIES in conf:
        conf[CONF_TRUSTED_PROXIES] = [
            str(cast(Union[IPv4Network, IPv6Network], ip).network_address)
            for ip in conf[CONF_TRUSTED_PROXIES]
        ]

    store.async_delay_save(lambda: conf, SAVE_DELAY)<|MERGE_RESOLUTION|>--- conflicted
+++ resolved
@@ -421,11 +421,7 @@
 
     async def start(self) -> None:
         """Start the aiohttp server."""
-<<<<<<< HEAD
-        context: ssl.SSLContext | None
-=======
         context: ssl.SSLContext | None = None
->>>>>>> 37d97c31
         if self.ssl_certificate:
             context = await self.hass.async_add_executor_job(self._create_ssl_context)
 
