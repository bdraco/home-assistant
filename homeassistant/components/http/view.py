"""Support for views."""
from __future__ import annotations

<<<<<<< HEAD
import logging

from homeassistant.helpers.http import (  # noqa: F401
    HomeAssistantView,
    request_handler_factory,
)

_LOGGER = logging.getLogger(__name__)
=======
from homeassistant.helpers.http import (  # noqa: F401
    HomeAssistantView,
    request_handler_factory,
)
>>>>>>> 5890a7d3
<|MERGE_RESOLUTION|>--- conflicted
+++ resolved
@@ -1,18 +1,7 @@
 """Support for views."""
 from __future__ import annotations
-
-<<<<<<< HEAD
-import logging
 
 from homeassistant.helpers.http import (  # noqa: F401
     HomeAssistantView,
     request_handler_factory,
-)
-
-_LOGGER = logging.getLogger(__name__)
-=======
-from homeassistant.helpers.http import (  # noqa: F401
-    HomeAssistantView,
-    request_handler_factory,
-)
->>>>>>> 5890a7d3
+)