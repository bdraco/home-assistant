--- conflicted
+++ resolved
@@ -144,16 +144,10 @@
             )
 
         try:
-<<<<<<< HEAD
-            result = handler(request, **request.match_info)
-            if asyncio.iscoroutine(result):
-                result = await result
-=======
             if is_coroutinefunction:
                 result = await handler(request, **request.match_info)
             else:
                 result = handler(request, **request.match_info)
->>>>>>> 5033dcb5
         except vol.Invalid as err:
             raise HTTPBadRequest() from err
         except exceptions.ServiceNotFound as err:
