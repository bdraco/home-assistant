--- conflicted
+++ resolved
@@ -40,13 +40,10 @@
 class ProtectRequiredKeysMixin(EntityDescription, Generic[T]):
     """Mixin for required keys."""
 
-<<<<<<< HEAD
-=======
     # `ufp_required_field`, `ufp_value`, and `ufp_enabled` are defined as
     # a `str` in the dataclass, but `__post_init__` converts it to a
     # `tuple[str, ...]` to avoid doing it at run time in `get_nested_attr`
     # which is usually called millions of times per day.
->>>>>>> d36d2338
     ufp_required_field: tuple[str, ...] | str | None = None
     ufp_value: tuple[str, ...] | str | None = None
     ufp_value_fn: Callable[[T], Any] | None = None
@@ -63,13 +60,10 @@
         """Return value from UniFi Protect device."""
         if (ufp_value := self.ufp_value) is not None:
             if TYPE_CHECKING:
-<<<<<<< HEAD
-=======
                 # `ufp_value` is defined as a `str` in the dataclass, but
                 # `__post_init__` converts it to a `tuple[str, ...]` to avoid
                 # doing it at run time in `get_nested_attr` which is usually called
                 # millions of times per day. This tells mypy that it's a tuple.
->>>>>>> d36d2338
                 assert isinstance(ufp_value, tuple)
             return get_nested_attr(obj, ufp_value)
         if (ufp_value_fn := self.ufp_value_fn) is not None:
@@ -84,13 +78,10 @@
         """Return value from UniFi Protect device."""
         if (ufp_enabled := self.ufp_enabled) is not None:
             if TYPE_CHECKING:
-<<<<<<< HEAD
-=======
                 # `ufp_enabled` is defined as a `str` in the dataclass, but
                 # `__post_init__` converts it to a `tuple[str, ...]` to avoid
                 # doing it at run time in `get_nested_attr` which is usually called
                 # millions of times per day. This tells mypy that it's a tuple.
->>>>>>> d36d2338
                 assert isinstance(ufp_enabled, tuple)
             return bool(get_nested_attr(obj, ufp_enabled))
         return True
@@ -100,13 +91,10 @@
         if (ufp_required_field := self.ufp_required_field) is None:
             return True
         if TYPE_CHECKING:
-<<<<<<< HEAD
-=======
             # `ufp_required_field` is defined as a `str` in the dataclass, but
             # `__post_init__` converts it to a `tuple[str, ...]` to avoid
             # doing it at run time in `get_nested_attr` which is usually called
             # millions of times per day. This tells mypy that it's a tuple.
->>>>>>> d36d2338
             assert isinstance(ufp_required_field, tuple)
         return bool(get_nested_attr(obj, ufp_required_field))
 
