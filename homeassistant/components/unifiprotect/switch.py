"""Component providing Switches for UniFi Protect."""
from __future__ import annotations

from dataclasses import dataclass
import logging
from typing import Any

from pyunifiprotect.data import (
    NVR,
    Camera,
    ProtectAdoptableDeviceModel,
    ProtectModelWithId,
    RecordingMode,
    VideoMode,
)

from homeassistant.components.switch import SwitchEntity, SwitchEntityDescription
from homeassistant.config_entries import ConfigEntry
from homeassistant.const import EntityCategory
from homeassistant.core import HomeAssistant, callback
from homeassistant.helpers.dispatcher import async_dispatcher_connect
from homeassistant.helpers.entity_platform import AddEntitiesCallback
from homeassistant.helpers.restore_state import RestoreEntity

from .const import DISPATCH_ADOPT, DOMAIN
from .data import ProtectData
from .entity import ProtectDeviceEntity, ProtectNVREntity, async_all_device_entities
from .models import PermRequired, ProtectSetableKeysMixin, T
from .utils import async_dispatch_id as _ufpd

_LOGGER = logging.getLogger(__name__)
ATTR_PREV_MIC = "prev_mic_level"
ATTR_PREV_RECORD = "prev_record_mode"


@dataclass(frozen=True)
class ProtectSwitchEntityDescription(
    ProtectSetableKeysMixin[T], SwitchEntityDescription
):
    """Describes UniFi Protect Switch entity."""


async def _set_highfps(obj: Camera, value: bool) -> None:
    if value:
        await obj.set_video_mode(VideoMode.HIGH_FPS)
    else:
        await obj.set_video_mode(VideoMode.DEFAULT)


CAMERA_SWITCHES: tuple[ProtectSwitchEntityDescription, ...] = (
    ProtectSwitchEntityDescription(
        key="ssh",
        name="SSH Enabled",
        icon="mdi:lock",
        entity_registry_enabled_default=False,
        entity_category=EntityCategory.CONFIG,
        ufp_value="is_ssh_enabled",
        ufp_set_method="set_ssh",
        ufp_perm=PermRequired.WRITE,
    ),
    ProtectSwitchEntityDescription(
        key="status_light",
        name="Status Light On",
        icon="mdi:led-on",
        entity_category=EntityCategory.CONFIG,
        ufp_required_field="feature_flags.has_led_status",
        ufp_value="led_settings.is_enabled",
        ufp_set_method="set_status_light",
        ufp_perm=PermRequired.WRITE,
    ),
    ProtectSwitchEntityDescription(
        key="hdr_mode",
        name="HDR Mode",
        icon="mdi:brightness-7",
        entity_category=EntityCategory.CONFIG,
        ufp_required_field="feature_flags.has_hdr",
        ufp_value="hdr_mode",
        ufp_set_method="set_hdr",
        ufp_perm=PermRequired.WRITE,
    ),
    ProtectSwitchEntityDescription[Camera](
        key="high_fps",
        name="High FPS",
        icon="mdi:video-high-definition",
        entity_category=EntityCategory.CONFIG,
        ufp_required_field="feature_flags.has_highfps",
        ufp_value="is_high_fps_enabled",
        ufp_set_method_fn=_set_highfps,
        ufp_perm=PermRequired.WRITE,
    ),
    ProtectSwitchEntityDescription(
        key="system_sounds",
        name="System Sounds",
        icon="mdi:speaker",
        entity_category=EntityCategory.CONFIG,
        ufp_required_field="has_speaker",
        ufp_value="speaker_settings.are_system_sounds_enabled",
        ufp_enabled="feature_flags.has_speaker",
        ufp_set_method="set_system_sounds",
        ufp_perm=PermRequired.WRITE,
    ),
    ProtectSwitchEntityDescription(
        key="osd_name",
        name="Overlay: Show Name",
        icon="mdi:fullscreen",
        entity_category=EntityCategory.CONFIG,
        ufp_value="osd_settings.is_name_enabled",
        ufp_set_method="set_osd_name",
        ufp_perm=PermRequired.WRITE,
    ),
    ProtectSwitchEntityDescription(
        key="osd_date",
        name="Overlay: Show Date",
        icon="mdi:fullscreen",
        entity_category=EntityCategory.CONFIG,
        ufp_value="osd_settings.is_date_enabled",
        ufp_set_method="set_osd_date",
        ufp_perm=PermRequired.WRITE,
    ),
    ProtectSwitchEntityDescription(
        key="osd_logo",
        name="Overlay: Show Logo",
        icon="mdi:fullscreen",
        entity_category=EntityCategory.CONFIG,
        ufp_value="osd_settings.is_logo_enabled",
        ufp_set_method="set_osd_logo",
        ufp_perm=PermRequired.WRITE,
    ),
    ProtectSwitchEntityDescription(
        key="osd_bitrate",
        name="Overlay: Show Nerd Mode",
        icon="mdi:fullscreen",
        entity_category=EntityCategory.CONFIG,
        ufp_value="osd_settings.is_debug_enabled",
        ufp_set_method="set_osd_bitrate",
        ufp_perm=PermRequired.WRITE,
    ),
    ProtectSwitchEntityDescription(
        key="color_night_vision",
        name="Color Night Vision",
        icon="mdi:light-flood-down",
        entity_category=EntityCategory.CONFIG,
        ufp_required_field="has_color_night_vision",
        ufp_value="isp_settings.is_color_night_vision_enabled",
        ufp_set_method="set_color_night_vision",
        ufp_perm=PermRequired.WRITE,
    ),
    ProtectSwitchEntityDescription(
        key="motion",
        name="Detections: Motion",
        icon="mdi:run-fast",
        entity_category=EntityCategory.CONFIG,
        ufp_value="recording_settings.enable_motion_detection",
        ufp_enabled="is_recording_enabled",
        ufp_set_method="set_motion_detection",
        ufp_perm=PermRequired.WRITE,
    ),
    ProtectSwitchEntityDescription(
        key="smart_person",
        name="Detections: Person",
        icon="mdi:walk",
        entity_category=EntityCategory.CONFIG,
        ufp_required_field="can_detect_person",
        ufp_value="is_person_detection_on",
        ufp_enabled="is_recording_enabled",
        ufp_set_method="set_person_detection",
        ufp_perm=PermRequired.WRITE,
    ),
    ProtectSwitchEntityDescription(
        key="smart_vehicle",
        name="Detections: Vehicle",
        icon="mdi:car",
        entity_category=EntityCategory.CONFIG,
        ufp_required_field="can_detect_vehicle",
        ufp_value="is_vehicle_detection_on",
        ufp_enabled="is_recording_enabled",
        ufp_set_method="set_vehicle_detection",
        ufp_perm=PermRequired.WRITE,
    ),
    ProtectSwitchEntityDescription(
        key="smart_package",
        name="Detections: Package",
        icon="mdi:package-variant-closed",
        entity_category=EntityCategory.CONFIG,
        ufp_required_field="can_detect_package",
        ufp_value="is_package_detection_on",
        ufp_enabled="is_recording_enabled",
        ufp_set_method="set_package_detection",
        ufp_perm=PermRequired.WRITE,
    ),
    ProtectSwitchEntityDescription(
        key="smart_licenseplate",
        name="Detections: License Plate",
        icon="mdi:car",
        entity_category=EntityCategory.CONFIG,
        ufp_required_field="can_detect_license_plate",
        ufp_value="is_license_plate_detection_on",
        ufp_enabled="is_recording_enabled",
        ufp_set_method="set_license_plate_detection",
        ufp_perm=PermRequired.WRITE,
    ),
    ProtectSwitchEntityDescription(
        key="smart_smoke",
        name="Detections: Smoke",
        icon="mdi:fire",
        entity_category=EntityCategory.CONFIG,
        ufp_required_field="can_detect_smoke",
        ufp_value="is_smoke_detection_on",
        ufp_enabled="is_recording_enabled",
        ufp_set_method="set_smoke_detection",
        ufp_perm=PermRequired.WRITE,
    ),
    ProtectSwitchEntityDescription(
        key="smart_cmonx",
        name="Detections: CO",
        icon="mdi:molecule-co",
        entity_category=EntityCategory.CONFIG,
        ufp_required_field="can_detect_co",
        ufp_value="is_co_detection_on",
        ufp_enabled="is_recording_enabled",
        ufp_set_method="set_cmonx_detection",
<<<<<<< HEAD
=======
        ufp_perm=PermRequired.WRITE,
    ),
    ProtectSwitchEntityDescription(
        key="smart_siren",
        name="Detections: Siren",
        icon="mdi:alarm-bell",
        entity_category=EntityCategory.CONFIG,
        ufp_required_field="can_detect_siren",
        ufp_value="is_siren_detection_on",
        ufp_enabled="is_recording_enabled",
        ufp_set_method="set_siren_detection",
        ufp_perm=PermRequired.WRITE,
    ),
    ProtectSwitchEntityDescription(
        key="smart_baby_cry",
        name="Detections: Baby Cry",
        icon="mdi:cradle",
        entity_category=EntityCategory.CONFIG,
        ufp_required_field="can_detect_baby_cry",
        ufp_value="is_baby_cry_detection_on",
        ufp_enabled="is_recording_enabled",
        ufp_set_method="set_baby_cry_detection",
        ufp_perm=PermRequired.WRITE,
    ),
    ProtectSwitchEntityDescription(
        key="smart_speak",
        name="Detections: Speaking",
        icon="mdi:account-voice",
        entity_category=EntityCategory.CONFIG,
        ufp_required_field="can_detect_speaking",
        ufp_value="is_speaking_detection_on",
        ufp_enabled="is_recording_enabled",
        ufp_set_method="set_speaking_detection",
        ufp_perm=PermRequired.WRITE,
    ),
    ProtectSwitchEntityDescription(
        key="smart_bark",
        name="Detections: Barking",
        icon="mdi:dog",
        entity_category=EntityCategory.CONFIG,
        ufp_required_field="can_detect_bark",
        ufp_value="is_bark_detection_on",
        ufp_enabled="is_recording_enabled",
        ufp_set_method="set_bark_detection",
        ufp_perm=PermRequired.WRITE,
    ),
    ProtectSwitchEntityDescription(
        key="smart_car_alarm",
        name="Detections: Car Alarm",
        icon="mdi:car",
        entity_category=EntityCategory.CONFIG,
        ufp_required_field="can_detect_car_alarm",
        ufp_value="is_car_alarm_detection_on",
        ufp_enabled="is_recording_enabled",
        ufp_set_method="set_car_alarm_detection",
        ufp_perm=PermRequired.WRITE,
    ),
    ProtectSwitchEntityDescription(
        key="smart_car_horn",
        name="Detections: Car Horn",
        icon="mdi:bugle",
        entity_category=EntityCategory.CONFIG,
        ufp_required_field="can_detect_car_horn",
        ufp_value="is_car_horn_detection_on",
        ufp_enabled="is_recording_enabled",
        ufp_set_method="set_car_horn_detection",
        ufp_perm=PermRequired.WRITE,
    ),
    ProtectSwitchEntityDescription(
        key="smart_glass_break",
        name="Detections: Glass Break",
        icon="mdi:glass-fragile",
        entity_category=EntityCategory.CONFIG,
        ufp_required_field="can_detect_glass_break",
        ufp_value="is_glass_break_detection_on",
        ufp_enabled="is_recording_enabled",
        ufp_set_method="set_glass_break_detection",
>>>>>>> e0457590
        ufp_perm=PermRequired.WRITE,
    ),
)

PRIVACY_MODE_SWITCH = ProtectSwitchEntityDescription[Camera](
    key="privacy_mode",
    name="Privacy Mode",
    icon="mdi:eye-settings",
    entity_category=EntityCategory.CONFIG,
    ufp_required_field="feature_flags.has_privacy_mask",
    ufp_value="is_privacy_on",
    ufp_perm=PermRequired.WRITE,
)

SENSE_SWITCHES: tuple[ProtectSwitchEntityDescription, ...] = (
    ProtectSwitchEntityDescription(
        key="status_light",
        name="Status Light On",
        icon="mdi:led-on",
        entity_category=EntityCategory.CONFIG,
        ufp_value="led_settings.is_enabled",
        ufp_set_method="set_status_light",
        ufp_perm=PermRequired.WRITE,
    ),
    ProtectSwitchEntityDescription(
        key="motion",
        name="Motion Detection",
        icon="mdi:walk",
        entity_category=EntityCategory.CONFIG,
        ufp_value="motion_settings.is_enabled",
        ufp_set_method="set_motion_status",
        ufp_perm=PermRequired.WRITE,
    ),
    ProtectSwitchEntityDescription(
        key="temperature",
        name="Temperature Sensor",
        icon="mdi:thermometer",
        entity_category=EntityCategory.CONFIG,
        ufp_value="temperature_settings.is_enabled",
        ufp_set_method="set_temperature_status",
        ufp_perm=PermRequired.WRITE,
    ),
    ProtectSwitchEntityDescription(
        key="humidity",
        name="Humidity Sensor",
        icon="mdi:water-percent",
        entity_category=EntityCategory.CONFIG,
        ufp_value="humidity_settings.is_enabled",
        ufp_set_method="set_humidity_status",
        ufp_perm=PermRequired.WRITE,
    ),
    ProtectSwitchEntityDescription(
        key="light",
        name="Light Sensor",
        icon="mdi:brightness-5",
        entity_category=EntityCategory.CONFIG,
        ufp_value="light_settings.is_enabled",
        ufp_set_method="set_light_status",
        ufp_perm=PermRequired.WRITE,
    ),
    ProtectSwitchEntityDescription(
        key="alarm",
        name="Alarm Sound Detection",
        entity_category=EntityCategory.CONFIG,
        ufp_value="alarm_settings.is_enabled",
        ufp_set_method="set_alarm_status",
        ufp_perm=PermRequired.WRITE,
    ),
)


LIGHT_SWITCHES: tuple[ProtectSwitchEntityDescription, ...] = (
    ProtectSwitchEntityDescription(
        key="ssh",
        name="SSH Enabled",
        icon="mdi:lock",
        entity_registry_enabled_default=False,
        entity_category=EntityCategory.CONFIG,
        ufp_value="is_ssh_enabled",
        ufp_set_method="set_ssh",
        ufp_perm=PermRequired.WRITE,
    ),
    ProtectSwitchEntityDescription(
        key="status_light",
        name="Status Light On",
        icon="mdi:led-on",
        entity_category=EntityCategory.CONFIG,
        ufp_value="light_device_settings.is_indicator_enabled",
        ufp_set_method="set_status_light",
        ufp_perm=PermRequired.WRITE,
    ),
)

DOORLOCK_SWITCHES: tuple[ProtectSwitchEntityDescription, ...] = (
    ProtectSwitchEntityDescription(
        key="status_light",
        name="Status Light On",
        icon="mdi:led-on",
        entity_category=EntityCategory.CONFIG,
        ufp_value="led_settings.is_enabled",
        ufp_set_method="set_status_light",
        ufp_perm=PermRequired.WRITE,
    ),
)

VIEWER_SWITCHES: tuple[ProtectSwitchEntityDescription, ...] = (
    ProtectSwitchEntityDescription(
        key="ssh",
        name="SSH Enabled",
        icon="mdi:lock",
        entity_registry_enabled_default=False,
        entity_category=EntityCategory.CONFIG,
        ufp_value="is_ssh_enabled",
        ufp_set_method="set_ssh",
        ufp_perm=PermRequired.WRITE,
    ),
)

NVR_SWITCHES: tuple[ProtectSwitchEntityDescription, ...] = (
    ProtectSwitchEntityDescription(
        key="analytics_enabled",
        name="Analytics Enabled",
        icon="mdi:google-analytics",
        entity_category=EntityCategory.CONFIG,
        ufp_value="is_analytics_enabled",
        ufp_set_method="set_anonymous_analytics",
    ),
    ProtectSwitchEntityDescription(
        key="insights_enabled",
        name="Insights Enabled",
        icon="mdi:magnify",
        entity_category=EntityCategory.CONFIG,
        ufp_value="is_insights_enabled",
        ufp_set_method="set_insights",
    ),
)


async def async_setup_entry(
    hass: HomeAssistant,
    entry: ConfigEntry,
    async_add_entities: AddEntitiesCallback,
) -> None:
    """Set up sensors for UniFi Protect integration."""
    data: ProtectData = hass.data[DOMAIN][entry.entry_id]

    async def _add_new_device(device: ProtectAdoptableDeviceModel) -> None:
        entities = async_all_device_entities(
            data,
            ProtectSwitch,
            camera_descs=CAMERA_SWITCHES,
            light_descs=LIGHT_SWITCHES,
            sense_descs=SENSE_SWITCHES,
            lock_descs=DOORLOCK_SWITCHES,
            viewer_descs=VIEWER_SWITCHES,
            ufp_device=device,
        )
        entities += async_all_device_entities(
            data,
            ProtectPrivacyModeSwitch,
            camera_descs=[PRIVACY_MODE_SWITCH],
            ufp_device=device,
        )
        async_add_entities(entities)

    entry.async_on_unload(
        async_dispatcher_connect(hass, _ufpd(entry, DISPATCH_ADOPT), _add_new_device)
    )

    entities: list[ProtectDeviceEntity] = async_all_device_entities(
        data,
        ProtectSwitch,
        camera_descs=CAMERA_SWITCHES,
        light_descs=LIGHT_SWITCHES,
        sense_descs=SENSE_SWITCHES,
        lock_descs=DOORLOCK_SWITCHES,
        viewer_descs=VIEWER_SWITCHES,
    )
    entities += async_all_device_entities(
        data,
        ProtectPrivacyModeSwitch,
        camera_descs=[PRIVACY_MODE_SWITCH],
    )

    if (
        data.api.bootstrap.nvr.can_write(data.api.bootstrap.auth_user)
        and data.api.bootstrap.nvr.is_insights_enabled is not None
    ):
        for switch in NVR_SWITCHES:
            entities.append(
                ProtectNVRSwitch(
                    data, device=data.api.bootstrap.nvr, description=switch
                )
            )
    async_add_entities(entities)


class ProtectSwitch(ProtectDeviceEntity, SwitchEntity):
    """A UniFi Protect Switch."""

    entity_description: ProtectSwitchEntityDescription

    def __init__(
        self,
        data: ProtectData,
        device: ProtectAdoptableDeviceModel,
        description: ProtectSwitchEntityDescription,
    ) -> None:
        """Initialize an UniFi Protect Switch."""
        super().__init__(data, device, description)
        self._attr_name = f"{self.device.display_name} {self.entity_description.name}"
        self._switch_type = self.entity_description.key

    def _async_update_device_from_protect(self, device: ProtectModelWithId) -> None:
        super()._async_update_device_from_protect(device)
        self._attr_is_on = self.entity_description.get_ufp_value(self.device) is True

    async def async_turn_on(self, **kwargs: Any) -> None:
        """Turn the device on."""
        await self.entity_description.ufp_set(self.device, True)

    async def async_turn_off(self, **kwargs: Any) -> None:
        """Turn the device off."""
        await self.entity_description.ufp_set(self.device, False)

    @callback
    def _async_get_state_attrs(self) -> tuple[Any, ...]:
        """Retrieve data that goes into the current state of the entity.

        Called before and after updating entity and state is only written if there
        is a change.
        """

        return (self._attr_available, self._attr_is_on)


class ProtectNVRSwitch(ProtectNVREntity, SwitchEntity):
    """A UniFi Protect NVR Switch."""

    entity_description: ProtectSwitchEntityDescription

    def __init__(
        self,
        data: ProtectData,
        device: NVR,
        description: ProtectSwitchEntityDescription,
    ) -> None:
        """Initialize an UniFi Protect Switch."""
        super().__init__(data, device, description)
        self._attr_name = f"{self.device.display_name} {self.entity_description.name}"

    @property
    def is_on(self) -> bool:
        """Return true if device is on."""
        return self.entity_description.get_ufp_value(self.device) is True

    async def async_turn_on(self, **kwargs: Any) -> None:
        """Turn the device on."""

        await self.entity_description.ufp_set(self.device, True)

    async def async_turn_off(self, **kwargs: Any) -> None:
        """Turn the device off."""

        await self.entity_description.ufp_set(self.device, False)


class ProtectPrivacyModeSwitch(RestoreEntity, ProtectSwitch):
    """A UniFi Protect Switch."""

    device: Camera

    def __init__(
        self,
        data: ProtectData,
        device: ProtectAdoptableDeviceModel,
        description: ProtectSwitchEntityDescription,
    ) -> None:
        """Initialize an UniFi Protect Switch."""
        super().__init__(data, device, description)

        if self.device.is_privacy_on:
            extra_state = self.extra_state_attributes or {}
            self._previous_mic_level = extra_state.get(ATTR_PREV_MIC, 100)
            self._previous_record_mode = extra_state.get(
                ATTR_PREV_RECORD, RecordingMode.ALWAYS
            )
        else:
            self._previous_mic_level = self.device.mic_volume
            self._previous_record_mode = self.device.recording_settings.mode

    @callback
    def _update_previous_attr(self) -> None:
        if self.is_on:
            self._attr_extra_state_attributes = {
                ATTR_PREV_MIC: self._previous_mic_level,
                ATTR_PREV_RECORD: self._previous_record_mode,
            }
        else:
            self._attr_extra_state_attributes = {}

    @callback
    def _async_update_device_from_protect(self, device: ProtectModelWithId) -> None:
        super()._async_update_device_from_protect(device)

        # do not add extra state attribute on initialize
        if self.entity_id:
            self._update_previous_attr()

    async def async_turn_on(self, **kwargs: Any) -> None:
        """Turn the device on."""

        self._previous_mic_level = self.device.mic_volume
        self._previous_record_mode = self.device.recording_settings.mode
        await self.device.set_privacy(True, 0, RecordingMode.NEVER)

    async def async_turn_off(self, **kwargs: Any) -> None:
        """Turn the device off."""

        extra_state = self.extra_state_attributes or {}
        prev_mic = extra_state.get(ATTR_PREV_MIC, self._previous_mic_level)
        prev_record = extra_state.get(ATTR_PREV_RECORD, self._previous_record_mode)
        await self.device.set_privacy(False, prev_mic, prev_record)

    async def async_added_to_hass(self) -> None:
        """Restore extra state attributes on startp up."""
        await super().async_added_to_hass()

        if not (last_state := await self.async_get_last_state()):
            return

        self._previous_mic_level = last_state.attributes.get(
            ATTR_PREV_MIC, self._previous_mic_level
        )
        self._previous_record_mode = last_state.attributes.get(
            ATTR_PREV_RECORD, self._previous_record_mode
        )
        self._update_previous_attr()<|MERGE_RESOLUTION|>--- conflicted
+++ resolved
@@ -219,8 +219,6 @@
         ufp_value="is_co_detection_on",
         ufp_enabled="is_recording_enabled",
         ufp_set_method="set_cmonx_detection",
-<<<<<<< HEAD
-=======
         ufp_perm=PermRequired.WRITE,
     ),
     ProtectSwitchEntityDescription(
@@ -298,7 +296,6 @@
         ufp_value="is_glass_break_detection_on",
         ufp_enabled="is_recording_enabled",
         ufp_set_method="set_glass_break_detection",
->>>>>>> e0457590
         ufp_perm=PermRequired.WRITE,
     ),
 )
