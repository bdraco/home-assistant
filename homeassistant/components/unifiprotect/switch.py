--- conflicted
+++ resolved
@@ -491,20 +491,8 @@
         await self.entity_description.ufp_set(self.device, False)
 
 
-<<<<<<< HEAD
-class ProtectNVRSwitch(ProtectNVREntity, SwitchEntity):
-    """A UniFi Protect NVR Switch."""
-
-    entity_description: ProtectSwitchEntityDescription
-    _state_attrs = ("_attr_available", "_attr_is_on")
-
-    def _async_update_device_from_protect(self, device: ProtectModelWithId) -> None:
-        super()._async_update_device_from_protect(device)
-        self._attr_is_on = self.entity_description.get_ufp_value(self.device) is True
-=======
 class ProtectSwitch(ProtectBaseSwitch, ProtectDeviceEntity):
     """A UniFi Protect Switch."""
->>>>>>> 5b8af6a5
 
 
 class ProtectNVRSwitch(ProtectBaseSwitch, ProtectNVREntity):
