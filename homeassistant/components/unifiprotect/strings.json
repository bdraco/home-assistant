{
  "config": {
    "flow_title": "{name} ({ip_address})",
    "step": {
      "user": {
        "title": "UniFi Protect Setup",
        "description": "You will need a local user created in your UniFi OS Console to log in with. Ubiquiti Cloud Users will not work. For more information: {local_user_documentation_url}",
        "data": {
          "host": "[%key:common::config_flow::data::host%]",
          "port": "[%key:common::config_flow::data::port%]",
          "verify_ssl": "[%key:common::config_flow::data::verify_ssl%]",
          "username": "[%key:common::config_flow::data::username%]",
          "password": "[%key:common::config_flow::data::password%]"
        },
        "data_description": {
          "host": "Hostname or IP address of your UniFi Protect device."
        }
      },
      "reauth_confirm": {
        "title": "UniFi Protect Reauth",
        "data": {
          "host": "IP/Host of UniFi Protect Server",
          "port": "[%key:common::config_flow::data::port%]",
          "username": "[%key:common::config_flow::data::username%]",
          "password": "[%key:common::config_flow::data::password%]"
        }
      },
      "discovery_confirm": {
        "title": "UniFi Protect Discovered",
        "description": "Do you want to set up {name} ({ip_address})? You will need a local user created in your UniFi OS Console to log in with. Ubiquiti Cloud Users will not work. For more information: {local_user_documentation_url}",
        "data": {
          "username": "[%key:common::config_flow::data::username%]",
          "password": "[%key:common::config_flow::data::password%]"
        }
      }
    },
    "error": {
      "cannot_connect": "[%key:common::config_flow::error::cannot_connect%]",
      "invalid_auth": "[%key:common::config_flow::error::invalid_auth%]",
      "protect_version": "Minimum required version is v1.20.0. Please upgrade UniFi Protect and then retry.",
      "cloud_user": "Ubiquiti Cloud users are not Supported. Please use a Local only user."
    },
    "abort": {
      "already_configured": "[%key:common::config_flow::abort::already_configured_device%]",
      "discovery_started": "Discovery started"
    }
  },
  "options": {
    "step": {
      "init": {
        "title": "UniFi Protect Options",
        "description": "Realtime metrics option should only be enabled if you have enabled the diagnostics sensors and want them updated in realtime. If not enabled, they will only update once every 15 minutes.",
        "data": {
          "disable_rtsp": "Disable the RTSP stream",
          "all_updates": "Realtime metrics (WARNING: Greatly increases CPU usage)",
          "override_connection_host": "Override Connection Host",
          "max_media": "Max number of event to load for Media Browser (increases RAM usage)",
          "allow_ea": "Allow Early Access versions of Protect (WARNING: Will mark your integration as unsupported)"
        }
      }
    }
  },
  "issues": {
    "ea_channel_warning": {
      "title": "UniFi Protect Early Access enabled",
      "fix_flow": {
        "step": {
          "start": {
            "title": "UniFi Protect Early Access enabled",
            "description": "You are either running an Early Access version of UniFi Protect (v{version}) or opt-ed into a release channel that is not the Official Release Channel. [Home Assistant does not support Early Access versions](https://www.home-assistant.io/integrations/unifiprotect#about-unifi-early-access), so you should immediately switch to the Official Release Channel. Accidentally upgrading to an Early Access version can break your UniFi Protect integration.\n\nBy submitting this form, you have switched back to the Official Release Channel or agree to run an unsupported version of UniFi Protect, which may break your Home Assistant integration at any time."
          },
          "confirm": {
            "title": "[%key:component::unifiprotect::issues::ea_channel_warning::fix_flow::step::start::title%]",
            "description": "Are you sure you want to run unsupported versions of UniFi Protect? This may cause your Home Assistant integration to break."
          }
        }
      }
    },
    "ea_setup_failed": {
      "title": "Setup error using Early Access version",
      "description": "You are using v{version} of UniFi Protect which is an Early Access version. An unrecoverable error occurred while trying to load the integration. Please restore a backup of a stable release of UniFi Protect to continue using the integration.\n\nError: {error}"
    },
    "cloud_user": {
      "title": "Ubiquiti Cloud Users are not Supported",
      "fix_flow": {
        "step": {
          "confirm": {
            "title": "Ubiquiti Cloud Users are not Supported",
            "description": "Starting on July 22nd, 2024, Ubiquiti will require all cloud users to enroll in multi-factor authentication (MFA), which is incompatible with Home Assistant.\n\nIt would be best to migrate to using a [local user]({learn_more}) as soon as possible to keep the integration working.\n\nConfirming this repair will trigger a re-authentication flow to enter the needed authentication credentials."
          }
        }
      }
    },
    "deprecate_hdr_switch": {
      "title": "HDR Mode Switch Deprecated",
<<<<<<< HEAD
      "description": "UniFi Protect v3 added a new state for HDR (auto). As a result, the HDR Mode Switch has now been replaced with an HDR Mode Select and the HDR Mode Switch is deprecated.\n\nBelow are the detected automations or scripts that use one or more of the deprecated entities:\n{items}\nThe above list may be incomplete and it does not include any template usages inside of dashboards. Please update any templates, automations or scripts accordingly."
    },
    "deprecate_package_sensor": {
      "title": "Package Event Sensor Deprecated",
      "description": "The package event sensor never actually tripped because how events are reported in UniFi Protect. As a result, the sensor is deprecated and will be removed.\n\nBelow are the detected automations or scripts that use one or more of the deprecated entities:\n{items}\nThe above list may be incomplete and it does not include any template usages inside of dashboards. Please update any templates, automations or scripts accordingly."
=======
      "description": "UniFi Protect v3 added a new state for HDR (auto). As a result, the HDR Mode Switch has been replaced with an HDR Mode Select, and it is deprecated.\n\nBelow are the detected automations or scripts that use one or more of the deprecated entities:\n{items}\nThe above list may be incomplete and it does not include any template usages inside of dashboards. Please update any templates, automations or scripts accordingly."
    },
    "deprecate_package_sensor": {
      "title": "Package Event Sensor Deprecated",
      "description": "The package event sensor never tripped because of the way events are reported in UniFi Protect. As a result, the sensor is deprecated and will be removed.\n\nBelow are the detected automations or scripts that use one or more of the deprecated entities:\n{items}\nThe above list may be incomplete and it does not include any template usages inside of dashboards. Please update any templates, automations or scripts accordingly."
>>>>>>> f89923c8
    }
  },
  "entity": {
    "sensor": {
      "license_plate": {
        "state": {
          "none": "Clear"
        }
      }
    }
  },
  "services": {
    "add_doorbell_text": {
      "name": "Add custom doorbell text",
      "description": "Adds a new custom message for doorbells.",
      "fields": {
        "device_id": {
          "name": "UniFi Protect NVR",
          "description": "Any device from the UniFi Protect instance you want to change. In case you have multiple Protect Instances."
        },
        "message": {
          "name": "Custom message",
          "description": "New custom message to add for doorbells. Must be less than 30 characters."
        }
      }
    },
    "remove_doorbell_text": {
      "name": "Remove custom doorbell text",
      "description": "Removes an existing message for doorbells.",
      "fields": {
        "device_id": {
          "name": "[%key:component::unifiprotect::services::add_doorbell_text::fields::device_id::name%]",
          "description": "[%key:component::unifiprotect::services::add_doorbell_text::fields::device_id::description%]"
        },
        "message": {
          "name": "[%key:component::unifiprotect::services::add_doorbell_text::fields::message::name%]",
          "description": "Existing custom message to remove for doorbells."
        }
      }
    },
    "set_default_doorbell_text": {
      "name": "Set default doorbell text",
      "description": "Sets the default doorbell message. This will be the message that is automatically selected when a message \"expires\".",
      "fields": {
        "device_id": {
          "name": "[%key:component::unifiprotect::services::add_doorbell_text::fields::device_id::name%]",
          "description": "[%key:component::unifiprotect::services::add_doorbell_text::fields::device_id::description%]"
        },
        "message": {
          "name": "Default message",
          "description": "The default message for your doorbell. Must be less than 30 characters."
        }
      }
    },
    "set_chime_paired_doorbells": {
      "name": "Set chime paired doorbells",
      "description": "Use to set the paired doorbell(s) with a smart chime.",
      "fields": {
        "device_id": {
          "name": "Chime",
          "description": "The chimes to link to the doorbells to."
        },
        "doorbells": {
          "name": "Doorbells",
          "description": "The doorbells to link to the chime."
        }
      }
    },
    "remove_privacy_zone": {
      "name": "Remove camera privacy zone",
      "description": "Use to remove a privacy zone from a camera.",
      "fields": {
        "device_id": {
          "name": "Camera",
          "description": "Camera you want to remove privacy zone from."
        },
        "name": {
          "name": "Privacy Zone Name",
          "description": "The name of the zone to remove."
        }
      }
    }
  }
}<|MERGE_RESOLUTION|>--- conflicted
+++ resolved
@@ -93,19 +93,11 @@
     },
     "deprecate_hdr_switch": {
       "title": "HDR Mode Switch Deprecated",
-<<<<<<< HEAD
-      "description": "UniFi Protect v3 added a new state for HDR (auto). As a result, the HDR Mode Switch has now been replaced with an HDR Mode Select and the HDR Mode Switch is deprecated.\n\nBelow are the detected automations or scripts that use one or more of the deprecated entities:\n{items}\nThe above list may be incomplete and it does not include any template usages inside of dashboards. Please update any templates, automations or scripts accordingly."
-    },
-    "deprecate_package_sensor": {
-      "title": "Package Event Sensor Deprecated",
-      "description": "The package event sensor never actually tripped because how events are reported in UniFi Protect. As a result, the sensor is deprecated and will be removed.\n\nBelow are the detected automations or scripts that use one or more of the deprecated entities:\n{items}\nThe above list may be incomplete and it does not include any template usages inside of dashboards. Please update any templates, automations or scripts accordingly."
-=======
       "description": "UniFi Protect v3 added a new state for HDR (auto). As a result, the HDR Mode Switch has been replaced with an HDR Mode Select, and it is deprecated.\n\nBelow are the detected automations or scripts that use one or more of the deprecated entities:\n{items}\nThe above list may be incomplete and it does not include any template usages inside of dashboards. Please update any templates, automations or scripts accordingly."
     },
     "deprecate_package_sensor": {
       "title": "Package Event Sensor Deprecated",
       "description": "The package event sensor never tripped because of the way events are reported in UniFi Protect. As a result, the sensor is deprecated and will be removed.\n\nBelow are the detected automations or scripts that use one or more of the deprecated entities:\n{items}\nThe above list may be incomplete and it does not include any template usages inside of dashboards. Please update any templates, automations or scripts accordingly."
->>>>>>> f89923c8
     }
   },
   "entity": {
