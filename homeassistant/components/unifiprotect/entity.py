--- conflicted
+++ resolved
@@ -26,11 +26,7 @@
 
 from .const import ATTR_EVENT_SCORE, DEFAULT_ATTRIBUTION, DEFAULT_BRAND, DOMAIN
 from .data import ProtectData
-<<<<<<< HEAD
-from .models import ProtectRequiredKeysMixin
-=======
 from .models import PermRequired, ProtectRequiredKeysMixin
->>>>>>> 2d3c3943
 from .utils import get_nested_attr
 
 _LOGGER = logging.getLogger(__name__)
