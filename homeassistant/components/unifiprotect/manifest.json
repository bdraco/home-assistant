{
  "domain": "unifiprotect",
  "name": "UniFi Protect",
  "codeowners": ["@AngellusMortis", "@bdraco"],
  "config_flow": true,
  "dependencies": ["http", "repairs"],
  "dhcp": [
    {
      "macaddress": "B4FBE4*"
    },
    {
      "macaddress": "802AA8*"
    },
    {
      "macaddress": "F09FC2*"
    },
    {
      "macaddress": "68D79A*"
    },
    {
      "macaddress": "18E829*"
    },
    {
      "macaddress": "245A4C*"
    },
    {
      "macaddress": "784558*"
    },
    {
      "macaddress": "E063DA*"
    },
    {
      "macaddress": "265A4C*"
    },
    {
      "macaddress": "74ACB9*"
    }
  ],
  "documentation": "https://www.home-assistant.io/integrations/unifiprotect",
  "integration_type": "hub",
  "iot_class": "local_push",
  "loggers": ["pyunifiprotect", "unifi_discovery"],
  "quality_scale": "platinum",
<<<<<<< HEAD
  "requirements": ["pyunifiprotect==4.10.4", "unifi-discovery==1.1.7"],
=======
  "requirements": ["pyunifiprotect==4.10.5", "unifi-discovery==1.1.7"],
>>>>>>> 0971e5be
  "ssdp": [
    {
      "manufacturer": "Ubiquiti Networks",
      "modelDescription": "UniFi Dream Machine"
    },
    {
      "manufacturer": "Ubiquiti Networks",
      "modelDescription": "UniFi Dream Machine Pro"
    },
    {
      "manufacturer": "Ubiquiti Networks",
      "modelDescription": "UniFi Dream Machine SE"
    }
  ]
}<|MERGE_RESOLUTION|>--- conflicted
+++ resolved
@@ -41,11 +41,7 @@
   "iot_class": "local_push",
   "loggers": ["pyunifiprotect", "unifi_discovery"],
   "quality_scale": "platinum",
-<<<<<<< HEAD
-  "requirements": ["pyunifiprotect==4.10.4", "unifi-discovery==1.1.7"],
-=======
   "requirements": ["pyunifiprotect==4.10.5", "unifi-discovery==1.1.7"],
->>>>>>> 0971e5be
   "ssdp": [
     {
       "manufacturer": "Ubiquiti Networks",
