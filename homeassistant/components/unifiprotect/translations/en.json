{
    "config": {
        "abort": {
            "already_configured": "Device is already configured",
            "discovery_started": "Discovery started"
        },
        "error": {
            "cannot_connect": "Failed to connect",
            "invalid_auth": "Invalid authentication",
            "protect_version": "Minimum required version is v1.20.0. Please upgrade UniFi Protect and then retry."
        },
        "flow_title": "{name} ({ip_address})",
        "step": {
            "discovery_confirm": {
                "data": {
                    "password": "Password",
                    "username": "Username"
                },
                "description": "Do you want to set up {name} ({ip_address})? You will need a local user created in your UniFi OS Console to log in with. Ubiquiti Cloud Users will not work. For more information: {local_user_documentation_url}",
                "title": "UniFi Protect Discovered"
            },
            "reauth_confirm": {
                "data": {
                    "host": "IP/Host of UniFi Protect Server",
                    "password": "Password",
                    "port": "Port",
                    "username": "Username"
                },
                "title": "UniFi Protect Reauth"
            },
            "user": {
                "data": {
                    "host": "Host",
                    "password": "Password",
                    "port": "Port",
                    "username": "Username",
                    "verify_ssl": "Verify SSL certificate"
                },
                "description": "You will need a local user created in your UniFi OS Console to log in with. Ubiquiti Cloud Users will not work. For more information: {local_user_documentation_url}",
                "title": "UniFi Protect Setup"
            }
        }
    },
    "entity": {
        "sensor": {
            "license_plate": {
                "state": {
                    "none": "Clear"
                }
            }
        }
    },
    "issues": {
<<<<<<< HEAD
        "deprecate_smart_sensor": {
            "description": "The unified \"Detected Object\" sensor for smart detections is now deprecated. It has been replaced with individual smart detection binary sensors for each smart detection type.\n\nBelow are the detected automations or scripts that use one or more of the deprecated entities:\n{items}\nThe above list may be incomplete and it does not include any template usages inside of dashboards. Please update any templates, automations or scripts accordingly.",
            "title": "Smart Detection Sensor Deprecated"
=======
        "deprecated_service_set_doorbell_message": {
            "fix_flow": {
                "step": {
                    "confirm": {
                        "description": "The `unifiprotect.set_doorbell_message` service is deprecated in favor of the new Doorbell Text entity added to each Doorbell device. It will be removed in v2023.3.0. Please update to use the [`text.set_value` service]({link}).",
                        "title": "set_doorbell_message is Deprecated"
                    }
                }
            },
            "title": "set_doorbell_message is Deprecated"
>>>>>>> b96330df
        },
        "ea_setup_failed": {
            "description": "You are using v{version} of UniFi Protect which is an Early Access version. An unrecoverable error occurred while trying to load the integration. Please [downgrade to a stable version](https://www.home-assistant.io/integrations/unifiprotect#downgrading-unifi-protect) of UniFi Protect to continue using the integration.\n\nError: {error}",
            "title": "Setup error using Early Access version"
        },
        "ea_warning": {
            "fix_flow": {
                "step": {
                    "confirm": {
                        "description": "Are you sure you want to run unsupported versions of UniFi Protect? This may cause your Home Assistant integration to break.",
                        "title": "v{version} is an Early Access version"
                    },
                    "start": {
                        "description": "You are using v{version} of UniFi Protect which is an Early Access version. [Early Access versions are not supported by Home Assistant](https://www.home-assistant.io/integrations/unifiprotect#about-unifi-early-access) and it is recommended to go back to a stable release as soon as possible.\n\nBy submitting this form you have either [downgraded UniFi Protect](https://www.home-assistant.io/integrations/unifiprotect#downgrading-unifi-protect) or you agree to run an unsupported version of UniFi Protect.",
                        "title": "v{version} is an Early Access version"
                    }
                }
            },
            "title": "UniFi Protect v{version} is an Early Access version"
        }
    },
    "options": {
        "step": {
            "init": {
                "data": {
                    "all_updates": "Realtime metrics (WARNING: Greatly increases CPU usage)",
                    "allow_ea": "Allow Early Access versions of Protect (WARNING: Will mark your integration as unsupported)",
                    "disable_rtsp": "Disable the RTSP stream",
                    "max_media": "Max number of event to load for Media Browser (increases RAM usage)",
                    "override_connection_host": "Override Connection Host"
                },
                "description": "Realtime metrics option should only be enabled if you have enabled the diagnostics sensors and want them updated in realtime. If not enabled, they will only update once every 15 minutes.",
                "title": "UniFi Protect Options"
            }
        }
    }
}<|MERGE_RESOLUTION|>--- conflicted
+++ resolved
@@ -51,11 +51,10 @@
         }
     },
     "issues": {
-<<<<<<< HEAD
         "deprecate_smart_sensor": {
             "description": "The unified \"Detected Object\" sensor for smart detections is now deprecated. It has been replaced with individual smart detection binary sensors for each smart detection type.\n\nBelow are the detected automations or scripts that use one or more of the deprecated entities:\n{items}\nThe above list may be incomplete and it does not include any template usages inside of dashboards. Please update any templates, automations or scripts accordingly.",
             "title": "Smart Detection Sensor Deprecated"
-=======
+        }
         "deprecated_service_set_doorbell_message": {
             "fix_flow": {
                 "step": {
@@ -66,7 +65,6 @@
                 }
             },
             "title": "set_doorbell_message is Deprecated"
->>>>>>> b96330df
         },
         "ea_setup_failed": {
             "description": "You are using v{version} of UniFi Protect which is an Early Access version. An unrecoverable error occurred while trying to load the integration. Please [downgrade to a stable version](https://www.home-assistant.io/integrations/unifiprotect#downgrading-unifi-protect) of UniFi Protect to continue using the integration.\n\nError: {error}",
