"""Component providing binary sensors for UniFi Protect."""

from __future__ import annotations

from collections.abc import Sequence
import dataclasses

from uiprotect.data import (
    NVR,
    Camera,
    Light,
    ModelType,
    MountType,
    ProtectAdoptableDeviceModel,
    ProtectModelWithId,
    Sensor,
    WSSubscriptionMessage,
)
from uiprotect.data.nvr import UOSDisk

from homeassistant.components.binary_sensor import (
    BinarySensorDeviceClass,
    BinarySensorEntity,
    BinarySensorEntityDescription,
)
from homeassistant.const import EntityCategory
from homeassistant.core import HomeAssistant, callback
from homeassistant.helpers.entity_platform import AddEntitiesCallback

from .data import ProtectData, UFPConfigEntry
from .entity import (
    BaseProtectEntity,
    EventEntityMixin,
    ProtectDeviceEntity,
    ProtectNVREntity,
    async_all_device_entities,
)
from .models import PermRequired, ProtectEntityDescription, ProtectEventMixin

_KEY_DOOR = "door"


@dataclasses.dataclass(frozen=True, kw_only=True)
class ProtectBinaryEntityDescription(
    ProtectEntityDescription, BinarySensorEntityDescription
):
    """Describes UniFi Protect Binary Sensor entity."""


@dataclasses.dataclass(frozen=True, kw_only=True)
class ProtectBinaryEventEntityDescription(
    ProtectEventMixin, BinarySensorEntityDescription
):
    """Describes UniFi Protect Binary Sensor entity."""


MOUNT_DEVICE_CLASS_MAP = {
    MountType.GARAGE: BinarySensorDeviceClass.GARAGE_DOOR,
    MountType.WINDOW: BinarySensorDeviceClass.WINDOW,
    MountType.DOOR: BinarySensorDeviceClass.DOOR,
}


CAMERA_SENSORS: tuple[ProtectBinaryEntityDescription, ...] = (
    ProtectBinaryEntityDescription(
        key="dark",
        name="Is dark",
        icon="mdi:brightness-6",
        ufp_value="is_dark",
    ),
    ProtectBinaryEntityDescription(
        key="ssh",
        name="SSH enabled",
        icon="mdi:lock",
        entity_registry_enabled_default=False,
        entity_category=EntityCategory.DIAGNOSTIC,
        ufp_value="is_ssh_enabled",
        ufp_perm=PermRequired.NO_WRITE,
    ),
    ProtectBinaryEntityDescription(
        key="status_light",
        name="Status light on",
        icon="mdi:led-on",
        entity_category=EntityCategory.DIAGNOSTIC,
        ufp_required_field="feature_flags.has_led_status",
        ufp_value="led_settings.is_enabled",
        ufp_perm=PermRequired.NO_WRITE,
    ),
    ProtectBinaryEntityDescription(
        key="hdr_mode",
        name="HDR mode",
        icon="mdi:brightness-7",
        entity_category=EntityCategory.DIAGNOSTIC,
        ufp_required_field="feature_flags.has_hdr",
        ufp_value="hdr_mode",
        ufp_perm=PermRequired.NO_WRITE,
    ),
    ProtectBinaryEntityDescription(
        key="high_fps",
        name="High FPS",
        icon="mdi:video-high-definition",
        entity_category=EntityCategory.DIAGNOSTIC,
        ufp_required_field="feature_flags.has_highfps",
        ufp_value="is_high_fps_enabled",
        ufp_perm=PermRequired.NO_WRITE,
    ),
    ProtectBinaryEntityDescription(
        key="system_sounds",
        name="System sounds",
        icon="mdi:speaker",
        entity_category=EntityCategory.DIAGNOSTIC,
        ufp_required_field="has_speaker",
        ufp_value="speaker_settings.are_system_sounds_enabled",
        ufp_enabled="feature_flags.has_speaker",
        ufp_perm=PermRequired.NO_WRITE,
    ),
    ProtectBinaryEntityDescription(
        key="osd_name",
        name="Overlay: show name",
        icon="mdi:fullscreen",
        entity_category=EntityCategory.DIAGNOSTIC,
        ufp_value="osd_settings.is_name_enabled",
        ufp_perm=PermRequired.NO_WRITE,
    ),
    ProtectBinaryEntityDescription(
        key="osd_date",
        name="Overlay: show date",
        icon="mdi:fullscreen",
        entity_category=EntityCategory.DIAGNOSTIC,
        ufp_value="osd_settings.is_date_enabled",
        ufp_perm=PermRequired.NO_WRITE,
    ),
    ProtectBinaryEntityDescription(
        key="osd_logo",
        name="Overlay: show logo",
        icon="mdi:fullscreen",
        entity_category=EntityCategory.DIAGNOSTIC,
        ufp_value="osd_settings.is_logo_enabled",
        ufp_perm=PermRequired.NO_WRITE,
    ),
    ProtectBinaryEntityDescription(
        key="osd_bitrate",
        name="Overlay: show bitrate",
        icon="mdi:fullscreen",
        entity_category=EntityCategory.DIAGNOSTIC,
        ufp_value="osd_settings.is_debug_enabled",
        ufp_perm=PermRequired.NO_WRITE,
    ),
    ProtectBinaryEntityDescription(
        key="motion_enabled",
        name="Detections: motion",
        icon="mdi:run-fast",
        ufp_value="recording_settings.enable_motion_detection",
        ufp_perm=PermRequired.NO_WRITE,
    ),
    ProtectBinaryEntityDescription(
        key="smart_person",
        name="Detections: person",
        icon="mdi:walk",
        entity_category=EntityCategory.DIAGNOSTIC,
        ufp_required_field="can_detect_person",
        ufp_value="is_person_detection_on",
        ufp_perm=PermRequired.NO_WRITE,
    ),
    ProtectBinaryEntityDescription(
        key="smart_vehicle",
        name="Detections: vehicle",
        icon="mdi:car",
        entity_category=EntityCategory.DIAGNOSTIC,
        ufp_required_field="can_detect_vehicle",
        ufp_value="is_vehicle_detection_on",
        ufp_perm=PermRequired.NO_WRITE,
    ),
    ProtectBinaryEntityDescription(
        key="smart_animal",
        name="Detections: animal",
        icon="mdi:paw",
        entity_category=EntityCategory.DIAGNOSTIC,
        ufp_required_field="can_detect_animal",
        ufp_value="is_animal_detection_on",
        ufp_perm=PermRequired.NO_WRITE,
    ),
    ProtectBinaryEntityDescription(
        key="smart_package",
        name="Detections: package",
        icon="mdi:package-variant-closed",
        entity_category=EntityCategory.DIAGNOSTIC,
        ufp_required_field="can_detect_package",
        ufp_value="is_package_detection_on",
        ufp_perm=PermRequired.NO_WRITE,
    ),
    ProtectBinaryEntityDescription(
        key="smart_licenseplate",
        name="Detections: license plate",
        icon="mdi:car",
        entity_category=EntityCategory.DIAGNOSTIC,
        ufp_required_field="can_detect_license_plate",
        ufp_value="is_license_plate_detection_on",
        ufp_perm=PermRequired.NO_WRITE,
    ),
    ProtectBinaryEntityDescription(
        key="smart_smoke",
        name="Detections: smoke",
        icon="mdi:fire",
        entity_category=EntityCategory.DIAGNOSTIC,
        ufp_required_field="can_detect_smoke",
        ufp_value="is_smoke_detection_on",
        ufp_perm=PermRequired.NO_WRITE,
    ),
    ProtectBinaryEntityDescription(
        key="smart_cmonx",
        name="Detections: CO",
        icon="mdi:molecule-co",
        entity_category=EntityCategory.DIAGNOSTIC,
        ufp_required_field="can_detect_co",
        ufp_value="is_co_detection_on",
        ufp_perm=PermRequired.NO_WRITE,
    ),
    ProtectBinaryEntityDescription(
        key="smart_siren",
        name="Detections: siren",
        icon="mdi:alarm-bell",
        entity_category=EntityCategory.DIAGNOSTIC,
        ufp_required_field="can_detect_siren",
        ufp_value="is_siren_detection_on",
        ufp_perm=PermRequired.NO_WRITE,
    ),
    ProtectBinaryEntityDescription(
        key="smart_baby_cry",
        name="Detections: baby cry",
        icon="mdi:cradle",
        entity_category=EntityCategory.DIAGNOSTIC,
        ufp_required_field="can_detect_baby_cry",
        ufp_value="is_baby_cry_detection_on",
        ufp_perm=PermRequired.NO_WRITE,
    ),
    ProtectBinaryEntityDescription(
        key="smart_speak",
        name="Detections: speaking",
        icon="mdi:account-voice",
        entity_category=EntityCategory.DIAGNOSTIC,
        ufp_required_field="can_detect_speaking",
        ufp_value="is_speaking_detection_on",
        ufp_perm=PermRequired.NO_WRITE,
    ),
    ProtectBinaryEntityDescription(
        key="smart_bark",
        name="Detections: barking",
        icon="mdi:dog",
        entity_category=EntityCategory.DIAGNOSTIC,
        ufp_required_field="can_detect_bark",
        ufp_value="is_bark_detection_on",
        ufp_perm=PermRequired.NO_WRITE,
    ),
    ProtectBinaryEntityDescription(
        key="smart_car_alarm",
        name="Detections: car alarm",
        icon="mdi:car",
        entity_category=EntityCategory.DIAGNOSTIC,
        ufp_required_field="can_detect_car_alarm",
        ufp_value="is_car_alarm_detection_on",
        ufp_perm=PermRequired.NO_WRITE,
    ),
    ProtectBinaryEntityDescription(
        key="smart_car_horn",
        name="Detections: car horn",
        icon="mdi:bugle",
        entity_category=EntityCategory.DIAGNOSTIC,
        ufp_required_field="can_detect_car_horn",
        ufp_value="is_car_horn_detection_on",
        ufp_perm=PermRequired.NO_WRITE,
    ),
    ProtectBinaryEntityDescription(
        key="smart_glass_break",
        name="Detections: glass break",
        icon="mdi:glass-fragile",
        entity_category=EntityCategory.DIAGNOSTIC,
        ufp_required_field="can_detect_glass_break",
        ufp_value="is_glass_break_detection_on",
        ufp_perm=PermRequired.NO_WRITE,
    ),
    ProtectBinaryEntityDescription(
        key="track_person",
        name="Tracking: person",
        icon="mdi:walk",
        entity_category=EntityCategory.DIAGNOSTIC,
        ufp_required_field="is_ptz",
        ufp_value="is_person_tracking_enabled",
        ufp_perm=PermRequired.NO_WRITE,
    ),
)

LIGHT_SENSORS: tuple[ProtectBinaryEntityDescription, ...] = (
    ProtectBinaryEntityDescription(
        key="dark",
        name="Is dark",
        icon="mdi:brightness-6",
        ufp_value="is_dark",
    ),
    ProtectBinaryEntityDescription(
        key="motion",
        name="Motion detected",
        device_class=BinarySensorDeviceClass.MOTION,
        ufp_value="is_pir_motion_detected",
    ),
    ProtectBinaryEntityDescription(
        key="light",
        name="Flood light",
        icon="mdi:spotlight-beam",
        entity_category=EntityCategory.DIAGNOSTIC,
        ufp_value="is_light_on",
        ufp_perm=PermRequired.NO_WRITE,
    ),
    ProtectBinaryEntityDescription(
        key="ssh",
        name="SSH enabled",
        icon="mdi:lock",
        entity_registry_enabled_default=False,
        entity_category=EntityCategory.DIAGNOSTIC,
        ufp_value="is_ssh_enabled",
        ufp_perm=PermRequired.NO_WRITE,
    ),
    ProtectBinaryEntityDescription(
        key="status_light",
        name="Status light on",
        icon="mdi:led-on",
        entity_category=EntityCategory.DIAGNOSTIC,
        ufp_value="light_device_settings.is_indicator_enabled",
        ufp_perm=PermRequired.NO_WRITE,
    ),
)

# The mountable sensors can be remounted at run-time which
# means they can change their device class at run-time.
MOUNTABLE_SENSE_SENSORS: tuple[ProtectBinaryEntityDescription, ...] = (
    ProtectBinaryEntityDescription(
        key=_KEY_DOOR,
        name="Contact",
        device_class=BinarySensorDeviceClass.DOOR,
        ufp_value="is_opened",
        ufp_enabled="is_contact_sensor_enabled",
    ),
)

SENSE_SENSORS: tuple[ProtectBinaryEntityDescription, ...] = (
    ProtectBinaryEntityDescription(
        key="leak",
        name="Leak",
        device_class=BinarySensorDeviceClass.MOISTURE,
        ufp_value="is_leak_detected",
        ufp_enabled="is_leak_sensor_enabled",
    ),
    ProtectBinaryEntityDescription(
        key="battery_low",
        name="Battery low",
        device_class=BinarySensorDeviceClass.BATTERY,
        entity_category=EntityCategory.DIAGNOSTIC,
        ufp_value="battery_status.is_low",
    ),
    ProtectBinaryEntityDescription(
        key="motion",
        name="Motion detected",
        device_class=BinarySensorDeviceClass.MOTION,
        ufp_value="is_motion_detected",
        ufp_enabled="is_motion_sensor_enabled",
    ),
    ProtectBinaryEntityDescription(
        key="tampering",
        name="Tampering detected",
        device_class=BinarySensorDeviceClass.TAMPER,
        ufp_value="is_tampering_detected",
    ),
    ProtectBinaryEntityDescription(
        key="status_light",
        name="Status light on",
        icon="mdi:led-on",
        entity_category=EntityCategory.DIAGNOSTIC,
        ufp_value="led_settings.is_enabled",
        ufp_perm=PermRequired.NO_WRITE,
    ),
    ProtectBinaryEntityDescription(
        key="motion_enabled",
        name="Motion detection",
        icon="mdi:walk",
        entity_category=EntityCategory.DIAGNOSTIC,
        ufp_value="motion_settings.is_enabled",
        ufp_perm=PermRequired.NO_WRITE,
    ),
    ProtectBinaryEntityDescription(
        key="temperature",
        name="Temperature sensor",
        icon="mdi:thermometer",
        entity_category=EntityCategory.DIAGNOSTIC,
        ufp_value="temperature_settings.is_enabled",
        ufp_perm=PermRequired.NO_WRITE,
    ),
    ProtectBinaryEntityDescription(
        key="humidity",
        name="Humidity sensor",
        icon="mdi:water-percent",
        entity_category=EntityCategory.DIAGNOSTIC,
        ufp_value="humidity_settings.is_enabled",
        ufp_perm=PermRequired.NO_WRITE,
    ),
    ProtectBinaryEntityDescription(
        key="light",
        name="Light sensor",
        icon="mdi:brightness-5",
        entity_category=EntityCategory.DIAGNOSTIC,
        ufp_value="light_settings.is_enabled",
        ufp_perm=PermRequired.NO_WRITE,
    ),
    ProtectBinaryEntityDescription(
        key="alarm",
        name="Alarm sound detection",
        entity_category=EntityCategory.DIAGNOSTIC,
        ufp_value="alarm_settings.is_enabled",
        ufp_perm=PermRequired.NO_WRITE,
    ),
)

EVENT_SENSORS: tuple[ProtectBinaryEventEntityDescription, ...] = (
    ProtectBinaryEventEntityDescription(
        key="doorbell",
        name="Doorbell",
        device_class=BinarySensorDeviceClass.OCCUPANCY,
        icon="mdi:doorbell-video",
        ufp_required_field="feature_flags.is_doorbell",
        ufp_value="is_ringing",
        ufp_event_obj="last_ring_event",
    ),
    ProtectBinaryEventEntityDescription(
        key="motion",
        name="Motion",
        device_class=BinarySensorDeviceClass.MOTION,
        ufp_value="is_motion_currently_detected",
        ufp_enabled="is_motion_detection_on",
        ufp_event_obj="last_motion_event",
    ),
    ProtectBinaryEventEntityDescription(
        key="smart_obj_any",
        name="Object detected",
        icon="mdi:eye",
        ufp_value="is_smart_currently_detected",
        ufp_required_field="feature_flags.has_smart_detect",
        ufp_event_obj="last_smart_detect_event",
    ),
    ProtectBinaryEventEntityDescription(
        key="smart_obj_person",
        name="Person detected",
        icon="mdi:walk",
        ufp_value="is_person_currently_detected",
        ufp_required_field="can_detect_person",
        ufp_enabled="is_person_detection_on",
        ufp_event_obj="last_person_detect_event",
    ),
    ProtectBinaryEventEntityDescription(
        key="smart_obj_vehicle",
        name="Vehicle detected",
        icon="mdi:car",
        ufp_value="is_vehicle_currently_detected",
        ufp_required_field="can_detect_vehicle",
        ufp_enabled="is_vehicle_detection_on",
        ufp_event_obj="last_vehicle_detect_event",
    ),
    ProtectBinaryEventEntityDescription(
        key="smart_obj_animal",
        name="Animal detected",
        icon="mdi:paw",
        ufp_value="is_animal_currently_detected",
        ufp_required_field="can_detect_animal",
        ufp_enabled="is_animal_detection_on",
        ufp_event_obj="last_animal_detect_event",
    ),
    ProtectBinaryEventEntityDescription(
        key="smart_obj_package",
        name="Package detected",
        icon="mdi:package-variant-closed",
        ufp_value="is_package_currently_detected",
        entity_registry_enabled_default=False,
        ufp_required_field="can_detect_package",
        ufp_enabled="is_package_detection_on",
        ufp_event_obj="last_package_detect_event",
    ),
    ProtectBinaryEventEntityDescription(
        key="smart_audio_any",
        name="Audio object detected",
        icon="mdi:eye",
        ufp_value="is_audio_currently_detected",
        ufp_required_field="feature_flags.has_smart_detect",
        ufp_event_obj="last_smart_audio_detect_event",
    ),
    ProtectBinaryEventEntityDescription(
        key="smart_audio_smoke",
        name="Smoke alarm detected",
        icon="mdi:fire",
        ufp_value="is_smoke_currently_detected",
        ufp_required_field="can_detect_smoke",
        ufp_enabled="is_smoke_detection_on",
        ufp_event_obj="last_smoke_detect_event",
    ),
    ProtectBinaryEventEntityDescription(
        key="smart_audio_cmonx",
        name="CO alarm detected",
        icon="mdi:molecule-co",
        ufp_value="is_cmonx_currently_detected",
        ufp_required_field="can_detect_co",
        ufp_enabled="is_co_detection_on",
        ufp_event_obj="last_cmonx_detect_event",
    ),
    ProtectBinaryEventEntityDescription(
        key="smart_audio_siren",
        name="Siren detected",
        icon="mdi:alarm-bell",
        ufp_value="is_siren_currently_detected",
        ufp_required_field="can_detect_siren",
        ufp_enabled="is_siren_detection_on",
        ufp_event_obj="last_siren_detect_event",
    ),
    ProtectBinaryEventEntityDescription(
        key="smart_audio_baby_cry",
        name="Baby cry detected",
        icon="mdi:cradle",
        ufp_value="is_baby_cry_currently_detected",
        ufp_required_field="can_detect_baby_cry",
        ufp_enabled="is_baby_cry_detection_on",
        ufp_event_obj="last_baby_cry_detect_event",
    ),
    ProtectBinaryEventEntityDescription(
        key="smart_audio_speak",
        name="Speaking detected",
        icon="mdi:account-voice",
        ufp_value="is_speaking_currently_detected",
        ufp_required_field="can_detect_speaking",
        ufp_enabled="is_speaking_detection_on",
        ufp_event_obj="last_speaking_detect_event",
    ),
    ProtectBinaryEventEntityDescription(
        key="smart_audio_bark",
        name="Barking detected",
        icon="mdi:dog",
        ufp_value="is_bark_currently_detected",
        ufp_required_field="can_detect_bark",
        ufp_enabled="is_bark_detection_on",
        ufp_event_obj="last_bark_detect_event",
    ),
    ProtectBinaryEventEntityDescription(
        key="smart_audio_car_alarm",
        name="Car alarm detected",
        icon="mdi:car",
        ufp_value="is_car_alarm_currently_detected",
        ufp_required_field="can_detect_car_alarm",
        ufp_enabled="is_car_alarm_detection_on",
        ufp_event_obj="last_car_alarm_detect_event",
    ),
    ProtectBinaryEventEntityDescription(
        key="smart_audio_car_horn",
        name="Car horn detected",
        icon="mdi:bugle",
        ufp_value="is_car_horn_currently_detected",
        ufp_required_field="can_detect_car_horn",
        ufp_enabled="is_car_horn_detection_on",
        ufp_event_obj="last_car_horn_detect_event",
    ),
    ProtectBinaryEventEntityDescription(
        key="smart_audio_glass_break",
        name="Glass break detected",
        icon="mdi:glass-fragile",
        ufp_value="last_glass_break_detect",
        ufp_required_field="can_detect_glass_break",
        ufp_enabled="is_glass_break_detection_on",
        ufp_event_obj="last_glass_break_detect_event",
    ),
)

DOORLOCK_SENSORS: tuple[ProtectBinaryEntityDescription, ...] = (
    ProtectBinaryEntityDescription(
        key="battery_low",
        name="Battery low",
        device_class=BinarySensorDeviceClass.BATTERY,
        entity_category=EntityCategory.DIAGNOSTIC,
        ufp_value="battery_status.is_low",
    ),
    ProtectBinaryEntityDescription(
        key="status_light",
        name="Status light on",
        icon="mdi:led-on",
        entity_category=EntityCategory.DIAGNOSTIC,
        ufp_value="led_settings.is_enabled",
        ufp_perm=PermRequired.NO_WRITE,
    ),
)

VIEWER_SENSORS: tuple[ProtectBinaryEntityDescription, ...] = (
    ProtectBinaryEntityDescription(
        key="ssh",
        name="SSH enabled",
        icon="mdi:lock",
        entity_registry_enabled_default=False,
        entity_category=EntityCategory.DIAGNOSTIC,
        ufp_value="is_ssh_enabled",
        ufp_perm=PermRequired.NO_WRITE,
    ),
)


DISK_SENSORS: tuple[ProtectBinaryEntityDescription, ...] = (
    ProtectBinaryEntityDescription(
        key="disk_health",
        device_class=BinarySensorDeviceClass.PROBLEM,
        entity_category=EntityCategory.DIAGNOSTIC,
    ),
)

_MODEL_DESCRIPTIONS: dict[ModelType, Sequence[ProtectEntityDescription]] = {
    ModelType.CAMERA: CAMERA_SENSORS,
    ModelType.LIGHT: LIGHT_SENSORS,
    ModelType.SENSOR: SENSE_SENSORS,
    ModelType.DOORLOCK: DOORLOCK_SENSORS,
    ModelType.VIEWPORT: VIEWER_SENSORS,
}

_MOUNTABLE_MODEL_DESCRIPTIONS: dict[ModelType, Sequence[ProtectEntityDescription]] = {
    ModelType.SENSOR: MOUNTABLE_SENSE_SENSORS,
}


class ProtectDeviceBinarySensor(ProtectDeviceEntity, BinarySensorEntity):
    """A UniFi Protect Device Binary Sensor."""

    device: Camera | Light | Sensor
    entity_description: ProtectBinaryEntityDescription
    _state_attrs: tuple[str, ...] = ("available", "is_on")

<<<<<<< HEAD
    def _async_update_device_from_protect(self, device: ProtectModelWithId) -> None:
        super()._async_update_device_from_protect(device)
        if self.is_on != (on := self.entity_description.get_ufp_value(device) is True):
            self._attr_is_on = on
=======
    @callback
    def _async_protect_update(
        self, device: ProtectModelWithId, msg: WSSubscriptionMessage | None
    ) -> None:
        super()._async_protect_update(device, msg)
        self._attr_is_on = self.entity_description.get_ufp_value(self.device)
>>>>>>> 00c461e9


class MountableProtectDeviceBinarySensor(ProtectDeviceBinarySensor):
    """A UniFi Protect Device Binary Sensor that can change device class at runtime."""

    device: Sensor
    _state_attrs = ("available", "is_on", "device_class")

    @callback
    def _async_protect_update(
        self, device: ProtectModelWithId, msg: WSSubscriptionMessage | None
    ) -> None:
        super()._async_protect_update(device, msg)
        # UP Sense can be any of the 3 contact sensor device classes
        self._attr_device_class = MOUNT_DEVICE_CLASS_MAP.get(
            self.device.mount_type, BinarySensorDeviceClass.DOOR
        )


class ProtectDiskBinarySensor(ProtectNVREntity, BinarySensorEntity):
    """A UniFi Protect NVR Disk Binary Sensor."""

    _disk: UOSDisk
    entity_description: ProtectBinaryEntityDescription
    _state_attrs = ("available", "is_on")

    def __init__(
        self,
        data: ProtectData,
        device: NVR,
        description: ProtectBinaryEntityDescription,
        disk: UOSDisk,
    ) -> None:
        """Initialize the Binary Sensor."""
        self._disk = disk
        # backwards compat with old unique IDs
        index = self._disk.slot - 1

        description = dataclasses.replace(
            description,
            key=f"{description.key}_{index}",
            name=f"{disk.type} {disk.slot}",
        )
        super().__init__(data, device, description)

    @callback
    def _async_protect_update(
        self, device: ProtectModelWithId, msg: WSSubscriptionMessage | None
    ) -> None:
        super()._async_protect_update(device, msg)
        slot = self._disk.slot
        self._attr_available = False

        # should not be possible since it would require user to
        # _downgrade_ to make ustorage disppear
        assert self.device.system_info.ustorage is not None
        for disk in self.device.system_info.ustorage.disks:
            if disk.slot == slot:
                self._disk = disk
                self._attr_available = True
                break

        self._attr_is_on = not self._disk.is_healthy


class ProtectEventBinarySensor(EventEntityMixin, BinarySensorEntity):
    """A UniFi Protect Device Binary Sensor for events."""

    entity_description: ProtectBinaryEventEntityDescription
    _state_attrs = ("available", "is_on", "extra_state_attributes")

    @callback
    def _async_protect_update(
        self, device: ProtectModelWithId, msg: WSSubscriptionMessage | None
    ) -> None:
        super()._async_protect_update(device, msg)
        is_on = self.entity_description.get_is_on(self.device, self._event)
        self._attr_is_on = is_on
        if not is_on:
            self._event = None
            self._attr_extra_state_attributes = {}


MODEL_DESCRIPTIONS_WITH_CLASS = (
    (ProtectDeviceBinarySensor, _MODEL_DESCRIPTIONS),
    (MountableProtectDeviceBinarySensor, _MOUNTABLE_MODEL_DESCRIPTIONS),
)


@callback
def _async_event_entities(
    data: ProtectData,
    ufp_device: ProtectAdoptableDeviceModel | None = None,
) -> list[ProtectDeviceEntity]:
    return [
        ProtectEventBinarySensor(data, device, description)
        for device in (data.get_cameras() if ufp_device is None else [ufp_device])
        for description in EVENT_SENSORS
        if description.has_required(device)
    ]


@callback
def _async_nvr_entities(
    data: ProtectData,
) -> list[BaseProtectEntity]:
    device = data.api.bootstrap.nvr
    if (ustorage := device.system_info.ustorage) is None:
        return []
    return [
        ProtectDiskBinarySensor(data, device, description, disk)
        for disk in ustorage.disks
        for description in DISK_SENSORS
        if disk.has_disk
    ]


async def async_setup_entry(
    hass: HomeAssistant,
    entry: UFPConfigEntry,
    async_add_entities: AddEntitiesCallback,
) -> None:
    """Set up binary sensors for UniFi Protect integration."""
    data = entry.runtime_data

    @callback
    def _add_new_device(device: ProtectAdoptableDeviceModel) -> None:
        entities: list[BaseProtectEntity] = []
        for klass, model_descriptions in MODEL_DESCRIPTIONS_WITH_CLASS:
            entities += async_all_device_entities(
                data, klass, model_descriptions=model_descriptions, ufp_device=device
            )
        if device.is_adopted and isinstance(device, Camera):
            entities += _async_event_entities(data, ufp_device=device)
        async_add_entities(entities)

    data.async_subscribe_adopt(_add_new_device)
    entities: list[BaseProtectEntity] = []
    for klass, model_descriptions in MODEL_DESCRIPTIONS_WITH_CLASS:
        entities += async_all_device_entities(
            data, klass, model_descriptions=model_descriptions
        )
    entities += _async_event_entities(data)
    entities += _async_nvr_entities(data)
    async_add_entities(entities)<|MERGE_RESOLUTION|>--- conflicted
+++ resolved
@@ -630,28 +630,25 @@
 
     device: Camera | Light | Sensor
     entity_description: ProtectBinaryEntityDescription
-    _state_attrs: tuple[str, ...] = ("available", "is_on")
-
-<<<<<<< HEAD
-    def _async_update_device_from_protect(self, device: ProtectModelWithId) -> None:
-        super()._async_update_device_from_protect(device)
-        if self.is_on != (on := self.entity_description.get_ufp_value(device) is True):
-            self._attr_is_on = on
-=======
+    _state_attrs: tuple[str, ...] = ("_attr_available", "_attr_is_on")
+
     @callback
     def _async_protect_update(
         self, device: ProtectModelWithId, msg: WSSubscriptionMessage | None
     ) -> None:
         super()._async_protect_update(device, msg)
         self._attr_is_on = self.entity_description.get_ufp_value(self.device)
->>>>>>> 00c461e9
 
 
 class MountableProtectDeviceBinarySensor(ProtectDeviceBinarySensor):
     """A UniFi Protect Device Binary Sensor that can change device class at runtime."""
 
     device: Sensor
-    _state_attrs = ("available", "is_on", "device_class")
+    _state_attrs: tuple[str, ...] = (
+        "_attr_available",
+        "_attr_is_on",
+        "_attr_device_class",
+    )
 
     @callback
     def _async_protect_update(
@@ -669,7 +666,7 @@
 
     _disk: UOSDisk
     entity_description: ProtectBinaryEntityDescription
-    _state_attrs = ("available", "is_on")
+    _state_attrs = ("_attr_available", "_attr_is_on")
 
     def __init__(
         self,
@@ -714,7 +711,7 @@
     """A UniFi Protect Device Binary Sensor for events."""
 
     entity_description: ProtectBinaryEventEntityDescription
-    _state_attrs = ("available", "is_on", "extra_state_attributes")
+    _state_attrs = ("_attr_available", "_attr_is_on", "_attr_extra_state_attributes")
 
     @callback
     def _async_protect_update(
@@ -729,8 +726,8 @@
 
 
 MODEL_DESCRIPTIONS_WITH_CLASS = (
-    (ProtectDeviceBinarySensor, _MODEL_DESCRIPTIONS),
-    (MountableProtectDeviceBinarySensor, _MOUNTABLE_MODEL_DESCRIPTIONS),
+    (_MODEL_DESCRIPTIONS, ProtectDeviceBinarySensor),
+    (_MOUNTABLE_MODEL_DESCRIPTIONS, MountableProtectDeviceBinarySensor),
 )
 
 
@@ -773,7 +770,7 @@
     @callback
     def _add_new_device(device: ProtectAdoptableDeviceModel) -> None:
         entities: list[BaseProtectEntity] = []
-        for klass, model_descriptions in MODEL_DESCRIPTIONS_WITH_CLASS:
+        for model_descriptions, klass in MODEL_DESCRIPTIONS_WITH_CLASS:
             entities += async_all_device_entities(
                 data, klass, model_descriptions=model_descriptions, ufp_device=device
             )
@@ -783,7 +780,7 @@
 
     data.async_subscribe_adopt(_add_new_device)
     entities: list[BaseProtectEntity] = []
-    for klass, model_descriptions in MODEL_DESCRIPTIONS_WITH_CLASS:
+    for model_descriptions, klass in MODEL_DESCRIPTIONS_WITH_CLASS:
         entities += async_all_device_entities(
             data, klass, model_descriptions=model_descriptions
         )
