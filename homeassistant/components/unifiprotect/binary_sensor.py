"""Component providing binary sensors for UniFi Protect."""
from __future__ import annotations

from copy import copy
from dataclasses import dataclass
import logging

from pyunifiprotect.data import (
    NVR,
    Camera,
    Light,
    ModelType,
    MountType,
    ProtectAdoptableDeviceModel,
    ProtectModelWithId,
    Sensor,
)
from pyunifiprotect.data.nvr import UOSDisk

from homeassistant.components.binary_sensor import (
    BinarySensorDeviceClass,
    BinarySensorEntity,
    BinarySensorEntityDescription,
)
from homeassistant.config_entries import ConfigEntry
from homeassistant.const import EntityCategory
from homeassistant.core import HomeAssistant, callback
from homeassistant.helpers.dispatcher import async_dispatcher_connect
from homeassistant.helpers.entity_platform import AddEntitiesCallback

from .const import DISPATCH_ADOPT, DOMAIN
from .data import ProtectData
from .entity import (
    EventEntityMixin,
    ProtectDeviceEntity,
    ProtectNVREntity,
    async_all_device_entities,
)
from .models import PermRequired, ProtectEventMixin, ProtectRequiredKeysMixin
from .utils import async_dispatch_id as _ufpd

_LOGGER = logging.getLogger(__name__)
_KEY_DOOR = "door"


@dataclass
class ProtectBinaryEntityDescription(
    ProtectRequiredKeysMixin, BinarySensorEntityDescription
):
    """Describes UniFi Protect Binary Sensor entity."""


@dataclass
class ProtectBinaryEventEntityDescription(
    ProtectEventMixin, BinarySensorEntityDescription
):
    """Describes UniFi Protect Binary Sensor entity."""


MOUNT_DEVICE_CLASS_MAP = {
    MountType.GARAGE: BinarySensorDeviceClass.GARAGE_DOOR,
    MountType.WINDOW: BinarySensorDeviceClass.WINDOW,
    MountType.DOOR: BinarySensorDeviceClass.DOOR,
}


CAMERA_SENSORS: tuple[ProtectBinaryEntityDescription, ...] = (
    ProtectBinaryEntityDescription(
        key="dark",
        name="Is Dark",
        icon="mdi:brightness-6",
        ufp_value="is_dark",
    ),
    ProtectBinaryEntityDescription(
        key="ssh",
        name="SSH Enabled",
        icon="mdi:lock",
        entity_registry_enabled_default=False,
        entity_category=EntityCategory.DIAGNOSTIC,
        ufp_value="is_ssh_enabled",
        ufp_perm=PermRequired.NO_WRITE,
    ),
    ProtectBinaryEntityDescription(
        key="status_light",
        name="Status Light On",
        icon="mdi:led-on",
        entity_category=EntityCategory.DIAGNOSTIC,
        ufp_required_field="feature_flags.has_led_status",
        ufp_value="led_settings.is_enabled",
        ufp_perm=PermRequired.NO_WRITE,
    ),
    ProtectBinaryEntityDescription(
        key="hdr_mode",
        name="HDR Mode",
        icon="mdi:brightness-7",
        entity_category=EntityCategory.DIAGNOSTIC,
        ufp_required_field="feature_flags.has_hdr",
        ufp_value="hdr_mode",
        ufp_perm=PermRequired.NO_WRITE,
    ),
    ProtectBinaryEntityDescription(
        key="high_fps",
        name="High FPS",
        icon="mdi:video-high-definition",
        entity_category=EntityCategory.DIAGNOSTIC,
        ufp_required_field="feature_flags.has_highfps",
        ufp_value="is_high_fps_enabled",
        ufp_perm=PermRequired.NO_WRITE,
    ),
    ProtectBinaryEntityDescription(
        key="system_sounds",
        name="System Sounds",
        icon="mdi:speaker",
        entity_category=EntityCategory.DIAGNOSTIC,
        ufp_required_field="has_speaker",
        ufp_value="speaker_settings.are_system_sounds_enabled",
        ufp_enabled="feature_flags.has_speaker",
        ufp_perm=PermRequired.NO_WRITE,
    ),
    ProtectBinaryEntityDescription(
        key="osd_name",
        name="Overlay: Show Name",
        icon="mdi:fullscreen",
        entity_category=EntityCategory.DIAGNOSTIC,
        ufp_value="osd_settings.is_name_enabled",
        ufp_perm=PermRequired.NO_WRITE,
    ),
    ProtectBinaryEntityDescription(
        key="osd_date",
        name="Overlay: Show Date",
        icon="mdi:fullscreen",
        entity_category=EntityCategory.DIAGNOSTIC,
        ufp_value="osd_settings.is_date_enabled",
        ufp_perm=PermRequired.NO_WRITE,
    ),
    ProtectBinaryEntityDescription(
        key="osd_logo",
        name="Overlay: Show Logo",
        icon="mdi:fullscreen",
        entity_category=EntityCategory.DIAGNOSTIC,
        ufp_value="osd_settings.is_logo_enabled",
        ufp_perm=PermRequired.NO_WRITE,
    ),
    ProtectBinaryEntityDescription(
        key="osd_bitrate",
        name="Overlay: Show Bitrate",
        icon="mdi:fullscreen",
        entity_category=EntityCategory.DIAGNOSTIC,
        ufp_value="osd_settings.is_debug_enabled",
        ufp_perm=PermRequired.NO_WRITE,
    ),
    ProtectBinaryEntityDescription(
        key="motion_enabled",
        name="Detections: Motion",
        icon="mdi:run-fast",
        ufp_value="recording_settings.enable_motion_detection",
        ufp_perm=PermRequired.NO_WRITE,
    ),
    ProtectBinaryEntityDescription(
        key="smart_person",
        name="Detections: Person",
        icon="mdi:walk",
        entity_category=EntityCategory.DIAGNOSTIC,
        ufp_required_field="can_detect_person",
        ufp_value="is_person_detection_on",
        ufp_perm=PermRequired.NO_WRITE,
    ),
    ProtectBinaryEntityDescription(
        key="smart_vehicle",
        name="Detections: Vehicle",
        icon="mdi:car",
        entity_category=EntityCategory.DIAGNOSTIC,
        ufp_required_field="can_detect_vehicle",
        ufp_value="is_vehicle_detection_on",
        ufp_perm=PermRequired.NO_WRITE,
    ),
    ProtectBinaryEntityDescription(
        key="smart_face",
        name="Detections: Face",
        icon="mdi:mdi-face",
        entity_category=EntityCategory.DIAGNOSTIC,
        ufp_required_field="can_detect_face",
        ufp_value="is_face_detection_on",
        ufp_perm=PermRequired.NO_WRITE,
    ),
    ProtectBinaryEntityDescription(
        key="smart_package",
        name="Detections: Package",
        icon="mdi:package-variant-closed",
        entity_category=EntityCategory.DIAGNOSTIC,
        ufp_required_field="can_detect_package",
        ufp_value="is_package_detection_on",
        ufp_perm=PermRequired.NO_WRITE,
    ),
    ProtectBinaryEntityDescription(
        key="smart_licenseplate",
        name="Detections: License Plate",
        icon="mdi:car",
        entity_category=EntityCategory.DIAGNOSTIC,
        ufp_required_field="can_detect_license_plate",
        ufp_value="is_license_plate_detection_on",
        ufp_perm=PermRequired.NO_WRITE,
    ),
    ProtectBinaryEntityDescription(
        key="smart_smoke",
        name="Detections: Smoke/CO",
        icon="mdi:fire",
        entity_category=EntityCategory.DIAGNOSTIC,
        ufp_required_field="can_detect_smoke",
        ufp_value="is_smoke_detection_on",
        ufp_perm=PermRequired.NO_WRITE,
    ),
)

LIGHT_SENSORS: tuple[ProtectBinaryEntityDescription, ...] = (
    ProtectBinaryEntityDescription(
        key="dark",
        name="Is Dark",
        icon="mdi:brightness-6",
        ufp_value="is_dark",
    ),
    ProtectBinaryEntityDescription(
        key="motion",
        name="Motion Detected",
        device_class=BinarySensorDeviceClass.MOTION,
        ufp_value="is_pir_motion_detected",
    ),
    ProtectBinaryEntityDescription(
        key="light",
        name="Flood Light",
        icon="mdi:spotlight-beam",
        entity_category=EntityCategory.DIAGNOSTIC,
        ufp_value="is_light_on",
        ufp_perm=PermRequired.NO_WRITE,
    ),
    ProtectBinaryEntityDescription(
        key="ssh",
        name="SSH Enabled",
        icon="mdi:lock",
        entity_registry_enabled_default=False,
        entity_category=EntityCategory.DIAGNOSTIC,
        ufp_value="is_ssh_enabled",
        ufp_perm=PermRequired.NO_WRITE,
    ),
    ProtectBinaryEntityDescription(
        key="status_light",
        name="Status Light On",
        icon="mdi:led-on",
        entity_category=EntityCategory.DIAGNOSTIC,
        ufp_value="light_device_settings.is_indicator_enabled",
        ufp_perm=PermRequired.NO_WRITE,
    ),
)

SENSE_SENSORS: tuple[ProtectBinaryEntityDescription, ...] = (
    ProtectBinaryEntityDescription(
        key=_KEY_DOOR,
        name="Contact",
        device_class=BinarySensorDeviceClass.DOOR,
        ufp_value="is_opened",
        ufp_enabled="is_contact_sensor_enabled",
    ),
    ProtectBinaryEntityDescription(
        key="battery_low",
        name="Battery low",
        device_class=BinarySensorDeviceClass.BATTERY,
        entity_category=EntityCategory.DIAGNOSTIC,
        ufp_value="battery_status.is_low",
    ),
    ProtectBinaryEntityDescription(
        key="motion",
        name="Motion Detected",
        device_class=BinarySensorDeviceClass.MOTION,
        ufp_value="is_motion_detected",
        ufp_enabled="is_motion_sensor_enabled",
    ),
    ProtectBinaryEntityDescription(
        key="tampering",
        name="Tampering Detected",
        device_class=BinarySensorDeviceClass.TAMPER,
        ufp_value="is_tampering_detected",
    ),
    ProtectBinaryEntityDescription(
        key="status_light",
        name="Status Light On",
        icon="mdi:led-on",
        entity_category=EntityCategory.DIAGNOSTIC,
        ufp_value="led_settings.is_enabled",
        ufp_perm=PermRequired.NO_WRITE,
    ),
    ProtectBinaryEntityDescription(
        key="motion_enabled",
        name="Motion Detection",
        icon="mdi:walk",
        entity_category=EntityCategory.DIAGNOSTIC,
        ufp_value="motion_settings.is_enabled",
        ufp_perm=PermRequired.NO_WRITE,
    ),
    ProtectBinaryEntityDescription(
        key="temperature",
        name="Temperature Sensor",
        icon="mdi:thermometer",
        entity_category=EntityCategory.DIAGNOSTIC,
        ufp_value="temperature_settings.is_enabled",
        ufp_perm=PermRequired.NO_WRITE,
    ),
    ProtectBinaryEntityDescription(
        key="humidity",
        name="Humidity Sensor",
        icon="mdi:water-percent",
        entity_category=EntityCategory.DIAGNOSTIC,
        ufp_value="humidity_settings.is_enabled",
        ufp_perm=PermRequired.NO_WRITE,
    ),
    ProtectBinaryEntityDescription(
        key="light",
        name="Light Sensor",
        icon="mdi:brightness-5",
        entity_category=EntityCategory.DIAGNOSTIC,
        ufp_value="light_settings.is_enabled",
        ufp_perm=PermRequired.NO_WRITE,
    ),
    ProtectBinaryEntityDescription(
        key="alarm",
        name="Alarm Sound Detection",
        entity_category=EntityCategory.DIAGNOSTIC,
        ufp_value="alarm_settings.is_enabled",
        ufp_perm=PermRequired.NO_WRITE,
    ),
)

EVENT_SENSORS: tuple[ProtectBinaryEventEntityDescription, ...] = (
    ProtectBinaryEventEntityDescription(
        key="doorbell",
        name="Doorbell",
        device_class=BinarySensorDeviceClass.OCCUPANCY,
        icon="mdi:doorbell-video",
        ufp_required_field="feature_flags.is_doorbell",
        ufp_value="is_ringing",
        ufp_event_obj="last_ring_event",
    ),
    ProtectBinaryEventEntityDescription(
        key="motion",
        name="Motion",
        device_class=BinarySensorDeviceClass.MOTION,
        ufp_value="is_motion_detected",
        ufp_enabled="is_motion_detection_on",
        ufp_event_obj="last_motion_event",
    ),
    ProtectBinaryEventEntityDescription(
        key="smart_obj_any",
        name="Object Detected",
        icon="mdi:eye",
        ufp_value="is_smart_detected",
        ufp_required_field="feature_flags.has_smart_detect",
        ufp_event_obj="last_smart_detect_event",
    ),
    ProtectBinaryEventEntityDescription(
        key="smart_obj_person",
        name="Person Detected",
        icon="mdi:walk",
        ufp_value="is_smart_detected",
        ufp_required_field="can_detect_person",
        ufp_enabled="is_person_detection_on",
        ufp_event_obj="last_person_detect_event",
    ),
    ProtectBinaryEventEntityDescription(
        key="smart_obj_vehicle",
        name="Vehicle Detected",
        icon="mdi:car",
        ufp_value="is_smart_detected",
        ufp_required_field="can_detect_vehicle",
        ufp_enabled="is_vehicle_detection_on",
        ufp_event_obj="last_vehicle_detect_event",
    ),
    ProtectBinaryEventEntityDescription(
        key="smart_obj_face",
        name="Face Detected",
        icon="mdi:mdi-face",
        ufp_value="is_smart_detected",
        ufp_required_field="can_detect_face",
        ufp_enabled="is_face_detection_on",
        ufp_event_obj="last_face_detect_event",
    ),
    ProtectBinaryEventEntityDescription(
        key="smart_obj_package",
        name="Package Detected",
        icon="mdi:package-variant-closed",
        ufp_value="is_smart_detected",
        ufp_required_field="can_detect_package",
        ufp_enabled="is_package_detection_on",
        ufp_event_obj="last_package_detect_event",
    ),
    ProtectBinaryEventEntityDescription(
        key="smart_audio_any",
        name="Audio Object Detected",
        icon="mdi:eye",
        ufp_value="is_smart_detected",
        ufp_required_field="feature_flags.has_smart_detect",
        ufp_event_obj="last_smart_audio_detect_event",
    ),
    ProtectBinaryEventEntityDescription(
        key="smart_audio_smoke",
        name="Smoke Alarm Detected",
        icon="mdi:fire",
        ufp_value="is_smart_detected",
        ufp_required_field="can_detect_smoke",
        ufp_enabled="is_smoke_detection_on",
        ufp_event_obj="last_smoke_detect_event",
    ),
    ProtectBinaryEventEntityDescription(
        key="smart_audio_cmonx",
        name="CO Alarm Detected",
        icon="mdi:fire",
        ufp_value="is_smart_detected",
        ufp_required_field="can_detect_smoke",
        ufp_enabled="is_smoke_detection_on",
        ufp_event_obj="last_cmonx_detect_event",
    ),
)

DOORLOCK_SENSORS: tuple[ProtectBinaryEntityDescription, ...] = (
    ProtectBinaryEntityDescription(
        key="battery_low",
        name="Battery low",
        device_class=BinarySensorDeviceClass.BATTERY,
        entity_category=EntityCategory.DIAGNOSTIC,
        ufp_value="battery_status.is_low",
    ),
    ProtectBinaryEntityDescription(
        key="status_light",
        name="Status Light On",
        icon="mdi:led-on",
        entity_category=EntityCategory.DIAGNOSTIC,
        ufp_value="led_settings.is_enabled",
        ufp_perm=PermRequired.NO_WRITE,
    ),
)

VIEWER_SENSORS: tuple[ProtectBinaryEntityDescription, ...] = (
    ProtectBinaryEntityDescription(
        key="ssh",
        name="SSH Enabled",
        icon="mdi:lock",
        entity_registry_enabled_default=False,
        entity_category=EntityCategory.DIAGNOSTIC,
        ufp_value="is_ssh_enabled",
        ufp_perm=PermRequired.NO_WRITE,
    ),
)


DISK_SENSORS: tuple[ProtectBinaryEntityDescription, ...] = (
    ProtectBinaryEntityDescription(
        key="disk_health",
        device_class=BinarySensorDeviceClass.PROBLEM,
        entity_category=EntityCategory.DIAGNOSTIC,
    ),
)


async def async_setup_entry(
    hass: HomeAssistant,
    entry: ConfigEntry,
    async_add_entities: AddEntitiesCallback,
) -> None:
    """Set up binary sensors for UniFi Protect integration."""
    data: ProtectData = hass.data[DOMAIN][entry.entry_id]

    async def _add_new_device(device: ProtectAdoptableDeviceModel) -> None:
        entities: list[ProtectDeviceEntity] = async_all_device_entities(
            data,
            ProtectDeviceBinarySensor,
            camera_descs=CAMERA_SENSORS,
            light_descs=LIGHT_SENSORS,
            sense_descs=SENSE_SENSORS,
            lock_descs=DOORLOCK_SENSORS,
            viewer_descs=VIEWER_SENSORS,
            ufp_device=device,
        )
        if device.is_adopted and isinstance(device, Camera):
            entities += _async_event_entities(data, ufp_device=device)
        async_add_entities(entities)

    entry.async_on_unload(
        async_dispatcher_connect(hass, _ufpd(entry, DISPATCH_ADOPT), _add_new_device)
    )

    entities: list[ProtectDeviceEntity] = async_all_device_entities(
        data,
        ProtectDeviceBinarySensor,
        camera_descs=CAMERA_SENSORS,
        light_descs=LIGHT_SENSORS,
        sense_descs=SENSE_SENSORS,
        lock_descs=DOORLOCK_SENSORS,
        viewer_descs=VIEWER_SENSORS,
    )
    entities += _async_event_entities(data)
    entities += _async_nvr_entities(data)

    async_add_entities(entities)


@callback
def _async_event_entities(
    data: ProtectData,
    ufp_device: ProtectAdoptableDeviceModel | None = None,
) -> list[ProtectDeviceEntity]:
    entities: list[ProtectDeviceEntity] = []
    devices = (
        data.get_by_types({ModelType.CAMERA}) if ufp_device is None else [ufp_device]
    )
    for device in devices:
        for description in EVENT_SENSORS:
            if not description.has_required(device):
                continue
            entities.append(ProtectEventBinarySensor(data, device, description))
            _LOGGER.debug(
                "Adding binary sensor entity %s for %s",
                description.name,
                device.display_name,
            )

    return entities


@callback
def _async_nvr_entities(
    data: ProtectData,
) -> list[ProtectDeviceEntity]:
    entities: list[ProtectDeviceEntity] = []
    device = data.api.bootstrap.nvr
    if device.system_info.ustorage is None:
        return entities

    for disk in device.system_info.ustorage.disks:
        for description in DISK_SENSORS:
            if not disk.has_disk:
                continue

            entities.append(ProtectDiskBinarySensor(data, device, description, disk))
            _LOGGER.debug(
                "Adding binary sensor entity %s",
                f"{disk.type} {disk.slot}",
            )

    return entities


class ProtectDeviceBinarySensor(ProtectDeviceEntity, BinarySensorEntity):
    """A UniFi Protect Device Binary Sensor."""

    device: Camera | Light | Sensor
    entity_description: ProtectBinaryEntityDescription

    @callback
    def _async_update_device_from_protect(self, device: ProtectModelWithId) -> None:
        super()._async_update_device_from_protect(device)
        entity_description = self.entity_description
        self._attr_is_on = entity_description.get_ufp_value(self.device)
        # UP Sense can be any of the 3 contact sensor device classes
<<<<<<< HEAD
        if self.entity_description.key == _KEY_DOOR and isinstance(self.device, Sensor):
            self._device_class: BinarySensorDeviceClass | None = (
                MOUNT_DEVICE_CLASS_MAP.get(
                    self.device.mount_type, BinarySensorDeviceClass.DOOR
                )
=======
        if entity_description.key == _KEY_DOOR and isinstance(self.device, Sensor):
            entity_description.device_class = MOUNT_DEVICE_CLASS_MAP.get(
                self.device.mount_type, BinarySensorDeviceClass.DOOR
>>>>>>> 964832e9
            )
        else:
            self._device_class = self.entity_description.device_class

    @property  # type: ignore[override]
    # UFP smart sensors can change device class at runtime
    def device_class(self) -> BinarySensorDeviceClass | None:
        """Return the class of this sensor."""
        return self._device_class


class ProtectDiskBinarySensor(ProtectNVREntity, BinarySensorEntity):
    """A UniFi Protect NVR Disk Binary Sensor."""

    _disk: UOSDisk
    entity_description: ProtectBinaryEntityDescription

    def __init__(
        self,
        data: ProtectData,
        device: NVR,
        description: ProtectBinaryEntityDescription,
        disk: UOSDisk,
    ) -> None:
        """Initialize the Binary Sensor."""
        self._disk = disk
        # backwards compat with old unique IDs
        index = self._disk.slot - 1

        description = copy(description)
        description.key = f"{description.key}_{index}"
        description.name = f"{disk.type} {disk.slot}"
        super().__init__(data, device, description)

    @callback
    def _async_update_device_from_protect(self, device: ProtectModelWithId) -> None:
        super()._async_update_device_from_protect(device)

        slot = self._disk.slot
        self._attr_available = False

        # should not be possible since it would require user to
        # _downgrade_ to make ustorage disppear
        assert self.device.system_info.ustorage is not None
        for disk in self.device.system_info.ustorage.disks:
            if disk.slot == slot:
                self._disk = disk
                self._attr_available = True
                break

        self._attr_is_on = not self._disk.is_healthy


class ProtectEventBinarySensor(EventEntityMixin, BinarySensorEntity):
    """A UniFi Protect Device Binary Sensor for events."""

    entity_description: ProtectBinaryEventEntityDescription

    @callback
    def _async_update_device_from_protect(self, device: ProtectModelWithId) -> None:
        super()._async_update_device_from_protect(device)
        is_on = self.entity_description.get_is_on(device, self._event)
        self._attr_is_on: bool | None = is_on
        if not is_on:
            self._event = None
            self._attr_extra_state_attributes = {}<|MERGE_RESOLUTION|>--- conflicted
+++ resolved
@@ -559,17 +559,9 @@
         entity_description = self.entity_description
         self._attr_is_on = entity_description.get_ufp_value(self.device)
         # UP Sense can be any of the 3 contact sensor device classes
-<<<<<<< HEAD
-        if self.entity_description.key == _KEY_DOOR and isinstance(self.device, Sensor):
-            self._device_class: BinarySensorDeviceClass | None = (
-                MOUNT_DEVICE_CLASS_MAP.get(
-                    self.device.mount_type, BinarySensorDeviceClass.DOOR
-                )
-=======
         if entity_description.key == _KEY_DOOR and isinstance(self.device, Sensor):
             entity_description.device_class = MOUNT_DEVICE_CLASS_MAP.get(
                 self.device.mount_type, BinarySensorDeviceClass.DOOR
->>>>>>> 964832e9
             )
         else:
             self._device_class = self.entity_description.device_class
