"""Component providing binary sensors for UniFi Protect."""
from __future__ import annotations

from copy import copy
from dataclasses import dataclass
import logging

from pyunifiprotect.data import (
    NVR,
    Camera,
    Light,
    ModelType,
    MountType,
    ProtectAdoptableDeviceModel,
    ProtectModelWithId,
    Sensor,
)
from pyunifiprotect.data.nvr import UOSDisk

from homeassistant.components.binary_sensor import (
    BinarySensorDeviceClass,
    BinarySensorEntity,
    BinarySensorEntityDescription,
)
from homeassistant.config_entries import ConfigEntry
from homeassistant.const import EntityCategory
from homeassistant.core import HomeAssistant, callback
from homeassistant.helpers.dispatcher import async_dispatcher_connect
from homeassistant.helpers.entity_platform import AddEntitiesCallback

from .const import DISPATCH_ADOPT, DOMAIN
from .data import ProtectData
from .entity import (
    EventEntityMixin,
    ProtectDeviceEntity,
    ProtectNVREntity,
    async_all_device_entities,
)
from .models import PermRequired, ProtectEventMixin, ProtectRequiredKeysMixin
from .utils import async_dispatch_id as _ufpd

_LOGGER = logging.getLogger(__name__)
_KEY_DOOR = "door"


@dataclass
class ProtectBinaryEntityDescription(
    ProtectRequiredKeysMixin, BinarySensorEntityDescription
):
    """Describes UniFi Protect Binary Sensor entity."""


@dataclass
class ProtectBinaryEventEntityDescription(
    ProtectEventMixin, BinarySensorEntityDescription
):
    """Describes UniFi Protect Binary Sensor entity."""


MOUNT_DEVICE_CLASS_MAP = {
    MountType.GARAGE: BinarySensorDeviceClass.GARAGE_DOOR,
    MountType.WINDOW: BinarySensorDeviceClass.WINDOW,
    MountType.DOOR: BinarySensorDeviceClass.DOOR,
}


CAMERA_SENSORS: tuple[ProtectBinaryEntityDescription, ...] = (
    ProtectBinaryEntityDescription(
        key="dark", name="Is Dark", icon="mdi:brightness-6", ufp_value=("is_dark",)
    ),
    ProtectBinaryEntityDescription(
        key="ssh",
        name="SSH Enabled",
        icon="mdi:lock",
        entity_registry_enabled_default=False,
        entity_category=EntityCategory.DIAGNOSTIC,
        ufp_value=("is_ssh_enabled",),
        ufp_perm=PermRequired.NO_WRITE,
    ),
    ProtectBinaryEntityDescription(
        key="status_light",
        name="Status Light On",
        icon="mdi:led-on",
        entity_category=EntityCategory.DIAGNOSTIC,
        ufp_required_field=("feature_flags", "has_led_status"),
        ufp_value=("led_settings", "is_enabled"),
        ufp_perm=PermRequired.NO_WRITE,
    ),
    ProtectBinaryEntityDescription(
        key="hdr_mode",
        name="HDR Mode",
        icon="mdi:brightness-7",
        entity_category=EntityCategory.DIAGNOSTIC,
        ufp_required_field=("feature_flags", "has_hdr"),
        ufp_value=("hdr_mode",),
        ufp_perm=PermRequired.NO_WRITE,
    ),
    ProtectBinaryEntityDescription(
        key="high_fps",
        name="High FPS",
        icon="mdi:video-high-definition",
        entity_category=EntityCategory.DIAGNOSTIC,
        ufp_required_field=("feature_flags", "has_highfps"),
        ufp_value=("is_high_fps_enabled",),
        ufp_perm=PermRequired.NO_WRITE,
    ),
    ProtectBinaryEntityDescription(
        key="system_sounds",
        name="System Sounds",
        icon="mdi:speaker",
        entity_category=EntityCategory.DIAGNOSTIC,
        ufp_required_field=("has_speaker",),
        ufp_value=("speaker_settings", "are_system_sounds_enabled"),
        ufp_enabled=("feature_flags", "has_speaker"),
        ufp_perm=PermRequired.NO_WRITE,
    ),
    ProtectBinaryEntityDescription(
        key="osd_name",
        name="Overlay: Show Name",
        icon="mdi:fullscreen",
        entity_category=EntityCategory.DIAGNOSTIC,
        ufp_value=("osd_settings", "is_name_enabled"),
        ufp_perm=PermRequired.NO_WRITE,
    ),
    ProtectBinaryEntityDescription(
        key="osd_date",
        name="Overlay: Show Date",
        icon="mdi:fullscreen",
        entity_category=EntityCategory.DIAGNOSTIC,
        ufp_value=("osd_settings", "is_date_enabled"),
        ufp_perm=PermRequired.NO_WRITE,
    ),
    ProtectBinaryEntityDescription(
        key="osd_logo",
        name="Overlay: Show Logo",
        icon="mdi:fullscreen",
        entity_category=EntityCategory.DIAGNOSTIC,
        ufp_value=("osd_settings", "is_logo_enabled"),
        ufp_perm=PermRequired.NO_WRITE,
    ),
    ProtectBinaryEntityDescription(
        key="osd_bitrate",
        name="Overlay: Show Bitrate",
        icon="mdi:fullscreen",
        entity_category=EntityCategory.DIAGNOSTIC,
        ufp_value=("osd_settings", "is_debug_enabled"),
        ufp_perm=PermRequired.NO_WRITE,
    ),
    ProtectBinaryEntityDescription(
        key="motion_enabled",
        name="Detections: Motion",
        icon="mdi:run-fast",
        ufp_value=("recording_settings", "enable_motion_detection"),
        ufp_perm=PermRequired.NO_WRITE,
    ),
    ProtectBinaryEntityDescription(
        key="smart_person",
        name="Detections: Person",
        icon="mdi:walk",
        entity_category=EntityCategory.DIAGNOSTIC,
        ufp_required_field=("can_detect_person",),
        ufp_value=("is_person_detection_on",),
        ufp_perm=PermRequired.NO_WRITE,
    ),
    ProtectBinaryEntityDescription(
        key="smart_vehicle",
        name="Detections: Vehicle",
        icon="mdi:car",
        entity_category=EntityCategory.DIAGNOSTIC,
        ufp_required_field=("can_detect_vehicle",),
        ufp_value=("is_vehicle_detection_on",),
        ufp_perm=PermRequired.NO_WRITE,
    ),
    ProtectBinaryEntityDescription(
        key="smart_face",
        name="Detections: Face",
        icon="mdi:mdi-face",
        entity_category=EntityCategory.DIAGNOSTIC,
        ufp_required_field=("can_detect_face",),
        ufp_value=("is_face_detection_on",),
        ufp_perm=PermRequired.NO_WRITE,
    ),
    ProtectBinaryEntityDescription(
        key="smart_package",
        name="Detections: Package",
        icon="mdi:package-variant-closed",
        entity_category=EntityCategory.DIAGNOSTIC,
        ufp_required_field=("can_detect_package",),
        ufp_value=("is_package_detection_on",),
        ufp_perm=PermRequired.NO_WRITE,
    ),
    ProtectBinaryEntityDescription(
        key="smart_licenseplate",
        name="Detections: License Plate",
        icon="mdi:car",
        entity_category=EntityCategory.DIAGNOSTIC,
        ufp_required_field=("can_detect_license_plate",),
        ufp_value=("is_license_plate_detection_on",),
        ufp_perm=PermRequired.NO_WRITE,
    ),
    ProtectBinaryEntityDescription(
        key="smart_smoke",
        name="Detections: Smoke/CO",
        icon="mdi:fire",
        entity_category=EntityCategory.DIAGNOSTIC,
        ufp_required_field=("can_detect_smoke",),
        ufp_value=("is_smoke_detection_on",),
        ufp_perm=PermRequired.NO_WRITE,
    ),
)

LIGHT_SENSORS: tuple[ProtectBinaryEntityDescription, ...] = (
    ProtectBinaryEntityDescription(
        key="dark",
        name="Is Dark",
        icon="mdi:brightness-6",
        ufp_value=("is_dark",),
    ),
    ProtectBinaryEntityDescription(
        key="motion",
        name="Motion Detected",
        device_class=BinarySensorDeviceClass.MOTION,
        ufp_value=("is_pir_motion_detected",),
    ),
    ProtectBinaryEntityDescription(
        key="light",
        name="Flood Light",
        icon="mdi:spotlight-beam",
        entity_category=EntityCategory.DIAGNOSTIC,
        ufp_value=("is_light_on",),
        ufp_perm=PermRequired.NO_WRITE,
    ),
    ProtectBinaryEntityDescription(
        key="ssh",
        name="SSH Enabled",
        icon="mdi:lock",
        entity_registry_enabled_default=False,
        entity_category=EntityCategory.DIAGNOSTIC,
        ufp_value=("is_ssh_enabled",),
        ufp_perm=PermRequired.NO_WRITE,
    ),
    ProtectBinaryEntityDescription(
        key="status_light",
        name="Status Light On",
        icon="mdi:led-on",
        entity_category=EntityCategory.DIAGNOSTIC,
        ufp_value=("light_device_settings", "is_indicator_enabled"),
        ufp_perm=PermRequired.NO_WRITE,
    ),
)

SENSE_SENSORS: tuple[ProtectBinaryEntityDescription, ...] = (
    ProtectBinaryEntityDescription(
        key=_KEY_DOOR,
        name="Contact",
        device_class=BinarySensorDeviceClass.DOOR,
        ufp_value=("is_opened",),
        ufp_enabled=("is_contact_sensor_enabled",),
    ),
    ProtectBinaryEntityDescription(
        key="battery_low",
        name="Battery low",
        device_class=BinarySensorDeviceClass.BATTERY,
        entity_category=EntityCategory.DIAGNOSTIC,
        ufp_value=("battery_status", "is_low"),
    ),
    ProtectBinaryEntityDescription(
        key="motion",
        name="Motion Detected",
        device_class=BinarySensorDeviceClass.MOTION,
        ufp_value=("is_motion_detected",),
        ufp_enabled=("is_motion_sensor_enabled",),
    ),
    ProtectBinaryEntityDescription(
        key="tampering",
        name="Tampering Detected",
        device_class=BinarySensorDeviceClass.TAMPER,
        ufp_value=("is_tampering_detected",),
    ),
    ProtectBinaryEntityDescription(
        key="status_light",
        name="Status Light On",
        icon="mdi:led-on",
        entity_category=EntityCategory.DIAGNOSTIC,
        ufp_value=("led_settings", "is_enabled"),
        ufp_perm=PermRequired.NO_WRITE,
    ),
    ProtectBinaryEntityDescription(
        key="motion_enabled",
        name="Motion Detection",
        icon="mdi:walk",
        entity_category=EntityCategory.DIAGNOSTIC,
        ufp_value=("motion_settings", "is_enabled"),
        ufp_perm=PermRequired.NO_WRITE,
    ),
    ProtectBinaryEntityDescription(
        key="temperature",
        name="Temperature Sensor",
        icon="mdi:thermometer",
        entity_category=EntityCategory.DIAGNOSTIC,
        ufp_value=("temperature_settings", "is_enabled"),
        ufp_perm=PermRequired.NO_WRITE,
    ),
    ProtectBinaryEntityDescription(
        key="humidity",
        name="Humidity Sensor",
        icon="mdi:water-percent",
        entity_category=EntityCategory.DIAGNOSTIC,
        ufp_value=("humidity_settings", "is_enabled"),
        ufp_perm=PermRequired.NO_WRITE,
    ),
    ProtectBinaryEntityDescription(
        key="light",
        name="Light Sensor",
        icon="mdi:brightness-5",
        entity_category=EntityCategory.DIAGNOSTIC,
        ufp_value=("light_settings", "is_enabled"),
        ufp_perm=PermRequired.NO_WRITE,
    ),
    ProtectBinaryEntityDescription(
        key="alarm",
        name="Alarm Sound Detection",
        entity_category=EntityCategory.DIAGNOSTIC,
        ufp_value=("alarm_settings", "is_enabled"),
        ufp_perm=PermRequired.NO_WRITE,
    ),
)

EVENT_SENSORS: tuple[ProtectBinaryEventEntityDescription, ...] = (
    ProtectBinaryEventEntityDescription(
        key="doorbell",
        name="Doorbell",
        device_class=BinarySensorDeviceClass.OCCUPANCY,
        icon="mdi:doorbell-video",
        ufp_required_field=("feature_flags", "is_doorbell"),
        ufp_value=("is_ringing",),
<<<<<<< HEAD
        ufp_event_obj=("last_ring_event",),
=======
        ufp_event_obj="last_ring_event",
>>>>>>> c35be169
    ),
    ProtectBinaryEventEntityDescription(
        key="motion",
        name="Motion",
        device_class=BinarySensorDeviceClass.MOTION,
        ufp_value=("is_motion_detected",),
        ufp_enabled=("is_motion_detection_on",),
<<<<<<< HEAD
        ufp_event_obj=("last_motion_event",),
=======
        ufp_event_obj="last_motion_event",
>>>>>>> c35be169
    ),
    ProtectBinaryEventEntityDescription(
        key="smart_obj_any",
        name="Object Detected",
        icon="mdi:eye",
        ufp_value=("is_smart_detected",),
        ufp_required_field=("feature_flags", "has_smart_detect"),
<<<<<<< HEAD
        ufp_event_obj=("last_smart_detect_event",),
=======
        ufp_event_obj="last_smart_detect_event",
>>>>>>> c35be169
    ),
    ProtectBinaryEventEntityDescription(
        key="smart_obj_person",
        name="Person Detected",
        icon="mdi:walk",
        ufp_value=("is_smart_detected",),
        ufp_required_field=("can_detect_person",),
        ufp_enabled=("is_person_detection_on",),
<<<<<<< HEAD
        ufp_event_obj=("last_person_detect_event",),
=======
        ufp_event_obj="last_person_detect_event",
>>>>>>> c35be169
    ),
    ProtectBinaryEventEntityDescription(
        key="smart_obj_vehicle",
        name="Vehicle Detected",
        icon="mdi:car",
        ufp_value=("is_smart_detected",),
        ufp_required_field=("can_detect_vehicle",),
        ufp_enabled=("is_vehicle_detection_on",),
<<<<<<< HEAD
        ufp_event_obj=("last_vehicle_detect_event",),
=======
        ufp_event_obj="last_vehicle_detect_event",
>>>>>>> c35be169
    ),
    ProtectBinaryEventEntityDescription(
        key="smart_obj_face",
        name="Face Detected",
        icon="mdi:mdi-face",
        ufp_value=("is_smart_detected",),
        ufp_required_field=("can_detect_face",),
        ufp_enabled=("is_face_detection_on",),
<<<<<<< HEAD
        ufp_event_obj=("last_face_detect_event",),
=======
        ufp_event_obj="last_face_detect_event",
>>>>>>> c35be169
    ),
    ProtectBinaryEventEntityDescription(
        key="smart_obj_package",
        name="Package Detected",
        icon="mdi:package-variant-closed",
        ufp_value=("is_smart_detected",),
        ufp_required_field=("can_detect_package",),
        ufp_enabled=("is_package_detection_on",),
<<<<<<< HEAD
        ufp_event_obj=("last_package_detect_event",),
=======
        ufp_event_obj="last_package_detect_event",
>>>>>>> c35be169
    ),
    ProtectBinaryEventEntityDescription(
        key="smart_audio_any",
        name="Audio Object Detected",
        icon="mdi:eye",
        ufp_value=("is_smart_detected",),
        ufp_required_field=(
            "feature_flags",
            "has_smart_detect",
        ),
<<<<<<< HEAD
        ufp_event_obj=("last_smart_audio_detect_event",),
=======
        ufp_event_obj="last_smart_audio_detect_event",
>>>>>>> c35be169
    ),
    ProtectBinaryEventEntityDescription(
        key="smart_audio_smoke",
        name="Smoke Alarm Detected",
        icon="mdi:fire",
        ufp_value=("is_smart_detected",),
        ufp_required_field=("can_detect_smoke",),
        ufp_enabled=("is_smoke_detection_on",),
<<<<<<< HEAD
        ufp_event_obj=("last_smoke_detect_event",),
=======
        ufp_event_obj="last_smoke_detect_event",
>>>>>>> c35be169
    ),
    ProtectBinaryEventEntityDescription(
        key="smart_audio_cmonx",
        name="CO Alarm Detected",
        icon="mdi:fire",
        ufp_value=("is_smart_detected",),
        ufp_required_field=("can_detect_smoke",),
        ufp_enabled=("is_smoke_detection_on",),
<<<<<<< HEAD
        ufp_event_obj=("last_cmonx_detect_event",),
=======
        ufp_event_obj="last_cmonx_detect_event",
>>>>>>> c35be169
    ),
)

DOORLOCK_SENSORS: tuple[ProtectBinaryEntityDescription, ...] = (
    ProtectBinaryEntityDescription(
        key="battery_low",
        name="Battery low",
        device_class=BinarySensorDeviceClass.BATTERY,
        entity_category=EntityCategory.DIAGNOSTIC,
        ufp_value=("battery_status", "is_low"),
    ),
    ProtectBinaryEntityDescription(
        key="status_light",
        name="Status Light On",
        icon="mdi:led-on",
        entity_category=EntityCategory.DIAGNOSTIC,
        ufp_value=("led_settings", "is_enabled"),
        ufp_perm=PermRequired.NO_WRITE,
    ),
)

VIEWER_SENSORS: tuple[ProtectBinaryEntityDescription, ...] = (
    ProtectBinaryEntityDescription(
        key="ssh",
        name="SSH Enabled",
        icon="mdi:lock",
        entity_registry_enabled_default=False,
        entity_category=EntityCategory.DIAGNOSTIC,
        ufp_value=("is_ssh_enabled",),
        ufp_perm=PermRequired.NO_WRITE,
    ),
)


DISK_SENSORS: tuple[ProtectBinaryEntityDescription, ...] = (
    ProtectBinaryEntityDescription(
        key="disk_health",
        device_class=BinarySensorDeviceClass.PROBLEM,
        entity_category=EntityCategory.DIAGNOSTIC,
    ),
)


async def async_setup_entry(
    hass: HomeAssistant,
    entry: ConfigEntry,
    async_add_entities: AddEntitiesCallback,
) -> None:
    """Set up binary sensors for UniFi Protect integration."""
    data: ProtectData = hass.data[DOMAIN][entry.entry_id]

    async def _add_new_device(device: ProtectAdoptableDeviceModel) -> None:
        entities: list[ProtectDeviceEntity] = async_all_device_entities(
            data,
            ProtectDeviceBinarySensor,
            camera_descs=CAMERA_SENSORS,
            light_descs=LIGHT_SENSORS,
            sense_descs=SENSE_SENSORS,
            lock_descs=DOORLOCK_SENSORS,
            viewer_descs=VIEWER_SENSORS,
            ufp_device=device,
        )
        if device.is_adopted and isinstance(device, Camera):
            entities += _async_event_entities(data, ufp_device=device)
        async_add_entities(entities)

    entry.async_on_unload(
        async_dispatcher_connect(hass, _ufpd(entry, DISPATCH_ADOPT), _add_new_device)
    )

    entities: list[ProtectDeviceEntity] = async_all_device_entities(
        data,
        ProtectDeviceBinarySensor,
        camera_descs=CAMERA_SENSORS,
        light_descs=LIGHT_SENSORS,
        sense_descs=SENSE_SENSORS,
        lock_descs=DOORLOCK_SENSORS,
        viewer_descs=VIEWER_SENSORS,
    )
    entities += _async_event_entities(data)
    entities += _async_nvr_entities(data)

    async_add_entities(entities)


@callback
def _async_event_entities(
    data: ProtectData,
    ufp_device: ProtectAdoptableDeviceModel | None = None,
) -> list[ProtectDeviceEntity]:
    entities: list[ProtectDeviceEntity] = []
    devices = (
        data.get_by_types({ModelType.CAMERA}) if ufp_device is None else [ufp_device]
    )
    for device in devices:
        for description in EVENT_SENSORS:
            if not description.has_required(device):
                continue
            entities.append(ProtectEventBinarySensor(data, device, description))
            _LOGGER.debug(
                "Adding binary sensor entity %s for %s",
                description.name,
                device.display_name,
            )

    return entities


@callback
def _async_nvr_entities(
    data: ProtectData,
) -> list[ProtectDeviceEntity]:
    entities: list[ProtectDeviceEntity] = []
    device = data.api.bootstrap.nvr
    if device.system_info.ustorage is None:
        return entities

    for disk in device.system_info.ustorage.disks:
        for description in DISK_SENSORS:
            if not disk.has_disk:
                continue

            entities.append(ProtectDiskBinarySensor(data, device, description, disk))
            _LOGGER.debug(
                "Adding binary sensor entity %s",
                f"{disk.type} {disk.slot}",
            )

    return entities


class ProtectDeviceBinarySensor(ProtectDeviceEntity, BinarySensorEntity):
    """A UniFi Protect Device Binary Sensor."""

    device: Camera | Light | Sensor
    entity_description: ProtectBinaryEntityDescription
    _device_class: BinarySensorDeviceClass | None = None

    @callback
    def _async_update_device_from_protect(self, device: ProtectModelWithId) -> None:
        super()._async_update_device_from_protect(device)
        entity_description = self.entity_description
        updated_device = self.device
        self._attr_is_on = entity_description.get_ufp_value(updated_device)
        # UP Sense can be any of the 3 contact sensor device classes
        if entity_description.key == _KEY_DOOR and isinstance(updated_device, Sensor):
            self._device_class = MOUNT_DEVICE_CLASS_MAP.get(
                updated_device.mount_type, BinarySensorDeviceClass.DOOR
            )
        else:
            self._device_class = self.entity_description.device_class

    @property  # type: ignore[override]
    # UFP smart sensors can change device class at runtime
    def device_class(self) -> BinarySensorDeviceClass | None:
        """Return the class of this sensor."""
        return self._device_class


class ProtectDiskBinarySensor(ProtectNVREntity, BinarySensorEntity):
    """A UniFi Protect NVR Disk Binary Sensor."""

    _disk: UOSDisk
    entity_description: ProtectBinaryEntityDescription

    def __init__(
        self,
        data: ProtectData,
        device: NVR,
        description: ProtectBinaryEntityDescription,
        disk: UOSDisk,
    ) -> None:
        """Initialize the Binary Sensor."""
        self._disk = disk
        # backwards compat with old unique IDs
        index = self._disk.slot - 1

        description = copy(description)
        description.key = f"{description.key}_{index}"
        description.name = f"{disk.type} {disk.slot}"
        super().__init__(data, device, description)

    @callback
    def _async_update_device_from_protect(self, device: ProtectModelWithId) -> None:
        super()._async_update_device_from_protect(device)

        slot = self._disk.slot
        self._attr_available = False

        # should not be possible since it would require user to
        # _downgrade_ to make ustorage disppear
        assert self.device.system_info.ustorage is not None
        for disk in self.device.system_info.ustorage.disks:
            if disk.slot == slot:
                self._disk = disk
                self._attr_available = True
                break

        self._attr_is_on = not self._disk.is_healthy


class ProtectEventBinarySensor(EventEntityMixin, BinarySensorEntity):
    """A UniFi Protect Device Binary Sensor for events."""

    entity_description: ProtectBinaryEventEntityDescription

    @callback
    def _async_update_device_from_protect(self, device: ProtectModelWithId) -> None:
        super()._async_update_device_from_protect(device)
        is_on = self.entity_description.get_is_on(self._event)
        self._attr_is_on: bool | None = is_on
        if not is_on:
            self._event = None
            self._attr_extra_state_attributes = {}<|MERGE_RESOLUTION|>--- conflicted
+++ resolved
@@ -334,11 +334,7 @@
         icon="mdi:doorbell-video",
         ufp_required_field=("feature_flags", "is_doorbell"),
         ufp_value=("is_ringing",),
-<<<<<<< HEAD
-        ufp_event_obj=("last_ring_event",),
-=======
         ufp_event_obj="last_ring_event",
->>>>>>> c35be169
     ),
     ProtectBinaryEventEntityDescription(
         key="motion",
@@ -346,11 +342,7 @@
         device_class=BinarySensorDeviceClass.MOTION,
         ufp_value=("is_motion_detected",),
         ufp_enabled=("is_motion_detection_on",),
-<<<<<<< HEAD
-        ufp_event_obj=("last_motion_event",),
-=======
         ufp_event_obj="last_motion_event",
->>>>>>> c35be169
     ),
     ProtectBinaryEventEntityDescription(
         key="smart_obj_any",
@@ -358,11 +350,7 @@
         icon="mdi:eye",
         ufp_value=("is_smart_detected",),
         ufp_required_field=("feature_flags", "has_smart_detect"),
-<<<<<<< HEAD
-        ufp_event_obj=("last_smart_detect_event",),
-=======
         ufp_event_obj="last_smart_detect_event",
->>>>>>> c35be169
     ),
     ProtectBinaryEventEntityDescription(
         key="smart_obj_person",
@@ -371,11 +359,7 @@
         ufp_value=("is_smart_detected",),
         ufp_required_field=("can_detect_person",),
         ufp_enabled=("is_person_detection_on",),
-<<<<<<< HEAD
-        ufp_event_obj=("last_person_detect_event",),
-=======
         ufp_event_obj="last_person_detect_event",
->>>>>>> c35be169
     ),
     ProtectBinaryEventEntityDescription(
         key="smart_obj_vehicle",
@@ -384,11 +368,7 @@
         ufp_value=("is_smart_detected",),
         ufp_required_field=("can_detect_vehicle",),
         ufp_enabled=("is_vehicle_detection_on",),
-<<<<<<< HEAD
-        ufp_event_obj=("last_vehicle_detect_event",),
-=======
         ufp_event_obj="last_vehicle_detect_event",
->>>>>>> c35be169
     ),
     ProtectBinaryEventEntityDescription(
         key="smart_obj_face",
@@ -397,11 +377,7 @@
         ufp_value=("is_smart_detected",),
         ufp_required_field=("can_detect_face",),
         ufp_enabled=("is_face_detection_on",),
-<<<<<<< HEAD
-        ufp_event_obj=("last_face_detect_event",),
-=======
         ufp_event_obj="last_face_detect_event",
->>>>>>> c35be169
     ),
     ProtectBinaryEventEntityDescription(
         key="smart_obj_package",
@@ -410,11 +386,7 @@
         ufp_value=("is_smart_detected",),
         ufp_required_field=("can_detect_package",),
         ufp_enabled=("is_package_detection_on",),
-<<<<<<< HEAD
-        ufp_event_obj=("last_package_detect_event",),
-=======
         ufp_event_obj="last_package_detect_event",
->>>>>>> c35be169
     ),
     ProtectBinaryEventEntityDescription(
         key="smart_audio_any",
@@ -425,11 +397,7 @@
             "feature_flags",
             "has_smart_detect",
         ),
-<<<<<<< HEAD
-        ufp_event_obj=("last_smart_audio_detect_event",),
-=======
         ufp_event_obj="last_smart_audio_detect_event",
->>>>>>> c35be169
     ),
     ProtectBinaryEventEntityDescription(
         key="smart_audio_smoke",
@@ -438,11 +406,7 @@
         ufp_value=("is_smart_detected",),
         ufp_required_field=("can_detect_smoke",),
         ufp_enabled=("is_smoke_detection_on",),
-<<<<<<< HEAD
-        ufp_event_obj=("last_smoke_detect_event",),
-=======
         ufp_event_obj="last_smoke_detect_event",
->>>>>>> c35be169
     ),
     ProtectBinaryEventEntityDescription(
         key="smart_audio_cmonx",
@@ -451,11 +415,7 @@
         ufp_value=("is_smart_detected",),
         ufp_required_field=("can_detect_smoke",),
         ufp_enabled=("is_smoke_detection_on",),
-<<<<<<< HEAD
-        ufp_event_obj=("last_cmonx_detect_event",),
-=======
         ufp_event_obj="last_cmonx_detect_event",
->>>>>>> c35be169
     ),
 )
 
