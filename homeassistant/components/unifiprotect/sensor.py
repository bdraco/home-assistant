--- conflicted
+++ resolved
@@ -766,11 +766,7 @@
 
 
 class ProtectLicensePlateEventSensor(ProtectEventSensor):
-<<<<<<< HEAD
-    """A UniFi Protect Device Sensor with access tokens."""
-=======
     """A UniFi Protect license plate sensor."""
->>>>>>> 4fb8202d
 
     @callback
     def _async_update_device_from_protect(self, device: ProtectModelWithId) -> None:
