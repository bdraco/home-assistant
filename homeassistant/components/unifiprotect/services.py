"""UniFi Protect Integration services."""

from __future__ import annotations

import asyncio
import functools
from typing import Any, cast

from pydantic import ValidationError
from pyunifiprotect.api import ProtectApiClient
from pyunifiprotect.data import Camera, Chime
from pyunifiprotect.exceptions import ClientError
import voluptuous as vol

from homeassistant.components.binary_sensor import BinarySensorDeviceClass
from homeassistant.config_entries import ConfigEntryState
from homeassistant.const import ATTR_DEVICE_ID, ATTR_NAME, Platform
from homeassistant.core import HomeAssistant, ServiceCall, callback
from homeassistant.exceptions import HomeAssistantError, ServiceValidationError
from homeassistant.helpers import (
    config_validation as cv,
    device_registry as dr,
    entity_registry as er,
)
from homeassistant.helpers.service import async_extract_referenced_entity_ids
from homeassistant.util.read_only_dict import ReadOnlyDict

from .const import ATTR_MESSAGE, DOMAIN
from .data import async_ufp_instance_for_config_entry_ids

SERVICE_ADD_DOORBELL_TEXT = "add_doorbell_text"
SERVICE_REMOVE_DOORBELL_TEXT = "remove_doorbell_text"
SERVICE_SET_PRIVACY_ZONE = "set_privacy_zone"
SERVICE_REMOVE_PRIVACY_ZONE = "remove_privacy_zone"
SERVICE_SET_DEFAULT_DOORBELL_TEXT = "set_default_doorbell_text"
SERVICE_SET_CHIME_PAIRED = "set_chime_paired_doorbells"

ALL_GLOBAL_SERIVCES = [
    SERVICE_ADD_DOORBELL_TEXT,
    SERVICE_REMOVE_DOORBELL_TEXT,
    SERVICE_SET_DEFAULT_DOORBELL_TEXT,
    SERVICE_SET_CHIME_PAIRED,
    SERVICE_REMOVE_PRIVACY_ZONE,
]

DOORBELL_TEXT_SCHEMA = vol.All(
    vol.Schema(
        {
            **cv.ENTITY_SERVICE_FIELDS,
            vol.Required(ATTR_MESSAGE): cv.string,
        },
    ),
    cv.has_at_least_one_key(ATTR_DEVICE_ID),
)

CHIME_PAIRED_SCHEMA = vol.All(
    vol.Schema(
        {
            **cv.ENTITY_SERVICE_FIELDS,
            "doorbells": cv.TARGET_SERVICE_FIELDS,
        },
    ),
    cv.has_at_least_one_key(ATTR_DEVICE_ID),
)

REMOVE_PRIVACY_ZONE_SCHEMA = vol.All(
    vol.Schema(
        {
            **cv.ENTITY_SERVICE_FIELDS,
            vol.Required(ATTR_NAME): cv.string,
        },
    ),
    cv.has_at_least_one_key(ATTR_DEVICE_ID),
)


@callback
def _async_get_ufp_instance(hass: HomeAssistant, device_id: str) -> ProtectApiClient:
    device_registry = dr.async_get(hass)
    if not (device_entry := device_registry.async_get(device_id)):
        raise HomeAssistantError(f"No device found for device id: {device_id}")

    if device_entry.via_device_id is not None:
        return _async_get_ufp_instance(hass, device_entry.via_device_id)

    config_entry_ids = device_entry.config_entries
    if ufp_instance := async_ufp_instance_for_config_entry_ids(hass, config_entry_ids):
        return ufp_instance

    raise HomeAssistantError(f"No device found for device id: {device_id}")


@callback
def _async_get_ufp_camera(hass: HomeAssistant, call: ServiceCall) -> Camera:
    ref = async_extract_referenced_entity_ids(hass, call)
    entity_registry = er.async_get(hass)

    entity_id = ref.indirectly_referenced.pop()
    camera_entity = entity_registry.async_get(entity_id)
    assert camera_entity is not None
    assert camera_entity.device_id is not None
    camera_mac = _async_unique_id_to_mac(camera_entity.unique_id)

    instance = _async_get_ufp_instance(hass, camera_entity.device_id)
    return cast(Camera, instance.bootstrap.get_device_from_mac(camera_mac))


@callback
def _async_get_protect_from_call(
    hass: HomeAssistant, call: ServiceCall
) -> set[ProtectApiClient]:
    return {
        _async_get_ufp_instance(hass, device_id)
        for device_id in async_extract_referenced_entity_ids(
            hass, call
        ).referenced_devices
    }


async def _async_service_call_nvr(
    hass: HomeAssistant,
    call: ServiceCall,
    method: str,
    *args: Any,
    **kwargs: Any,
) -> None:
    instances = _async_get_protect_from_call(hass, call)
    try:
        await asyncio.gather(
            *(getattr(i.bootstrap.nvr, method)(*args, **kwargs) for i in instances)
        )
    except (ClientError, ValidationError) as err:
        raise HomeAssistantError(str(err)) from err


async def add_doorbell_text(hass: HomeAssistant, call: ServiceCall) -> None:
    """Add a custom doorbell text message."""
    message: str = call.data[ATTR_MESSAGE]
    await _async_service_call_nvr(hass, call, "add_custom_doorbell_message", message)


async def remove_doorbell_text(hass: HomeAssistant, call: ServiceCall) -> None:
    """Remove a custom doorbell text message."""
    message: str = call.data[ATTR_MESSAGE]
    await _async_service_call_nvr(hass, call, "remove_custom_doorbell_message", message)


async def set_default_doorbell_text(hass: HomeAssistant, call: ServiceCall) -> None:
    """Set the default doorbell text message."""
    message: str = call.data[ATTR_MESSAGE]
    await _async_service_call_nvr(hass, call, "set_default_doorbell_message", message)


async def remove_privacy_zone(hass: HomeAssistant, call: ServiceCall) -> None:
    """Remove privacy zone from camera."""

    name: str = call.data[ATTR_NAME]
    camera = _async_get_ufp_camera(hass, call)

    remove_index: int | None = None
    for index, zone in enumerate(camera.privacy_zones):
        if zone.name == name:
            remove_index = index
            break

    if remove_index is None:
<<<<<<< HEAD
        raise HomeAssistantError(
=======
        raise ServiceValidationError(
>>>>>>> 20626947
            f"Could not find privacy zone with name {name} on camera {camera.display_name}."
        )

    def remove_zone() -> None:
        camera.privacy_zones.pop(remove_index)

    await camera.queue_update(remove_zone)


@callback
def _async_unique_id_to_mac(unique_id: str) -> str:
    """Extract the MAC address from the registry entry unique id."""
    return unique_id.split("_")[0]


async def set_chime_paired_doorbells(hass: HomeAssistant, call: ServiceCall) -> None:
    """Set paired doorbells on chime."""
    ref = async_extract_referenced_entity_ids(hass, call)
    entity_registry = er.async_get(hass)

    entity_id = ref.indirectly_referenced.pop()
    chime_button = entity_registry.async_get(entity_id)
    assert chime_button is not None
    assert chime_button.device_id is not None
    chime_mac = _async_unique_id_to_mac(chime_button.unique_id)

    instance = _async_get_ufp_instance(hass, chime_button.device_id)
    chime = instance.bootstrap.get_device_from_mac(chime_mac)
    chime = cast(Chime, chime)
    assert chime is not None

    call.data = ReadOnlyDict(call.data.get("doorbells") or {})
    doorbell_refs = async_extract_referenced_entity_ids(hass, call)
    doorbell_ids: set[str] = set()
    for camera_id in doorbell_refs.referenced | doorbell_refs.indirectly_referenced:
        doorbell_sensor = entity_registry.async_get(camera_id)
        assert doorbell_sensor is not None
        if (
            doorbell_sensor.platform != DOMAIN
            or doorbell_sensor.domain != Platform.BINARY_SENSOR
            or doorbell_sensor.original_device_class
            != BinarySensorDeviceClass.OCCUPANCY
        ):
            continue
        doorbell_mac = _async_unique_id_to_mac(doorbell_sensor.unique_id)
        camera = instance.bootstrap.get_device_from_mac(doorbell_mac)
        assert camera is not None
        doorbell_ids.add(camera.id)
    data_before_changed = chime.dict_with_excludes()
    chime.camera_ids = sorted(doorbell_ids)
    await chime.save_device(data_before_changed)


def async_setup_services(hass: HomeAssistant) -> None:
    """Set up the global UniFi Protect services."""
    services = [
        (
            SERVICE_ADD_DOORBELL_TEXT,
            functools.partial(add_doorbell_text, hass),
            DOORBELL_TEXT_SCHEMA,
        ),
        (
            SERVICE_REMOVE_DOORBELL_TEXT,
            functools.partial(remove_doorbell_text, hass),
            DOORBELL_TEXT_SCHEMA,
        ),
        (
            SERVICE_SET_DEFAULT_DOORBELL_TEXT,
            functools.partial(set_default_doorbell_text, hass),
            DOORBELL_TEXT_SCHEMA,
        ),
        (
            SERVICE_SET_CHIME_PAIRED,
            functools.partial(set_chime_paired_doorbells, hass),
            CHIME_PAIRED_SCHEMA,
        ),
        (
            SERVICE_REMOVE_PRIVACY_ZONE,
            functools.partial(remove_privacy_zone, hass),
            REMOVE_PRIVACY_ZONE_SCHEMA,
        ),
    ]
    for name, method, schema in services:
        if hass.services.has_service(DOMAIN, name):
            continue
        hass.services.async_register(DOMAIN, name, method, schema=schema)


def async_cleanup_services(hass: HomeAssistant) -> None:
    """Cleanup global UniFi Protect services (if all config entries unloaded)."""
    loaded_entries = [
        entry
        for entry in hass.config_entries.async_entries(DOMAIN)
        if entry.state == ConfigEntryState.LOADED
    ]
    if len(loaded_entries) == 1:
        for name in ALL_GLOBAL_SERIVCES:
            hass.services.async_remove(DOMAIN, name)<|MERGE_RESOLUTION|>--- conflicted
+++ resolved
@@ -164,11 +164,7 @@
             break
 
     if remove_index is None:
-<<<<<<< HEAD
-        raise HomeAssistantError(
-=======
         raise ServiceValidationError(
->>>>>>> 20626947
             f"Could not find privacy zone with name {name} on camera {camera.display_name}."
         )
 
