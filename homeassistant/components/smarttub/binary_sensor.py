"""Platform for binary sensor integration."""
from __future__ import annotations

from smarttub import SpaError, SpaReminder
import voluptuous as vol

from homeassistant.components.binary_sensor import (
    BinarySensorDeviceClass,
    BinarySensorEntity,
)
from homeassistant.config_entries import ConfigEntry
from homeassistant.core import HomeAssistant
from homeassistant.helpers import entity_platform
from homeassistant.helpers.entity_platform import AddEntitiesCallback

from .const import ATTR_ERRORS, ATTR_REMINDERS, DOMAIN, SMARTTUB_CONTROLLER
from .entity import SmartTubEntity, SmartTubSensorBase

# whether the reminder has been snoozed (bool)
ATTR_REMINDER_SNOOZED = "snoozed"

ATTR_ERROR_CODE = "error_code"
ATTR_ERROR_TITLE = "error_title"
ATTR_ERROR_DESCRIPTION = "error_description"
ATTR_ERROR_TYPE = "error_type"
ATTR_CREATED_AT = "created_at"
ATTR_UPDATED_AT = "updated_at"

# how many days to snooze the reminder for
ATTR_REMINDER_DAYS = "days"
RESET_REMINDER_SCHEMA = {
    vol.Required(ATTR_REMINDER_DAYS): vol.All(
        vol.Coerce(int), vol.Range(min=30, max=365)
    )
}
SNOOZE_REMINDER_SCHEMA = {
    vol.Required(ATTR_REMINDER_DAYS): vol.All(
        vol.Coerce(int), vol.Range(min=10, max=120)
    )
}


async def async_setup_entry(
    hass: HomeAssistant, entry: ConfigEntry, async_add_entities: AddEntitiesCallback
) -> None:
    """Set up binary sensor entities for the binary sensors in the tub."""

    controller = hass.data[DOMAIN][entry.entry_id][SMARTTUB_CONTROLLER]

    entities: list[BinarySensorEntity] = []
    for spa in controller.spas:
        entities.append(SmartTubOnline(controller.coordinator, spa))
        entities.append(SmartTubError(controller.coordinator, spa))
        entities.extend(
            SmartTubReminder(controller.coordinator, spa, reminder)
            for reminder in controller.coordinator.data[spa.id][ATTR_REMINDERS].values()
        )

    async_add_entities(entities)

    platform = entity_platform.async_get_current_platform()

    platform.async_register_entity_service(
        "snooze_reminder",
        SNOOZE_REMINDER_SCHEMA,
        "async_snooze",
    )
    platform.async_register_entity_service(
        "reset_reminder",
        RESET_REMINDER_SCHEMA,
        "async_reset",
    )


class SmartTubOnline(SmartTubSensorBase, BinarySensorEntity):
    """A binary sensor indicating whether the spa is currently online (connected to the cloud)."""

    _attr_device_class = BinarySensorDeviceClass.CONNECTIVITY
<<<<<<< HEAD
=======
    # This seems to be very noisy and not generally useful, so disable by default.
>>>>>>> fabb098e
    _attr_entity_registry_enabled_default = False

    def __init__(self, coordinator, spa):
        """Initialize the entity."""
        super().__init__(coordinator, spa, "Online", "online")

    @property
    def is_on(self) -> bool:
        """Return true if the binary sensor is on."""
        return self._state is True


class SmartTubReminder(SmartTubEntity, BinarySensorEntity):
    """Reminders for maintenance actions."""

    _attr_device_class = BinarySensorDeviceClass.PROBLEM

    def __init__(self, coordinator, spa, reminder):
        """Initialize the entity."""
        super().__init__(
            coordinator,
            spa,
            f"{reminder.name.title()} Reminder",
        )
        self.reminder_id = reminder.id
        self._attr_unique_id = f"{spa.id}-reminder-{reminder.id}"

    @property
    def reminder(self) -> SpaReminder:
        """Return the underlying SpaReminder object for this entity."""
        return self.coordinator.data[self.spa.id][ATTR_REMINDERS][self.reminder_id]

    @property
    def is_on(self) -> bool:
        """Return whether the specified maintenance action needs to be taken."""
        return self.reminder.remaining_days == 0

    @property
    def extra_state_attributes(self):
        """Return the state attributes."""
        return {
            ATTR_REMINDER_SNOOZED: self.reminder.snoozed,
            ATTR_REMINDER_DAYS: self.reminder.remaining_days,
        }

    async def async_snooze(self, days):
        """Snooze this reminder for the specified number of days."""
        await self.reminder.snooze(days)
        await self.coordinator.async_request_refresh()

    async def async_reset(self, days):
        """Dismiss this reminder, and reset it to the specified number of days."""
        await self.reminder.reset(days)
        await self.coordinator.async_request_refresh()


class SmartTubError(SmartTubEntity, BinarySensorEntity):
    """Indicates whether an error code is present.

    There may be 0 or more errors. If there are >0, we show the first one.
    """

    _attr_device_class = BinarySensorDeviceClass.PROBLEM

    def __init__(self, coordinator, spa):
        """Initialize the entity."""
        super().__init__(
            coordinator,
            spa,
            "Error",
        )

    @property
    def error(self) -> SpaError | None:
        """Return the underlying SpaError object for this entity."""
        errors = self.coordinator.data[self.spa.id][ATTR_ERRORS]
        if len(errors) == 0:
            return None
        return errors[0]

    @property
    def is_on(self) -> bool:
        """Return true if an error is signaled."""
        return self.error is not None

    @property
    def extra_state_attributes(self):
        """Return the state attributes."""
        if (error := self.error) is None:
            return {}

        return {
            ATTR_ERROR_CODE: error.code,
            ATTR_ERROR_TITLE: error.title,
            ATTR_ERROR_DESCRIPTION: error.description,
            ATTR_ERROR_TYPE: error.error_type,
            ATTR_CREATED_AT: error.created_at.isoformat(),
            ATTR_UPDATED_AT: error.updated_at.isoformat(),
        }<|MERGE_RESOLUTION|>--- conflicted
+++ resolved
@@ -76,10 +76,7 @@
     """A binary sensor indicating whether the spa is currently online (connected to the cloud)."""
 
     _attr_device_class = BinarySensorDeviceClass.CONNECTIVITY
-<<<<<<< HEAD
-=======
     # This seems to be very noisy and not generally useful, so disable by default.
->>>>>>> fabb098e
     _attr_entity_registry_enabled_default = False
 
     def __init__(self, coordinator, spa):
