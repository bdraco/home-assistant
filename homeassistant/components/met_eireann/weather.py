--- conflicted
+++ resolved
@@ -3,7 +3,6 @@
 from types import MappingProxyType
 from typing import Any, cast
 
-from homeassistant.backports.functools import cached_property
 from homeassistant.components.weather import (
     ATTR_FORECAST_CONDITION,
     ATTR_FORECAST_TIME,
@@ -95,26 +94,6 @@
         self._attr_unique_id = _calculate_unique_id(config, hourly)
         self._config = config
         self._hourly = hourly
-<<<<<<< HEAD
-
-    @property
-    def name(self):
-        """Return the name of the sensor."""
-        name = self._config.get(CONF_NAME)
-        name_appendix = ""
-        if self._hourly:
-            name_appendix = " Hourly"
-
-        if name is not None:
-            return f"{name}{name_appendix}"
-
-        return f"{DEFAULT_NAME}{name_appendix}"
-
-    @cached_property
-    def entity_registry_enabled_default(self) -> bool:
-        """Return if the entity should be enabled when first added to the entity registry."""
-        return not self._hourly
-=======
         name_appendix = " Hourly" if hourly else ""
         if (name := self._config.get(CONF_NAME)) is not None:
             self._attr_name = f"{name}{name_appendix}"
@@ -129,7 +108,6 @@
             model="Forecast",
             configuration_url="https://www.met.ie",
         )
->>>>>>> 5f6f8e6e
 
     @property
     def condition(self):
