--- conflicted
+++ resolved
@@ -27,25 +27,13 @@
 
     async def wrap_api_call(*args: Any, **kwargs: Any) -> None:
         """Wrap services for api calls."""
-<<<<<<< HEAD
-        res: dict[str, Any] = {"status": None}
-=======
         res: bool = False
->>>>>>> 1c1d079b
         try:
             async with async_timeout.timeout(TIMEOUT):
                 res = await function(*args, **kwargs)
         except SENSIBO_ERRORS as err:
             raise HomeAssistantError from err
 
-<<<<<<< HEAD
-        LOGGER.debug("Result %s for entity %s with aurgements %s", res, args[0], kwargs)
-        entity: SensiboDeviceBaseEntity = args[0]
-        if not res:
-            raise HomeAssistantError(f"Could not execute service for {entity.name}")
-        if kwargs.get("key") is not None and kwargs.get("value") is not None:
-            setattr(entity.device_data, kwargs["key"], kwargs["value"])
-=======
         LOGGER.debug("Result %s for entity %s with arguments %s", res, args[0], kwargs)
         entity: SensiboDeviceBaseEntity = args[0]
         if res is not True:
@@ -53,7 +41,6 @@
         if kwargs.get("key") is not None and kwargs.get("value") is not None:
             setattr(entity.device_data, kwargs["key"], kwargs["value"])
             LOGGER.debug("Debug check key %s is now %s", kwargs["key"], kwargs["value"])
->>>>>>> 1c1d079b
             entity.async_write_ha_state()
 
     return wrap_api_call
