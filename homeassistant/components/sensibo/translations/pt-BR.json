--- conflicted
+++ resolved
@@ -5,15 +5,11 @@
             "reauth_successful": "A reautentica\u00e7\u00e3o foi bem-sucedida"
         },
         "error": {
-<<<<<<< HEAD
-            "cannot_connect": "Falha ao conectar"
-=======
             "cannot_connect": "Falha ao conectar",
             "incorrect_api_key": "Chave de API inv\u00e1lida para a conta selecionada",
             "invalid_auth": "Autentica\u00e7\u00e3o inv\u00e1lida",
             "no_devices": "Nenhum dispositivo descoberto",
             "no_username": "N\u00e3o foi poss\u00edvel obter o nome de usu\u00e1rio"
->>>>>>> c99bbbcd
         },
         "step": {
             "reauth_confirm": {
