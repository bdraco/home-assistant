--- conflicted
+++ resolved
@@ -4,7 +4,6 @@
 from bisect import bisect_left
 from typing import TYPE_CHECKING, Any
 
-from pysensibo.model import SensiboDevice
 import voluptuous as vol
 
 from homeassistant.components.climate import ClimateEntity
@@ -25,7 +24,7 @@
 
 from .const import DOMAIN
 from .coordinator import SensiboDataUpdateCoordinator
-from .entity import SensiboDeviceBaseEntity, api_call_decorator
+from .entity import SensiboDeviceBaseEntity
 
 SERVICE_ASSUME_STATE = "assume_state"
 SERVICE_ENABLE_TIMER = "enable_timer"
@@ -124,16 +123,12 @@
     def __init__(
         self, coordinator: SensiboDataUpdateCoordinator, device_id: str
     ) -> None:
-        """Initiate Sensibo Climate."""
+        """Initiate SensiboClimate."""
         super().__init__(coordinator, device_id)
         self._attr_unique_id = device_id
-<<<<<<< HEAD
-        self._attr_name = self.device_data.name
-=======
         self._attr_temperature_unit = (
             TEMP_CELSIUS if self.device_data.temp_unit == "C" else TEMP_FAHRENHEIT
         )
->>>>>>> 1b857e62
         self._attr_supported_features = self.get_features()
         self._attr_precision = PRECISION_TENTHS
 
@@ -179,11 +174,6 @@
         return None
 
     @property
-    def temperature_unit(self) -> str:
-        """Return temperature unit."""
-        return TEMP_CELSIUS if self.device_data.temp_unit == "C" else TEMP_FAHRENHEIT
-
-    @property
     def target_temperature(self) -> float | None:
         """Return the temperature we try to reach."""
         target_temp: int | None = self.device_data.target_temp
@@ -252,99 +242,69 @@
             return
 
         new_temp = _find_valid_target_temp(temperature, self.device_data.temp_list)
-        await self.api_call(
-            device_data=self.device_data,
-            key=AC_STATE_TO_DATA["targetTemperature"],
-            value=new_temp,
-            name="targetTemperature",
-            assumed_state=False,
-        )
+        await self._async_set_ac_state_property("targetTemperature", new_temp)
 
     async def async_set_fan_mode(self, fan_mode: str) -> None:
         """Set new target fan mode."""
         if "fanLevel" not in self.device_data.active_features:
             raise HomeAssistantError("Current mode doesn't support setting Fanlevel")
 
-        await self.api_call(
-            device_data=self.device_data,
-            key=AC_STATE_TO_DATA["fanLevel"],
-            value=fan_mode,
-            name="fanLevel",
-            assumed_state=False,
-        )
+        await self._async_set_ac_state_property("fanLevel", fan_mode)
 
     async def async_set_hvac_mode(self, hvac_mode: HVACMode) -> None:
         """Set new target operation mode."""
         if hvac_mode == HVACMode.OFF:
-            await self.api_call(
-                device_data=self.device_data,
-                key=AC_STATE_TO_DATA["on"],
-                value=False,
-                name="on",
-                assumed_state=False,
-            )
+            await self._async_set_ac_state_property("on", False)
             return
 
         # Turn on if not currently on.
         if not self.device_data.device_on:
-            await self.api_call(
-                device_data=self.device_data,
-                key=AC_STATE_TO_DATA["on"],
-                value=True,
-                name="on",
-                assumed_state=False,
-            )
-
-        await self.api_call(
-            device_data=self.device_data,
-            key=AC_STATE_TO_DATA["mode"],
-            value=HA_TO_SENSIBO[hvac_mode],
-            name="mode",
-            assumed_state=False,
-        )
+            await self._async_set_ac_state_property("on", True)
+
+        await self._async_set_ac_state_property("mode", HA_TO_SENSIBO[hvac_mode])
+        await self.coordinator.async_request_refresh()
 
     async def async_set_swing_mode(self, swing_mode: str) -> None:
         """Set new target swing operation."""
         if "swing" not in self.device_data.active_features:
             raise HomeAssistantError("Current mode doesn't support setting Swing")
 
-        await self.api_call(
-            device_data=self.device_data,
-            key=AC_STATE_TO_DATA["swing"],
-            value=swing_mode,
-            name="swing",
-            assumed_state=False,
-        )
+        await self._async_set_ac_state_property("swing", swing_mode)
 
     async def async_turn_on(self) -> None:
         """Turn Sensibo unit on."""
-        await self.api_call(
-            device_data=self.device_data,
-            key=AC_STATE_TO_DATA["on"],
-            value=True,
-            name="on",
-            assumed_state=False,
-        )
+        await self._async_set_ac_state_property("on", True)
 
     async def async_turn_off(self) -> None:
         """Turn Sensibo unit on."""
-        await self.api_call(
-            device_data=self.device_data,
-            key=AC_STATE_TO_DATA["on"],
-            value=False,
-            name="on",
-            assumed_state=False,
+        await self._async_set_ac_state_property("on", False)
+
+    async def _async_set_ac_state_property(
+        self, name: str, value: str | int | bool, assumed_state: bool = False
+    ) -> None:
+        """Set AC state."""
+        params = {
+            "name": name,
+            "value": value,
+            "ac_states": self.device_data.ac_states,
+            "assumed_state": assumed_state,
+        }
+        result = await self.async_send_command("set_ac_state", params)
+
+        if result["result"]["status"] == "Success":
+            setattr(self.device_data, AC_STATE_TO_DATA[name], value)
+            self.async_write_ha_state()
+            return
+
+        failure = result["result"]["failureReason"]
+        raise HomeAssistantError(
+            f"Could not set state for device {self.name} due to reason {failure}"
         )
 
     async def async_assume_state(self, state: str) -> None:
         """Sync state with api."""
-        await self.api_call(
-            device_data=self.device_data,
-            key=AC_STATE_TO_DATA["on"],
-            value=state != HVACMode.OFF,
-            name="on",
-            assumed_state=True,
-        )
+        await self._async_set_ac_state_property("on", state != HVACMode.OFF, True)
+        await self.coordinator.async_refresh()
 
     async def async_enable_timer(self, minutes: int) -> None:
         """Enable the timer."""
@@ -353,13 +313,11 @@
             "minutesFromNow": minutes,
             "acState": {**self.device_data.ac_states, "on": new_state},
         }
-        await self.api_call_custom_services(
-            device_data=self.device_data,
-            key="timer_on",
-            value=True,
-            command="set_timer",
-            data=params,
-        )
+        result = await self.async_send_command("set_timer", params)
+
+        if result["status"] == "success":
+            return await self.coordinator.async_request_refresh()
+        raise HomeAssistantError(f"Could not enable timer for device {self.name}")
 
     async def async_enable_pure_boost(
         self,
@@ -385,46 +343,5 @@
         if outdoor_integration is not None:
             params["primeIntegration"] = outdoor_integration
 
-        await self.api_call_custom_services(
-            device_data=self.device_data,
-            key="pure_boost_enabled",
-            value=True,
-            command="set_pure_boost",
-            data=params,
-        )
-
-    @api_call_decorator
-    async def api_call(
-        self,
-        device_data: SensiboDevice,
-        key: Any,
-        value: Any,
-        name: str,
-        assumed_state: bool = False,
-    ) -> bool:
-        """Make service call to api."""
-        result = await self._client.async_set_ac_state_property(
-            self._device_id,
-            name,
-            value,
-            self.device_data.ac_states,
-            assumed_state,
-        )
-        return bool(result.get("result", {}).get("status") == "Success")
-
-    @api_call_decorator
-    async def api_call_custom_services(
-        self,
-        device_data: SensiboDevice,
-        key: Any,
-        value: Any,
-        command: str,
-        data: dict,
-    ) -> bool:
-        """Make service call to api."""
-        result = {}
-        if command == "set_timer":
-            result = await self._client.async_set_timer(self._device_id, data)
-        if command == "set_pure_boost":
-            result = await self._client.async_set_pureboost(self._device_id, data)
-        return bool(result.get("status") == "success")+        await self.async_send_command("set_pure_boost", params)
+        await self.coordinator.async_refresh()