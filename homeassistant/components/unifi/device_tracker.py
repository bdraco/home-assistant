"""Track devices using UniFi controllers."""
from datetime import timedelta
import logging

from aiounifi.api import SOURCE_DATA, SOURCE_EVENT
from aiounifi.events import (
    ACCESS_POINT_UPGRADED,
    GATEWAY_UPGRADED,
    SWITCH_UPGRADED,
    WIRED_CLIENT_CONNECTED,
    WIRELESS_CLIENT_CONNECTED,
    WIRELESS_CLIENT_ROAM,
    WIRELESS_CLIENT_ROAMRADIO,
    WIRELESS_GUEST_CONNECTED,
    WIRELESS_GUEST_ROAM,
    WIRELESS_GUEST_ROAMRADIO,
)

from homeassistant.components.device_tracker import DOMAIN
from homeassistant.components.device_tracker.config_entry import ScannerEntity
from homeassistant.components.device_tracker.const import SOURCE_TYPE_ROUTER
from homeassistant.core import callback
from homeassistant.helpers.device_registry import CONNECTION_NETWORK_MAC
from homeassistant.helpers.dispatcher import async_dispatcher_connect
from homeassistant.helpers.event import async_track_point_in_utc_time
import homeassistant.util.dt as dt_util

from .const import ATTR_MANUFACTURER, DOMAIN as UNIFI_DOMAIN
from .unifi_client import UniFiClient
from .unifi_entity_base import UniFiBase

LOGGER = logging.getLogger(__name__)

CLIENT_TRACKER = "client"
DEVICE_TRACKER = "device"

CLIENT_CONNECTED_ATTRIBUTES = [
    "_is_guest_by_uap",
    "ap_mac",
    "authorized",
    "essid",
    "ip",
    "is_11r",
    "is_guest",
    "noted",
    "qos_policy_applied",
    "radio",
    "radio_proto",
    "vlan",
]

CLIENT_STATIC_ATTRIBUTES = [
    "hostname",
    "mac",
    "name",
    "oui",
]

DEVICE_UPGRADED = (ACCESS_POINT_UPGRADED, GATEWAY_UPGRADED, SWITCH_UPGRADED)

WIRED_CONNECTION = (WIRED_CLIENT_CONNECTED,)
WIRELESS_CONNECTION = (
    WIRELESS_CLIENT_CONNECTED,
    WIRELESS_CLIENT_ROAM,
    WIRELESS_CLIENT_ROAMRADIO,
    WIRELESS_GUEST_CONNECTED,
    WIRELESS_GUEST_ROAM,
    WIRELESS_GUEST_ROAMRADIO,
)


async def async_setup_entry(hass, config_entry, async_add_entities):
    """Set up device tracker for UniFi component."""
    controller = hass.data[UNIFI_DOMAIN][config_entry.entry_id]
    controller.entities[DOMAIN] = {CLIENT_TRACKER: set(), DEVICE_TRACKER: set()}

    @callback
    def items_added(
        clients: set = controller.api.clients, devices: set = controller.api.devices
    ) -> None:
        """Update the values of the controller."""
        if controller.option_track_clients:
            add_client_entities(controller, async_add_entities, clients)

        if controller.option_track_devices:
            add_device_entities(controller, async_add_entities, devices)

    for signal in (controller.signal_update, controller.signal_options_update):
        controller.listeners.append(async_dispatcher_connect(hass, signal, items_added))

    items_added()


@callback
def add_client_entities(controller, async_add_entities, clients):
    """Add new client tracker entities from the controller."""
    trackers = []

    for mac in clients:
        if mac in controller.entities[DOMAIN][UniFiClientTracker.TYPE]:
            continue

        client = controller.api.clients[mac]

        if mac not in controller.wireless_clients:
            if not controller.option_track_wired_clients:
                continue
        elif (
            client.essid
            and controller.option_ssid_filter
            and client.essid not in controller.option_ssid_filter
        ):
            continue

        trackers.append(UniFiClientTracker(client, controller))

    if trackers:
        async_add_entities(trackers)


@callback
def add_device_entities(controller, async_add_entities, devices):
    """Add new device tracker entities from the controller."""
    trackers = []

    for mac in devices:
        if mac in controller.entities[DOMAIN][UniFiDeviceTracker.TYPE]:
            continue

        device = controller.api.devices[mac]
        trackers.append(UniFiDeviceTracker(device, controller))

    if trackers:
        async_add_entities(trackers)


class UniFiClientTracker(UniFiClient, ScannerEntity):
    """Representation of a network client."""

    DOMAIN = DOMAIN
    TYPE = CLIENT_TRACKER

    def __init__(self, client, controller):
        """Set up tracked client."""
        super().__init__(client, controller)

        self.schedule_update = False
        self.cancel_scheduled_update = None
        self._is_connected = False
        if client.last_seen:
            self._is_connected = (
                self.is_wired == client.is_wired
                and dt_util.utcnow()
                - dt_util.utc_from_timestamp(float(client.last_seen))
                < controller.option_detection_time
            )
            if self._is_connected:
                self.schedule_update = True

    async def async_will_remove_from_hass(self) -> None:
        """Disconnect object when removed."""
        if self.cancel_scheduled_update:
            self.cancel_scheduled_update()
        await super().async_will_remove_from_hass()

    @callback
    def async_update_callback(self) -> None:
        """Update the clients state."""

        if self.client.last_updated == SOURCE_EVENT:
            is_wired = self.is_wired
            event = self.client.event.event

            if (is_wired and event in WIRED_CONNECTION) or (
                not is_wired and event in WIRELESS_CONNECTION
            ):
                self._is_connected = True
                self.schedule_update = False
                if self.cancel_scheduled_update:
                    self.cancel_scheduled_update()
                    self.cancel_scheduled_update = None

            # Ignore extra scheduled update from wired bug
            elif not self.cancel_scheduled_update:
                self.schedule_update = True

        elif not self.client.event and self.client.last_updated == SOURCE_DATA:

            if self.is_wired == self.client.is_wired:
                self._is_connected = True
                self.schedule_update = True

        if self.schedule_update:

<<<<<<< HEAD
            @callback
            def _make_disconnected(_):
                """Mark client as disconnected."""
                self._is_connected = False
                self.cancel_scheduled_update = None
                self.async_write_ha_state()

=======
>>>>>>> 1766e08f
            self.schedule_update = False

            if self.cancel_scheduled_update:
                self.cancel_scheduled_update()

            self.cancel_scheduled_update = async_track_point_in_utc_time(
                self.hass,
                self._make_disconnected,
                dt_util.utcnow() + self.controller.option_detection_time,
            )

        super().async_update_callback()

    @callback
    def _make_disconnected(self, _):
        """Mark client as disconnected."""
        self._is_connected = False
        self.cancel_scheduled_update = None
        self.async_write_ha_state()

    @property
    def is_connected(self):
        """Return true if the client is connected to the network."""
        if (
            not self.is_wired
            and self.client.essid
            and self.controller.option_ssid_filter
            and self.client.essid not in self.controller.option_ssid_filter
        ):
            return False

        return self._is_connected

    @property
    def source_type(self):
        """Return the source type of the client."""
        return SOURCE_TYPE_ROUTER

    @property
    def unique_id(self) -> str:
        """Return a unique identifier for this client."""
        return f"{self.client.mac}-{self.controller.site}"

    @property
    def device_state_attributes(self):
        """Return the client state attributes."""
        attributes = {}

        attributes["is_wired"] = self.is_wired

        if self.is_connected:
            for variable in CLIENT_CONNECTED_ATTRIBUTES:
                if variable in self.client.raw:
                    attributes[variable] = self.client.raw[variable]

        for variable in CLIENT_STATIC_ATTRIBUTES:
            if variable in self.client.raw:
                attributes[variable] = self.client.raw[variable]

        return attributes

    async def options_updated(self) -> None:
        """Config entry options are updated, remove entity if option is disabled."""
        if not self.controller.option_track_clients:
            await self.remove_item({self.client.mac})

        elif self.is_wired:
            if not self.controller.option_track_wired_clients:
                await self.remove_item({self.client.mac})

        elif (
            self.controller.option_ssid_filter
            and self.client.essid not in self.controller.option_ssid_filter
        ):
            await self.remove_item({self.client.mac})


class UniFiDeviceTracker(UniFiBase, ScannerEntity):
    """Representation of a network infrastructure device."""

    DOMAIN = DOMAIN
    TYPE = DEVICE_TRACKER

    def __init__(self, device, controller):
        """Set up tracked device."""
        super().__init__(device, controller)

        self._is_connected = device.state == 1
        self.cancel_scheduled_update = None

    @property
    def device(self):
        """Wrap item."""
        return self._item

    async def async_will_remove_from_hass(self) -> None:
        """Disconnect device object when removed."""
        if self.cancel_scheduled_update:
            self.cancel_scheduled_update()
        await super().async_will_remove_from_hass()

    @callback
    def async_update_callback(self):
        """Update the devices' state."""

        if self.device.last_updated == SOURCE_DATA:

<<<<<<< HEAD
            @callback
            def _no_heartbeat(_):
                """No heart beat by device."""
                self._is_connected = False
                self.cancel_scheduled_update = None
                self.async_write_ha_state()

=======
>>>>>>> 1766e08f
            self._is_connected = True

            if self.cancel_scheduled_update:
                self.cancel_scheduled_update()

            self.cancel_scheduled_update = async_track_point_in_utc_time(
                self.hass,
                self._no_heartbeat,
                dt_util.utcnow() + timedelta(seconds=self.device.next_interval + 60),
            )

        elif (
            self.device.last_updated == SOURCE_EVENT
            and self.device.event.event in DEVICE_UPGRADED
        ):
            self.hass.async_create_task(self.async_update_device_registry())
            return

        super().async_update_callback()

    @callback
    def _no_heartbeat(self, _):
        """No heart beat by device."""
        self._is_connected = False
        self.cancel_scheduled_update = None
        self.async_write_ha_state()

    @property
    def is_connected(self):
        """Return true if the device is connected to the network."""
        return self._is_connected

    @property
    def source_type(self):
        """Return the source type of the device."""
        return SOURCE_TYPE_ROUTER

    @property
    def name(self) -> str:
        """Return the name of the device."""
        return self.device.name or self.device.model

    @property
    def unique_id(self) -> str:
        """Return a unique identifier for this device."""
        return self.device.mac

    @property
    def available(self) -> bool:
        """Return if controller is available."""
        return not self.device.disabled and self.controller.available

    @property
    def device_info(self):
        """Return a device description for device registry."""
        info = {
            "connections": {(CONNECTION_NETWORK_MAC, self.device.mac)},
            "manufacturer": ATTR_MANUFACTURER,
            "model": self.device.model,
            "sw_version": self.device.version,
        }

        if self.device.name:
            info["name"] = self.device.name

        return info

    async def async_update_device_registry(self) -> None:
        """Update device registry."""
        device_registry = await self.hass.helpers.device_registry.async_get_registry()

        device_registry.async_get_or_create(
            config_entry_id=self.controller.config_entry.entry_id, **self.device_info
        )

    @property
    def device_state_attributes(self):
        """Return the device state attributes."""
        if self.device.state == 0:
            return {}

        attributes = {}

        if self.device.has_fan:
            attributes["fan_level"] = self.device.fan_level

        if self.device.overheating:
            attributes["overheating"] = self.device.overheating

        if self.device.upgradable:
            attributes["upgradable"] = self.device.upgradable

        return attributes

    async def options_updated(self) -> None:
        """Config entry options are updated, remove entity if option is disabled."""
        if not self.controller.option_track_devices:
            await self.remove_item({self.device.mac})<|MERGE_RESOLUTION|>--- conflicted
+++ resolved
@@ -192,16 +192,6 @@
 
         if self.schedule_update:
 
-<<<<<<< HEAD
-            @callback
-            def _make_disconnected(_):
-                """Mark client as disconnected."""
-                self._is_connected = False
-                self.cancel_scheduled_update = None
-                self.async_write_ha_state()
-
-=======
->>>>>>> 1766e08f
             self.schedule_update = False
 
             if self.cancel_scheduled_update:
@@ -309,16 +299,6 @@
 
         if self.device.last_updated == SOURCE_DATA:
 
-<<<<<<< HEAD
-            @callback
-            def _no_heartbeat(_):
-                """No heart beat by device."""
-                self._is_connected = False
-                self.cancel_scheduled_update = None
-                self.async_write_ha_state()
-
-=======
->>>>>>> 1766e08f
             self._is_connected = True
 
             if self.cancel_scheduled_update:
