{
  "domain": "homekit",
  "name": "HomeKit",
  "documentation": "https://www.home-assistant.io/integrations/homekit",
  "requirements": [
<<<<<<< HEAD
    "HAP-python==3.3.2",
=======
    "HAP-python==3.4.0",
>>>>>>> 6f106379
    "fnvhash==0.1.0",
    "PyQRCode==1.2.1",
    "base36==0.1.1",
    "PyTurboJPEG==1.4.0"
  ],
  "dependencies": [
    "http",
    "camera",
    "ffmpeg"
  ],
  "after_dependencies": [
    "zeroconf"
  ],
  "codeowners": [
    "@bdraco"
  ],
  "zeroconf": ["_homekit._tcp.local."],
  "config_flow": true
}<|MERGE_RESOLUTION|>--- conflicted
+++ resolved
@@ -3,11 +3,7 @@
   "name": "HomeKit",
   "documentation": "https://www.home-assistant.io/integrations/homekit",
   "requirements": [
-<<<<<<< HEAD
-    "HAP-python==3.3.2",
-=======
     "HAP-python==3.4.0",
->>>>>>> 6f106379
     "fnvhash==0.1.0",
     "PyQRCode==1.2.1",
     "base36==0.1.1",
