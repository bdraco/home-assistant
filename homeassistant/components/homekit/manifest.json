--- conflicted
+++ resolved
@@ -10,12 +10,7 @@
   "loggers": ["pyhap"],
   "requirements": [
     "HAP-python==4.9.1",
-<<<<<<< HEAD
-    "chacha20poly1305-reuseable==0.13.2",
-    "fnv-hash-fast==0.5.0",
-=======
     "fnv-hash-fast==1.0.2",
->>>>>>> 7ae8f4c9
     "PyQRCode==1.2.1",
     "base36==0.1.1"
   ],
