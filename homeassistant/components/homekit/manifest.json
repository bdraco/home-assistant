{
  "domain": "homekit",
  "name": "HomeKit",
  "documentation": "https://www.home-assistant.io/integrations/homekit",
  "requirements": ["HAP-python==2.8.2"],
<<<<<<< HEAD
  "dependencies": ["camera", "ffmpeg"],
  "codeowners": []
=======
  "codeowners": ["@bdraco"]
>>>>>>> 5d649b25
}<|MERGE_RESOLUTION|>--- conflicted
+++ resolved
@@ -3,10 +3,6 @@
   "name": "HomeKit",
   "documentation": "https://www.home-assistant.io/integrations/homekit",
   "requirements": ["HAP-python==2.8.2"],
-<<<<<<< HEAD
   "dependencies": ["camera", "ffmpeg"],
-  "codeowners": []
-=======
   "codeowners": ["@bdraco"]
->>>>>>> 5d649b25
 }