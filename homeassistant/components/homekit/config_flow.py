--- conflicted
+++ resolved
@@ -8,12 +8,8 @@
 from homeassistant import config_entries
 from homeassistant.components.camera import DOMAIN as CAMERA_DOMAIN
 from homeassistant.components.media_player import DOMAIN as MEDIA_PLAYER_DOMAIN
-<<<<<<< HEAD
 from homeassistant.components.remote import DOMAIN as REMOTE_DOMAIN
-from homeassistant.config_entries import SOURCE_IMPORT
-=======
 from homeassistant.config_entries import SOURCE_IGNORE, SOURCE_IMPORT
->>>>>>> 3e61da68
 from homeassistant.const import (
     ATTR_FRIENDLY_NAME,
     CONF_DOMAINS,
@@ -256,10 +252,7 @@
         return not any(
             entry.data[CONF_NAME] == name or entry.data[CONF_PORT] == port
             for entry in self._async_current_entries()
-<<<<<<< HEAD
-=======
             if entry.source != SOURCE_IGNORE
->>>>>>> 3e61da68
         )
 
     @staticmethod
