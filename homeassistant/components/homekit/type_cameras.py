--- conflicted
+++ resolved
@@ -16,11 +16,7 @@
 
 from homeassistant.components import camera
 from homeassistant.components.ffmpeg import get_ffmpeg_manager
-<<<<<<< HEAD
-from homeassistant.const import STATE_ON, STATE_UNKNOWN
-=======
 from homeassistant.const import STATE_ON, STATE_UNAVAILABLE, STATE_UNKNOWN
->>>>>>> fccdb08e
 from homeassistant.core import (
     Event,
     EventStateChangedData,
@@ -342,13 +338,9 @@
         assert self._char_doorbell_detected
         assert self._char_doorbell_detected_switch
         state = new_state.state
-<<<<<<< HEAD
-        if state == STATE_ON or (self.doorbell_is_event and state != STATE_UNKNOWN):
-=======
         if state == STATE_ON or (
             self.doorbell_is_event and state not in (STATE_UNKNOWN, STATE_UNAVAILABLE)
         ):
->>>>>>> fccdb08e
             self._char_doorbell_detected.set_value(DOORBELL_SINGLE_PRESS)
             self._char_doorbell_detected_switch.set_value(DOORBELL_SINGLE_PRESS)
             _LOGGER.debug(
