--- conflicted
+++ resolved
@@ -218,11 +218,7 @@
                 serv_doorbell = self.add_preload_service(SERV_DOORBELL)
                 self.set_primary_service(serv_doorbell)
                 self._char_doorbell_detected = serv_doorbell.configure_char(
-<<<<<<< HEAD
-                    CHAR_PROGRAMMABLE_SWITCH_EVENT, value=0
-=======
                     CHAR_PROGRAMMABLE_SWITCH_EVENT, value=0,
->>>>>>> 724680d4
                 )
                 serv_speaker = self.add_preload_service(SERV_SPEAKER)
                 serv_speaker.configure_char(CHAR_MUTE, value=0)
