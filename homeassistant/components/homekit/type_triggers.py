"""Class to hold all sensor accessories."""
from __future__ import annotations

import logging
from typing import Any

from pyhap.const import CATEGORY_SENSOR

from homeassistant.core import CALLBACK_TYPE, Context
from homeassistant.helpers.trigger import async_initialize_triggers

from .accessories import TYPES, HomeAccessory
from .const import (
    CHAR_NAME,
    CHAR_PROGRAMMABLE_SWITCH_EVENT,
    CHAR_SERVICE_LABEL_INDEX,
    CHAR_SERVICE_LABEL_NAMESPACE,
    SERV_SERVICE_LABEL,
    SERV_STATELESS_PROGRAMMABLE_SWITCH,
)

_LOGGER = logging.getLogger(__name__)


@TYPES.register("DeviceTriggerAccessory")
class DeviceTriggerAccessory(HomeAccessory):
    """Generate a Programmable switch."""

    def __init__(
        self,
        *args: Any,
        device_triggers: list[dict[str, Any]] | None = None,
        device_id: str | None = None,
    ) -> None:
        """Initialize a Programmable switch accessory object."""
        super().__init__(*args, category=CATEGORY_SENSOR, device_id=device_id)
        assert device_triggers is not None
        self._device_triggers = device_triggers
        self._remove_triggers: CALLBACK_TYPE | None = None
        self.triggers = []
        assert device_triggers is not None
        #        import pprint

        #        pprint.pprint(device_triggers)
        for idx, trigger in enumerate(device_triggers):
            type_: str = trigger["type"]
            subtype: str | None = trigger.get("subtype")
<<<<<<< HEAD
=======
            # Triggers don't really have a unique ID, so use the data in
            # the dict to build one to ensure we assign the same iid between
            # restarts. This is the best we can currently do.
>>>>>>> a456cc3c
            unique_id = f'{type_}-{subtype or ""}'
            if entity_id := trigger.get("entity_id"):
                unique_id += f"-entity_id:{entity_id}"
            if (metadata := trigger.get("metadata")) and (
                secondary := metadata.get("secondary")
            ) is not None:
                unique_id += f"-secondary:{secondary}"
            trigger_name_parts = [type_.replace("_", " ").title()]
            if subtype:
                trigger_name_parts.append(subtype.replace("_", " ").title())
            if entity_id and (state := self.hass.states.get(entity_id)):
                trigger_name_parts.append(state.name)
            if secondary:
                trigger_name_parts.append(str(secondary))
            trigger_name = " ".join(trigger_name_parts)
            serv_stateless_switch = self.add_preload_service(
                SERV_STATELESS_PROGRAMMABLE_SWITCH,
                [CHAR_NAME, CHAR_SERVICE_LABEL_INDEX],
                unique_id=unique_id,
            )
            self.triggers.append(
                serv_stateless_switch.configure_char(
                    CHAR_PROGRAMMABLE_SWITCH_EVENT,
                    value=0,
                    valid_values={"Trigger": 0},
                )
            )
            serv_stateless_switch.configure_char(CHAR_NAME, value=trigger_name)
            serv_stateless_switch.configure_char(
                CHAR_SERVICE_LABEL_INDEX, value=idx + 1
            )
            serv_service_label = self.add_preload_service(
                SERV_SERVICE_LABEL, unique_id=unique_id
            )
            serv_service_label.configure_char(CHAR_SERVICE_LABEL_NAMESPACE, value=1)
            serv_stateless_switch.add_linked_service(serv_service_label)

    async def async_trigger(
        self,
        run_variables: dict[str, Any],
        context: Context | None = None,
        skip_condition: bool = False,
    ) -> None:
        """Trigger button press.

        This method is a coroutine.
        """
        reason = ""
        if "trigger" in run_variables and "description" in run_variables["trigger"]:
            reason = f' by {run_variables["trigger"]["description"]}'
        _LOGGER.debug("Button triggered%s - %s", reason, run_variables)
        idx = int(run_variables["trigger"]["idx"])
        self.triggers[idx].set_value(0)

    # Attach the trigger using the helper in async run
    # and detach it in async stop
    async def run(self) -> None:
        """Handle accessory driver started event."""
        self._remove_triggers = await async_initialize_triggers(
            self.hass,
            self._device_triggers,
            self.async_trigger,
            "homekit",
            self.display_name,
            _LOGGER.log,
        )

    async def stop(self) -> None:
        """Handle accessory driver stop event."""
        if self._remove_triggers:
            self._remove_triggers()

    @property
    def available(self) -> bool:
        """Return available."""
        return True<|MERGE_RESOLUTION|>--- conflicted
+++ resolved
@@ -39,18 +39,12 @@
         self._remove_triggers: CALLBACK_TYPE | None = None
         self.triggers = []
         assert device_triggers is not None
-        #        import pprint
-
-        #        pprint.pprint(device_triggers)
         for idx, trigger in enumerate(device_triggers):
             type_: str = trigger["type"]
             subtype: str | None = trigger.get("subtype")
-<<<<<<< HEAD
-=======
             # Triggers don't really have a unique ID, so use the data in
             # the dict to build one to ensure we assign the same iid between
             # restarts. This is the best we can currently do.
->>>>>>> a456cc3c
             unique_id = f'{type_}-{subtype or ""}'
             if entity_id := trigger.get("entity_id"):
                 unique_id += f"-entity_id:{entity_id}"
