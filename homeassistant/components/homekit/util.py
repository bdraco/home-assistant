"""Collection of useful functions for the HomeKit component."""
from collections import OrderedDict, namedtuple
import io
import ipaddress
import logging
import os
import re
import secrets
import socket

import pyqrcode
import voluptuous as vol

from homeassistant.components import fan, media_player, sensor
from homeassistant.const import (
    ATTR_CODE,
    ATTR_SUPPORTED_FEATURES,
    CONF_NAME,
    CONF_TYPE,
    TEMP_CELSIUS,
)
from homeassistant.core import HomeAssistant, split_entity_id
import homeassistant.helpers.config_validation as cv
from homeassistant.helpers.storage import STORAGE_DIR
import homeassistant.util.temperature as temp_util

from .const import (
    AUDIO_CODEC_COPY,
    AUDIO_CODEC_OPUS,
    CONF_AUDIO_CODEC,
    CONF_AUDIO_MAP,
    CONF_AUDIO_PACKET_SIZE,
    CONF_FEATURE,
    CONF_FEATURE_LIST,
    CONF_LINKED_BATTERY_SENSOR,
    CONF_LOW_BATTERY_THRESHOLD,
    CONF_MAX_FPS,
    CONF_MAX_HEIGHT,
    CONF_MAX_WIDTH,
    CONF_STREAM_ADDRESS,
    CONF_STREAM_SOURCE,
    CONF_SUPPORT_AUDIO,
    CONF_VIDEO_CODEC,
    CONF_VIDEO_MAP,
    CONF_VIDEO_PACKET_SIZE,
    DEFAULT_AUDIO_CODEC,
    DEFAULT_AUDIO_MAP,
    DEFAULT_AUDIO_PACKET_SIZE,
    DEFAULT_LOW_BATTERY_THRESHOLD,
    DEFAULT_MAX_FPS,
    DEFAULT_MAX_HEIGHT,
    DEFAULT_MAX_WIDTH,
    DEFAULT_SUPPORT_AUDIO,
    DEFAULT_VIDEO_CODEC,
    DEFAULT_VIDEO_MAP,
    DEFAULT_VIDEO_PACKET_SIZE,
    DOMAIN,
    FEATURE_ON_OFF,
    FEATURE_PLAY_PAUSE,
    FEATURE_PLAY_STOP,
    FEATURE_TOGGLE_MUTE,
    HOMEKIT_FILE,
    HOMEKIT_PAIRING_QR,
    HOMEKIT_PAIRING_QR_SECRET,
    TYPE_FAUCET,
    TYPE_OUTLET,
    TYPE_SHOWER,
    TYPE_SPRINKLER,
    TYPE_SWITCH,
    TYPE_VALVE,
    VIDEO_CODEC_COPY,
    VIDEO_CODEC_H264_OMX,
    VIDEO_CODEC_LIBX264,
)

_LOGGER = logging.getLogger(__name__)

MAX_PORT = 65535
VALID_VIDEO_CODECS = [VIDEO_CODEC_LIBX264, VIDEO_CODEC_H264_OMX, AUDIO_CODEC_COPY]
VALID_AUDIO_CODECS = [AUDIO_CODEC_OPUS, VIDEO_CODEC_COPY]

BASIC_INFO_SCHEMA = vol.Schema(
    {
        vol.Optional(CONF_NAME): cv.string,
        vol.Optional(CONF_LINKED_BATTERY_SENSOR): cv.entity_domain(sensor.DOMAIN),
        vol.Optional(
            CONF_LOW_BATTERY_THRESHOLD, default=DEFAULT_LOW_BATTERY_THRESHOLD
        ): cv.positive_int,
    }
)

FEATURE_SCHEMA = BASIC_INFO_SCHEMA.extend(
    {vol.Optional(CONF_FEATURE_LIST, default=None): cv.ensure_list}
)

CAMERA_SCHEMA = BASIC_INFO_SCHEMA.extend(
    {
        vol.Optional(CONF_STREAM_ADDRESS): vol.All(ipaddress.ip_address, cv.string),
        vol.Optional(CONF_STREAM_SOURCE): cv.string,
        vol.Optional(CONF_AUDIO_CODEC, default=DEFAULT_AUDIO_CODEC): vol.In(
            VALID_AUDIO_CODECS
        ),
        vol.Optional(CONF_SUPPORT_AUDIO, default=DEFAULT_SUPPORT_AUDIO): cv.boolean,
        vol.Optional(CONF_MAX_WIDTH, default=DEFAULT_MAX_WIDTH): cv.positive_int,
        vol.Optional(CONF_MAX_HEIGHT, default=DEFAULT_MAX_HEIGHT): cv.positive_int,
        vol.Optional(CONF_MAX_FPS, default=DEFAULT_MAX_FPS): cv.positive_int,
        vol.Optional(CONF_AUDIO_MAP, default=DEFAULT_AUDIO_MAP): cv.string,
        vol.Optional(CONF_VIDEO_MAP, default=DEFAULT_VIDEO_MAP): cv.string,
        vol.Optional(CONF_VIDEO_CODEC, default=DEFAULT_VIDEO_CODEC): vol.In(
            VALID_VIDEO_CODECS
        ),
        vol.Optional(
            CONF_AUDIO_PACKET_SIZE, default=DEFAULT_AUDIO_PACKET_SIZE
        ): cv.positive_int,
        vol.Optional(
            CONF_VIDEO_PACKET_SIZE, default=DEFAULT_VIDEO_PACKET_SIZE
        ): cv.positive_int,
    }
)

CODE_SCHEMA = BASIC_INFO_SCHEMA.extend(
    {vol.Optional(ATTR_CODE, default=None): vol.Any(None, cv.string)}
)

MEDIA_PLAYER_SCHEMA = vol.Schema(
    {
        vol.Required(CONF_FEATURE): vol.All(
            cv.string,
            vol.In(
                (
                    FEATURE_ON_OFF,
                    FEATURE_PLAY_PAUSE,
                    FEATURE_PLAY_STOP,
                    FEATURE_TOGGLE_MUTE,
                )
            ),
        )
    }
)

SWITCH_TYPE_SCHEMA = BASIC_INFO_SCHEMA.extend(
    {
        vol.Optional(CONF_TYPE, default=TYPE_SWITCH): vol.All(
            cv.string,
            vol.In(
                (
                    TYPE_FAUCET,
                    TYPE_OUTLET,
                    TYPE_SHOWER,
                    TYPE_SPRINKLER,
                    TYPE_SWITCH,
                    TYPE_VALVE,
                )
            ),
        )
    }
)


HOMEKIT_CHAR_TRANSLATIONS = {
    0: " ",  # nul
    10: " ",  # nl
    13: " ",  # cr
    33: "-",  # !
    34: " ",  # "
    36: "-",  # $
    37: "-",  # %
    40: "-",  # (
    41: "-",  # )
    42: "-",  # *
    43: "-",  # +
    47: "-",  # /
    58: "-",  # :
    59: "-",  # ;
    60: "-",  # <
    61: "-",  # =
    62: "-",  # >
    63: "-",  # ?
    64: "-",  # @
    91: "-",  # [
    92: "-",  # \
    93: "-",  # ]
    94: "-",  # ^
    95: " ",  # _
    96: "-",  # `
    123: "-",  # {
    124: "-",  # |
    125: "-",  # }
    126: "-",  # ~
    127: "-",  # del
}


def validate_entity_config(values):
    """Validate config entry for CONF_ENTITY."""
    if not isinstance(values, dict):
        raise vol.Invalid("expected a dictionary")

    entities = {}
    for entity_id, config in values.items():
        entity = cv.entity_id(entity_id)
        domain, _ = split_entity_id(entity)

        if not isinstance(config, dict):
            raise vol.Invalid(f"The configuration for {entity} must be a dictionary.")

        if domain in ("alarm_control_panel", "lock"):
            config = CODE_SCHEMA(config)

        elif domain == media_player.const.DOMAIN:
            config = FEATURE_SCHEMA(config)
            feature_list = {}
            for feature in config[CONF_FEATURE_LIST]:
                params = MEDIA_PLAYER_SCHEMA(feature)
                key = params.pop(CONF_FEATURE)
                if key in feature_list:
                    raise vol.Invalid(f"A feature can be added only once for {entity}")
                feature_list[key] = params
            config[CONF_FEATURE_LIST] = feature_list

        elif domain == "camera":
            config = CAMERA_SCHEMA(config)

        elif domain == "switch":
            config = SWITCH_TYPE_SCHEMA(config)

        else:
            config = BASIC_INFO_SCHEMA(config)

        entities[entity] = config
    return entities


def get_media_player_features(state):
    """Determine features for media players."""
    features = state.attributes.get(ATTR_SUPPORTED_FEATURES, 0)

    supported_modes = []
    if features & (
        media_player.const.SUPPORT_TURN_ON | media_player.const.SUPPORT_TURN_OFF
    ):
        supported_modes.append(FEATURE_ON_OFF)
    if features & (media_player.const.SUPPORT_PLAY | media_player.const.SUPPORT_PAUSE):
        supported_modes.append(FEATURE_PLAY_PAUSE)
    if features & (media_player.const.SUPPORT_PLAY | media_player.const.SUPPORT_STOP):
        supported_modes.append(FEATURE_PLAY_STOP)
    if features & media_player.const.SUPPORT_VOLUME_MUTE:
        supported_modes.append(FEATURE_TOGGLE_MUTE)
    return supported_modes


def validate_media_player_features(state, feature_list):
    """Validate features for media players."""
    supported_modes = get_media_player_features(state)

    if not supported_modes:
        _LOGGER.error("%s does not support any media_player features", state.entity_id)
        return False

    if not feature_list:
        # Auto detected
        return True

    error_list = []
    for feature in feature_list:
        if feature not in supported_modes:
            error_list.append(feature)

    if error_list:
        _LOGGER.error(
            "%s does not support media_player features: %s", state.entity_id, error_list
        )
        return False
    return True


SpeedRange = namedtuple("SpeedRange", ("start", "target"))
SpeedRange.__doc__ += """ Maps Home Assistant speed \
values to percentage based HomeKit speeds.
start: Start of the range (inclusive).
target: Percentage to use to determine HomeKit percentages \
from HomeAssistant speed.
"""


class HomeKitSpeedMapping:
    """Supports conversion between Home Assistant and HomeKit fan speeds."""

    def __init__(self, speed_list):
        """Initialize a new SpeedMapping object."""
        if speed_list[0] != fan.SPEED_OFF:
            _LOGGER.warning(
                "%s does not contain the speed setting "
                "%s as its first element. "
                "Assuming that %s is equivalent to 'off'.",
                speed_list,
                fan.SPEED_OFF,
                speed_list[0],
            )
        self.speed_ranges = OrderedDict()
        list_size = len(speed_list)
        for index, speed in enumerate(speed_list):
            # By dividing by list_size -1 the following
            # desired attributes hold true:
            # * index = 0 => 0%, equal to "off"
            # * index = len(speed_list) - 1 => 100 %
            # * all other indices are equally distributed
            target = index * 100 / (list_size - 1)
            start = index * 100 / list_size
            self.speed_ranges[speed] = SpeedRange(start, target)

    def speed_to_homekit(self, speed):
        """Map Home Assistant speed state to HomeKit speed."""
        if speed is None:
            return None
        speed_range = self.speed_ranges[speed]
        return round(speed_range.target)

    def speed_to_states(self, speed):
        """Map HomeKit speed to Home Assistant speed state."""
        for state, speed_range in reversed(self.speed_ranges.items()):
            if speed_range.start <= speed:
                return state
        return list(self.speed_ranges.keys())[0]


def show_setup_message(hass, entry_id, bridge_name, pincode, uri):
    """Display persistent notification with setup information."""
    pin = pincode.decode()
    _LOGGER.info("Pincode: %s", pin)

    buffer = io.BytesIO()
    url = pyqrcode.create(uri)
    url.svg(buffer, scale=5)
    pairing_secret = secrets.token_hex(32)

    hass.data[DOMAIN][entry_id][HOMEKIT_PAIRING_QR] = buffer.getvalue()
    hass.data[DOMAIN][entry_id][HOMEKIT_PAIRING_QR_SECRET] = pairing_secret

    message = (
        f"To set up {bridge_name} in the Home App, "
        f"scan the QR code or enter the following code:\n"
        f"### {pin}\n"
        f"![image](/api/homekit/pairingqr?{entry_id}-{pairing_secret})"
    )
    hass.components.persistent_notification.create(
        message, "HomeKit Bridge Setup", entry_id
    )


def dismiss_setup_message(hass, entry_id):
    """Dismiss persistent notification and remove QR code."""
    hass.components.persistent_notification.dismiss(entry_id)


def convert_to_float(state):
    """Return float of state, catch errors."""
    try:
        return float(state)
    except (ValueError, TypeError):
        return None


def cleanup_name_for_homekit(name):
    """Ensure the name of the device will not crash homekit."""
    #
    # This is not a security measure.
    #
    # UNICODE_EMOJI is also not allowed but that
    # likely isn't a problem
    return name.translate(HOMEKIT_CHAR_TRANSLATIONS)


def temperature_to_homekit(temperature, unit):
    """Convert temperature to Celsius for HomeKit."""
    return round(temp_util.convert(temperature, unit, TEMP_CELSIUS), 1)


def temperature_to_states(temperature, unit):
    """Convert temperature back from Celsius to Home Assistant unit."""
    return round(temp_util.convert(temperature, TEMP_CELSIUS, unit) * 2) / 2


def density_to_air_quality(density):
    """Map PM2.5 density to HomeKit AirQuality level."""
    if density <= 35:
        return 1
    if density <= 75:
        return 2
    if density <= 115:
        return 3
    if density <= 150:
        return 4
    return 5


def get_persist_filename_for_entry_id(entry_id: str):
    """Determine the filename of the homekit state file."""
    return f"{DOMAIN}.{entry_id}.state"


def get_aid_storage_filename_for_entry_id(entry_id: str):
    """Determine the ilename of homekit aid storage file."""
    return f"{DOMAIN}.{entry_id}.aids"


def get_persist_fullpath_for_entry_id(hass: HomeAssistant, entry_id: str):
    """Determine the path to the homekit state file."""
    return hass.config.path(STORAGE_DIR, get_persist_filename_for_entry_id(entry_id))


def get_aid_storage_fullpath_for_entry_id(hass: HomeAssistant, entry_id: str):
    """Determine the path to the homekit aid storage file."""
    return hass.config.path(
        STORAGE_DIR, get_aid_storage_filename_for_entry_id(entry_id)
    )


def format_sw_version(version):
    """Extract the version string in a format homekit can consume."""
<<<<<<< HEAD
    match = re.search(r"([0-9]+)(\.[0-9]+)?(\.[0-9]+)?", str(version))
=======
    match = re.search(r"([0-9]+)(\.[0-9]+)?(\.[0-9]+)?", str(version).replace("-", "."))
>>>>>>> 7f870b98
    if match:
        return match.group(0)
    return None


def migrate_filesystem_state_data_for_primary_imported_entry_id(
    hass: HomeAssistant, entry_id: str
):
    """Migrate the old paths to the storage directory."""
    legacy_persist_file_path = hass.config.path(HOMEKIT_FILE)
    if os.path.exists(legacy_persist_file_path):
        os.rename(
            legacy_persist_file_path, get_persist_fullpath_for_entry_id(hass, entry_id)
        )

    legacy_aid_storage_path = hass.config.path(STORAGE_DIR, "homekit.aids")
    if os.path.exists(legacy_aid_storage_path):
        os.rename(
            legacy_aid_storage_path,
            get_aid_storage_fullpath_for_entry_id(hass, entry_id),
        )


def remove_state_files_for_entry_id(hass: HomeAssistant, entry_id: str):
    """Remove the state files from disk."""
    persist_file_path = get_persist_fullpath_for_entry_id(hass, entry_id)
    aid_storage_path = get_aid_storage_fullpath_for_entry_id(hass, entry_id)
    os.unlink(persist_file_path)
    if os.path.exists(aid_storage_path):
        os.unlink(aid_storage_path)
    return True


def _get_test_socket():
    """Create a socket to test binding ports."""
    test_socket = socket.socket(socket.AF_INET, socket.SOCK_STREAM)
    test_socket.setblocking(False)
    test_socket.setsockopt(socket.SOL_SOCKET, socket.SO_REUSEADDR, 1)
    return test_socket


def port_is_available(port: int):
    """Check to see if a port is available."""
    test_socket = _get_test_socket()
    try:
        test_socket.bind(("", port))
    except OSError:
        return False

    return True


def find_next_available_port(start_port: int):
    """Find the next available port starting with the given port."""
    test_socket = _get_test_socket()
    for port in range(start_port, MAX_PORT):
        try:
            test_socket.bind(("", port))
            return port
        except OSError:
            if port == MAX_PORT:
                raise
            continue


def pid_is_alive(pid):
    """Check to see if a process is alive."""
    try:
        os.kill(pid, 0)
        return True
    except OSError:
        pass
    return False<|MERGE_RESOLUTION|>--- conflicted
+++ resolved
@@ -418,11 +418,7 @@
 
 def format_sw_version(version):
     """Extract the version string in a format homekit can consume."""
-<<<<<<< HEAD
-    match = re.search(r"([0-9]+)(\.[0-9]+)?(\.[0-9]+)?", str(version))
-=======
     match = re.search(r"([0-9]+)(\.[0-9]+)?(\.[0-9]+)?", str(version).replace("-", "."))
->>>>>>> 7f870b98
     if match:
         return match.group(0)
     return None
