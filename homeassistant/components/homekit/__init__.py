"""Support for Apple HomeKit."""
from __future__ import annotations

import asyncio
from collections.abc import Iterable
from copy import deepcopy
import ipaddress
import logging
import os
from typing import Any, cast
from uuid import UUID

from aiohttp import web
from pyhap.const import STANDALONE_AID
import voluptuous as vol
from zeroconf.asyncio import AsyncZeroconf

from homeassistant.components import device_automation, network, zeroconf
from homeassistant.components.binary_sensor import (
    DOMAIN as BINARY_SENSOR_DOMAIN,
    BinarySensorDeviceClass,
)
from homeassistant.components.camera import DOMAIN as CAMERA_DOMAIN
from homeassistant.components.http import HomeAssistantView
from homeassistant.components.humidifier import DOMAIN as HUMIDIFIER_DOMAIN
from homeassistant.components.network.const import MDNS_TARGET_IP
from homeassistant.components.sensor import DOMAIN as SENSOR_DOMAIN, SensorDeviceClass
from homeassistant.config_entries import SOURCE_IMPORT, ConfigEntry
from homeassistant.const import (
    ATTR_BATTERY_CHARGING,
    ATTR_BATTERY_LEVEL,
    ATTR_DEVICE_ID,
    ATTR_ENTITY_ID,
    ATTR_HW_VERSION,
    ATTR_MANUFACTURER,
    ATTR_MODEL,
    ATTR_SW_VERSION,
    CONF_DEVICES,
    CONF_IP_ADDRESS,
    CONF_NAME,
    CONF_PORT,
    EVENT_HOMEASSISTANT_STARTED,
    EVENT_HOMEASSISTANT_STOP,
    SERVICE_RELOAD,
)
from homeassistant.core import CoreState, HomeAssistant, ServiceCall, State, callback
from homeassistant.exceptions import HomeAssistantError, Unauthorized
from homeassistant.helpers import device_registry, entity_registry
import homeassistant.helpers.config_validation as cv
from homeassistant.helpers.entityfilter import (
    BASE_FILTER_SCHEMA,
    FILTER_SCHEMA,
    EntityFilter,
)
from homeassistant.helpers.reload import async_integration_yaml_config
from homeassistant.helpers.service import async_extract_referenced_entity_ids
from homeassistant.helpers.typing import ConfigType
from homeassistant.loader import IntegrationNotFound, async_get_integration

from . import (  # noqa: F401
    type_cameras,
    type_covers,
    type_fans,
    type_humidifiers,
    type_lights,
    type_locks,
    type_media_players,
    type_remotes,
    type_security_systems,
    type_sensors,
    type_switches,
    type_thermostats,
)
from .accessories import HomeAccessory, HomeBridge, HomeDriver, get_accessory
from .aidmanager import AccessoryAidStorage
from .const import (
    ATTR_INTEGRATION,
    BRIDGE_NAME,
    BRIDGE_SERIAL_NUMBER,
    CONF_ADVERTISE_IP,
    CONF_ENTITY_CONFIG,
    CONF_ENTRY_INDEX,
    CONF_EXCLUDE_ACCESSORY_MODE,
    CONF_FILTER,
    CONF_HOMEKIT_MODE,
    CONF_LINKED_BATTERY_CHARGING_SENSOR,
    CONF_LINKED_BATTERY_SENSOR,
    CONF_LINKED_DOORBELL_SENSOR,
    CONF_LINKED_HUMIDITY_SENSOR,
    CONF_LINKED_MOTION_SENSOR,
    CONFIG_OPTIONS,
    DEFAULT_EXCLUDE_ACCESSORY_MODE,
    DEFAULT_HOMEKIT_MODE,
    DEFAULT_PORT,
    DOMAIN,
    HOMEKIT,
    HOMEKIT_MODE_ACCESSORY,
    HOMEKIT_MODES,
    HOMEKIT_PAIRING_QR,
    HOMEKIT_PAIRING_QR_SECRET,
    MANUFACTURER,
    PERSIST_LOCK,
    SERVICE_HOMEKIT_RESET_ACCESSORY,
    SERVICE_HOMEKIT_UNPAIR,
    SHUTDOWN_TIMEOUT,
)
from .type_triggers import DeviceTriggerAccessory
from .util import (
    accessory_friendly_name,
    async_dismiss_setup_message,
    async_port_is_available,
    async_show_setup_message,
    get_persist_fullpath_for_entry_id,
    remove_state_files_for_entry_id,
    state_needs_accessory_mode,
    validate_entity_config,
)

_LOGGER = logging.getLogger(__name__)

MAX_DEVICES = 150  # includes the bridge

# #### Driver Status ####
STATUS_READY = 0
STATUS_RUNNING = 1
STATUS_STOPPED = 2
STATUS_WAIT = 3

PORT_CLEANUP_CHECK_INTERVAL_SECS = 1

_HOMEKIT_CONFIG_UPDATE_TIME = (
    5  # number of seconds to wait for homekit to see the c# change
)


def _has_all_unique_names_and_ports(
    bridges: list[dict[str, Any]]
) -> list[dict[str, Any]]:
    """Validate that each homekit bridge configured has a unique name."""
    names = [bridge[CONF_NAME] for bridge in bridges]
    ports = [bridge[CONF_PORT] for bridge in bridges]
    vol.Schema(vol.Unique())(names)
    vol.Schema(vol.Unique())(ports)
    return bridges


BRIDGE_SCHEMA = vol.All(
    vol.Schema(
        {
            vol.Optional(CONF_HOMEKIT_MODE, default=DEFAULT_HOMEKIT_MODE): vol.In(
                HOMEKIT_MODES
            ),
            vol.Optional(CONF_NAME, default=BRIDGE_NAME): vol.All(
                cv.string, vol.Length(min=3, max=25)
            ),
            vol.Optional(CONF_PORT, default=DEFAULT_PORT): cv.port,
            vol.Optional(CONF_IP_ADDRESS): vol.All(ipaddress.ip_address, cv.string),
            vol.Optional(CONF_ADVERTISE_IP): vol.All(ipaddress.ip_address, cv.string),
            vol.Optional(CONF_FILTER, default={}): BASE_FILTER_SCHEMA,
            vol.Optional(CONF_ENTITY_CONFIG, default={}): validate_entity_config,
            vol.Optional(CONF_DEVICES): cv.ensure_list,
        },
        extra=vol.ALLOW_EXTRA,
    ),
)

CONFIG_SCHEMA = vol.Schema(
    {DOMAIN: vol.All(cv.ensure_list, [BRIDGE_SCHEMA], _has_all_unique_names_and_ports)},
    extra=vol.ALLOW_EXTRA,
)


RESET_ACCESSORY_SERVICE_SCHEMA = vol.Schema(
    {vol.Required(ATTR_ENTITY_ID): cv.entity_ids}
)


UNPAIR_SERVICE_SCHEMA = vol.All(
    vol.Schema(cv.ENTITY_SERVICE_FIELDS),
    cv.has_at_least_one_key(ATTR_DEVICE_ID),
)


def _async_all_homekit_instances(hass: HomeAssistant) -> list[HomeKit]:
    """All active HomeKit instances."""
    return [
        data[HOMEKIT]
        for data in hass.data[DOMAIN].values()
        if isinstance(data, dict) and HOMEKIT in data
    ]


def _async_get_entries_by_name(
    current_entries: list[ConfigEntry],
) -> dict[str, ConfigEntry]:
    """Return a dict of the entries by name."""

    # For backwards compat, its possible the first bridge is using the default
    # name.
    return {entry.data.get(CONF_NAME, BRIDGE_NAME): entry for entry in current_entries}


async def async_setup(hass: HomeAssistant, config: ConfigType) -> bool:
    """Set up the HomeKit from yaml."""
    hass.data.setdefault(DOMAIN, {})[PERSIST_LOCK] = asyncio.Lock()

    _async_register_events_and_services(hass)

    if DOMAIN not in config:
        return True

    current_entries = hass.config_entries.async_entries(DOMAIN)
    entries_by_name = _async_get_entries_by_name(current_entries)

    for index, conf in enumerate(config[DOMAIN]):
        if _async_update_config_entry_if_from_yaml(hass, entries_by_name, conf):
            continue

        conf[CONF_ENTRY_INDEX] = index
        hass.async_create_task(
            hass.config_entries.flow.async_init(
                DOMAIN,
                context={"source": SOURCE_IMPORT},
                data=conf,
            )
        )

    return True


@callback
def _async_update_config_entry_if_from_yaml(
<<<<<<< HEAD
    hass: HomeAssistant, entries_by_name: dict[str, ConfigEntry], conf: dict
=======
    hass: HomeAssistant, entries_by_name: dict[str, ConfigEntry], conf: ConfigType
>>>>>>> d4dab72e
) -> bool:
    """Update a config entry with the latest yaml.

    Returns True if a matching config entry was found

    Returns False if there is no matching config entry
    """
    bridge_name = conf[CONF_NAME]

    if (
        bridge_name in entries_by_name
        and entries_by_name[bridge_name].source == SOURCE_IMPORT
    ):
        entry = entries_by_name[bridge_name]
        # If they alter the yaml config we import the changes
        # since there currently is no practical way to support
        # all the options in the UI at this time.
        data = conf.copy()
        options = {}
        for key in CONFIG_OPTIONS:
            if key in data:
                options[key] = data[key]
                del data[key]

        hass.config_entries.async_update_entry(entry, data=data, options=options)
        return True

    return False


async def async_setup_entry(hass: HomeAssistant, entry: ConfigEntry) -> bool:
    """Set up HomeKit from a config entry."""
    _async_import_options_from_data_if_missing(hass, entry)

    conf = entry.data
    options = entry.options

    name = conf[CONF_NAME]
    port = conf[CONF_PORT]
    _LOGGER.debug("Begin setup HomeKit for %s", name)

    # ip_address and advertise_ip are yaml only
    ip_address = conf.get(
        CONF_IP_ADDRESS, await network.async_get_source_ip(hass, MDNS_TARGET_IP)
    )
    advertise_ip = conf.get(CONF_ADVERTISE_IP)
    # exclude_accessory_mode is only used for config flow
    # to indicate that the config entry was setup after
    # we started creating config entries for entities that
    # to run in accessory mode and that we should never include
    # these entities on the bridge. For backwards compatibility
    # with users who have not migrated yet we do not do exclude
    # these entities by default as we cannot migrate automatically
    # since it requires a re-pairing.
    exclude_accessory_mode = conf.get(
        CONF_EXCLUDE_ACCESSORY_MODE, DEFAULT_EXCLUDE_ACCESSORY_MODE
    )
    homekit_mode = options.get(CONF_HOMEKIT_MODE, DEFAULT_HOMEKIT_MODE)
    entity_config = options.get(CONF_ENTITY_CONFIG, {}).copy()
    entity_filter = FILTER_SCHEMA(options.get(CONF_FILTER, {}))
    devices = options.get(CONF_DEVICES, [])

    homekit = HomeKit(
        hass,
        name,
        port,
        ip_address,
        entity_filter,
        exclude_accessory_mode,
        entity_config,
        homekit_mode,
        advertise_ip,
        entry.entry_id,
        entry.title,
        devices=devices,
    )

    entry.async_on_unload(entry.add_update_listener(_async_update_listener))
    entry.async_on_unload(
        hass.bus.async_listen_once(EVENT_HOMEASSISTANT_STOP, homekit.async_stop)
    )

    hass.data[DOMAIN][entry.entry_id] = {HOMEKIT: homekit}

    if hass.state == CoreState.running:
        await homekit.async_start()
    else:
        hass.bus.async_listen_once(EVENT_HOMEASSISTANT_STARTED, homekit.async_start)

    return True


async def _async_update_listener(hass: HomeAssistant, entry: ConfigEntry) -> None:
    """Handle options update."""
    if entry.source == SOURCE_IMPORT:
        return
    await hass.config_entries.async_reload(entry.entry_id)


async def async_unload_entry(hass: HomeAssistant, entry: ConfigEntry) -> bool:
    """Unload a config entry."""
    async_dismiss_setup_message(hass, entry.entry_id)
    homekit = hass.data[DOMAIN][entry.entry_id][HOMEKIT]

    if homekit.status == STATUS_RUNNING:
        await homekit.async_stop()

    logged_shutdown_wait = False
    for _ in range(0, SHUTDOWN_TIMEOUT):
        if async_port_is_available(entry.data[CONF_PORT]):
            break

        if not logged_shutdown_wait:
            _LOGGER.info("Waiting for the HomeKit server to shutdown")
            logged_shutdown_wait = True

        await asyncio.sleep(PORT_CLEANUP_CHECK_INTERVAL_SECS)

    hass.data[DOMAIN].pop(entry.entry_id)

    return True


async def async_remove_entry(hass: HomeAssistant, entry: ConfigEntry) -> None:
    """Remove a config entry."""
    await hass.async_add_executor_job(
        remove_state_files_for_entry_id, hass, entry.entry_id
    )


@callback
def _async_import_options_from_data_if_missing(
    hass: HomeAssistant, entry: ConfigEntry
) -> None:
    options = deepcopy(dict(entry.options))
    data = deepcopy(dict(entry.data))
    modified = False
    for importable_option in CONFIG_OPTIONS:
        if importable_option not in entry.options and importable_option in entry.data:
            options[importable_option] = entry.data[importable_option]
            del data[importable_option]
            modified = True

    if modified:
        hass.config_entries.async_update_entry(entry, data=data, options=options)


@callback
def _async_register_events_and_services(hass: HomeAssistant) -> None:
    """Register events and services for HomeKit."""
    hass.http.register_view(HomeKitPairingQRView)

    async def async_handle_homekit_reset_accessory(service: ServiceCall) -> None:
        """Handle reset accessory HomeKit service call."""
        for homekit in _async_all_homekit_instances(hass):
            if homekit.status != STATUS_RUNNING:
                _LOGGER.warning(
                    "HomeKit is not running. Either it is waiting to be "
                    "started or has been stopped"
                )
                continue

            entity_ids = cast(list[str], service.data.get("entity_id"))
            await homekit.async_reset_accessories(entity_ids)

    hass.services.async_register(
        DOMAIN,
        SERVICE_HOMEKIT_RESET_ACCESSORY,
        async_handle_homekit_reset_accessory,
        schema=RESET_ACCESSORY_SERVICE_SCHEMA,
    )

    async def async_handle_homekit_unpair(service: ServiceCall) -> None:
        """Handle unpair HomeKit service call."""
        referenced = async_extract_referenced_entity_ids(hass, service)
        dev_reg = device_registry.async_get(hass)
        for device_id in referenced.referenced_devices:
            if not (dev_reg_ent := dev_reg.async_get(device_id)):
                raise HomeAssistantError(f"No device found for device id: {device_id}")
            macs = [
                cval
                for ctype, cval in dev_reg_ent.connections
                if ctype == device_registry.CONNECTION_NETWORK_MAC
            ]
            matching_instances = [
                homekit
                for homekit in _async_all_homekit_instances(hass)
                if homekit.driver
                and device_registry.format_mac(homekit.driver.state.mac) in macs
            ]
            if not matching_instances:
                raise HomeAssistantError(
                    f"No homekit accessory found for device id: {device_id}"
                )
            for homekit in matching_instances:
                homekit.async_unpair()

    hass.services.async_register(
        DOMAIN,
        SERVICE_HOMEKIT_UNPAIR,
        async_handle_homekit_unpair,
        schema=UNPAIR_SERVICE_SCHEMA,
    )

    async def _handle_homekit_reload(service: ServiceCall) -> None:
        """Handle start HomeKit service call."""
        config = await async_integration_yaml_config(hass, DOMAIN)

        if not config or DOMAIN not in config:
            return

        current_entries = hass.config_entries.async_entries(DOMAIN)
        entries_by_name = _async_get_entries_by_name(current_entries)

        for conf in config[DOMAIN]:
            _async_update_config_entry_if_from_yaml(hass, entries_by_name, conf)

        reload_tasks = [
            hass.config_entries.async_reload(entry.entry_id)
            for entry in current_entries
        ]

        await asyncio.gather(*reload_tasks)

    hass.helpers.service.async_register_admin_service(
        DOMAIN,
        SERVICE_RELOAD,
        _handle_homekit_reload,
    )


class HomeKit:
    """Class to handle all actions between HomeKit and Home Assistant."""

    driver: HomeDriver

    def __init__(
        self,
        hass: HomeAssistant,
        name: str,
        port: int,
        ip_address: str | None,
        entity_filter: EntityFilter,
        exclude_accessory_mode: bool,
        entity_config: dict,
        homekit_mode: str,
<<<<<<< HEAD
        advertise_ip: str | None = None,
        entry_id: str | None = None,
        entry_title: str | None = None,
=======
        advertise_ip: str | None,
        entry_id: str,
        entry_title: str,
>>>>>>> d4dab72e
        devices: Iterable[str] | None = None,
    ) -> None:
        """Initialize a HomeKit object."""
        assert entry_title is not None
        assert entry_id is not None

        self.hass = hass
        self._name = name
        self._port = port
        self._ip_address = ip_address
        self._filter = entity_filter
        self._config = entity_config
        self._exclude_accessory_mode = exclude_accessory_mode
        self._advertise_ip = advertise_ip
        self._entry_id = entry_id
        self._entry_title = entry_title
        self._homekit_mode = homekit_mode
        self._devices = devices or []
        self.aid_storage: AccessoryAidStorage | None = None
        self.status = STATUS_READY

        self.bridge: HomeBridge | None = None
<<<<<<< HEAD
        self.driver: HomeDriver | None = None
=======
>>>>>>> d4dab72e

    def setup(self, async_zeroconf_instance: AsyncZeroconf, uuid: UUID) -> None:
        """Set up bridge and accessory driver."""
        assert self._entry_id is not None
        persist_file = get_persist_fullpath_for_entry_id(self.hass, self._entry_id)

        self.driver = HomeDriver(
            self.hass,
            self._entry_id,
            self._name,
            self._entry_title,
            loop=self.hass.loop,
            address=self._ip_address,
            port=self._port,
            persist_file=persist_file,
            advertised_address=self._advertise_ip,
            async_zeroconf_instance=async_zeroconf_instance,
            zeroconf_server=f"{uuid}-hap.local.",
        )

        # If we do not load the mac address will be wrong
        # as pyhap uses a random one until state is restored
        if os.path.exists(persist_file):
            self.driver.load()

    async def async_reset_accessories(self, entity_ids: Iterable[str]) -> None:
        """Reset the accessory to load the latest configuration."""
        if not self.bridge:
            await self.async_reset_accessories_in_accessory_mode(entity_ids)
            return
        await self.async_reset_accessories_in_bridge_mode(entity_ids)

    async def async_reset_accessories_in_accessory_mode(
        self, entity_ids: Iterable[str]
    ) -> None:
        """Reset accessories in accessory mode."""
<<<<<<< HEAD
        assert self.driver is not None
=======
>>>>>>> d4dab72e
        acc = cast(HomeAccessory, self.driver.accessory)
        if acc.entity_id not in entity_ids:
            return
        await acc.stop()
        if not (state := self.hass.states.get(acc.entity_id)):
            _LOGGER.warning(
                "The underlying entity %s disappeared during reset", acc.entity_id
            )
            return
        if new_acc := self._async_create_single_accessory([state]):
            self.driver.accessory = new_acc
            self.hass.async_add_job(new_acc.run)
            await self.async_config_changed()

    async def async_reset_accessories_in_bridge_mode(
        self, entity_ids: Iterable[str]
    ) -> None:
        """Reset accessories in bridge mode."""
        assert self.aid_storage is not None
        assert self.bridge is not None
        new = []
        acc: HomeAccessory | None
        for entity_id in entity_ids:
            aid = self.aid_storage.get_or_allocate_aid_for_entity_id(entity_id)
            if aid not in self.bridge.accessories:
                continue
            _LOGGER.info(
                "HomeKit Bridge %s will reset accessory with linked entity_id %s",
                self._name,
                entity_id,
            )
            if (acc := await self.async_remove_bridge_accessory(aid)) and (
                state := self.hass.states.get(acc.entity_id)
            ):
                new.append(state)
            else:
                _LOGGER.warning(
                    "The underlying entity %s disappeared during reset", entity_id
                )

        if not new:
            # No matched accessories, probably on another bridge
            return

        await self.async_config_changed()
        await asyncio.sleep(_HOMEKIT_CONFIG_UPDATE_TIME)
        for state in new:
            if acc := self.add_bridge_accessory(state):
                self.hass.async_add_job(acc.run)
        await self.async_config_changed()

    async def async_config_changed(self) -> None:
        """Call config changed which writes out the new config to disk."""
        assert self.driver is not None
        await self.hass.async_add_executor_job(self.driver.config_changed)

    def add_bridge_accessory(self, state: State) -> HomeAccessory | None:
        """Try adding accessory to bridge if configured beforehand."""
        if self._would_exceed_max_devices(state.entity_id):
            return None

        if state_needs_accessory_mode(state):
            if self._exclude_accessory_mode:
                return None
            _LOGGER.warning(
                "The bridge %s has entity %s. For best performance, "
                "and to prevent unexpected unavailability, create and "
                "pair a separate HomeKit instance in accessory mode for "
                "this entity",
                self._name,
                state.entity_id,
            )

        assert self.aid_storage is not None
<<<<<<< HEAD
        assert self.driver is not None
=======
>>>>>>> d4dab72e
        assert self.bridge is not None
        aid = self.aid_storage.get_or_allocate_aid_for_entity_id(state.entity_id)
        conf = self._config.get(state.entity_id, {}).copy()
        # If an accessory cannot be created or added due to an exception
        # of any kind (usually in pyhap) it should not prevent
        # the rest of the accessories from being created
        try:
            acc = get_accessory(self.hass, self.driver, state, aid, conf)
            if acc is not None:
                self.bridge.add_accessory(acc)
                return acc
        except Exception:  # pylint: disable=broad-except
            _LOGGER.exception(
                "Failed to create a HomeKit accessory for %s", state.entity_id
            )
        return None

    def _would_exceed_max_devices(self, name: str | None) -> bool:
        """Check if adding another devices would reach the limit and log."""
        # The bridge itself counts as an accessory
        assert self.bridge is not None
        if len(self.bridge.accessories) + 1 >= MAX_DEVICES:
            _LOGGER.warning(
                "Cannot add %s as this would exceed the %d device limit. Consider using the filter option",
                name,
                MAX_DEVICES,
            )
            return True
        return False

    def add_bridge_triggers_accessory(
        self, device: device_registry.DeviceEntry, device_triggers: list[dict[str, Any]]
    ) -> None:
        """Add device automation triggers to the bridge."""
        if self._would_exceed_max_devices(device.name):
            return

        assert self.aid_storage is not None
        assert self.bridge is not None
        aid = self.aid_storage.get_or_allocate_aid(device.id, device.id)
        # If an accessory cannot be created or added due to an exception
        # of any kind (usually in pyhap) it should not prevent
        # the rest of the accessories from being created
        config: dict[str, Any] = {}
        self._fill_config_from_device_registry_entry(device, config)
        self.bridge.add_accessory(
            DeviceTriggerAccessory(
                self.hass,
                self.driver,
                device.name,
                None,
                aid,
                config,
                device_id=device.id,
                device_triggers=device_triggers,
            )
        )

    async def async_remove_bridge_accessory(self, aid: int) -> HomeAccessory | None:
        """Try adding accessory to bridge if configured beforehand."""
        assert self.bridge is not None
        if acc := self.bridge.accessories.pop(aid, None):
            await acc.stop()
            return cast(HomeAccessory, acc)
        return None

    async def async_configure_accessories(self) -> list[State]:
        """Configure accessories for the included states."""
        dev_reg = device_registry.async_get(self.hass)
        ent_reg = entity_registry.async_get(self.hass)
        device_lookup = ent_reg.async_get_device_class_lookup(
            {
                (BINARY_SENSOR_DOMAIN, BinarySensorDeviceClass.BATTERY_CHARGING),
                (BINARY_SENSOR_DOMAIN, BinarySensorDeviceClass.MOTION),
                (BINARY_SENSOR_DOMAIN, BinarySensorDeviceClass.OCCUPANCY),
                (SENSOR_DOMAIN, SensorDeviceClass.BATTERY),
                (SENSOR_DOMAIN, SensorDeviceClass.HUMIDITY),
            }
        )

        entity_states = []
        for state in self.hass.states.async_all():
            entity_id = state.entity_id
            if not self._filter(entity_id):
                continue

            if ent_reg_ent := ent_reg.async_get(entity_id):
                if (
                    ent_reg_ent.entity_category is not None
                    or ent_reg_ent.hidden_by is not None
                ) and not self._filter.explicitly_included(entity_id):
                    continue

                await self._async_set_device_info_attributes(
                    ent_reg_ent, dev_reg, entity_id
                )
                self._async_configure_linked_sensors(ent_reg_ent, device_lookup, state)

            entity_states.append(state)

        return entity_states

    async def async_start(self, *args: Any) -> None:
        """Load storage and start."""
        if self.status != STATUS_READY:
            return
        self.status = STATUS_WAIT
        async_zc_instance = await zeroconf.async_get_async_instance(self.hass)
        uuid = await self.hass.helpers.instance_id.async_get()
        await self.hass.async_add_executor_job(self.setup, async_zc_instance, uuid)
        self.aid_storage = AccessoryAidStorage(self.hass, self._entry_id)
        await self.aid_storage.async_initialize()
        if not await self._async_create_accessories():
            return
        self._async_register_bridge()
        _LOGGER.debug("Driver start for %s", self._name)
        assert self.driver is not None
        await self.driver.async_start()
        async with self.hass.data[DOMAIN][PERSIST_LOCK]:
            await self.hass.async_add_executor_job(self.driver.persist)
        self.status = STATUS_RUNNING

        if self.driver.state.paired:
            return
        self._async_show_setup_message()

    @callback
    def _async_show_setup_message(self) -> None:
        """Show the pairing setup message."""
        assert self.driver is not None
        async_show_setup_message(
            self.hass,
            self._entry_id,
            accessory_friendly_name(self._entry_title, self.driver.accessory),
            self.driver.state.pincode,
            self.driver.accessory.xhm_uri(),
        )

    @callback
    def async_unpair(self) -> None:
        """Remove all pairings for an accessory so it can be repaired."""
        assert self.driver is not None
        state = self.driver.state
        for client_uuid in list(state.paired_clients):
            # We need to check again since removing a single client
            # can result in removing all the clients that the client
            # granted access to if it was an admin, otherwise
            # remove_paired_client can generate a KeyError
            if client_uuid in state.paired_clients:
                state.remove_paired_client(client_uuid)
        self.driver.async_persist()
        self.driver.async_update_advertisement()
        self._async_show_setup_message()

    @callback
    def _async_register_bridge(self) -> None:
        """Register the bridge as a device so homekit_controller and exclude it from discovery."""
        assert self.driver is not None
        dev_reg = device_registry.async_get(self.hass)
        formatted_mac = device_registry.format_mac(self.driver.state.mac)
        # Connections and identifiers are both used here.
        #
        # connections exists so homekit_controller can know the
        # virtual mac address of the bridge and know to not offer
        # it via discovery.
        #
        # identifiers is used as well since the virtual mac may change
        # because it will not survive manual pairing resets (deleting state file)
        # which we have trained users to do over the past few years
        # because this was the way you had to fix homekit when pairing
        # failed.
        #
        connection = (device_registry.CONNECTION_NETWORK_MAC, formatted_mac)
        identifier = (DOMAIN, self._entry_id, BRIDGE_SERIAL_NUMBER)
        self._async_purge_old_bridges(dev_reg, identifier, connection)
        is_accessory_mode = self._homekit_mode == HOMEKIT_MODE_ACCESSORY
        hk_mode_name = "Accessory" if is_accessory_mode else "Bridge"
        dev_reg.async_get_or_create(
            config_entry_id=self._entry_id,
            identifiers={
                identifier  # type: ignore[arg-type]
            },  # this needs to be migrated as a 2 item tuple at some point
            connections={connection},
            manufacturer=MANUFACTURER,
            name=accessory_friendly_name(self._entry_title, self.driver.accessory),
            model=f"HomeKit {hk_mode_name}",
            entry_type=device_registry.DeviceEntryType.SERVICE,
        )

    @callback
    def _async_purge_old_bridges(
        self,
        dev_reg: device_registry.DeviceRegistry,
        identifier: tuple[str, str, str],
        connection: tuple[str, str],
    ) -> None:
        """Purge bridges that exist from failed pairing or manual resets."""
        devices_to_purge = []
        for entry in dev_reg.devices.values():
            if self._entry_id in entry.config_entries and (
                identifier not in entry.identifiers  # type: ignore[comparison-overlap]
                or connection not in entry.connections
            ):
                devices_to_purge.append(entry.id)

        for device_id in devices_to_purge:
            dev_reg.async_remove_device(device_id)

    @callback
    def _async_create_single_accessory(
        self, entity_states: list[State]
    ) -> HomeAccessory | None:
        """Create a single HomeKit accessory (accessory mode)."""
        assert self.driver is not None
        if not entity_states:
            _LOGGER.error(
                "HomeKit %s cannot startup: entity not available: %s",
                self._name,
                self._filter.config,
            )
            return None
        state = entity_states[0]
        conf = self._config.get(state.entity_id, {}).copy()
        acc = get_accessory(self.hass, self.driver, state, STANDALONE_AID, conf)
        if acc is None:
            _LOGGER.error(
                "HomeKit %s cannot startup: entity not supported: %s",
                self._name,
                self._filter.config,
            )
        return acc

    async def _async_create_bridge_accessory(
        self, entity_states: Iterable[State]
    ) -> HomeAccessory:
        """Create a HomeKit bridge with accessories. (bridge mode)."""
        assert self.driver is not None
        self.bridge = HomeBridge(self.hass, self.driver, self._name)
        for state in entity_states:
            self.add_bridge_accessory(state)
        dev_reg = device_registry.async_get(self.hass)
        if self._devices:
            valid_device_ids = []
            for device_id in self._devices:
                if not dev_reg.async_get(device_id):
                    _LOGGER.warning(
                        "HomeKit %s cannot add device %s because it is missing from the device registry",
                        self._name,
                        device_id,
                    )
                else:
                    valid_device_ids.append(device_id)
            for device_id, device_triggers in (
                await device_automation.async_get_device_automations(
                    self.hass,
                    device_automation.DeviceAutomationType.TRIGGER,
                    valid_device_ids,
                )
            ).items():
                if device := dev_reg.async_get(device_id):
                    self.add_bridge_triggers_accessory(device, device_triggers)
        return self.bridge

    async def _async_create_accessories(self) -> bool:
        """Create the accessories."""
        entity_states = await self.async_configure_accessories()
        if self._homekit_mode == HOMEKIT_MODE_ACCESSORY:
            acc = self._async_create_single_accessory(entity_states)
        else:
            acc = await self._async_create_bridge_accessory(entity_states)

        if acc is None:
            return False
        assert self.driver is not None
        # No need to load/persist as we do it in setup
        self.driver.accessory = acc
        return True

    async def async_stop(self, *args: Any) -> None:
        """Stop the accessory driver."""
        if self.status != STATUS_RUNNING:
            return
        self.status = STATUS_STOPPED
        _LOGGER.debug("Driver stop for %s", self._name)
        assert self.driver is not None
        await self.driver.async_stop()

    @callback
    def _async_configure_linked_sensors(
        self,
        ent_reg_ent: entity_registry.RegistryEntry,
        device_lookup: dict[str, dict[tuple[str, str | None], str]],
        state: State,
    ) -> None:
        if (
            ent_reg_ent is None
            or ent_reg_ent.device_id is None
            or ent_reg_ent.device_id not in device_lookup
            or (ent_reg_ent.device_class or ent_reg_ent.original_device_class)
            in (BinarySensorDeviceClass.BATTERY_CHARGING, SensorDeviceClass.BATTERY)
        ):
            return

        if ATTR_BATTERY_CHARGING not in state.attributes:
            battery_charging_binary_sensor_entity_id = device_lookup[
                ent_reg_ent.device_id
            ].get((BINARY_SENSOR_DOMAIN, BinarySensorDeviceClass.BATTERY_CHARGING))
            if battery_charging_binary_sensor_entity_id:
                self._config.setdefault(state.entity_id, {}).setdefault(
                    CONF_LINKED_BATTERY_CHARGING_SENSOR,
                    battery_charging_binary_sensor_entity_id,
                )

        if ATTR_BATTERY_LEVEL not in state.attributes:
            battery_sensor_entity_id = device_lookup[ent_reg_ent.device_id].get(
                (SENSOR_DOMAIN, SensorDeviceClass.BATTERY)
            )
            if battery_sensor_entity_id:
                self._config.setdefault(state.entity_id, {}).setdefault(
                    CONF_LINKED_BATTERY_SENSOR, battery_sensor_entity_id
                )

        if state.entity_id.startswith(f"{CAMERA_DOMAIN}."):
            motion_binary_sensor_entity_id = device_lookup[ent_reg_ent.device_id].get(
                (BINARY_SENSOR_DOMAIN, BinarySensorDeviceClass.MOTION)
            )
            if motion_binary_sensor_entity_id:
                self._config.setdefault(state.entity_id, {}).setdefault(
                    CONF_LINKED_MOTION_SENSOR,
                    motion_binary_sensor_entity_id,
                )
            doorbell_binary_sensor_entity_id = device_lookup[ent_reg_ent.device_id].get(
                (BINARY_SENSOR_DOMAIN, BinarySensorDeviceClass.OCCUPANCY)
            )
            if doorbell_binary_sensor_entity_id:
                self._config.setdefault(state.entity_id, {}).setdefault(
                    CONF_LINKED_DOORBELL_SENSOR,
                    doorbell_binary_sensor_entity_id,
                )

        if state.entity_id.startswith(f"{HUMIDIFIER_DOMAIN}."):
            current_humidity_sensor_entity_id = device_lookup[
                ent_reg_ent.device_id
            ].get((SENSOR_DOMAIN, SensorDeviceClass.HUMIDITY))
            if current_humidity_sensor_entity_id:
                self._config.setdefault(state.entity_id, {}).setdefault(
                    CONF_LINKED_HUMIDITY_SENSOR,
                    current_humidity_sensor_entity_id,
                )

    async def _async_set_device_info_attributes(
        self,
        ent_reg_ent: entity_registry.RegistryEntry,
        dev_reg: device_registry.DeviceRegistry,
        entity_id: str,
    ) -> None:
        """Set attributes that will be used for homekit device info."""
        ent_cfg = self._config.setdefault(entity_id, {})
        if ent_reg_ent.device_id:
            if dev_reg_ent := dev_reg.async_get(ent_reg_ent.device_id):
                self._fill_config_from_device_registry_entry(dev_reg_ent, ent_cfg)
        if ATTR_MANUFACTURER not in ent_cfg:
            try:
                integration = await async_get_integration(
                    self.hass, ent_reg_ent.platform
                )
                ent_cfg[ATTR_INTEGRATION] = integration.name
            except IntegrationNotFound:
                ent_cfg[ATTR_INTEGRATION] = ent_reg_ent.platform

    def _fill_config_from_device_registry_entry(
        self, device_entry: device_registry.DeviceEntry, config: dict[str, Any]
    ) -> None:
        """Populate a config dict from the registry."""
        if device_entry.manufacturer:
            config[ATTR_MANUFACTURER] = device_entry.manufacturer
        if device_entry.model:
            config[ATTR_MODEL] = device_entry.model
        if device_entry.sw_version:
            config[ATTR_SW_VERSION] = device_entry.sw_version
        if device_entry.hw_version:
            config[ATTR_HW_VERSION] = device_entry.hw_version
        if device_entry.config_entries:
            first_entry = list(device_entry.config_entries)[0]
            if entry := self.hass.config_entries.async_get_entry(first_entry):
                config[ATTR_INTEGRATION] = entry.domain


class HomeKitPairingQRView(HomeAssistantView):
    """Display the homekit pairing code at a protected url."""

    url = "/api/homekit/pairingqr"
    name = "api:homekit:pairingqr"
    requires_auth = False

    async def get(self, request: web.Request) -> web.Response:
        """Retrieve the pairing QRCode image."""
        # pylint: disable=no-self-use
        if not request.query_string:
            raise Unauthorized()
        entry_id, secret = request.query_string.split("-")

        if (
            entry_id not in request.app["hass"].data[DOMAIN]
            or secret
            != request.app["hass"].data[DOMAIN][entry_id][HOMEKIT_PAIRING_QR_SECRET]
        ):
            raise Unauthorized()
        return web.Response(
            body=request.app["hass"].data[DOMAIN][entry_id][HOMEKIT_PAIRING_QR],
            content_type="image/svg+xml",
        )<|MERGE_RESOLUTION|>--- conflicted
+++ resolved
@@ -230,11 +230,7 @@
 
 @callback
 def _async_update_config_entry_if_from_yaml(
-<<<<<<< HEAD
-    hass: HomeAssistant, entries_by_name: dict[str, ConfigEntry], conf: dict
-=======
     hass: HomeAssistant, entries_by_name: dict[str, ConfigEntry], conf: ConfigType
->>>>>>> d4dab72e
 ) -> bool:
     """Update a config entry with the latest yaml.
 
@@ -481,15 +477,9 @@
         exclude_accessory_mode: bool,
         entity_config: dict,
         homekit_mode: str,
-<<<<<<< HEAD
-        advertise_ip: str | None = None,
-        entry_id: str | None = None,
-        entry_title: str | None = None,
-=======
         advertise_ip: str | None,
         entry_id: str,
         entry_title: str,
->>>>>>> d4dab72e
         devices: Iterable[str] | None = None,
     ) -> None:
         """Initialize a HomeKit object."""
@@ -512,10 +502,6 @@
         self.status = STATUS_READY
 
         self.bridge: HomeBridge | None = None
-<<<<<<< HEAD
-        self.driver: HomeDriver | None = None
-=======
->>>>>>> d4dab72e
 
     def setup(self, async_zeroconf_instance: AsyncZeroconf, uuid: UUID) -> None:
         """Set up bridge and accessory driver."""
@@ -552,10 +538,6 @@
         self, entity_ids: Iterable[str]
     ) -> None:
         """Reset accessories in accessory mode."""
-<<<<<<< HEAD
-        assert self.driver is not None
-=======
->>>>>>> d4dab72e
         acc = cast(HomeAccessory, self.driver.accessory)
         if acc.entity_id not in entity_ids:
             return
@@ -630,10 +612,6 @@
             )
 
         assert self.aid_storage is not None
-<<<<<<< HEAD
-        assert self.driver is not None
-=======
->>>>>>> d4dab72e
         assert self.bridge is not None
         aid = self.aid_storage.get_or_allocate_aid_for_entity_id(state.entity_id)
         conf = self._config.get(state.entity_id, {}).copy()
