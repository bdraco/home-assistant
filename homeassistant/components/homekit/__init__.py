--- conflicted
+++ resolved
@@ -306,11 +306,7 @@
     ip_address = conf.get(CONF_IP_ADDRESS, [None])
     advertise_ips: list[str] = conf.get(
         CONF_ADVERTISE_IP
-<<<<<<< HEAD
-    ) or await network.async_get_announced_addresses(hass)
-=======
     ) or await network.async_get_announce_addresses(hass)
->>>>>>> e5af1e38
 
     # exclude_accessory_mode is only used for config flow
     # to indicate that the config entry was setup after
