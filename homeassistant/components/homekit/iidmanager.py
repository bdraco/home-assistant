"""
Manage allocation of instance ID's.

HomeKit needs to allocate unique numbers to each accessory. These need to
be stable between reboots and upgrades.

This module generates and stores them in a HA storage.
"""
from __future__ import annotations

from uuid import UUID

from pyhap.util import uuid_to_hap_type

from homeassistant.core import HomeAssistant, callback
from homeassistant.helpers.storage import Store

from .util import get_iid_storage_filename_for_entry_id

IID_MANAGER_STORAGE_VERSION = 2
IID_MANAGER_SAVE_DELAY = 2

ALLOCATIONS_KEY = "allocations"

IID_MIN = 1
IID_MAX = 18446744073709551615
import logging

_LOGGER = logging.getLogger(__name__)

ACCESSORY_INFORMATION_SERVICE = "3E"


class IIDStorage(Store):
    """Storage class for IIDManager."""

    async def _async_migrate_func(
        self,
        old_major_version: int,
        old_minor_version: int,
        old_data: dict,
    ):
        """Migrate to the new version."""
        if old_major_version == 1:
            # Convert v1 to v2 format which uses a unique iid set per accessory
            # instead of per pairing since we need the ACCESSORY_INFORMATION_SERVICE
            # to always have iid 1 for each bridged accessory as well as the bridge
            old_allocations: dict[str, int] = old_data.pop(ALLOCATIONS_KEY, {})
            new_allocation: dict[str, dict[str, int]] = {}
            old_data[ALLOCATIONS_KEY] = new_allocation
            for allocation_key, iid in old_allocations.items():
                aid_str, new_allocation_key = allocation_key.split("_", 1)
                service_type, _, char_type, *_ = new_allocation_key.split("_")
                accessory_allocation = new_allocation.setdefault(aid_str, {})
                if service_type == ACCESSORY_INFORMATION_SERVICE and not char_type:
                    accessory_allocation[new_allocation_key] = 1
                elif iid != 1:
                    accessory_allocation[new_allocation_key] = iid

            return old_data

        raise NotImplementedError


class AccessoryIIDStorage:
    """
    Provide stable allocation of IIDs for the lifetime of an accessory.

    Will generate new ID's, ensure they are unique and store them to make sure they
    persist over reboots.
    """

    def __init__(self, hass: HomeAssistant, entry_id: str) -> None:
        """Create a new iid store."""
        self.hass = hass
        self.allocations: dict[str, dict[str, int]] = {}
        self.allocated_iids: dict[str, list[int]] = {}
        self.entry_id = entry_id
        self.store: IIDStorage | None = None

    async def async_initialize(self) -> None:
        """Load the latest IID data."""
        iid_store = get_iid_storage_filename_for_entry_id(self.entry_id)
        self.store = IIDStorage(self.hass, IID_MANAGER_STORAGE_VERSION, iid_store)

        if not (raw_storage := await self.store.async_load()):
            # There is no data about iid allocations yet
            return

        assert isinstance(raw_storage, dict)
        self.allocations = raw_storage.get(ALLOCATIONS_KEY, {})
        for aid_str, allocations in self.allocations.items():
            self.allocated_iids[aid_str] = sorted(allocations.values())

    def get_or_allocate_iid(
        self,
        aid: int,
        service_uuid: UUID,
        service_unique_id: str | None,
        char_uuid: UUID | None,
        char_unique_id: str | None,
    ) -> int:
        """Generate a stable iid."""
        service_hap_type: str = uuid_to_hap_type(service_uuid)
        char_hap_type: str | None = uuid_to_hap_type(char_uuid) if char_uuid else None
        # Allocation key must be a string since we are saving it to JSON
        allocation_key = (
            f'{service_hap_type}_{service_unique_id or ""}_'
            f'{char_hap_type or ""}_{char_unique_id or ""}'
        )
        # AID must be a string since JSON keys cannot be int
        aid_str = str(aid)
        accessory_allocation = self.allocations.setdefault(aid_str, {})
<<<<<<< HEAD
        accessory_allocated_iids = self.allocated_iids.setdefault(aid_str, [])

        _LOGGER.error(
            "get_or_allocate_iid: aid=%s %s - accessory_allocated_iids=%s",
            aid,
            allocation_key,
            accessory_allocated_iids,
        )

=======
        accessory_allocated_iids = self.allocated_iids.setdefault(aid_str, [1])
>>>>>>> 5267d719
        if service_hap_type == ACCESSORY_INFORMATION_SERVICE and char_uuid is None:
            return 1
        if allocation_key in accessory_allocation:
            return accessory_allocation[allocation_key]
        if accessory_allocated_iids:
            allocated_iid = accessory_allocated_iids[-1] + 1
        else:
            allocated_iid = 2

        _LOGGER.error(
            "%s",
            [
                "allocating",
                aid,
                allocation_key,
                "accessory_allocation",
                accessory_allocation,
                "allocated_iid",
                allocated_iid,
                "accessory_allocated_iids",
                accessory_allocated_iids,
            ],
        )
        accessory_allocation[allocation_key] = allocated_iid
        accessory_allocated_iids.append(allocated_iid)
        self._async_schedule_save()
        return allocated_iid

    @callback
    def _async_schedule_save(self) -> None:
        """Schedule saving the iid allocations."""
        assert self.store is not None
        self.store.async_delay_save(self._data_to_save, IID_MANAGER_SAVE_DELAY)

    async def async_save(self) -> None:
        """Save the iid allocations."""
        assert self.store is not None
        return await self.store.async_save(self._data_to_save())

    @callback
    def _data_to_save(self) -> dict[str, dict[str, dict[str, int]]]:
        """Return data of entity map to store in a file."""
        return {ALLOCATIONS_KEY: self.allocations}<|MERGE_RESOLUTION|>--- conflicted
+++ resolved
@@ -8,6 +8,7 @@
 """
 from __future__ import annotations
 
+import logging
 from uuid import UUID
 
 from pyhap.util import uuid_to_hap_type
@@ -24,7 +25,6 @@
 
 IID_MIN = 1
 IID_MAX = 18446744073709551615
-import logging
 
 _LOGGER = logging.getLogger(__name__)
 
@@ -111,19 +111,15 @@
         # AID must be a string since JSON keys cannot be int
         aid_str = str(aid)
         accessory_allocation = self.allocations.setdefault(aid_str, {})
-<<<<<<< HEAD
-        accessory_allocated_iids = self.allocated_iids.setdefault(aid_str, [])
+        accessory_allocated_iids = self.allocated_iids.setdefault(aid_str, [1])
 
         _LOGGER.error(
-            "get_or_allocate_iid: aid=%s %s - accessory_allocated_iids=%s",
+            "Get_or_allocate_iid: aid=%s %s - accessory_allocated_iids=%s",
             aid,
             allocation_key,
             accessory_allocated_iids,
         )
 
-=======
-        accessory_allocated_iids = self.allocated_iids.setdefault(aid_str, [1])
->>>>>>> 5267d719
         if service_hap_type == ACCESSORY_INFORMATION_SERVICE and char_uuid is None:
             return 1
         if allocation_key in accessory_allocation:
