--- conflicted
+++ resolved
@@ -301,14 +301,7 @@
         return state is not None and state.state != STATE_UNAVAILABLE
 
     async def run(self):
-<<<<<<< HEAD
-        """Handle accessory driver started event.
-
-        Run inside the Home Assistant event loop.
-        """
-=======
         """Handle accessory driver started event."""
->>>>>>> b775a0d7
         state = self.hass.states.get(self.entity_id)
         self.async_update_state_callback(state)
         self._subscriptions.append(
@@ -441,14 +434,7 @@
 
     @ha_callback
     def async_call_service(self, domain, service, service_data, value=None):
-<<<<<<< HEAD
-        """Fire event and call service for changes from HomeKit.
-
-        This method must be run in the event loop.
-        """
-=======
         """Fire event and call service for changes from HomeKit."""
->>>>>>> b775a0d7
         event_data = {
             ATTR_ENTITY_ID: self.entity_id,
             ATTR_DISPLAY_NAME: self.display_name,
