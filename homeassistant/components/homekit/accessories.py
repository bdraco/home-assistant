--- conflicted
+++ resolved
@@ -606,11 +606,7 @@
 
     @ha_callback
     def async_reload(self) -> None:
-<<<<<<< HEAD
-        """Reset and recreate an accessory."""
-=======
         """Reload and recreate an accessory and update the c# value in the mDNS record."""
->>>>>>> 88e5135c
         async_dispatcher_send(
             self.hass,
             f"homekit_reload_entities_{self.driver.entry_id}",
