"""Class to hold all media player accessories."""
import logging

from pyhap.const import CATEGORY_SWITCH

from homeassistant.components.media_player import (
    ATTR_INPUT_SOURCE,
    ATTR_INPUT_SOURCE_LIST,
    ATTR_MEDIA_VOLUME_LEVEL,
    ATTR_MEDIA_VOLUME_MUTED,
    DOMAIN,
    SERVICE_SELECT_SOURCE,
    SUPPORT_PAUSE,
    SUPPORT_PLAY,
    SUPPORT_SELECT_SOURCE,
    SUPPORT_VOLUME_MUTE,
    SUPPORT_VOLUME_SET,
    SUPPORT_VOLUME_STEP,
)
from homeassistant.const import (
    ATTR_ENTITY_ID,
    ATTR_SUPPORTED_FEATURES,
    SERVICE_MEDIA_PAUSE,
    SERVICE_MEDIA_PLAY,
    SERVICE_MEDIA_PLAY_PAUSE,
    SERVICE_MEDIA_STOP,
    SERVICE_TURN_OFF,
    SERVICE_TURN_ON,
    SERVICE_VOLUME_DOWN,
    SERVICE_VOLUME_MUTE,
    SERVICE_VOLUME_SET,
    SERVICE_VOLUME_UP,
    STATE_OFF,
    STATE_PAUSED,
    STATE_PLAYING,
    STATE_STANDBY,
    STATE_UNKNOWN,
)
from homeassistant.core import callback

from .accessories import TYPES, HomeAccessory
from .const import (
    ATTR_KEY_NAME,
    CHAR_ACTIVE,
    CHAR_MUTE,
    CHAR_NAME,
    CHAR_ON,
    CHAR_VOLUME,
    CHAR_VOLUME_CONTROL_TYPE,
    CHAR_VOLUME_SELECTOR,
    CONF_FEATURE_LIST,
    EVENT_HOMEKIT_TV_REMOTE_KEY_PRESSED,
    FEATURE_ON_OFF,
    FEATURE_PLAY_PAUSE,
    FEATURE_PLAY_STOP,
    FEATURE_TOGGLE_MUTE,
    KEY_PLAY_PAUSE,
    SERV_SWITCH,
    SERV_TELEVISION_SPEAKER,
)
<<<<<<< HEAD
from .type_remote import REMOTE_KEYS, RemoteInputSelectAccessory
=======
from .type_remotes import REMOTE_KEYS, RemoteInputSelectAccessory
>>>>>>> 4e34ac5b
from .util import get_media_player_features

_LOGGER = logging.getLogger(__name__)


# Names may not contain special characters
# or emjoi (/ is a special character for Apple)
MODE_FRIENDLY_NAME = {
    FEATURE_ON_OFF: "Power",
    FEATURE_PLAY_PAUSE: "Play-Pause",
    FEATURE_PLAY_STOP: "Play-Stop",
    FEATURE_TOGGLE_MUTE: "Mute",
}

MEDIA_PLAYER_OFF_STATES = (
    STATE_OFF,
    STATE_UNKNOWN,
    STATE_STANDBY,
    "None",
)


@TYPES.register("MediaPlayer")
class MediaPlayer(HomeAccessory):
    """Generate a Media Player accessory."""

    def __init__(self, *args):
        """Initialize a Switch accessory object."""
        super().__init__(*args, category=CATEGORY_SWITCH)
        state = self.hass.states.get(self.entity_id)
        self.chars = {
            FEATURE_ON_OFF: None,
            FEATURE_PLAY_PAUSE: None,
            FEATURE_PLAY_STOP: None,
            FEATURE_TOGGLE_MUTE: None,
        }
        feature_list = self.config.get(
            CONF_FEATURE_LIST, get_media_player_features(state)
        )

        if FEATURE_ON_OFF in feature_list:
            name = self.generate_service_name(FEATURE_ON_OFF)
            serv_on_off = self.add_preload_service(SERV_SWITCH, CHAR_NAME)
            serv_on_off.configure_char(CHAR_NAME, value=name)
            self.chars[FEATURE_ON_OFF] = serv_on_off.configure_char(
                CHAR_ON, value=False, setter_callback=self.set_on_off
            )

        if FEATURE_PLAY_PAUSE in feature_list:
            name = self.generate_service_name(FEATURE_PLAY_PAUSE)
            serv_play_pause = self.add_preload_service(SERV_SWITCH, CHAR_NAME)
            serv_play_pause.configure_char(CHAR_NAME, value=name)
            self.chars[FEATURE_PLAY_PAUSE] = serv_play_pause.configure_char(
                CHAR_ON, value=False, setter_callback=self.set_play_pause
            )

        if FEATURE_PLAY_STOP in feature_list:
            name = self.generate_service_name(FEATURE_PLAY_STOP)
            serv_play_stop = self.add_preload_service(SERV_SWITCH, CHAR_NAME)
            serv_play_stop.configure_char(CHAR_NAME, value=name)
            self.chars[FEATURE_PLAY_STOP] = serv_play_stop.configure_char(
                CHAR_ON, value=False, setter_callback=self.set_play_stop
            )

        if FEATURE_TOGGLE_MUTE in feature_list:
            name = self.generate_service_name(FEATURE_TOGGLE_MUTE)
            serv_toggle_mute = self.add_preload_service(SERV_SWITCH, CHAR_NAME)
            serv_toggle_mute.configure_char(CHAR_NAME, value=name)
            self.chars[FEATURE_TOGGLE_MUTE] = serv_toggle_mute.configure_char(
                CHAR_ON, value=False, setter_callback=self.set_toggle_mute
            )
        self.async_update_state(state)

    def generate_service_name(self, mode):
        """Generate name for individual service."""
        return f"{self.display_name} {MODE_FRIENDLY_NAME[mode]}"

    def set_on_off(self, value):
        """Move switch state to value if call came from HomeKit."""
        _LOGGER.debug('%s: Set switch state for "on_off" to %s', self.entity_id, value)
        service = SERVICE_TURN_ON if value else SERVICE_TURN_OFF
        params = {ATTR_ENTITY_ID: self.entity_id}
        self.async_call_service(DOMAIN, service, params)

    def set_play_pause(self, value):
        """Move switch state to value if call came from HomeKit."""
        _LOGGER.debug(
            '%s: Set switch state for "play_pause" to %s', self.entity_id, value
        )
        service = SERVICE_MEDIA_PLAY if value else SERVICE_MEDIA_PAUSE
        params = {ATTR_ENTITY_ID: self.entity_id}
        self.async_call_service(DOMAIN, service, params)

    def set_play_stop(self, value):
        """Move switch state to value if call came from HomeKit."""
        _LOGGER.debug(
            '%s: Set switch state for "play_stop" to %s', self.entity_id, value
        )
        service = SERVICE_MEDIA_PLAY if value else SERVICE_MEDIA_STOP
        params = {ATTR_ENTITY_ID: self.entity_id}
        self.async_call_service(DOMAIN, service, params)

    def set_toggle_mute(self, value):
        """Move switch state to value if call came from HomeKit."""
        _LOGGER.debug(
            '%s: Set switch state for "toggle_mute" to %s', self.entity_id, value
        )
        params = {ATTR_ENTITY_ID: self.entity_id, ATTR_MEDIA_VOLUME_MUTED: value}
        self.async_call_service(DOMAIN, SERVICE_VOLUME_MUTE, params)

    @callback
    def async_update_state(self, new_state):
        """Update switch state after state changed."""
        current_state = new_state.state

        if self.chars[FEATURE_ON_OFF]:
            hk_state = current_state not in MEDIA_PLAYER_OFF_STATES
            _LOGGER.debug(
                '%s: Set current state for "on_off" to %s', self.entity_id, hk_state
            )
            if self.chars[FEATURE_ON_OFF].value != hk_state:
                self.chars[FEATURE_ON_OFF].set_value(hk_state)

        if self.chars[FEATURE_PLAY_PAUSE]:
            hk_state = current_state == STATE_PLAYING
            _LOGGER.debug(
                '%s: Set current state for "play_pause" to %s',
                self.entity_id,
                hk_state,
            )
            if self.chars[FEATURE_PLAY_PAUSE].value != hk_state:
                self.chars[FEATURE_PLAY_PAUSE].set_value(hk_state)

        if self.chars[FEATURE_PLAY_STOP]:
            hk_state = current_state == STATE_PLAYING
            _LOGGER.debug(
                '%s: Set current state for "play_stop" to %s',
                self.entity_id,
                hk_state,
            )
            if self.chars[FEATURE_PLAY_STOP].value != hk_state:
                self.chars[FEATURE_PLAY_STOP].set_value(hk_state)

        if self.chars[FEATURE_TOGGLE_MUTE]:
            current_state = bool(new_state.attributes.get(ATTR_MEDIA_VOLUME_MUTED))
            _LOGGER.debug(
                '%s: Set current state for "toggle_mute" to %s',
                self.entity_id,
                current_state,
            )
            if self.chars[FEATURE_TOGGLE_MUTE].value != current_state:
                self.chars[FEATURE_TOGGLE_MUTE].set_value(current_state)


@TYPES.register("TelevisionMediaPlayer")
class TelevisionMediaPlayer(RemoteInputSelectAccessory):
    """Generate a Television Media Player accessory."""

    def __init__(self, *args):
        """Initialize a Television Media Player accessory object."""
        super().__init__(
            SUPPORT_SELECT_SOURCE,
            ATTR_INPUT_SOURCE,
            ATTR_INPUT_SOURCE_LIST,
            *args,
        )
        state = self.hass.states.get(self.entity_id)
        features = state.attributes.get(ATTR_SUPPORTED_FEATURES, 0)

        self.chars_speaker = []

        self._supports_play_pause = features & (SUPPORT_PLAY | SUPPORT_PAUSE)
        if features & SUPPORT_VOLUME_MUTE or features & SUPPORT_VOLUME_STEP:
            self.chars_speaker.extend(
                (CHAR_NAME, CHAR_ACTIVE, CHAR_VOLUME_CONTROL_TYPE, CHAR_VOLUME_SELECTOR)
            )
            if features & SUPPORT_VOLUME_SET:
                self.chars_speaker.append(CHAR_VOLUME)

        if CHAR_VOLUME_SELECTOR in self.chars_speaker:
            serv_speaker = self.add_preload_service(
                SERV_TELEVISION_SPEAKER, self.chars_speaker
            )
            self.serv_tv.add_linked_service(serv_speaker)

            name = f"{self.display_name} Volume"
            serv_speaker.configure_char(CHAR_NAME, value=name)
            serv_speaker.configure_char(CHAR_ACTIVE, value=1)

            self.char_mute = serv_speaker.configure_char(
                CHAR_MUTE, value=False, setter_callback=self.set_mute
            )

            volume_control_type = 1 if CHAR_VOLUME in self.chars_speaker else 2
            serv_speaker.configure_char(
                CHAR_VOLUME_CONTROL_TYPE, value=volume_control_type
            )

            self.char_volume_selector = serv_speaker.configure_char(
                CHAR_VOLUME_SELECTOR, setter_callback=self.set_volume_step
            )

            if CHAR_VOLUME in self.chars_speaker:
                self.char_volume = serv_speaker.configure_char(
                    CHAR_VOLUME, setter_callback=self.set_volume
                )

        self.async_update_state(state)

    def set_on_off(self, value):
        """Move switch state to value if call came from HomeKit."""
        _LOGGER.debug('%s: Set switch state for "on_off" to %s', self.entity_id, value)
        service = SERVICE_TURN_ON if value else SERVICE_TURN_OFF
        params = {ATTR_ENTITY_ID: self.entity_id}
        self.async_call_service(DOMAIN, service, params)

    def set_mute(self, value):
        """Move switch state to value if call came from HomeKit."""
        _LOGGER.debug(
            '%s: Set switch state for "toggle_mute" to %s', self.entity_id, value
        )
        params = {ATTR_ENTITY_ID: self.entity_id, ATTR_MEDIA_VOLUME_MUTED: value}
        self.async_call_service(DOMAIN, SERVICE_VOLUME_MUTE, params)

    def set_volume(self, value):
        """Send volume step value if call came from HomeKit."""
        _LOGGER.debug("%s: Set volume to %s", self.entity_id, value)
        params = {ATTR_ENTITY_ID: self.entity_id, ATTR_MEDIA_VOLUME_LEVEL: value}
        self.async_call_service(DOMAIN, SERVICE_VOLUME_SET, params)

    def set_volume_step(self, value):
        """Send volume step value if call came from HomeKit."""
        _LOGGER.debug("%s: Step volume by %s", self.entity_id, value)
        service = SERVICE_VOLUME_DOWN if value else SERVICE_VOLUME_UP
        params = {ATTR_ENTITY_ID: self.entity_id}
        self.async_call_service(DOMAIN, service, params)

    def set_input_source(self, value):
        """Send input set value if call came from HomeKit."""
        _LOGGER.debug("%s: Set current input to %s", self.entity_id, value)
        source = self.sources[value]
        params = {ATTR_ENTITY_ID: self.entity_id, ATTR_INPUT_SOURCE: source}
        self.async_call_service(DOMAIN, SERVICE_SELECT_SOURCE, params)

    def set_remote_key(self, value):
        """Send remote key value if call came from HomeKit."""
        _LOGGER.debug("%s: Set remote key to %s", self.entity_id, value)
        key_name = REMOTE_KEYS.get(value)
        if key_name is None:
            _LOGGER.warning("%s: Unhandled key press for %s", self.entity_id, value)
            return

        if key_name == KEY_PLAY_PAUSE and self._supports_play_pause:
            # Handle Play Pause by directly updating the media player entity.
            state = self.hass.states.get(self.entity_id).state
            if state in (STATE_PLAYING, STATE_PAUSED):
                service = (
                    SERVICE_MEDIA_PLAY if state == STATE_PAUSED else SERVICE_MEDIA_PAUSE
                )
            else:
                service = SERVICE_MEDIA_PLAY_PAUSE
            params = {ATTR_ENTITY_ID: self.entity_id}
            self.async_call_service(DOMAIN, service, params)
            return

        # Unhandled keys can be handled by listening to the event bus
        self.hass.bus.async_fire(
            EVENT_HOMEKIT_TV_REMOTE_KEY_PRESSED,
            {ATTR_KEY_NAME: key_name, ATTR_ENTITY_ID: self.entity_id},
        )

    @callback
    def async_update_state(self, new_state):
        """Update Television state after state changed."""
        current_state = new_state.state

        # Power state television
        hk_state = 0
        if current_state not in MEDIA_PLAYER_OFF_STATES:
            hk_state = 1
        _LOGGER.debug("%s: Set current active state to %s", self.entity_id, hk_state)
        if self.char_active.value != hk_state:
            self.char_active.set_value(hk_state)

        # Set mute state
        if CHAR_VOLUME_SELECTOR in self.chars_speaker:
            current_mute_state = bool(new_state.attributes.get(ATTR_MEDIA_VOLUME_MUTED))
            _LOGGER.debug(
                "%s: Set current mute state to %s",
                self.entity_id,
                current_mute_state,
            )
            if self.char_mute.value != current_mute_state:
                self.char_mute.set_value(current_mute_state)

        self._async_update_input_state(hk_state, new_state)<|MERGE_RESOLUTION|>--- conflicted
+++ resolved
@@ -58,11 +58,7 @@
     SERV_SWITCH,
     SERV_TELEVISION_SPEAKER,
 )
-<<<<<<< HEAD
-from .type_remote import REMOTE_KEYS, RemoteInputSelectAccessory
-=======
 from .type_remotes import REMOTE_KEYS, RemoteInputSelectAccessory
->>>>>>> 4e34ac5b
 from .util import get_media_player_features
 
 _LOGGER = logging.getLogger(__name__)
