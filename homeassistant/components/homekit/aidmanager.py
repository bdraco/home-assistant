--- conflicted
+++ resolved
@@ -15,11 +15,9 @@
 
 from fnv_hash_fast import fnv1a_32
 
-from homeassistant.core import CALLBACK_TYPE, HomeAssistant, callback
+from homeassistant.core import HomeAssistant, callback
 from homeassistant.helpers import entity_registry as er
-from homeassistant.helpers.event import async_track_entity_registry_updated_event
 from homeassistant.helpers.storage import Store
-from homeassistant.helpers.typing import EventType
 
 from .util import get_aid_storage_filename_for_entry_id
 
@@ -75,10 +73,6 @@
         self._entry_id = entry_id
         self.store: Store | None = None
         self._entity_registry = er.async_get(hass)
-<<<<<<< HEAD
-        self._entity_registry_watchers: dict[str, CALLBACK_TYPE] = {}
-=======
->>>>>>> 43af8d84
 
     async def async_initialize(self) -> None:
         """Load the latest AID data."""
@@ -92,50 +86,11 @@
         self.allocations = raw_storage.get(ALLOCATIONS_KEY, {})
         self.allocated_aids = set(self.allocations.values())
 
-    def async_stop(self) -> None:
-        """Stop the entity watchers."""
-        for entity_watcher in self._entity_registry_watchers.values():
-            entity_watcher()
-        self._entity_registry_watchers.clear()
-
     def get_or_allocate_aid_for_entity_id(self, entity_id: str) -> int:
         """Generate a stable aid for an entity id."""
         if not (entry := self._entity_registry.async_get(entity_id)):
             return self.get_or_allocate_aid(None, entity_id)
 
-<<<<<<< HEAD
-        sys_unique_id = get_system_unique_id(entity, entity.unique_id)
-        self._async_setup_entity_watcher(entity_id)
-        return self.get_or_allocate_aid(sys_unique_id, entity_id)
-
-    @callback
-    def _async_setup_entity_watcher(self, entity_id: str) -> None:
-        """Set up a watcher for an entity."""
-        if entity_id in self._entity_registry_watchers:
-            return
-        self._entity_registry_watchers[
-            entity_id
-        ] = async_track_entity_registry_updated_event(
-            self.hass, [entity_id], self._async_registry_updated
-        )
-
-    @callback
-    def _async_registry_updated(
-        self, event: EventType[er.EventEntityRegistryUpdatedData]
-    ) -> None:
-        """Handle entity registry updated event."""
-        data = event.data
-        if (
-            (data["action"] != "update")
-            or not (old_unique_id := data["changes"].get("unique_id"))
-            or not (new_entry := self._entity_registry.async_get(data["entity_id"]))
-        ):
-            return
-        old_system_unique_id = get_system_unique_id(new_entry, old_unique_id)
-        if old_aid := self.allocations.pop(old_system_unique_id, None):
-            new_system_unique_id = get_system_unique_id(new_entry, new_entry.unique_id)
-            self.allocations[new_system_unique_id] = old_aid
-=======
         sys_unique_id = get_system_unique_id(entry, entry.unique_id)
         self._migrate_unique_id_aid_assignment_if_needed(sys_unique_id, entry)
         return self.get_or_allocate_aid(sys_unique_id, entity_id)
@@ -151,7 +106,6 @@
         old_sys_unique_id = get_system_unique_id(entry, previous_unique_id)
         if aid := self.allocations.pop(old_sys_unique_id, None):
             self.allocations[sys_unique_id] = aid
->>>>>>> 43af8d84
             self.async_schedule_save()
 
     def get_or_allocate_aid(self, unique_id: str | None, entity_id: str) -> int:
