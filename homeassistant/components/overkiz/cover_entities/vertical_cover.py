--- conflicted
+++ resolved
@@ -11,7 +11,6 @@
     UIWidget,
 )
 
-from homeassistant.backports.functools import cached_property
 from homeassistant.components.cover import (
     ATTR_POSITION,
     CoverDeviceClass,
@@ -76,18 +75,6 @@
 
         return supported_features
 
-<<<<<<< HEAD
-    @cached_property
-    def device_class(self) -> CoverDeviceClass:
-        """Return the class of the device."""
-        return (
-            OVERKIZ_DEVICE_TO_DEVICE_CLASS.get(self.device.widget)
-            or OVERKIZ_DEVICE_TO_DEVICE_CLASS.get(self.device.ui_class)
-            or CoverDeviceClass.BLIND
-        )
-
-=======
->>>>>>> 8b7061b6
     @property
     def current_cover_position(self) -> int | None:
         """Return current position of cover.
