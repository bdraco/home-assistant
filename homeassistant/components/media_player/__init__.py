--- conflicted
+++ resolved
@@ -500,11 +500,7 @@
 }
 
 
-<<<<<<< HEAD
-class MediaPlayerEntity(Entity):
-=======
 class MediaPlayerEntity(Entity, cached_properties=CACHED_PROPERTIES_WITH_ATTR_):
->>>>>>> 99ee8796
     """ABC for media player entities."""
 
     _entity_component_unrecorded_attributes = frozenset(
