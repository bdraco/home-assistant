"""Support for DoorBird devices."""

from __future__ import annotations

from collections import defaultdict
from dataclasses import dataclass
from functools import cached_property
import logging
from typing import Any

from doorbirdpy import (
    DoorBird,
    DoorBirdScheduleEntry,
    DoorBirdScheduleEntryOutput,
    DoorBirdScheduleEntrySchedule,
)

from homeassistant.const import ATTR_ENTITY_ID
from homeassistant.core import HomeAssistant
from homeassistant.helpers.network import get_url
from homeassistant.util import dt as dt_util, slugify

from .const import API_URL, DEFAULT_EVENT_TYPES, HTTP_EVENT_TYPE

_LOGGER = logging.getLogger(__name__)


@dataclass(slots=True)
class DoorbirdEvent:
    """Describes a doorbird event."""

    event: str
    event_type: str


@dataclass(slots=True)
class DoorbirdEventConfig:
    """Describes the configuration of doorbird events."""

    events: list[DoorbirdEvent]
    schedule: list[DoorBirdScheduleEntry]
    unconfigured_favorites: defaultdict[str, list[str]]


class ConfiguredDoorBird:
    """Attach additional information to pass along with configured device."""

    def __init__(
        self,
        device: DoorBird,
        name: str | None,
        custom_url: str | None,
        token: str,
        event_entity_ids: dict[str, str],
    ) -> None:
        """Initialize configured device."""
        self._name = name
        self._device = device
        self._custom_url = custom_url
        self._token = token
        self._event_entity_ids = event_entity_ids
        self.events: list[str] = []
        self.door_station_events: list[str] = []
        self.event_descriptions: list[DoorbirdEvent] = []

    def update_events(self, events: list[str]) -> None:
        """Update the doorbird events."""
        self.events = events
        self.door_station_events = [
            self._get_event_name(event) for event in self.events
        ]

    @cached_property
    def name(self) -> str | None:
        """Get custom device name."""
        return self._name

    @cached_property
    def device(self) -> DoorBird:
        """Get the configured device."""
        return self._device

    @cached_property
    def custom_url(self) -> str | None:
        """Get custom url for device."""
        return self._custom_url

    @cached_property
    def token(self) -> str:
        """Get token for device."""
        return self._token

    async def async_register_events(self, hass: HomeAssistant) -> None:
        """Register events on device."""
        device = self.device
        # Override url if another is specified in the configuration
        if custom_url := self.custom_url:
            hass_url = custom_url
        else:
            # Get the URL of this server
            hass_url = get_url(hass, prefer_external=False)

        if not self.door_station_events:
            # User may not have permission to get the favorites
            return

<<<<<<< HEAD
        favorites = await self.device.favorites()
=======
        favorites = await device.favorites()
        http_fav = favorites.get(HTTP_EVENT_TYPE) or {}
        favorites_changed = False
>>>>>>> a7c6c807
        for event in self.door_station_events:
            if await self._async_register_event(hass_url, event, favs=favorites):
                _LOGGER.info(
                    "Successfully registered URL for %s on %s", event, self.name
                )
<<<<<<< HEAD

        schedule: list[DoorBirdScheduleEntry] = await self.device.schedule()
        http_fav: dict[str, dict[str, Any]] = favorites.get("http") or {}
=======
                favorites_changed = True

        if favorites_changed:
            http_fav = (await device.favorites()).get(HTTP_EVENT_TYPE) or {}

        event_config = await self._async_get_event_config(http_fav)
        if unconfigured_favs := event_config.unconfigured_favorites:
            for entry in event_config.schedule:
                modified_schedule = False
                for identifier in unconfigured_favs.get(entry.input, ()):
                    schedule = DoorBirdScheduleEntrySchedule()
                    schedule.add_weekday(104400, 104399)
                    entry.output.append(
                        DoorBirdScheduleEntryOutput(
                            enabled=True,
                            event=HTTP_EVENT_TYPE,
                            param=identifier,
                            schedule=schedule,
                        )
                    )
                    modified_schedule = True

                if modified_schedule:
                    update_ok, code = await device.change_schedule(entry)
                    if not update_ok:
                        _LOGGER.error(
                            "Unable to update schedule entry %s to %s. Error code: %s",
                            self.name,
                            entry.export,
                            code,
                        )

            event_config = await self._async_get_event_config(http_fav)

        self.event_descriptions = event_config.events

    async def _async_get_event_config(
        self, http_fav: dict[str, dict[str, Any]]
    ) -> DoorbirdEventConfig:
        """Get events and unconfigured favorites from http favorites."""
        device = self.device
        schedule = await device.schedule()
>>>>>>> a7c6c807
        favorite_input_type: dict[str, str] = {
            output.param: entry.input
            for entry in schedule
            for output in entry.output
            if output.event == HTTP_EVENT_TYPE
        }
        events: list[DoorbirdEvent] = []
        unconfigured_favorites: defaultdict[str, list[str]] = defaultdict(list)
        default_event_types = {
            self._get_event_name(event): event_type
            for event, event_type in DEFAULT_EVENT_TYPES
        }
        for identifier, data in http_fav.items():
            title: str | None = data.get("title")
            if not title or not title.startswith("Home Assistant"):
                continue
            event = title.split("(")[1].strip(")")
            if input_type := favorite_input_type.get(identifier):
                events.append(DoorbirdEvent(event, input_type))
            elif input_type := default_event_types.get(event):
                unconfigured_favorites[input_type].append(identifier)

        return DoorbirdEventConfig(events, schedule, unconfigured_favorites)

    @cached_property
    def slug(self) -> str:
        """Get device slug."""
        return slugify(self._name)

    def _get_event_name(self, event: str) -> str:
        return f"{self.slug}_{event}"

    async def _async_register_event(
        self, hass_url: str, event: str, favs: dict[str, Any] | None = None
    ) -> bool:
        """Add a schedule entry in the device for a sensor."""
        url = f"{hass_url}{API_URL}/{event}?token={self._token}"

        # Register HA URL as webhook if not already, then get the ID
        if await self.async_webhook_is_registered(url, favs=favs):
            return True

<<<<<<< HEAD
        await self.device.change_favorite("http", f"Home Assistant ({event})", url)
=======
        await self.device.change_favorite(
            HTTP_EVENT_TYPE, f"Home Assistant ({event})", url
        )
>>>>>>> a7c6c807
        if not await self.async_webhook_is_registered(url):
            _LOGGER.warning(
                'Unable to set favorite URL "%s". Event "%s" will not fire',
                url,
                event,
            )
            return False
        return True

    async def async_webhook_is_registered(
        self, url: str, favs: dict[str, Any] | None = None
    ) -> bool:
        """Return whether the given URL is registered as a device favorite."""
        return await self.async_get_webhook_id(url, favs) is not None

    async def async_get_webhook_id(
        self, url: str, favs: dict[str, Any] | None = None
    ) -> str | None:
        """Return the device favorite ID for the given URL.

        The favorite must exist or there will be problems.
        """
        favs = favs if favs else await self.device.favorites()
<<<<<<< HEAD
        http_fav: dict[str, dict[str, Any]] = favs.get("http") or {}
=======
        http_fav = favs.get(HTTP_EVENT_TYPE) or {}
>>>>>>> a7c6c807
        for fav_id, data in http_fav.items():
            if data["value"] == url:
                return fav_id
        return None

    def get_event_data(self, event: str) -> dict[str, str | None]:
        """Get data to pass along with HA event."""
        return {
            "timestamp": dt_util.utcnow().isoformat(),
            "live_video_url": self._device.live_video_url,
            "live_image_url": self._device.live_image_url,
            "rtsp_live_video_url": self._device.rtsp_live_video_url,
            "html5_viewer_url": self._device.html5_viewer_url,
            ATTR_ENTITY_ID: self._event_entity_ids.get(event),
        }


async def async_reset_device_favorites(
    hass: HomeAssistant, door_station: ConfiguredDoorBird
) -> None:
    """Handle clearing favorites on device."""
    door_bird = door_station.device
<<<<<<< HEAD
    favorites: dict[str, dict[str, Any]] = await door_bird.favorites()
=======
    favorites = await door_bird.favorites()
>>>>>>> a7c6c807
    for favorite_type, favorite_ids in favorites.items():
        for favorite_id in favorite_ids:
            await door_bird.delete_favorite(favorite_type, favorite_id)<|MERGE_RESOLUTION|>--- conflicted
+++ resolved
@@ -104,23 +104,14 @@
             # User may not have permission to get the favorites
             return
 
-<<<<<<< HEAD
-        favorites = await self.device.favorites()
-=======
         favorites = await device.favorites()
         http_fav = favorites.get(HTTP_EVENT_TYPE) or {}
         favorites_changed = False
->>>>>>> a7c6c807
         for event in self.door_station_events:
             if await self._async_register_event(hass_url, event, favs=favorites):
                 _LOGGER.info(
                     "Successfully registered URL for %s on %s", event, self.name
                 )
-<<<<<<< HEAD
-
-        schedule: list[DoorBirdScheduleEntry] = await self.device.schedule()
-        http_fav: dict[str, dict[str, Any]] = favorites.get("http") or {}
-=======
                 favorites_changed = True
 
         if favorites_changed:
@@ -163,7 +154,6 @@
         """Get events and unconfigured favorites from http favorites."""
         device = self.device
         schedule = await device.schedule()
->>>>>>> a7c6c807
         favorite_input_type: dict[str, str] = {
             output.param: entry.input
             for entry in schedule
@@ -206,13 +196,9 @@
         if await self.async_webhook_is_registered(url, favs=favs):
             return True
 
-<<<<<<< HEAD
-        await self.device.change_favorite("http", f"Home Assistant ({event})", url)
-=======
         await self.device.change_favorite(
             HTTP_EVENT_TYPE, f"Home Assistant ({event})", url
         )
->>>>>>> a7c6c807
         if not await self.async_webhook_is_registered(url):
             _LOGGER.warning(
                 'Unable to set favorite URL "%s". Event "%s" will not fire',
@@ -236,11 +222,7 @@
         The favorite must exist or there will be problems.
         """
         favs = favs if favs else await self.device.favorites()
-<<<<<<< HEAD
-        http_fav: dict[str, dict[str, Any]] = favs.get("http") or {}
-=======
         http_fav = favs.get(HTTP_EVENT_TYPE) or {}
->>>>>>> a7c6c807
         for fav_id, data in http_fav.items():
             if data["value"] == url:
                 return fav_id
@@ -263,11 +245,7 @@
 ) -> None:
     """Handle clearing favorites on device."""
     door_bird = door_station.device
-<<<<<<< HEAD
-    favorites: dict[str, dict[str, Any]] = await door_bird.favorites()
-=======
     favorites = await door_bird.favorites()
->>>>>>> a7c6c807
     for favorite_type, favorite_ids in favorites.items():
         for favorite_id in favorite_ids:
             await door_bird.delete_favorite(favorite_type, favorite_id)