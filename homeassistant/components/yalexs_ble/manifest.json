{
  "domain": "yalexs_ble",
  "name": "Yale Access Bluetooth",
  "config_flow": true,
  "documentation": "https://www.home-assistant.io/integrations/yalexs_ble",
<<<<<<< HEAD
  "requirements": ["yalexs-ble==0.10.0"],
=======
  "requirements": ["yalexs-ble==0.11.0"],
>>>>>>> b0e9b9dc
  "dependencies": ["bluetooth"],
  "codeowners": ["@bdraco"],
  "bluetooth": [{ "manufacturer_id": 465 }],
  "iot_class": "local_push"
}<|MERGE_RESOLUTION|>--- conflicted
+++ resolved
@@ -3,11 +3,7 @@
   "name": "Yale Access Bluetooth",
   "config_flow": true,
   "documentation": "https://www.home-assistant.io/integrations/yalexs_ble",
-<<<<<<< HEAD
-  "requirements": ["yalexs-ble==0.10.0"],
-=======
   "requirements": ["yalexs-ble==0.11.0"],
->>>>>>> b0e9b9dc
   "dependencies": ["bluetooth"],
   "codeowners": ["@bdraco"],
   "bluetooth": [{ "manufacturer_id": 465 }],
