--- conflicted
+++ resolved
@@ -9,7 +9,6 @@
 import voluptuous as vol
 
 from homeassistant.components.tts import (
-    ATTR_AUDIO_OUTPUT,
     CONF_LANG,
     PLATFORM_SCHEMA,
     Provider,
@@ -33,7 +32,7 @@
 
 _LOGGER = logging.getLogger(__name__)
 
-SUPPORT_OPTIONS = ["tld", ATTR_AUDIO_OUTPUT]
+SUPPORT_OPTIONS = ["tld"]
 
 PLATFORM_SCHEMA = PLATFORM_SCHEMA.extend(
     {
@@ -92,11 +91,6 @@
         """Return a list of supported options."""
         return SUPPORT_OPTIONS
 
-    @property
-    def default_options(self):
-        """Return a dict include default options."""
-        return {ATTR_AUDIO_OUTPUT: "mp3"}
-
     def get_tts_audio(
         self, message: str, language: str, options: dict[str, Any] | None = None
     ) -> TtsAudioType:
@@ -152,18 +146,9 @@
         """Return a list of supported options."""
         return SUPPORT_OPTIONS
 
-<<<<<<< HEAD
-    @property
-    def default_options(self):
-        """Return a dict include default options."""
-        return {ATTR_AUDIO_OUTPUT: "mp3"}
-
-    def get_tts_audio(self, message, language, options):
-=======
     def get_tts_audio(
         self, message: str, language: str, options: dict[str, Any]
     ) -> TtsAudioType:
->>>>>>> 183f48b9
         """Load TTS from google."""
         tld = self._tld
         if language in MAP_LANG_TLD:
