--- conflicted
+++ resolved
@@ -2,10 +2,6 @@
 
 from __future__ import annotations
 
-<<<<<<< HEAD
-from pyopenweathermap import OWMClient, RequestError
-=======
->>>>>>> 6babe713
 import voluptuous as vol
 
 from homeassistant.config_entries import (
@@ -63,22 +59,9 @@
             await self.async_set_unique_id(f"{latitude}-{longitude}")
             self._abort_if_unique_id_configured()
 
-<<<<<<< HEAD
-            api_key_valid = None
-            try:
-                owm_client = OWMClient(user_input[CONF_API_KEY], mode)
-                api_key_valid = await owm_client.validate_key()
-            except RequestError as error:
-                errors["base"] = "cannot_connect"
-                description_placeholders["error"] = str(error)
-
-            if api_key_valid is False:
-                errors["base"] = "invalid_api_key"
-=======
             errors, description_placeholders = await validate_api_key(
                 user_input[CONF_API_KEY], mode
             )
->>>>>>> 6babe713
 
             if not errors:
                 return self.async_create_entry(
