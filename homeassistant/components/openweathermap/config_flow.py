"""Config flow for OpenWeatherMap."""

from __future__ import annotations

from pyopenweathermap import OWMClient, RequestError
import voluptuous as vol

from homeassistant.config_entries import (
    ConfigEntry,
    ConfigFlow,
    ConfigFlowResult,
    OptionsFlow,
)
from homeassistant.const import (
    CONF_API_KEY,
    CONF_LANGUAGE,
    CONF_LATITUDE,
    CONF_LONGITUDE,
    CONF_MODE,
    CONF_NAME,
)
from homeassistant.core import callback
import homeassistant.helpers.config_validation as cv

from .const import (
    CONFIG_FLOW_VERSION,
    DEFAULT_LANGUAGE,
    DEFAULT_NAME,
    DEFAULT_OWM_MODE,
    DOMAIN,
    LANGUAGES,
<<<<<<< HEAD
    OWM_MODE_V30,
=======
>>>>>>> 717280c8
    OWM_MODES,
)
from .repairs import async_delete_issue


class OpenWeatherMapConfigFlow(ConfigFlow, domain=DOMAIN):
    """Config flow for OpenWeatherMap."""

    VERSION = CONFIG_FLOW_VERSION

    @staticmethod
    @callback
    def async_get_options_flow(
        config_entry: ConfigEntry,
    ) -> OpenWeatherMapOptionsFlow:
        """Get the options flow for this handler."""
        return OpenWeatherMapOptionsFlow(config_entry)

    async def async_step_user(self, user_input=None) -> ConfigFlowResult:
        """Handle a flow initialized by the user."""
        errors = {}
        description_placeholders = {}

        if user_input is not None:
            latitude = user_input[CONF_LATITUDE]
            longitude = user_input[CONF_LONGITUDE]
            mode = user_input[CONF_MODE]

            await self.async_set_unique_id(f"{latitude}-{longitude}")
            self._abort_if_unique_id_configured()

            api_key_valid = None
            try:
                owm_client = OWMClient(user_input[CONF_API_KEY], mode)
                api_key_valid = await owm_client.validate_key()
            except RequestError as error:
                errors["base"] = "cannot_connect"
                description_placeholders["error"] = str(error)

            if api_key_valid is False:
                errors["base"] = "invalid_api_key"

            if not errors:
                return self.async_create_entry(
                    title=user_input[CONF_NAME], data=user_input
                )

        schema = vol.Schema(
            {
                vol.Required(CONF_API_KEY): str,
                vol.Optional(CONF_NAME, default=DEFAULT_NAME): str,
                vol.Optional(
                    CONF_LATITUDE, default=self.hass.config.latitude
                ): cv.latitude,
                vol.Optional(
                    CONF_LONGITUDE, default=self.hass.config.longitude
                ): cv.longitude,
                vol.Optional(CONF_MODE, default=DEFAULT_OWM_MODE): vol.In(OWM_MODES),
                vol.Optional(CONF_LANGUAGE, default=DEFAULT_LANGUAGE): vol.In(
                    LANGUAGES
                ),
            }
        )

        return self.async_show_form(
            step_id="user",
            data_schema=schema,
            errors=errors,
            description_placeholders=description_placeholders,
        )


class OpenWeatherMapOptionsFlow(OptionsFlow):
    """Handle options."""

    def __init__(self, config_entry: ConfigEntry) -> None:
        """Initialize options flow."""
        self.config_entry = config_entry

    async def async_step_init(self, user_input=None) -> ConfigFlowResult:
        """Manage the options."""
        if user_input is not None:
            mode = user_input[CONF_MODE]
            if mode == OWM_MODE_V30:
                async_delete_issue(self.hass, self.config_entry.entry_id)

            return self.async_create_entry(title="", data=user_input)

        return self.async_show_form(
            step_id="init",
            data_schema=self._get_options_schema(),
        )

    def _get_options_schema(self):
        return vol.Schema(
            {
                vol.Optional(
                    CONF_MODE,
                    default=self.config_entry.options.get(
                        CONF_MODE,
                        self.config_entry.data.get(CONF_MODE, DEFAULT_OWM_MODE),
                    ),
                ): vol.In(OWM_MODES),
                vol.Optional(
                    CONF_LANGUAGE,
                    default=self.config_entry.options.get(
                        CONF_LANGUAGE,
                        self.config_entry.data.get(CONF_LANGUAGE, DEFAULT_LANGUAGE),
                    ),
                ): vol.In(LANGUAGES),
            }
        )<|MERGE_RESOLUTION|>--- conflicted
+++ resolved
@@ -29,13 +29,8 @@
     DEFAULT_OWM_MODE,
     DOMAIN,
     LANGUAGES,
-<<<<<<< HEAD
-    OWM_MODE_V30,
-=======
->>>>>>> 717280c8
     OWM_MODES,
 )
-from .repairs import async_delete_issue
 
 
 class OpenWeatherMapConfigFlow(ConfigFlow, domain=DOMAIN):
@@ -115,10 +110,6 @@
     async def async_step_init(self, user_input=None) -> ConfigFlowResult:
         """Manage the options."""
         if user_input is not None:
-            mode = user_input[CONF_MODE]
-            if mode == OWM_MODE_V30:
-                async_delete_issue(self.hass, self.config_entry.entry_id)
-
             return self.async_create_entry(title="", data=user_input)
 
         return self.async_show_form(
