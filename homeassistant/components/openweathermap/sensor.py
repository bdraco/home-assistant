--- conflicted
+++ resolved
@@ -1,110 +1,130 @@
 """Support for the OpenWeatherMap (OWM) service."""
+from datetime import timedelta
 import logging
 
-from .abstract_owm_sensor import AbstractOpenWeatherMapSensor
-from .const import (
-    ATTR_API_THIS_DAY_FORECAST,
-    DOMAIN,
-    ENTRY_FORECAST_COORDINATOR,
-    ENTRY_NAME,
-    ENTRY_WEATHER_COORDINATOR,
-    FORECAST_MONITORED_CONDITIONS,
-    FORECAST_SENSOR_TYPES,
-    MONITORED_CONDITIONS,
-    WEATHER_SENSOR_TYPES,
+from pyowm import OWM
+from pyowm.exceptions.api_call_error import APICallError
+import voluptuous as vol
+
+from homeassistant.components.sensor import PLATFORM_SCHEMA
+from homeassistant.const import (
+    ATTR_ATTRIBUTION,
+    CONF_API_KEY,
+    CONF_MONITORED_CONDITIONS,
+    CONF_NAME,
+    DEGREE,
+    SPEED_METERS_PER_SECOND,
+    TEMP_CELSIUS,
+    TEMP_FAHRENHEIT,
+    UNIT_PERCENTAGE,
 )
-from .forecast_update_coordinator import ForecastUpdateCoordinator
-from .weather_update_coordinator import WeatherUpdateCoordinator
+import homeassistant.helpers.config_validation as cv
+from homeassistant.helpers.entity import Entity
+from homeassistant.util import Throttle
 
 _LOGGER = logging.getLogger(__name__)
 
-
-async def async_setup_entry(hass, config_entry, async_add_entities):
-    """Set up OpenWeatherMap sensor entities based on a config entry."""
-    domain_data = hass.data[DOMAIN][config_entry.entry_id]
-    name = domain_data[ENTRY_NAME]
-    weather_coordinator = domain_data[ENTRY_WEATHER_COORDINATOR]
-    forecast_coordinator = domain_data[ENTRY_FORECAST_COORDINATOR]
-
-    weather_sensor_types = WEATHER_SENSOR_TYPES
-    forecast_sensor_types = FORECAST_SENSOR_TYPES
-
-    entities = []
-    for sensor_type in MONITORED_CONDITIONS:
-        unique_id = f"{config_entry.unique_id}-{sensor_type}"
-        entities.append(
-            OpenWeatherMapSensor(
-                name,
-                unique_id,
-                sensor_type,
-                weather_sensor_types[sensor_type],
-                weather_coordinator,
-            )
+ATTRIBUTION = "Data provided by OpenWeatherMap"
+
+CONF_FORECAST = "forecast"
+CONF_LANGUAGE = "language"
+
+DEFAULT_NAME = "OWM"
+
+MIN_TIME_BETWEEN_UPDATES = timedelta(seconds=120)
+
+SENSOR_TYPES = {
+    "weather": ["Condition", None],
+    "temperature": ["Temperature", None],
+    "wind_speed": ["Wind speed", SPEED_METERS_PER_SECOND],
+    "wind_bearing": ["Wind bearing", DEGREE],
+    "humidity": ["Humidity", UNIT_PERCENTAGE],
+    "pressure": ["Pressure", "mbar"],
+    "clouds": ["Cloud coverage", UNIT_PERCENTAGE],
+    "rain": ["Rain", "mm"],
+    "snow": ["Snow", "mm"],
+    "weather_code": ["Weather code", None],
+}
+
+PLATFORM_SCHEMA = PLATFORM_SCHEMA.extend(
+    {
+        vol.Required(CONF_API_KEY): cv.string,
+        vol.Optional(CONF_MONITORED_CONDITIONS, default=[]): vol.All(
+            cv.ensure_list, [vol.In(SENSOR_TYPES)]
+        ),
+        vol.Optional(CONF_NAME, default=DEFAULT_NAME): cv.string,
+        vol.Optional(CONF_FORECAST, default=False): cv.boolean,
+        vol.Optional(CONF_LANGUAGE): cv.string,
+    }
+)
+
+
+def setup_platform(hass, config, add_entities, discovery_info=None):
+    """Set up the OpenWeatherMap sensor."""
+
+    if None in (hass.config.latitude, hass.config.longitude):
+        _LOGGER.error("Latitude or longitude not set in Home Assistant config")
+        return
+
+    SENSOR_TYPES["temperature"][1] = hass.config.units.temperature_unit
+
+    name = config.get(CONF_NAME)
+    forecast = config.get(CONF_FORECAST)
+    language = config.get(CONF_LANGUAGE)
+    if isinstance(language, str):
+        language = language.lower()[:2]
+
+    owm = OWM(API_key=config.get(CONF_API_KEY), language=language)
+
+    if not owm:
+        _LOGGER.error("Unable to connect to OpenWeatherMap")
+        return
+
+    data = WeatherData(owm, forecast, hass.config.latitude, hass.config.longitude)
+    dev = []
+    for variable in config[CONF_MONITORED_CONDITIONS]:
+        dev.append(
+            OpenWeatherMapSensor(name, data, variable, SENSOR_TYPES[variable][1])
         )
 
-    for sensor_type in FORECAST_MONITORED_CONDITIONS:
-        unique_id = f"{config_entry.unique_id}-forecast-{sensor_type}"
-        entities.append(
-            OpenWeatherMapForecastSensor(
-                f"{name} Forecast",
-                unique_id,
-                sensor_type,
-                forecast_sensor_types[sensor_type],
-                forecast_coordinator,
-            )
+    if forecast:
+        SENSOR_TYPES["forecast"] = ["Forecast", None]
+        dev.append(
+            OpenWeatherMapSensor(name, data, "forecast", SENSOR_TYPES["temperature"][1])
         )
 
-    async_add_entities(entities)
-
-
-class OpenWeatherMapSensor(AbstractOpenWeatherMapSensor):
+    add_entities(dev, True)
+
+
+class OpenWeatherMapSensor(Entity):
     """Implementation of an OpenWeatherMap sensor."""
 
-    def __init__(
-        self,
-        name,
-        unique_id,
-        sensor_type,
-        sensor_configuration,
-        weather_coordinator: WeatherUpdateCoordinator,
-    ):
+    def __init__(self, name, weather_data, sensor_type, temp_unit):
         """Initialize the sensor."""
-        super().__init__(
-            name, unique_id, sensor_type, sensor_configuration, weather_coordinator
-        )
-        self._weather_coordinator = weather_coordinator
+        self.client_name = name
+        self._name = SENSOR_TYPES[sensor_type][0]
+        self.owa_client = weather_data
+        self.temp_unit = temp_unit
+        self.type = sensor_type
+        self._state = None
+        self._unit_of_measurement = SENSOR_TYPES[sensor_type][1]
+
+    @property
+    def name(self):
+        """Return the name of the sensor."""
+        return f"{self.client_name} {self._name}"
 
     @property
     def state(self):
         """Return the state of the device."""
-        return self._weather_coordinator.data.get(self._sensor_type, None)
-
-
-class OpenWeatherMapForecastSensor(AbstractOpenWeatherMapSensor):
-    """Implementation of an OpenWeatherMap this day forecast sensor."""
-
-    def __init__(
-        self,
-        name,
-        unique_id,
-        sensor_type,
-        sensor_configuration,
-        forecast_coordinator: ForecastUpdateCoordinator,
-    ):
-        """Initialize the sensor."""
-        super().__init__(
-            name, unique_id, sensor_type, sensor_configuration, forecast_coordinator
-        )
-        self._forecast_coordinator = forecast_coordinator
-
-    @property
-<<<<<<< HEAD
-    def state(self):
-        """Return the state of the device."""
-        return self._forecast_coordinator.data[ATTR_API_THIS_DAY_FORECAST].get(
-            self._sensor_type, None
-        )
-=======
+        return self._state
+
+    @property
+    def unit_of_measurement(self):
+        """Return the unit of measurement of this entity, if any."""
+        return self._unit_of_measurement
+
+    @property
     def device_state_attributes(self):
         """Return the state attributes."""
         return {ATTR_ATTRIBUTION: ATTRIBUTION}
@@ -204,5 +224,4 @@
                 )
                 self.fc_data = obs.get_forecast()
             except (ConnectionResetError, TypeError):
-                _LOGGER.warning("Failed to fetch forecast")
->>>>>>> 948ec80b
+                _LOGGER.warning("Failed to fetch forecast")