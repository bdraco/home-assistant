"""Support for the OpenWeatherMap (OWM) service."""
import logging

from homeassistant.components.weather import WeatherEntity
from homeassistant.const import TEMP_CELSIUS

from .const import (
    ATTR_API_CONDITION,
    ATTR_API_FORECAST,
    ATTR_API_HUMIDITY,
    ATTR_API_PRESSURE,
    ATTR_API_TEMPERATURE,
    ATTR_API_WIND_BEARING,
    ATTR_API_WIND_SPEED,
    ATTRIBUTION,
    DOMAIN,
    ENTRY_FORECAST_COORDINATOR,
    ENTRY_NAME,
    ENTRY_WEATHER_COORDINATOR,
)
from .forecast_update_coordinator import ForecastUpdateCoordinator
from .weather_update_coordinator import WeatherUpdateCoordinator

_LOGGER = logging.getLogger(__name__)


async def async_setup_entry(hass, config_entry, async_add_entities):
    """Set up OpenWeatherMap weather entity based on a config entry."""
    domain_data = hass.data[DOMAIN][config_entry.entry_id]
    name = domain_data[ENTRY_NAME]
    weather_coordinator = domain_data[ENTRY_WEATHER_COORDINATOR]
    forecast_coordinator = domain_data[ENTRY_FORECAST_COORDINATOR]

    unique_id = f"{config_entry.unique_id}"
    owm_weather = OpenWeatherMapWeather(
        name, unique_id, weather_coordinator, forecast_coordinator
    )

    async_add_entities([owm_weather], False)


class OpenWeatherMapWeather(WeatherEntity):
    """Implementation of an OpenWeatherMap sensor."""

    def __init__(
        self,
        name,
        unique_id,
        weather_coordinator: WeatherUpdateCoordinator,
        forecast_coordinator: ForecastUpdateCoordinator,
    ):
        """Initialize the sensor."""
        self._name = name
        self._unique_id = unique_id
        self._weather_coordinator = weather_coordinator
        self._forecast_coordinator = forecast_coordinator

    @property
    def name(self):
        """Return the name of the sensor."""
        return self._name

    @property
    def unique_id(self):
        """Return a unique_id for this entity."""
        return self._unique_id

    @property
    def should_poll(self):
        """Return the polling requirement of the entity."""
        return False

    @property
    def attribution(self):
        """Return the attribution."""
        return ATTRIBUTION

    @property
    def condition(self):
        """Return the current condition."""
        return self._weather_coordinator.data[ATTR_API_CONDITION]

    @property
    def temperature(self):
        """Return the temperature."""
        return self._weather_coordinator.data[ATTR_API_TEMPERATURE]

    @property
    def temperature_unit(self):
        """Return the unit of measurement."""
        return TEMP_CELSIUS

    @property
    def pressure(self):
        """Return the pressure."""
        return self._weather_coordinator.data[ATTR_API_PRESSURE]

    @property
    def humidity(self):
        """Return the humidity."""
        return self._weather_coordinator.data[ATTR_API_HUMIDITY]

    @property
    def wind_speed(self):
        """Return the wind speed."""
        wind_speed = self._weather_coordinator.data[ATTR_API_WIND_SPEED]
        if self.hass.config.units.name == "imperial":
            return round(wind_speed * 2.24, 2)
        return round(wind_speed * 3.6, 2)

    @property
    def wind_bearing(self):
        """Return the wind bearing."""
        return self._weather_coordinator.data[ATTR_API_WIND_BEARING]

    @property
    def forecast(self):
        """Return the forecast array."""
        return self._forecast_coordinator.data[ATTR_API_FORECAST]

<<<<<<< HEAD
    @property
    def available(self):
        """Return True if entity is available."""
        return (
            self._weather_coordinator.last_update_success
            and self._forecast_coordinator.last_update_success
        )

    async def async_added_to_hass(self):
        """Connect to dispatcher listening for entity data notifications."""
        self.async_on_remove(
            self._weather_coordinator.async_add_listener(self.async_write_ha_state)
        )
        self.async_on_remove(
            self._forecast_coordinator.async_add_listener(self.async_write_ha_state)
        )

    async def async_update(self):
=======
        for entry in weather:
            if self._mode == "daily":
                data.append(
                    {
                        ATTR_FORECAST_TIME: entry.get_reference_time("unix") * 1000,
                        ATTR_FORECAST_TEMP: entry.get_temperature("celsius").get("day"),
                        ATTR_FORECAST_TEMP_LOW: entry.get_temperature("celsius").get(
                            "night"
                        ),
                        ATTR_FORECAST_PRECIPITATION: calc_precipitation(
                            entry.get_rain().get("all"), entry.get_snow().get("all")
                        ),
                        ATTR_FORECAST_WIND_SPEED: entry.get_wind().get("speed"),
                        ATTR_FORECAST_WIND_BEARING: entry.get_wind().get("deg"),
                        ATTR_FORECAST_CONDITION: [
                            k
                            for k, v in CONDITION_CLASSES.items()
                            if entry.get_weather_code() in v
                        ][0],
                    }
                )
            else:
                rain = entry.get_rain().get("1h")
                if rain is not None:
                    rain = round(rain, 1)
                data.append(
                    {
                        ATTR_FORECAST_TIME: entry.get_reference_time("unix") * 1000,
                        ATTR_FORECAST_TEMP: entry.get_temperature("celsius").get(
                            "temp"
                        ),
                        ATTR_FORECAST_PRECIPITATION: rain,
                        ATTR_FORECAST_CONDITION: [
                            k
                            for k, v in CONDITION_CLASSES.items()
                            if entry.get_weather_code() in v
                        ][0],
                    }
                )
        return data

    def update(self):
>>>>>>> 948ec80b
        """Get the latest data from OWM and updates the states."""
        await self._weather_coordinator.async_request_refresh()
        await self._forecast_coordinator.async_request_refresh()<|MERGE_RESOLUTION|>--- conflicted
+++ resolved
@@ -1,59 +1,109 @@
 """Support for the OpenWeatherMap (OWM) service."""
+from datetime import timedelta
 import logging
 
-from homeassistant.components.weather import WeatherEntity
-from homeassistant.const import TEMP_CELSIUS
-
-from .const import (
-    ATTR_API_CONDITION,
-    ATTR_API_FORECAST,
-    ATTR_API_HUMIDITY,
-    ATTR_API_PRESSURE,
-    ATTR_API_TEMPERATURE,
-    ATTR_API_WIND_BEARING,
-    ATTR_API_WIND_SPEED,
-    ATTRIBUTION,
-    DOMAIN,
-    ENTRY_FORECAST_COORDINATOR,
-    ENTRY_NAME,
-    ENTRY_WEATHER_COORDINATOR,
+from pyowm import OWM
+from pyowm.exceptions.api_call_error import APICallError
+import voluptuous as vol
+
+from homeassistant.components.weather import (
+    ATTR_FORECAST_CONDITION,
+    ATTR_FORECAST_PRECIPITATION,
+    ATTR_FORECAST_TEMP,
+    ATTR_FORECAST_TEMP_LOW,
+    ATTR_FORECAST_TIME,
+    ATTR_FORECAST_WIND_BEARING,
+    ATTR_FORECAST_WIND_SPEED,
+    PLATFORM_SCHEMA,
+    WeatherEntity,
 )
-from .forecast_update_coordinator import ForecastUpdateCoordinator
-from .weather_update_coordinator import WeatherUpdateCoordinator
+from homeassistant.const import (
+    CONF_API_KEY,
+    CONF_LATITUDE,
+    CONF_LONGITUDE,
+    CONF_MODE,
+    CONF_NAME,
+    PRESSURE_HPA,
+    PRESSURE_INHG,
+    STATE_UNKNOWN,
+    TEMP_CELSIUS,
+)
+import homeassistant.helpers.config_validation as cv
+from homeassistant.util import Throttle
+from homeassistant.util.pressure import convert as convert_pressure
 
 _LOGGER = logging.getLogger(__name__)
 
-
-async def async_setup_entry(hass, config_entry, async_add_entities):
-    """Set up OpenWeatherMap weather entity based on a config entry."""
-    domain_data = hass.data[DOMAIN][config_entry.entry_id]
-    name = domain_data[ENTRY_NAME]
-    weather_coordinator = domain_data[ENTRY_WEATHER_COORDINATOR]
-    forecast_coordinator = domain_data[ENTRY_FORECAST_COORDINATOR]
-
-    unique_id = f"{config_entry.unique_id}"
-    owm_weather = OpenWeatherMapWeather(
-        name, unique_id, weather_coordinator, forecast_coordinator
+ATTRIBUTION = "Data provided by OpenWeatherMap"
+
+FORECAST_MODE = ["hourly", "daily", "freedaily"]
+
+DEFAULT_NAME = "OpenWeatherMap"
+
+MIN_TIME_BETWEEN_FORECAST_UPDATES = timedelta(minutes=30)
+MIN_TIME_BETWEEN_UPDATES = timedelta(minutes=10)
+
+CONDITION_CLASSES = {
+    "cloudy": [803, 804],
+    "fog": [701, 741],
+    "hail": [906],
+    "lightning": [210, 211, 212, 221],
+    "lightning-rainy": [200, 201, 202, 230, 231, 232],
+    "partlycloudy": [801, 802],
+    "pouring": [504, 314, 502, 503, 522],
+    "rainy": [300, 301, 302, 310, 311, 312, 313, 500, 501, 520, 521],
+    "snowy": [600, 601, 602, 611, 612, 620, 621, 622],
+    "snowy-rainy": [511, 615, 616],
+    "sunny": [800],
+    "windy": [905, 951, 952, 953, 954, 955, 956, 957],
+    "windy-variant": [958, 959, 960, 961],
+    "exceptional": [711, 721, 731, 751, 761, 762, 771, 900, 901, 962, 903, 904],
+}
+
+PLATFORM_SCHEMA = PLATFORM_SCHEMA.extend(
+    {
+        vol.Required(CONF_API_KEY): cv.string,
+        vol.Optional(CONF_LATITUDE): cv.latitude,
+        vol.Optional(CONF_LONGITUDE): cv.longitude,
+        vol.Optional(CONF_MODE, default="hourly"): vol.In(FORECAST_MODE),
+        vol.Optional(CONF_NAME, default=DEFAULT_NAME): cv.string,
+    }
+)
+
+
+def setup_platform(hass, config, add_entities, discovery_info=None):
+    """Set up the OpenWeatherMap weather platform."""
+
+    longitude = config.get(CONF_LONGITUDE, round(hass.config.longitude, 5))
+    latitude = config.get(CONF_LATITUDE, round(hass.config.latitude, 5))
+    name = config.get(CONF_NAME)
+    mode = config.get(CONF_MODE)
+
+    try:
+        owm = OWM(config.get(CONF_API_KEY))
+    except APICallError:
+        _LOGGER.error("Error while connecting to OpenWeatherMap")
+        return False
+
+    data = WeatherData(owm, latitude, longitude, mode)
+
+    add_entities(
+        [OpenWeatherMapWeather(name, data, hass.config.units.temperature_unit, mode)],
+        True,
     )
-
-    async_add_entities([owm_weather], False)
 
 
 class OpenWeatherMapWeather(WeatherEntity):
     """Implementation of an OpenWeatherMap sensor."""
 
-    def __init__(
-        self,
-        name,
-        unique_id,
-        weather_coordinator: WeatherUpdateCoordinator,
-        forecast_coordinator: ForecastUpdateCoordinator,
-    ):
+    def __init__(self, name, owm, temperature_unit, mode):
         """Initialize the sensor."""
         self._name = name
-        self._unique_id = unique_id
-        self._weather_coordinator = weather_coordinator
-        self._forecast_coordinator = forecast_coordinator
+        self._owm = owm
+        self._temperature_unit = temperature_unit
+        self._mode = mode
+        self.data = None
+        self.forecast_data = None
 
     @property
     def name(self):
@@ -61,14 +111,52 @@
         return self._name
 
     @property
-    def unique_id(self):
-        """Return a unique_id for this entity."""
-        return self._unique_id
-
-    @property
-    def should_poll(self):
-        """Return the polling requirement of the entity."""
-        return False
+    def condition(self):
+        """Return the current condition."""
+        try:
+            return [
+                k
+                for k, v in CONDITION_CLASSES.items()
+                if self.data.get_weather_code() in v
+            ][0]
+        except IndexError:
+            return STATE_UNKNOWN
+
+    @property
+    def temperature(self):
+        """Return the temperature."""
+        return self.data.get_temperature("celsius").get("temp")
+
+    @property
+    def temperature_unit(self):
+        """Return the unit of measurement."""
+        return TEMP_CELSIUS
+
+    @property
+    def pressure(self):
+        """Return the pressure."""
+        pressure = self.data.get_pressure().get("press")
+        if self.hass.config.units.name == "imperial":
+            return round(convert_pressure(pressure, PRESSURE_HPA, PRESSURE_INHG), 2)
+        return pressure
+
+    @property
+    def humidity(self):
+        """Return the humidity."""
+        return self.data.get_humidity()
+
+    @property
+    def wind_speed(self):
+        """Return the wind speed."""
+        if self.hass.config.units.name == "imperial":
+            return round(self.data.get_wind().get("speed") * 2.24, 2)
+
+        return round(self.data.get_wind().get("speed") * 3.6, 2)
+
+    @property
+    def wind_bearing(self):
+        """Return the wind bearing."""
+        return self.data.get_wind().get("deg")
 
     @property
     def attribution(self):
@@ -76,68 +164,23 @@
         return ATTRIBUTION
 
     @property
-    def condition(self):
-        """Return the current condition."""
-        return self._weather_coordinator.data[ATTR_API_CONDITION]
-
-    @property
-    def temperature(self):
-        """Return the temperature."""
-        return self._weather_coordinator.data[ATTR_API_TEMPERATURE]
-
-    @property
-    def temperature_unit(self):
-        """Return the unit of measurement."""
-        return TEMP_CELSIUS
-
-    @property
-    def pressure(self):
-        """Return the pressure."""
-        return self._weather_coordinator.data[ATTR_API_PRESSURE]
-
-    @property
-    def humidity(self):
-        """Return the humidity."""
-        return self._weather_coordinator.data[ATTR_API_HUMIDITY]
-
-    @property
-    def wind_speed(self):
-        """Return the wind speed."""
-        wind_speed = self._weather_coordinator.data[ATTR_API_WIND_SPEED]
-        if self.hass.config.units.name == "imperial":
-            return round(wind_speed * 2.24, 2)
-        return round(wind_speed * 3.6, 2)
-
-    @property
-    def wind_bearing(self):
-        """Return the wind bearing."""
-        return self._weather_coordinator.data[ATTR_API_WIND_BEARING]
-
-    @property
     def forecast(self):
         """Return the forecast array."""
-        return self._forecast_coordinator.data[ATTR_API_FORECAST]
-
-<<<<<<< HEAD
-    @property
-    def available(self):
-        """Return True if entity is available."""
-        return (
-            self._weather_coordinator.last_update_success
-            and self._forecast_coordinator.last_update_success
-        )
-
-    async def async_added_to_hass(self):
-        """Connect to dispatcher listening for entity data notifications."""
-        self.async_on_remove(
-            self._weather_coordinator.async_add_listener(self.async_write_ha_state)
-        )
-        self.async_on_remove(
-            self._forecast_coordinator.async_add_listener(self.async_write_ha_state)
-        )
-
-    async def async_update(self):
-=======
+        data = []
+
+        def calc_precipitation(rain, snow):
+            """Calculate the precipitation."""
+            rain_value = 0 if rain is None else rain
+            snow_value = 0 if snow is None else snow
+            if round(rain_value + snow_value, 1) == 0:
+                return None
+            return round(rain_value + snow_value, 1)
+
+        if self._mode == "freedaily":
+            weather = self.forecast_data.get_weathers()[::8]
+        else:
+            weather = self.forecast_data.get_weathers()
+
         for entry in weather:
             if self._mode == "daily":
                 data.append(
@@ -180,7 +223,58 @@
         return data
 
     def update(self):
->>>>>>> 948ec80b
         """Get the latest data from OWM and updates the states."""
-        await self._weather_coordinator.async_request_refresh()
-        await self._forecast_coordinator.async_request_refresh()+        try:
+            self._owm.update()
+            self._owm.update_forecast()
+        except APICallError:
+            _LOGGER.error("Exception when calling OWM web API to update data")
+            return
+
+        self.data = self._owm.data
+        self.forecast_data = self._owm.forecast_data
+
+
+class WeatherData:
+    """Get the latest data from OpenWeatherMap."""
+
+    def __init__(self, owm, latitude, longitude, mode):
+        """Initialize the data object."""
+        self._mode = mode
+        self.owm = owm
+        self.latitude = latitude
+        self.longitude = longitude
+        self.data = None
+        self.forecast_data = None
+
+    @Throttle(MIN_TIME_BETWEEN_UPDATES)
+    def update(self):
+        """Get the latest data from OpenWeatherMap."""
+        obs = self.owm.weather_at_coords(self.latitude, self.longitude)
+        if obs is None:
+            _LOGGER.warning("Failed to fetch data from OWM")
+            return
+
+        self.data = obs.get_weather()
+
+    @Throttle(MIN_TIME_BETWEEN_FORECAST_UPDATES)
+    def update_forecast(self):
+        """Get the latest forecast from OpenWeatherMap."""
+        try:
+            if self._mode == "daily":
+                fcd = self.owm.daily_forecast_at_coords(
+                    self.latitude, self.longitude, 15
+                )
+            else:
+                fcd = self.owm.three_hours_forecast_at_coords(
+                    self.latitude, self.longitude
+                )
+        except APICallError:
+            _LOGGER.error("Exception when calling OWM web API to update forecast")
+            return
+
+        if fcd is None:
+            _LOGGER.warning("Failed to fetch forecast data from OWM")
+            return
+
+        self.forecast_data = fcd.get_forecast()