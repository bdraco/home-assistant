"""Support for the OpenWeatherMap (OWM) service."""

from __future__ import annotations

from homeassistant.components.weather import (
    Forecast,
    SingleCoordinatorWeatherEntity,
    WeatherEntityFeature,
)
from homeassistant.const import (
    UnitOfPrecipitationDepth,
    UnitOfPressure,
    UnitOfSpeed,
    UnitOfTemperature,
)
from homeassistant.core import HomeAssistant, callback
from homeassistant.helpers.device_registry import DeviceEntryType, DeviceInfo
from homeassistant.helpers.entity_platform import AddEntitiesCallback

from . import OpenweathermapConfigEntry
from .const import (
    ATTR_API_CLOUDS,
    ATTR_API_CONDITION,
    ATTR_API_CURRENT,
    ATTR_API_DAILY_FORECAST,
    ATTR_API_DEW_POINT,
    ATTR_API_FEELS_LIKE_TEMPERATURE,
    ATTR_API_HOURLY_FORECAST,
    ATTR_API_HUMIDITY,
    ATTR_API_PRESSURE,
    ATTR_API_TEMPERATURE,
    ATTR_API_WIND_BEARING,
    ATTR_API_WIND_GUST,
    ATTR_API_WIND_SPEED,
    ATTRIBUTION,
    DEFAULT_NAME,
    DOMAIN,
<<<<<<< HEAD
    ENTRY_NAME,
    ENTRY_WEATHER_COORDINATOR,
=======
    FORECAST_MODE_DAILY,
    FORECAST_MODE_ONECALL_DAILY,
>>>>>>> df61a69e
    MANUFACTURER,
)
from .weather_update_coordinator import WeatherUpdateCoordinator


async def async_setup_entry(
    hass: HomeAssistant,
    config_entry: OpenweathermapConfigEntry,
    async_add_entities: AddEntitiesCallback,
) -> None:
    """Set up OpenWeatherMap weather entity based on a config entry."""
    domain_data = config_entry.runtime_data
    name = domain_data.name
    weather_coordinator = domain_data.coordinator

    unique_id = f"{config_entry.unique_id}"
    owm_weather = OpenWeatherMapWeather(name, unique_id, weather_coordinator)

    async_add_entities([owm_weather], False)


class OpenWeatherMapWeather(SingleCoordinatorWeatherEntity[WeatherUpdateCoordinator]):
    """Implementation of an OpenWeatherMap sensor."""

    _attr_attribution = ATTRIBUTION
    _attr_should_poll = False

    _attr_native_precipitation_unit = UnitOfPrecipitationDepth.MILLIMETERS
    _attr_native_pressure_unit = UnitOfPressure.HPA
    _attr_native_temperature_unit = UnitOfTemperature.CELSIUS
    _attr_native_wind_speed_unit = UnitOfSpeed.METERS_PER_SECOND

    def __init__(
        self,
        name: str,
        unique_id: str,
        weather_coordinator: WeatherUpdateCoordinator,
    ) -> None:
        """Initialize the sensor."""
        super().__init__(weather_coordinator)
        self._attr_name = name
        self._attr_unique_id = unique_id
        self._attr_device_info = DeviceInfo(
            entry_type=DeviceEntryType.SERVICE,
            identifiers={(DOMAIN, unique_id)},
            manufacturer=MANUFACTURER,
            name=DEFAULT_NAME,
        )
        self._attr_supported_features = (
            WeatherEntityFeature.FORECAST_DAILY | WeatherEntityFeature.FORECAST_HOURLY
        )

    @property
    def condition(self) -> str | None:
        """Return the current condition."""
        return self.coordinator.data[ATTR_API_CURRENT][ATTR_API_CONDITION]

    @property
    def cloud_coverage(self) -> float | None:
        """Return the Cloud coverage in %."""
        return self.coordinator.data[ATTR_API_CURRENT][ATTR_API_CLOUDS]

    @property
    def native_apparent_temperature(self) -> float | None:
        """Return the apparent temperature."""
        return self.coordinator.data[ATTR_API_CURRENT][ATTR_API_FEELS_LIKE_TEMPERATURE]

    @property
    def native_temperature(self) -> float | None:
        """Return the temperature."""
        return self.coordinator.data[ATTR_API_CURRENT][ATTR_API_TEMPERATURE]

    @property
    def native_pressure(self) -> float | None:
        """Return the pressure."""
        return self.coordinator.data[ATTR_API_CURRENT][ATTR_API_PRESSURE]

    @property
    def humidity(self) -> float | None:
        """Return the humidity."""
        return self.coordinator.data[ATTR_API_CURRENT][ATTR_API_HUMIDITY]

    @property
    def native_dew_point(self) -> float | None:
        """Return the dew point."""
        return self.coordinator.data[ATTR_API_CURRENT][ATTR_API_DEW_POINT]

    @property
    def native_wind_gust_speed(self) -> float | None:
        """Return the wind gust speed."""
        return self.coordinator.data[ATTR_API_CURRENT][ATTR_API_WIND_GUST]

    @property
    def native_wind_speed(self) -> float | None:
        """Return the wind speed."""
        return self.coordinator.data[ATTR_API_CURRENT][ATTR_API_WIND_SPEED]

    @property
    def wind_bearing(self) -> float | str | None:
        """Return the wind bearing."""
        return self.coordinator.data[ATTR_API_CURRENT][ATTR_API_WIND_BEARING]

    @callback
    def _async_forecast_daily(self) -> list[Forecast] | None:
        """Return the daily forecast in native units."""
        return self.coordinator.data[ATTR_API_DAILY_FORECAST]

    @callback
    def _async_forecast_hourly(self) -> list[Forecast] | None:
        """Return the hourly forecast in native units."""
        return self.coordinator.data[ATTR_API_HOURLY_FORECAST]<|MERGE_RESOLUTION|>--- conflicted
+++ resolved
@@ -2,7 +2,21 @@
 
 from __future__ import annotations
 
+from typing import cast
+
 from homeassistant.components.weather import (
+    ATTR_FORECAST_CLOUD_COVERAGE,
+    ATTR_FORECAST_CONDITION,
+    ATTR_FORECAST_HUMIDITY,
+    ATTR_FORECAST_NATIVE_APPARENT_TEMP,
+    ATTR_FORECAST_NATIVE_PRECIPITATION,
+    ATTR_FORECAST_NATIVE_PRESSURE,
+    ATTR_FORECAST_NATIVE_TEMP,
+    ATTR_FORECAST_NATIVE_TEMP_LOW,
+    ATTR_FORECAST_NATIVE_WIND_SPEED,
+    ATTR_FORECAST_PRECIPITATION_PROBABILITY,
+    ATTR_FORECAST_TIME,
+    ATTR_FORECAST_WIND_BEARING,
     Forecast,
     SingleCoordinatorWeatherEntity,
     WeatherEntityFeature,
@@ -21,11 +35,21 @@
 from .const import (
     ATTR_API_CLOUDS,
     ATTR_API_CONDITION,
-    ATTR_API_CURRENT,
-    ATTR_API_DAILY_FORECAST,
     ATTR_API_DEW_POINT,
     ATTR_API_FEELS_LIKE_TEMPERATURE,
-    ATTR_API_HOURLY_FORECAST,
+    ATTR_API_FORECAST,
+    ATTR_API_FORECAST_CLOUDS,
+    ATTR_API_FORECAST_CONDITION,
+    ATTR_API_FORECAST_FEELS_LIKE_TEMPERATURE,
+    ATTR_API_FORECAST_HUMIDITY,
+    ATTR_API_FORECAST_PRECIPITATION,
+    ATTR_API_FORECAST_PRECIPITATION_PROBABILITY,
+    ATTR_API_FORECAST_PRESSURE,
+    ATTR_API_FORECAST_TEMP,
+    ATTR_API_FORECAST_TEMP_LOW,
+    ATTR_API_FORECAST_TIME,
+    ATTR_API_FORECAST_WIND_BEARING,
+    ATTR_API_FORECAST_WIND_SPEED,
     ATTR_API_HUMIDITY,
     ATTR_API_PRESSURE,
     ATTR_API_TEMPERATURE,
@@ -35,16 +59,26 @@
     ATTRIBUTION,
     DEFAULT_NAME,
     DOMAIN,
-<<<<<<< HEAD
-    ENTRY_NAME,
-    ENTRY_WEATHER_COORDINATOR,
-=======
     FORECAST_MODE_DAILY,
     FORECAST_MODE_ONECALL_DAILY,
->>>>>>> df61a69e
     MANUFACTURER,
 )
 from .weather_update_coordinator import WeatherUpdateCoordinator
+
+FORECAST_MAP = {
+    ATTR_API_FORECAST_CONDITION: ATTR_FORECAST_CONDITION,
+    ATTR_API_FORECAST_PRECIPITATION: ATTR_FORECAST_NATIVE_PRECIPITATION,
+    ATTR_API_FORECAST_PRECIPITATION_PROBABILITY: ATTR_FORECAST_PRECIPITATION_PROBABILITY,
+    ATTR_API_FORECAST_PRESSURE: ATTR_FORECAST_NATIVE_PRESSURE,
+    ATTR_API_FORECAST_TEMP_LOW: ATTR_FORECAST_NATIVE_TEMP_LOW,
+    ATTR_API_FORECAST_TEMP: ATTR_FORECAST_NATIVE_TEMP,
+    ATTR_API_FORECAST_TIME: ATTR_FORECAST_TIME,
+    ATTR_API_FORECAST_WIND_BEARING: ATTR_FORECAST_WIND_BEARING,
+    ATTR_API_FORECAST_WIND_SPEED: ATTR_FORECAST_NATIVE_WIND_SPEED,
+    ATTR_API_FORECAST_CLOUDS: ATTR_FORECAST_CLOUD_COVERAGE,
+    ATTR_API_FORECAST_HUMIDITY: ATTR_FORECAST_HUMIDITY,
+    ATTR_API_FORECAST_FEELS_LIKE_TEMPERATURE: ATTR_FORECAST_NATIVE_APPARENT_TEMP,
+}
 
 
 async def async_setup_entry(
@@ -90,66 +124,84 @@
             manufacturer=MANUFACTURER,
             name=DEFAULT_NAME,
         )
-        self._attr_supported_features = (
-            WeatherEntityFeature.FORECAST_DAILY | WeatherEntityFeature.FORECAST_HOURLY
-        )
+        if weather_coordinator.forecast_mode in (
+            FORECAST_MODE_DAILY,
+            FORECAST_MODE_ONECALL_DAILY,
+        ):
+            self._attr_supported_features = WeatherEntityFeature.FORECAST_DAILY
+        else:  # FORECAST_MODE_DAILY or FORECAST_MODE_ONECALL_HOURLY
+            self._attr_supported_features = WeatherEntityFeature.FORECAST_HOURLY
 
     @property
     def condition(self) -> str | None:
         """Return the current condition."""
-        return self.coordinator.data[ATTR_API_CURRENT][ATTR_API_CONDITION]
+        return self.coordinator.data[ATTR_API_CONDITION]
 
     @property
     def cloud_coverage(self) -> float | None:
         """Return the Cloud coverage in %."""
-        return self.coordinator.data[ATTR_API_CURRENT][ATTR_API_CLOUDS]
+        return self.coordinator.data[ATTR_API_CLOUDS]
 
     @property
     def native_apparent_temperature(self) -> float | None:
         """Return the apparent temperature."""
-        return self.coordinator.data[ATTR_API_CURRENT][ATTR_API_FEELS_LIKE_TEMPERATURE]
+        return self.coordinator.data[ATTR_API_FEELS_LIKE_TEMPERATURE]
 
     @property
     def native_temperature(self) -> float | None:
         """Return the temperature."""
-        return self.coordinator.data[ATTR_API_CURRENT][ATTR_API_TEMPERATURE]
+        return self.coordinator.data[ATTR_API_TEMPERATURE]
 
     @property
     def native_pressure(self) -> float | None:
         """Return the pressure."""
-        return self.coordinator.data[ATTR_API_CURRENT][ATTR_API_PRESSURE]
+        return self.coordinator.data[ATTR_API_PRESSURE]
 
     @property
     def humidity(self) -> float | None:
         """Return the humidity."""
-        return self.coordinator.data[ATTR_API_CURRENT][ATTR_API_HUMIDITY]
+        return self.coordinator.data[ATTR_API_HUMIDITY]
 
     @property
     def native_dew_point(self) -> float | None:
         """Return the dew point."""
-        return self.coordinator.data[ATTR_API_CURRENT][ATTR_API_DEW_POINT]
+        return self.coordinator.data[ATTR_API_DEW_POINT]
 
     @property
     def native_wind_gust_speed(self) -> float | None:
         """Return the wind gust speed."""
-        return self.coordinator.data[ATTR_API_CURRENT][ATTR_API_WIND_GUST]
+        return self.coordinator.data[ATTR_API_WIND_GUST]
 
     @property
     def native_wind_speed(self) -> float | None:
         """Return the wind speed."""
-        return self.coordinator.data[ATTR_API_CURRENT][ATTR_API_WIND_SPEED]
+        return self.coordinator.data[ATTR_API_WIND_SPEED]
 
     @property
     def wind_bearing(self) -> float | str | None:
         """Return the wind bearing."""
-        return self.coordinator.data[ATTR_API_CURRENT][ATTR_API_WIND_BEARING]
+        return self.coordinator.data[ATTR_API_WIND_BEARING]
+
+    @property
+    def _forecast(self) -> list[Forecast] | None:
+        """Return the forecast array."""
+        api_forecasts = self.coordinator.data[ATTR_API_FORECAST]
+        forecasts = [
+            {
+                ha_key: forecast[api_key]
+                for api_key, ha_key in FORECAST_MAP.items()
+                if api_key in forecast
+            }
+            for forecast in api_forecasts
+        ]
+        return cast(list[Forecast], forecasts)
 
     @callback
     def _async_forecast_daily(self) -> list[Forecast] | None:
         """Return the daily forecast in native units."""
-        return self.coordinator.data[ATTR_API_DAILY_FORECAST]
+        return self._forecast
 
     @callback
     def _async_forecast_hourly(self) -> list[Forecast] | None:
         """Return the hourly forecast in native units."""
-        return self.coordinator.data[ATTR_API_HOURLY_FORECAST]+        return self._forecast