--- conflicted
+++ resolved
@@ -34,9 +34,6 @@
   "issues": {
     "deprecated_v25": {
       "title": "OpenWeatherMap API V2.5 deprecated",
-<<<<<<< HEAD
-      "description": "OWM API v2.5 will be closed in June 2024; migrate all your OpenWeatherMap integration to mode v3.0 (active subscription required). Read documentation for more information."
-=======
       "fix_flow": {
         "step": {
           "migrate": {
@@ -49,7 +46,6 @@
           "cannot_connect": "Failed to connect: {error}"
         }
       }
->>>>>>> 6babe713
     }
   }
 }