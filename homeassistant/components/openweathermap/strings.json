--- conflicted
+++ resolved
@@ -34,11 +34,7 @@
   "issues": {
     "deprecated_v25": {
       "title": "OpenWeatherMap API V2.5 deprecated",
-<<<<<<< HEAD
-      "description": "OWM API v2.5 will be closed in June 2024, migrate all your OpenWeatherMap integration to mode `v3.0."
-=======
       "description": "OWM API v2.5 will be closed in June 2024; migrate all your OpenWeatherMap integration to mode v3.0."
->>>>>>> 717280c8
     }
   }
 }