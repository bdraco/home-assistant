"""Support for Gogogate2 garage Doors."""
from typing import Callable, List, Optional

<<<<<<< HEAD
from gogogate2_api.common import (
    AbstractDoor,
    DoorStatus,
    TransitionDoorStatus,
    get_configured_doors,
    get_door_by_id,
)
=======
from gogogate2_api.common import AbstractDoor, DoorStatus, get_configured_doors
>>>>>>> e0019796
import voluptuous as vol

from homeassistant.components.cover import (
    DEVICE_CLASS_GARAGE,
    DEVICE_CLASS_GATE,
    SUPPORT_CLOSE,
    SUPPORT_OPEN,
    CoverEntity,
)
from homeassistant.config_entries import SOURCE_IMPORT, ConfigEntry
from homeassistant.const import (
    CONF_DEVICE,
    CONF_IP_ADDRESS,
    CONF_PASSWORD,
    CONF_USERNAME,
)
from homeassistant.core import HomeAssistant
import homeassistant.helpers.config_validation as cv
from homeassistant.helpers.entity import Entity

from .common import (
    DeviceDataUpdateCoordinator,
    GoGoGate2Entity,
    get_data_update_coordinator,
)
from .const import DEVICE_TYPE_GOGOGATE2, DEVICE_TYPE_ISMARTGATE, DOMAIN

COVER_SCHEMA = vol.Schema(
    {
        vol.Required(CONF_IP_ADDRESS): cv.string,
        vol.Required(CONF_DEVICE, default=DEVICE_TYPE_GOGOGATE2): vol.In(
            (DEVICE_TYPE_GOGOGATE2, DEVICE_TYPE_ISMARTGATE)
        ),
        vol.Required(CONF_PASSWORD): cv.string,
        vol.Required(CONF_USERNAME): cv.string,
    }
)


async def async_setup_platform(
    hass: HomeAssistant, config: dict, add_entities: Callable, discovery_info=None
) -> None:
    """Convert old style file configs to new style configs."""
    hass.async_create_task(
        hass.config_entries.flow.async_init(
            DOMAIN, context={"source": SOURCE_IMPORT}, data=config
        )
    )


async def async_setup_entry(
    hass: HomeAssistant,
    config_entry: ConfigEntry,
    async_add_entities: Callable[[List[Entity], Optional[bool]], None],
) -> None:
    """Set up the config entry."""
    data_update_coordinator = get_data_update_coordinator(hass, config_entry)

    async_add_entities(
        [
            DeviceCover(config_entry, data_update_coordinator, door)
            for door in get_configured_doors(data_update_coordinator.data)
        ]
    )


class DeviceCover(GoGoGate2Entity, CoverEntity):
    """Cover entity for goggate2."""

    def __init__(
        self,
        config_entry: ConfigEntry,
        data_update_coordinator: DeviceDataUpdateCoordinator,
        door: AbstractDoor,
    ) -> None:
        """Initialize the object."""
        super().__init__(config_entry, data_update_coordinator, door)
        self._api = data_update_coordinator.api
        self._is_available = True

    @property
    def name(self):
        """Return the name of the door."""
        return self._get_door().name

    @property
    def is_closed(self):
        """Return true if cover is closed, else False."""
        door_status = self._get_door_status()
        if door_status == DoorStatus.OPENED:
            return False
        if door_status == DoorStatus.CLOSED:
            return True

        return None

    @property
    def device_class(self):
        """Return the class of this device, from component DEVICE_CLASSES."""
        if self._get_door().gate:
            return DEVICE_CLASS_GATE

        return DEVICE_CLASS_GARAGE

    @property
    def supported_features(self):
        """Flag supported features."""
        return SUPPORT_OPEN | SUPPORT_CLOSE

    @property
    def is_closing(self):
        """Return if the cover is closing or not."""
        return self._get_door_status() == TransitionDoorStatus.CLOSING

    @property
    def is_opening(self):
        """Return if the cover is opening or not."""
        return self._get_door_status() == TransitionDoorStatus.OPENING

    async def async_open_cover(self, **kwargs):
        """Open the door."""
        await self._api.async_open_door(self._get_door().door_id)
        await self.coordinator.async_refresh()

    async def async_close_cover(self, **kwargs):
        """Close the door."""
        await self._api.async_close_door(self._get_door().door_id)
        await self.coordinator.async_refresh()

    @property
    def state_attributes(self):
        """Return the state attributes."""
<<<<<<< HEAD
        return {**super().state_attributes, "door_id": self._get_door().door_id}

    def _get_door(self) -> AbstractDoor:
        door = get_door_by_id(self._door.door_id, self.coordinator.data)
        self._door = door or self._door
        return self._door

    def _get_door_status(self) -> AbstractDoor:
        return self._api.async_get_door_statuses_from_info(self.coordinator.data)[
            self._door.door_id
        ]

    @property
    def device_info(self):
        """Device info for the controller."""
        data = self.coordinator.data
        return {
            "identifiers": {(DOMAIN, self._config_entry.unique_id)},
            "name": self._config_entry.title,
            "manufacturer": MANUFACTURER,
            "model": data.model,
            "sw_version": data.firmwareversion,
        }
=======
        attrs = super().state_attributes
        attrs["door_id"] = self._get_door().door_id
        return attrs
>>>>>>> e0019796
<|MERGE_RESOLUTION|>--- conflicted
+++ resolved
@@ -1,17 +1,7 @@
 """Support for Gogogate2 garage Doors."""
 from typing import Callable, List, Optional
 
-<<<<<<< HEAD
-from gogogate2_api.common import (
-    AbstractDoor,
-    DoorStatus,
-    TransitionDoorStatus,
-    get_configured_doors,
-    get_door_by_id,
-)
-=======
 from gogogate2_api.common import AbstractDoor, DoorStatus, get_configured_doors
->>>>>>> e0019796
 import voluptuous as vol
 
 from homeassistant.components.cover import (
@@ -100,10 +90,11 @@
     @property
     def is_closed(self):
         """Return true if cover is closed, else False."""
-        door_status = self._get_door_status()
-        if door_status == DoorStatus.OPENED:
+        door = self._get_door()
+
+        if door.status == DoorStatus.OPENED:
             return False
-        if door_status == DoorStatus.CLOSED:
+        if door.status == DoorStatus.CLOSED:
             return True
 
         return None
@@ -111,7 +102,8 @@
     @property
     def device_class(self):
         """Return the class of this device, from component DEVICE_CLASSES."""
-        if self._get_door().gate:
+        door = self._get_door()
+        if door.gate:
             return DEVICE_CLASS_GATE
 
         return DEVICE_CLASS_GARAGE
@@ -121,55 +113,17 @@
         """Flag supported features."""
         return SUPPORT_OPEN | SUPPORT_CLOSE
 
-    @property
-    def is_closing(self):
-        """Return if the cover is closing or not."""
-        return self._get_door_status() == TransitionDoorStatus.CLOSING
-
-    @property
-    def is_opening(self):
-        """Return if the cover is opening or not."""
-        return self._get_door_status() == TransitionDoorStatus.OPENING
-
     async def async_open_cover(self, **kwargs):
         """Open the door."""
         await self._api.async_open_door(self._get_door().door_id)
-        await self.coordinator.async_refresh()
 
     async def async_close_cover(self, **kwargs):
         """Close the door."""
         await self._api.async_close_door(self._get_door().door_id)
-        await self.coordinator.async_refresh()
 
     @property
     def state_attributes(self):
         """Return the state attributes."""
-<<<<<<< HEAD
-        return {**super().state_attributes, "door_id": self._get_door().door_id}
-
-    def _get_door(self) -> AbstractDoor:
-        door = get_door_by_id(self._door.door_id, self.coordinator.data)
-        self._door = door or self._door
-        return self._door
-
-    def _get_door_status(self) -> AbstractDoor:
-        return self._api.async_get_door_statuses_from_info(self.coordinator.data)[
-            self._door.door_id
-        ]
-
-    @property
-    def device_info(self):
-        """Device info for the controller."""
-        data = self.coordinator.data
-        return {
-            "identifiers": {(DOMAIN, self._config_entry.unique_id)},
-            "name": self._config_entry.title,
-            "manufacturer": MANUFACTURER,
-            "model": data.model,
-            "sw_version": data.firmwareversion,
-        }
-=======
         attrs = super().state_attributes
         attrs["door_id"] = self._get_door().door_id
-        return attrs
->>>>>>> e0019796
+        return attrs