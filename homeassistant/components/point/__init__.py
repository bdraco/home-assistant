--- conflicted
+++ resolved
@@ -7,7 +7,6 @@
 import voluptuous as vol
 
 from homeassistant import config_entries
-from homeassistant.backports.functools import cached_property
 from homeassistant.components import webhook
 from homeassistant.config_entries import ConfigEntry
 from homeassistant.const import (
@@ -310,14 +309,6 @@
         """Return the representation of the device."""
         return self._client.device(self.device_id)
 
-<<<<<<< HEAD
-    @cached_property
-    def device_class(self):
-        """Return the device class."""
-        return self._device_class
-
-=======
->>>>>>> 613f37ba
     @property
     def device_id(self):
         """Return the id of the device."""
