--- conflicted
+++ resolved
@@ -36,12 +36,7 @@
             if isinstance(value, str) and value.startswith("/"):
                 number = int(value[1:])
             else:
-<<<<<<< HEAD
-                number = int(value)
-                value = int(value)
-=======
                 value = number = int(value)
->>>>>>> 7c61caf6
 
             if not (0 <= number <= self.maximum):
                 raise vol.Invalid(f"must be a value between 0 and {self.maximum}")
