"""Services for ScreenLogic integration."""

import logging

from screenlogicpy import ScreenLogicError
from screenlogicpy.device_const.system import EQUIPMENT_FLAG
import voluptuous as vol

from homeassistant.config_entries import ConfigEntry
from homeassistant.core import HomeAssistant, ServiceCall, callback
from homeassistant.exceptions import HomeAssistantError
import homeassistant.helpers.config_validation as cv
from homeassistant.helpers.service import async_extract_config_entry_ids

from .const import (
    ATTR_COLOR_MODE,
    ATTR_RUNTIME,
    DOMAIN,
    MAX_RUNTIME,
    MIN_RUNTIME,
    SERVICE_SET_COLOR_MODE,
    SERVICE_START_SUPER_CHLORINATION,
    SERVICE_STOP_SUPER_CHLORINATION,
    SUPPORTED_COLOR_MODES,
)
from .coordinator import ScreenlogicDataUpdateCoordinator

_LOGGER = logging.getLogger(__name__)

SET_COLOR_MODE_SCHEMA = cv.make_entity_service_schema(
    {
        vol.Required(ATTR_COLOR_MODE): vol.In(SUPPORTED_COLOR_MODES),
    },
)

TURN_ON_SUPER_CHLOR_SCHEMA = cv.make_entity_service_schema(
    {
        vol.Optional(ATTR_RUNTIME, default=24): vol.Clamp(
            min=MIN_RUNTIME, max=MAX_RUNTIME
        ),
    }
)


@callback
def async_load_screenlogic_services(hass: HomeAssistant, entry: ConfigEntry):
    """Set up services for the ScreenLogic integration."""

    async def extract_screenlogic_config_entry_ids(service_call: ServiceCall):
        if not (
            screenlogic_entry_ids := [
                entry_id
                for entry_id in await async_extract_config_entry_ids(hass, service_call)
                if (entry := hass.config_entries.async_get_entry(entry_id))
                and entry.domain == DOMAIN
            ]
        ):
            raise HomeAssistantError(
                f"Failed to call service '{service_call.service}'. Config entry for"
                " target not found"
            )
        return screenlogic_entry_ids

    async def async_set_color_mode(service_call: ServiceCall) -> None:
        color_num = SUPPORTED_COLOR_MODES[service_call.data[ATTR_COLOR_MODE]]
        for entry_id in await extract_screenlogic_config_entry_ids(service_call):
            coordinator: ScreenlogicDataUpdateCoordinator = hass.data[DOMAIN][entry_id]
            _LOGGER.debug(
                "Service %s called on %s with mode %s",
                SERVICE_SET_COLOR_MODE,
                coordinator.gateway.name,
                color_num,
            )
            try:
                await coordinator.gateway.async_set_color_lights(color_num)
                # Debounced refresh to catch any secondary changes in the device
                await coordinator.async_request_refresh()
            except ScreenLogicError as error:
                raise HomeAssistantError(error) from error

    async def async_set_super_chlor(
        service_call: ServiceCall,
        is_on: bool,
        runtime: int | None = None,
    ) -> None:
        for entry_id in await extract_screenlogic_config_entry_ids(service_call):
            coordinator: ScreenlogicDataUpdateCoordinator = hass.data[DOMAIN][entry_id]
            _LOGGER.debug(
                "Service %s called on %s with runtime %s",
                SERVICE_START_SUPER_CHLORINATION,
                coordinator.gateway.name,
                runtime,
            )
            try:
                await coordinator.gateway.async_set_scg_config(
                    super_chlor_timer=runtime, super_chlorinate=is_on
                )
                # Debounced refresh to catch any secondary changes in the device
                await coordinator.async_request_refresh()
            except ScreenLogicError as error:
                raise HomeAssistantError(error) from error

    async def async_start_super_chlor(service_call: ServiceCall) -> None:
        runtime = service_call.data[ATTR_RUNTIME]
        await async_set_super_chlor(service_call, True, runtime)

    async def async_stop_super_chlor(service_call: ServiceCall) -> None:
        await async_set_super_chlor(service_call, False)

    if not hass.services.has_service(DOMAIN, SERVICE_SET_COLOR_MODE):
        hass.services.async_register(
            DOMAIN, SERVICE_SET_COLOR_MODE, async_set_color_mode, SET_COLOR_MODE_SCHEMA
        )

    coordinator: ScreenlogicDataUpdateCoordinator = hass.data[DOMAIN][entry.entry_id]
    equipment_flags = coordinator.gateway.equipment_flags

    if EQUIPMENT_FLAG.CHLORINATOR in equipment_flags:
        if not hass.services.has_service(DOMAIN, SERVICE_START_SUPER_CHLORINATION):
            hass.services.async_register(
                DOMAIN,
                SERVICE_START_SUPER_CHLORINATION,
                async_start_super_chlor,
                TURN_ON_SUPER_CHLOR_SCHEMA,
            )

        if not hass.services.has_service(DOMAIN, SERVICE_STOP_SUPER_CHLORINATION):
            hass.services.async_register(
                DOMAIN,
                SERVICE_STOP_SUPER_CHLORINATION,
                async_stop_super_chlor,
            )


@callback
def async_unload_screenlogic_services(hass: HomeAssistant):
    """Unload services for the ScreenLogic integration."""

    if not hass.data[DOMAIN]:
<<<<<<< HEAD
        _LOGGER.info("Unloading all ScreenLogic services")
=======
        _LOGGER.debug("Unloading all ScreenLogic services")
>>>>>>> 8ad51d79
        for service in hass.services.async_services_for_domain(DOMAIN):
            hass.services.async_remove(DOMAIN, service)
    elif not any(
        EQUIPMENT_FLAG.CHLORINATOR in coordinator.gateway.equipment_flags
        for coordinator in hass.data[DOMAIN].values()
    ):
<<<<<<< HEAD
        _LOGGER.info("Unloading ScreenLogic chlorination services")
=======
        _LOGGER.debug("Unloading ScreenLogic chlorination services")
>>>>>>> 8ad51d79
        hass.services.async_remove(DOMAIN, SERVICE_START_SUPER_CHLORINATION)
        hass.services.async_remove(DOMAIN, SERVICE_STOP_SUPER_CHLORINATION)<|MERGE_RESOLUTION|>--- conflicted
+++ resolved
@@ -137,21 +137,13 @@
     """Unload services for the ScreenLogic integration."""
 
     if not hass.data[DOMAIN]:
-<<<<<<< HEAD
-        _LOGGER.info("Unloading all ScreenLogic services")
-=======
         _LOGGER.debug("Unloading all ScreenLogic services")
->>>>>>> 8ad51d79
         for service in hass.services.async_services_for_domain(DOMAIN):
             hass.services.async_remove(DOMAIN, service)
     elif not any(
         EQUIPMENT_FLAG.CHLORINATOR in coordinator.gateway.equipment_flags
         for coordinator in hass.data[DOMAIN].values()
     ):
-<<<<<<< HEAD
-        _LOGGER.info("Unloading ScreenLogic chlorination services")
-=======
         _LOGGER.debug("Unloading ScreenLogic chlorination services")
->>>>>>> 8ad51d79
         hass.services.async_remove(DOMAIN, SERVICE_START_SUPER_CHLORINATION)
         hass.services.async_remove(DOMAIN, SERVICE_STOP_SUPER_CHLORINATION)