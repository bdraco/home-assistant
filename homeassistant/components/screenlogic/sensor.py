"""Support for a ScreenLogic Sensor."""
from collections.abc import Callable
from dataclasses import dataclass
import logging

from screenlogicpy.const.common import DEVICE_TYPE, STATE_TYPE
from screenlogicpy.const.data import ATTR, DEVICE, GROUP, VALUE
from screenlogicpy.device_const.chemistry import DOSE_STATE
from screenlogicpy.device_const.pump import PUMP_TYPE
from screenlogicpy.device_const.system import EQUIPMENT_FLAG

from homeassistant.backports.functools import cached_property
from homeassistant.components.sensor import (
    SensorDeviceClass,
    SensorEntity,
    SensorEntityDescription,
    SensorStateClass,
)
from homeassistant.config_entries import ConfigEntry
from homeassistant.core import HomeAssistant
from homeassistant.helpers.entity_platform import AddEntitiesCallback

from . import ScreenlogicDataUpdateCoordinator
from .const import DOMAIN
from .data import (
    EntityParameter,
    PathPart,
    ScreenLogicDataRule,
    ScreenLogicEquipmentRule,
    SupportedDeviceDescriptions,
    get_ha_unit,
    process_supported_values,
)
from .entity import (
    ScreenlogicEntity,
    ScreenLogicEntityDescription,
    ScreenLogicPushEntity,
    ScreenLogicPushEntityDescription,
)

_LOGGER = logging.getLogger(__name__)


SUPPORTED_DATA: SupportedDeviceDescriptions = {
    DEVICE.CONTROLLER: {
        GROUP.SENSOR: {
            VALUE.AIR_TEMPERATURE: {
                EntityParameter.ENTITY_CATEGORY: None,
            },
            VALUE.ORP: {
                EntityParameter.INCLUDED: ScreenLogicEquipmentRule(
                    lambda flags: EQUIPMENT_FLAG.INTELLICHEM in flags
                ),
            },
            VALUE.PH: {
                EntityParameter.INCLUDED: ScreenLogicEquipmentRule(
                    lambda flags: EQUIPMENT_FLAG.INTELLICHEM in flags
                ),
            },
        },
    },
    DEVICE.PUMP: {
        "*": {
            VALUE.WATTS_NOW: {},
            VALUE.GPM_NOW: {
                EntityParameter.ENABLED: ScreenLogicDataRule(
                    lambda pump_data: pump_data[VALUE.TYPE] != PUMP_TYPE.INTELLIFLO_VS,
                    (PathPart.DEVICE, PathPart.INDEX),
                ),
            },
            VALUE.RPM_NOW: {
                EntityParameter.ENABLED: ScreenLogicDataRule(
                    lambda pump_data: pump_data[VALUE.TYPE] != PUMP_TYPE.INTELLIFLO_VF,
                    (PathPart.DEVICE, PathPart.INDEX),
                ),
            },
        },
    },
    DEVICE.INTELLICHEM: {
        GROUP.SENSOR: {
            VALUE.ORP_NOW: {},
            VALUE.ORP_SUPPLY_LEVEL: {
                EntityParameter.VALUE_MODIFICATION: lambda val: val - 1
            },
            VALUE.PH_NOW: {},
            VALUE.PH_PROBE_WATER_TEMP: {},
            VALUE.PH_SUPPLY_LEVEL: {
                EntityParameter.VALUE_MODIFICATION: lambda val: val - 1
            },
            VALUE.SATURATION: {},
        },
        GROUP.CONFIGURATION: {
            VALUE.CALCIUM_HARNESS: {},
            VALUE.CYA: {},
            VALUE.ORP_SETPOINT: {},
            VALUE.PH_SETPOINT: {},
            VALUE.SALT_TDS_PPM: {
                EntityParameter.INCLUDED: ScreenLogicEquipmentRule(
                    lambda flags: EQUIPMENT_FLAG.CHLORINATOR not in flags,
                ),
            },
            VALUE.TOTAL_ALKALINITY: {},
        },
        GROUP.DOSE_STATUS: {
            VALUE.ORP_DOSING_STATE: {
                EntityParameter.VALUE_MODIFICATION: lambda val: DOSE_STATE(val).title,
            },
            VALUE.ORP_LAST_DOSE_TIME: {},
            VALUE.ORP_LAST_DOSE_VOLUME: {},
            VALUE.PH_DOSING_STATE: {
                EntityParameter.VALUE_MODIFICATION: lambda val: DOSE_STATE(val).title,
            },
            VALUE.PH_LAST_DOSE_TIME: {},
            VALUE.PH_LAST_DOSE_VOLUME: {},
        },
    },
    DEVICE.SCG: {
        GROUP.SENSOR: {
            VALUE.SALT_PPM: {},
        },
        GROUP.CONFIGURATION: {
            VALUE.SUPER_CHLOR_TIMER: {},
        },
    },
}

SL_SENSOR_VALUE_CONVERSION = {
    VALUE.ORP_SUPPLY_LEVEL: lambda val: val - 1,
    VALUE.PH_SUPPLY_LEVEL: lambda val: val - 1,
    VALUE.ORP_DOSING_STATE: lambda val: DOSE_STATE(val).title,
    VALUE.PH_DOSING_STATE: lambda val: DOSE_STATE(val).title,
}

SL_DEVICE_TYPE_TO_HA_DEVICE_CLASS = {
    DEVICE_TYPE.DURATION: SensorDeviceClass.DURATION,
    DEVICE_TYPE.ENUM: SensorDeviceClass.ENUM,
    DEVICE_TYPE.ENERGY: SensorDeviceClass.POWER,
    DEVICE_TYPE.POWER: SensorDeviceClass.POWER,
    DEVICE_TYPE.TEMPERATURE: SensorDeviceClass.TEMPERATURE,
    DEVICE_TYPE.VOLUME: SensorDeviceClass.VOLUME,
}

SL_STATE_TYPE_TO_HA_STATE_CLASS = {
    STATE_TYPE.MEASUREMENT: SensorStateClass.MEASUREMENT,
    STATE_TYPE.TOTAL_INCREASING: SensorStateClass.TOTAL_INCREASING,
}


async def async_setup_entry(
    hass: HomeAssistant,
    config_entry: ConfigEntry,
    async_add_entities: AddEntitiesCallback,
) -> None:
    """Set up entry."""
    entities: list[ScreenLogicSensor] = []
    coordinator: ScreenlogicDataUpdateCoordinator = hass.data[DOMAIN][
        config_entry.entry_id
    ]
    gateway = coordinator.gateway

    for base_kwargs, base_data in process_supported_values(gateway, SUPPORTED_DATA):
        base_kwargs["device_class"] = SL_DEVICE_TYPE_TO_HA_DEVICE_CLASS.get(
            base_data.value_data.get(ATTR.DEVICE_TYPE)
        )
        base_kwargs["native_unit_of_measurement"] = get_ha_unit(base_data.value_data)
        base_kwargs["options"] = base_data.value_data.get(ATTR.ENUM_OPTIONS)
        base_kwargs["state_class"] = SL_STATE_TYPE_TO_HA_STATE_CLASS.get(
            base_data.value_data.get(ATTR.STATE_TYPE)
        )
        base_kwargs["value_mod"] = base_data.value_parameters.get(
            EntityParameter.VALUE_MODIFICATION
        )

        if base_data.subscription_code:
            entities.append(
                ScreenLogicPushSensor(
                    coordinator,
                    ScreenLogicPushSensorDescription(
                        subscription_code=base_data.subscription_code,
                        **base_kwargs,
                    ),
                )
            )
        else:
            entities.append(
                ScreenLogicSensor(
                    coordinator,
                    ScreenLogicSensorDescription(
                        **base_kwargs,
                    ),
                )
            )

    async_add_entities(entities)


@dataclass
class ScreenLogicSensorMixin:
    """Mixin for SecreenLogic sensor entity."""

    value_mod: Callable[[int | str], int | str] | None = None


<<<<<<< HEAD
    @cached_property
    def device_class(self) -> SensorDeviceClass | None:
        """Device class of the sensor."""
        device_type = self.sensor.get("device_type")
        return SL_DEVICE_TYPE_TO_HA_DEVICE_CLASS.get(device_type)

    @cached_property
    def entity_category(self) -> EntityCategory | None:
        """Entity Category of the sensor."""
        return (
            None if self._data_key == "air_temperature" else EntityCategory.DIAGNOSTIC
        )
=======
@dataclass
class ScreenLogicSensorDescription(
    ScreenLogicSensorMixin, SensorEntityDescription, ScreenLogicEntityDescription
):
    """Describes a ScreenLogic sensor."""

>>>>>>> e38fdc79

class ScreenLogicSensor(ScreenlogicEntity, SensorEntity):
    """Representation of a ScreenLogic sensor entity."""

    entity_description: ScreenLogicSensorDescription
    _attr_has_entity_name = True

    @property
    def native_value(self) -> str | int | float:
        """State of the sensor."""
        val = self.entity_data[ATTR.VALUE]
        value_mod = self.entity_description.value_mod
        return value_mod(val) if value_mod else val


@dataclass
class ScreenLogicPushSensorDescription(
    ScreenLogicSensorDescription, ScreenLogicPushEntityDescription
):
    """Describes a ScreenLogic push sensor."""


class ScreenLogicPushSensor(ScreenLogicSensor, ScreenLogicPushEntity):
    """Representation of a ScreenLogic push sensor entity."""

    entity_description: ScreenLogicPushSensorDescription<|MERGE_RESOLUTION|>--- conflicted
+++ resolved
@@ -9,7 +9,6 @@
 from screenlogicpy.device_const.pump import PUMP_TYPE
 from screenlogicpy.device_const.system import EQUIPMENT_FLAG
 
-from homeassistant.backports.functools import cached_property
 from homeassistant.components.sensor import (
     SensorDeviceClass,
     SensorEntity,
@@ -201,27 +200,12 @@
     value_mod: Callable[[int | str], int | str] | None = None
 
 
-<<<<<<< HEAD
-    @cached_property
-    def device_class(self) -> SensorDeviceClass | None:
-        """Device class of the sensor."""
-        device_type = self.sensor.get("device_type")
-        return SL_DEVICE_TYPE_TO_HA_DEVICE_CLASS.get(device_type)
-
-    @cached_property
-    def entity_category(self) -> EntityCategory | None:
-        """Entity Category of the sensor."""
-        return (
-            None if self._data_key == "air_temperature" else EntityCategory.DIAGNOSTIC
-        )
-=======
 @dataclass
 class ScreenLogicSensorDescription(
     ScreenLogicSensorMixin, SensorEntityDescription, ScreenLogicEntityDescription
 ):
     """Describes a ScreenLogic sensor."""
 
->>>>>>> e38fdc79
 
 class ScreenLogicSensor(ScreenlogicEntity, SensorEntity):
     """Representation of a ScreenLogic sensor entity."""
