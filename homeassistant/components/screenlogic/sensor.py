"""Support for a ScreenLogic Sensor."""
from collections.abc import Callable
from dataclasses import dataclass
import logging

from screenlogicpy.const.common import DEVICE_TYPE, STATE_TYPE
from screenlogicpy.const.data import ATTR, DEVICE, GROUP, VALUE
from screenlogicpy.device_const.chemistry import DOSE_STATE
from screenlogicpy.device_const.pump import PUMP_TYPE
from screenlogicpy.device_const.system import EQUIPMENT_FLAG

from homeassistant.backports.functools import cached_property
from homeassistant.components.sensor import (
    SensorDeviceClass,
    SensorEntity,
    SensorEntityDescription,
    SensorStateClass,
)
from homeassistant.config_entries import ConfigEntry
from homeassistant.const import EntityCategory
from homeassistant.core import HomeAssistant
from homeassistant.helpers.entity_platform import AddEntitiesCallback

from . import ScreenlogicDataUpdateCoordinator
from .const import DOMAIN
from .data import (
    EntityParameter,
    PathPart,
    ScreenLogicDataRule,
    ScreenLogicEquipmentRule,
    SupportedDeviceDescriptions,
    get_ha_unit,
    process_supported_values,
)
from .entity import (
    ScreenlogicEntity,
    ScreenLogicEntityDescription,
    ScreenLogicPushEntity,
    ScreenLogicPushEntityDescription,
)

_LOGGER = logging.getLogger(__name__)


SUPPORTED_DATA: SupportedDeviceDescriptions = {
    DEVICE.CONTROLLER: {
        GROUP.SENSOR: {
            VALUE.AIR_TEMPERATURE: {
                EntityParameter.ENTITY_CATEGORY: None,
            },
            VALUE.ORP: {
                EntityParameter.INCLUDED: ScreenLogicEquipmentRule(
                    lambda flags: EQUIPMENT_FLAG.INTELLICHEM in flags
                ),
            },
            VALUE.PH: {
                EntityParameter.INCLUDED: ScreenLogicEquipmentRule(
                    lambda flags: EQUIPMENT_FLAG.INTELLICHEM in flags
                ),
            },
        },
    },
    DEVICE.PUMP: {
        "*": {
            VALUE.WATTS_NOW: {},
            VALUE.GPM_NOW: {
                EntityParameter.ENABLED: ScreenLogicDataRule(
                    lambda pump_data: pump_data[VALUE.TYPE] != PUMP_TYPE.INTELLIFLO_VS,
                    (PathPart.DEVICE, PathPart.INDEX),
                ),
            },
            VALUE.RPM_NOW: {
                EntityParameter.ENABLED: ScreenLogicDataRule(
                    lambda pump_data: pump_data[VALUE.TYPE] != PUMP_TYPE.INTELLIFLO_VF,
                    (PathPart.DEVICE, PathPart.INDEX),
                ),
            },
        },
    },
    DEVICE.INTELLICHEM: {
        GROUP.SENSOR: {
            VALUE.ORP_NOW: {},
            VALUE.ORP_SUPPLY_LEVEL: {
                EntityParameter.VALUE_MODIFICATION: lambda val: val - 1
            },
            VALUE.PH_NOW: {},
            VALUE.PH_PROBE_WATER_TEMP: {},
            VALUE.PH_SUPPLY_LEVEL: {
                EntityParameter.VALUE_MODIFICATION: lambda val: val - 1
            },
            VALUE.SATURATION: {},
        },
        GROUP.CONFIGURATION: {
            VALUE.CALCIUM_HARNESS: {},
            VALUE.CYA: {},
            VALUE.ORP_SETPOINT: {},
            VALUE.PH_SETPOINT: {},
            VALUE.SALT_TDS_PPM: {
                EntityParameter.INCLUDED: ScreenLogicEquipmentRule(
                    lambda flags: EQUIPMENT_FLAG.CHLORINATOR not in flags,
                ),
            },
            VALUE.TOTAL_ALKALINITY: {},
        },
        GROUP.DOSE_STATUS: {
            VALUE.ORP_DOSING_STATE: {
                EntityParameter.VALUE_MODIFICATION: lambda val: DOSE_STATE(val).title,
            },
            VALUE.ORP_LAST_DOSE_TIME: {},
            VALUE.ORP_LAST_DOSE_VOLUME: {},
            VALUE.PH_DOSING_STATE: {
                EntityParameter.VALUE_MODIFICATION: lambda val: DOSE_STATE(val).title,
            },
            VALUE.PH_LAST_DOSE_TIME: {},
            VALUE.PH_LAST_DOSE_VOLUME: {},
        },
    },
    DEVICE.SCG: {
        GROUP.SENSOR: {
            VALUE.SALT_PPM: {},
        },
        GROUP.CONFIGURATION: {
            VALUE.SUPER_CHLOR_TIMER: {},
        },
    },
}

SL_SENSOR_VALUE_CONVERSION = {
    VALUE.ORP_SUPPLY_LEVEL: lambda val: val - 1,
    VALUE.PH_SUPPLY_LEVEL: lambda val: val - 1,
    VALUE.ORP_DOSING_STATE: lambda val: DOSE_STATE(val).title,
    VALUE.PH_DOSING_STATE: lambda val: DOSE_STATE(val).title,
}

SL_DEVICE_TYPE_TO_HA_DEVICE_CLASS = {
    DEVICE_TYPE.DURATION: SensorDeviceClass.DURATION,
    DEVICE_TYPE.ENUM: SensorDeviceClass.ENUM,
    DEVICE_TYPE.ENERGY: SensorDeviceClass.POWER,
    DEVICE_TYPE.POWER: SensorDeviceClass.POWER,
    DEVICE_TYPE.TEMPERATURE: SensorDeviceClass.TEMPERATURE,
    DEVICE_TYPE.VOLUME: SensorDeviceClass.VOLUME,
}

SL_STATE_TYPE_TO_HA_STATE_CLASS = {
    STATE_TYPE.MEASUREMENT: SensorStateClass.MEASUREMENT,
    STATE_TYPE.TOTAL_INCREASING: SensorStateClass.TOTAL_INCREASING,
}


async def async_setup_entry(
    hass: HomeAssistant,
    config_entry: ConfigEntry,
    async_add_entities: AddEntitiesCallback,
) -> None:
    """Set up entry."""
    entities: list[ScreenLogicSensor] = []
    coordinator: ScreenlogicDataUpdateCoordinator = hass.data[DOMAIN][
        config_entry.entry_id
    ]
    gateway = coordinator.gateway

    for base_data in process_supported_values(gateway, SUPPORTED_DATA):
        base_kwargs = {
            "data_path": base_data.data_path,
            "key": base_data.entity_key,
            "device_class": SL_DEVICE_TYPE_TO_HA_DEVICE_CLASS.get(
                base_data.value_data.get(ATTR.DEVICE_TYPE)
            ),
            "entity_category": base_data.value_parameters.get(
                EntityParameter.ENTITY_CATEGORY, EntityCategory.DIAGNOSTIC
            ),
            "entity_registry_enabled_default": base_data.enabled,
            "name": base_data.value_data.get(ATTR.NAME),
            "native_unit_of_measurement": get_ha_unit(base_data.value_data),
            "options": base_data.value_data.get(ATTR.ENUM_OPTIONS),
            "state_class": SL_STATE_TYPE_TO_HA_STATE_CLASS.get(
                base_data.value_data.get(ATTR.STATE_TYPE)
            ),
            "value_mod": base_data.value_parameters.get(
                EntityParameter.VALUE_MODIFICATION
            ),
        }

        entities.append(
            ScreenLogicPushSensor(
                coordinator,
                ScreenLogicPushSensorDescription(
                    subscription_code=base_data.subscription_code,
                    **base_kwargs,
                ),
            )
            if base_data.subscription_code
            else ScreenLogicSensor(
                coordinator,
                ScreenLogicSensorDescription(
                    **base_kwargs,
                ),
            )
        )

    async_add_entities(entities)


@dataclass
class ScreenLogicSensorMixin:
    """Mixin for SecreenLogic sensor entity."""

    value_mod: Callable[[int | str], int | str] | None = None


@dataclass
class ScreenLogicSensorDescription(
    ScreenLogicSensorMixin, SensorEntityDescription, ScreenLogicEntityDescription
):
    """Describes a ScreenLogic sensor."""

<<<<<<< HEAD

class ScreenLogicSensor(ScreenlogicEntity, SensorEntity):
    """Representation of a ScreenLogic sensor entity."""
=======
    @cached_property
    def device_class(self) -> SensorDeviceClass | None:
        """Device class of the sensor."""
        device_type = self.sensor.get("device_type")
        return SL_DEVICE_TYPE_TO_HA_DEVICE_CLASS.get(device_type)

    @cached_property
    def entity_category(self) -> EntityCategory | None:
        """Entity Category of the sensor."""
        return (
            None if self._data_key == "air_temperature" else EntityCategory.DIAGNOSTIC
        )
>>>>>>> 2acf395a

    entity_description: ScreenLogicSensorDescription
    _attr_has_entity_name = True

    @property
    def native_value(self) -> str | int | float:
        """State of the sensor."""
        val = self.entity_data[ATTR.VALUE]
        value_mod = self.entity_description.value_mod
        return value_mod(val) if value_mod else val


@dataclass
class ScreenLogicPushSensorDescription(
    ScreenLogicSensorDescription, ScreenLogicPushEntityDescription
):
    """Describes a ScreenLogic push sensor."""


class ScreenLogicPushSensor(ScreenLogicSensor, ScreenLogicPushEntity):
    """Representation of a ScreenLogic push sensor entity."""

    entity_description: ScreenLogicPushSensorDescription<|MERGE_RESOLUTION|>--- conflicted
+++ resolved
@@ -1,136 +1,76 @@
 """Support for a ScreenLogic Sensor."""
-from collections.abc import Callable
-from dataclasses import dataclass
-import logging
-
-from screenlogicpy.const.common import DEVICE_TYPE, STATE_TYPE
-from screenlogicpy.const.data import ATTR, DEVICE, GROUP, VALUE
-from screenlogicpy.device_const.chemistry import DOSE_STATE
-from screenlogicpy.device_const.pump import PUMP_TYPE
-from screenlogicpy.device_const.system import EQUIPMENT_FLAG
+from typing import Any
+
+from screenlogicpy.const import (
+    CHEM_DOSING_STATE,
+    CODE,
+    DATA as SL_DATA,
+    DEVICE_TYPE,
+    EQUIPMENT,
+    STATE_TYPE,
+    UNIT,
+)
 
 from homeassistant.backports.functools import cached_property
 from homeassistant.components.sensor import (
     SensorDeviceClass,
     SensorEntity,
-    SensorEntityDescription,
     SensorStateClass,
 )
 from homeassistant.config_entries import ConfigEntry
-from homeassistant.const import EntityCategory
+from homeassistant.const import (
+    CONCENTRATION_PARTS_PER_MILLION,
+    PERCENTAGE,
+    REVOLUTIONS_PER_MINUTE,
+    EntityCategory,
+    UnitOfElectricPotential,
+    UnitOfPower,
+    UnitOfTemperature,
+    UnitOfTime,
+)
 from homeassistant.core import HomeAssistant
 from homeassistant.helpers.entity_platform import AddEntitiesCallback
 
 from . import ScreenlogicDataUpdateCoordinator
 from .const import DOMAIN
-from .data import (
-    EntityParameter,
-    PathPart,
-    ScreenLogicDataRule,
-    ScreenLogicEquipmentRule,
-    SupportedDeviceDescriptions,
-    get_ha_unit,
-    process_supported_values,
-)
-from .entity import (
-    ScreenlogicEntity,
-    ScreenLogicEntityDescription,
-    ScreenLogicPushEntity,
-    ScreenLogicPushEntityDescription,
-)
-
-_LOGGER = logging.getLogger(__name__)
-
-
-SUPPORTED_DATA: SupportedDeviceDescriptions = {
-    DEVICE.CONTROLLER: {
-        GROUP.SENSOR: {
-            VALUE.AIR_TEMPERATURE: {
-                EntityParameter.ENTITY_CATEGORY: None,
-            },
-            VALUE.ORP: {
-                EntityParameter.INCLUDED: ScreenLogicEquipmentRule(
-                    lambda flags: EQUIPMENT_FLAG.INTELLICHEM in flags
-                ),
-            },
-            VALUE.PH: {
-                EntityParameter.INCLUDED: ScreenLogicEquipmentRule(
-                    lambda flags: EQUIPMENT_FLAG.INTELLICHEM in flags
-                ),
-            },
-        },
-    },
-    DEVICE.PUMP: {
-        "*": {
-            VALUE.WATTS_NOW: {},
-            VALUE.GPM_NOW: {
-                EntityParameter.ENABLED: ScreenLogicDataRule(
-                    lambda pump_data: pump_data[VALUE.TYPE] != PUMP_TYPE.INTELLIFLO_VS,
-                    (PathPart.DEVICE, PathPart.INDEX),
-                ),
-            },
-            VALUE.RPM_NOW: {
-                EntityParameter.ENABLED: ScreenLogicDataRule(
-                    lambda pump_data: pump_data[VALUE.TYPE] != PUMP_TYPE.INTELLIFLO_VF,
-                    (PathPart.DEVICE, PathPart.INDEX),
-                ),
-            },
-        },
-    },
-    DEVICE.INTELLICHEM: {
-        GROUP.SENSOR: {
-            VALUE.ORP_NOW: {},
-            VALUE.ORP_SUPPLY_LEVEL: {
-                EntityParameter.VALUE_MODIFICATION: lambda val: val - 1
-            },
-            VALUE.PH_NOW: {},
-            VALUE.PH_PROBE_WATER_TEMP: {},
-            VALUE.PH_SUPPLY_LEVEL: {
-                EntityParameter.VALUE_MODIFICATION: lambda val: val - 1
-            },
-            VALUE.SATURATION: {},
-        },
-        GROUP.CONFIGURATION: {
-            VALUE.CALCIUM_HARNESS: {},
-            VALUE.CYA: {},
-            VALUE.ORP_SETPOINT: {},
-            VALUE.PH_SETPOINT: {},
-            VALUE.SALT_TDS_PPM: {
-                EntityParameter.INCLUDED: ScreenLogicEquipmentRule(
-                    lambda flags: EQUIPMENT_FLAG.CHLORINATOR not in flags,
-                ),
-            },
-            VALUE.TOTAL_ALKALINITY: {},
-        },
-        GROUP.DOSE_STATUS: {
-            VALUE.ORP_DOSING_STATE: {
-                EntityParameter.VALUE_MODIFICATION: lambda val: DOSE_STATE(val).title,
-            },
-            VALUE.ORP_LAST_DOSE_TIME: {},
-            VALUE.ORP_LAST_DOSE_VOLUME: {},
-            VALUE.PH_DOSING_STATE: {
-                EntityParameter.VALUE_MODIFICATION: lambda val: DOSE_STATE(val).title,
-            },
-            VALUE.PH_LAST_DOSE_TIME: {},
-            VALUE.PH_LAST_DOSE_VOLUME: {},
-        },
-    },
-    DEVICE.SCG: {
-        GROUP.SENSOR: {
-            VALUE.SALT_PPM: {},
-        },
-        GROUP.CONFIGURATION: {
-            VALUE.SUPER_CHLOR_TIMER: {},
-        },
-    },
-}
-
-SL_SENSOR_VALUE_CONVERSION = {
-    VALUE.ORP_SUPPLY_LEVEL: lambda val: val - 1,
-    VALUE.PH_SUPPLY_LEVEL: lambda val: val - 1,
-    VALUE.ORP_DOSING_STATE: lambda val: DOSE_STATE(val).title,
-    VALUE.PH_DOSING_STATE: lambda val: DOSE_STATE(val).title,
-}
+from .entity import ScreenlogicEntity, ScreenLogicPushEntity
+
+SUPPORTED_BASIC_SENSORS = (
+    "air_temperature",
+    "saturation",
+)
+
+SUPPORTED_BASIC_CHEM_SENSORS = (
+    "orp",
+    "ph",
+)
+
+SUPPORTED_CHEM_SENSORS = (
+    "calcium_harness",
+    "current_orp",
+    "current_ph",
+    "cya",
+    "orp_dosing_state",
+    "orp_last_dose_time",
+    "orp_last_dose_volume",
+    "orp_setpoint",
+    "orp_supply_level",
+    "ph_dosing_state",
+    "ph_last_dose_time",
+    "ph_last_dose_volume",
+    "ph_probe_water_temp",
+    "ph_setpoint",
+    "ph_supply_level",
+    "salt_tds_ppm",
+    "total_alkalinity",
+)
+
+SUPPORTED_SCG_SENSORS = (
+    "scg_salt_ppm",
+    "scg_super_chlor_timer",
+)
+
+SUPPORTED_PUMP_SENSORS = ("currentWatts", "currentRPM", "currentGPM")
 
 SL_DEVICE_TYPE_TO_HA_DEVICE_CLASS = {
     DEVICE_TYPE.DURATION: SensorDeviceClass.DURATION,
@@ -146,6 +86,18 @@
     STATE_TYPE.TOTAL_INCREASING: SensorStateClass.TOTAL_INCREASING,
 }
 
+SL_UNIT_TO_HA_UNIT = {
+    UNIT.CELSIUS: UnitOfTemperature.CELSIUS,
+    UNIT.FAHRENHEIT: UnitOfTemperature.FAHRENHEIT,
+    UNIT.MILLIVOLT: UnitOfElectricPotential.MILLIVOLT,
+    UNIT.WATT: UnitOfPower.WATT,
+    UNIT.HOUR: UnitOfTime.HOURS,
+    UNIT.SECOND: UnitOfTime.SECONDS,
+    UNIT.REVOLUTIONS_PER_MINUTE: REVOLUTIONS_PER_MINUTE,
+    UNIT.PARTS_PER_MILLION: CONCENTRATION_PARTS_PER_MILLION,
+    UNIT.PERCENT: PERCENTAGE,
+}
+
 
 async def async_setup_entry(
     hass: HomeAssistant,
@@ -153,72 +105,89 @@
     async_add_entities: AddEntitiesCallback,
 ) -> None:
     """Set up entry."""
-    entities: list[ScreenLogicSensor] = []
+    entities: list[ScreenLogicSensorEntity] = []
     coordinator: ScreenlogicDataUpdateCoordinator = hass.data[DOMAIN][
         config_entry.entry_id
     ]
-    gateway = coordinator.gateway
-
-    for base_data in process_supported_values(gateway, SUPPORTED_DATA):
-        base_kwargs = {
-            "data_path": base_data.data_path,
-            "key": base_data.entity_key,
-            "device_class": SL_DEVICE_TYPE_TO_HA_DEVICE_CLASS.get(
-                base_data.value_data.get(ATTR.DEVICE_TYPE)
-            ),
-            "entity_category": base_data.value_parameters.get(
-                EntityParameter.ENTITY_CATEGORY, EntityCategory.DIAGNOSTIC
-            ),
-            "entity_registry_enabled_default": base_data.enabled,
-            "name": base_data.value_data.get(ATTR.NAME),
-            "native_unit_of_measurement": get_ha_unit(base_data.value_data),
-            "options": base_data.value_data.get(ATTR.ENUM_OPTIONS),
-            "state_class": SL_STATE_TYPE_TO_HA_STATE_CLASS.get(
-                base_data.value_data.get(ATTR.STATE_TYPE)
-            ),
-            "value_mod": base_data.value_parameters.get(
-                EntityParameter.VALUE_MODIFICATION
-            ),
-        }
-
-        entities.append(
-            ScreenLogicPushSensor(
-                coordinator,
-                ScreenLogicPushSensorDescription(
-                    subscription_code=base_data.subscription_code,
-                    **base_kwargs,
-                ),
+    equipment_flags = coordinator.gateway_data[SL_DATA.KEY_CONFIG]["equipment_flags"]
+
+    # Generic push sensors
+    for sensor_name in coordinator.gateway_data[SL_DATA.KEY_SENSORS]:
+        if sensor_name in SUPPORTED_BASIC_SENSORS:
+            entities.append(
+                ScreenLogicStatusSensor(coordinator, sensor_name, CODE.STATUS_CHANGED)
             )
-            if base_data.subscription_code
-            else ScreenLogicSensor(
-                coordinator,
-                ScreenLogicSensorDescription(
-                    **base_kwargs,
-                ),
+
+        # While these values exist in the chemistry data, their last value doesn't
+        # persist there when the pump is off/there is no flow. Pulling them from
+        # the basic sensors keeps the 'last' value and is better for graphs.
+        if (
+            equipment_flags & EQUIPMENT.FLAG_INTELLICHEM
+            and sensor_name in SUPPORTED_BASIC_CHEM_SENSORS
+        ):
+            entities.append(
+                ScreenLogicStatusSensor(coordinator, sensor_name, CODE.STATUS_CHANGED)
             )
+
+    # Pump sensors
+    for pump_num, pump_data in coordinator.gateway_data[SL_DATA.KEY_PUMPS].items():
+        if pump_data["data"] != 0 and "currentWatts" in pump_data:
+            for pump_key in pump_data:
+                enabled = True
+                # Assumptions for Intelliflow VF
+                if pump_data["pumpType"] == 1 and pump_key == "currentRPM":
+                    enabled = False
+                # Assumptions for Intelliflow VS
+                if pump_data["pumpType"] == 2 and pump_key == "currentGPM":
+                    enabled = False
+                if pump_key in SUPPORTED_PUMP_SENSORS:
+                    entities.append(
+                        ScreenLogicPumpSensor(coordinator, pump_num, pump_key, enabled)
+                    )
+
+    # IntelliChem sensors
+    if equipment_flags & EQUIPMENT.FLAG_INTELLICHEM:
+        for chem_sensor_name in coordinator.gateway_data[SL_DATA.KEY_CHEMISTRY]:
+            enabled = True
+            if equipment_flags & EQUIPMENT.FLAG_CHLORINATOR:
+                if chem_sensor_name in ("salt_tds_ppm",):
+                    enabled = False
+            if chem_sensor_name in SUPPORTED_CHEM_SENSORS:
+                entities.append(
+                    ScreenLogicChemistrySensor(
+                        coordinator, chem_sensor_name, CODE.CHEMISTRY_CHANGED, enabled
+                    )
+                )
+
+    # SCG sensors
+    if equipment_flags & EQUIPMENT.FLAG_CHLORINATOR:
+        entities.extend(
+            [
+                ScreenLogicSCGSensor(coordinator, scg_sensor)
+                for scg_sensor in coordinator.gateway_data[SL_DATA.KEY_SCG]
+                if scg_sensor in SUPPORTED_SCG_SENSORS
+            ]
         )
 
     async_add_entities(entities)
 
 
-@dataclass
-class ScreenLogicSensorMixin:
-    """Mixin for SecreenLogic sensor entity."""
-
-    value_mod: Callable[[int | str], int | str] | None = None
-
-
-@dataclass
-class ScreenLogicSensorDescription(
-    ScreenLogicSensorMixin, SensorEntityDescription, ScreenLogicEntityDescription
-):
-    """Describes a ScreenLogic sensor."""
-
-<<<<<<< HEAD
-
-class ScreenLogicSensor(ScreenlogicEntity, SensorEntity):
-    """Representation of a ScreenLogic sensor entity."""
-=======
+class ScreenLogicSensorEntity(ScreenlogicEntity, SensorEntity):
+    """Base class for all ScreenLogic sensor entities."""
+
+    _attr_has_entity_name = True
+
+    @property
+    def name(self) -> str | None:
+        """Name of the sensor."""
+        return self.sensor["name"]
+
+    @property
+    def native_unit_of_measurement(self) -> str | None:
+        """Return the unit of measurement."""
+        sl_unit = self.sensor.get("unit")
+        return SL_UNIT_TO_HA_UNIT.get(sl_unit, sl_unit)
+
     @cached_property
     def device_class(self) -> SensorDeviceClass | None:
         """Device class of the sensor."""
@@ -231,27 +200,76 @@
         return (
             None if self._data_key == "air_temperature" else EntityCategory.DIAGNOSTIC
         )
->>>>>>> 2acf395a
-
-    entity_description: ScreenLogicSensorDescription
-    _attr_has_entity_name = True
+
+    @property
+    def state_class(self) -> SensorStateClass | None:
+        """Return the state class of the sensor."""
+        state_type = self.sensor.get("state_type")
+        if self._data_key == "scg_super_chlor_timer":
+            return None
+        return SL_STATE_TYPE_TO_HA_STATE_CLASS.get(state_type)
+
+    @property
+    def options(self) -> list[str] | None:
+        """Return a set of possible options."""
+        return self.sensor.get("enum_options")
 
     @property
     def native_value(self) -> str | int | float:
         """State of the sensor."""
-        val = self.entity_data[ATTR.VALUE]
-        value_mod = self.entity_description.value_mod
-        return value_mod(val) if value_mod else val
-
-
-@dataclass
-class ScreenLogicPushSensorDescription(
-    ScreenLogicSensorDescription, ScreenLogicPushEntityDescription
-):
-    """Describes a ScreenLogic push sensor."""
-
-
-class ScreenLogicPushSensor(ScreenLogicSensor, ScreenLogicPushEntity):
-    """Representation of a ScreenLogic push sensor entity."""
-
-    entity_description: ScreenLogicPushSensorDescription+        return self.sensor["value"]
+
+    @property
+    def sensor(self) -> dict[str | int, Any]:
+        """Shortcut to access the sensor data."""
+        return self.gateway_data[SL_DATA.KEY_SENSORS][self._data_key]
+
+
+class ScreenLogicStatusSensor(ScreenLogicSensorEntity, ScreenLogicPushEntity):
+    """Representation of a basic ScreenLogic sensor entity."""
+
+
+class ScreenLogicPumpSensor(ScreenLogicSensorEntity):
+    """Representation of a ScreenLogic pump sensor entity."""
+
+    def __init__(self, coordinator, pump, key, enabled=True):
+        """Initialize of the pump sensor."""
+        super().__init__(coordinator, f"{key}_{pump}", enabled)
+        self._pump_id = pump
+        self._key = key
+
+    @property
+    def sensor(self) -> dict[str | int, Any]:
+        """Shortcut to access the pump sensor data."""
+        return self.gateway_data[SL_DATA.KEY_PUMPS][self._pump_id][self._key]
+
+
+class ScreenLogicChemistrySensor(ScreenLogicSensorEntity, ScreenLogicPushEntity):
+    """Representation of a ScreenLogic IntelliChem sensor entity."""
+
+    def __init__(self, coordinator, key, message_code, enabled=True):
+        """Initialize of the pump sensor."""
+        super().__init__(coordinator, f"chem_{key}", message_code, enabled)
+        self._key = key
+
+    @property
+    def native_value(self) -> str | int | float:
+        """State of the sensor."""
+        value = self.sensor["value"]
+        if "dosing_state" in self._key:
+            return CHEM_DOSING_STATE.NAME_FOR_NUM[value]
+        return (value - 1) if "supply" in self._data_key else value
+
+    @property
+    def sensor(self) -> dict[str | int, Any]:
+        """Shortcut to access the pump sensor data."""
+        return self.gateway_data[SL_DATA.KEY_CHEMISTRY][self._key]
+
+
+class ScreenLogicSCGSensor(ScreenLogicSensorEntity):
+    """Representation of ScreenLogic SCG sensor entity."""
+
+    @property
+    def sensor(self) -> dict[str | int, Any]:
+        """Shortcut to access the pump sensor data."""
+        return self.gateway_data[SL_DATA.KEY_SCG][self._data_key]