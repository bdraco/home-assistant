"""Support for a ScreenLogic Binary Sensor."""
from dataclasses import dataclass
import logging

from screenlogicpy.const.common import DEVICE_TYPE, ON_OFF
from screenlogicpy.const.data import ATTR, DEVICE, GROUP, VALUE

from homeassistant.backports.functools import cached_property
from homeassistant.components.binary_sensor import (
    DOMAIN,
    BinarySensorDeviceClass,
    BinarySensorEntity,
    BinarySensorEntityDescription,
)
from homeassistant.config_entries import ConfigEntry
from homeassistant.core import HomeAssistant
from homeassistant.helpers.entity_platform import AddEntitiesCallback

from .const import DOMAIN as SL_DOMAIN, ScreenLogicDataPath
from .coordinator import ScreenlogicDataUpdateCoordinator
from .data import (
    DEVICE_INCLUSION_RULES,
    DEVICE_SUBSCRIPTION,
    SupportedValueParameters,
    build_base_entity_description,
    iterate_expand_group_wildcard,
    preprocess_supported_values,
)
from .entity import (
    ScreenlogicEntity,
    ScreenLogicEntityDescription,
    ScreenLogicPushEntity,
    ScreenLogicPushEntityDescription,
)
from .util import cleanup_excluded_entity, generate_unique_id

_LOGGER = logging.getLogger(__name__)


@dataclass
class SupportedBinarySensorValueParameters(SupportedValueParameters):
    """Supported predefined data for a ScreenLogic binary sensor entity."""

    device_class: BinarySensorDeviceClass | None = None


SUPPORTED_DATA: list[
    tuple[ScreenLogicDataPath, SupportedValueParameters]
] = preprocess_supported_values(
    {
        DEVICE.CONTROLLER: {
            GROUP.SENSOR: {
                VALUE.ACTIVE_ALERT: SupportedBinarySensorValueParameters(),
                VALUE.CLEANER_DELAY: SupportedBinarySensorValueParameters(),
                VALUE.FREEZE_MODE: SupportedBinarySensorValueParameters(),
                VALUE.POOL_DELAY: SupportedBinarySensorValueParameters(),
                VALUE.SPA_DELAY: SupportedBinarySensorValueParameters(),
            },
        },
        DEVICE.PUMP: {
            "*": {
                VALUE.STATE: SupportedBinarySensorValueParameters(),
            },
        },
        DEVICE.INTELLICHEM: {
            GROUP.ALARM: {
                VALUE.FLOW_ALARM: SupportedBinarySensorValueParameters(),
                VALUE.ORP_HIGH_ALARM: SupportedBinarySensorValueParameters(),
                VALUE.ORP_LOW_ALARM: SupportedBinarySensorValueParameters(),
                VALUE.ORP_SUPPLY_ALARM: SupportedBinarySensorValueParameters(),
                VALUE.PH_HIGH_ALARM: SupportedBinarySensorValueParameters(),
                VALUE.PH_LOW_ALARM: SupportedBinarySensorValueParameters(),
                VALUE.PH_SUPPLY_ALARM: SupportedBinarySensorValueParameters(),
                VALUE.PROBE_FAULT_ALARM: SupportedBinarySensorValueParameters(),
            },
            GROUP.ALERT: {
                VALUE.ORP_LIMIT: SupportedBinarySensorValueParameters(),
                VALUE.PH_LIMIT: SupportedBinarySensorValueParameters(),
                VALUE.PH_LOCKOUT: SupportedBinarySensorValueParameters(),
            },
            GROUP.WATER_BALANCE: {
                VALUE.CORROSIVE: SupportedBinarySensorValueParameters(),
                VALUE.SCALING: SupportedBinarySensorValueParameters(),
            },
        },
        DEVICE.SCG: {
            GROUP.SENSOR: {
                VALUE.STATE: SupportedBinarySensorValueParameters(),
            },
        },
    }
)

SL_DEVICE_TYPE_TO_HA_DEVICE_CLASS = {DEVICE_TYPE.ALARM: BinarySensorDeviceClass.PROBLEM}


async def async_setup_entry(
    hass: HomeAssistant,
    config_entry: ConfigEntry,
    async_add_entities: AddEntitiesCallback,
) -> None:
    """Set up entry."""
    entities: list[ScreenLogicBinarySensor] = []
    coordinator: ScreenlogicDataUpdateCoordinator = hass.data[SL_DOMAIN][
        config_entry.entry_id
    ]
    gateway = coordinator.gateway
    data_path: ScreenLogicDataPath
    value_params: SupportedBinarySensorValueParameters
    for data_path, value_params in iterate_expand_group_wildcard(
        gateway, SUPPORTED_DATA
    ):
        entity_key = generate_unique_id(*data_path)

        device = data_path[0]

        if not (DEVICE_INCLUSION_RULES.get(device) or value_params.included).test(
            gateway, data_path
        ):
            cleanup_excluded_entity(coordinator, DOMAIN, entity_key)
            continue

        try:
            value_data = gateway.get_data(*data_path, strict=True)
        except KeyError:
            _LOGGER.debug("Failed to find %s", data_path)
            continue

        entity_description_kwargs = {
            **build_base_entity_description(
                gateway, entity_key, data_path, value_data, value_params
            ),
            "device_class": SL_DEVICE_TYPE_TO_HA_DEVICE_CLASS.get(
                value_data.get(ATTR.DEVICE_TYPE)
            ),
        }

        if (
            sub_code := (
                value_params.subscription_code or DEVICE_SUBSCRIPTION.get(device)
            )
        ) is not None:
            entities.append(
                ScreenLogicPushBinarySensor(
                    coordinator,
                    ScreenLogicPushBinarySensorDescription(
                        subscription_code=sub_code, **entity_description_kwargs
                    ),
                )
            )
        else:
            entities.append(
                ScreenLogicBinarySensor(
                    coordinator,
                    ScreenLogicBinarySensorDescription(**entity_description_kwargs),
                )
            )

    async_add_entities(entities)


@dataclass
class ScreenLogicBinarySensorDescription(
    BinarySensorEntityDescription, ScreenLogicEntityDescription
):
    """A class that describes ScreenLogic binary sensor eneites."""


class ScreenLogicBinarySensor(ScreenlogicEntity, BinarySensorEntity):
    """Base class for all ScreenLogic binary sensor entities."""

<<<<<<< HEAD
    @cached_property
    def device_class(self) -> BinarySensorDeviceClass | None:
        """Return the device class."""
        device_type = self.sensor.get("device_type")
        return SL_DEVICE_TYPE_TO_HA_DEVICE_CLASS.get(device_type)
=======
    entity_description: ScreenLogicBinarySensorDescription
    _attr_has_entity_name = True
>>>>>>> fabb098e

    @property
    def is_on(self) -> bool:
        """Determine if the sensor is on."""
        return self.entity_data[ATTR.VALUE] == ON_OFF.ON


@dataclass
class ScreenLogicPushBinarySensorDescription(
    ScreenLogicBinarySensorDescription, ScreenLogicPushEntityDescription
):
    """Describes a ScreenLogicPushBinarySensor."""


class ScreenLogicPushBinarySensor(ScreenLogicPushEntity, ScreenLogicBinarySensor):
    """Representation of a basic ScreenLogic sensor entity."""

    entity_description: ScreenLogicPushBinarySensorDescription<|MERGE_RESOLUTION|>--- conflicted
+++ resolved
@@ -5,7 +5,6 @@
 from screenlogicpy.const.common import DEVICE_TYPE, ON_OFF
 from screenlogicpy.const.data import ATTR, DEVICE, GROUP, VALUE
 
-from homeassistant.backports.functools import cached_property
 from homeassistant.components.binary_sensor import (
     DOMAIN,
     BinarySensorDeviceClass,
@@ -169,16 +168,8 @@
 class ScreenLogicBinarySensor(ScreenlogicEntity, BinarySensorEntity):
     """Base class for all ScreenLogic binary sensor entities."""
 
-<<<<<<< HEAD
-    @cached_property
-    def device_class(self) -> BinarySensorDeviceClass | None:
-        """Return the device class."""
-        device_type = self.sensor.get("device_type")
-        return SL_DEVICE_TYPE_TO_HA_DEVICE_CLASS.get(device_type)
-=======
     entity_description: ScreenLogicBinarySensorDescription
     _attr_has_entity_name = True
->>>>>>> fabb098e
 
     @property
     def is_on(self) -> bool:
