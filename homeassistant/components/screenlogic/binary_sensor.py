--- conflicted
+++ resolved
@@ -5,7 +5,6 @@
 from screenlogicpy.const.common import DEVICE_TYPE, ON_OFF
 from screenlogicpy.const.data import ATTR, DEVICE, GROUP, VALUE
 
-from homeassistant.backports.functools import cached_property
 from homeassistant.components.binary_sensor import (
     BinarySensorDeviceClass,
     BinarySensorEntity,
@@ -120,16 +119,8 @@
 class ScreenLogicBinarySensor(ScreenlogicEntity, BinarySensorEntity):
     """Base class for all ScreenLogic binary sensor entities."""
 
-<<<<<<< HEAD
-    @cached_property
-    def device_class(self) -> BinarySensorDeviceClass | None:
-        """Return the device class."""
-        device_type = self.sensor.get("device_type")
-        return SL_DEVICE_TYPE_TO_HA_DEVICE_CLASS.get(device_type)
-=======
     entity_description: ScreenLogicBinarySensorDescription
     _attr_has_entity_name = True
->>>>>>> e38fdc79
 
     @property
     def is_on(self) -> bool:
