--- conflicted
+++ resolved
@@ -16,15 +16,6 @@
     "media_source",
     "mobile_app",
     "my",
-<<<<<<< HEAD
-    "network",
-    "person",
-    "rtsp_to_webrtc",
-    "scene",
-    "schedule",
-    "script",
-=======
->>>>>>> f4057a6e
     "ssdp",
     "stream",
     "sun",
