"""The ONVIF integration."""
from httpx import RequestError
from onvif.exceptions import ONVIFAuthError, ONVIFError, ONVIFTimeoutError
from zeep.exceptions import Fault

from homeassistant.components.ffmpeg import CONF_EXTRA_ARGUMENTS
from homeassistant.components.stream import CONF_RTSP_TRANSPORT, RTSP_TRANSPORTS
from homeassistant.config_entries import ConfigEntry
from homeassistant.const import (
    EVENT_HOMEASSISTANT_STOP,
    HTTP_BASIC_AUTHENTICATION,
    HTTP_DIGEST_AUTHENTICATION,
    Platform,
)
from homeassistant.core import HomeAssistant
from homeassistant.exceptions import ConfigEntryNotReady

from .const import CONF_SNAPSHOT_AUTH, DEFAULT_ARGUMENTS, DOMAIN
from .device import ONVIFDevice


async def async_setup_entry(hass: HomeAssistant, entry: ConfigEntry) -> bool:
    """Set up ONVIF from a config entry."""
    if DOMAIN not in hass.data:
        hass.data[DOMAIN] = {}

    if not entry.options:
        await async_populate_options(hass, entry)

    device = ONVIFDevice(hass, entry)
    await device.async_setup()

    try:
        await device.async_setup()
    except RequestError as err:
        await device.device.close()
        raise ConfigEntryNotReady(
            f"Could not connect to camera {device.device.host}:{device.device.port}: {err}"
        ) from err
    except Fault as err:
        await device.device.close()
        # We do no know if the credentials are wrong or the camera is
        # still booting up, so we will retry later
        raise ConfigEntryNotReady(
            f"Could not connect to camera, verify credentials are correct: {err}"
        ) from err
    except ONVIFError as err:
        await device.device.close()
        raise ConfigEntryNotReady(
            f"Could not setup camera {device.device.host}:{device.device.port}: {err}"
        ) from err

    if not device.available:
        raise ConfigEntryNotReady()

    if not entry.data.get(CONF_SNAPSHOT_AUTH):
        await async_populate_snapshot_auth(hass, device, entry)

    hass.data[DOMAIN][entry.unique_id] = device

    device.platforms = [Platform.BUTTON, Platform.CAMERA]

    if device.capabilities.events:
        device.platforms += [Platform.BINARY_SENSOR, Platform.SENSOR]

    if device.capabilities.imaging:
        device.platforms += [Platform.SWITCH]

    await hass.config_entries.async_forward_entry_setups(entry, device.platforms)

    entry.async_on_unload(
        hass.bus.async_listen_once(EVENT_HOMEASSISTANT_STOP, device.async_stop)
    )

    return True


async def async_unload_entry(hass: HomeAssistant, entry: ConfigEntry) -> bool:
    """Unload a config entry."""

    device: ONVIFDevice = hass.data[DOMAIN][entry.unique_id]

<<<<<<< HEAD
    if device.capabilities.events and device.events.started:
=======
    if device.capabilities.events and (
        device.events.webhook_started or device.events.pullpoint_started
    ):
>>>>>>> 948f108e
        await device.events.async_stop()

    return await hass.config_entries.async_unload_platforms(entry, device.platforms)


async def _get_snapshot_auth(device):
    """Determine auth type for snapshots."""
    if not device.capabilities.snapshot or not (device.username and device.password):
        return HTTP_DIGEST_AUTHENTICATION

    try:
        snapshot = await device.device.get_snapshot(device.profiles[0].token)

        if snapshot:
            return HTTP_DIGEST_AUTHENTICATION
        return HTTP_BASIC_AUTHENTICATION
    except (ONVIFAuthError, ONVIFTimeoutError):
        return HTTP_BASIC_AUTHENTICATION
    except ONVIFError:
        return HTTP_DIGEST_AUTHENTICATION


async def async_populate_snapshot_auth(hass, device, entry):
    """Check if digest auth for snapshots is possible."""
    auth = await _get_snapshot_auth(device)
    new_data = {**entry.data, CONF_SNAPSHOT_AUTH: auth}
    hass.config_entries.async_update_entry(entry, data=new_data)


async def async_populate_options(hass, entry):
    """Populate default options for device."""
    options = {
        CONF_EXTRA_ARGUMENTS: DEFAULT_ARGUMENTS,
        CONF_RTSP_TRANSPORT: next(iter(RTSP_TRANSPORTS)),
    }

    hass.config_entries.async_update_entry(entry, options=options)<|MERGE_RESOLUTION|>--- conflicted
+++ resolved
@@ -80,13 +80,9 @@
 
     device: ONVIFDevice = hass.data[DOMAIN][entry.unique_id]
 
-<<<<<<< HEAD
-    if device.capabilities.events and device.events.started:
-=======
     if device.capabilities.events and (
         device.events.webhook_started or device.events.pullpoint_started
     ):
->>>>>>> 948f108e
         await device.events.async_stop()
 
     return await hass.config_entries.async_unload_platforms(entry, device.platforms)
