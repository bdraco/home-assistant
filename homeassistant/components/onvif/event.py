--- conflicted
+++ resolved
@@ -11,10 +11,7 @@
 from httpx import RemoteProtocolError, RequestError, TransportError
 from onvif import ONVIFCamera, ONVIFService
 from onvif.client import _DEFAULT_SETTINGS
-<<<<<<< HEAD
-=======
 from onvif.exceptions import ONVIFError
->>>>>>> 683d1852
 from zeep.exceptions import Fault, XMLParseError, XMLSyntaxError
 from zeep.loader import parse_xml
 
@@ -116,11 +113,7 @@
         if self._webhook_url:
             self._notify_service = self.device.create_notification_service()
             try:
-<<<<<<< HEAD
-                await self._notify_service.Subscribe(
-=======
                 notify_subscribe = await self._notify_service.Subscribe(
->>>>>>> 683d1852
                     {
                         "InitialTerminationTime": _get_next_termination_time(),
                         "ConsumerReference": {"Address": self._webhook_url},
