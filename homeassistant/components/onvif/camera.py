--- conflicted
+++ resolved
@@ -8,7 +8,6 @@
 import voluptuous as vol
 from yarl import URL
 
-from homeassistant.backports.functools import cached_property
 from homeassistant.components import ffmpeg
 from homeassistant.components.camera import Camera, CameraEntityFeature
 from homeassistant.components.ffmpeg import CONF_EXTRA_ARGUMENTS, get_ffmpeg_manager
@@ -128,26 +127,6 @@
         """Whether or not to use stream to generate stills."""
         return bool(self.stream and self.stream.dynamic_stream_settings.preload_stream)
 
-<<<<<<< HEAD
-    @property
-    def name(self) -> str:
-        """Return the name of this camera."""
-        return f"{self.device.name} {self.profile.name}"
-
-    @property
-    def unique_id(self) -> str:
-        """Return a unique ID."""
-        if self.profile.index:
-            return f"{self.mac_or_serial}_{self.profile.index}"
-        return self.mac_or_serial
-
-    @cached_property
-    def entity_registry_enabled_default(self) -> bool:
-        """Return if the entity should be enabled when first added to the entity registry."""
-        return self.device.max_resolution == self.profile.video.resolution.width
-
-=======
->>>>>>> bb620701
     async def stream_source(self):
         """Return the stream source."""
         return await self._async_get_stream_uri()
