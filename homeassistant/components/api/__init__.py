"""Rest API for Home Assistant."""
import asyncio
from asyncio import shield, timeout
from functools import lru_cache
from http import HTTPStatus
import logging

from aiohttp import web
from aiohttp.web_exceptions import HTTPBadRequest
import voluptuous as vol

from homeassistant.auth.models import User
from homeassistant.auth.permissions.const import POLICY_READ
from homeassistant.bootstrap import DATA_LOGGING
from homeassistant.components.http import HomeAssistantView, require_admin
from homeassistant.const import (
    CONTENT_TYPE_JSON,
    EVENT_HOMEASSISTANT_STOP,
    EVENT_STATE_CHANGED,
    MATCH_ALL,
    URL_API,
    URL_API_COMPONENTS,
    URL_API_CONFIG,
    URL_API_CORE_STATE,
    URL_API_ERROR_LOG,
    URL_API_EVENTS,
    URL_API_SERVICES,
    URL_API_STATES,
    URL_API_STREAM,
    URL_API_TEMPLATE,
)
import homeassistant.core as ha
from homeassistant.core import HomeAssistant
from homeassistant.exceptions import (
    InvalidEntityFormatError,
    InvalidStateError,
    ServiceNotFound,
    TemplateError,
    Unauthorized,
)
from homeassistant.helpers import config_validation as cv, template
from homeassistant.helpers.event import EventStateChangedData
from homeassistant.helpers.json import json_dumps, json_fragment
from homeassistant.helpers.service import async_get_all_descriptions
from homeassistant.helpers.typing import ConfigType, EventType
from homeassistant.util.json import json_loads

_LOGGER = logging.getLogger(__name__)

ATTR_BASE_URL = "base_url"
ATTR_EXTERNAL_URL = "external_url"
ATTR_INTERNAL_URL = "internal_url"
ATTR_LOCATION_NAME = "location_name"
ATTR_INSTALLATION_TYPE = "installation_type"
ATTR_REQUIRES_API_PASSWORD = "requires_api_password"
ATTR_UUID = "uuid"
ATTR_VERSION = "version"

DOMAIN = "api"
STREAM_PING_PAYLOAD = "ping"
STREAM_PING_INTERVAL = 50  # seconds
SERVICE_WAIT_TIMEOUT = 10

CONFIG_SCHEMA = cv.empty_config_schema(DOMAIN)


async def async_setup(hass: HomeAssistant, config: ConfigType) -> bool:
    """Register the API with the HTTP interface."""
    hass.http.register_view(APIStatusView)
    hass.http.register_view(APICoreStateView)
    hass.http.register_view(APIEventStream)
    hass.http.register_view(APIConfigView)
    hass.http.register_view(APIStatesView)
    hass.http.register_view(APIEntityStateView)
    hass.http.register_view(APIEventListenersView)
    hass.http.register_view(APIEventView)
    hass.http.register_view(APIServicesView)
    hass.http.register_view(APIDomainServicesView)
    hass.http.register_view(APIComponentsView)
    hass.http.register_view(APITemplateView)

    if DATA_LOGGING in hass.data:
        hass.http.register_view(APIErrorLog)

    return True


class APIStatusView(HomeAssistantView):
    """View to handle Status requests."""

    url = URL_API
    name = "api:status"

    @ha.callback
    def get(self, request):
        """Retrieve if API is running."""
        return self.json_message("API running.")


class APICoreStateView(HomeAssistantView):
    """View to handle core state requests."""

    url = URL_API_CORE_STATE
    name = "api:core:state"

    @ha.callback
    def get(self, request: web.Request) -> web.Response:
        """Retrieve the current core state.

        This API is intended to be a fast and lightweight way to check if the
        Home Assistant core is running. Its primary use case is for supervisor
        to check if Home Assistant is running.
        """
        hass: HomeAssistant = request.app["hass"]
        return self.json({"state": hass.state.value})


class APIEventStream(HomeAssistantView):
    """View to handle EventStream requests."""

    url = URL_API_STREAM
    name = "api:stream"

    @require_admin
    async def get(self, request):
        """Provide a streaming interface for the event bus."""
        hass = request.app["hass"]
        stop_obj = object()
        to_write = asyncio.Queue()

        if restrict := request.query.get("restrict"):
            restrict = restrict.split(",") + [EVENT_HOMEASSISTANT_STOP]

        async def forward_events(event):
            """Forward events to the open request."""
            if restrict and event.event_type not in restrict:
                return

            _LOGGER.debug("STREAM %s FORWARDING %s", id(stop_obj), event)

            if event.event_type == EVENT_HOMEASSISTANT_STOP:
                data = stop_obj
            else:
                data = json_dumps(event)

            await to_write.put(data)

        response = web.StreamResponse()
        response.content_type = "text/event-stream"
        await response.prepare(request)

        unsub_stream = hass.bus.async_listen(MATCH_ALL, forward_events)

        try:
            _LOGGER.debug("STREAM %s ATTACHED", id(stop_obj))

            # Fire off one message so browsers fire open event right away
            await to_write.put(STREAM_PING_PAYLOAD)

            while True:
                try:
                    async with timeout(STREAM_PING_INTERVAL):
                        payload = await to_write.get()

                    if payload is stop_obj:
                        break

                    msg = f"data: {payload}\n\n"
                    _LOGGER.debug("STREAM %s WRITING %s", id(stop_obj), msg.strip())
                    await response.write(msg.encode("UTF-8"))
                except asyncio.TimeoutError:
                    await to_write.put(STREAM_PING_PAYLOAD)

        except asyncio.CancelledError:
            _LOGGER.debug("STREAM %s ABORT", id(stop_obj))

        finally:
            _LOGGER.debug("STREAM %s RESPONSE CLOSED", id(stop_obj))
            unsub_stream()

        return response


class APIConfigView(HomeAssistantView):
    """View to handle Configuration requests."""

    url = URL_API_CONFIG
    name = "api:config"

    @ha.callback
    def get(self, request):
        """Get current configuration."""
        hass: HomeAssistant = request.app["hass"]
        return self.json(hass.config.as_dict())


class APIStatesView(HomeAssistantView):
    """View to handle States requests."""

    url = URL_API_STATES
    name = "api:states"

    @ha.callback
    def get(self, request: web.Request) -> web.Response:
        """Get current states."""
        user: User = request["hass_user"]
        hass: HomeAssistant = request.app["hass"]
        if user.is_admin:
            states = (state.as_dict_json for state in hass.states.async_all())
        else:
            entity_perm = user.permissions.check_entity
            states = (
                state.as_dict_json
                for state in hass.states.async_all()
                if entity_perm(state.entity_id, "read")
            )
        response = web.Response(
            body=f'[{",".join(states)}]',
            content_type=CONTENT_TYPE_JSON,
            zlib_executor_size=32768,
        )
        response.enable_compression()
        return response


class APIEntityStateView(HomeAssistantView):
    """View to handle EntityState requests."""

    url = "/api/states/{entity_id}"
    name = "api:entity-state"

    @ha.callback
    def get(self, request: web.Request, entity_id: str) -> web.Response:
        """Retrieve state of entity."""
        user: User = request["hass_user"]
        hass: HomeAssistant = request.app["hass"]
        if not user.permissions.check_entity(entity_id, POLICY_READ):
            raise Unauthorized(entity_id=entity_id)

        if state := hass.states.get(entity_id):
            return web.Response(
                body=state.as_dict_json,
                content_type=CONTENT_TYPE_JSON,
            )
        return self.json_message("Entity not found.", HTTPStatus.NOT_FOUND)

    async def post(self, request, entity_id):
        """Update state of entity."""
        if not request["hass_user"].is_admin:
            raise Unauthorized(entity_id=entity_id)
        hass: HomeAssistant = request.app["hass"]
        try:
            data = await request.json()
        except ValueError:
            return self.json_message("Invalid JSON specified.", HTTPStatus.BAD_REQUEST)

        if (new_state := data.get("state")) is None:
            return self.json_message("No state specified.", HTTPStatus.BAD_REQUEST)

        attributes = data.get("attributes")
        force_update = data.get("force_update", False)

        is_new_state = hass.states.get(entity_id) is None

        # Write state
        try:
            hass.states.async_set(
                entity_id, new_state, attributes, force_update, self.context(request)
            )
        except InvalidEntityFormatError:
            return self.json_message(
                "Invalid entity ID specified.", HTTPStatus.BAD_REQUEST
            )
        except InvalidStateError:
            return self.json_message("Invalid state specified.", HTTPStatus.BAD_REQUEST)

        # Read the state back for our response
        status_code = HTTPStatus.CREATED if is_new_state else HTTPStatus.OK
        resp = self.json(hass.states.get(entity_id).as_dict(), status_code)

        resp.headers.add("Location", f"/api/states/{entity_id}")

        return resp

    @ha.callback
    def delete(self, request, entity_id):
        """Remove entity."""
        if not request["hass_user"].is_admin:
            raise Unauthorized(entity_id=entity_id)
        if request.app["hass"].states.async_remove(entity_id):
            return self.json_message("Entity removed.")
        return self.json_message("Entity not found.", HTTPStatus.NOT_FOUND)


class APIEventListenersView(HomeAssistantView):
    """View to handle EventListeners requests."""

    url = URL_API_EVENTS
    name = "api:event-listeners"

    @ha.callback
    def get(self, request):
        """Get event listeners."""
        return self.json(async_events_json(request.app["hass"]))


class APIEventView(HomeAssistantView):
    """View to handle Event requests."""

    url = "/api/events/{event_type}"
    name = "api:event"

    @require_admin
    async def post(self, request, event_type):
        """Fire events."""
        body = await request.text()
        try:
            event_data = json_loads(body) if body else None
        except ValueError:
            return self.json_message(
                "Event data should be valid JSON.", HTTPStatus.BAD_REQUEST
            )

        if event_data is not None and not isinstance(event_data, dict):
            return self.json_message(
                "Event data should be a JSON object", HTTPStatus.BAD_REQUEST
            )

        # Special case handling for event STATE_CHANGED
        # We will try to convert state dicts back to State objects
        if event_type == ha.EVENT_STATE_CHANGED and event_data:
            for key in ("old_state", "new_state"):
                state = ha.State.from_dict(event_data.get(key))

                if state:
                    event_data[key] = state

        request.app["hass"].bus.async_fire(
            event_type, event_data, ha.EventOrigin.remote, self.context(request)
        )

        return self.json_message(f"Event {event_type} fired.")


class APIServicesView(HomeAssistantView):
    """View to handle Services requests."""

    url = URL_API_SERVICES
    name = "api:services"

    async def get(self, request):
        """Get registered services."""
        services = await async_services_json(request.app["hass"])
        return self.json(services)


class APIDomainServicesView(HomeAssistantView):
    """View to handle DomainServices requests."""

    url = "/api/services/{domain}/{service}"
    name = "api:domain-services"

    async def post(self, request, domain, service):
        """Call a service.

        Returns a list of changed states.
        """
        hass: ha.HomeAssistant = request.app["hass"]
        body = await request.text()
        try:
            data = json_loads(body) if body else None
        except ValueError:
            return self.json_message(
                "Data should be valid JSON.", HTTPStatus.BAD_REQUEST
            )

        context = self.context(request)
        changed_states: list[json_fragment] = []

        @ha.callback
        def _async_save_changed_entities(
            event: EventType[EventStateChangedData],
        ) -> None:
            if event.context == context and (state := event.data["new_state"]):
<<<<<<< HEAD
                changed_states.append(state.as_json_fragment)
=======
                changed_states.append(state.json_fragment)
>>>>>>> efffbc08

        cancel_listen = hass.bus.async_listen(
            EVENT_STATE_CHANGED, _async_save_changed_entities, run_immediately=True
        )

        try:
            # shield the service call from cancellation on connection drop
            await shield(
                hass.services.async_call(
                    domain, service, data, blocking=True, context=context
                )
            )
        except (vol.Invalid, ServiceNotFound) as ex:
            raise HTTPBadRequest() from ex
        finally:
            cancel_listen()

        return self.json(changed_states)


class APIComponentsView(HomeAssistantView):
    """View to handle Components requests."""

    url = URL_API_COMPONENTS
    name = "api:components"

    @ha.callback
    def get(self, request):
        """Get current loaded components."""
        return self.json(request.app["hass"].config.components)


@lru_cache
def _cached_template(template_str: str, hass: ha.HomeAssistant) -> template.Template:
    """Return a cached template."""
    return template.Template(template_str, hass)


class APITemplateView(HomeAssistantView):
    """View to handle Template requests."""

    url = URL_API_TEMPLATE
    name = "api:template"

    @require_admin
    async def post(self, request):
        """Render a template."""
        try:
            data = await request.json()
            tpl = _cached_template(data["template"], request.app["hass"])
            return tpl.async_render(variables=data.get("variables"), parse_result=False)
        except (ValueError, TemplateError) as ex:
            return self.json_message(
                f"Error rendering template: {ex}", HTTPStatus.BAD_REQUEST
            )


class APIErrorLog(HomeAssistantView):
    """View to fetch the API error log."""

    url = URL_API_ERROR_LOG
    name = "api:error_log"

    @require_admin
    async def get(self, request):
        """Retrieve API error log."""
        return web.FileResponse(request.app["hass"].data[DATA_LOGGING])


async def async_services_json(hass):
    """Generate services data to JSONify."""
    descriptions = await async_get_all_descriptions(hass)
    return [{"domain": key, "services": value} for key, value in descriptions.items()]


@ha.callback
def async_events_json(hass):
    """Generate event data to JSONify."""
    return [
        {"event": key, "listener_count": value}
        for key, value in hass.bus.async_listeners().items()
    ]<|MERGE_RESOLUTION|>--- conflicted
+++ resolved
@@ -382,11 +382,7 @@
             event: EventType[EventStateChangedData],
         ) -> None:
             if event.context == context and (state := event.data["new_state"]):
-<<<<<<< HEAD
-                changed_states.append(state.as_json_fragment)
-=======
                 changed_states.append(state.json_fragment)
->>>>>>> efffbc08
 
         cancel_listen = hass.bus.async_listen(
             EVENT_STATE_CHANGED, _async_save_changed_entities, run_immediately=True
