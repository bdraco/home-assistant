--- conflicted
+++ resolved
@@ -26,12 +26,8 @@
 from homeassistant.helpers.entity_platform import AddEntitiesCallback
 from homeassistant.helpers.sensor import sensor_device_info_to_hass_device_info
 
-<<<<<<< HEAD
-from .coordinator import GoveeBLEBluetoothProcessorCoordinator, GoveeBLEConfigEntry
-=======
 from .coordinator import GoveeBLEConfigEntry, GoveeBLEPassiveBluetoothDataProcessor
 from .device import device_key_to_bluetooth_entity_key
->>>>>>> a42089e5
 
 SENSOR_DESCRIPTIONS = {
     (DeviceClass.TEMPERATURE, Units.TEMP_CELSIUS): SensorEntityDescription(
@@ -132,11 +128,7 @@
     @property
     def available(self) -> bool:
         """Return False if sensor is in error."""
-<<<<<<< HEAD
-        coordinator: GoveeBLEBluetoothProcessorCoordinator = self.processor.coordinator
-=======
         coordinator = self.processor.coordinator
->>>>>>> a42089e5
         return self.processor.entity_data.get(self.entity_key) != ERROR and (
             ((model_info := coordinator.model_info) and model_info.sleepy)
             or super().available
