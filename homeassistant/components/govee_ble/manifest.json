{
  "domain": "govee_ble",
  "name": "Govee Bluetooth",
  "config_flow": true,
  "documentation": "https://www.home-assistant.io/integrations/govee_ble",
  "bluetooth": [
    { "local_name": "Govee*" },
    { "local_name": "GVH5*" },
    { "local_name": "B5178*" },
    {
      "manufacturer_id": 26589,
      "service_uuid": "00008351-0000-1000-8000-00805f9b34fb"
    },
    {
      "manufacturer_id": 18994,
      "service_uuid": "00008551-0000-1000-8000-00805f9b34fb"
    },
    {
      "manufacturer_id": 14474,
      "service_uuid": "00008151-0000-1000-8000-00805f9b34fb"
    },
    {
      "manufacturer_id": 10032,
<<<<<<< HEAD
      "service_uuid": "00008151-0000-1000-8000-00805f9b34fb"
=======
      "service_uuid": "00008251-0000-1000-8000-00805f9b34fb"
>>>>>>> 282b4d4b
    }
  ],
  "requirements": ["govee-ble==0.12.4"],
  "dependencies": ["bluetooth"],
  "codeowners": ["@bdraco"],
  "iot_class": "local_push"
}<|MERGE_RESOLUTION|>--- conflicted
+++ resolved
@@ -21,11 +21,7 @@
     },
     {
       "manufacturer_id": 10032,
-<<<<<<< HEAD
-      "service_uuid": "00008151-0000-1000-8000-00805f9b34fb"
-=======
       "service_uuid": "00008251-0000-1000-8000-00805f9b34fb"
->>>>>>> 282b4d4b
     }
   ],
   "requirements": ["govee-ble==0.12.4"],
