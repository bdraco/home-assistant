--- conflicted
+++ resolved
@@ -17,11 +17,7 @@
     process_service_info,
 )
 
-<<<<<<< HEAD
-PLATFORMS: list[Platform] = [Platform.EVENT, Platform.SENSOR]
-=======
 PLATFORMS: list[Platform] = [Platform.BINARY_SENSOR, Platform.EVENT, Platform.SENSOR]
->>>>>>> a42089e5
 
 _LOGGER = logging.getLogger(__name__)
 
