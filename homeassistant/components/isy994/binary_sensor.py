--- conflicted
+++ resolved
@@ -260,17 +260,6 @@
             return None
         return bool(self._node.status)
 
-<<<<<<< HEAD
-    @cached_property
-    def device_class(self) -> BinarySensorDeviceClass | None:
-        """Return the class of this device.
-
-        This was discovered by parsing the device type code during init
-        """
-        return self._device_class
-
-=======
->>>>>>> 75951dd6
 
 class ISYInsteonBinarySensorEntity(ISYBinarySensorEntity):
     """Representation of an ISY Insteon binary sensor device.
