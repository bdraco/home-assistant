"""Support for ISY binary sensors."""
from __future__ import annotations

from datetime import datetime, timedelta
from typing import Any

from pyisy.constants import (
    CMD_OFF,
    CMD_ON,
    ISY_VALUE_UNKNOWN,
    PROTO_INSTEON,
    PROTO_ZWAVE,
)
from pyisy.helpers import NodeProperty
from pyisy.nodes import Group, Node

from homeassistant.backports.functools import cached_property
from homeassistant.components.binary_sensor import (
    BinarySensorDeviceClass,
    BinarySensorEntity,
)
from homeassistant.config_entries import ConfigEntry
from homeassistant.const import STATE_ON, Platform
from homeassistant.core import CALLBACK_TYPE, HomeAssistant, callback
from homeassistant.helpers.device_registry import DeviceInfo
from homeassistant.helpers.entity_platform import AddEntitiesCallback
from homeassistant.helpers.event import async_call_later
from homeassistant.helpers.restore_state import RestoreEntity

from .const import (
    _LOGGER,
    BINARY_SENSOR_DEVICE_TYPES_ISY,
    BINARY_SENSOR_DEVICE_TYPES_ZWAVE,
    DOMAIN,
    SUBNODE_CLIMATE_COOL,
    SUBNODE_CLIMATE_HEAT,
    SUBNODE_DUSK_DAWN,
    SUBNODE_HEARTBEAT,
    SUBNODE_LOW_BATTERY,
    SUBNODE_MOTION_DISABLED,
    SUBNODE_NEGATIVE,
    SUBNODE_TAMPER,
    TYPE_CATEGORY_CLIMATE,
    TYPE_INSTEON_MOTION,
)
from .entity import ISYNodeEntity, ISYProgramEntity
from .models import IsyData

DEVICE_PARENT_REQUIRED = [
    BinarySensorDeviceClass.OPENING,
    BinarySensorDeviceClass.MOISTURE,
    BinarySensorDeviceClass.MOTION,
]


async def async_setup_entry(
    hass: HomeAssistant, entry: ConfigEntry, async_add_entities: AddEntitiesCallback
) -> None:
    """Set up the ISY binary sensor platform."""
    entities: list[
        ISYInsteonBinarySensorEntity
        | ISYBinarySensorEntity
        | ISYBinarySensorHeartbeat
        | ISYBinarySensorProgramEntity
    ] = []
    entities_by_address: dict[
        str,
        ISYInsteonBinarySensorEntity
        | ISYBinarySensorEntity
        | ISYBinarySensorHeartbeat
        | ISYBinarySensorProgramEntity,
    ] = {}
    child_nodes: list[
        tuple[Node, BinarySensorDeviceClass | None, str | None, DeviceInfo | None]
    ] = []
    entity: (
        ISYInsteonBinarySensorEntity
        | ISYBinarySensorEntity
        | ISYBinarySensorHeartbeat
        | ISYBinarySensorProgramEntity
    )

    isy_data: IsyData = hass.data[DOMAIN][entry.entry_id]
    devices: dict[str, DeviceInfo] = isy_data.devices
    for node in isy_data.nodes[Platform.BINARY_SENSOR]:
        assert isinstance(node, Node)
        device_info = devices.get(node.primary_node)
        device_class, device_type = _detect_device_type_and_class(node)
        if node.protocol == PROTO_INSTEON:
            if node.parent_node is not None:
                # We'll process the Insteon child nodes last, to ensure all parent
                # nodes have been processed
                child_nodes.append((node, device_class, device_type, device_info))
                continue
            entity = ISYInsteonBinarySensorEntity(
                node, device_class, device_info=device_info
            )
        else:
            entity = ISYBinarySensorEntity(node, device_class, device_info=device_info)
        entities.append(entity)
        entities_by_address[node.address] = entity

    # Handle some special child node cases for Insteon Devices
    for node, device_class, device_type, device_info in child_nodes:
        subnode_id = int(node.address.split(" ")[-1], 16)
        # Handle Insteon Thermostats
        if device_type is not None and device_type.startswith(TYPE_CATEGORY_CLIMATE):
            if subnode_id == SUBNODE_CLIMATE_COOL:
                # Subnode 2 is the "Cool Control" sensor
                # It never reports its state until first use is
                # detected after an ISY Restart, so we assume it's off.
                # As soon as the ISY Event Stream connects if it has a
                # valid state, it will be set.
                entity = ISYInsteonBinarySensorEntity(
                    node, BinarySensorDeviceClass.COLD, False, device_info=device_info
                )
                entities.append(entity)
            elif subnode_id == SUBNODE_CLIMATE_HEAT:
                # Subnode 3 is the "Heat Control" sensor
                entity = ISYInsteonBinarySensorEntity(
                    node, BinarySensorDeviceClass.HEAT, False, device_info=device_info
                )
                entities.append(entity)
            continue

        if device_class in DEVICE_PARENT_REQUIRED:
            parent_entity = entities_by_address.get(node.parent_node.address)
            if not parent_entity:
                _LOGGER.error(
                    (
                        "Node %s has a parent node %s, but no device "
                        "was created for the parent. Skipping"
                    ),
                    node.address,
                    node.parent_node,
                )
                continue

        if device_class in (
            BinarySensorDeviceClass.OPENING,
            BinarySensorDeviceClass.MOISTURE,
        ):
            # These sensors use an optional "negative" subnode 2 to
            # snag all state changes
            if subnode_id == SUBNODE_NEGATIVE:
                assert isinstance(parent_entity, ISYInsteonBinarySensorEntity)
                parent_entity.add_negative_node(node)
            elif subnode_id == SUBNODE_HEARTBEAT:
                assert isinstance(parent_entity, ISYInsteonBinarySensorEntity)
                # Subnode 4 is the heartbeat node, which we will
                # represent as a separate binary_sensor
                entity = ISYBinarySensorHeartbeat(
                    node, parent_entity, device_info=device_info
                )
                parent_entity.add_heartbeat_device(entity)
                entities.append(entity)
            continue
        if (
            device_class == BinarySensorDeviceClass.MOTION
            and device_type is not None
            and any(device_type.startswith(t) for t in TYPE_INSTEON_MOTION)
        ):
            # Special cases for Insteon Motion Sensors I & II:
            # Some subnodes never report status until activated, so
            # the initial state is forced "OFF"/"NORMAL" if the
            # parent device has a valid state. This is corrected
            # upon connection to the ISY event stream if subnode has a valid state.
            assert isinstance(parent_entity, ISYInsteonBinarySensorEntity)
            initial_state = None if parent_entity.state is None else False
            if subnode_id == SUBNODE_DUSK_DAWN:
                # Subnode 2 is the Dusk/Dawn sensor
                entity = ISYInsteonBinarySensorEntity(
                    node, BinarySensorDeviceClass.LIGHT, device_info=device_info
                )
                entities.append(entity)
                continue
            if subnode_id == SUBNODE_LOW_BATTERY:
                # Subnode 3 is the low battery node
                entity = ISYInsteonBinarySensorEntity(
                    node,
                    BinarySensorDeviceClass.BATTERY,
                    initial_state,
                    device_info=device_info,
                )
                entities.append(entity)
                continue
            if subnode_id in SUBNODE_TAMPER:
                # Tamper Sub-node for MS II. Sometimes reported as "A" sometimes
                # reported as "10", which translate from Hex to 10 and 16 resp.
                entity = ISYInsteonBinarySensorEntity(
                    node,
                    BinarySensorDeviceClass.PROBLEM,
                    initial_state,
                    device_info=device_info,
                )
                entities.append(entity)
                continue
            if subnode_id in SUBNODE_MOTION_DISABLED:
                # Motion Disabled Sub-node for MS II ("D" or "13")
                entity = ISYInsteonBinarySensorEntity(node, device_info=device_info)
                entities.append(entity)
                continue

        # We don't yet have any special logic for other sensor
        # types, so add the nodes as individual devices
        entity = ISYBinarySensorEntity(
            node, force_device_class=device_class, device_info=device_info
        )
        entities.append(entity)

    for name, status, _ in isy_data.programs[Platform.BINARY_SENSOR]:
        entities.append(ISYBinarySensorProgramEntity(name, status))

    async_add_entities(entities)


def _detect_device_type_and_class(
    node: Group | Node,
) -> tuple[BinarySensorDeviceClass | None, str | None]:
    try:
        device_type = node.type
    except AttributeError:
        # The type attribute didn't exist in the ISY's API response
        return (None, None)

    # Z-Wave Devices:
    if node.protocol == PROTO_ZWAVE:
        device_type = f"Z{node.zwave_props.category}"
        for device_class, values in BINARY_SENSOR_DEVICE_TYPES_ZWAVE.items():
            if node.zwave_props.category in values:
                return device_class, device_type
        return (None, device_type)

    # Other devices (incl Insteon.)
    for device_class, values in BINARY_SENSOR_DEVICE_TYPES_ISY.items():
        if any(device_type.startswith(t) for t in values):
            return device_class, device_type
    return (None, device_type)


class ISYBinarySensorEntity(ISYNodeEntity, BinarySensorEntity):
    """Representation of a basic ISY binary sensor device."""

    def __init__(
        self,
        node: Node,
        force_device_class: BinarySensorDeviceClass | None = None,
        unknown_state: bool | None = None,
        device_info: DeviceInfo | None = None,
    ) -> None:
        """Initialize the ISY binary sensor device."""
        super().__init__(node, device_info=device_info)
        # This was discovered by parsing the device type code during init
        self._attr_device_class = force_device_class

    @property
    def is_on(self) -> bool | None:
        """Get whether the ISY binary sensor device is on."""
        if self._node.status == ISY_VALUE_UNKNOWN:
            return None
        return bool(self._node.status)

<<<<<<< HEAD
    @cached_property
    def device_class(self) -> BinarySensorDeviceClass | None:
        """Return the class of this device.

        This was discovered by parsing the device type code during init
        """
        return self._device_class

=======
>>>>>>> 613f37ba

class ISYInsteonBinarySensorEntity(ISYBinarySensorEntity):
    """Representation of an ISY Insteon binary sensor device.

    Often times, a single device is represented by multiple nodes in the ISY,
    allowing for different nuances in how those devices report their on and
    off events. This class turns those multiple nodes into a single Home
    Assistant entity and handles both ways that ISY binary sensors can work.
    """

    def __init__(
        self,
        node: Node,
        force_device_class: BinarySensorDeviceClass | None = None,
        unknown_state: bool | None = None,
        device_info: DeviceInfo | None = None,
    ) -> None:
        """Initialize the ISY binary sensor device."""
        super().__init__(node, force_device_class, device_info=device_info)
        self._negative_node: Node | None = None
        self._heartbeat_device: ISYBinarySensorHeartbeat | None = None
        if self._node.status == ISY_VALUE_UNKNOWN:
            self._computed_state = unknown_state
            self._status_was_unknown = True
        else:
            self._computed_state = bool(self._node.status)
            self._status_was_unknown = False

    async def async_added_to_hass(self) -> None:
        """Subscribe to the node and subnode event emitters."""
        await super().async_added_to_hass()

        self._node.control_events.subscribe(self._async_positive_node_control_handler)

        if self._negative_node is not None:
            self._negative_node.control_events.subscribe(
                self._async_negative_node_control_handler
            )

    def add_heartbeat_device(self, entity: ISYBinarySensorHeartbeat | None) -> None:
        """Register a heartbeat device for this sensor.

        The heartbeat node beats on its own, but we can gain a little
        reliability by considering any node activity for this sensor
        to be a heartbeat as well.
        """
        self._heartbeat_device = entity

    def _async_heartbeat(self) -> None:
        """Send a heartbeat to our heartbeat device, if we have one."""
        if self._heartbeat_device is not None:
            self._heartbeat_device.async_heartbeat()

    def add_negative_node(self, child: Node) -> None:
        """Add a negative node to this binary sensor device.

        The negative node is a node that can receive the 'off' events
        for the sensor, depending on device configuration and type.
        """
        self._negative_node = child

        # If the negative node has a value, it means the negative node is
        # in use for this device. Next we need to check to see if the
        # negative and positive nodes disagree on the state (both ON or
        # both OFF).
        if (
            self._negative_node.status != ISY_VALUE_UNKNOWN
            and self._negative_node.status == self._node.status
        ):
            # The states disagree, therefore we cannot determine the state
            # of the sensor until we receive our first ON event.
            self._computed_state = None

    @callback
    def _async_negative_node_control_handler(self, event: NodeProperty) -> None:
        """Handle an "On" control event from the "negative" node."""
        if event.control == CMD_ON:
            _LOGGER.debug(
                "Sensor %s turning Off via the Negative node sending a DON command",
                self.name,
            )
            self._computed_state = False
            self.async_write_ha_state()
            self._async_heartbeat()

    @callback
    def _async_positive_node_control_handler(self, event: NodeProperty) -> None:
        """Handle On and Off control event coming from the primary node.

        Depending on device configuration, sometimes only On events
        will come to this node, with the negative node representing Off
        events
        """
        if event.control == CMD_ON:
            _LOGGER.debug(
                "Sensor %s turning On via the Primary node sending a DON command",
                self.name,
            )
            self._computed_state = True
            self.async_write_ha_state()
            self._async_heartbeat()
        if event.control == CMD_OFF:
            _LOGGER.debug(
                "Sensor %s turning Off via the Primary node sending a DOF command",
                self.name,
            )
            self._computed_state = False
            self.async_write_ha_state()
            self._async_heartbeat()

    @callback
    def async_on_update(self, event: NodeProperty) -> None:
        """Primary node status updates.

        We MOSTLY ignore these updates, as we listen directly to the Control
        events on all nodes for this device. However, there is one edge case:
        If a leak sensor is unknown, due to a recent reboot of the ISY, the
        status will get updated to dry upon the first heartbeat. This status
        update is the only way that a leak sensor's status changes without
        an accompanying Control event, so we need to watch for it.
        """
        if self._status_was_unknown and self._computed_state is None:
            self._computed_state = bool(self._node.status)
            self._status_was_unknown = False
            self.async_write_ha_state()
            self._async_heartbeat()

    @property
    def is_on(self) -> bool | None:
        """Get whether the ISY binary sensor device is on.

        Insteon leak sensors set their primary node to On when the state is
        DRY, not WET, so we invert the binary state if the user indicates
        that it is a moisture sensor.

        Dusk/Dawn sensors set their node to On when DUSK, not light detected,
        so this is inverted as well.
        """
        if self._computed_state is None:
            # Do this first so we don't invert None on moisture or light sensors
            return None

        if self.device_class in (
            BinarySensorDeviceClass.LIGHT,
            BinarySensorDeviceClass.MOISTURE,
        ):
            return not self._computed_state

        return self._computed_state


class ISYBinarySensorHeartbeat(ISYNodeEntity, BinarySensorEntity, RestoreEntity):
    """Representation of the battery state of an ISY sensor."""

    _attr_device_class = BinarySensorDeviceClass.BATTERY

    def __init__(
        self,
        node: Node,
        parent_device: ISYInsteonBinarySensorEntity
        | ISYBinarySensorEntity
        | ISYBinarySensorHeartbeat
        | ISYBinarySensorProgramEntity,
        device_info: DeviceInfo | None = None,
    ) -> None:
        """Initialize the ISY binary sensor device.

        Computed state is set to UNKNOWN unless the ISY provided a valid
        state. See notes above regarding ISY Sensor status on ISY restart.
        If a valid state is provided (either on or off), the computed state in
        HA is restored to the previous value or defaulted to OFF (Normal).
        If the heartbeat is not received in 25 hours then the computed state is
        set to ON (Low Battery).
        """
        super().__init__(node, device_info=device_info)
        self._parent_device = parent_device
        self._heartbeat_timer: CALLBACK_TYPE | None = None
        self._computed_state: bool | None = None
        if self.state is None:
            self._computed_state = False

    async def async_added_to_hass(self) -> None:
        """Subscribe to the node and subnode event emitters."""
        await super().async_added_to_hass()

        self._node.control_events.subscribe(self._heartbeat_node_control_handler)

        # Start the timer on bootup, so we can change from UNKNOWN to OFF
        self._restart_timer()

        if (last_state := await self.async_get_last_state()) is not None:
            # Only restore the state if it was previously ON (Low Battery)
            if last_state.state == STATE_ON:
                self._computed_state = True

    def _heartbeat_node_control_handler(self, event: NodeProperty) -> None:
        """Update the heartbeat timestamp when any ON/OFF event is sent.

        The ISY uses both DON and DOF commands (alternating) for a heartbeat.
        """
        if event.control in (CMD_ON, CMD_OFF):
            self.async_heartbeat()

    @callback
    def async_heartbeat(self) -> None:
        """Mark the device as online, and restart the 25 hour timer.

        This gets called when the heartbeat node beats, but also when the
        parent sensor sends any events, as we can trust that to mean the device
        is online. This mitigates the risk of false positives due to a single
        missed heartbeat event.
        """
        self._computed_state = False
        self._restart_timer()
        self.async_write_ha_state()

    def _restart_timer(self) -> None:
        """Restart the 25 hour timer."""
        if self._heartbeat_timer is not None:
            self._heartbeat_timer()
            self._heartbeat_timer = None

        @callback
        def timer_elapsed(now: datetime) -> None:
            """Heartbeat missed; set state to ON to indicate dead battery."""
            self._computed_state = True
            self._heartbeat_timer = None
            self.async_write_ha_state()

        self._heartbeat_timer = async_call_later(
            self.hass, timedelta(hours=25), timer_elapsed
        )

    @callback
    def async_on_update(self, event: object) -> None:
        """Ignore node status updates.

        We listen directly to the Control events for this device.
        """

    @property
    def is_on(self) -> bool:
        """Get whether the ISY binary sensor device is on.

        Note: This method will return false if the current state is UNKNOWN
        which occurs after a restart until the first heartbeat or control
        parent control event is received.
        """
        return bool(self._computed_state)

    @property
    def extra_state_attributes(self) -> dict[str, Any]:
        """Get the state attributes for the device."""
        attr = super().extra_state_attributes
        attr["parent_entity_id"] = self._parent_device.entity_id
        return attr


class ISYBinarySensorProgramEntity(ISYProgramEntity, BinarySensorEntity):
    """Representation of an ISY binary sensor program.

    This does not need all of the subnode logic in the device version of binary
    sensors.
    """

    @property
    def is_on(self) -> bool:
        """Get whether the ISY binary sensor device is on."""
        return bool(self._node.status)<|MERGE_RESOLUTION|>--- conflicted
+++ resolved
@@ -14,7 +14,6 @@
 from pyisy.helpers import NodeProperty
 from pyisy.nodes import Group, Node
 
-from homeassistant.backports.functools import cached_property
 from homeassistant.components.binary_sensor import (
     BinarySensorDeviceClass,
     BinarySensorEntity,
@@ -260,17 +259,6 @@
             return None
         return bool(self._node.status)
 
-<<<<<<< HEAD
-    @cached_property
-    def device_class(self) -> BinarySensorDeviceClass | None:
-        """Return the class of this device.
-
-        This was discovered by parsing the device type code during init
-        """
-        return self._device_class
-
-=======
->>>>>>> 613f37ba
 
 class ISYInsteonBinarySensorEntity(ISYBinarySensorEntity):
     """Representation of an ISY Insteon binary sensor device.
