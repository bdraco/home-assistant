"""ISY Services and Commands."""

from typing import Any

from pyisy.constants import COMMAND_FRIENDLY_NAME
import voluptuous as vol

from homeassistant.const import (
    CONF_ADDRESS,
    CONF_COMMAND,
    CONF_NAME,
    CONF_TYPE,
    CONF_UNIT_OF_MEASUREMENT,
    SERVICE_RELOAD,
)
from homeassistant.core import ServiceCall, callback
from homeassistant.helpers import entity_platform
import homeassistant.helpers.config_validation as cv
from homeassistant.helpers.entity_platform import async_get_platforms
import homeassistant.helpers.entity_registry as er
from homeassistant.helpers.typing import HomeAssistantType

from .const import (
    _LOGGER,
    DOMAIN,
    ISY994_ISY,
    ISY994_NODES,
    ISY994_PROGRAMS,
    ISY994_VARIABLES,
    SUPPORTED_PLATFORMS,
    SUPPORTED_PROGRAM_PLATFORMS,
)

# Common Services for All Platforms:
SERVICE_SYSTEM_QUERY = "system_query"
SERVICE_SET_VARIABLE = "set_variable"
SERVICE_SEND_PROGRAM_COMMAND = "send_program_command"
SERVICE_RUN_NETWORK_RESOURCE = "run_network_resource"
SERVICE_CLEANUP = "cleanup_entities"

INTEGRATION_SERVICES = [
    SERVICE_SYSTEM_QUERY,
    SERVICE_SET_VARIABLE,
    SERVICE_SEND_PROGRAM_COMMAND,
    SERVICE_RUN_NETWORK_RESOURCE,
    SERVICE_CLEANUP,
]

# Entity specific methods (valid for most Groups/ISY Scenes, Lights, Switches, Fans)
SERVICE_SEND_RAW_NODE_COMMAND = "send_raw_node_command"
SERVICE_SEND_NODE_COMMAND = "send_node_command"

# Services valid only for dimmable lights.
SERVICE_SET_ON_LEVEL = "set_on_level"
SERVICE_SET_RAMP_RATE = "set_ramp_rate"

CONF_PARAMETERS = "parameters"
CONF_VALUE = "value"
CONF_INIT = "init"
CONF_ISY = "isy"

VALID_NODE_COMMANDS = [
    "beep",
    "brighten",
    "dim",
    "disable",
    "enable",
    "fade_down",
    "fade_stop",
    "fade_up",
    "fast_off",
    "fast_on",
    "query",
]
VALID_PROGRAM_COMMANDS = [
    "run",
    "run_then",
    "run_else",
    "stop",
    "enable",
    "disable",
    "enable_run_at_startup",
    "disable_run_at_startup",
]


def valid_isy_commands(value: Any) -> str:
    """Validate the command is valid."""
    value = str(value).upper()
    if value in COMMAND_FRIENDLY_NAME.keys():
        return value
    raise vol.Invalid("Invalid ISY Command.")


SCHEMA_GROUP = "name-address"

SERVICE_SYSTEM_QUERY_SCHEMA = vol.Schema(
    {vol.Optional(CONF_ADDRESS): cv.string, vol.Optional(CONF_ISY): cv.string}
)

SERVICE_SET_RAMP_RATE_SCHEMA = {
    vol.Required(CONF_VALUE): vol.All(vol.Coerce(int), vol.Range(0, 31))
}

SERVICE_SET_VALUE_SCHEMA = {
    vol.Required(CONF_VALUE): vol.All(vol.Coerce(int), vol.Range(0, 255))
}

SERVICE_SEND_RAW_NODE_COMMAND_SCHEMA = {
    vol.Required(CONF_COMMAND): vol.All(cv.string, valid_isy_commands),
    vol.Optional(CONF_VALUE): vol.All(vol.Coerce(int), vol.Range(0, 255)),
    vol.Optional(CONF_UNIT_OF_MEASUREMENT): vol.All(vol.Coerce(int), vol.Range(0, 120)),
    vol.Optional(CONF_PARAMETERS, default={}): {cv.string: cv.string},
}

SERVICE_SEND_NODE_COMMAND_SCHEMA = {
    vol.Required(CONF_COMMAND): vol.In(VALID_NODE_COMMANDS)
}

SERVICE_SET_VARIABLE_SCHEMA = vol.All(
    cv.has_at_least_one_key(CONF_ADDRESS, CONF_TYPE, CONF_NAME),
    vol.Schema(
        {
            vol.Exclusive(CONF_NAME, SCHEMA_GROUP): cv.string,
            vol.Inclusive(CONF_ADDRESS, SCHEMA_GROUP): vol.Coerce(int),
            vol.Inclusive(CONF_TYPE, SCHEMA_GROUP): vol.All(
                vol.Coerce(int), vol.Range(1, 2)
            ),
            vol.Optional(CONF_INIT, default=False): bool,
            vol.Required(CONF_VALUE): vol.Coerce(int),
            vol.Optional(CONF_ISY): cv.string,
        }
    ),
)

SERVICE_SEND_PROGRAM_COMMAND_SCHEMA = vol.All(
    cv.has_at_least_one_key(CONF_ADDRESS, CONF_NAME),
    vol.Schema(
        {
            vol.Exclusive(CONF_NAME, SCHEMA_GROUP): cv.string,
            vol.Exclusive(CONF_ADDRESS, SCHEMA_GROUP): cv.string,
            vol.Required(CONF_COMMAND): vol.In(VALID_PROGRAM_COMMANDS),
            vol.Optional(CONF_ISY): cv.string,
        }
    ),
)

SERVICE_RUN_NETWORK_RESOURCE_SCHEMA = vol.All(
    cv.has_at_least_one_key(CONF_ADDRESS, CONF_NAME),
    vol.Schema(
        {
            vol.Exclusive(CONF_NAME, SCHEMA_GROUP): cv.string,
            vol.Exclusive(CONF_ADDRESS, SCHEMA_GROUP): vol.Coerce(int),
            vol.Optional(CONF_ISY): cv.string,
        }
    ),
)


@callback
def async_setup_services(hass: HomeAssistantType):
    """Create and register services for the ISY integration."""
    existing_services = hass.services.async_services().get(DOMAIN)
    if existing_services and any(
        service in INTEGRATION_SERVICES for service in existing_services.keys()
    ):
        # Integration-level services have already been added. Return.
        return

    async def async_system_query_service_handler(service):
        """Handle a system query service call."""
        address = service.data.get(CONF_ADDRESS)
        isy_name = service.data.get(CONF_ISY)

        for config_entry_id in hass.data[DOMAIN]:
            isy = hass.data[DOMAIN][config_entry_id][ISY994_ISY]
            if isy_name and not isy_name == isy.configuration["name"]:
                continue
            # If an address is provided, make sure we query the correct ISY.
            # Otherwise, query the whole system on all ISY's connected.
            if address and isy.nodes.get_by_id(address) is not None:
                _LOGGER.debug(
                    "Requesting query of device %s on ISY %s",
                    address,
                    isy.configuration["uuid"],
                )
                await hass.async_add_executor_job(isy.query, address)
                return
            _LOGGER.debug(
                "Requesting system query of ISY %s", isy.configuration["uuid"]
            )
            await hass.async_add_executor_job(isy.query)

    async def async_run_network_resource_service_handler(service):
        """Handle a network resource service call."""
        address = service.data.get(CONF_ADDRESS)
        name = service.data.get(CONF_NAME)
        isy_name = service.data.get(CONF_ISY)

        for config_entry_id in hass.data[DOMAIN]:
            isy = hass.data[DOMAIN][config_entry_id][ISY994_ISY]
            if isy_name and not isy_name == isy.configuration["name"]:
                continue
            if not hasattr(isy, "networking") or isy.networking is None:
                continue
            command = None
            if address:
                command = isy.networking.get_by_id(address)
            if name:
                command = isy.networking.get_by_name(name)
            if command is not None:
                await hass.async_add_executor_job(command.run)
                return
        _LOGGER.error(
            "Could not run network resource command. Not found or enabled on the ISY"
        )

    async def async_send_program_command_service_handler(service):
        """Handle a send program command service call."""
        address = service.data.get(CONF_ADDRESS)
        name = service.data.get(CONF_NAME)
        command = service.data.get(CONF_COMMAND)
        isy_name = service.data.get(CONF_ISY)

        for config_entry_id in hass.data[DOMAIN]:
            isy = hass.data[DOMAIN][config_entry_id][ISY994_ISY]
            if isy_name and not isy_name == isy.configuration["name"]:
                continue
            program = None
            if address:
                program = isy.programs.get_by_id(address)
            if name:
                program = isy.programs.get_by_name(name)
            if program is not None:
                await hass.async_add_executor_job(getattr(program, command))
                return
        _LOGGER.error("Could not send program command. Not found or enabled on the ISY")

    async def async_set_variable_service_handler(service):
        """Handle a set variable service call."""
        address = service.data.get(CONF_ADDRESS)
        vtype = service.data.get(CONF_TYPE)
        name = service.data.get(CONF_NAME)
        value = service.data.get(CONF_VALUE)
        init = service.data.get(CONF_INIT, False)
        isy_name = service.data.get(CONF_ISY)

        for config_entry_id in hass.data[DOMAIN]:
            isy = hass.data[DOMAIN][config_entry_id][ISY994_ISY]
            if isy_name and not isy_name == isy.configuration["name"]:
                continue
            variable = None
            if name:
                variable = isy.variables.get_by_name(name)
            if address and vtype:
                variable = isy.variables.vobjs[vtype].get(address)
            if variable is not None:
                await hass.async_add_executor_job(variable.set_value, value, init)
                return
        _LOGGER.error("Could not set variable value. Not found or enabled on the ISY")

    async def async_cleanup_registry_entries(service) -> None:
        """Remove extra entities that are no longer part of the integration."""
        entity_registry = await er.async_get_registry(hass)
        config_ids = []
        current_unique_ids = []

        for config_entry_id in hass.data[DOMAIN]:
            entries_for_this_config = er.async_entries_for_config_entry(
                entity_registry, config_entry_id
            )
            config_ids.extend(
                [
                    (entity.unique_id, entity.entity_id)
                    for entity in entries_for_this_config
                ]
            )

            hass_isy_data = hass.data[DOMAIN][config_entry_id]
            uuid = hass_isy_data[ISY994_ISY].configuration["uuid"]

            for platform in SUPPORTED_PLATFORMS:
                for node in hass_isy_data[ISY994_NODES][platform]:
                    if hasattr(node, "address"):
                        current_unique_ids.append(f"{uuid}_{node.address}")

            for platform in SUPPORTED_PROGRAM_PLATFORMS:
                for _, node, _ in hass_isy_data[ISY994_PROGRAMS][platform]:
                    if hasattr(node, "address"):
                        current_unique_ids.append(f"{uuid}_{node.address}")

            for node in hass_isy_data[ISY994_VARIABLES]:
                if hasattr(node, "address"):
                    current_unique_ids.append(f"{uuid}_{node.address}")

        extra_entities = [
            entity_id
            for unique_id, entity_id in config_ids
            if unique_id not in current_unique_ids
        ]

        for entity_id in extra_entities:
            if entity_registry.async_is_registered(entity_id):
                entity_registry.async_remove(entity_id)

        _LOGGER.debug(
            "Cleaning up ISY994 Entities and devices: Config Entries: %s, Current Entries: %s, "
            "Extra Entries Removed: %s",
            len(config_ids),
            len(current_unique_ids),
            len(extra_entities),
        )

    async def async_reload_config_entries(service) -> None:
        """Trigger a reload of all ISY994 config entries."""
        for config_entry_id in hass.data[DOMAIN]:
            hass.async_create_task(hass.config_entries.async_reload(config_entry_id))

    hass.services.async_register(
        domain=DOMAIN,
        service=SERVICE_SYSTEM_QUERY,
        service_func=async_system_query_service_handler,
        schema=SERVICE_SYSTEM_QUERY_SCHEMA,
    )

    hass.services.async_register(
        domain=DOMAIN,
        service=SERVICE_RUN_NETWORK_RESOURCE,
        service_func=async_run_network_resource_service_handler,
        schema=SERVICE_RUN_NETWORK_RESOURCE_SCHEMA,
    )

    hass.services.async_register(
        domain=DOMAIN,
        service=SERVICE_SEND_PROGRAM_COMMAND,
        service_func=async_send_program_command_service_handler,
        schema=SERVICE_SEND_PROGRAM_COMMAND_SCHEMA,
    )

    hass.services.async_register(
        domain=DOMAIN,
        service=SERVICE_SET_VARIABLE,
        service_func=async_set_variable_service_handler,
        schema=SERVICE_SET_VARIABLE_SCHEMA,
    )

    hass.services.async_register(
        domain=DOMAIN,
        service=SERVICE_CLEANUP,
        service_func=async_cleanup_registry_entries,
    )

    hass.services.async_register(
        domain=DOMAIN, service=SERVICE_RELOAD, service_func=async_reload_config_entries
    )

    async def _async_send_raw_node_command(call: ServiceCall):
        await hass.helpers.services.entity_service_call(
            async_get_platforms(hass, DOMAIN), SERVICE_SEND_RAW_NODE_COMMAND, call
        )

    hass.services.async_register(
        domain=DOMAIN,
        service=SERVICE_SEND_RAW_NODE_COMMAND,
<<<<<<< HEAD
        schema=SERVICE_SEND_RAW_NODE_COMMAND_SCHEMA,
=======
        schema=cv.make_entity_service_schema(SERVICE_SEND_RAW_NODE_COMMAND_SCHEMA),
>>>>>>> e736848a
        service_func=_async_send_raw_node_command,
    )

    async def _async_send_node_command(call: ServiceCall):
<<<<<<< HEAD
        platforms = async_get_platforms(hass, DOMAIN)

        _LOGGER.warning("platforms: %s", platforms)

        await hass.helpers.services.entity_service_call(
            platforms, SERVICE_SEND_NODE_COMMAND, call
=======
        await hass.helpers.services.entity_service_call(
            async_get_platforms(hass, DOMAIN), SERVICE_SEND_NODE_COMMAND, call
>>>>>>> e736848a
        )

    hass.services.async_register(
        domain=DOMAIN,
        service=SERVICE_SEND_NODE_COMMAND,
<<<<<<< HEAD
        schema=SERVICE_SEND_NODE_COMMAND_SCHEMA,
=======
        schema=cv.make_entity_service_schema(SERVICE_SEND_NODE_COMMAND_SCHEMA),
>>>>>>> e736848a
        service_func=_async_send_node_command,
    )


@callback
def async_unload_services(hass: HomeAssistantType):
    """Unload services for the ISY integration."""
    if hass.data[DOMAIN]:
        # There is still another config entry for this domain, don't remove services.
        return

    existing_services = hass.services.async_services().get(DOMAIN)
    if not existing_services or not any(
        service in INTEGRATION_SERVICES for service in existing_services.keys()
    ):
        return

    _LOGGER.info("Unloading ISY994 Services")
    hass.services.async_remove(domain=DOMAIN, service=SERVICE_SYSTEM_QUERY)
    hass.services.async_remove(domain=DOMAIN, service=SERVICE_RUN_NETWORK_RESOURCE)
    hass.services.async_remove(domain=DOMAIN, service=SERVICE_SEND_PROGRAM_COMMAND)
    hass.services.async_remove(domain=DOMAIN, service=SERVICE_SET_VARIABLE)
    hass.services.async_remove(domain=DOMAIN, service=SERVICE_CLEANUP)
    hass.services.async_remove(domain=DOMAIN, service=SERVICE_RELOAD)
    hass.services.async_remove(domain=DOMAIN, service=SERVICE_SEND_RAW_NODE_COMMAND)
    hass.services.async_remove(domain=DOMAIN, service=SERVICE_SEND_NODE_COMMAND)


@callback
def async_setup_light_services(hass: HomeAssistantType):
    """Create device-specific services for the ISY Integration."""
    platform = entity_platform.current_platform.get()

    platform.async_register_entity_service(
        SERVICE_SET_ON_LEVEL, SERVICE_SET_VALUE_SCHEMA, SERVICE_SET_ON_LEVEL
    )
    platform.async_register_entity_service(
        SERVICE_SET_RAMP_RATE, SERVICE_SET_RAMP_RATE_SCHEMA, SERVICE_SET_RAMP_RATE
    )<|MERGE_RESOLUTION|>--- conflicted
+++ resolved
@@ -362,36 +362,19 @@
     hass.services.async_register(
         domain=DOMAIN,
         service=SERVICE_SEND_RAW_NODE_COMMAND,
-<<<<<<< HEAD
-        schema=SERVICE_SEND_RAW_NODE_COMMAND_SCHEMA,
-=======
         schema=cv.make_entity_service_schema(SERVICE_SEND_RAW_NODE_COMMAND_SCHEMA),
->>>>>>> e736848a
         service_func=_async_send_raw_node_command,
     )
 
     async def _async_send_node_command(call: ServiceCall):
-<<<<<<< HEAD
-        platforms = async_get_platforms(hass, DOMAIN)
-
-        _LOGGER.warning("platforms: %s", platforms)
-
-        await hass.helpers.services.entity_service_call(
-            platforms, SERVICE_SEND_NODE_COMMAND, call
-=======
         await hass.helpers.services.entity_service_call(
             async_get_platforms(hass, DOMAIN), SERVICE_SEND_NODE_COMMAND, call
->>>>>>> e736848a
         )
 
     hass.services.async_register(
         domain=DOMAIN,
         service=SERVICE_SEND_NODE_COMMAND,
-<<<<<<< HEAD
-        schema=SERVICE_SEND_NODE_COMMAND_SCHEMA,
-=======
         schema=cv.make_entity_service_schema(SERVICE_SEND_NODE_COMMAND_SCHEMA),
->>>>>>> e736848a
         service_func=_async_send_node_command,
     )
 
