--- conflicted
+++ resolved
@@ -13,15 +13,9 @@
     CONF_UNIT_OF_MEASUREMENT,
     SERVICE_RELOAD,
 )
-<<<<<<< HEAD
-from homeassistant.core import ServiceCall, callback
-from homeassistant.helpers import entity_platform
-=======
 from homeassistant.core import callback
 from homeassistant.helpers import entity_component, entity_platform
->>>>>>> d3a93c51
 import homeassistant.helpers.config_validation as cv
-from homeassistant.helpers.entity_platform import async_get_platforms
 import homeassistant.helpers.entity_registry as er
 from homeassistant.helpers.typing import HomeAssistantType
 
@@ -359,30 +353,6 @@
         domain=DOMAIN, service=SERVICE_RELOAD, service_func=async_reload_config_entries
     )
 
-<<<<<<< HEAD
-    async def _async_send_raw_node_command(call: ServiceCall):
-        await hass.helpers.service.entity_service_call(
-            async_get_platforms(hass, DOMAIN), SERVICE_SEND_RAW_NODE_COMMAND, call
-        )
-
-    hass.services.async_register(
-        domain=DOMAIN,
-        service=SERVICE_SEND_RAW_NODE_COMMAND,
-        schema=cv.make_entity_service_schema(SERVICE_SEND_RAW_NODE_COMMAND_SCHEMA),
-        service_func=_async_send_raw_node_command,
-    )
-
-    async def _async_send_node_command(call: ServiceCall):
-        await hass.helpers.service.entity_service_call(
-            async_get_platforms(hass, DOMAIN), SERVICE_SEND_NODE_COMMAND, call
-        )
-
-    hass.services.async_register(
-        domain=DOMAIN,
-        service=SERVICE_SEND_NODE_COMMAND,
-        schema=cv.make_entity_service_schema(SERVICE_SEND_NODE_COMMAND_SCHEMA),
-        service_func=_async_send_node_command,
-=======
     component = entity_component.current_component.get()
     component.async_register_entity_service(
         SERVICE_SEND_RAW_NODE_COMMAND,
@@ -393,7 +363,6 @@
         SERVICE_SEND_NODE_COMMAND,
         SERVICE_SEND_NODE_COMMAND_SCHEMA,
         SERVICE_SEND_NODE_COMMAND,
->>>>>>> d3a93c51
     )
 
 
