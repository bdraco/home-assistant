"""ISY Services and Commands."""

from typing import Any

from pyisy.constants import COMMAND_FRIENDLY_NAME
import voluptuous as vol

from homeassistant.const import (
    CONF_ADDRESS,
    CONF_COMMAND,
    CONF_NAME,
    CONF_TYPE,
    CONF_UNIT_OF_MEASUREMENT,
    SERVICE_RELOAD,
)
from homeassistant.core import HomeAssistant, ServiceCall, callback
from homeassistant.helpers import entity_platform
import homeassistant.helpers.config_validation as cv
from homeassistant.helpers.entity_platform import async_get_platforms
import homeassistant.helpers.entity_registry as er

from .const import (
    _LOGGER,
    DOMAIN,
    ISY994_ISY,
    ISY994_NODES,
    ISY994_PROGRAMS,
    ISY994_VARIABLES,
    PLATFORMS,
    PROGRAM_PLATFORMS,
)

# Common Services for All Platforms:
SERVICE_SYSTEM_QUERY = "system_query"
SERVICE_SET_VARIABLE = "set_variable"
SERVICE_SEND_PROGRAM_COMMAND = "send_program_command"
SERVICE_RUN_NETWORK_RESOURCE = "run_network_resource"
SERVICE_CLEANUP = "cleanup_entities"

INTEGRATION_SERVICES = [
    SERVICE_SYSTEM_QUERY,
    SERVICE_SET_VARIABLE,
    SERVICE_SEND_PROGRAM_COMMAND,
    SERVICE_RUN_NETWORK_RESOURCE,
    SERVICE_CLEANUP,
]

# Entity specific methods (valid for most Groups/ISY Scenes, Lights, Switches, Fans)
SERVICE_SEND_RAW_NODE_COMMAND = "send_raw_node_command"
SERVICE_SEND_NODE_COMMAND = "send_node_command"
SERVICE_GET_ZWAVE_PARAMETER = "get_zwave_parameter"
SERVICE_SET_ZWAVE_PARAMETER = "set_zwave_parameter"
SERVICE_RENAME_NODE = "rename_node"

# Services valid only for dimmable lights.
SERVICE_SET_ON_LEVEL = "set_on_level"
SERVICE_SET_RAMP_RATE = "set_ramp_rate"

CONF_PARAMETER = "parameter"
CONF_PARAMETERS = "parameters"
CONF_VALUE = "value"
CONF_INIT = "init"
CONF_ISY = "isy"
CONF_SIZE = "size"

VALID_NODE_COMMANDS = [
    "beep",
    "brighten",
    "dim",
    "disable",
    "enable",
    "fade_down",
    "fade_stop",
    "fade_up",
    "fast_off",
    "fast_on",
    "query",
]
VALID_PROGRAM_COMMANDS = [
    "run",
    "run_then",
    "run_else",
    "stop",
    "enable",
    "disable",
    "enable_run_at_startup",
    "disable_run_at_startup",
]
<<<<<<< HEAD
VALID_PARAMETER_SIZES = ["1", 1, "2", 2, "4", 4]
=======
VALID_PARAMETER_SIZES = [1, 2, 4]
>>>>>>> d7c0da90


def valid_isy_commands(value: Any) -> str:
    """Validate the command is valid."""
    value = str(value).upper()
    if value in COMMAND_FRIENDLY_NAME:
        return value
    raise vol.Invalid("Invalid ISY Command.")


SCHEMA_GROUP = "name-address"

SERVICE_SYSTEM_QUERY_SCHEMA = vol.Schema(
    {vol.Optional(CONF_ADDRESS): cv.string, vol.Optional(CONF_ISY): cv.string}
)

SERVICE_SET_RAMP_RATE_SCHEMA = {
    vol.Required(CONF_VALUE): vol.All(vol.Coerce(int), vol.Range(0, 31))
}

SERVICE_SET_VALUE_SCHEMA = {
    vol.Required(CONF_VALUE): vol.All(vol.Coerce(int), vol.Range(0, 255))
}

SERVICE_SEND_RAW_NODE_COMMAND_SCHEMA = {
    vol.Required(CONF_COMMAND): vol.All(cv.string, valid_isy_commands),
    vol.Optional(CONF_VALUE): vol.All(vol.Coerce(int), vol.Range(0, 255)),
    vol.Optional(CONF_UNIT_OF_MEASUREMENT): vol.All(vol.Coerce(int), vol.Range(0, 120)),
    vol.Optional(CONF_PARAMETERS, default={}): {cv.string: cv.string},
}

SERVICE_SEND_NODE_COMMAND_SCHEMA = {
    vol.Required(CONF_COMMAND): vol.In(VALID_NODE_COMMANDS)
}

SERVICE_RENAME_NODE_SCHEMA = {vol.Required(CONF_NAME): cv.string}

SERVICE_GET_ZWAVE_PARAMETER_SCHEMA = {vol.Required(CONF_PARAMETER): vol.Coerce(int)}

SERVICE_SET_ZWAVE_PARAMETER_SCHEMA = {
    vol.Required(CONF_PARAMETER): vol.Coerce(int),
    vol.Required(CONF_VALUE): vol.Coerce(int),
<<<<<<< HEAD
    vol.Required(CONF_SIZE): vol.In(VALID_PARAMETER_SIZES),
=======
    vol.Required(CONF_SIZE): vol.All(vol.Coerce(int), vol.In(VALID_PARAMETER_SIZES)),
>>>>>>> d7c0da90
}

SERVICE_SET_VARIABLE_SCHEMA = vol.All(
    cv.has_at_least_one_key(CONF_ADDRESS, CONF_TYPE, CONF_NAME),
    vol.Schema(
        {
            vol.Exclusive(CONF_NAME, SCHEMA_GROUP): cv.string,
            vol.Inclusive(CONF_ADDRESS, SCHEMA_GROUP): vol.Coerce(int),
            vol.Inclusive(CONF_TYPE, SCHEMA_GROUP): vol.All(
                vol.Coerce(int), vol.Range(1, 2)
            ),
            vol.Optional(CONF_INIT, default=False): bool,
            vol.Required(CONF_VALUE): vol.Coerce(int),
            vol.Optional(CONF_ISY): cv.string,
        }
    ),
)

SERVICE_SEND_PROGRAM_COMMAND_SCHEMA = vol.All(
    cv.has_at_least_one_key(CONF_ADDRESS, CONF_NAME),
    vol.Schema(
        {
            vol.Exclusive(CONF_NAME, SCHEMA_GROUP): cv.string,
            vol.Exclusive(CONF_ADDRESS, SCHEMA_GROUP): cv.string,
            vol.Required(CONF_COMMAND): vol.In(VALID_PROGRAM_COMMANDS),
            vol.Optional(CONF_ISY): cv.string,
        }
    ),
)

SERVICE_RUN_NETWORK_RESOURCE_SCHEMA = vol.All(
    cv.has_at_least_one_key(CONF_ADDRESS, CONF_NAME),
    vol.Schema(
        {
            vol.Exclusive(CONF_NAME, SCHEMA_GROUP): cv.string,
            vol.Exclusive(CONF_ADDRESS, SCHEMA_GROUP): vol.Coerce(int),
            vol.Optional(CONF_ISY): cv.string,
        }
    ),
)


@callback
def async_setup_services(hass: HomeAssistant):  # noqa: C901
    """Create and register services for the ISY integration."""
    existing_services = hass.services.async_services().get(DOMAIN)
    if existing_services and any(
        service in INTEGRATION_SERVICES for service in existing_services
    ):
        # Integration-level services have already been added. Return.
        return

    async def async_system_query_service_handler(service):
        """Handle a system query service call."""
        address = service.data.get(CONF_ADDRESS)
        isy_name = service.data.get(CONF_ISY)

        for config_entry_id in hass.data[DOMAIN]:
            isy = hass.data[DOMAIN][config_entry_id][ISY994_ISY]
            if isy_name and isy_name != isy.configuration["name"]:
                continue
            # If an address is provided, make sure we query the correct ISY.
            # Otherwise, query the whole system on all ISY's connected.
            if address and isy.nodes.get_by_id(address) is not None:
                _LOGGER.debug(
                    "Requesting query of device %s on ISY %s",
                    address,
                    isy.configuration["uuid"],
                )
                await isy.query(address)
                return
            _LOGGER.debug(
                "Requesting system query of ISY %s", isy.configuration["uuid"]
            )
            await isy.query()

    async def async_run_network_resource_service_handler(service):
        """Handle a network resource service call."""
        address = service.data.get(CONF_ADDRESS)
        name = service.data.get(CONF_NAME)
        isy_name = service.data.get(CONF_ISY)

        for config_entry_id in hass.data[DOMAIN]:
            isy = hass.data[DOMAIN][config_entry_id][ISY994_ISY]
            if isy_name and isy_name != isy.configuration["name"]:
                continue
            if not hasattr(isy, "networking") or isy.networking is None:
                continue
            command = None
            if address:
                command = isy.networking.get_by_id(address)
            if name:
                command = isy.networking.get_by_name(name)
            if command is not None:
                await command.run()
                return
        _LOGGER.error(
            "Could not run network resource command; not found or enabled on the ISY"
        )

    async def async_send_program_command_service_handler(service):
        """Handle a send program command service call."""
        address = service.data.get(CONF_ADDRESS)
        name = service.data.get(CONF_NAME)
        command = service.data.get(CONF_COMMAND)
        isy_name = service.data.get(CONF_ISY)

        for config_entry_id in hass.data[DOMAIN]:
            isy = hass.data[DOMAIN][config_entry_id][ISY994_ISY]
            if isy_name and isy_name != isy.configuration["name"]:
                continue
            program = None
            if address:
                program = isy.programs.get_by_id(address)
            if name:
                program = isy.programs.get_by_name(name)
            if program is not None:
                await getattr(program, command)()
                return
        _LOGGER.error("Could not send program command; not found or enabled on the ISY")

    async def async_set_variable_service_handler(service):
        """Handle a set variable service call."""
        address = service.data.get(CONF_ADDRESS)
        vtype = service.data.get(CONF_TYPE)
        name = service.data.get(CONF_NAME)
        value = service.data.get(CONF_VALUE)
        init = service.data.get(CONF_INIT, False)
        isy_name = service.data.get(CONF_ISY)

        for config_entry_id in hass.data[DOMAIN]:
            isy = hass.data[DOMAIN][config_entry_id][ISY994_ISY]
            if isy_name and isy_name != isy.configuration["name"]:
                continue
            variable = None
            if name:
                variable = isy.variables.get_by_name(name)
            if address and vtype:
                variable = isy.variables.vobjs[vtype].get(address)
            if variable is not None:
                await variable.set_value(value, init)
                return
        _LOGGER.error("Could not set variable value; not found or enabled on the ISY")

    async def async_cleanup_registry_entries(service) -> None:
        """Remove extra entities that are no longer part of the integration."""
        entity_registry = await er.async_get_registry(hass)
        config_ids = []
        current_unique_ids = []

        for config_entry_id in hass.data[DOMAIN]:
            entries_for_this_config = er.async_entries_for_config_entry(
                entity_registry, config_entry_id
            )
            config_ids.extend(
                [
                    (entity.unique_id, entity.entity_id)
                    for entity in entries_for_this_config
                ]
            )

            hass_isy_data = hass.data[DOMAIN][config_entry_id]
            uuid = hass_isy_data[ISY994_ISY].configuration["uuid"]

            for platform in PLATFORMS:
                for node in hass_isy_data[ISY994_NODES][platform]:
                    if hasattr(node, "address"):
                        current_unique_ids.append(f"{uuid}_{node.address}")

            for platform in PROGRAM_PLATFORMS:
                for _, node, _ in hass_isy_data[ISY994_PROGRAMS][platform]:
                    if hasattr(node, "address"):
                        current_unique_ids.append(f"{uuid}_{node.address}")

            for node in hass_isy_data[ISY994_VARIABLES]:
                if hasattr(node, "address"):
                    current_unique_ids.append(f"{uuid}_{node.address}")

        extra_entities = [
            entity_id
            for unique_id, entity_id in config_ids
            if unique_id not in current_unique_ids
        ]

        for entity_id in extra_entities:
            if entity_registry.async_is_registered(entity_id):
                entity_registry.async_remove(entity_id)

        _LOGGER.debug(
            "Cleaning up ISY994 Entities and devices: Config Entries: %s, Current Entries: %s, "
            "Extra Entries Removed: %s",
            len(config_ids),
            len(current_unique_ids),
            len(extra_entities),
        )

    async def async_reload_config_entries(service) -> None:
        """Trigger a reload of all ISY994 config entries."""
        for config_entry_id in hass.data[DOMAIN]:
            hass.async_create_task(hass.config_entries.async_reload(config_entry_id))

    hass.services.async_register(
        domain=DOMAIN,
        service=SERVICE_SYSTEM_QUERY,
        service_func=async_system_query_service_handler,
        schema=SERVICE_SYSTEM_QUERY_SCHEMA,
    )

    hass.services.async_register(
        domain=DOMAIN,
        service=SERVICE_RUN_NETWORK_RESOURCE,
        service_func=async_run_network_resource_service_handler,
        schema=SERVICE_RUN_NETWORK_RESOURCE_SCHEMA,
    )

    hass.services.async_register(
        domain=DOMAIN,
        service=SERVICE_SEND_PROGRAM_COMMAND,
        service_func=async_send_program_command_service_handler,
        schema=SERVICE_SEND_PROGRAM_COMMAND_SCHEMA,
    )

    hass.services.async_register(
        domain=DOMAIN,
        service=SERVICE_SET_VARIABLE,
        service_func=async_set_variable_service_handler,
        schema=SERVICE_SET_VARIABLE_SCHEMA,
    )

    hass.services.async_register(
        domain=DOMAIN,
        service=SERVICE_CLEANUP,
        service_func=async_cleanup_registry_entries,
    )

    hass.services.async_register(
        domain=DOMAIN, service=SERVICE_RELOAD, service_func=async_reload_config_entries
    )

    async def _async_send_raw_node_command(call: ServiceCall):
        await hass.helpers.service.entity_service_call(
            async_get_platforms(hass, DOMAIN), "async_send_raw_node_command", call
        )

    hass.services.async_register(
        domain=DOMAIN,
        service=SERVICE_SEND_RAW_NODE_COMMAND,
        schema=cv.make_entity_service_schema(SERVICE_SEND_RAW_NODE_COMMAND_SCHEMA),
        service_func=_async_send_raw_node_command,
    )

    async def _async_send_node_command(call: ServiceCall):
        await hass.helpers.service.entity_service_call(
            async_get_platforms(hass, DOMAIN), "async_send_node_command", call
        )

    hass.services.async_register(
        domain=DOMAIN,
        service=SERVICE_SEND_NODE_COMMAND,
        schema=cv.make_entity_service_schema(SERVICE_SEND_NODE_COMMAND_SCHEMA),
        service_func=_async_send_node_command,
    )

    async def _async_get_zwave_parameter(call: ServiceCall):
        await hass.helpers.service.entity_service_call(
            async_get_platforms(hass, DOMAIN), "async_get_zwave_parameter", call
        )

    hass.services.async_register(
        domain=DOMAIN,
        service=SERVICE_GET_ZWAVE_PARAMETER,
        schema=cv.make_entity_service_schema(SERVICE_GET_ZWAVE_PARAMETER_SCHEMA),
        service_func=_async_get_zwave_parameter,
    )

    async def _async_set_zwave_parameter(call: ServiceCall):
        await hass.helpers.service.entity_service_call(
            async_get_platforms(hass, DOMAIN), "async_set_zwave_parameter", call
        )

    hass.services.async_register(
        domain=DOMAIN,
        service=SERVICE_SET_ZWAVE_PARAMETER,
        schema=cv.make_entity_service_schema(SERVICE_SET_ZWAVE_PARAMETER_SCHEMA),
        service_func=_async_set_zwave_parameter,
    )

    async def _async_rename_node(call: ServiceCall):
        await hass.helpers.service.entity_service_call(
            async_get_platforms(hass, DOMAIN), "async_rename_node", call
        )

    hass.services.async_register(
        domain=DOMAIN,
        service=SERVICE_RENAME_NODE,
        schema=cv.make_entity_service_schema(SERVICE_RENAME_NODE_SCHEMA),
        service_func=_async_rename_node,
    )


@callback
def async_unload_services(hass: HomeAssistant):
    """Unload services for the ISY integration."""
    if hass.data[DOMAIN]:
        # There is still another config entry for this domain, don't remove services.
        return

    existing_services = hass.services.async_services().get(DOMAIN)
    if not existing_services or not any(
        service in INTEGRATION_SERVICES for service in existing_services
    ):
        return

    _LOGGER.info("Unloading ISY994 Services")
    hass.services.async_remove(domain=DOMAIN, service=SERVICE_SYSTEM_QUERY)
    hass.services.async_remove(domain=DOMAIN, service=SERVICE_RUN_NETWORK_RESOURCE)
    hass.services.async_remove(domain=DOMAIN, service=SERVICE_SEND_PROGRAM_COMMAND)
    hass.services.async_remove(domain=DOMAIN, service=SERVICE_SET_VARIABLE)
    hass.services.async_remove(domain=DOMAIN, service=SERVICE_CLEANUP)
    hass.services.async_remove(domain=DOMAIN, service=SERVICE_RELOAD)
    hass.services.async_remove(domain=DOMAIN, service=SERVICE_SEND_RAW_NODE_COMMAND)
    hass.services.async_remove(domain=DOMAIN, service=SERVICE_SEND_NODE_COMMAND)


@callback
def async_setup_light_services(hass: HomeAssistant):
    """Create device-specific services for the ISY Integration."""
    platform = entity_platform.async_get_current_platform()

    platform.async_register_entity_service(
        SERVICE_SET_ON_LEVEL, SERVICE_SET_VALUE_SCHEMA, "async_set_on_level"
    )
    platform.async_register_entity_service(
        SERVICE_SET_RAMP_RATE, SERVICE_SET_RAMP_RATE_SCHEMA, "async_set_ramp_rate"
    )<|MERGE_RESOLUTION|>--- conflicted
+++ resolved
@@ -86,11 +86,7 @@
     "enable_run_at_startup",
     "disable_run_at_startup",
 ]
-<<<<<<< HEAD
-VALID_PARAMETER_SIZES = ["1", 1, "2", 2, "4", 4]
-=======
 VALID_PARAMETER_SIZES = [1, 2, 4]
->>>>>>> d7c0da90
 
 
 def valid_isy_commands(value: Any) -> str:
@@ -133,11 +129,7 @@
 SERVICE_SET_ZWAVE_PARAMETER_SCHEMA = {
     vol.Required(CONF_PARAMETER): vol.Coerce(int),
     vol.Required(CONF_VALUE): vol.Coerce(int),
-<<<<<<< HEAD
-    vol.Required(CONF_SIZE): vol.In(VALID_PARAMETER_SIZES),
-=======
     vol.Required(CONF_SIZE): vol.All(vol.Coerce(int), vol.In(VALID_PARAMETER_SIZES)),
->>>>>>> d7c0da90
 }
 
 SERVICE_SET_VARIABLE_SCHEMA = vol.All(
