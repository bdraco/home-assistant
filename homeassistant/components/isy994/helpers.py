--- conflicted
+++ resolved
@@ -350,12 +350,9 @@
                     isy_data.aux_properties[Platform.SENSOR].append((node, control))
                     platform = NODE_AUX_FILTERS[control]
                     isy_data.aux_properties[platform].append((node, control))
-<<<<<<< HEAD
             if hasattr(node, TAG_ENABLED):
                 isy_data.aux_properties[Platform.SWITCH].append((node, TAG_ENABLED))
-=======
             _add_backlight_if_supported(isy_data, node)
->>>>>>> 76364777
 
         if node.protocol == PROTO_GROUP:
             isy_data.nodes[ISY_GROUP_PLATFORM].append(node)
