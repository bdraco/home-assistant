"""Support for setting the level of logging for components."""
import logging

import voluptuous as vol

from homeassistant.core import callback
import homeassistant.helpers.config_validation as cv
import homeassistant.helpers.logging as hass_logging

DOMAIN = "logger"

DATA_LOGGER = "logger"

SERVICE_SET_DEFAULT_LEVEL = "set_default_level"
SERVICE_SET_LEVEL = "set_level"

<<<<<<< HEAD
HIGHEST_LOG_LEVEL = logging.CRITICAL

LOGSEVERITY = {
    "CRITICAL": 50,
    "FATAL": 50,
    "ERROR": 40,
    "WARNING": 30,
    "WARN": 30,
    "INFO": 20,
    "DEBUG": 10,
    "NOTSET": 0,
}
=======
DEFAULT_LOGSEVERITY = "DEBUG"
>>>>>>> a293eac0

LOGGER_DEFAULT = "default"
LOGGER_LOGS = "logs"

ATTR_LEVEL = "level"

_VALID_LOG_LEVEL = vol.All(vol.Upper, vol.In(hass_logging.LOGSEVERITY))

SERVICE_SET_DEFAULT_LEVEL_SCHEMA = vol.Schema({ATTR_LEVEL: _VALID_LOG_LEVEL})
SERVICE_SET_LEVEL_SCHEMA = vol.Schema({cv.string: _VALID_LOG_LEVEL})

CONFIG_SCHEMA = vol.Schema(
    {
        DOMAIN: vol.Schema(
            {
                vol.Optional(LOGGER_DEFAULT): _VALID_LOG_LEVEL,
                vol.Optional(LOGGER_LOGS): vol.Schema({cv.string: _VALID_LOG_LEVEL}),
            }
        )
    },
    extra=vol.ALLOW_EXTRA,
)


<<<<<<< HEAD
class HomeAssistantLogFilter(logging.Filter):
    """A log filter."""

    def __init__(self):
        """Initialize the filter."""
        super().__init__()

        self._default = None
        self._logs = {}
        self._log_rx = None

    def update_default_level(self, default_level):
        """Update the default logger level."""
        self._default = default_level

    def update_log_filter(self, logs):
        """Rebuild the internal filter from new config."""
        #
        # A precompiled regex is used to avoid
        # the overhead of a list transversal
        #
        # Sort to make sure the longer
        # names are always matched first
        # so they take precedence of the shorter names
        # to allow for more granular settings.
        #
        names_by_len = sorted(list(logs), key=len, reverse=True)
        self._log_rx = re.compile("".join(["^(?:", "|".join(names_by_len), ")"]))
        self._logs = logs

    def set_logger_level(self):
        """Find the lowest log level set to allow logger to pre-filter log messages."""
        #
        # We set the root logger level to lowest log level
        # specified in default or for in the log filter so
        # logger.isEnabledFor function will work as designed
        # to avoid making logger records that will always be
        # discarded.
        #
        # This can make the logger performance significantly
        # faster if no integrations are requesting debug logs
        # because we can avoid the record creation and filtering
        # overhead.
        #
        logger = logging.getLogger("")
        logger.setLevel(min(HIGHEST_LOG_LEVEL, self._default, *self._logs.values()))

    def filter(self, record):
        """Filter the log entries."""
        # Log with filtered severity
        if self._log_rx:
            match = self._log_rx.match(record.name)
            if match:
                return record.levelno >= self._logs[match.group(0)]

        # Log with default severity
        return record.levelno >= self._default


=======
>>>>>>> a293eac0
async def async_setup(hass, config):
    """Set up the logger component."""
    hass.data[hass_logging.LOGGER_LEVELS] = {}

    @callback
    def set_default_log_level(level):
        """Set the default log level for components."""
        logging.getLogger("").setLevel(hass_logging.LOGSEVERITY[level])

    @callback
    def set_log_levels(logpoints):
        """Set the specified log levels."""
        hass.data[hass_logging.LOGGER_LEVELS].update(logpoints)
        for key, value in logpoints.items():
            logging.getLogger(key).setLevel(hass_logging.LOGSEVERITY[value])

    # Set default log severity
<<<<<<< HEAD
    if LOGGER_DEFAULT in config.get(DOMAIN):
        set_default_log_level(config.get(DOMAIN)[LOGGER_DEFAULT])
    else:
        set_default_log_level("DEBUG")

    # Set log filter for all log handler
    for handler in logging.root.handlers:
        handler.setLevel(logging.NOTSET)
        handler.addFilter(hass_filter)
=======
    set_default_log_level(config[DOMAIN].get(LOGGER_DEFAULT, DEFAULT_LOGSEVERITY))
>>>>>>> a293eac0

    if LOGGER_LOGS in config[DOMAIN]:
        set_log_levels(config[DOMAIN][LOGGER_LOGS])

<<<<<<< HEAD
    hass_filter.set_logger_level()

    async def async_service_handler(service):
=======
    @callback
    def async_service_handler(service):
>>>>>>> a293eac0
        """Handle logger services."""
        if service.service == SERVICE_SET_DEFAULT_LEVEL:
            set_default_log_level(service.data.get(ATTR_LEVEL))
        else:
            set_log_levels(service.data)
        hass_filter.set_logger_level()

    hass.services.async_register(
        DOMAIN,
        SERVICE_SET_DEFAULT_LEVEL,
        async_service_handler,
        schema=SERVICE_SET_DEFAULT_LEVEL_SCHEMA,
    )

    hass.services.async_register(
        DOMAIN,
        SERVICE_SET_LEVEL,
        async_service_handler,
        schema=SERVICE_SET_LEVEL_SCHEMA,
    )

    return True<|MERGE_RESOLUTION|>--- conflicted
+++ resolved
@@ -14,22 +14,7 @@
 SERVICE_SET_DEFAULT_LEVEL = "set_default_level"
 SERVICE_SET_LEVEL = "set_level"
 
-<<<<<<< HEAD
-HIGHEST_LOG_LEVEL = logging.CRITICAL
-
-LOGSEVERITY = {
-    "CRITICAL": 50,
-    "FATAL": 50,
-    "ERROR": 40,
-    "WARNING": 30,
-    "WARN": 30,
-    "INFO": 20,
-    "DEBUG": 10,
-    "NOTSET": 0,
-}
-=======
 DEFAULT_LOGSEVERITY = "DEBUG"
->>>>>>> a293eac0
 
 LOGGER_DEFAULT = "default"
 LOGGER_LOGS = "logs"
@@ -54,68 +39,6 @@
 )
 
 
-<<<<<<< HEAD
-class HomeAssistantLogFilter(logging.Filter):
-    """A log filter."""
-
-    def __init__(self):
-        """Initialize the filter."""
-        super().__init__()
-
-        self._default = None
-        self._logs = {}
-        self._log_rx = None
-
-    def update_default_level(self, default_level):
-        """Update the default logger level."""
-        self._default = default_level
-
-    def update_log_filter(self, logs):
-        """Rebuild the internal filter from new config."""
-        #
-        # A precompiled regex is used to avoid
-        # the overhead of a list transversal
-        #
-        # Sort to make sure the longer
-        # names are always matched first
-        # so they take precedence of the shorter names
-        # to allow for more granular settings.
-        #
-        names_by_len = sorted(list(logs), key=len, reverse=True)
-        self._log_rx = re.compile("".join(["^(?:", "|".join(names_by_len), ")"]))
-        self._logs = logs
-
-    def set_logger_level(self):
-        """Find the lowest log level set to allow logger to pre-filter log messages."""
-        #
-        # We set the root logger level to lowest log level
-        # specified in default or for in the log filter so
-        # logger.isEnabledFor function will work as designed
-        # to avoid making logger records that will always be
-        # discarded.
-        #
-        # This can make the logger performance significantly
-        # faster if no integrations are requesting debug logs
-        # because we can avoid the record creation and filtering
-        # overhead.
-        #
-        logger = logging.getLogger("")
-        logger.setLevel(min(HIGHEST_LOG_LEVEL, self._default, *self._logs.values()))
-
-    def filter(self, record):
-        """Filter the log entries."""
-        # Log with filtered severity
-        if self._log_rx:
-            match = self._log_rx.match(record.name)
-            if match:
-                return record.levelno >= self._logs[match.group(0)]
-
-        # Log with default severity
-        return record.levelno >= self._default
-
-
-=======
->>>>>>> a293eac0
 async def async_setup(hass, config):
     """Set up the logger component."""
     hass.data[hass_logging.LOGGER_LEVELS] = {}
@@ -133,37 +56,18 @@
             logging.getLogger(key).setLevel(hass_logging.LOGSEVERITY[value])
 
     # Set default log severity
-<<<<<<< HEAD
-    if LOGGER_DEFAULT in config.get(DOMAIN):
-        set_default_log_level(config.get(DOMAIN)[LOGGER_DEFAULT])
-    else:
-        set_default_log_level("DEBUG")
-
-    # Set log filter for all log handler
-    for handler in logging.root.handlers:
-        handler.setLevel(logging.NOTSET)
-        handler.addFilter(hass_filter)
-=======
     set_default_log_level(config[DOMAIN].get(LOGGER_DEFAULT, DEFAULT_LOGSEVERITY))
->>>>>>> a293eac0
 
     if LOGGER_LOGS in config[DOMAIN]:
         set_log_levels(config[DOMAIN][LOGGER_LOGS])
 
-<<<<<<< HEAD
-    hass_filter.set_logger_level()
-
-    async def async_service_handler(service):
-=======
     @callback
     def async_service_handler(service):
->>>>>>> a293eac0
         """Handle logger services."""
         if service.service == SERVICE_SET_DEFAULT_LEVEL:
             set_default_log_level(service.data.get(ATTR_LEVEL))
         else:
             set_log_levels(service.data)
-        hass_filter.set_logger_level()
 
     hass.services.async_register(
         DOMAIN,
