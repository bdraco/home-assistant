"""Helpers for the logger integration."""
from __future__ import annotations

from collections import defaultdict
from collections.abc import Mapping
import contextlib
from dataclasses import asdict, dataclass
import logging
from typing import Any, cast

from homeassistant.backports.enum import StrEnum
from homeassistant.core import HomeAssistant, callback
from homeassistant.helpers.storage import Store
from homeassistant.helpers.typing import ConfigType
from homeassistant.loader import IntegrationNotFound, async_get_integration

from .const import (
    DOMAIN,
    EVENT_LOGGING_CHANGED,
    LOGGER_DEFAULT,
    LOGGER_LOGS,
    LOGSEVERITY,
    LOGSEVERITY_NOTSET,
    STORAGE_KEY,
    STORAGE_LOG_KEY,
    STORAGE_VERSION,
)


@callback
def async_get_domain_config(hass: HomeAssistant) -> LoggerDomainConfig:
    """Return the domain config."""
    return cast(LoggerDomainConfig, hass.data[DOMAIN])


@callback
def set_default_log_level(hass: HomeAssistant, level: int) -> None:
    """Set the default log level for components."""
    _set_log_level(logging.getLogger(""), level)
    hass.bus.async_fire(EVENT_LOGGING_CHANGED)


@callback
def set_log_levels(hass: HomeAssistant, logpoints: Mapping[str, int]) -> None:
    """Set the specified log levels."""
    async_get_domain_config(hass).overrides.update(logpoints)
    for key, value in logpoints.items():
        _set_log_level(logging.getLogger(key), value)
    hass.bus.async_fire(EVENT_LOGGING_CHANGED)


def _set_log_level(logger: logging.Logger, level: int) -> None:
    """Set the log level.

    Any logger fetched before this integration is loaded will use old class.
    """
    getattr(logger, "orig_setLevel", logger.setLevel)(level)


def _chattiest_log_level(level1: int, level2: int) -> int:
    """Return the chattiest log level."""
    if level1 == logging.NOTSET:
        return level2
    if level2 == logging.NOTSET:
        return level1
    return min(level1, level2)


async def get_integration_loggers(hass: HomeAssistant, domain: str) -> set[str]:
    """Get loggers for an integration."""
<<<<<<< HEAD
    loggers: set[str] = set()
    try:
=======
    loggers: set[str] = {f"homeassistant.components.{domain}"}
    with contextlib.suppress(IntegrationNotFound):
>>>>>>> 80dad838
        integration = await async_get_integration(hass, domain)
        loggers.add(integration.pkg_path)
        if integration.loggers:
            loggers.update(integration.loggers)
<<<<<<< HEAD
    except IntegrationNotFound:
        loggers.add(f"homeassistant.components.{domain}")
=======
>>>>>>> 80dad838
    return loggers


@dataclass
class LoggerSetting:
    """Settings for a single module or integration."""

    level: str
    persistence: str
    type: str


@dataclass
class LoggerDomainConfig:
    """Logger domain config."""

    overrides: dict[str, Any]
    settings: LoggerSettings


class LogPersistance(StrEnum):
    """Log persistence."""

    NONE = "none"
    ONCE = "once"
    PERMANENT = "permanent"


class LogSettingsType(StrEnum):
    """Log settings type."""

    INTEGRATION = "integration"
    MODULE = "module"


class LoggerSettings:
    """Manage log settings."""

    _stored_config: dict[str, dict[str, LoggerSetting]]

    def __init__(self, hass: HomeAssistant, yaml_config: ConfigType) -> None:
        """Initialize log settings."""

        self._yaml_config = yaml_config
        self._default_level = logging.INFO
        if DOMAIN in yaml_config:
            self._default_level = yaml_config[DOMAIN][LOGGER_DEFAULT]
        self._store: Store[dict[str, dict[str, dict[str, Any]]]] = Store(
            hass, STORAGE_VERSION, STORAGE_KEY
        )

    async def async_load(self) -> None:
        """Load stored settings."""
        stored_config = await self._store.async_load()
        if not stored_config:
            self._stored_config = {STORAGE_LOG_KEY: {}}
            return

        def reset_persistence(settings: LoggerSetting) -> LoggerSetting:
            """Reset persistence."""
            if settings.persistence == LogPersistance.ONCE:
                settings.persistence = LogPersistance.NONE
            return settings

        stored_log_config = stored_config[STORAGE_LOG_KEY]
        # Reset domains for which the overrides should only be applied once
        self._stored_config = {
            STORAGE_LOG_KEY: {
                domain: reset_persistence(LoggerSetting(**settings))
                for domain, settings in stored_log_config.items()
            }
        }
        await self._store.async_save(self._async_data_to_save())

    @callback
    def _async_data_to_save(self) -> dict[str, dict[str, dict[str, str]]]:
        """Generate data to be saved."""
        stored_log_config = self._stored_config[STORAGE_LOG_KEY]
        return {
            STORAGE_LOG_KEY: {
                domain: asdict(settings)
                for domain, settings in stored_log_config.items()
                if settings.persistence
                in (LogPersistance.ONCE, LogPersistance.PERMANENT)
            }
        }

    @callback
    def async_save(self) -> None:
        """Save settings."""
        self._store.async_delay_save(self._async_data_to_save, 15)

    @callback
    def _async_get_logger_logs(self) -> dict[str, int]:
        """Get the logger logs."""
        logger_logs: dict[str, int] = self._yaml_config.get(DOMAIN, {}).get(
            LOGGER_LOGS, {}
        )
        return logger_logs

    async def async_update(
        self, hass: HomeAssistant, domain: str, settings: LoggerSetting
    ) -> None:
        """Update settings."""
        stored_log_config = self._stored_config[STORAGE_LOG_KEY]
        if settings.level == LOGSEVERITY_NOTSET:
            stored_log_config.pop(domain, None)
        else:
            stored_log_config[domain] = settings

        self.async_save()

        if settings.type == LogSettingsType.INTEGRATION:
            loggers = await get_integration_loggers(hass, domain)
        else:
            loggers = {domain}

        combined_logs = {logger: LOGSEVERITY[settings.level] for logger in loggers}
        # Don't override the log levels with the ones from YAML
        # since we want whatever the user is asking for to be honored.

        set_log_levels(hass, combined_logs)

    async def async_get_levels(self, hass: HomeAssistant) -> dict[str, int]:
        """Get combination of levels from yaml and storage."""
        combined_logs = defaultdict(lambda: logging.CRITICAL)
        for domain, settings in self._stored_config[STORAGE_LOG_KEY].items():
            if settings.type == LogSettingsType.INTEGRATION:
                loggers = await get_integration_loggers(hass, domain)
            else:
                loggers = {domain}

            for logger in loggers:
                combined_logs[logger] = LOGSEVERITY[settings.level]

        if yaml_log_settings := self._async_get_logger_logs():
            for domain, level in yaml_log_settings.items():
                combined_logs[domain] = _chattiest_log_level(
                    combined_logs[domain], level
                )

        return dict(combined_logs)<|MERGE_RESOLUTION|>--- conflicted
+++ resolved
@@ -68,22 +68,12 @@
 
 async def get_integration_loggers(hass: HomeAssistant, domain: str) -> set[str]:
     """Get loggers for an integration."""
-<<<<<<< HEAD
-    loggers: set[str] = set()
-    try:
-=======
     loggers: set[str] = {f"homeassistant.components.{domain}"}
     with contextlib.suppress(IntegrationNotFound):
->>>>>>> 80dad838
         integration = await async_get_integration(hass, domain)
         loggers.add(integration.pkg_path)
         if integration.loggers:
             loggers.update(integration.loggers)
-<<<<<<< HEAD
-    except IntegrationNotFound:
-        loggers.add(f"homeassistant.components.{domain}")
-=======
->>>>>>> 80dad838
     return loggers
 
 
