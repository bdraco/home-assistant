--- conflicted
+++ resolved
@@ -6,7 +6,6 @@
 
 import voluptuous as vol
 
-from homeassistant.backports.functools import cached_property
 from homeassistant.components.media_player import (
     ATTR_APP_ID,
     ATTR_APP_NAME,
@@ -294,14 +293,6 @@
             DOMAIN, service_name, service_data, blocking=True, context=self._context
         )
 
-<<<<<<< HEAD
-    @cached_property
-    def device_class(self) -> MediaPlayerDeviceClass | None:
-        """Return the class of this device."""
-        return self._device_class
-
-=======
->>>>>>> 613f37ba
     @property
     def master_state(self):
         """Return the master state for entity or None."""
