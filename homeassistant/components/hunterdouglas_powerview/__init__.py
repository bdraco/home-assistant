"""The Hunter Douglas PowerView integration."""
import asyncio
import logging

from aiopvapi.helpers.aiorequest import AioRequest
from aiopvapi.hub import Hub
from aiopvapi.resources.model import PowerviewData
from aiopvapi.rooms import Rooms
from aiopvapi.scenes import Scenes
from aiopvapi.shades import Shades

from homeassistant.config_entries import ConfigEntry
from homeassistant.const import CONF_API_VERSION, CONF_HOST, Platform
from homeassistant.core import HomeAssistant
from homeassistant.exceptions import ConfigEntryNotReady
from homeassistant.helpers.aiohttp_client import async_get_clientsession
import homeassistant.helpers.config_validation as cv

from .const import DOMAIN, HUB_EXCEPTIONS
from .coordinator import PowerviewShadeUpdateCoordinator
from .model import PowerviewDeviceInfo, PowerviewEntryData
from .shade_data import PowerviewShadeData

PARALLEL_UPDATES = 1

CONFIG_SCHEMA = cv.removed(DOMAIN, raise_if_present=False)

PLATFORMS = [
    Platform.BUTTON,
    Platform.COVER,
    Platform.SCENE,
    Platform.SELECT,
    Platform.SENSOR,
]
_LOGGER = logging.getLogger(__name__)


async def async_setup_entry(hass: HomeAssistant, entry: ConfigEntry) -> bool:
    """Set up Hunter Douglas PowerView from a config entry."""

    config = entry.data

    hub_address = config[CONF_HOST]
    api_version = config.get(CONF_API_VERSION, None)
    _LOGGER.debug("Connecting %s at %s with v%s api", DOMAIN, hub_address, api_version)

    websession = async_get_clientsession(hass)

    pv_request = AioRequest(
        hub_address, loop=hass.loop, websession=websession, api_version=api_version
    )

    try:
        async with asyncio.timeout(10):
            hub = Hub(pv_request)
            await hub.query_firmware()
            device_info = await async_get_device_info(hub)
    except HUB_EXCEPTIONS as err:
        raise ConfigEntryNotReady(
            f"Connection error to PowerView hub {hub_address}: {err}"
        ) from err

    if hub.role != "Primary":
<<<<<<< HEAD
        # this should be caught in config_flow, but account for a hub changing roles (which only happens manually by a user)
        _LOGGER.error(
            "%s (%s) is performing role of %s Hub. Only the Primary Hub can manage shades",
=======
        # this should be caught in config_flow, but account for a hub changing roles
        # this will only happen manually by a user
        _LOGGER.error(
            "%s (%s) is performing role of %s Hub. "
            "Only the Primary Hub can manage shades",
>>>>>>> c49391ce
            hub.name,
            hub.hub_address,
            hub.role,
        )
        return False

    try:
        async with asyncio.timeout(10):
            rooms = Rooms(pv_request)
            room_data: PowerviewData = await rooms.get_rooms()
        async with asyncio.timeout(10):
            scenes = Scenes(pv_request)
            scene_data: PowerviewData = await scenes.get_scenes()
        async with asyncio.timeout(10):
            shades = Shades(pv_request)
            shade_data: PowerviewData = await shades.get_shades()
    except HUB_EXCEPTIONS as err:
        raise ConfigEntryNotReady(
            f"Connection error to PowerView hub {hub_address}: {err}"
        ) from err

    if not device_info:
        raise ConfigEntryNotReady(f"Unable to initialize PowerView hub: {hub_address}")

    if CONF_API_VERSION not in config:
        new_data = {**entry.data}
        new_data[CONF_API_VERSION] = hub.api_version
        hass.config_entries.async_update_entry(entry, data=new_data)

    coordinator = PowerviewShadeUpdateCoordinator(hass, shades, hub)
    coordinator.async_set_updated_data(PowerviewShadeData())
    # populate raw shade data into the coordinator for diagnostics
    coordinator.data.store_group_data(shade_data)

    hass.data.setdefault(DOMAIN, {})[entry.entry_id] = PowerviewEntryData(
        api=pv_request,
        room_data=room_data.processed,
        scene_data=scene_data.processed,
        shade_data=shade_data.processed,
        coordinator=coordinator,
        device_info=device_info,
    )

    await hass.config_entries.async_forward_entry_setups(entry, PLATFORMS)

    return True


async def async_get_device_info(hub: Hub) -> PowerviewDeviceInfo:
    """Determine device info."""
    return PowerviewDeviceInfo(
        name=hub.name,
        mac_address=hub.mac_address,
        serial_number=hub.serial_number,
        firmware=hub.firmware,
        model=hub.model,
        hub_address=hub.ip,
    )


async def async_unload_entry(hass: HomeAssistant, entry: ConfigEntry) -> bool:
    """Unload a config entry."""
    if unload_ok := await hass.config_entries.async_unload_platforms(entry, PLATFORMS):
        hass.data[DOMAIN].pop(entry.entry_id)
    return unload_ok<|MERGE_RESOLUTION|>--- conflicted
+++ resolved
@@ -61,17 +61,11 @@
         ) from err
 
     if hub.role != "Primary":
-<<<<<<< HEAD
-        # this should be caught in config_flow, but account for a hub changing roles (which only happens manually by a user)
-        _LOGGER.error(
-            "%s (%s) is performing role of %s Hub. Only the Primary Hub can manage shades",
-=======
         # this should be caught in config_flow, but account for a hub changing roles
         # this will only happen manually by a user
         _LOGGER.error(
             "%s (%s) is performing role of %s Hub. "
             "Only the Primary Hub can manage shades",
->>>>>>> c49391ce
             hub.name,
             hub.hub_address,
             hub.role,
