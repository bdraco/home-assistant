"""Shade data for the Hunter Douglas PowerView integration."""

from __future__ import annotations

from dataclasses import fields
import logging
from typing import Any

from aiopvapi.resources.model import PowerviewData
from aiopvapi.resources.shade import BaseShade, ShadePosition

from .util import async_map_data_by_id

_LOGGER = logging.getLogger(__name__)

POSITION_FIELDS = fields(ShadePosition)


def copy_position_data(source: ShadePosition, target: ShadePosition) -> ShadePosition:
<<<<<<< HEAD
    """Copy position data from source to target for none None values only."""
=======
    """Copy position data from source to target for None values only."""
>>>>>>> 3a0d9d8c
    # the hub will always return a velocity of 0 on initial connect,
    # separate definition to store consistent value in HA
    # this value is purely driven from HA
    for field in POSITION_FIELDS:
        if (value := getattr(source, field.name)) is not None:
            setattr(target, field.name, value)


class PowerviewShadeData:
    """Coordinate shade data between multiple api calls."""

    def __init__(self) -> None:
        """Init the shade data."""
        self._raw_data_by_id: dict[int, dict[str | int, Any]] = {}
        self._shade_group_data_by_id: dict[int, BaseShade] = {}
        self.positions: dict[int, ShadePosition] = {}

    def get_raw_data(self, shade_id: int) -> dict[str | int, Any]:
        """Get data for the shade."""
        return self._raw_data_by_id[shade_id]

    def get_all_raw_data(self) -> dict[int, dict[str | int, Any]]:
        """Get data for all shades."""
        return self._raw_data_by_id

    def get_shade(self, shade_id: int) -> BaseShade:
        """Get specific shade from the coordinator."""
        return self._shade_group_data_by_id[shade_id]

    def get_shade_position(self, shade_id: int) -> ShadePosition:
        """Get positions for a shade."""
        if shade_id not in self.positions:
            shade_position = ShadePosition()
            # If we have the group data, use it to populate the initial position
            if shade := self._shade_group_data_by_id.get(shade_id):
                copy_position_data(shade.current_position, shade_position)
            self.positions[shade_id] = shade_position
        return self.positions[shade_id]

    def update_from_group_data(self, shade_id: int) -> None:
        """Process an update from the group data."""
        data = self._shade_group_data_by_id[shade_id]
        copy_position_data(data.current_position, self.get_shade_position(data.id))

    def store_group_data(self, shade_data: PowerviewData) -> None:
        """Store data from the all shades endpoint.

        This does not update the shades or positions (self.positions)
        as the data may be stale. update_from_group_data
        with a shade_id will update a specific shade
        from the group data.
        """
        self._shade_group_data_by_id = shade_data.processed
        self._raw_data_by_id = async_map_data_by_id(shade_data.raw)

    def update_shade_position(self, shade_id: int, new_position: ShadePosition) -> None:
        """Update a single shades position."""
        copy_position_data(new_position, self.get_shade_position(shade_id))<|MERGE_RESOLUTION|>--- conflicted
+++ resolved
@@ -17,11 +17,7 @@
 
 
 def copy_position_data(source: ShadePosition, target: ShadePosition) -> ShadePosition:
-<<<<<<< HEAD
-    """Copy position data from source to target for none None values only."""
-=======
     """Copy position data from source to target for None values only."""
->>>>>>> 3a0d9d8c
     # the hub will always return a velocity of 0 on initial connect,
     # separate definition to store consistent value in HA
     # this value is purely driven from HA
