"""Support for hunterdouglass_powerview settings."""

from __future__ import annotations

from collections.abc import Callable, Coroutine
from dataclasses import dataclass
import logging
from typing import Any, Final

from aiopvapi.helpers.constants import ATTR_NAME, FUNCTION_SET_POWER
from aiopvapi.resources.shade import BaseShade

from homeassistant.components.select import SelectEntity, SelectEntityDescription
from homeassistant.config_entries import ConfigEntry
from homeassistant.const import EntityCategory
from homeassistant.core import HomeAssistant
from homeassistant.helpers.entity_platform import AddEntitiesCallback

from .const import DOMAIN
from .coordinator import PowerviewShadeUpdateCoordinator
from .entity import ShadeEntity
from .model import PowerviewDeviceInfo, PowerviewEntryData

_LOGGER = logging.getLogger(__name__)


@dataclass(frozen=True)
class PowerviewSelectDescriptionMixin:
    """Mixin to describe a select entity."""

    current_fn: Callable[[BaseShade], Any]
    select_fn: Callable[[BaseShade, str], Coroutine[Any, Any, bool]]
    create_entity_fn: Callable[[BaseShade], bool]
    options_fn: Callable[[BaseShade], list[str]]


@dataclass(frozen=True)
class PowerviewSelectDescription(
    SelectEntityDescription, PowerviewSelectDescriptionMixin
):
    """A class that describes select entities."""

    entity_category: EntityCategory = EntityCategory.CONFIG


DROPDOWNS: Final = [
    PowerviewSelectDescription(
        key="powersource",
        translation_key="power_source",
        icon="mdi:power-plug-outline",
        current_fn=lambda shade: shade.get_power_source(),
        options_fn=lambda shade: shade.supported_power_sources(),
        select_fn=lambda shade, option: shade.set_power_source(option),
        create_entity_fn=lambda shade: shade.is_supported(FUNCTION_SET_POWER),
    ),
]


async def async_setup_entry(
    hass: HomeAssistant, entry: ConfigEntry, async_add_entities: AddEntitiesCallback
) -> None:
    """Set up the hunter douglas select entities."""

    pv_entry: PowerviewEntryData = hass.data[DOMAIN][entry.entry_id]

    entities: list[PowerViewSelect] = []
    for shade in pv_entry.shade_data.values():
        if not shade.has_battery_info():
            continue
        room_name = getattr(pv_entry.room_data.get(shade.room_id), ATTR_NAME, "")
        entities.extend(
            PowerViewSelect(
                pv_entry.coordinator,
                pv_entry.device_info,
                room_name,
                shade,
                shade.name,
                description,
            )
            for description in DROPDOWNS
            if description.create_entity_fn(shade)
        )
    async_add_entities(entities)


class PowerViewSelect(ShadeEntity, SelectEntity):
    """Representation of a select entity."""

    def __init__(
        self,
        coordinator: PowerviewShadeUpdateCoordinator,
        device_info: PowerviewDeviceInfo,
        room_name: str,
        shade: BaseShade,
        name: str,
        description: PowerviewSelectDescription,
    ) -> None:
        """Initialize the select entity."""
        super().__init__(coordinator, device_info, room_name, shade, name)
        self.entity_description: PowerviewSelectDescription = description
        self._attr_unique_id = f"{self._attr_unique_id}_{description.key}"

    @property
    def current_option(self) -> str | None:
        """Return the selected entity option to represent the entity state."""
        return self.entity_description.current_fn(self._shade)

    @property
    def options(self) -> list[str]:
        """Return a set of selectable options."""
        return self.entity_description.options_fn(self._shade)

    async def async_select_option(self, option: str) -> None:
        """Change the selected option."""
        await self.entity_description.select_fn(self._shade, option)
        # force update data to ensure new info is in coordinator
        async with self.coordinator.radio_operation_lock:
<<<<<<< HEAD
            await self._shade.refresh()
=======
            await self._shade.refresh(suppress_timeout=True)
>>>>>>> 891f841c
        self.async_write_ha_state()<|MERGE_RESOLUTION|>--- conflicted
+++ resolved
@@ -115,9 +115,5 @@
         await self.entity_description.select_fn(self._shade, option)
         # force update data to ensure new info is in coordinator
         async with self.coordinator.radio_operation_lock:
-<<<<<<< HEAD
-            await self._shade.refresh()
-=======
             await self._shade.refresh(suppress_timeout=True)
->>>>>>> 891f841c
         self.async_write_ha_state()