--- conflicted
+++ resolved
@@ -25,11 +25,7 @@
     )
 
 
-<<<<<<< HEAD
-def _lookin_enttiy_device_to_device_info(
-=======
 def _lookin_controlled_device_to_device_info(
->>>>>>> abb208b7
     lookin_device: Device, uuid: str, device: Device
 ) -> DeviceInfo:
     return DeviceInfo(
@@ -108,11 +104,7 @@
         """Init the base entity."""
         self._set_lookin_device_attrs(lookin_data)
         self._set_lookin_entity_attrs(uuid, device, lookin_data)
-<<<<<<< HEAD
-        self._attr_device_info = _lookin_enttiy_device_to_device_info(
-=======
         self._attr_device_info = _lookin_controlled_device_to_device_info(
->>>>>>> abb208b7
             self._lookin_device, uuid, device
         )
         self._attr_unique_id = uuid
@@ -142,11 +134,7 @@
         super().__init__(coordinator)
         self._set_lookin_device_attrs(lookin_data)
         self._set_lookin_entity_attrs(uuid, device, lookin_data)
-<<<<<<< HEAD
-        self._attr_device_info = _lookin_enttiy_device_to_device_info(
-=======
         self._attr_device_info = _lookin_controlled_device_to_device_info(
->>>>>>> abb208b7
             self._lookin_device, uuid, device
         )
         self._attr_unique_id = uuid
