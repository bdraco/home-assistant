--- conflicted
+++ resolved
@@ -96,14 +96,8 @@
         LOGGER.debug("Saw push message: %s", msg)
         if msg["sensor_id"] != "FE" or msg["event_id"] not in ("00", "0"):
             return
-<<<<<<< HEAD
-        data: MeteoSensor = self.coordinator.data
-        data.temperature = float(int(msg["value"][:4], 16)) / 10
-        data.humidity = float(int(msg["value"][-4:], 16)) / 10
-=======
         meteo: MeteoSensor = self.coordinator.data
         meteo.update_from_value(msg["value"])
->>>>>>> c60ee36f
         self.async_write_ha_state()
 
     async def async_added_to_hass(self) -> None:
