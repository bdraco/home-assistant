"""The nut component."""
from __future__ import annotations

from homeassistant.const import Platform

DOMAIN = "nut"

PLATFORMS = [Platform.SENSOR]

DEFAULT_NAME = "NUT UPS"
DEFAULT_HOST = "localhost"
DEFAULT_PORT = 3493

KEY_STATUS = "ups.status"
KEY_STATUS_DISPLAY = "ups.status.display"

COORDINATOR = "coordinator"
DEFAULT_SCAN_INTERVAL = 60

PYNUT_DATA = "data"
PYNUT_UNIQUE_ID = "unique_id"


DEVICE_SUPPORTED_COMMANDS = "device_supported_commands"

STATE_TYPES = {
    "OL": "Online",
    "OB": "On Battery",
    "LB": "Low Battery",
    "HB": "High Battery",
    "RB": "Battery Needs Replaced",
    "CHRG": "Battery Charging",
    "DISCHRG": "Battery Discharging",
    "BYPASS": "Bypass Active",
    "CAL": "Runtime Calibration",
    "OFF": "Offline",
    "OVER": "Overloaded",
    "TRIM": "Trimming Voltage",
    "BOOST": "Boosting Voltage",
    "FSD": "Forced Shutdown",
    "ALARM": "Alarm",
}

COMMAND_BEEPER_DISABLE = "beeper.disable"
COMMAND_BEEPER_ENABLE = "beeper.enable"
COMMAND_BEEPER_MUTE = "beeper.mute"
COMMAND_BEEPER_TOGGLE = "beeper.toggle"
COMMAND_BYPASS_START = "bypass.start"
COMMAND_BYPASS_STOP = "bypass.stop"
COMMAND_CALIBRATE_START = "calibrate.start"
COMMAND_CALIBRATE_STOP = "calibrate.stop"
COMMAND_LOAD_OFF = "load.off"
COMMAND_LOAD_ON = "load.on"
<<<<<<< HEAD
COMMAND_OUTLET_N_LOAD_CYCLE = "outlet.n.load.cycle"
COMMAND_OUTLET_N_LOAD_OFF = "outlet.n.load.off"
COMMAND_OUTLET_N_LOAD_ON = "outlet.n.load.on"
COMMAND_OUTLET_N_SHUTDOWN_RETURN = "outlet.n.shutdown.return"
=======
>>>>>>> 7ff89025
COMMAND_RESET_INPUT_MINMAX = "reset.input.minmax"
COMMAND_RESET_WATCHDOG = "reset.watchdog"
COMMAND_SHUTDOWN_REBOOT = "shutdown.reboot"
COMMAND_SHUTDOWN_REBOOT_GRACEFUL = "shutdown.reboot.graceful"
COMMAND_SHUTDOWN_RETURN = "shutdown.return"
COMMAND_SHUTDOWN_STAYOFF = "shutdown.stayoff"
COMMAND_SHUTDOWN_STOP = "shutdown.stop"
COMMAND_TEST_BATTERY_START = "test.battery.start"
COMMAND_TEST_BATTERY_START_DEEP = "test.battery.start.deep"
COMMAND_TEST_BATTERY_START_QUICK = "test.battery.start.quick"
COMMAND_TEST_BATTERY_STOP = "test.battery.stop"
COMMAND_TEST_FAILURE_START = "test.failure.start"
COMMAND_TEST_FAILURE_STOP = "test.failure.stop"
COMMAND_TEST_PANEL_START = "test.panel.start"
COMMAND_TEST_PANEL_STOP = "test.panel.stop"
COMMAND_TEST_SYSTEM_START = "test.system.start"

INTEGRATION_SUPPORTED_COMMANDS = {
    COMMAND_BEEPER_DISABLE,
    COMMAND_BEEPER_ENABLE,
    COMMAND_BEEPER_MUTE,
    COMMAND_BEEPER_TOGGLE,
    COMMAND_BYPASS_START,
    COMMAND_BYPASS_STOP,
    COMMAND_CALIBRATE_START,
    COMMAND_CALIBRATE_STOP,
    COMMAND_LOAD_OFF,
    COMMAND_LOAD_ON,
<<<<<<< HEAD
    COMMAND_OUTLET_N_LOAD_CYCLE,
    COMMAND_OUTLET_N_LOAD_OFF,
    COMMAND_OUTLET_N_LOAD_ON,
    COMMAND_OUTLET_N_SHUTDOWN_RETURN,
=======
>>>>>>> 7ff89025
    COMMAND_RESET_INPUT_MINMAX,
    COMMAND_RESET_WATCHDOG,
    COMMAND_SHUTDOWN_REBOOT,
    COMMAND_SHUTDOWN_REBOOT_GRACEFUL,
    COMMAND_SHUTDOWN_RETURN,
    COMMAND_SHUTDOWN_STAYOFF,
    COMMAND_SHUTDOWN_STOP,
    COMMAND_TEST_BATTERY_START,
    COMMAND_TEST_BATTERY_START_DEEP,
    COMMAND_TEST_BATTERY_START_QUICK,
    COMMAND_TEST_BATTERY_STOP,
    COMMAND_TEST_FAILURE_START,
    COMMAND_TEST_FAILURE_STOP,
    COMMAND_TEST_PANEL_START,
    COMMAND_TEST_PANEL_STOP,
    COMMAND_TEST_SYSTEM_START,
}<|MERGE_RESOLUTION|>--- conflicted
+++ resolved
@@ -51,13 +51,6 @@
 COMMAND_CALIBRATE_STOP = "calibrate.stop"
 COMMAND_LOAD_OFF = "load.off"
 COMMAND_LOAD_ON = "load.on"
-<<<<<<< HEAD
-COMMAND_OUTLET_N_LOAD_CYCLE = "outlet.n.load.cycle"
-COMMAND_OUTLET_N_LOAD_OFF = "outlet.n.load.off"
-COMMAND_OUTLET_N_LOAD_ON = "outlet.n.load.on"
-COMMAND_OUTLET_N_SHUTDOWN_RETURN = "outlet.n.shutdown.return"
-=======
->>>>>>> 7ff89025
 COMMAND_RESET_INPUT_MINMAX = "reset.input.minmax"
 COMMAND_RESET_WATCHDOG = "reset.watchdog"
 COMMAND_SHUTDOWN_REBOOT = "shutdown.reboot"
@@ -86,13 +79,6 @@
     COMMAND_CALIBRATE_STOP,
     COMMAND_LOAD_OFF,
     COMMAND_LOAD_ON,
-<<<<<<< HEAD
-    COMMAND_OUTLET_N_LOAD_CYCLE,
-    COMMAND_OUTLET_N_LOAD_OFF,
-    COMMAND_OUTLET_N_LOAD_ON,
-    COMMAND_OUTLET_N_SHUTDOWN_RETURN,
-=======
->>>>>>> 7ff89025
     COMMAND_RESET_INPUT_MINMAX,
     COMMAND_RESET_WATCHDOG,
     COMMAND_SHUTDOWN_REBOOT,
