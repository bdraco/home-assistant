--- conflicted
+++ resolved
@@ -21,15 +21,9 @@
 class PowerwallBaseInfo:
     """Base information for the powerwall integration."""
 
-<<<<<<< HEAD
     gateway_din: str
-    site_info: SiteInfo
-    status: PowerwallStatus
-=======
-    gateway_din: None | str
     site_info: SiteInfoResponse
     status: PowerwallStatusResponse
->>>>>>> c74bef26
     device_type: DeviceType
     serial_numbers: list[str]
     url: str
