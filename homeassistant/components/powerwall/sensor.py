--- conflicted
+++ resolved
@@ -1,12 +1,7 @@
 """Support for powerwall sensors."""
 from __future__ import annotations
 
-<<<<<<< HEAD
-import logging
-from typing import Any, cast
-=======
 from typing import Any
->>>>>>> 90d93410
 
 from tesla_powerwall import MeterType
 
@@ -45,11 +40,7 @@
     powerwall_data: PowerwallRuntimeData = hass.data[DOMAIN][config_entry.entry_id]
     coordinator = powerwall_data[POWERWALL_COORDINATOR]
     assert coordinator is not None
-<<<<<<< HEAD
-    data = cast(PowerwallData, coordinator.data)
-=======
     data: PowerwallData = coordinator.data
->>>>>>> 90d93410
     entities: list[
         PowerWallEnergySensor | PowerWallEnergyDirectionSensor | PowerWallChargeSensor
     ] = []
@@ -107,13 +98,7 @@
     @property
     def native_value(self) -> float:
         """Get the current value in kW."""
-<<<<<<< HEAD
-        return cast(
-            float, self.data.meters.get_meter(self._meter).get_power(precision=3)
-        )
-=======
         return self.data.meters.get_meter(self._meter).get_power(precision=3)
->>>>>>> 90d93410
 
     @property
     def extra_state_attributes(self) -> dict[str, Any]:
@@ -156,5 +141,5 @@
         """Get the current value in kWh."""
         meter = self.data.meters.get_meter(self._meter)
         if self._meter_direction == _METER_DIRECTION_EXPORT:
-            return cast(float, meter.get_energy_exported())
-        return cast(float, meter.get_energy_imported())+            return meter.get_energy_exported()
+        return meter.get_energy_imported()