"""Support for powerwall sensors."""
from __future__ import annotations

from collections.abc import Callable
from dataclasses import dataclass
from typing import TYPE_CHECKING, Generic, TypeVar

from tesla_powerwall import GridState, MeterResponse, MeterType

from homeassistant.components.sensor import (
    SensorDeviceClass,
    SensorEntity,
    SensorEntityDescription,
    SensorStateClass,
)
from homeassistant.config_entries import ConfigEntry
from homeassistant.const import (
    PERCENTAGE,
    EntityCategory,
    UnitOfElectricCurrent,
    UnitOfElectricPotential,
    UnitOfEnergy,
    UnitOfFrequency,
    UnitOfPower,
)
from homeassistant.core import HomeAssistant
from homeassistant.helpers.entity import Entity
from homeassistant.helpers.entity_platform import AddEntitiesCallback

from .const import DOMAIN, POWERWALL_COORDINATOR
from .entity import BatteryEntity, PowerWallEntity
from .models import BatteryResponse, PowerwallRuntimeData

_METER_DIRECTION_EXPORT = "export"
_METER_DIRECTION_IMPORT = "import"

_ValueParamT = TypeVar("_ValueParamT")
_ValueT = TypeVar("_ValueT", bound=float | int | str)


@dataclass(frozen=True)
class PowerwallRequiredKeysMixin(Generic[_ValueParamT, _ValueT]):
    """Mixin for required keys."""

    value_fn: Callable[[_ValueParamT], _ValueT]


@dataclass(frozen=True)
class PowerwallSensorEntityDescription(
    SensorEntityDescription,
    PowerwallRequiredKeysMixin[_ValueParamT, _ValueT],
    Generic[_ValueParamT, _ValueT],
):
    """Describes Powerwall entity."""


def _get_meter_power(meter: MeterResponse) -> float:
    """Get the current value in kW."""
    return meter.get_power(precision=3)


def _get_meter_frequency(meter: MeterResponse) -> float:
    """Get the current value in Hz."""
    return round(meter.frequency, 1)


def _get_meter_total_current(meter: MeterResponse) -> float:
    """Get the current value in A."""
    return meter.get_instant_total_current()


def _get_meter_average_voltage(meter: MeterResponse) -> float:
    """Get the current value in V."""
    return round(meter.instant_average_voltage, 1)


POWERWALL_INSTANT_SENSORS = (
    PowerwallSensorEntityDescription[MeterResponse, float](
        key="instant_power",
        translation_key="instant_power",
        state_class=SensorStateClass.MEASUREMENT,
        device_class=SensorDeviceClass.POWER,
        native_unit_of_measurement=UnitOfPower.KILO_WATT,
        value_fn=_get_meter_power,
    ),
    PowerwallSensorEntityDescription[MeterResponse, float](
        key="instant_frequency",
        translation_key="instant_frequency",
        state_class=SensorStateClass.MEASUREMENT,
        device_class=SensorDeviceClass.FREQUENCY,
        native_unit_of_measurement=UnitOfFrequency.HERTZ,
        entity_registry_enabled_default=False,
        value_fn=_get_meter_frequency,
    ),
    PowerwallSensorEntityDescription[MeterResponse, float](
        key="instant_current",
        translation_key="instant_current",
        state_class=SensorStateClass.MEASUREMENT,
        device_class=SensorDeviceClass.CURRENT,
        native_unit_of_measurement=UnitOfElectricCurrent.AMPERE,
        entity_registry_enabled_default=False,
        value_fn=_get_meter_total_current,
    ),
    PowerwallSensorEntityDescription[MeterResponse, float](
        key="instant_voltage",
        translation_key="instant_voltage",
        state_class=SensorStateClass.MEASUREMENT,
        device_class=SensorDeviceClass.VOLTAGE,
        native_unit_of_measurement=UnitOfElectricPotential.VOLT,
        entity_registry_enabled_default=False,
        value_fn=_get_meter_average_voltage,
    ),
)


def _get_battery_charge(battery_data: BatteryResponse) -> float:
    """Get the current value in %."""
    ratio = float(battery_data.energy_remaining) / float(battery_data.capacity)
    return round(100 * ratio, 1)


BATTERY_INSTANT_SENSORS: list[PowerwallSensorEntityDescription] = [
    PowerwallSensorEntityDescription[BatteryResponse, int](
        key="battery_capacity",
        translation_key="battery_capacity",
        entity_category=EntityCategory.DIAGNOSTIC,
        state_class=SensorStateClass.MEASUREMENT,
        device_class=SensorDeviceClass.ENERGY_STORAGE,
        native_unit_of_measurement=UnitOfEnergy.WATT_HOUR,
        suggested_unit_of_measurement=UnitOfEnergy.KILO_WATT_HOUR,
        suggested_display_precision=1,
        value_fn=lambda battery_data: battery_data.capacity,
    ),
    PowerwallSensorEntityDescription[BatteryResponse, float](
        key="battery_instant_voltage",
        translation_key="battery_instant_voltage",
        entity_category=EntityCategory.DIAGNOSTIC,
        state_class=SensorStateClass.MEASUREMENT,
        device_class=SensorDeviceClass.VOLTAGE,
        native_unit_of_measurement=UnitOfElectricPotential.VOLT,
        value_fn=lambda battery_data: round(battery_data.v_out, 1),
    ),
    PowerwallSensorEntityDescription[BatteryResponse, float](
        key="instant_frequency",
        translation_key="instant_frequency",
        entity_category=EntityCategory.DIAGNOSTIC,
        state_class=SensorStateClass.MEASUREMENT,
        device_class=SensorDeviceClass.FREQUENCY,
        native_unit_of_measurement=UnitOfFrequency.HERTZ,
        entity_registry_enabled_default=False,
        value_fn=lambda battery_data: round(battery_data.f_out, 1),
    ),
    PowerwallSensorEntityDescription[BatteryResponse, float](
        key="instant_current",
        translation_key="instant_current",
        entity_category=EntityCategory.DIAGNOSTIC,
        state_class=SensorStateClass.MEASUREMENT,
        device_class=SensorDeviceClass.CURRENT,
        native_unit_of_measurement=UnitOfElectricCurrent.AMPERE,
        entity_registry_enabled_default=False,
        value_fn=lambda battery_data: round(battery_data.i_out, 1),
    ),
    PowerwallSensorEntityDescription[BatteryResponse, int](
        key="instant_power",
        translation_key="instant_power",
        entity_category=EntityCategory.DIAGNOSTIC,
        state_class=SensorStateClass.MEASUREMENT,
        device_class=SensorDeviceClass.POWER,
        native_unit_of_measurement=UnitOfPower.WATT,
        value_fn=lambda battery_data: battery_data.p_out,
    ),
    PowerwallSensorEntityDescription[BatteryResponse, float](
        key="battery_export",
        translation_key="battery_export",
        entity_category=EntityCategory.DIAGNOSTIC,
        state_class=SensorStateClass.TOTAL_INCREASING,
        device_class=SensorDeviceClass.ENERGY,
        native_unit_of_measurement=UnitOfEnergy.WATT_HOUR,
        suggested_unit_of_measurement=UnitOfEnergy.KILO_WATT_HOUR,
        suggested_display_precision=0,
        value_fn=lambda battery_data: battery_data.energy_discharged,
    ),
    PowerwallSensorEntityDescription[BatteryResponse, float](
        key="battery_import",
        translation_key="battery_import",
        entity_category=EntityCategory.DIAGNOSTIC,
        state_class=SensorStateClass.TOTAL_INCREASING,
        device_class=SensorDeviceClass.ENERGY,
        native_unit_of_measurement=UnitOfEnergy.WATT_HOUR,
        suggested_unit_of_measurement=UnitOfEnergy.KILO_WATT_HOUR,
        suggested_display_precision=0,
        value_fn=lambda battery_data: battery_data.energy_charged,
    ),
    PowerwallSensorEntityDescription[BatteryResponse, int](
        key="battery_remaining",
        translation_key="battery_remaining",
        entity_category=EntityCategory.DIAGNOSTIC,
        state_class=SensorStateClass.MEASUREMENT,
        device_class=SensorDeviceClass.ENERGY_STORAGE,
        native_unit_of_measurement=UnitOfEnergy.WATT_HOUR,
        suggested_unit_of_measurement=UnitOfEnergy.KILO_WATT_HOUR,
        suggested_display_precision=1,
        value_fn=lambda battery_data: battery_data.energy_remaining,
    ),
    PowerwallSensorEntityDescription[BatteryResponse, float](
        key="charge",
        translation_key="charge",
        entity_category=EntityCategory.DIAGNOSTIC,
        state_class=SensorStateClass.MEASUREMENT,
        device_class=SensorDeviceClass.BATTERY,
        native_unit_of_measurement=PERCENTAGE,
        suggested_display_precision=0,
        value_fn=_get_battery_charge,
    ),
    PowerwallSensorEntityDescription[BatteryResponse, str](
        key="grid_state",
        translation_key="grid_state",
        entity_category=EntityCategory.DIAGNOSTIC,
        device_class=SensorDeviceClass.ENUM,
        options=[state.value.lower() for state in GridState],
        value_fn=lambda battery_data: battery_data.grid_state.value.lower(),
    ),
]


async def async_setup_entry(
    hass: HomeAssistant,
    config_entry: ConfigEntry,
    async_add_entities: AddEntitiesCallback,
) -> None:
    """Set up the powerwall sensors."""
    powerwall_data: PowerwallRuntimeData = hass.data[DOMAIN][config_entry.entry_id]
    coordinator = powerwall_data[POWERWALL_COORDINATOR]
    assert coordinator is not None
    data = coordinator.data
    entities: list[Entity] = [
        PowerWallChargeSensor(powerwall_data),
    ]

    if data.backup_reserve is not None:
        entities.append(PowerWallBackupReserveSensor(powerwall_data))

    for meter in data.meters.meters:
        entities.append(PowerWallExportSensor(powerwall_data, meter))
        entities.append(PowerWallImportSensor(powerwall_data, meter))
        entities.extend(
            PowerWallEnergySensor(powerwall_data, meter, description)
            for description in POWERWALL_INSTANT_SENSORS
        )

    for battery in data.batteries.values():
        entities.extend(
            PowerWallBatterySensor(powerwall_data, battery, description)
            for description in BATTERY_INSTANT_SENSORS
        )

    async_add_entities(entities)


class PowerWallChargeSensor(PowerWallEntity, SensorEntity):
    """Representation of an Powerwall charge sensor."""

    _attr_translation_key = "charge"
    _attr_state_class = SensorStateClass.MEASUREMENT
    _attr_native_unit_of_measurement = PERCENTAGE
    _attr_device_class = SensorDeviceClass.BATTERY

    @property
    def unique_id(self) -> str:
        """Device Uniqueid."""
        return f"{self.base_unique_id}_charge"

    @property
    def native_value(self) -> int:
        """Get the current value in percentage."""
        return round(self.data.charge)


class PowerWallEnergySensor(PowerWallEntity, SensorEntity):
    """Representation of an Powerwall Energy sensor."""

    entity_description: PowerwallSensorEntityDescription[MeterResponse, float]

    def __init__(
        self,
        powerwall_data: PowerwallRuntimeData,
        meter: MeterType,
        description: PowerwallSensorEntityDescription[MeterResponse, float],
    ) -> None:
        """Initialize the sensor."""
        self.entity_description = description
        super().__init__(powerwall_data)
        self._meter = meter
        self._attr_translation_key = f"{meter.value}_{description.translation_key}"
        self._attr_unique_id = f"{self.base_unique_id}_{meter.value}_{description.key}"

    @property
    def native_value(self) -> float | None:
        """Get the current value."""
        meter = self.data.meters.get_meter(self._meter)
        if meter is not None:
            return self.entity_description.value_fn(meter)

        return None


class PowerWallBackupReserveSensor(PowerWallEntity, SensorEntity):
    """Representation of the Powerwall backup reserve setting."""

    _attr_translation_key = "backup_reserve"
    _attr_state_class = SensorStateClass.MEASUREMENT
    _attr_native_unit_of_measurement = PERCENTAGE
    _attr_device_class = SensorDeviceClass.BATTERY

    @property
    def unique_id(self) -> str:
        """Device Uniqueid."""
        return f"{self.base_unique_id}_backup_reserve"

    @property
    def native_value(self) -> int | None:
        """Get the current value in percentage."""
        if self.data.backup_reserve is None:
            return None
        return round(self.data.backup_reserve)


class PowerWallEnergyDirectionSensor(PowerWallEntity, SensorEntity):
    """Representation of an Powerwall Direction Energy sensor."""

    _attr_state_class = SensorStateClass.TOTAL
    _attr_native_unit_of_measurement = UnitOfEnergy.KILO_WATT_HOUR
    _attr_device_class = SensorDeviceClass.ENERGY

    def __init__(
        self,
        powerwall_data: PowerwallRuntimeData,
        meter: MeterType,
        meter_direction: str,
    ) -> None:
        """Initialize the sensor."""
        super().__init__(powerwall_data)
        self._meter = meter
        self._attr_translation_key = f"{meter.value}_{meter_direction}"
        self._attr_unique_id = f"{self.base_unique_id}_{meter.value}_{meter_direction}"

    @property
    def available(self) -> bool:
        """Check if the reading is actually available.

        The device reports 0 when something goes wrong which
        we do not want to include in statistics and its a
        transient data error.
        """
        return super().available and self.meter is not None

    @property
    def meter(self) -> MeterResponse | None:
        """Get the meter for the sensor."""
        return self.data.meters.get_meter(self._meter)


class PowerWallExportSensor(PowerWallEnergyDirectionSensor):
    """Representation of an Powerwall Export sensor."""

    def __init__(
        self,
        powerwall_data: PowerwallRuntimeData,
        meter: MeterType,
    ) -> None:
        """Initialize the sensor."""
        super().__init__(powerwall_data, meter, _METER_DIRECTION_EXPORT)

    @property
    def native_value(self) -> float | None:
        """Get the current value in kWh."""
        meter = self.meter
        if TYPE_CHECKING:
            assert meter is not None
        return meter.get_energy_exported()


class PowerWallImportSensor(PowerWallEnergyDirectionSensor):
    """Representation of an Powerwall Import sensor."""

    def __init__(
        self,
        powerwall_data: PowerwallRuntimeData,
        meter: MeterType,
    ) -> None:
        """Initialize the sensor."""
        super().__init__(powerwall_data, meter, _METER_DIRECTION_IMPORT)

    @property
    def native_value(self) -> float | None:
        """Get the current value in kWh."""
        meter = self.meter
        if TYPE_CHECKING:
            assert meter is not None
        return meter.get_energy_imported()


class PowerWallBatterySensor(BatteryEntity, SensorEntity, Generic[_ValueT]):
    """Representation of an Powerwall Battery sensor."""

    entity_description: PowerwallSensorEntityDescription[BatteryResponse, _ValueT]

    def __init__(
        self,
        powerwall_data: PowerwallRuntimeData,
        battery: BatteryResponse,
        description: PowerwallSensorEntityDescription[BatteryResponse, _ValueT],
    ) -> None:
        """Initialize the sensor."""
        self.entity_description = description
        super().__init__(powerwall_data, battery)
        self._attr_translation_key = description.translation_key
        self._attr_unique_id = f"{self.base_unique_id}_{description.key}"

    @property
    def native_value(self) -> float | int | str:
        """Get the current value."""
<<<<<<< HEAD
        return self.entity_description.value_fn(self.battery_data)


def _get_battery_charge(battery_data: BatteryResponse) -> float:
    """Get the current value in %."""
    ratio = float(battery_data.energy_remaining) / float(battery_data.capacity)
    return round(100 * ratio, 1)


BATTERY_INSTANT_SENSORS: list[PowerwallSensorEntityDescription] = [
    PowerwallSensorEntityDescription[BatteryResponse, int](
        key="battery_capacity",
        translation_key="battery_capacity",
        state_class=SensorStateClass.MEASUREMENT,
        device_class=SensorDeviceClass.ENERGY_STORAGE,
        native_unit_of_measurement=UnitOfEnergy.WATT_HOUR,
        suggested_unit_of_measurement=UnitOfEnergy.KILO_WATT_HOUR,
        suggested_display_precision=1,
        value_fn=lambda battery_data: battery_data.capacity,
    ),
    PowerwallSensorEntityDescription[BatteryResponse, float](
        key="battery_instant_voltage",
        translation_key="battery_instant_voltage",
        state_class=SensorStateClass.MEASUREMENT,
        device_class=SensorDeviceClass.VOLTAGE,
        native_unit_of_measurement=UnitOfElectricPotential.VOLT,
        value_fn=lambda battery_data: round(battery_data.v_out, 1),
    ),
    PowerwallSensorEntityDescription[BatteryResponse, float](
        key="instant_frequency",
        translation_key="instant_frequency",
        state_class=SensorStateClass.MEASUREMENT,
        device_class=SensorDeviceClass.FREQUENCY,
        native_unit_of_measurement=UnitOfFrequency.HERTZ,
        entity_registry_enabled_default=False,
        value_fn=lambda battery_data: round(battery_data.f_out, 1),
    ),
    PowerwallSensorEntityDescription[BatteryResponse, float](
        key="instant_current",
        translation_key="instant_current",
        state_class=SensorStateClass.MEASUREMENT,
        device_class=SensorDeviceClass.CURRENT,
        native_unit_of_measurement=UnitOfElectricCurrent.AMPERE,
        entity_registry_enabled_default=False,
        value_fn=lambda battery_data: round(battery_data.i_out, 1),
    ),
    PowerwallSensorEntityDescription[BatteryResponse, int](
        key="instant_power",
        translation_key="instant_power",
        state_class=SensorStateClass.MEASUREMENT,
        device_class=SensorDeviceClass.POWER,
        native_unit_of_measurement=UnitOfPower.WATT,
        value_fn=lambda battery_data: battery_data.p_out,
    ),
    PowerwallSensorEntityDescription[BatteryResponse, float](
        key="battery_export",
        translation_key="battery_export",
        state_class=SensorStateClass.TOTAL_INCREASING,
        device_class=SensorDeviceClass.ENERGY,
        native_unit_of_measurement=UnitOfEnergy.WATT_HOUR,
        suggested_unit_of_measurement=UnitOfEnergy.KILO_WATT_HOUR,
        suggested_display_precision=0,
        value_fn=lambda battery_data: battery_data.energy_discharged,
    ),
    PowerwallSensorEntityDescription[BatteryResponse, float](
        key="battery_import",
        translation_key="battery_import",
        state_class=SensorStateClass.TOTAL_INCREASING,
        device_class=SensorDeviceClass.ENERGY,
        native_unit_of_measurement=UnitOfEnergy.WATT_HOUR,
        suggested_unit_of_measurement=UnitOfEnergy.KILO_WATT_HOUR,
        suggested_display_precision=0,
        value_fn=lambda battery_data: battery_data.energy_charged,
    ),
    PowerwallSensorEntityDescription[BatteryResponse, int](
        key="battery_remaining",
        translation_key="battery_remaining",
        state_class=SensorStateClass.MEASUREMENT,
        device_class=SensorDeviceClass.ENERGY_STORAGE,
        native_unit_of_measurement=UnitOfEnergy.WATT_HOUR,
        suggested_unit_of_measurement=UnitOfEnergy.KILO_WATT_HOUR,
        suggested_display_precision=1,
        value_fn=lambda battery_data: battery_data.energy_remaining,
    ),
    PowerwallSensorEntityDescription[BatteryResponse, float](
        key="charge",
        translation_key="charge",
        state_class=SensorStateClass.MEASUREMENT,
        device_class=SensorDeviceClass.BATTERY,
        native_unit_of_measurement=PERCENTAGE,
        value_fn=_get_battery_charge,
    ),
    PowerwallSensorEntityDescription[BatteryResponse, str](
        key="grid_state",
        translation_key="grid_state",
        device_class=SensorDeviceClass.ENUM,
        options=[state.value.lower() for state in GridState],
        value_fn=lambda battery_data: battery_data.grid_state.value.lower(),
    ),
]
=======
        return self.entity_description.value_fn(self.battery_data)
>>>>>>> 340df38b
<|MERGE_RESOLUTION|>--- conflicted
+++ resolved
@@ -420,107 +420,4 @@
     @property
     def native_value(self) -> float | int | str:
         """Get the current value."""
-<<<<<<< HEAD
-        return self.entity_description.value_fn(self.battery_data)
-
-
-def _get_battery_charge(battery_data: BatteryResponse) -> float:
-    """Get the current value in %."""
-    ratio = float(battery_data.energy_remaining) / float(battery_data.capacity)
-    return round(100 * ratio, 1)
-
-
-BATTERY_INSTANT_SENSORS: list[PowerwallSensorEntityDescription] = [
-    PowerwallSensorEntityDescription[BatteryResponse, int](
-        key="battery_capacity",
-        translation_key="battery_capacity",
-        state_class=SensorStateClass.MEASUREMENT,
-        device_class=SensorDeviceClass.ENERGY_STORAGE,
-        native_unit_of_measurement=UnitOfEnergy.WATT_HOUR,
-        suggested_unit_of_measurement=UnitOfEnergy.KILO_WATT_HOUR,
-        suggested_display_precision=1,
-        value_fn=lambda battery_data: battery_data.capacity,
-    ),
-    PowerwallSensorEntityDescription[BatteryResponse, float](
-        key="battery_instant_voltage",
-        translation_key="battery_instant_voltage",
-        state_class=SensorStateClass.MEASUREMENT,
-        device_class=SensorDeviceClass.VOLTAGE,
-        native_unit_of_measurement=UnitOfElectricPotential.VOLT,
-        value_fn=lambda battery_data: round(battery_data.v_out, 1),
-    ),
-    PowerwallSensorEntityDescription[BatteryResponse, float](
-        key="instant_frequency",
-        translation_key="instant_frequency",
-        state_class=SensorStateClass.MEASUREMENT,
-        device_class=SensorDeviceClass.FREQUENCY,
-        native_unit_of_measurement=UnitOfFrequency.HERTZ,
-        entity_registry_enabled_default=False,
-        value_fn=lambda battery_data: round(battery_data.f_out, 1),
-    ),
-    PowerwallSensorEntityDescription[BatteryResponse, float](
-        key="instant_current",
-        translation_key="instant_current",
-        state_class=SensorStateClass.MEASUREMENT,
-        device_class=SensorDeviceClass.CURRENT,
-        native_unit_of_measurement=UnitOfElectricCurrent.AMPERE,
-        entity_registry_enabled_default=False,
-        value_fn=lambda battery_data: round(battery_data.i_out, 1),
-    ),
-    PowerwallSensorEntityDescription[BatteryResponse, int](
-        key="instant_power",
-        translation_key="instant_power",
-        state_class=SensorStateClass.MEASUREMENT,
-        device_class=SensorDeviceClass.POWER,
-        native_unit_of_measurement=UnitOfPower.WATT,
-        value_fn=lambda battery_data: battery_data.p_out,
-    ),
-    PowerwallSensorEntityDescription[BatteryResponse, float](
-        key="battery_export",
-        translation_key="battery_export",
-        state_class=SensorStateClass.TOTAL_INCREASING,
-        device_class=SensorDeviceClass.ENERGY,
-        native_unit_of_measurement=UnitOfEnergy.WATT_HOUR,
-        suggested_unit_of_measurement=UnitOfEnergy.KILO_WATT_HOUR,
-        suggested_display_precision=0,
-        value_fn=lambda battery_data: battery_data.energy_discharged,
-    ),
-    PowerwallSensorEntityDescription[BatteryResponse, float](
-        key="battery_import",
-        translation_key="battery_import",
-        state_class=SensorStateClass.TOTAL_INCREASING,
-        device_class=SensorDeviceClass.ENERGY,
-        native_unit_of_measurement=UnitOfEnergy.WATT_HOUR,
-        suggested_unit_of_measurement=UnitOfEnergy.KILO_WATT_HOUR,
-        suggested_display_precision=0,
-        value_fn=lambda battery_data: battery_data.energy_charged,
-    ),
-    PowerwallSensorEntityDescription[BatteryResponse, int](
-        key="battery_remaining",
-        translation_key="battery_remaining",
-        state_class=SensorStateClass.MEASUREMENT,
-        device_class=SensorDeviceClass.ENERGY_STORAGE,
-        native_unit_of_measurement=UnitOfEnergy.WATT_HOUR,
-        suggested_unit_of_measurement=UnitOfEnergy.KILO_WATT_HOUR,
-        suggested_display_precision=1,
-        value_fn=lambda battery_data: battery_data.energy_remaining,
-    ),
-    PowerwallSensorEntityDescription[BatteryResponse, float](
-        key="charge",
-        translation_key="charge",
-        state_class=SensorStateClass.MEASUREMENT,
-        device_class=SensorDeviceClass.BATTERY,
-        native_unit_of_measurement=PERCENTAGE,
-        value_fn=_get_battery_charge,
-    ),
-    PowerwallSensorEntityDescription[BatteryResponse, str](
-        key="grid_state",
-        translation_key="grid_state",
-        device_class=SensorDeviceClass.ENUM,
-        options=[state.value.lower() for state in GridState],
-        value_fn=lambda battery_data: battery_data.grid_state.value.lower(),
-    ),
-]
-=======
-        return self.entity_description.value_fn(self.battery_data)
->>>>>>> 340df38b
+        return self.entity_description.value_fn(self.battery_data)