--- conflicted
+++ resolved
@@ -21,10 +21,7 @@
 from homeassistant.const import CONF_IP_ADDRESS, CONF_PASSWORD, Platform
 from homeassistant.core import HomeAssistant, callback
 from homeassistant.exceptions import ConfigEntryAuthFailed, ConfigEntryNotReady
-<<<<<<< HEAD
-=======
 from homeassistant.helpers import device_registry as dr, entity_registry as er
->>>>>>> da7badad
 from homeassistant.helpers.aiohttp_client import async_create_clientsession
 import homeassistant.helpers.config_validation as cv
 from homeassistant.helpers.update_coordinator import DataUpdateCoordinator, UpdateFailed
@@ -92,11 +89,7 @@
                 if attempt == 1:
                     await self._recreate_powerwall_login()
                 data = await _fetch_powerwall_data(self.power_wall)
-<<<<<<< HEAD
-            except PowerwallUnreachableError as err:
-=======
             except (asyncio.TimeoutError, PowerwallUnreachableError) as err:
->>>>>>> da7badad
                 raise UpdateFailed("Unable to fetch data from powerwall") from err
             except MissingAttributeError as err:
                 _LOGGER.error("The powerwall api has changed: %s", str(err))
@@ -143,11 +136,7 @@
 
             # Cancel closing power_wall on success
             stack.pop_all()
-<<<<<<< HEAD
-        except PowerwallUnreachableError as err:
-=======
         except (asyncio.TimeoutError, PowerwallUnreachableError) as err:
->>>>>>> da7badad
             raise ConfigEntryNotReady from err
         except MissingAttributeError as err:
             # The error might include some important information about what exactly changed.
@@ -197,8 +186,6 @@
     return True
 
 
-<<<<<<< HEAD
-=======
 async def async_migrate_entity_unique_ids(
     hass: HomeAssistant, entry: ConfigEntry, base_info: PowerwallBaseInfo
 ) -> None:
@@ -222,7 +209,6 @@
             )
 
 
->>>>>>> da7badad
 async def _login_and_fetch_base_info(
     power_wall: Powerwall, host: str, password: str | None
 ) -> PowerwallBaseInfo:
