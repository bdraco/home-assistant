--- conflicted
+++ resolved
@@ -5,7 +5,6 @@
 import requests
 from tesla_powerwall import (
     AccessDeniedError,
-    APIError,
     MissingAttributeError,
     Powerwall,
     PowerwallUnreachableError,
@@ -101,11 +100,6 @@
         powerwall_data = await hass.async_add_executor_job(
             _login_and_fetch_base_info, power_wall, password
         )
-    except APIError as err:
-        # Many restart of Home Assistant may cause the
-        # rate limit to be hit
-        http_session.close()
-        raise ConfigEntryNotReady from err
     except PowerwallUnreachableError as err:
         http_session.close()
         raise ConfigEntryNotReady from err
@@ -121,11 +115,7 @@
     await _migrate_old_unique_ids(hass, entry_id, powerwall_data)
     login_failed_count = 0
 
-<<<<<<< HEAD
-    entry_data = hass.data[DOMAIN][entry.entry_id] = {
-=======
     data = hass.data[DOMAIN][entry.entry_id] = {
->>>>>>> 9282cb43
         POWERWALL_API_CHANGED: False,
         POWERWALL_HTTP_SESSION: http_session,
     }
@@ -136,13 +126,8 @@
         http_session.close()
         http_session = requests.Session()
         power_wall = Powerwall(ip_address, http_session=http_session)
-<<<<<<< HEAD
-        entry_data[POWERWALL_OBJECT] = power_wall
-        entry_data[POWERWALL_HTTP_SESSION] = http_session
-=======
         data[POWERWALL_OBJECT] = power_wall
         data[POWERWALL_HTTP_SESSION] = http_session
->>>>>>> 9282cb43
         power_wall.login("", password)
 
     async def async_update_data():
@@ -151,13 +136,8 @@
         nonlocal login_failed_count
         nonlocal data
         _LOGGER.debug("Checking if update failed")
-<<<<<<< HEAD
-        if entry_data[POWERWALL_API_CHANGED]:
-            return entry_data[POWERWALL_COORDINATOR].data
-=======
         if data[POWERWALL_API_CHANGED]:
             return data[POWERWALL_COORDINATOR].data
->>>>>>> 9282cb43
 
         _LOGGER.debug("Updating data")
         try:
@@ -189,11 +169,7 @@
         update_interval=timedelta(seconds=UPDATE_INTERVAL),
     )
 
-<<<<<<< HEAD
-    entry_data.update(
-=======
     data.update(
->>>>>>> 9282cb43
         {
             **powerwall_data,
             POWERWALL_OBJECT: power_wall,
