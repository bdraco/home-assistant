--- conflicted
+++ resolved
@@ -68,10 +68,7 @@
 class HealthDataRingSensor(RingSensor):
     """Ring sensor that relies on health data."""
 
-<<<<<<< HEAD
-=======
     # These sensors are data hungry and not useful. Disable by default.
->>>>>>> fabb098e
     _attr_entity_registry_enabled_default = False
 
     async def async_added_to_hass(self) -> None:
