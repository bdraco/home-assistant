"""Open ports in your router for Home Assistant and provide statistics."""
from __future__ import annotations

import asyncio
from collections.abc import Mapping
<<<<<<< HEAD
=======
from datetime import timedelta
from ipaddress import ip_address
>>>>>>> 2e5c1236
from typing import Any

import voluptuous as vol

from homeassistant import config_entries
from homeassistant.components import ssdp
from homeassistant.components.ssdp import SsdpChange
from homeassistant.config_entries import ConfigEntry
from homeassistant.core import HomeAssistant
from homeassistant.exceptions import ConfigEntryNotReady
from homeassistant.helpers import device_registry as dr
from homeassistant.helpers.typing import ConfigType
from homeassistant.helpers.update_coordinator import (
    CoordinatorEntity,
    DataUpdateCoordinator,
)

from .const import (
    CONFIG_ENTRY_HOSTNAME,
    CONFIG_ENTRY_SCAN_INTERVAL,
    CONFIG_ENTRY_ST,
    CONFIG_ENTRY_UDN,
    DEFAULT_SCAN_INTERVAL,
    DOMAIN,
    DOMAIN_CONFIG,
    DOMAIN_DEVICES,
<<<<<<< HEAD
    LOGGER as _LOGGER,
=======
    DOMAIN_LOCAL_IP,
    LOGGER,
>>>>>>> 2e5c1236
)
from .device import Device

NOTIFICATION_ID = "upnp_notification"
NOTIFICATION_TITLE = "UPnP/IGD Setup"

PLATFORMS = ["binary_sensor", "sensor"]

CONFIG_SCHEMA = vol.Schema(
    {
        DOMAIN: vol.Schema(
            {},
        )
    },
    extra=vol.ALLOW_EXTRA,
)


async def async_setup(hass: HomeAssistant, config: ConfigType) -> bool:
    """Set up UPnP component."""
    LOGGER.debug("async_setup, config: %s", config)
    conf_default = CONFIG_SCHEMA({DOMAIN: {}})[DOMAIN]
    conf = config.get(DOMAIN, conf_default)
    hass.data[DOMAIN] = {
        DOMAIN_CONFIG: conf,
        DOMAIN_DEVICES: {},
    }

    # Only start if set up via configuration.yaml.
    if DOMAIN in config:
        hass.async_create_task(
            hass.config_entries.flow.async_init(
                DOMAIN, context={"source": config_entries.SOURCE_IMPORT}
            )
        )

    return True


async def async_setup_entry(hass: HomeAssistant, entry: ConfigEntry) -> bool:
    """Set up UPnP/IGD device from a config entry."""
    LOGGER.debug("Setting up config entry: %s", entry.unique_id)

    udn = entry.data[CONFIG_ENTRY_UDN]
    st = entry.data[CONFIG_ENTRY_ST]  # pylint: disable=invalid-name
    usn = f"{udn}::{st}"

    # Register device discovered-callback.
    device_discovered_event = asyncio.Event()
    discovery_info: Mapping[str, Any] | None = None

    async def device_discovered(headers: Mapping[str, Any], change: SsdpChange) -> None:
        if change == SsdpChange.BYEBYE:
            return

        nonlocal discovery_info
<<<<<<< HEAD
        _LOGGER.debug(
            "Device discovered: %s, at: %s", usn, headers[ssdp.ATTR_SSDP_LOCATION]
=======
        LOGGER.debug(
            "Device discovered: %s, at: %s", usn, info[ssdp.ATTR_SSDP_LOCATION]
>>>>>>> 2e5c1236
        )
        discovery_info = headers
        device_discovered_event.set()

    cancel_discovered_callback = await ssdp.async_register_callback(
        hass,
        device_discovered,
        {
            "usn": usn,
        },
    )

    try:
        await asyncio.wait_for(device_discovered_event.wait(), timeout=10)
    except asyncio.TimeoutError as err:
        LOGGER.debug("Device not discovered: %s", usn)
        raise ConfigEntryNotReady from err
    finally:
        cancel_discovered_callback()

    # Create device.
    location = discovery_info[  # pylint: disable=unsubscriptable-object
        ssdp.ATTR_SSDP_LOCATION
    ]
    device = await Device.async_create_device(hass, location)

    # Ensure entry has a unique_id.
    if not entry.unique_id:
        LOGGER.debug(
            "Setting unique_id: %s, for config_entry: %s",
            device.unique_id,
            entry,
        )
        hass.config_entries.async_update_entry(
            entry=entry,
            unique_id=device.unique_id,
        )

    # Ensure entry has a hostname, for older entries.
    if (
        CONFIG_ENTRY_HOSTNAME not in entry.data
        or entry.data[CONFIG_ENTRY_HOSTNAME] != device.hostname
    ):
        hass.config_entries.async_update_entry(
            entry=entry,
            data={CONFIG_ENTRY_HOSTNAME: device.hostname, **entry.data},
        )

    # Create device registry entry.
    device_registry = await dr.async_get_registry(hass)
    device_registry.async_get_or_create(
        config_entry_id=entry.entry_id,
        connections={(dr.CONNECTION_UPNP, device.udn)},
        identifiers={(DOMAIN, device.udn)},
        name=device.name,
        manufacturer=device.manufacturer,
        model=device.model_name,
    )

    update_interval_sec = entry.options.get(
        CONFIG_ENTRY_SCAN_INTERVAL, DEFAULT_SCAN_INTERVAL
    )
    update_interval = timedelta(seconds=update_interval_sec)
    LOGGER.debug("update_interval: %s", update_interval)
    coordinator = UpnpDataUpdateCoordinator(
        hass,
        device=device,
        update_interval=update_interval,
    )

    # Save coordinator.
    hass.data[DOMAIN][entry.entry_id] = coordinator

    await coordinator.async_config_entry_first_refresh()

    # Create sensors.
    LOGGER.debug("Enabling sensors")
    hass.config_entries.async_setup_platforms(entry, PLATFORMS)

    return True


async def async_unload_entry(hass: HomeAssistant, config_entry: ConfigEntry) -> bool:
    """Unload a UPnP/IGD device from a config entry."""
    LOGGER.debug("Unloading config entry: %s", config_entry.unique_id)

    if coordinator := hass.data[DOMAIN].pop(config_entry.entry_id, None):
        await coordinator.device.async_stop()

    LOGGER.debug("Deleting sensors")
    return await hass.config_entries.async_unload_platforms(config_entry, PLATFORMS)


class UpnpDataUpdateCoordinator(DataUpdateCoordinator):
    """Define an object to update data from UPNP device."""

    def __init__(
        self, hass: HomeAssistant, device: Device, update_interval: timedelta
    ) -> None:
        """Initialize."""
        self.device = device

        super().__init__(
            hass, LOGGER, name=device.name, update_interval=update_interval
        )

    async def _async_update_data(self) -> Mapping[str, Any]:
        """Update data."""
        update_values = await asyncio.gather(
            self.device.async_get_traffic_data(),
            self.device.async_get_status(),
        )

        data = dict(update_values[0])
        data.update(update_values[1])

        return data


<<<<<<< HEAD
    udn = config_entry.data.get(CONFIG_ENTRY_UDN)
    if udn in hass.data[DOMAIN][DOMAIN_DEVICES]:
        del hass.data[DOMAIN][DOMAIN_DEVICES][udn]
=======
class UpnpEntity(CoordinatorEntity):
    """Base class for UPnP/IGD entities."""

    coordinator: UpnpDataUpdateCoordinator
>>>>>>> 2e5c1236

    def __init__(self, coordinator: UpnpDataUpdateCoordinator) -> None:
        """Initialize the base entities."""
        super().__init__(coordinator)
        self._device = coordinator.device
        self._attr_device_info = {
            "connections": {(dr.CONNECTION_UPNP, coordinator.device.udn)},
            "name": coordinator.device.name,
            "manufacturer": coordinator.device.manufacturer,
            "model": coordinator.device.model_name,
        }<|MERGE_RESOLUTION|>--- conflicted
+++ resolved
@@ -3,11 +3,7 @@
 
 import asyncio
 from collections.abc import Mapping
-<<<<<<< HEAD
-=======
 from datetime import timedelta
-from ipaddress import ip_address
->>>>>>> 2e5c1236
 from typing import Any
 
 import voluptuous as vol
@@ -34,12 +30,7 @@
     DOMAIN,
     DOMAIN_CONFIG,
     DOMAIN_DEVICES,
-<<<<<<< HEAD
-    LOGGER as _LOGGER,
-=======
-    DOMAIN_LOCAL_IP,
     LOGGER,
->>>>>>> 2e5c1236
 )
 from .device import Device
 
@@ -96,13 +87,8 @@
             return
 
         nonlocal discovery_info
-<<<<<<< HEAD
-        _LOGGER.debug(
+        LOGGER.debug(
             "Device discovered: %s, at: %s", usn, headers[ssdp.ATTR_SSDP_LOCATION]
-=======
-        LOGGER.debug(
-            "Device discovered: %s, at: %s", usn, info[ssdp.ATTR_SSDP_LOCATION]
->>>>>>> 2e5c1236
         )
         discovery_info = headers
         device_discovered_event.set()
@@ -222,16 +208,10 @@
         return data
 
 
-<<<<<<< HEAD
-    udn = config_entry.data.get(CONFIG_ENTRY_UDN)
-    if udn in hass.data[DOMAIN][DOMAIN_DEVICES]:
-        del hass.data[DOMAIN][DOMAIN_DEVICES][udn]
-=======
 class UpnpEntity(CoordinatorEntity):
     """Base class for UPnP/IGD entities."""
 
     coordinator: UpnpDataUpdateCoordinator
->>>>>>> 2e5c1236
 
     def __init__(self, coordinator: UpnpDataUpdateCoordinator) -> None:
         """Initialize the base entities."""
