{
  "domain": "upnp",
  "name": "UPnP/IGD",
  "config_flow": true,
  "documentation": "https://www.home-assistant.io/integrations/upnp",
<<<<<<< HEAD
=======
  "requirements": ["async-upnp-client==0.22.0"],
>>>>>>> 362eeca3
  "dependencies": ["network", "ssdp"],
  "codeowners": ["@StevenLooman","@ehendrix23"],
  "ssdp": [
    {
      "st": "urn:schemas-upnp-org:device:InternetGatewayDevice:1"
    },
    {
      "st": "urn:schemas-upnp-org:device:InternetGatewayDevice:2"
    }
  ],
  "iot_class": "local_polling"
}<|MERGE_RESOLUTION|>--- conflicted
+++ resolved
@@ -3,10 +3,7 @@
   "name": "UPnP/IGD",
   "config_flow": true,
   "documentation": "https://www.home-assistant.io/integrations/upnp",
-<<<<<<< HEAD
-=======
   "requirements": ["async-upnp-client==0.22.0"],
->>>>>>> 362eeca3
   "dependencies": ["network", "ssdp"],
   "codeowners": ["@StevenLooman","@ehendrix23"],
   "ssdp": [
