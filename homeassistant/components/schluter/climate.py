--- conflicted
+++ resolved
@@ -79,19 +79,6 @@
         self._support_flags = SUPPORT_TARGET_TEMPERATURE
 
     @property
-<<<<<<< HEAD
-    def available(self):
-        """Return if thermostat is available."""
-        return self.coordinator.last_update_success
-
-    @property
-    def should_poll(self):
-        """Return if platform should poll."""
-        return False
-
-    @property
-=======
->>>>>>> 63c5d9d3
     def supported_features(self):
         """Return the list of supported features."""
         return self._support_flags
@@ -164,16 +151,4 @@
             if target_temp is not None:
                 self._api.set_temperature(self._session_id, serial_number, target_temp)
         except RequestException as ex:
-<<<<<<< HEAD
-            _LOGGER.error("An error occurred while setting temperature: %s", ex)
-
-    async def async_added_to_hass(self):
-        """When entity is added to hass."""
-        self.coordinator.async_add_listener(self.async_write_ha_state)
-
-    async def async_will_remove_from_hass(self):
-        """When entity will be removed from hass."""
-        self.coordinator.async_remove_listener(self.async_write_ha_state)
-=======
-            _LOGGER.error("An error occurred while setting temperature: %s", ex)
->>>>>>> 63c5d9d3
+            _LOGGER.error("An error occurred while setting temperature: %s", ex)