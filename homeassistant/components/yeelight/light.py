--- conflicted
+++ resolved
@@ -244,13 +244,6 @@
         try:
             _LOGGER.debug("Calling %s with %s %s", func, args, kwargs)
             return await func(self, *args, **kwargs)
-<<<<<<< HEAD
-        except BULB_EXCEPTIONS as ex:
-            self.device.async_mark_unavailable()
-            self.async_write_ha_state()
-            raise HomeAssistantError(
-                f"Error when calling {func.__name__} for bulb {self.name} at {self._host}: {ex}"
-=======
         except BULB_NETWORK_EXCEPTIONS as ex:
             # A network error happened, the bulb is likely offline now
             self.device.async_mark_unavailable()
@@ -262,7 +255,6 @@
             # The bulb likely responded but had an error
             raise HomeAssistantError(
                 f"Error when calling {func.__name__} for bulb {self.device.name} at {self.device.host}: {ex}"
->>>>>>> b5579941
             )
 
     return _async_wrap
@@ -729,8 +721,6 @@
 
         await self._bulb.async_start_flow(flow, light_type=self.light_type)
         self._effect = effect
-<<<<<<< HEAD
-=======
 
     @_async_cmd
     async def _async_turn_on(self, duration) -> None:
@@ -740,7 +730,6 @@
             light_type=self.light_type,
             power_mode=self._turn_on_power_mode,
         )
->>>>>>> b5579941
 
     async def async_turn_on(self, **kwargs) -> None:
         """Turn the bulb on."""
