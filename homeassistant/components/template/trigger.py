"""Offer template automation rules."""
import logging

import voluptuous as vol

from homeassistant import exceptions
from homeassistant.const import CONF_FOR, CONF_PLATFORM, CONF_VALUE_TEMPLATE
from homeassistant.core import callback
from homeassistant.helpers import config_validation as cv, template
from homeassistant.helpers.event import async_call_later, async_track_template_result
from homeassistant.helpers.template import result_as_boolean

# mypy: allow-untyped-defs, no-check-untyped-defs

_LOGGER = logging.getLogger(__name__)

TRIGGER_SCHEMA = IF_ACTION_SCHEMA = vol.Schema(
    {
        vol.Required(CONF_PLATFORM): "template",
        vol.Required(CONF_VALUE_TEMPLATE): cv.template,
        vol.Optional(CONF_FOR): cv.positive_time_period_template,
    }
)


async def async_attach_trigger(
    hass, config, action, automation_info, *, platform_type="template"
):
    """Listen for state changes based on configuration."""
    value_template = config.get(CONF_VALUE_TEMPLATE)
    value_template.hass = hass
    time_delta = config.get(CONF_FOR)
    template.attach(hass, time_delta)
    delay_cancel = None

    @callback
    def template_listener(event, _, last_result, result):
        """Listen for state changes and calls action."""
        nonlocal delay_cancel

        if delay_cancel:
            # pylint: disable=not-callable
            delay_cancel()
            delay_cancel = None

        if not result_as_boolean(result):
            return

        entity_id = event.data.get("entity_id")
        from_s = event.data.get("old_state")
        to_s = event.data.get("new_state")

        @callback
        def call_action(*_):
            """Call action with right context."""
            hass.async_run_job(
                action(
                    {
                        "trigger": {
                            "platform": "template",
                            "entity_id": entity_id,
                            "from_state": from_s,
                            "to_state": to_s,
                            "for": time_delta if not time_delta else period,
                        }
                    },
                    context=(to_s.context if to_s else None),
                )
            )

        if not time_delta:
            call_action()
            return

        variables = {
            "trigger": {
                "platform": platform_type,
                "entity_id": entity_id,
                "from_state": from_s,
                "to_state": to_s,
            }
        }

        try:
            period = cv.positive_time_period(
                template.render_complex(time_delta, variables)
            )
        except (exceptions.TemplateError, vol.Invalid) as ex:
            _LOGGER.error(
                "Error rendering '%s' for template: %s", automation_info["name"], ex
            )
            return

        delay_cancel = async_call_later(hass, period.seconds, call_action)

<<<<<<< HEAD
    info = async_track_template_result(hass, value_template, template_listener)
=======
    info = async_track_template_result(
        hass, value_template, template_listener, automation_info["variables"]
    )
>>>>>>> 91ba8c0e
    unsub = info.async_remove

    @callback
    def async_remove():
        """Remove state listeners async."""
        unsub()
        if delay_cancel:
            # pylint: disable=not-callable
            delay_cancel()

    return async_remove<|MERGE_RESOLUTION|>--- conflicted
+++ resolved
@@ -93,13 +93,9 @@
 
         delay_cancel = async_call_later(hass, period.seconds, call_action)
 
-<<<<<<< HEAD
-    info = async_track_template_result(hass, value_template, template_listener)
-=======
     info = async_track_template_result(
         hass, value_template, template_listener, automation_info["variables"]
     )
->>>>>>> 91ba8c0e
     unsub = info.async_remove
 
     @callback
