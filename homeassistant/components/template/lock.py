--- conflicted
+++ resolved
@@ -66,14 +66,8 @@
 async def async_setup_platform(hass, config, async_add_entities, discovery_info=None):
     """Set up the template lock."""
 
-<<<<<<< HEAD
-    return await async_setup_platform_reloadable(
-        hass, config, async_add_entities, entity_platform.current_platform.get(),
-    )
-=======
     await async_setup_platform_reloadable(hass, entity_platform.current_platform.get())
     async_add_entities(await async_create_entities(hass, config))
->>>>>>> 47cfe28a
 
 
 class TemplateLock(TemplateEntityWithAvailability, LockEntity):
