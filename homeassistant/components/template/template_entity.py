"""TemplateEntity utility class."""
from __future__ import annotations

from collections.abc import Callable, Mapping
import contextlib
import itertools
import logging
from typing import Any

import voluptuous as vol

from homeassistant.const import (
    CONF_ENTITY_PICTURE_TEMPLATE,
    CONF_FRIENDLY_NAME,
    CONF_ICON,
    CONF_ICON_TEMPLATE,
    CONF_NAME,
    STATE_UNKNOWN,
)
from homeassistant.core import (
    CALLBACK_TYPE,
    Context,
    HomeAssistant,
    State,
    callback,
    validate_state,
)
from homeassistant.exceptions import TemplateError
import homeassistant.helpers.config_validation as cv
from homeassistant.helpers.entity import Entity
from homeassistant.helpers.event import (
    EventStateChangedData,
    TrackTemplate,
    TrackTemplateResult,
    TrackTemplateResultInfo,
    async_track_template_result,
)
from homeassistant.helpers.script import Script, _VarsType
from homeassistant.helpers.start import async_at_start
from homeassistant.helpers.template import (
    Template,
    TemplateStateFromEntityId,
    result_as_boolean,
)
from homeassistant.helpers.trigger_template_entity import (
    TEMPLATE_ENTITY_BASE_SCHEMA,
    make_template_entity_base_schema,
)
from homeassistant.helpers.typing import ConfigType, EventType

from .const import (
    CONF_ATTRIBUTE_TEMPLATES,
    CONF_ATTRIBUTES,
    CONF_AVAILABILITY,
    CONF_AVAILABILITY_TEMPLATE,
    CONF_PICTURE,
)

_LOGGER = logging.getLogger(__name__)

TEMPLATE_ENTITY_AVAILABILITY_SCHEMA = vol.Schema(
    {
        vol.Optional(CONF_AVAILABILITY): cv.template,
    }
)

TEMPLATE_ENTITY_ICON_SCHEMA = vol.Schema(
    {
        vol.Optional(CONF_ICON): cv.template,
    }
)

TEMPLATE_ENTITY_COMMON_SCHEMA = vol.Schema(
    {
        vol.Optional(CONF_ATTRIBUTES): vol.Schema({cv.string: cv.template}),
        vol.Optional(CONF_AVAILABILITY): cv.template,
    }
).extend(TEMPLATE_ENTITY_BASE_SCHEMA.schema)


def make_template_entity_common_schema(default_name: str) -> vol.Schema:
    """Return a schema with default name."""
    return vol.Schema(
        {
            vol.Optional(CONF_ATTRIBUTES): vol.Schema({cv.string: cv.template}),
            vol.Optional(CONF_AVAILABILITY): cv.template,
        }
    ).extend(make_template_entity_base_schema(default_name).schema)


TEMPLATE_ENTITY_ATTRIBUTES_SCHEMA_LEGACY = vol.Schema(
    {
        vol.Optional(CONF_ATTRIBUTE_TEMPLATES, default={}): vol.Schema(
            {cv.string: cv.template}
        ),
    }
)

TEMPLATE_ENTITY_AVAILABILITY_SCHEMA_LEGACY = vol.Schema(
    {
        vol.Optional(CONF_AVAILABILITY_TEMPLATE): cv.template,
    }
)

TEMPLATE_ENTITY_COMMON_SCHEMA_LEGACY = vol.Schema(
    {
        vol.Optional(CONF_ENTITY_PICTURE_TEMPLATE): cv.template,
        vol.Optional(CONF_ICON_TEMPLATE): cv.template,
    }
).extend(TEMPLATE_ENTITY_AVAILABILITY_SCHEMA_LEGACY.schema)


LEGACY_FIELDS = {
    CONF_ICON_TEMPLATE: CONF_ICON,
    CONF_ENTITY_PICTURE_TEMPLATE: CONF_PICTURE,
    CONF_AVAILABILITY_TEMPLATE: CONF_AVAILABILITY,
    CONF_ATTRIBUTE_TEMPLATES: CONF_ATTRIBUTES,
    CONF_FRIENDLY_NAME: CONF_NAME,
}


def rewrite_common_legacy_to_modern_conf(
    entity_cfg: dict[str, Any], extra_legacy_fields: dict[str, str] | None = None
) -> dict[str, Any]:
    """Rewrite legacy config."""
    entity_cfg = {**entity_cfg}
    if extra_legacy_fields is None:
        extra_legacy_fields = {}

    for from_key, to_key in itertools.chain(
        LEGACY_FIELDS.items(), extra_legacy_fields.items()
    ):
        if from_key not in entity_cfg or to_key in entity_cfg:
            continue

        val = entity_cfg.pop(from_key)
        if isinstance(val, str):
            val = Template(val)
        entity_cfg[to_key] = val

    if CONF_NAME in entity_cfg and isinstance(entity_cfg[CONF_NAME], str):
        entity_cfg[CONF_NAME] = Template(entity_cfg[CONF_NAME])

    return entity_cfg


class _TemplateAttribute:
    """Attribute value linked to template result."""

    def __init__(
        self,
        entity: Entity,
        attribute: str,
        template: Template,
        validator: Callable[[Any], Any] | None = None,
        on_update: Callable[[Any], None] | None = None,
        none_on_template_error: bool | None = False,
    ) -> None:
        """Template attribute."""
        self._entity = entity
        self._attribute = attribute
        self.template = template
        self.validator = validator
        self.on_update = on_update
        self.async_update = None
        self.none_on_template_error = none_on_template_error

    @callback
    def async_setup(self) -> None:
        """Config update path for the attribute."""
        if self.on_update:
            return

        if not hasattr(self._entity, self._attribute):
            raise AttributeError(f"Attribute '{self._attribute}' does not exist.")

        self.on_update = self._default_update

    @callback
    def _default_update(self, result: str | TemplateError) -> None:
        attr_result = None if isinstance(result, TemplateError) else result
        setattr(self._entity, self._attribute, attr_result)

    @callback
    def handle_result(
        self,
        event: EventType[EventStateChangedData] | None,
        template: Template,
        last_result: str | None | TemplateError,
        result: str | TemplateError,
    ) -> None:
        """Handle a template result event callback."""
        if isinstance(result, TemplateError):
            _LOGGER.error(
                (
                    "TemplateError('%s') "
                    "while processing template '%s' "
                    "for attribute '%s' in entity '%s'"
                ),
                result,
                self.template,
                self._attribute,
                self._entity.entity_id,
            )
            if self.none_on_template_error:
                self._default_update(result)
            else:
                assert self.on_update
                self.on_update(result)
            return

        if not self.validator:
            assert self.on_update
            self.on_update(result)
            return

        try:
            validated = self.validator(result)
        except vol.Invalid as ex:
            _LOGGER.error(
                (
                    "Error validating template result '%s' "
                    "from template '%s' "
                    "for attribute '%s' in entity %s "
                    "validation message '%s'"
                ),
                result,
                self.template,
                self._attribute,
                self._entity.entity_id,
                ex.msg,
            )
            assert self.on_update
            self.on_update(None)
            return

        assert self.on_update
        self.on_update(validated)
        return


class TemplateEntity(Entity):
    """Entity that uses templates to calculate attributes."""

    _attr_available = True
    _attr_entity_picture = None
    _attr_icon = None

    def __init__(
        self,
        hass: HomeAssistant,
        *,
        availability_template: Template | None = None,
        icon_template: Template | None = None,
        entity_picture_template: Template | None = None,
        attribute_templates: dict[str, Template] | None = None,
        config: ConfigType | None = None,
        fallback_name: str | None = None,
        unique_id: str | None = None,
    ) -> None:
        """Template Entity."""
        self._template_attrs: dict[Template, list[_TemplateAttribute]] = {}
        self._template_result_info: TrackTemplateResultInfo | None = None
        self._attr_extra_state_attributes = {}
        self._self_ref_update_count = 0
        self._attr_unique_id = unique_id
        self._preview_callback: Callable[
            [
                str | None,
                dict[str, Any] | None,
                dict[str, bool | set[str]] | None,
                str | None,
            ],
            None,
        ] | None = None
        if config is None:
            self._attribute_templates = attribute_templates
            self._availability_template = availability_template
            self._icon_template = icon_template
            self._entity_picture_template = entity_picture_template
            self._friendly_name_template = None
        else:
            self._attribute_templates = config.get(CONF_ATTRIBUTES)
            self._availability_template = config.get(CONF_AVAILABILITY)
            self._icon_template = config.get(CONF_ICON)
            self._entity_picture_template = config.get(CONF_PICTURE)
            self._friendly_name_template = config.get(CONF_NAME)

        class DummyState(State):
            """None-state for template entities not yet added to the state machine."""

            def __init__(self) -> None:
                """Initialize a new state."""
                super().__init__("unknown.unknown", STATE_UNKNOWN)
                self.entity_id = None  # type: ignore[assignment]

            @property
            def name(self) -> str:
                """Name of this state."""
                return "<None>"

        variables = {"this": DummyState()}

        # Try to render the name as it can influence the entity ID
        self._attr_name = fallback_name
        if self._friendly_name_template:
            self._friendly_name_template.hass = hass
            with contextlib.suppress(TemplateError):
                self._attr_name = self._friendly_name_template.async_render(
                    variables=variables, parse_result=False
                )

        # Templates will not render while the entity is unavailable, try to render the
        # icon and picture templates.
        if self._entity_picture_template:
            self._entity_picture_template.hass = hass
            with contextlib.suppress(TemplateError):
                self._attr_entity_picture = self._entity_picture_template.async_render(
                    variables=variables, parse_result=False
                )

        if self._icon_template:
            self._icon_template.hass = hass
            with contextlib.suppress(TemplateError):
                self._attr_icon = self._icon_template.async_render(
                    variables=variables, parse_result=False
                )

    @callback
    def _update_available(self, result: str | TemplateError) -> None:
        if isinstance(result, TemplateError):
            self._attr_available = True
            return

        self._attr_available = result_as_boolean(result)

    @callback
    def _update_state(self, result: str | TemplateError) -> None:
        if self._availability_template:
            return

        self._attr_available = not isinstance(result, TemplateError)

    @callback
    def _add_attribute_template(
        self, attribute_key: str, attribute_template: Template
    ) -> None:
        """Create a template tracker for the attribute."""

        def _update_attribute(result: str | TemplateError) -> None:
            attr_result = None if isinstance(result, TemplateError) else result
            self._attr_extra_state_attributes[attribute_key] = attr_result

        self.add_template_attribute(
            attribute_key, attribute_template, None, _update_attribute
        )

    def add_template_attribute(
        self,
        attribute: str,
        template: Template,
        validator: Callable[[Any], Any] | None = None,
        on_update: Callable[[Any], None] | None = None,
        none_on_template_error: bool = False,
    ) -> None:
        """Call in the constructor to add a template linked to a attribute.

        Parameters
        ----------
        attribute
            The name of the attribute to link to. This attribute must exist
            unless a custom on_update method is supplied.
        template
            The template to calculate.
        validator
            Validator function to parse the result and ensure it's valid.
        on_update
            Called to store the template result rather than storing it
            the supplied attribute. Passed the result of the validator, or None
            if the template or validator resulted in an error.
        none_on_template_error
            If True, the attribute will be set to None if the template errors.

        """
        assert self.hass is not None, "hass cannot be None"
        template.hass = self.hass
        template_attribute = _TemplateAttribute(
            self, attribute, template, validator, on_update, none_on_template_error
        )
        self._template_attrs.setdefault(template, [])
        self._template_attrs[template].append(template_attribute)

    @callback
    def _handle_results(
        self,
        event: EventType[EventStateChangedData] | None,
        updates: list[TrackTemplateResult],
    ) -> None:
        """Call back the results to the attributes."""
        if event:
            self.async_set_context(event.context)

        entity_id = event and event.data["entity_id"]

        if entity_id and entity_id == self.entity_id:
            self._self_ref_update_count += 1
        else:
            self._self_ref_update_count = 0

        if self._self_ref_update_count > len(self._template_attrs):
            for update in updates:
                _LOGGER.warning(
                    (
                        "Template loop detected while processing event: %s, skipping"
                        " template render for Template[%s]"
                    ),
                    event,
                    update.template.template,
                )
            return

        for update in updates:
            for template_attr in self._template_attrs[update.template]:
                template_attr.handle_result(
                    event, update.template, update.last_result, update.result
                )

        if not self._preview_callback:
            self.async_write_ha_state()
            return

        try:
<<<<<<< HEAD
            state, _, _, attrs = self._async_generate_attributes()
            validate_state(state)
=======
            calculated_state = self._async_calculate_state()
            validate_state(calculated_state.state)
>>>>>>> 72cb21d8
        except Exception as err:  # pylint: disable=broad-exception-caught
            self._preview_callback(None, None, None, str(err))
        else:
            assert self._template_result_info
            self._preview_callback(
                calculated_state.state,
                calculated_state.attributes,
                self._template_result_info.listeners,
                None,
            )

    @callback
    def _async_template_startup(
        self,
        _hass: HomeAssistant | None,
        log_fn: Callable[[int, str], None] | None = None,
    ) -> None:
        template_var_tups: list[TrackTemplate] = []
        has_availability_template = False

        variables = {"this": TemplateStateFromEntityId(self.hass, self.entity_id)}

        for template, attributes in self._template_attrs.items():
            template_var_tup = TrackTemplate(template, variables)
            is_availability_template = False
            for attribute in attributes:
                # pylint: disable-next=protected-access
                if attribute._attribute == "_attr_available":
                    has_availability_template = True
                    is_availability_template = True
                attribute.async_setup()
            # Insert the availability template first in the list
            if is_availability_template:
                template_var_tups.insert(0, template_var_tup)
            else:
                template_var_tups.append(template_var_tup)

        result_info = async_track_template_result(
            self.hass,
            template_var_tups,
            self._handle_results,
            log_fn=log_fn,
            has_super_template=has_availability_template,
        )
        self.async_on_remove(result_info.async_remove)
        self._template_result_info = result_info
        result_info.async_refresh()

    @callback
    def _async_setup_templates(self) -> None:
        """Set up templates."""
        if self._availability_template is not None:
            self.add_template_attribute(
                "_attr_available",
                self._availability_template,
                None,
                self._update_available,
            )
        if self._attribute_templates is not None:
            for key, value in self._attribute_templates.items():
                self._add_attribute_template(key, value)
        if self._icon_template is not None:
            self.add_template_attribute(
                "_attr_icon", self._icon_template, vol.Or(cv.whitespace, cv.icon)
            )
        if self._entity_picture_template is not None:
            self.add_template_attribute(
                "_attr_entity_picture", self._entity_picture_template
            )
        if (
            self._friendly_name_template is not None
            and not self._friendly_name_template.is_static
        ):
            self.add_template_attribute("_attr_name", self._friendly_name_template)

    @callback
    def async_start_preview(
        self,
        preview_callback: Callable[
            [
                str | None,
                Mapping[str, Any] | None,
                dict[str, bool | set[str]] | None,
                str | None,
            ],
            None,
        ],
    ) -> CALLBACK_TYPE:
        """Render a preview."""

        def log_template_error(level: int, msg: str) -> None:
            preview_callback(None, None, None, msg)

        self._preview_callback = preview_callback
        self._async_setup_templates()
        try:
            self._async_template_startup(None, log_template_error)
        except Exception as err:  # pylint: disable=broad-exception-caught
            preview_callback(None, None, None, str(err))
        return self._call_on_remove_callbacks

    async def async_added_to_hass(self) -> None:
        """Run when entity about to be added to hass."""
        self._async_setup_templates()

        async_at_start(self.hass, self._async_template_startup)

    async def async_update(self) -> None:
        """Call for forced update."""
        assert self._template_result_info
        self._template_result_info.async_refresh()

    async def async_run_script(
        self,
        script: Script,
        *,
        run_variables: _VarsType | None = None,
        context: Context | None = None,
    ) -> None:
        """Run an action script."""
        if run_variables is None:
            run_variables = {}
        await script.async_run(
            run_variables={
                "this": TemplateStateFromEntityId(self.hass, self.entity_id),
                **run_variables,
            },
            context=context,
        )<|MERGE_RESOLUTION|>--- conflicted
+++ resolved
@@ -430,13 +430,8 @@
             return
 
         try:
-<<<<<<< HEAD
-            state, _, _, attrs = self._async_generate_attributes()
-            validate_state(state)
-=======
             calculated_state = self._async_calculate_state()
             validate_state(calculated_state.state)
->>>>>>> 72cb21d8
         except Exception as err:  # pylint: disable=broad-exception-caught
             self._preview_callback(None, None, None, str(err))
         else:
