--- conflicted
+++ resolved
@@ -244,55 +244,6 @@
 
     async def async_added_to_hass(self) -> None:
         """Run when entity about to be added to hass."""
-<<<<<<< HEAD
-        if self.hass.state == CoreState.running:
-            await self._async_template_startup()
-            return
-
-        self.hass.bus.async_listen_once(
-            EVENT_HOMEASSISTANT_START, self._async_template_startup
-        )
-
-    async def async_update(self) -> None:
-        """Call for forced update."""
-        for attribute in self._template_attrs:
-            if attribute.async_update:
-                attribute.async_update()
-
-
-class TemplateEntityWithAvailability(TemplateEntity):
-    """Entity that uses templates to calculate attributes with an availability template."""
-
-    def __init__(self, availability_template):
-        """Template Entity."""
-        self._availability_template = availability_template
-        self._available = True
-        super().__init__()
-
-    @callback
-    def _update_available(self, result):
-        if isinstance(result, TemplateError):
-            self._available = True
-            return
-
-        self._available = result_as_boolean(result)
-
-    @callback
-    def _update_state(self, result):
-        if self._availability_template:
-            return
-
-        self._available = not isinstance(result, TemplateError)
-
-    @property
-    def available(self) -> bool:
-        """Return if the device is available."""
-        return self._available
-
-    async def async_added_to_hass(self):
-        """Register callbacks."""
-=======
->>>>>>> 91ba8c0e
         if self._availability_template is not None:
             self.add_template_attribute(
                 "_available", self._availability_template, None, self._update_available
@@ -308,6 +259,9 @@
             self.add_template_attribute(
                 "_entity_picture", self._entity_picture_template
             )
+        if self.hass.state == CoreState.running:
+            await self._async_template_startup()
+            return
 
         self.hass.bus.async_listen_once(
             EVENT_HOMEASSISTANT_START, self._async_template_startup
