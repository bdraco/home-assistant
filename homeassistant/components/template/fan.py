"""Support for Template fans."""
import logging

import voluptuous as vol

from homeassistant.components.fan import (
    ATTR_DIRECTION,
    ATTR_OSCILLATING,
    ATTR_PERCENTAGE,
<<<<<<< HEAD
=======
    ATTR_PRESET_MODE,
>>>>>>> 457f36b3
    ATTR_SPEED,
    DIRECTION_FORWARD,
    DIRECTION_REVERSE,
    ENTITY_ID_FORMAT,
    SPEED_HIGH,
    SPEED_LOW,
    SPEED_MEDIUM,
    SPEED_OFF,
    SUPPORT_DIRECTION,
    SUPPORT_OSCILLATE,
    SUPPORT_SET_SPEED,
    FanEntity,
    preset_modes_filter,
)
from homeassistant.const import (
    CONF_ENTITY_ID,
    CONF_FRIENDLY_NAME,
    CONF_UNIQUE_ID,
    CONF_VALUE_TEMPLATE,
    STATE_OFF,
    STATE_ON,
    STATE_UNAVAILABLE,
    STATE_UNKNOWN,
)
from homeassistant.core import callback
from homeassistant.exceptions import TemplateError
import homeassistant.helpers.config_validation as cv
from homeassistant.helpers.entity import async_generate_entity_id
from homeassistant.helpers.reload import async_setup_reload_service
from homeassistant.helpers.script import Script

from .const import CONF_AVAILABILITY_TEMPLATE, DOMAIN, PLATFORMS
from .template_entity import TemplateEntity

_LOGGER = logging.getLogger(__name__)

CONF_FANS = "fans"
CONF_SPEED_LIST = "speeds"
CONF_PRESET_MODES = "preset_modes"
CONF_SPEED_TEMPLATE = "speed_template"
CONF_PERCENTAGE_TEMPLATE = "percentage_template"
<<<<<<< HEAD
=======
CONF_PRESET_MODE_TEMPLATE = "preset_mode_template"
>>>>>>> 457f36b3
CONF_OSCILLATING_TEMPLATE = "oscillating_template"
CONF_DIRECTION_TEMPLATE = "direction_template"
CONF_ON_ACTION = "turn_on"
CONF_OFF_ACTION = "turn_off"
CONF_SET_PERCENTAGE_ACTION = "set_percentage"
CONF_SET_SPEED_ACTION = "set_speed"
CONF_SET_OSCILLATING_ACTION = "set_oscillating"
CONF_SET_DIRECTION_ACTION = "set_direction"
CONF_SET_PRESET_MODE_ACTION = "set_preset_mode"

_VALID_STATES = [STATE_ON, STATE_OFF]
_VALID_OSC = [True, False]
_VALID_DIRECTIONS = [DIRECTION_FORWARD, DIRECTION_REVERSE]

FAN_SCHEMA = vol.All(
    cv.deprecated(CONF_ENTITY_ID),
    cv.deprecated(CONF_SPEED_LIST),
    cv.deprecated(CONF_SPEED_TEMPLATE),
    cv.deprecated(CONF_SET_SPEED_ACTION),
    vol.Schema(
        {
            vol.Optional(CONF_FRIENDLY_NAME): cv.string,
            vol.Required(CONF_VALUE_TEMPLATE): cv.template,
            vol.Optional(CONF_SPEED_TEMPLATE): cv.template,
            vol.Optional(CONF_PERCENTAGE_TEMPLATE): cv.template,
<<<<<<< HEAD
=======
            vol.Optional(CONF_PRESET_MODE_TEMPLATE): cv.template,
>>>>>>> 457f36b3
            vol.Optional(CONF_OSCILLATING_TEMPLATE): cv.template,
            vol.Optional(CONF_DIRECTION_TEMPLATE): cv.template,
            vol.Optional(CONF_AVAILABILITY_TEMPLATE): cv.template,
            vol.Required(CONF_ON_ACTION): cv.SCRIPT_SCHEMA,
            vol.Required(CONF_OFF_ACTION): cv.SCRIPT_SCHEMA,
            vol.Optional(CONF_SET_SPEED_ACTION): cv.SCRIPT_SCHEMA,
            vol.Optional(CONF_SET_PERCENTAGE_ACTION): cv.SCRIPT_SCHEMA,
<<<<<<< HEAD
=======
            vol.Optional(CONF_SET_PRESET_MODE_ACTION): cv.SCRIPT_SCHEMA,
>>>>>>> 457f36b3
            vol.Optional(CONF_SET_OSCILLATING_ACTION): cv.SCRIPT_SCHEMA,
            vol.Optional(CONF_SET_DIRECTION_ACTION): cv.SCRIPT_SCHEMA,
            vol.Optional(
                CONF_SPEED_LIST,
                default=[SPEED_OFF, SPEED_LOW, SPEED_MEDIUM, SPEED_HIGH],
            ): cv.ensure_list,
            vol.Optional(CONF_PRESET_MODES): cv.ensure_list,
            vol.Optional(CONF_ENTITY_ID): cv.entity_ids,
            vol.Optional(CONF_UNIQUE_ID): cv.string,
        }
    ),
)

PLATFORM_SCHEMA = cv.PLATFORM_SCHEMA.extend(
    {vol.Required(CONF_FANS): cv.schema_with_slug_keys(FAN_SCHEMA)}
)


async def _async_create_entities(hass, config):
    """Create the Template Fans."""
    fans = []

    for device, device_config in config[CONF_FANS].items():
        friendly_name = device_config.get(CONF_FRIENDLY_NAME, device)

        state_template = device_config[CONF_VALUE_TEMPLATE]
        speed_template = device_config.get(CONF_SPEED_TEMPLATE)
        percentage_template = device_config.get(CONF_PERCENTAGE_TEMPLATE)
<<<<<<< HEAD
=======
        preset_mode_template = device_config.get(CONF_PRESET_MODE_TEMPLATE)
>>>>>>> 457f36b3
        oscillating_template = device_config.get(CONF_OSCILLATING_TEMPLATE)
        direction_template = device_config.get(CONF_DIRECTION_TEMPLATE)
        availability_template = device_config.get(CONF_AVAILABILITY_TEMPLATE)

        on_action = device_config[CONF_ON_ACTION]
        off_action = device_config[CONF_OFF_ACTION]
        set_speed_action = device_config.get(CONF_SET_SPEED_ACTION)
        set_percentage_action = device_config.get(CONF_SET_PERCENTAGE_ACTION)
<<<<<<< HEAD
=======
        set_preset_mode_action = device_config.get(CONF_SET_PRESET_MODE_ACTION)
>>>>>>> 457f36b3
        set_oscillating_action = device_config.get(CONF_SET_OSCILLATING_ACTION)
        set_direction_action = device_config.get(CONF_SET_DIRECTION_ACTION)

        speed_list = device_config[CONF_SPEED_LIST]
        preset_modes = device_config.get(CONF_PRESET_MODES)
        unique_id = device_config.get(CONF_UNIQUE_ID)

        fans.append(
            TemplateFan(
                hass,
                device,
                friendly_name,
                state_template,
                speed_template,
                percentage_template,
<<<<<<< HEAD
=======
                preset_mode_template,
>>>>>>> 457f36b3
                oscillating_template,
                direction_template,
                availability_template,
                on_action,
                off_action,
                set_speed_action,
                set_percentage_action,
<<<<<<< HEAD
=======
                set_preset_mode_action,
>>>>>>> 457f36b3
                set_oscillating_action,
                set_direction_action,
                speed_list,
                preset_modes,
                unique_id,
            )
        )

    return fans


async def async_setup_platform(hass, config, async_add_entities, discovery_info=None):
    """Set up the template fans."""

    await async_setup_reload_service(hass, DOMAIN, PLATFORMS)
    async_add_entities(await _async_create_entities(hass, config))


class TemplateFan(TemplateEntity, FanEntity):
    """A template fan component."""

    def __init__(
        self,
        hass,
        device_id,
        friendly_name,
        state_template,
        speed_template,
        percentage_template,
<<<<<<< HEAD
=======
        preset_mode_template,
>>>>>>> 457f36b3
        oscillating_template,
        direction_template,
        availability_template,
        on_action,
        off_action,
        set_speed_action,
        set_percentage_action,
<<<<<<< HEAD
=======
        set_preset_mode_action,
>>>>>>> 457f36b3
        set_oscillating_action,
        set_direction_action,
        speed_list,
        preset_modes,
        unique_id,
    ):
        """Initialize the fan."""
        super().__init__(availability_template=availability_template)
        self.hass = hass
        self.entity_id = async_generate_entity_id(
            ENTITY_ID_FORMAT, device_id, hass=hass
        )
        self._name = friendly_name

        self._template = state_template
        self._speed_template = speed_template
        self._percentage_template = percentage_template
<<<<<<< HEAD
=======
        self._preset_mode_template = preset_mode_template
>>>>>>> 457f36b3
        self._oscillating_template = oscillating_template
        self._direction_template = direction_template
        self._supported_features = 0

        domain = __name__.split(".")[-2]

        self._on_script = Script(hass, on_action, friendly_name, domain)
        self._off_script = Script(hass, off_action, friendly_name, domain)

        self._set_speed_script = None
        if set_speed_action:
            self._set_speed_script = Script(
                hass, set_speed_action, friendly_name, domain
            )

        self._set_percentage_script = None
        if set_percentage_action:
            self._set_percentage_script = Script(
                hass, set_percentage_action, friendly_name, domain
            )

<<<<<<< HEAD
=======
        self._set_preset_mode_script = None
        if set_preset_mode_action:
            self._set_preset_mode_script = Script(
                hass, set_preset_mode_action, friendly_name, domain
            )

>>>>>>> 457f36b3
        self._set_oscillating_script = None
        if set_oscillating_action:
            self._set_oscillating_script = Script(
                hass, set_oscillating_action, friendly_name, domain
            )

        self._set_direction_script = None
        if set_direction_action:
            self._set_direction_script = Script(
                hass, set_direction_action, friendly_name, domain
            )

        self._state = STATE_OFF
        self._speed = None
        self._percentage = None
        self._oscillating = None
        self._direction = None

<<<<<<< HEAD
        if self._speed_template or self._percentage_template:
=======
        if (
            self._speed_template
            or self._percentage_template
            or self._preset_mode_template
        ):
>>>>>>> 457f36b3
            self._supported_features |= SUPPORT_SET_SPEED
        if self._oscillating_template:
            self._supported_features |= SUPPORT_OSCILLATE
        if self._direction_template:
            self._supported_features |= SUPPORT_DIRECTION

        self._unique_id = unique_id

        # List of valid speeds
        self._speed_list = speed_list

        # List of valid preset modes
        self._preset_modes = preset_modes

    @property
    def name(self):
        """Return the display name of this fan."""
        return self._name

    @property
    def unique_id(self):
        """Return the unique id of this fan."""
        return self._unique_id

    @property
    def supported_features(self) -> int:
        """Flag supported features."""
        return self._supported_features

    @property
    def speed_list(self) -> list:
        """Get the list of available speeds."""
        return self._speed_list

    @property
    def preset_modes(self) -> list:
        """Get the list of available preset modes."""
        if self._preset_modes is not None:
            return self._preset_modes
        return preset_modes_filter(self._speed_list)

    @property
    def is_on(self):
        """Return true if device is on."""
        return self._state == STATE_ON

    @property
    def speed(self):
        """Return the current speed."""
        return self._speed

    @property
    def percentage(self):
        """Return the current speed percentage."""
        return self._percentage

    @property
    def oscillating(self):
        """Return the oscillation state."""
        return self._oscillating

    @property
    def current_direction(self):
        """Return the oscillation state."""
        return self._direction

    # pylint: disable=arguments-differ
    async def async_turn_on(
<<<<<<< HEAD
        self, speed: str = None, percentage: int = None, **kwargs
=======
        self,
        speed: str = None,
        percentage: int = None,
        preset_mode: str = None,
        **kwargs,
>>>>>>> 457f36b3
    ) -> None:
        """Turn on the fan."""
        await self._on_script.async_run({ATTR_SPEED: speed}, context=self._context)
        self._state = STATE_ON

<<<<<<< HEAD
=======
        if preset_mode is not None:
            await self.async_set_preset_mode(preset_mode)
>>>>>>> 457f36b3
        if percentage is not None:
            await self.async_set_percentage(percentage)
        elif speed is not None:
            await self.async_set_speed(speed)

    # pylint: disable=arguments-differ
    async def async_turn_off(self) -> None:
        """Turn off the fan."""
        await self._off_script.async_run(context=self._context)
        self._state = STATE_OFF

    async def async_set_speed(self, speed: str) -> None:
        """Set the speed of the fan."""
        if self._set_speed_script is None:
            return

        if speed not in self._speed_list:
            _LOGGER.error(
                "Received invalid speed: %s. Expected: %s", speed, self._speed_list
            )
            return

        self._state = STATE_OFF if speed == SPEED_OFF else STATE_ON
        self._speed = speed
        self._percentage = self.speed_to_percentage(speed)
<<<<<<< HEAD
=======
        self._preset_mode = speed if speed in self.preset_modes else None
>>>>>>> 457f36b3
        await self._set_speed_script.async_run(
            {ATTR_SPEED: speed}, context=self._context
        )

    async def async_set_percentage(self, percentage: int) -> None:
        """Set the percentage speed of the fan."""
        if self._set_percentage_script is None:
            return

        try:
            percentage = int(float(percentage))
        except ValueError:
            _LOGGER.error("Received invalid percentage: %s", percentage)
            return

        self._state = STATE_OFF if percentage == 0 else STATE_ON
        if self._speed_list:
            self._speed = self.percentage_to_speed(percentage)
        self._percentage = percentage
<<<<<<< HEAD
        await self._set_percentage_script.async_run(
            {ATTR_PERCENTAGE: percentage}, context=self._context
        )
=======
        self._preset_mode = None
        await self._set_percentage_script.async_run(
            {ATTR_PERCENTAGE: percentage}, context=self._context
        )

    async def async_set_preset_mode(self, preset_mode: str) -> None:
        """Set the preset_mode of the fan."""
        if self._set_preset_mode_script is None:
            return

        if preset_mode not in self.preset_modes:
            _LOGGER.error(
                "Received invalid preset_mode: %s. Expected: %s",
                preset_mode,
                self.preset_modes,
            )
            return

        self._state = STATE_ON
        self._preset_mode = preset_mode
        self._speed = preset_mode
        self._percentage = None
        await self._set_preset_mode_script.async_run(
            {ATTR_PRESET_MODE: preset_mode}, context=self._context
        )
>>>>>>> 457f36b3

    async def async_oscillate(self, oscillating: bool) -> None:
        """Set oscillation of the fan."""
        if self._set_oscillating_script is None:
            return

        if oscillating in _VALID_OSC:
            self._oscillating = oscillating
            await self._set_oscillating_script.async_run(
                {ATTR_OSCILLATING: oscillating}, context=self._context
            )
        else:
            _LOGGER.error(
                "Received invalid oscillating value: %s. Expected: %s",
                oscillating,
                ", ".join(_VALID_OSC),
            )

    async def async_set_direction(self, direction: str) -> None:
        """Set the direction of the fan."""
        if self._set_direction_script is None:
            return

        if direction in _VALID_DIRECTIONS:
            self._direction = direction
            await self._set_direction_script.async_run(
                {ATTR_DIRECTION: direction}, context=self._context
            )
        else:
            _LOGGER.error(
                "Received invalid direction: %s. Expected: %s",
                direction,
                ", ".join(_VALID_DIRECTIONS),
            )

    @callback
    def _update_state(self, result):
        super()._update_state(result)
        if isinstance(result, TemplateError):
            self._state = None
            return

        # Validate state
        if result in _VALID_STATES:
            self._state = result
        elif result in [STATE_UNAVAILABLE, STATE_UNKNOWN]:
            self._state = None
        else:
            _LOGGER.error(
                "Received invalid fan is_on state: %s. Expected: %s",
                result,
                ", ".join(_VALID_STATES),
            )
            self._state = None

    async def async_added_to_hass(self):
        """Register callbacks."""
        self.add_template_attribute("_state", self._template, None, self._update_state)
<<<<<<< HEAD
=======
        if self._preset_mode_template is not None:
            self.add_template_attribute(
                "_preset_mode",
                self._preset_mode_template,
                None,
                self._update_preset_mode,
                none_on_template_error=True,
            )
>>>>>>> 457f36b3
        if self._percentage_template is not None:
            self.add_template_attribute(
                "_percentage",
                self._percentage_template,
                None,
                self._update_percentage,
                none_on_template_error=True,
            )
        if self._speed_template is not None:
            self.add_template_attribute(
                "_speed",
                self._speed_template,
                None,
                self._update_speed,
                none_on_template_error=True,
            )
        if self._oscillating_template is not None:
            self.add_template_attribute(
                "_oscillating",
                self._oscillating_template,
                None,
                self._update_oscillating,
                none_on_template_error=True,
            )
        if self._direction_template is not None:
            self.add_template_attribute(
                "_direction",
                self._direction_template,
                None,
                self._update_direction,
                none_on_template_error=True,
            )
        await super().async_added_to_hass()

    @callback
    def _update_speed(self, speed):
        # Validate speed
        speed = str(speed)

        if speed in self._speed_list:
            self._state = STATE_OFF if speed == SPEED_OFF else STATE_ON
            self._speed = speed
            self._percentage = self.speed_to_percentage(speed)
<<<<<<< HEAD
        elif speed in [STATE_UNAVAILABLE, STATE_UNKNOWN]:
            self._speed = None
            self._percentage = 0
=======
            self._preset_mode = speed if speed in self.preset_modes else None
        elif speed in [STATE_UNAVAILABLE, STATE_UNKNOWN]:
            self._speed = None
            self._percentage = 0
            self._preset_mode = None
>>>>>>> 457f36b3
        else:
            _LOGGER.error(
                "Received invalid speed: %s. Expected: %s", speed, self._speed_list
            )
            self._speed = None
            self._percentage = 0
<<<<<<< HEAD
=======
            self._preset_mode = None
>>>>>>> 457f36b3

    @callback
    def _update_percentage(self, percentage):
        # Validate percentage
        try:
            percentage = int(float(percentage))
        except ValueError:
            _LOGGER.error("Received invalid percentage: %s", percentage)
            self._speed = None
            self._percentage = 0
<<<<<<< HEAD
=======
            self._preset_mode = None
>>>>>>> 457f36b3
            return

        if 0 <= percentage <= 100:
            self._state = STATE_OFF if percentage == 0 else STATE_ON
            self._percentage = percentage
            if self._speed_list:
                self._speed = self.percentage_to_speed(percentage)
<<<<<<< HEAD
=======
            self._preset_mode = None
>>>>>>> 457f36b3
        else:
            _LOGGER.error("Received invalid percentage: %s", percentage)
            self._speed = None
            self._percentage = 0
<<<<<<< HEAD
=======
            self._preset_mode = None

    @callback
    def _update_preset_mode(self, preset_mode):
        # Validate preset mode
        preset_mode = str(preset_mode)

        if preset_mode in self.preset_modes:
            self._state = STATE_ON
            self._speed = preset_mode
            self._percentage = None
            self._preset_mode = preset_mode
        elif preset_mode in [STATE_UNAVAILABLE, STATE_UNKNOWN]:
            self._speed = None
            self._percentage = 0
            self._preset_mode = None
        else:
            _LOGGER.error(
                "Received invalid preset_mode: %s. Expected: %s",
                preset_mode,
                self.preset_mode,
            )
            self._speed = None
            self._percentage = 0
            self._preset_mode = None
>>>>>>> 457f36b3

    @callback
    def _update_oscillating(self, oscillating):
        # Validate osc
        if oscillating == "True" or oscillating is True:
            self._oscillating = True
        elif oscillating == "False" or oscillating is False:
            self._oscillating = False
        elif oscillating in [STATE_UNAVAILABLE, STATE_UNKNOWN]:
            self._oscillating = None
        else:
            _LOGGER.error(
                "Received invalid oscillating: %s. Expected: True/False",
                oscillating,
            )
            self._oscillating = None

    @callback
    def _update_direction(self, direction):
        # Validate direction
        if direction in _VALID_DIRECTIONS:
            self._direction = direction
        elif direction in [STATE_UNAVAILABLE, STATE_UNKNOWN]:
            self._direction = None
        else:
            _LOGGER.error(
                "Received invalid direction: %s. Expected: %s",
                direction,
                ", ".join(_VALID_DIRECTIONS),
            )
            self._direction = None<|MERGE_RESOLUTION|>--- conflicted
+++ resolved
@@ -7,10 +7,7 @@
     ATTR_DIRECTION,
     ATTR_OSCILLATING,
     ATTR_PERCENTAGE,
-<<<<<<< HEAD
-=======
     ATTR_PRESET_MODE,
->>>>>>> 457f36b3
     ATTR_SPEED,
     DIRECTION_FORWARD,
     DIRECTION_REVERSE,
@@ -52,10 +49,7 @@
 CONF_PRESET_MODES = "preset_modes"
 CONF_SPEED_TEMPLATE = "speed_template"
 CONF_PERCENTAGE_TEMPLATE = "percentage_template"
-<<<<<<< HEAD
-=======
 CONF_PRESET_MODE_TEMPLATE = "preset_mode_template"
->>>>>>> 457f36b3
 CONF_OSCILLATING_TEMPLATE = "oscillating_template"
 CONF_DIRECTION_TEMPLATE = "direction_template"
 CONF_ON_ACTION = "turn_on"
@@ -81,10 +75,7 @@
             vol.Required(CONF_VALUE_TEMPLATE): cv.template,
             vol.Optional(CONF_SPEED_TEMPLATE): cv.template,
             vol.Optional(CONF_PERCENTAGE_TEMPLATE): cv.template,
-<<<<<<< HEAD
-=======
             vol.Optional(CONF_PRESET_MODE_TEMPLATE): cv.template,
->>>>>>> 457f36b3
             vol.Optional(CONF_OSCILLATING_TEMPLATE): cv.template,
             vol.Optional(CONF_DIRECTION_TEMPLATE): cv.template,
             vol.Optional(CONF_AVAILABILITY_TEMPLATE): cv.template,
@@ -92,10 +83,7 @@
             vol.Required(CONF_OFF_ACTION): cv.SCRIPT_SCHEMA,
             vol.Optional(CONF_SET_SPEED_ACTION): cv.SCRIPT_SCHEMA,
             vol.Optional(CONF_SET_PERCENTAGE_ACTION): cv.SCRIPT_SCHEMA,
-<<<<<<< HEAD
-=======
             vol.Optional(CONF_SET_PRESET_MODE_ACTION): cv.SCRIPT_SCHEMA,
->>>>>>> 457f36b3
             vol.Optional(CONF_SET_OSCILLATING_ACTION): cv.SCRIPT_SCHEMA,
             vol.Optional(CONF_SET_DIRECTION_ACTION): cv.SCRIPT_SCHEMA,
             vol.Optional(
@@ -124,10 +112,7 @@
         state_template = device_config[CONF_VALUE_TEMPLATE]
         speed_template = device_config.get(CONF_SPEED_TEMPLATE)
         percentage_template = device_config.get(CONF_PERCENTAGE_TEMPLATE)
-<<<<<<< HEAD
-=======
         preset_mode_template = device_config.get(CONF_PRESET_MODE_TEMPLATE)
->>>>>>> 457f36b3
         oscillating_template = device_config.get(CONF_OSCILLATING_TEMPLATE)
         direction_template = device_config.get(CONF_DIRECTION_TEMPLATE)
         availability_template = device_config.get(CONF_AVAILABILITY_TEMPLATE)
@@ -136,10 +121,7 @@
         off_action = device_config[CONF_OFF_ACTION]
         set_speed_action = device_config.get(CONF_SET_SPEED_ACTION)
         set_percentage_action = device_config.get(CONF_SET_PERCENTAGE_ACTION)
-<<<<<<< HEAD
-=======
         set_preset_mode_action = device_config.get(CONF_SET_PRESET_MODE_ACTION)
->>>>>>> 457f36b3
         set_oscillating_action = device_config.get(CONF_SET_OSCILLATING_ACTION)
         set_direction_action = device_config.get(CONF_SET_DIRECTION_ACTION)
 
@@ -155,10 +137,7 @@
                 state_template,
                 speed_template,
                 percentage_template,
-<<<<<<< HEAD
-=======
                 preset_mode_template,
->>>>>>> 457f36b3
                 oscillating_template,
                 direction_template,
                 availability_template,
@@ -166,10 +145,7 @@
                 off_action,
                 set_speed_action,
                 set_percentage_action,
-<<<<<<< HEAD
-=======
                 set_preset_mode_action,
->>>>>>> 457f36b3
                 set_oscillating_action,
                 set_direction_action,
                 speed_list,
@@ -199,10 +175,7 @@
         state_template,
         speed_template,
         percentage_template,
-<<<<<<< HEAD
-=======
         preset_mode_template,
->>>>>>> 457f36b3
         oscillating_template,
         direction_template,
         availability_template,
@@ -210,10 +183,7 @@
         off_action,
         set_speed_action,
         set_percentage_action,
-<<<<<<< HEAD
-=======
         set_preset_mode_action,
->>>>>>> 457f36b3
         set_oscillating_action,
         set_direction_action,
         speed_list,
@@ -231,10 +201,7 @@
         self._template = state_template
         self._speed_template = speed_template
         self._percentage_template = percentage_template
-<<<<<<< HEAD
-=======
         self._preset_mode_template = preset_mode_template
->>>>>>> 457f36b3
         self._oscillating_template = oscillating_template
         self._direction_template = direction_template
         self._supported_features = 0
@@ -256,15 +223,12 @@
                 hass, set_percentage_action, friendly_name, domain
             )
 
-<<<<<<< HEAD
-=======
         self._set_preset_mode_script = None
         if set_preset_mode_action:
             self._set_preset_mode_script = Script(
                 hass, set_preset_mode_action, friendly_name, domain
             )
 
->>>>>>> 457f36b3
         self._set_oscillating_script = None
         if set_oscillating_action:
             self._set_oscillating_script = Script(
@@ -283,15 +247,11 @@
         self._oscillating = None
         self._direction = None
 
-<<<<<<< HEAD
-        if self._speed_template or self._percentage_template:
-=======
         if (
             self._speed_template
             or self._percentage_template
             or self._preset_mode_template
         ):
->>>>>>> 457f36b3
             self._supported_features |= SUPPORT_SET_SPEED
         if self._oscillating_template:
             self._supported_features |= SUPPORT_OSCILLATE
@@ -360,25 +320,18 @@
 
     # pylint: disable=arguments-differ
     async def async_turn_on(
-<<<<<<< HEAD
-        self, speed: str = None, percentage: int = None, **kwargs
-=======
         self,
         speed: str = None,
         percentage: int = None,
         preset_mode: str = None,
         **kwargs,
->>>>>>> 457f36b3
     ) -> None:
         """Turn on the fan."""
         await self._on_script.async_run({ATTR_SPEED: speed}, context=self._context)
         self._state = STATE_ON
 
-<<<<<<< HEAD
-=======
         if preset_mode is not None:
             await self.async_set_preset_mode(preset_mode)
->>>>>>> 457f36b3
         if percentage is not None:
             await self.async_set_percentage(percentage)
         elif speed is not None:
@@ -404,10 +357,7 @@
         self._state = STATE_OFF if speed == SPEED_OFF else STATE_ON
         self._speed = speed
         self._percentage = self.speed_to_percentage(speed)
-<<<<<<< HEAD
-=======
         self._preset_mode = speed if speed in self.preset_modes else None
->>>>>>> 457f36b3
         await self._set_speed_script.async_run(
             {ATTR_SPEED: speed}, context=self._context
         )
@@ -427,11 +377,6 @@
         if self._speed_list:
             self._speed = self.percentage_to_speed(percentage)
         self._percentage = percentage
-<<<<<<< HEAD
-        await self._set_percentage_script.async_run(
-            {ATTR_PERCENTAGE: percentage}, context=self._context
-        )
-=======
         self._preset_mode = None
         await self._set_percentage_script.async_run(
             {ATTR_PERCENTAGE: percentage}, context=self._context
@@ -457,7 +402,6 @@
         await self._set_preset_mode_script.async_run(
             {ATTR_PRESET_MODE: preset_mode}, context=self._context
         )
->>>>>>> 457f36b3
 
     async def async_oscillate(self, oscillating: bool) -> None:
         """Set oscillation of the fan."""
@@ -516,8 +460,6 @@
     async def async_added_to_hass(self):
         """Register callbacks."""
         self.add_template_attribute("_state", self._template, None, self._update_state)
-<<<<<<< HEAD
-=======
         if self._preset_mode_template is not None:
             self.add_template_attribute(
                 "_preset_mode",
@@ -526,7 +468,6 @@
                 self._update_preset_mode,
                 none_on_template_error=True,
             )
->>>>>>> 457f36b3
         if self._percentage_template is not None:
             self.add_template_attribute(
                 "_percentage",
@@ -570,27 +511,18 @@
             self._state = STATE_OFF if speed == SPEED_OFF else STATE_ON
             self._speed = speed
             self._percentage = self.speed_to_percentage(speed)
-<<<<<<< HEAD
-        elif speed in [STATE_UNAVAILABLE, STATE_UNKNOWN]:
-            self._speed = None
-            self._percentage = 0
-=======
             self._preset_mode = speed if speed in self.preset_modes else None
         elif speed in [STATE_UNAVAILABLE, STATE_UNKNOWN]:
             self._speed = None
             self._percentage = 0
             self._preset_mode = None
->>>>>>> 457f36b3
         else:
             _LOGGER.error(
                 "Received invalid speed: %s. Expected: %s", speed, self._speed_list
             )
             self._speed = None
             self._percentage = 0
-<<<<<<< HEAD
-=======
             self._preset_mode = None
->>>>>>> 457f36b3
 
     @callback
     def _update_percentage(self, percentage):
@@ -601,10 +533,7 @@
             _LOGGER.error("Received invalid percentage: %s", percentage)
             self._speed = None
             self._percentage = 0
-<<<<<<< HEAD
-=======
             self._preset_mode = None
->>>>>>> 457f36b3
             return
 
         if 0 <= percentage <= 100:
@@ -612,16 +541,11 @@
             self._percentage = percentage
             if self._speed_list:
                 self._speed = self.percentage_to_speed(percentage)
-<<<<<<< HEAD
-=======
             self._preset_mode = None
->>>>>>> 457f36b3
         else:
             _LOGGER.error("Received invalid percentage: %s", percentage)
             self._speed = None
             self._percentage = 0
-<<<<<<< HEAD
-=======
             self._preset_mode = None
 
     @callback
@@ -647,7 +571,6 @@
             self._speed = None
             self._percentage = 0
             self._preset_mode = None
->>>>>>> 457f36b3
 
     @callback
     def _update_oscillating(self, oscillating):
