--- conflicted
+++ resolved
@@ -27,11 +27,7 @@
 from homeassistant.helpers.entity import Entity, async_generate_entity_id
 
 from .const import CONF_AVAILABILITY_TEMPLATE
-<<<<<<< HEAD
-from .template_entity import TemplateEntityWithAvailabilityAndImages
-=======
 from .template_entity import TemplateEntityWithAttributesAvailabilityAndImages
->>>>>>> 8bdeefce
 
 CONF_ATTRIBUTE_TEMPLATES = "attribute_templates"
 
@@ -98,11 +94,7 @@
     return True
 
 
-<<<<<<< HEAD
-class SensorTemplate(TemplateEntityWithAvailabilityAndImages, Entity):
-=======
 class SensorTemplate(TemplateEntityWithAttributesAvailabilityAndImages, Entity):
->>>>>>> 8bdeefce
     """Representation of a Template Sensor."""
 
     def __init__(
@@ -121,16 +113,12 @@
         unique_id,
     ):
         """Initialize the sensor."""
-<<<<<<< HEAD
-        super().__init__(availability_template, icon_template, entity_picture_template)
-=======
         super().__init__(
             attribute_templates,
             availability_template,
             icon_template,
             entity_picture_template,
         )
->>>>>>> 8bdeefce
         self.entity_id = async_generate_entity_id(
             ENTITY_ID_FORMAT, device_id, hass=hass
         )
@@ -140,12 +128,7 @@
         self._template = state_template
         self._state = None
         self._device_class = device_class
-<<<<<<< HEAD
-        self._attribute_templates = attribute_templates
-        self._attributes = {}
-=======
 
->>>>>>> 8bdeefce
         self._unique_id = unique_id
 
     async def async_added_to_hass(self):
@@ -155,26 +138,8 @@
         if self._friendly_name_template is not None:
             self.add_template_attribute("_name", self._friendly_name_template)
 
-<<<<<<< HEAD
-        for key, value in self._attribute_templates.items():
-            self._add_attribute_template(key, value)
-
         await super().async_added_to_hass()
 
-    @callback
-    def _add_attribute_template(self, attribute_key, attribute_template):
-        """Create a template tracker for the attribute."""
-
-        def _update_attribute(result):
-            attr_result = None if isinstance(result, TemplateError) else result
-            self._attributes[attribute_key] = attr_result
-
-        self.add_template_attribute(None, attribute_template, None, _update_attribute)
-
-=======
-        await super().async_added_to_hass()
-
->>>>>>> 8bdeefce
     @callback
     def _update_state(self, result):
         super()._update_state(result)
@@ -203,13 +168,4 @@
     @property
     def unit_of_measurement(self):
         """Return the unit_of_measurement of the device."""
-<<<<<<< HEAD
-        return self._unit_of_measurement
-
-    @property
-    def device_state_attributes(self):
-        """Return the state attributes."""
-        return self._attributes
-=======
-        return self._unit_of_measurement
->>>>>>> 8bdeefce
+        return self._unit_of_measurement