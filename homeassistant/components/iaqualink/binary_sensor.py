"""Support for Aqualink temperature sensors."""
from __future__ import annotations

<<<<<<< HEAD
from homeassistant.backports.functools import cached_property
=======
from iaqualink.device import AqualinkBinarySensor

>>>>>>> d0feb063
from homeassistant.components.binary_sensor import (
    DOMAIN,
    BinarySensorDeviceClass,
    BinarySensorEntity,
)
from homeassistant.config_entries import ConfigEntry
from homeassistant.core import HomeAssistant
from homeassistant.helpers.entity_platform import AddEntitiesCallback

from . import AqualinkEntity
from .const import DOMAIN as AQUALINK_DOMAIN

PARALLEL_UPDATES = 0


async def async_setup_entry(
    hass: HomeAssistant,
    config_entry: ConfigEntry,
    async_add_entities: AddEntitiesCallback,
) -> None:
    """Set up discovered binary sensors."""
    devs = []
    for dev in hass.data[AQUALINK_DOMAIN][DOMAIN]:
        devs.append(HassAqualinkBinarySensor(dev))
    async_add_entities(devs, True)


class HassAqualinkBinarySensor(AqualinkEntity, BinarySensorEntity):
    """Representation of a binary sensor."""

    def __init__(self, dev: AqualinkBinarySensor) -> None:
        """Initialize AquaLink binary sensor."""
        super().__init__(dev)
        self._attr_name = dev.label
        if dev.label == "Freeze Protection":
            self._attr_device_class = BinarySensorDeviceClass.COLD

    @property
    def is_on(self) -> bool:
        """Return whether the binary sensor is on or not."""
<<<<<<< HEAD
        return self.dev.is_on

    @cached_property
    def device_class(self) -> BinarySensorDeviceClass | None:
        """Return the class of the binary sensor."""
        if self.name == "Freeze Protection":
            return BinarySensorDeviceClass.COLD
        return None
=======
        return self.dev.is_on
>>>>>>> d0feb063
<|MERGE_RESOLUTION|>--- conflicted
+++ resolved
@@ -1,12 +1,8 @@
 """Support for Aqualink temperature sensors."""
 from __future__ import annotations
 
-<<<<<<< HEAD
-from homeassistant.backports.functools import cached_property
-=======
 from iaqualink.device import AqualinkBinarySensor
 
->>>>>>> d0feb063
 from homeassistant.components.binary_sensor import (
     DOMAIN,
     BinarySensorDeviceClass,
@@ -47,15 +43,4 @@
     @property
     def is_on(self) -> bool:
         """Return whether the binary sensor is on or not."""
-<<<<<<< HEAD
-        return self.dev.is_on
-
-    @cached_property
-    def device_class(self) -> BinarySensorDeviceClass | None:
-        """Return the class of the binary sensor."""
-        if self.name == "Freeze Protection":
-            return BinarySensorDeviceClass.COLD
-        return None
-=======
-        return self.dev.is_on
->>>>>>> d0feb063
+        return self.dev.is_on