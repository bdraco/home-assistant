--- conflicted
+++ resolved
@@ -1,18 +1,12 @@
 """Support for Waze travel time sensor."""
-import asyncio
 from datetime import timedelta
 import logging
 import re
-from typing import Any, Callable, Dict, List, Optional
 
 import WazeRouteCalculator
-
-<<<<<<< HEAD
-from homeassistant.components.sensor import PLATFORM_SCHEMA
-from homeassistant.config_entries import SOURCE_IMPORT, ConfigEntry
-=======
+import voluptuous as vol
+
 from homeassistant.components.sensor import PLATFORM_SCHEMA, SensorEntity
->>>>>>> 55b689b4
 from homeassistant.const import (
     ATTR_ATTRIBUTION,
     ATTR_LATITUDE,
@@ -20,86 +14,88 @@
     CONF_NAME,
     CONF_REGION,
     CONF_UNIT_SYSTEM_IMPERIAL,
+    CONF_UNIT_SYSTEM_METRIC,
     EVENT_HOMEASSISTANT_START,
     TIME_MINUTES,
 )
-from homeassistant.core import HomeAssistant
 from homeassistant.helpers import location
-<<<<<<< HEAD
-from homeassistant.helpers.entity import Entity
-=======
 import homeassistant.helpers.config_validation as cv
->>>>>>> 55b689b4
-
-from .const import (
-    ATTR_DESTINATION,
-    ATTR_DISTANCE,
-    ATTR_DURATION,
-    ATTR_ORIGIN,
-    ATTR_ROUTE,
-    ATTRIBUTION,
-    CONF_AVOID_FERRIES,
-    CONF_AVOID_SUBSCRIPTION_ROADS,
-    CONF_AVOID_TOLL_ROADS,
-    CONF_DESTINATION,
-    CONF_EXCL_FILTER,
-    CONF_INCL_FILTER,
-    CONF_ORIGIN,
-    CONF_REALTIME,
-    CONF_UNITS,
-    CONF_VEHICLE_TYPE,
-    DOMAIN,
-    ICON,
-    WAZE_SCHEMA,
+
+_LOGGER = logging.getLogger(__name__)
+
+ATTR_DESTINATION = "destination"
+ATTR_DURATION = "duration"
+ATTR_DISTANCE = "distance"
+ATTR_ORIGIN = "origin"
+ATTR_ROUTE = "route"
+
+ATTRIBUTION = "Powered by Waze"
+
+CONF_DESTINATION = "destination"
+CONF_ORIGIN = "origin"
+CONF_INCL_FILTER = "incl_filter"
+CONF_EXCL_FILTER = "excl_filter"
+CONF_REALTIME = "realtime"
+CONF_UNITS = "units"
+CONF_VEHICLE_TYPE = "vehicle_type"
+CONF_AVOID_TOLL_ROADS = "avoid_toll_roads"
+CONF_AVOID_SUBSCRIPTION_ROADS = "avoid_subscription_roads"
+CONF_AVOID_FERRIES = "avoid_ferries"
+
+DEFAULT_NAME = "Waze Travel Time"
+DEFAULT_REALTIME = True
+DEFAULT_VEHICLE_TYPE = "car"
+DEFAULT_AVOID_TOLL_ROADS = False
+DEFAULT_AVOID_SUBSCRIPTION_ROADS = False
+DEFAULT_AVOID_FERRIES = False
+
+ICON = "mdi:car"
+
+UNITS = [CONF_UNIT_SYSTEM_METRIC, CONF_UNIT_SYSTEM_IMPERIAL]
+
+REGIONS = ["US", "NA", "EU", "IL", "AU"]
+VEHICLE_TYPES = ["car", "taxi", "motorcycle"]
+
+SCAN_INTERVAL = timedelta(minutes=5)
+
+PLATFORM_SCHEMA = PLATFORM_SCHEMA.extend(
+    {
+        vol.Required(CONF_ORIGIN): cv.string,
+        vol.Required(CONF_DESTINATION): cv.string,
+        vol.Required(CONF_REGION): vol.In(REGIONS),
+        vol.Optional(CONF_NAME, default=DEFAULT_NAME): cv.string,
+        vol.Optional(CONF_INCL_FILTER): cv.string,
+        vol.Optional(CONF_EXCL_FILTER): cv.string,
+        vol.Optional(CONF_REALTIME, default=DEFAULT_REALTIME): cv.boolean,
+        vol.Optional(CONF_VEHICLE_TYPE, default=DEFAULT_VEHICLE_TYPE): vol.In(
+            VEHICLE_TYPES
+        ),
+        vol.Optional(CONF_UNITS): vol.In(UNITS),
+        vol.Optional(
+            CONF_AVOID_TOLL_ROADS, default=DEFAULT_AVOID_TOLL_ROADS
+        ): cv.boolean,
+        vol.Optional(
+            CONF_AVOID_SUBSCRIPTION_ROADS, default=DEFAULT_AVOID_SUBSCRIPTION_ROADS
+        ): cv.boolean,
+        vol.Optional(CONF_AVOID_FERRIES, default=DEFAULT_AVOID_FERRIES): cv.boolean,
+    }
 )
-
-_LOGGER = logging.getLogger(__name__)
-
-SCAN_INTERVAL = timedelta(minutes=5)
-
-
-PLATFORM_SCHEMA = PLATFORM_SCHEMA.extend(WAZE_SCHEMA)
 
 
 def setup_platform(hass, config, add_entities, discovery_info=None):
     """Set up the Waze travel time sensor platform."""
-
-    asyncio.run_coroutine_threadsafe(
-        hass.config_entries.flow.async_init(
-            DOMAIN,
-            context={"source": SOURCE_IMPORT},
-            data=config,
-        ),
-        hass.loop,
-    )
-
-    _LOGGER.info(
-        "Your Waze configuration has been imported into the UI; "
-        "please remove it from configuration.yaml as support for it "
-        "will be removed in a future release."
-    )
-
-    return True
-
-
-async def async_setup_entry(
-    hass: HomeAssistant,
-    config_entry: ConfigEntry,
-    async_add_entities: Callable[[List[Entity], bool], None],
-) -> None:
-    """Set up a Waze travel time sensor entry."""
-    destination = config_entry.data[CONF_DESTINATION]
-    name = config_entry.data.get(CONF_NAME)
-    origin = config_entry.data[CONF_ORIGIN]
-    region = config_entry.data[CONF_REGION]
-    incl_filter = config_entry.data.get(CONF_INCL_FILTER)
-    excl_filter = config_entry.data.get(CONF_EXCL_FILTER)
-    realtime = config_entry.data.get(CONF_REALTIME)
-    vehicle_type = config_entry.data.get(CONF_VEHICLE_TYPE)
-    avoid_toll_roads = config_entry.data.get(CONF_AVOID_TOLL_ROADS)
-    avoid_subscription_roads = config_entry.data.get(CONF_AVOID_SUBSCRIPTION_ROADS)
-    avoid_ferries = config_entry.data.get(CONF_AVOID_FERRIES)
-    units = config_entry.data.get(CONF_UNITS, hass.config.units.name)
+    destination = config.get(CONF_DESTINATION)
+    name = config.get(CONF_NAME)
+    origin = config.get(CONF_ORIGIN)
+    region = config.get(CONF_REGION)
+    incl_filter = config.get(CONF_INCL_FILTER)
+    excl_filter = config.get(CONF_EXCL_FILTER)
+    realtime = config.get(CONF_REALTIME)
+    vehicle_type = config.get(CONF_VEHICLE_TYPE)
+    avoid_toll_roads = config.get(CONF_AVOID_TOLL_ROADS)
+    avoid_subscription_roads = config.get(CONF_AVOID_SUBSCRIPTION_ROADS)
+    avoid_ferries = config.get(CONF_AVOID_FERRIES)
+    units = config.get(CONF_UNITS, hass.config.units.name)
 
     data = WazeTravelTimeData(
         None,
@@ -115,14 +111,12 @@
         avoid_ferries,
     )
 
-    sensor = WazeTravelTime(config_entry.unique_id, name, origin, destination, data)
-
-    async_add_entities([sensor], False)
+    sensor = WazeTravelTime(name, origin, destination, data)
+
+    add_entities([sensor])
 
     # Wait until start event is sent to load this component.
-    await hass.async_add_executor_job(
-        hass.bus.listen_once, EVENT_HOMEASSISTANT_START, lambda _: sensor.update
-    )
+    hass.bus.listen_once(EVENT_HOMEASSISTANT_START, lambda _: sensor.update())
 
 
 def _get_location_from_attributes(state):
@@ -134,9 +128,8 @@
 class WazeTravelTime(SensorEntity):
     """Representation of a Waze travel time sensor."""
 
-    def __init__(self, unique_id, name, origin, destination, waze_data):
+    def __init__(self, name, origin, destination, waze_data):
         """Initialize the Waze travel time sensor."""
-        self._unique_id = unique_id
         self._name = name
         self._waze_data = waze_data
         self._state = None
@@ -254,19 +247,6 @@
         self._waze_data.destination = self._resolve_zone(self._waze_data.destination)
 
         self._waze_data.update()
-
-    @property
-    def device_info(self) -> Optional[Dict[str, Any]]:
-        """Return device specific attributes."""
-        return {
-            "name": "Waze",
-            "entry_type": "service",
-        }
-
-    @property
-    def unique_id(self) -> str:
-        """Return unique ID of entity."""
-        return self._unique_id
 
 
 class WazeTravelTimeData:
