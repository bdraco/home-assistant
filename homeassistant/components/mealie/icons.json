{
  "entity": {
    "todo": {
      "shopping_list": {
        "default": "mdi:basket"
      }
    }
  },
  "services": {
    "get_mealplan": "mdi:food",
<<<<<<< HEAD
    "get_recipe": "mdi:map"
=======
    "get_recipe": "mdi:map",
    "import_recipe": "mdi:map-search"
>>>>>>> 966b4220
  }
}<|MERGE_RESOLUTION|>--- conflicted
+++ resolved
@@ -8,11 +8,7 @@
   },
   "services": {
     "get_mealplan": "mdi:food",
-<<<<<<< HEAD
-    "get_recipe": "mdi:map"
-=======
     "get_recipe": "mdi:map",
     "import_recipe": "mdi:map-search"
->>>>>>> 966b4220
   }
 }