{
  "domain": "dlna_dmr",
  "name": "DLNA Digital Media Renderer",
  "config_flow": true,
  "documentation": "https://www.home-assistant.io/integrations/dlna_dmr",
<<<<<<< HEAD
  "dependencies": ["network", "ssdp"],
  "ssdp": [
    {
      "deviceType": "urn:schemas-upnp-org:device:MediaRenderer:1"
    },
    {
      "deviceType": "urn:schemas-upnp-org:device:MediaRenderer:2"
    },
    {
      "deviceType": "urn:schemas-upnp-org:device:MediaRenderer:3"
    }
  ],
  "codeowners": ["@StevenLooman", "@chishm"],
=======
  "requirements": ["async-upnp-client==0.22.1"],
  "dependencies": ["network"],
  "codeowners": [],
>>>>>>> bae6732d
  "iot_class": "local_push"
}<|MERGE_RESOLUTION|>--- conflicted
+++ resolved
@@ -3,7 +3,6 @@
   "name": "DLNA Digital Media Renderer",
   "config_flow": true,
   "documentation": "https://www.home-assistant.io/integrations/dlna_dmr",
-<<<<<<< HEAD
   "dependencies": ["network", "ssdp"],
   "ssdp": [
     {
@@ -17,10 +16,7 @@
     }
   ],
   "codeowners": ["@StevenLooman", "@chishm"],
-=======
   "requirements": ["async-upnp-client==0.22.1"],
-  "dependencies": ["network"],
   "codeowners": [],
->>>>>>> bae6732d
   "iot_class": "local_push"
 }