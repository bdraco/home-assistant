"""Support for functionality to keep track of the sun."""
from datetime import timedelta
import logging

from homeassistant.const import (
    CONF_ELEVATION,
    EVENT_CORE_CONFIG_UPDATE,
    SUN_EVENT_SUNRISE,
    SUN_EVENT_SUNSET,
)
from homeassistant.core import callback
from homeassistant.helpers import event
from homeassistant.helpers.entity import Entity
from homeassistant.helpers.entity_component import EntityComponent
from homeassistant.helpers.sun import (
    get_astral_location,
    get_location_astral_event_next,
)
from homeassistant.util import dt as dt_util

# mypy: allow-untyped-calls, allow-untyped-defs, no-check-untyped-defs

_LOGGER = logging.getLogger(__name__)

DOMAIN = "sun"

ENTITY_ID = "sun.sun"

STATE_ABOVE_HORIZON = "above_horizon"
STATE_BELOW_HORIZON = "below_horizon"

STATE_ATTR_AZIMUTH = "azimuth"
STATE_ATTR_ELEVATION = "elevation"
STATE_ATTR_RISING = "rising"
STATE_ATTR_NEXT_DAWN = "next_dawn"
STATE_ATTR_NEXT_DUSK = "next_dusk"
STATE_ATTR_NEXT_MIDNIGHT = "next_midnight"
STATE_ATTR_NEXT_NOON = "next_noon"
STATE_ATTR_NEXT_RISING = "next_rising"
STATE_ATTR_NEXT_SETTING = "next_setting"

# The algorithm used here is somewhat complicated. It aims to cut down
# the number of sensor updates over the day. It's documented best in
# the PR for the change, see the Discussion section of:
# https://github.com/home-assistant/home-assistant/pull/23832


# As documented in wikipedia: https://en.wikipedia.org/wiki/Twilight
# sun is:
# < -18° of horizon - all stars visible
PHASE_NIGHT = "night"
# 18°-12° - some stars not visible
PHASE_ASTRONOMICAL_TWILIGHT = "astronomical_twilight"
# 12°-6° - horizon visible
PHASE_NAUTICAL_TWILIGHT = "nautical_twilight"
# 6°-0° - objects visible
PHASE_TWILIGHT = "twilight"
# 0°-10° above horizon, sun low on horizon
PHASE_SMALL_DAY = "small_day"
# > 10° above horizon
PHASE_DAY = "day"

# 4 mins is one degree of arc change of the sun on its circle.
# During the night and the middle of the day we don't update
# that much since it's not important.
_PHASE_UPDATES = {
    PHASE_NIGHT: timedelta(minutes=4 * 5),
    PHASE_ASTRONOMICAL_TWILIGHT: timedelta(minutes=4 * 2),
    PHASE_NAUTICAL_TWILIGHT: timedelta(minutes=4 * 2),
    PHASE_TWILIGHT: timedelta(minutes=4),
    PHASE_SMALL_DAY: timedelta(minutes=2),
    PHASE_DAY: timedelta(minutes=4),
}


async def async_setup(hass, config):
    """Track the state of the sun."""
    if config.get(CONF_ELEVATION) is not None:
        _LOGGER.warning(
            "Elevation is now configured in Home Assistant core. "
            "See https://www.home-assistant.io/docs/configuration/basic/"
        )

    component = EntityComponent(_LOGGER, DOMAIN, hass)
    await component.async_add_entities([Sun(hass)])

    return True


class Sun(Entity):
    """Representation of the Sun."""

    entity_id = ENTITY_ID

    def __init__(self, hass):
        """Initialize the sun."""
        self.hass = hass
        self.location = None
        self._state = self.next_rising = self.next_setting = None
        self.next_dawn = self.next_dusk = None
        self.next_midnight = self.next_noon = None
        self.solar_elevation = self.solar_azimuth = None
        self.rising = self.phase = None
        self._next_change = None
<<<<<<< HEAD
        self._update_sun_position_listener = None
        self._update_events_listener = None
        self._core_config_listener = None
=======

        def update_location(_event):
            location = get_astral_location(self.hass)
            if location == self.location:
                return
            self.location = location
            self.update_events(dt_util.utcnow())

        update_location(None)
        self.hass.bus.async_listen(EVENT_CORE_CONFIG_UPDATE, update_location)
>>>>>>> 9fe142a1

    @property
    def name(self):
        """Return the name."""
        return "Sun"

    @property
    def unique_id(self) -> str:
        """Return a unique id."""
        return "sun"

    @property
    def should_poll(self) -> bool:
        """Sun is not polled."""
        return False

    @property
    def state(self):
        """Return the state of the sun."""
        # 0.8333 is the same value as astral uses
        if self.solar_elevation > -0.833:
            return STATE_ABOVE_HORIZON

        return STATE_BELOW_HORIZON

    @property
    def state_attributes(self):
        """Return the state attributes of the sun."""
        return {
            STATE_ATTR_NEXT_DAWN: self.next_dawn.isoformat(),
            STATE_ATTR_NEXT_DUSK: self.next_dusk.isoformat(),
            STATE_ATTR_NEXT_MIDNIGHT: self.next_midnight.isoformat(),
            STATE_ATTR_NEXT_NOON: self.next_noon.isoformat(),
            STATE_ATTR_NEXT_RISING: self.next_rising.isoformat(),
            STATE_ATTR_NEXT_SETTING: self.next_setting.isoformat(),
            STATE_ATTR_ELEVATION: self.solar_elevation,
            STATE_ATTR_AZIMUTH: self.solar_azimuth,
            STATE_ATTR_RISING: self.rising,
        }

    def _check_event(self, utc_point_in_time, sun_event, before):
        next_utc = get_location_astral_event_next(
            self.location, sun_event, utc_point_in_time
        )
        if next_utc < self._next_change:
            self._next_change = next_utc
            self.phase = before
        return next_utc

    @callback
    def update_events(self, utc_point_in_time):
        """Update the attributes containing solar events."""
        self._next_change = utc_point_in_time + timedelta(days=400)

        # Work our way around the solar cycle, figure out the next
        # phase. Some of these are stored.
        self.location.solar_depression = "astronomical"
        self._check_event(utc_point_in_time, "dawn", PHASE_NIGHT)
        self.location.solar_depression = "nautical"
        self._check_event(utc_point_in_time, "dawn", PHASE_ASTRONOMICAL_TWILIGHT)
        self.location.solar_depression = "civil"
        self.next_dawn = self._check_event(
            utc_point_in_time, "dawn", PHASE_NAUTICAL_TWILIGHT
        )
        self.next_rising = self._check_event(
            utc_point_in_time, SUN_EVENT_SUNRISE, PHASE_TWILIGHT
        )
        self.location.solar_depression = -10
        self._check_event(utc_point_in_time, "dawn", PHASE_SMALL_DAY)
        self.next_noon = self._check_event(utc_point_in_time, "solar_noon", None)
        self._check_event(utc_point_in_time, "dusk", PHASE_DAY)
        self.next_setting = self._check_event(
            utc_point_in_time, SUN_EVENT_SUNSET, PHASE_SMALL_DAY
        )
        self.location.solar_depression = "civil"
        self.next_dusk = self._check_event(utc_point_in_time, "dusk", PHASE_TWILIGHT)
        self.location.solar_depression = "nautical"
        self._check_event(utc_point_in_time, "dusk", PHASE_NAUTICAL_TWILIGHT)
        self.location.solar_depression = "astronomical"
        self._check_event(utc_point_in_time, "dusk", PHASE_ASTRONOMICAL_TWILIGHT)
        self.next_midnight = self._check_event(
            utc_point_in_time, "solar_midnight", None
        )
        self.location.solar_depression = "civil"

        # if the event was solar midday or midnight, phase will now
        # be None. Solar noon doesn't always happen when the sun is
        # even in the day at the poles, so we can't rely on it.
        # Need to calculate phase if next is noon or midnight
        if self.phase is None:
            elevation = self.location.solar_elevation(self._next_change)
            if elevation >= 10:
                self.phase = PHASE_DAY
            elif elevation >= 0:
                self.phase = PHASE_SMALL_DAY
            elif elevation >= -6:
                self.phase = PHASE_TWILIGHT
            elif elevation >= -12:
                self.phase = PHASE_NAUTICAL_TWILIGHT
            elif elevation >= -18:
                self.phase = PHASE_ASTRONOMICAL_TWILIGHT
            else:
                self.phase = PHASE_NIGHT

        self.rising = self.next_noon < self.next_midnight

        _LOGGER.debug(
            "sun phase_update@%s: phase=%s", utc_point_in_time.isoformat(), self.phase
        )
        self.update_sun_position(utc_point_in_time)

        # Set timer for the next solar event
        self._update_events_listener = event.async_track_point_in_utc_time(
            self.hass, self.update_events, self._next_change
        )
        _LOGGER.debug("next time: %s", self._next_change.isoformat())

    @callback
    def update_sun_position(self, utc_point_in_time):
        """Calculate the position of the sun."""
        self.solar_azimuth = round(self.location.solar_azimuth(utc_point_in_time), 2)
        self.solar_elevation = round(
            self.location.solar_elevation(utc_point_in_time), 2
        )

        _LOGGER.debug(
            "sun position_update@%s: elevation=%s azimuth=%s",
            utc_point_in_time.isoformat(),
            self.solar_elevation,
            self.solar_azimuth,
        )
        self.async_write_ha_state()

        # Next update as per the current phase
        delta = _PHASE_UPDATES[self.phase]
        # if the next update is within 1.25 of the next
        # position update just drop it
        if utc_point_in_time + delta * 1.25 > self._next_change:
            return
        self._update_sun_position_listener = event.async_track_point_in_utc_time(
            self.hass, self.update_sun_position, utc_point_in_time + delta
        )

    async def async_added_to_hass(self):
        """Complete the initialization."""
        _LOGGER.debug("sun added")
        await super().async_added_to_hass()
        self._async_update_location()
        self._core_config_listener = self.hass.bus.async_listen(
            EVENT_CORE_CONFIG_UPDATE, self._async_update_location_event
        )

    async def async_will_remove_from_hass(self):
        """When entity will be removed from hass."""
        _LOGGER.debug("sun remove")
        if self._update_sun_position_listener:
            self._update_sun_position_listener()
            self._update_sun_position_listener = None
        if self._update_events_listener:
            self._update_events_listener()
            self._update_events_listener = None
        if self._core_config_listener:
            self._core_config_listener()
            self._core_config_listener = None
        await super().async_will_remove_from_hass()
        _LOGGER.debug("sun removed")

    @callback
    def _async_update_location_event(self, _):
        self._async_update_location()

    @callback
    def _async_update_location(self):
        self.location = get_astral_location(self.hass)
        self.update_events(dt_util.utcnow())<|MERGE_RESOLUTION|>--- conflicted
+++ resolved
@@ -11,7 +11,6 @@
 from homeassistant.core import callback
 from homeassistant.helpers import event
 from homeassistant.helpers.entity import Entity
-from homeassistant.helpers.entity_component import EntityComponent
 from homeassistant.helpers.sun import (
     get_astral_location,
     get_location_astral_event_next,
@@ -80,10 +79,7 @@
             "Elevation is now configured in Home Assistant core. "
             "See https://www.home-assistant.io/docs/configuration/basic/"
         )
-
-    component = EntityComponent(_LOGGER, DOMAIN, hass)
-    await component.async_add_entities([Sun(hass)])
-
+    Sun(hass)
     return True
 
 
@@ -102,11 +98,6 @@
         self.solar_elevation = self.solar_azimuth = None
         self.rising = self.phase = None
         self._next_change = None
-<<<<<<< HEAD
-        self._update_sun_position_listener = None
-        self._update_events_listener = None
-        self._core_config_listener = None
-=======
 
         def update_location(_event):
             location = get_astral_location(self.hass)
@@ -117,22 +108,11 @@
 
         update_location(None)
         self.hass.bus.async_listen(EVENT_CORE_CONFIG_UPDATE, update_location)
->>>>>>> 9fe142a1
 
     @property
     def name(self):
         """Return the name."""
         return "Sun"
-
-    @property
-    def unique_id(self) -> str:
-        """Return a unique id."""
-        return "sun"
-
-    @property
-    def should_poll(self) -> bool:
-        """Sun is not polled."""
-        return False
 
     @property
     def state(self):
@@ -230,7 +210,7 @@
         self.update_sun_position(utc_point_in_time)
 
         # Set timer for the next solar event
-        self._update_events_listener = event.async_track_point_in_utc_time(
+        event.async_track_point_in_utc_time(
             self.hass, self.update_events, self._next_change
         )
         _LOGGER.debug("next time: %s", self._next_change.isoformat())
@@ -257,39 +237,6 @@
         # position update just drop it
         if utc_point_in_time + delta * 1.25 > self._next_change:
             return
-        self._update_sun_position_listener = event.async_track_point_in_utc_time(
+        event.async_track_point_in_utc_time(
             self.hass, self.update_sun_position, utc_point_in_time + delta
-        )
-
-    async def async_added_to_hass(self):
-        """Complete the initialization."""
-        _LOGGER.debug("sun added")
-        await super().async_added_to_hass()
-        self._async_update_location()
-        self._core_config_listener = self.hass.bus.async_listen(
-            EVENT_CORE_CONFIG_UPDATE, self._async_update_location_event
-        )
-
-    async def async_will_remove_from_hass(self):
-        """When entity will be removed from hass."""
-        _LOGGER.debug("sun remove")
-        if self._update_sun_position_listener:
-            self._update_sun_position_listener()
-            self._update_sun_position_listener = None
-        if self._update_events_listener:
-            self._update_events_listener()
-            self._update_events_listener = None
-        if self._core_config_listener:
-            self._core_config_listener()
-            self._core_config_listener = None
-        await super().async_will_remove_from_hass()
-        _LOGGER.debug("sun removed")
-
-    @callback
-    def _async_update_location_event(self, _):
-        self._async_update_location()
-
-    @callback
-    def _async_update_location(self):
-        self.location = get_astral_location(self.hass)
-        self.update_events(dt_util.utcnow())+        )