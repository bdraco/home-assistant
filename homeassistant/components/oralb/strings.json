--- conflicted
+++ resolved
@@ -30,12 +30,6 @@
       "sector_timer": {
         "name": "Sector timer"
       },
-<<<<<<< HEAD
-      "toothbrush_state": {
-        "name": "Toothbrush state"
-      },
-=======
->>>>>>> 1a703c94
       "pressure": {
         "name": "Pressure"
       },
