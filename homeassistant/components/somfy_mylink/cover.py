"""Cover Platform for the Somfy MyLink component."""
import logging

from homeassistant.components.cover import (
    DEVICE_CLASS_BLIND,
    DEVICE_CLASS_SHUTTER,
    DEVICE_CLASS_WINDOW,
    ENTITY_ID_FORMAT,
    CoverEntity,
)
from homeassistant.const import STATE_CLOSED, STATE_OPEN
from homeassistant.helpers.restore_state import RestoreEntity
from homeassistant.util import slugify

from .const import (
    CONF_DEFAULT_REVERSE,
    CONF_REVERSE,
    DATA_SOMFY_MYLINK,
    DOMAIN,
    MANUFACTURER,
    MYLINK_ENTITY_IDS,
    MYLINK_STATUS,
)

_LOGGER = logging.getLogger(__name__)

MYLINK_COVER_TYPE_TO_DEVICE_CLASS = {0: DEVICE_CLASS_BLIND, 1: DEVICE_CLASS_SHUTTER}


async def async_setup_entry(hass, config_entry, async_add_entities):
    """Discover and configure Somfy covers."""
    data = hass.data[DOMAIN][config_entry.entry_id]
    mylink_status = data[MYLINK_STATUS]
    somfy_mylink = data[DATA_SOMFY_MYLINK]
    mylink_entity_ids = data[MYLINK_ENTITY_IDS]
    cover_list = []

    for cover in mylink_status["result"]:
        entity_id = ENTITY_ID_FORMAT.format(slugify(cover["name"]))
        mylink_entity_ids.append(entity_id)

        entity_config = config_entry.options.get(entity_id, {})
        default_reverse = config_entry.options.get(CONF_DEFAULT_REVERSE)

        cover_config = {}
        cover_config["target_id"] = cover["targetID"]
        cover_config["name"] = cover["name"]
        cover_config["device_class"] = MYLINK_COVER_TYPE_TO_DEVICE_CLASS.get(
            cover.get("type"), DEVICE_CLASS_WINDOW
        )
<<<<<<< HEAD
        cover_config["reverse"] = entity_config.get("reverse", default_reverse)
=======
        cover_config["reverse"] = entity_config.get(CONF_REVERSE, default_reverse)
>>>>>>> 05024fe3

        cover_list.append(SomfyShade(somfy_mylink, **cover_config))

        _LOGGER.info(
            "Adding Somfy Cover: %s with targetID %s",
            cover_config["name"],
            cover_config["target_id"],
        )

    async_add_entities(cover_list)


class SomfyShade(RestoreEntity, CoverEntity):
    """Object for controlling a Somfy cover."""

    def __init__(
        self,
        somfy_mylink,
        target_id,
        name="SomfyShade",
        reverse=False,
        device_class=DEVICE_CLASS_WINDOW,
    ):
        """Initialize the cover."""
        self.somfy_mylink = somfy_mylink
        self._target_id = target_id
        self._name = name
        self._reverse = reverse
        self._closed = None
        self._is_opening = None
        self._is_closing = None
        self._device_class = device_class

    @property
    def should_poll(self):
        """No polling since assumed state."""
        return False

    @property
    def unique_id(self):
        """Return the unique ID of this cover."""
        return self._target_id

    @property
    def name(self):
        """Return the name of the cover."""
        return self._name

    @property
    def assumed_state(self):
        """Let HA know the integration is assumed state."""
        return True

    @property
    def device_class(self):
        """Return the class of this device, from component DEVICE_CLASSES."""
        return self._device_class

    @property
    def is_opening(self):
        """Return if the cover is opening."""
        return self._is_opening

    @property
    def is_closing(self):
        """Return if the cover is closing."""
        return self._is_closing

    @property
    def is_closed(self) -> bool:
        """Return if the cover is closed."""
        return self._closed

    @property
    def device_info(self):
        """Return the device_info of the device."""
        return {
            "identifiers": {(DOMAIN, self._target_id)},
            "name": self._name,
            "manufacturer": MANUFACTURER,
        }

    async def async_close_cover(self, **kwargs):
        """Close the cover."""
        self._is_closing = True
        self.async_write_ha_state()
        try:
            # Blocks until the close command is sent
            if not self._reverse:
                await self.somfy_mylink.move_down(self._target_id)
            else:
                await self.somfy_mylink.move_up(self._target_id)
            self._closed = True
        finally:
            self._is_closing = None
            self.async_write_ha_state()

    async def async_open_cover(self, **kwargs):
        """Open the cover."""
        self._is_opening = True
        self.async_write_ha_state()
        try:
            # Blocks until the open command is sent
            if not self._reverse:
                await self.somfy_mylink.move_up(self._target_id)
            else:
                await self.somfy_mylink.move_down(self._target_id)
            self._closed = False
        finally:
            self._is_opening = None
            self.async_write_ha_state()

    async def async_stop_cover(self, **kwargs):
        """Stop the cover."""
        await self.somfy_mylink.move_stop(self._target_id)

    async def async_added_to_hass(self):
        """Complete the initialization."""
        await super().async_added_to_hass()
        # Restore the last state
        last_state = await self.async_get_last_state()

        if last_state is not None and last_state.state in (
            STATE_OPEN,
            STATE_CLOSED,
        ):
            self._closed = last_state.state == STATE_CLOSED<|MERGE_RESOLUTION|>--- conflicted
+++ resolved
@@ -48,11 +48,7 @@
         cover_config["device_class"] = MYLINK_COVER_TYPE_TO_DEVICE_CLASS.get(
             cover.get("type"), DEVICE_CLASS_WINDOW
         )
-<<<<<<< HEAD
-        cover_config["reverse"] = entity_config.get("reverse", default_reverse)
-=======
         cover_config["reverse"] = entity_config.get(CONF_REVERSE, default_reverse)
->>>>>>> 05024fe3
 
         cover_list.append(SomfyShade(somfy_mylink, **cover_config))
 
