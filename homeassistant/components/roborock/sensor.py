"""Support for Roborock sensors."""
from __future__ import annotations

from collections.abc import Callable
from dataclasses import dataclass

from roborock.roborock_typing import DeviceProp

from homeassistant.components.sensor import (
    SensorDeviceClass,
    SensorEntity,
    SensorEntityDescription,
)
from homeassistant.config_entries import ConfigEntry
from homeassistant.const import EntityCategory, UnitOfTime
from homeassistant.core import HomeAssistant
from homeassistant.helpers.entity_platform import AddEntitiesCallback
from homeassistant.helpers.typing import StateType
from homeassistant.util import slugify

from .const import DOMAIN
from .coordinator import RoborockDataUpdateCoordinator
from .device import RoborockCoordinatedEntity


@dataclass
class RoborockSensorDescriptionMixin:
    """A class that describes sensor entities."""

    value_fn: Callable[[DeviceProp], int]


@dataclass
class RoborockSensorDescription(
    SensorEntityDescription, RoborockSensorDescriptionMixin
):
    """A class that describes Roborock sensors."""


CONSUMABLE_SENSORS = [
    RoborockSensorDescription(
        native_unit_of_measurement=UnitOfTime.SECONDS,
        key="main_brush_time_left",
        icon="mdi:brush",
        device_class=SensorDeviceClass.DURATION,
        translation_key="main_brush_time_left",
        value_fn=lambda data: data.consumable.main_brush_time_left,
        entity_category=EntityCategory.DIAGNOSTIC,
    ),
    RoborockSensorDescription(
        native_unit_of_measurement=UnitOfTime.SECONDS,
        key="side_brush_time_left",
        icon="mdi:brush",
        device_class=SensorDeviceClass.DURATION,
        translation_key="side_brush_time_left",
        value_fn=lambda data: data.consumable.side_brush_time_left,
        entity_category=EntityCategory.DIAGNOSTIC,
    ),
    RoborockSensorDescription(
        native_unit_of_measurement=UnitOfTime.SECONDS,
        key="filter_time_left",
        icon="mdi:air-filter",
        device_class=SensorDeviceClass.DURATION,
        translation_key="filter_time_left",
        value_fn=lambda data: data.consumable.filter_time_left,
        entity_category=EntityCategory.DIAGNOSTIC,
    ),
    RoborockSensorDescription(
        native_unit_of_measurement=UnitOfTime.SECONDS,
        key="sensor_time_left",
        icon="mdi:eye-outline",
        device_class=SensorDeviceClass.DURATION,
        translation_key="sensor_time_left",
        value_fn=lambda data: data.consumable.sensor_time_left,
        entity_category=EntityCategory.DIAGNOSTIC,
    ),
]

CLEAN_INFORMATION_SENSORS = [
    RoborockSensorDescription(
        native_unit_of_measurement=UnitOfTime.SECONDS,
        key="cleaning_time",
        translation_key="cleaning_time",
<<<<<<< HEAD
        icon="mdi:progress-clock",
=======
>>>>>>> 187e395f
        device_class=SensorDeviceClass.DURATION,
        value_fn=lambda data: data.status.clean_time,
    ),
    RoborockSensorDescription(
        native_unit_of_measurement=UnitOfTime.SECONDS,
        key="total_cleaning_time",
        translation_key="total_cleaning_time",
        icon="mdi:history",
        device_class=SensorDeviceClass.DURATION,
        value_fn=lambda data: data.clean_summary.clean_time,
    ),
]


async def async_setup_entry(
    hass: HomeAssistant,
    config_entry: ConfigEntry,
    async_add_entities: AddEntitiesCallback,
) -> None:
    """Set up the Roborock vacuum sensors."""
    coordinators: dict[str, RoborockDataUpdateCoordinator] = hass.data[DOMAIN][
        config_entry.entry_id
    ]
    async_add_entities(
        RoborockSensorEntity(
            f"{description.key}_{slugify(device_id)}",
            coordinator,
            description,
        )
        for device_id, coordinator in coordinators.items()
        for description in CONSUMABLE_SENSORS + CLEAN_INFORMATION_SENSORS
    )


class RoborockSensorEntity(RoborockCoordinatedEntity, SensorEntity):
    """Representation of a Roborock sensor."""

    entity_description: RoborockSensorDescription

    def __init__(
        self,
        unique_id: str,
        coordinator: RoborockDataUpdateCoordinator,
        description: RoborockSensorDescription,
    ) -> None:
        """Initialize the entity."""
        super().__init__(unique_id, coordinator)
        self.entity_description = description

    @property
    def native_value(self) -> StateType:
        """Return the value reported by the sensor."""
        return self.entity_description.value_fn(self.coordinator.device_info.props)<|MERGE_RESOLUTION|>--- conflicted
+++ resolved
@@ -81,10 +81,6 @@
         native_unit_of_measurement=UnitOfTime.SECONDS,
         key="cleaning_time",
         translation_key="cleaning_time",
-<<<<<<< HEAD
-        icon="mdi:progress-clock",
-=======
->>>>>>> 187e395f
         device_class=SensorDeviceClass.DURATION,
         value_fn=lambda data: data.status.clean_time,
     ),
