{
  "domain": "zeroconf",
  "name": "Zero-configuration networking (zeroconf)",
  "codeowners": ["@bdraco"],
  "dependencies": ["network", "api"],
  "documentation": "https://www.home-assistant.io/integrations/zeroconf",
  "integration_type": "system",
  "iot_class": "local_push",
  "loggers": ["zeroconf"],
  "quality_scale": "internal",
<<<<<<< HEAD
  "requirements": ["zeroconf==0.85.0"]
=======
  "requirements": ["zeroconf==0.86.0"]
>>>>>>> 505d1bbe
}<|MERGE_RESOLUTION|>--- conflicted
+++ resolved
@@ -8,9 +8,5 @@
   "iot_class": "local_push",
   "loggers": ["zeroconf"],
   "quality_scale": "internal",
-<<<<<<< HEAD
-  "requirements": ["zeroconf==0.85.0"]
-=======
   "requirements": ["zeroconf==0.86.0"]
->>>>>>> 505d1bbe
 }