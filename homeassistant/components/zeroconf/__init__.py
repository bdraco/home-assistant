"""Support for exposing Home Assistant via Zeroconf."""
import fnmatch
from functools import partial
import ipaddress
import logging
import socket

import voluptuous as vol
from zeroconf import (
    DNSPointer,
    DNSRecord,
    Error as ZeroconfError,
    InterfaceChoice,
    IPVersion,
    NonUniqueNameException,
    ServiceBrowser,
    ServiceInfo,
    ServiceStateChange,
    Zeroconf,
)

from homeassistant import util
from homeassistant.const import (
    ATTR_NAME,
    EVENT_HOMEASSISTANT_START,
    EVENT_HOMEASSISTANT_STARTED,
    EVENT_HOMEASSISTANT_STOP,
    __version__,
)
from homeassistant.exceptions import HomeAssistantError
import homeassistant.helpers.config_validation as cv
from homeassistant.helpers.network import NoURLAvailableError, get_url
from homeassistant.loader import async_get_homekit, async_get_zeroconf, bind_hass

from .usage import install_multiple_zeroconf_catcher

_LOGGER = logging.getLogger(__name__)

DOMAIN = "zeroconf"

ATTR_HOST = "host"
ATTR_PORT = "port"
ATTR_HOSTNAME = "hostname"
ATTR_TYPE = "type"
ATTR_PROPERTIES = "properties"

ZEROCONF_TYPE = "_home-assistant._tcp.local."
HOMEKIT_TYPE = "_hap._tcp.local."

CONF_DEFAULT_INTERFACE = "default_interface"
CONF_IPV6 = "ipv6"
DEFAULT_DEFAULT_INTERFACE = False
DEFAULT_IPV6 = True

HOMEKIT_PROPERTIES = "properties"
HOMEKIT_PAIRED_STATUS_FLAG = "sf"
HOMEKIT_MODEL = "md"

# Property key=value has a max length of 255
# so we use 230 to leave space for key=
MAX_PROPERTY_VALUE_LEN = 230

# Dns label max length
MAX_NAME_LEN = 63

CONFIG_SCHEMA = vol.Schema(
    {
        DOMAIN: vol.Schema(
            {
                vol.Optional(
                    CONF_DEFAULT_INTERFACE, default=DEFAULT_DEFAULT_INTERFACE
                ): cv.boolean,
                vol.Optional(CONF_IPV6, default=DEFAULT_IPV6): cv.boolean,
            }
        )
    },
    extra=vol.ALLOW_EXTRA,
)


@bind_hass
async def async_get_instance(hass):
    """Zeroconf instance to be shared with other integrations that use it."""
    if DOMAIN not in hass.data:
        raise HomeAssistantError(
<<<<<<< HEAD
            "async_get_instance called before zeroconf was setup. Ensure zeroconf is added to after_dependencies in manifest.json"
=======
            "async_get_instance called before zeroconf was setup. Ensure zeroconf is added to dependencies in manifest.json"
>>>>>>> a98a80cf
        )
    return hass.data[DOMAIN]


class HaServiceBrowser(ServiceBrowser):
    """ServiceBrowser that only consumes DNSPointer records."""

    def update_record(self, zc: "Zeroconf", now: float, record: DNSRecord) -> None:
        """Pre-Filter update_record to DNSPointers for the configured type."""

        #
        # Each ServerBrowser currently runs in its own thread which
        # processes every A or AAAA record update per instance.
        #
        # As the list of zeroconf names we watch for grows, each additional
        # ServiceBrowser would process all the A and AAAA updates on the network.
        #
        # To avoid overwhemling the system we pre-filter here and only process
        # DNSPointers for the configured record name (type)
        #
        if record.name not in self.types or not isinstance(record, DNSPointer):
            return
        super().update_record(zc, now, record)


class HaZeroconf(Zeroconf):
    """Zeroconf that cannot be closed."""

    def close(self):
        """Fake method to avoid integrations closing it."""

    ha_close = Zeroconf.close


async def async_setup(hass, config):
    """Set up Zeroconf and make Home Assistant discoverable."""
    logging.getLogger("zeroconf").setLevel(logging.NOTSET)

    zc_config = config.get(DOMAIN, {})
    zc_args = {}
    if zc_config.get(CONF_DEFAULT_INTERFACE, DEFAULT_DEFAULT_INTERFACE):
        zc_args["interfaces"] = InterfaceChoice.Default
    if not zc_config.get(CONF_IPV6, DEFAULT_IPV6):
        zc_args["ip_version"] = IPVersion.V4Only

    zeroconf = hass.data[DOMAIN] = await hass.async_add_executor_job(
        partial(HaZeroconf, **zc_args)
    )

    install_multiple_zeroconf_catcher(zeroconf)

    async def _async_zeroconf_hass_start(_event):
        """Expose Home Assistant on zeroconf when it starts.

        Wait till started or otherwise HTTP is not up and running.
        """
        uuid = await hass.helpers.instance_id.async_get()
        await hass.async_add_executor_job(
            _register_hass_zc_service, hass, zeroconf, uuid
        )

    async def _async_zeroconf_hass_started(_event):
        """Start the service browser."""

        await _async_start_zeroconf_browser(hass, zeroconf)

    def _stop_zeroconf(_):
        """Stop Zeroconf."""
        zeroconf.ha_close()

    hass.bus.async_listen_once(EVENT_HOMEASSISTANT_STOP, _stop_zeroconf)
    hass.bus.async_listen_once(EVENT_HOMEASSISTANT_START, _async_zeroconf_hass_start)
    hass.bus.async_listen_once(
        EVENT_HOMEASSISTANT_STARTED, _async_zeroconf_hass_started
    )

    return True


def _register_hass_zc_service(hass, zeroconf, uuid):
    # Get instance UUID
    valid_location_name = _truncate_location_name_to_valid(hass.config.location_name)

    params = {
        "location_name": valid_location_name,
        "uuid": uuid,
        "version": __version__,
        "external_url": "",
        "internal_url": "",
        # Old base URL, for backward compatibility
        "base_url": "",
        # Always needs authentication
        "requires_api_password": True,
    }

    # Get instance URL's
    try:
        params["external_url"] = get_url(hass, allow_internal=False)
    except NoURLAvailableError:
        pass

    try:
        params["internal_url"] = get_url(hass, allow_external=False)
    except NoURLAvailableError:
        pass

    # Set old base URL based on external or internal
    params["base_url"] = params["external_url"] or params["internal_url"]

    host_ip = util.get_local_ip()

    try:
        host_ip_pton = socket.inet_pton(socket.AF_INET, host_ip)
    except OSError:
        host_ip_pton = socket.inet_pton(socket.AF_INET6, host_ip)

    _suppress_invalid_properties(params)

    info = ServiceInfo(
        ZEROCONF_TYPE,
        name=f"{valid_location_name}.{ZEROCONF_TYPE}",
        server=f"{uuid}.local.",
        addresses=[host_ip_pton],
        port=hass.http.server_port,
        properties=params,
    )

    _LOGGER.info("Starting Zeroconf broadcast")
    try:
        zeroconf.register_service(info)
    except NonUniqueNameException:
        _LOGGER.error(
            "Home Assistant instance with identical name present in the local network"
        )


async def _async_start_zeroconf_browser(hass, zeroconf):
    """Start the zeroconf browser."""

    zeroconf_types = await async_get_zeroconf(hass)
    homekit_models = await async_get_homekit(hass)

    types = list(zeroconf_types)

    if HOMEKIT_TYPE not in zeroconf_types:
        types.append(HOMEKIT_TYPE)

    def service_update(zeroconf, service_type, name, state_change):
        """Service state changed."""
        nonlocal zeroconf_types
        nonlocal homekit_models

        if state_change != ServiceStateChange.Added:
            return

        try:
            service_info = zeroconf.get_service_info(service_type, name)
        except ZeroconfError:
            _LOGGER.exception("Failed to get info for device %s", name)
            return

        if not service_info:
            # Prevent the browser thread from collapsing as
            # service_info can be None
            _LOGGER.debug("Failed to get info for device %s", name)
            return

        info = info_from_service(service_info)
        if not info:
            # Prevent the browser thread from collapsing
            _LOGGER.debug("Failed to get addresses for device %s", name)
            return

        _LOGGER.debug("Discovered new device %s %s", name, info)

        # If we can handle it as a HomeKit discovery, we do that here.
        if service_type == HOMEKIT_TYPE:
            discovery_was_forwarded = handle_homekit(hass, homekit_models, info)
            # Continue on here as homekit_controller
            # still needs to get updates on devices
            # so it can see when the 'c#' field is updated.
            #
            # We only send updates to homekit_controller
            # if the device is already paired in order to avoid
            # offering a second discovery for the same device
            if (
                discovery_was_forwarded
                and HOMEKIT_PROPERTIES in info
                and HOMEKIT_PAIRED_STATUS_FLAG in info[HOMEKIT_PROPERTIES]
            ):
                try:
                    # 0 means paired and not discoverable by iOS clients)
                    if int(info[HOMEKIT_PROPERTIES][HOMEKIT_PAIRED_STATUS_FLAG]):
                        return
                except ValueError:
                    # HomeKit pairing status unknown
                    # likely bad homekit data
                    return

        for entry in zeroconf_types[service_type]:
            if len(entry) > 1:
                if "macaddress" in entry:
                    if "properties" not in info:
                        continue
                    if "macaddress" not in info["properties"]:
                        continue
                    if not fnmatch.fnmatch(
                        info["properties"]["macaddress"], entry["macaddress"]
                    ):
                        continue
                if "name" in entry:
                    if "name" not in info:
                        continue
                    if not fnmatch.fnmatch(info["name"], entry["name"]):
                        continue

            hass.add_job(
                hass.config_entries.flow.async_init(
                    entry["domain"], context={"source": DOMAIN}, data=info
                )
            )

    _LOGGER.debug("Starting Zeroconf browser")
    HaServiceBrowser(zeroconf, types, handlers=[service_update])


def handle_homekit(hass, homekit_models, info) -> bool:
    """Handle a HomeKit discovery.

    Return if discovery was forwarded.
    """
    model = None
    props = info.get(HOMEKIT_PROPERTIES, {})

    for key in props:
        if key.lower() == HOMEKIT_MODEL:
            model = props[key]
            break

    if model is None:
        return False

    for test_model in homekit_models:
        if (
            model != test_model
            and not model.startswith(f"{test_model} ")
            and not model.startswith(f"{test_model}-")
        ):
            continue

        hass.add_job(
            hass.config_entries.flow.async_init(
                homekit_models[test_model], context={"source": "homekit"}, data=info
            )
        )
        return True

    return False


def info_from_service(service):
    """Return prepared info from mDNS entries."""
    properties = {"_raw": {}}

    for key, value in service.properties.items():
        # See https://ietf.org/rfc/rfc6763.html#section-6.4 and
        # https://ietf.org/rfc/rfc6763.html#section-6.5 for expected encodings
        # for property keys and values
        try:
            key = key.decode("ascii")
        except UnicodeDecodeError:
            _LOGGER.debug(
                "Ignoring invalid key provided by [%s]: %s", service.name, key
            )
            continue

        properties["_raw"][key] = value

        try:
            if isinstance(value, bytes):
                properties[key] = value.decode("utf-8")
        except UnicodeDecodeError:
            pass

    if not service.addresses:
        return None

    address = service.addresses[0]

    info = {
        ATTR_HOST: str(ipaddress.ip_address(address)),
        ATTR_PORT: service.port,
        ATTR_HOSTNAME: service.server,
        ATTR_TYPE: service.type,
        ATTR_NAME: service.name,
        ATTR_PROPERTIES: properties,
    }

    return info


def _suppress_invalid_properties(properties):
    """Suppress any properties that will cause zeroconf to fail to startup."""

    for prop, prop_value in properties.items():
        if not isinstance(prop_value, str):
            continue

        if len(prop_value.encode("utf-8")) > MAX_PROPERTY_VALUE_LEN:
            _LOGGER.error(
                "The property '%s' was suppressed because it is longer than the maximum length of %d bytes: %s",
                prop,
                MAX_PROPERTY_VALUE_LEN,
                prop_value,
            )
            properties[prop] = ""


def _truncate_location_name_to_valid(location_name):
    """Truncate or return the location name usable for zeroconf."""
    if len(location_name.encode("utf-8")) < MAX_NAME_LEN:
        return location_name

    _LOGGER.warning(
        "The location name was truncated because it is longer than the maximum length of %d bytes: %s",
        MAX_NAME_LEN,
        location_name,
    )
    return location_name.encode("utf-8")[:MAX_NAME_LEN].decode("utf-8", "ignore")<|MERGE_RESOLUTION|>--- conflicted
+++ resolved
@@ -83,11 +83,7 @@
     """Zeroconf instance to be shared with other integrations that use it."""
     if DOMAIN not in hass.data:
         raise HomeAssistantError(
-<<<<<<< HEAD
-            "async_get_instance called before zeroconf was setup. Ensure zeroconf is added to after_dependencies in manifest.json"
-=======
             "async_get_instance called before zeroconf was setup. Ensure zeroconf is added to dependencies in manifest.json"
->>>>>>> a98a80cf
         )
     return hass.data[DOMAIN]
 
