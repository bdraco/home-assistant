--- conflicted
+++ resolved
@@ -27,10 +27,10 @@
     EVENT_HOMEASSISTANT_STOP,
     __version__,
 )
-from homeassistant.exceptions import HomeAssistantError
 import homeassistant.helpers.config_validation as cv
 from homeassistant.helpers.network import NoURLAvailableError, get_url
-from homeassistant.loader import async_get_homekit, async_get_zeroconf, bind_hass
+from homeassistant.helpers.singleton import singleton
+from homeassistant.loader import async_get_homekit, async_get_zeroconf
 
 from .usage import install_multiple_zeroconf_catcher
 
@@ -78,16 +78,9 @@
 )
 
 
-@bind_hass
+@singleton(DOMAIN)
 async def async_get_instance(hass):
     """Zeroconf instance to be shared with other integrations that use it."""
-<<<<<<< HEAD
-    if DOMAIN not in hass.data:
-        raise HomeAssistantError(
-            "async_get_instance called before zeroconf was setup. Ensure zeroconf is added to dependencies in manifest.json"
-        )
-    return hass.data[DOMAIN]
-=======
     return await _async_get_instance(hass)
 
 
@@ -105,7 +98,6 @@
     hass.bus.async_listen_once(EVENT_HOMEASSISTANT_STOP, _stop_zeroconf)
 
     return zeroconf
->>>>>>> 394ef7a9
 
 
 class HaServiceBrowser(ServiceBrowser):
@@ -140,8 +132,6 @@
 
 async def async_setup(hass, config):
     """Set up Zeroconf and make Home Assistant discoverable."""
-    logging.getLogger("zeroconf").setLevel(logging.NOTSET)
-
     zc_config = config.get(DOMAIN, {})
     zc_args = {}
     if zc_config.get(CONF_DEFAULT_INTERFACE, DEFAULT_DEFAULT_INTERFACE):
@@ -149,10 +139,6 @@
     if not zc_config.get(CONF_IPV6, DEFAULT_IPV6):
         zc_args["ip_version"] = IPVersion.V4Only
 
-<<<<<<< HEAD
-    zeroconf = hass.data[DOMAIN] = await hass.async_add_executor_job(
-        partial(HaZeroconf, **zc_args)
-=======
     zeroconf = hass.data[DOMAIN] = await _async_get_instance(hass, **zc_args)
 
     async def _async_zeroconf_hass_start(_event):
@@ -173,43 +159,11 @@
     hass.bus.async_listen_once(EVENT_HOMEASSISTANT_START, _async_zeroconf_hass_start)
     hass.bus.async_listen_once(
         EVENT_HOMEASSISTANT_STARTED, _async_zeroconf_hass_started
->>>>>>> 394ef7a9
     )
 
     return True
 
-<<<<<<< HEAD
-    async def _async_zeroconf_hass_start(_event):
-        """Expose Home Assistant on zeroconf when it starts.
-
-        Wait till started or otherwise HTTP is not up and running.
-        """
-        uuid = await hass.helpers.instance_id.async_get()
-        await hass.async_add_executor_job(
-            _register_hass_zc_service, hass, zeroconf, uuid
-        )
-
-    async def _async_zeroconf_hass_started(_event):
-        """Start the service browser."""
-
-        await _async_start_zeroconf_browser(hass, zeroconf)
-
-    def _stop_zeroconf(_):
-        """Stop Zeroconf."""
-        zeroconf.ha_close()
-
-    hass.bus.async_listen_once(EVENT_HOMEASSISTANT_STOP, _stop_zeroconf)
-    hass.bus.async_listen_once(EVENT_HOMEASSISTANT_START, _async_zeroconf_hass_start)
-    hass.bus.async_listen_once(
-        EVENT_HOMEASSISTANT_STARTED, _async_zeroconf_hass_started
-    )
-
-    return True
-
-
-=======
-
->>>>>>> 394ef7a9
+
 def _register_hass_zc_service(hass, zeroconf, uuid):
     # Get instance UUID
     valid_location_name = _truncate_location_name_to_valid(hass.config.location_name)
