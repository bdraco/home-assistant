--- conflicted
+++ resolved
@@ -284,11 +284,7 @@
         ZEROCONF_TYPE,
         name=f"{valid_location_name}.{ZEROCONF_TYPE}",
         server=f"{uuid}.local.",
-<<<<<<< HEAD
-        parsed_addresses=await network.async_get_announced_addresses(hass),
-=======
         parsed_addresses=await network.async_get_announce_addresses(hass),
->>>>>>> a1b8bdf3
         port=hass.http.server_port,
         properties=params,
     )
