{
  "config": {
    "flow_title": "{name}",
    "step": {
      "user": {
        "description": "[%key:component::bluetooth::config::step::user::description%]",
        "data": {
          "address": "[%key:common::config_flow::data::device%]",
          "medium_type": "Medium Type"
        }
      },
      "bluetooth_confirm": {
        "description": "[%key:component::bluetooth::config::step::bluetooth_confirm::description%]",
        "data": {
          "medium_type": "[%key:component::mopeka::config::step::user::data::medium_type%]"
        }
      }
    },
    "abort": {
      "not_supported": "Device not supported",
      "no_devices_found": "[%key:common::config_flow::abort::no_devices_found%]",
      "already_in_progress": "[%key:common::config_flow::abort::already_in_progress%]",
      "already_configured": "[%key:common::config_flow::abort::already_configured_device%]"
    }
  },
  "options": {
    "step": {
      "init": {
        "title": "Configure Mopeka",
        "data": {
<<<<<<< HEAD
          "medium_type": "Medium Type"
=======
          "medium_type": "[%key:component::mopeka::config::step::user::data::medium_type%]"
>>>>>>> ff1f5ea2
        }
      }
    }
  }
}<|MERGE_RESOLUTION|>--- conflicted
+++ resolved
@@ -28,11 +28,7 @@
       "init": {
         "title": "Configure Mopeka",
         "data": {
-<<<<<<< HEAD
-          "medium_type": "Medium Type"
-=======
           "medium_type": "[%key:component::mopeka::config::step::user::data::medium_type%]"
->>>>>>> ff1f5ea2
         }
       }
     }
