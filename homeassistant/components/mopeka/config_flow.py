"""Config flow for mopeka integration."""

from __future__ import annotations

from enum import Enum
from typing import Any

from mopeka_iot_ble import MediumType, MopekaIOTBluetoothDeviceData as DeviceData
import voluptuous as vol

from homeassistant import config_entries
from homeassistant.components.bluetooth import (
    BluetoothServiceInfoBleak,
    async_discovered_service_info,
)
from homeassistant.config_entries import ConfigFlow, ConfigFlowResult
from homeassistant.const import CONF_ADDRESS
from homeassistant.core import callback

<<<<<<< HEAD
from .const import CONF_MEDIUM_TYPE, DOMAIN
=======
from .const import CONF_MEDIUM_TYPE, DEFAULT_MEDIUM_TYPE, DOMAIN, MediumType
>>>>>>> ff1f5ea2


class MopekaConfigFlow(ConfigFlow, domain=DOMAIN):
    """Handle a config flow for mopeka."""

    VERSION = 1

    def __init__(self) -> None:
        """Initialize the config flow."""
        self._discovery_info: BluetoothServiceInfoBleak | None = None
        self._discovered_device: DeviceData | None = None
        self._discovered_devices: dict[str, str] = {}

    @callback
    @staticmethod
    def async_get_options_flow(
        config_entry: config_entries.ConfigEntry,
    ) -> MopekaOptionsFlow:
        """Return the options flow for this handler."""
        return MopekaOptionsFlow(config_entry)

<<<<<<< HEAD
=======
    @staticmethod
    def format_medium_type(medium_type: Enum) -> str:
        """Format the medium type for human reading."""
        return medium_type.name.replace("_", " ").title()

    @property
    def base_schema(self) -> vol.Schema:
        """Return the base schema with formatted medium types."""
        return vol.Schema(
            {
                vol.Required(CONF_MEDIUM_TYPE, default=DEFAULT_MEDIUM_TYPE): vol.In(
                    {
                        medium.value: self.format_medium_type(medium)
                        for medium in MediumType
                    }
                )
            }
        )

>>>>>>> ff1f5ea2
    async def async_step_bluetooth(
        self, discovery_info: BluetoothServiceInfoBleak
    ) -> ConfigFlowResult:
        """Handle the bluetooth discovery step."""
        await self.async_set_unique_id(discovery_info.address)
        self._abort_if_unique_id_configured()
        device = DeviceData()
        if not device.supported(discovery_info):
            return self.async_abort(reason="not_supported")
        self._discovery_info = discovery_info
        self._discovered_device = device
        return await self.async_step_bluetooth_confirm()

    async def async_step_bluetooth_confirm(
        self, user_input: dict[str, Any] | None = None
    ) -> ConfigFlowResult:
        """Confirm discovery and select medium type."""
        assert self._discovered_device is not None
        device = self._discovered_device
        assert self._discovery_info is not None
        discovery_info = self._discovery_info
        title = device.title or device.get_device_name() or discovery_info.name
        if user_input is not None:
            self._discovered_devices[discovery_info.address] = title
<<<<<<< HEAD
            return await self.async_step_medium_type()
=======
            return self.async_create_entry(
                title=self._discovered_devices[discovery_info.address],
                data={CONF_MEDIUM_TYPE: user_input[CONF_MEDIUM_TYPE]},
            )
>>>>>>> ff1f5ea2

        self._set_confirm_only()
        placeholders = {"name": title}
        self.context["title_placeholders"] = placeholders
        return self.async_show_form(
            step_id="bluetooth_confirm",
            description_placeholders=placeholders,
            data_schema=self.base_schema,
        )

    async def async_step_medium_type(
        self, user_input: dict[str, Any] | None = None
    ) -> ConfigFlowResult:
        """Pick a MediumType."""
        if user_input is not None:
            assert self.unique_id is not None
            return self.async_create_entry(
                title=self._discovered_devices[self.unique_id],
                data={CONF_MEDIUM_TYPE: user_input[CONF_MEDIUM_TYPE]},
            )

        return self.async_show_form(
            step_id="medium_type",
            data_schema=vol.Schema(
                {
                    vol.Required(
                        CONF_MEDIUM_TYPE, default=MediumType.PROPANE.value
                    ): vol.In({medium.value: medium.name for medium in MediumType})
                }
            ),
        )

    async def async_step_user(
        self, user_input: dict[str, Any] | None = None
    ) -> ConfigFlowResult:
        """Handle the user step to pick discovered device and select medium type."""
        if user_input is not None:
            address = user_input[CONF_ADDRESS]
            await self.async_set_unique_id(address, raise_on_progress=False)
            self._abort_if_unique_id_configured()
            return self.async_create_entry(
                title=self._discovered_devices[address],
                data={CONF_MEDIUM_TYPE: user_input[CONF_MEDIUM_TYPE]},
            )

        current_addresses = self._async_current_ids()
        for discovery_info in async_discovered_service_info(self.hass, False):
            address = discovery_info.address
            if address in current_addresses or address in self._discovered_devices:
                continue
            device = DeviceData()
            if device.supported(discovery_info):
                self._discovered_devices[address] = (
                    device.title or device.get_device_name() or discovery_info.name
                )

        if not self._discovered_devices:
            return self.async_abort(reason="no_devices_found")

        return self.async_show_form(
            step_id="user",
            data_schema=vol.Schema(
                {
                    vol.Required(CONF_ADDRESS): vol.In(self._discovered_devices),
<<<<<<< HEAD
                    vol.Required(
                        CONF_MEDIUM_TYPE,
                        default=MediumType.PROPANE.value,
                    ): vol.In({medium.value: medium.name for medium in MediumType}),
                }
            ),
        )


class MopekaOptionsFlow(config_entries.OptionsFlow):
    """Handle options for the Mopeka component."""

    def __init__(self, config_entry: config_entries.ConfigEntry) -> None:
        """Initialize options flow."""
        self.config_entry = config_entry

    async def async_step_init(
        self, user_input: dict[str, Any] | None = None
    ) -> ConfigFlowResult:
        """Handle options flow."""
        if user_input is not None:
            new_data = {
                **self.config_entry.data,
                CONF_MEDIUM_TYPE: user_input[CONF_MEDIUM_TYPE],
            }
            self.hass.config_entries.async_update_entry(
                self.config_entry, data=new_data
            )
            await self.hass.config_entries.async_reload(self.config_entry.entry_id)
            return self.async_create_entry(title="", data={})

        return self.async_show_form(
            step_id="init",
            data_schema=vol.Schema(
                {
                    vol.Required(
                        CONF_MEDIUM_TYPE,
                        default=self.config_entry.data.get(
                            CONF_MEDIUM_TYPE, MediumType.PROPANE.value
                        ),
                    ): vol.In({m.value: m.name for m in MediumType}),
=======
                    **self.base_schema.schema,
>>>>>>> ff1f5ea2
                }
            ),
        )


class MopekaOptionsFlow(config_entries.OptionsFlow):
    """Handle options for the Mopeka component."""

    def __init__(self, config_entry: config_entries.ConfigEntry) -> None:
        """Initialize options flow."""
        self.config_entry = config_entry

    async def async_step_init(
        self, user_input: dict[str, Any] | None = None
    ) -> ConfigFlowResult:
        """Handle options flow."""
        if user_input is not None:
            new_data = {
                **self.config_entry.data,
                CONF_MEDIUM_TYPE: user_input[CONF_MEDIUM_TYPE],
            }
            self.hass.config_entries.async_update_entry(
                self.config_entry, data=new_data
            )
            await self.hass.config_entries.async_reload(self.config_entry.entry_id)
            return self.async_create_entry(title="", data={})

        return self.async_show_form(
            step_id="init", data_schema=MopekaConfigFlow().base_schema
        )<|MERGE_RESOLUTION|>--- conflicted
+++ resolved
@@ -5,7 +5,7 @@
 from enum import Enum
 from typing import Any
 
-from mopeka_iot_ble import MediumType, MopekaIOTBluetoothDeviceData as DeviceData
+from mopeka_iot_ble import MopekaIOTBluetoothDeviceData as DeviceData
 import voluptuous as vol
 
 from homeassistant import config_entries
@@ -17,11 +17,7 @@
 from homeassistant.const import CONF_ADDRESS
 from homeassistant.core import callback
 
-<<<<<<< HEAD
-from .const import CONF_MEDIUM_TYPE, DOMAIN
-=======
 from .const import CONF_MEDIUM_TYPE, DEFAULT_MEDIUM_TYPE, DOMAIN, MediumType
->>>>>>> ff1f5ea2
 
 
 class MopekaConfigFlow(ConfigFlow, domain=DOMAIN):
@@ -43,8 +39,6 @@
         """Return the options flow for this handler."""
         return MopekaOptionsFlow(config_entry)
 
-<<<<<<< HEAD
-=======
     @staticmethod
     def format_medium_type(medium_type: Enum) -> str:
         """Format the medium type for human reading."""
@@ -64,7 +58,6 @@
             }
         )
 
->>>>>>> ff1f5ea2
     async def async_step_bluetooth(
         self, discovery_info: BluetoothServiceInfoBleak
     ) -> ConfigFlowResult:
@@ -89,14 +82,10 @@
         title = device.title or device.get_device_name() or discovery_info.name
         if user_input is not None:
             self._discovered_devices[discovery_info.address] = title
-<<<<<<< HEAD
-            return await self.async_step_medium_type()
-=======
             return self.async_create_entry(
                 title=self._discovered_devices[discovery_info.address],
                 data={CONF_MEDIUM_TYPE: user_input[CONF_MEDIUM_TYPE]},
             )
->>>>>>> ff1f5ea2
 
         self._set_confirm_only()
         placeholders = {"name": title}
@@ -105,28 +94,6 @@
             step_id="bluetooth_confirm",
             description_placeholders=placeholders,
             data_schema=self.base_schema,
-        )
-
-    async def async_step_medium_type(
-        self, user_input: dict[str, Any] | None = None
-    ) -> ConfigFlowResult:
-        """Pick a MediumType."""
-        if user_input is not None:
-            assert self.unique_id is not None
-            return self.async_create_entry(
-                title=self._discovered_devices[self.unique_id],
-                data={CONF_MEDIUM_TYPE: user_input[CONF_MEDIUM_TYPE]},
-            )
-
-        return self.async_show_form(
-            step_id="medium_type",
-            data_schema=vol.Schema(
-                {
-                    vol.Required(
-                        CONF_MEDIUM_TYPE, default=MediumType.PROPANE.value
-                    ): vol.In({medium.value: medium.name for medium in MediumType})
-                }
-            ),
         )
 
     async def async_step_user(
@@ -161,51 +128,7 @@
             data_schema=vol.Schema(
                 {
                     vol.Required(CONF_ADDRESS): vol.In(self._discovered_devices),
-<<<<<<< HEAD
-                    vol.Required(
-                        CONF_MEDIUM_TYPE,
-                        default=MediumType.PROPANE.value,
-                    ): vol.In({medium.value: medium.name for medium in MediumType}),
-                }
-            ),
-        )
-
-
-class MopekaOptionsFlow(config_entries.OptionsFlow):
-    """Handle options for the Mopeka component."""
-
-    def __init__(self, config_entry: config_entries.ConfigEntry) -> None:
-        """Initialize options flow."""
-        self.config_entry = config_entry
-
-    async def async_step_init(
-        self, user_input: dict[str, Any] | None = None
-    ) -> ConfigFlowResult:
-        """Handle options flow."""
-        if user_input is not None:
-            new_data = {
-                **self.config_entry.data,
-                CONF_MEDIUM_TYPE: user_input[CONF_MEDIUM_TYPE],
-            }
-            self.hass.config_entries.async_update_entry(
-                self.config_entry, data=new_data
-            )
-            await self.hass.config_entries.async_reload(self.config_entry.entry_id)
-            return self.async_create_entry(title="", data={})
-
-        return self.async_show_form(
-            step_id="init",
-            data_schema=vol.Schema(
-                {
-                    vol.Required(
-                        CONF_MEDIUM_TYPE,
-                        default=self.config_entry.data.get(
-                            CONF_MEDIUM_TYPE, MediumType.PROPANE.value
-                        ),
-                    ): vol.In({m.value: m.name for m in MediumType}),
-=======
                     **self.base_schema.schema,
->>>>>>> ff1f5ea2
                 }
             ),
         )
