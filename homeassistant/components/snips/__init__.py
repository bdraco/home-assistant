"""Support for Snips on-device ASR and NLU."""
from datetime import timedelta
import json
import logging

import voluptuous as vol

from homeassistant.components import mqtt
from homeassistant.core import HomeAssistant, ServiceCall
from homeassistant.helpers import config_validation as cv, intent
from homeassistant.helpers.typing import ConfigType

DOMAIN = "snips"
CONF_INTENTS = "intents"
CONF_ACTION = "action"
CONF_FEEDBACK = "feedback_sounds"
CONF_PROBABILITY = "probability_threshold"
CONF_SITE_IDS = "site_ids"

SERVICE_SAY = "say"
SERVICE_SAY_ACTION = "say_action"
SERVICE_FEEDBACK_ON = "feedback_on"
SERVICE_FEEDBACK_OFF = "feedback_off"

INTENT_TOPIC = "hermes/intent/#"
FEEDBACK_ON_TOPIC = "hermes/feedback/sound/toggleOn"
FEEDBACK_OFF_TOPIC = "hermes/feedback/sound/toggleOff"

ATTR_TEXT = "text"
ATTR_SITE_ID = "site_id"
ATTR_CUSTOM_DATA = "custom_data"
ATTR_CAN_BE_ENQUEUED = "can_be_enqueued"
ATTR_INTENT_FILTER = "intent_filter"

_LOGGER = logging.getLogger(__name__)

CONFIG_SCHEMA = vol.Schema(
    {
        DOMAIN: vol.Schema(
            {
                vol.Optional(CONF_FEEDBACK): cv.boolean,
                vol.Optional(CONF_PROBABILITY, default=0): vol.Coerce(float),
                vol.Optional(CONF_SITE_IDS, default=["default"]): vol.All(
                    cv.ensure_list, [cv.string]
                ),
            }
        )
    },
    extra=vol.ALLOW_EXTRA,
)

INTENT_SCHEMA = vol.Schema(
    {
        vol.Required("input"): str,
        vol.Required("intent"): {vol.Required("intentName"): str},
        vol.Optional("slots"): [
            {
                vol.Required("slotName"): str,
                vol.Required("value"): {
                    vol.Required("kind"): str,
                    vol.Optional("value"): cv.match_all,
                    vol.Optional("rawValue"): cv.match_all,
                },
            }
        ],
    },
    extra=vol.ALLOW_EXTRA,
)

SERVICE_SCHEMA_SAY = vol.Schema(
    {
        vol.Required(ATTR_TEXT): str,
        vol.Optional(ATTR_SITE_ID, default="default"): str,
        vol.Optional(ATTR_CUSTOM_DATA, default=""): str,
    }
)
SERVICE_SCHEMA_SAY_ACTION = vol.Schema(
    {
        vol.Required(ATTR_TEXT): str,
        vol.Optional(ATTR_SITE_ID, default="default"): str,
        vol.Optional(ATTR_CUSTOM_DATA, default=""): str,
        vol.Optional(ATTR_CAN_BE_ENQUEUED, default=True): cv.boolean,
        vol.Optional(ATTR_INTENT_FILTER): vol.All(cv.ensure_list),
    }
)
SERVICE_SCHEMA_FEEDBACK = vol.Schema(
    {vol.Optional(ATTR_SITE_ID, default="default"): str}
)


async def async_setup(hass: HomeAssistant, config: ConfigType) -> bool:
    """Activate Snips component."""
<<<<<<< HEAD
=======
    # Make sure MQTT integration is enabled and the client is available
    if not await mqtt.async_wait_for_mqtt_client(hass):
        _LOGGER.error("MQTT integration is not available")
        return False
>>>>>>> 9fdc794b

    async def async_set_feedback(site_ids, state):
        """Set Feedback sound state."""
        site_ids = site_ids if site_ids else config[DOMAIN].get(CONF_SITE_IDS)
        topic = FEEDBACK_ON_TOPIC if state else FEEDBACK_OFF_TOPIC
        for site_id in site_ids:
            payload = json.dumps({"siteId": site_id})
            await mqtt.async_publish(hass, FEEDBACK_ON_TOPIC, "", qos=0, retain=False)
            await mqtt.async_publish(hass, topic, payload, qos=int(state), retain=state)

    if CONF_FEEDBACK in config[DOMAIN]:
        await async_set_feedback(None, config[DOMAIN][CONF_FEEDBACK])

    async def message_received(msg):
        """Handle new messages on MQTT."""
        _LOGGER.debug("New intent: %s", msg.payload)

        try:
            request = json.loads(msg.payload)
        except TypeError:
            _LOGGER.error("Received invalid JSON: %s", msg.payload)
            return

        if request["intent"]["confidenceScore"] < config[DOMAIN].get(CONF_PROBABILITY):
            _LOGGER.warning(
                "Intent below probaility threshold %s < %s",
                request["intent"]["confidenceScore"],
                config[DOMAIN].get(CONF_PROBABILITY),
            )
            return

        try:
            request = INTENT_SCHEMA(request)
        except vol.Invalid as err:
            _LOGGER.error("Intent has invalid schema: %s. %s", err, request)
            return

        if request["intent"]["intentName"].startswith("user_"):
            intent_type = request["intent"]["intentName"].split("__")[-1]
        else:
            intent_type = request["intent"]["intentName"].split(":")[-1]
        slots = {}
        for slot in request.get("slots", []):
            slots[slot["slotName"]] = {"value": resolve_slot_values(slot)}
            slots["{}_raw".format(slot["slotName"])] = {"value": slot["rawValue"]}
        slots["site_id"] = {"value": request.get("siteId")}
        slots["session_id"] = {"value": request.get("sessionId")}
        slots["confidenceScore"] = {"value": request["intent"]["confidenceScore"]}

        try:
            intent_response = await intent.async_handle(
                hass, DOMAIN, intent_type, slots, request["input"]
            )
            notification = {"sessionId": request.get("sessionId", "default")}

            if "plain" in intent_response.speech:
                notification["text"] = intent_response.speech["plain"]["speech"]

            _LOGGER.debug("send_response %s", json.dumps(notification))
            await mqtt.async_publish(
                hass, "hermes/dialogueManager/endSession", json.dumps(notification)
            )
        except intent.UnknownIntent:
            _LOGGER.warning(
                "Received unknown intent %s", request["intent"]["intentName"]
            )
        except intent.IntentError:
            _LOGGER.exception("Error while handling intent: %s", intent_type)

    await mqtt.async_subscribe(hass, INTENT_TOPIC, message_received)

    async def snips_say(call: ServiceCall) -> None:
        """Send a Snips notification message."""
        notification = {
            "siteId": call.data.get(ATTR_SITE_ID, "default"),
            "customData": call.data.get(ATTR_CUSTOM_DATA, ""),
            "init": {"type": "notification", "text": call.data.get(ATTR_TEXT)},
        }
        await mqtt.async_publish(
            hass, "hermes/dialogueManager/startSession", json.dumps(notification)
        )
        return

    async def snips_say_action(call: ServiceCall) -> None:
        """Send a Snips action message."""
        notification = {
            "siteId": call.data.get(ATTR_SITE_ID, "default"),
            "customData": call.data.get(ATTR_CUSTOM_DATA, ""),
            "init": {
                "type": "action",
                "text": call.data.get(ATTR_TEXT),
                "canBeEnqueued": call.data.get(ATTR_CAN_BE_ENQUEUED, True),
                "intentFilter": call.data.get(ATTR_INTENT_FILTER, []),
            },
        }
        await mqtt.async_publish(
            hass, "hermes/dialogueManager/startSession", json.dumps(notification)
        )
        return

    async def feedback_on(call: ServiceCall) -> None:
        """Turn feedback sounds on."""
        await async_set_feedback(call.data.get(ATTR_SITE_ID), True)

    async def feedback_off(call: ServiceCall) -> None:
        """Turn feedback sounds off."""
        await async_set_feedback(call.data.get(ATTR_SITE_ID), False)

    hass.services.async_register(
        DOMAIN, SERVICE_SAY, snips_say, schema=SERVICE_SCHEMA_SAY
    )
    hass.services.async_register(
        DOMAIN, SERVICE_SAY_ACTION, snips_say_action, schema=SERVICE_SCHEMA_SAY_ACTION
    )
    hass.services.async_register(
        DOMAIN, SERVICE_FEEDBACK_ON, feedback_on, schema=SERVICE_SCHEMA_FEEDBACK
    )
    hass.services.async_register(
        DOMAIN, SERVICE_FEEDBACK_OFF, feedback_off, schema=SERVICE_SCHEMA_FEEDBACK
    )

    return True


def resolve_slot_values(slot):
    """Convert snips builtin types to usable values."""
    if "value" in slot["value"]:
        value = slot["value"]["value"]
    else:
        value = slot["rawValue"]

    if slot.get("entity") == "snips/duration":
        delta = timedelta(
            weeks=slot["value"]["weeks"],
            days=slot["value"]["days"],
            hours=slot["value"]["hours"],
            minutes=slot["value"]["minutes"],
            seconds=slot["value"]["seconds"],
        )
        value = delta.total_seconds()

    return value<|MERGE_RESOLUTION|>--- conflicted
+++ resolved
@@ -90,13 +90,10 @@
 
 async def async_setup(hass: HomeAssistant, config: ConfigType) -> bool:
     """Activate Snips component."""
-<<<<<<< HEAD
-=======
     # Make sure MQTT integration is enabled and the client is available
     if not await mqtt.async_wait_for_mqtt_client(hass):
         _LOGGER.error("MQTT integration is not available")
         return False
->>>>>>> 9fdc794b
 
     async def async_set_feedback(site_ids, state):
         """Set Feedback sound state."""
