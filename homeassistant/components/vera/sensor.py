--- conflicted
+++ resolved
@@ -6,7 +6,6 @@
 
 import pyvera as veraApi
 
-from homeassistant.backports.functools import cached_property
 from homeassistant.components.sensor import (
     ENTITY_ID_FORMAT,
     SensorDeviceClass,
@@ -56,27 +55,6 @@
         self.last_changed_time = None
         VeraDevice.__init__(self, vera_device, controller_data)
         self.entity_id = ENTITY_ID_FORMAT.format(self.vera_id)
-<<<<<<< HEAD
-
-    @cached_property
-    def device_class(self) -> SensorDeviceClass | None:
-        """Return the class of this entity."""
-        if self.vera_device.category == veraApi.CATEGORY_TEMPERATURE_SENSOR:
-            return SensorDeviceClass.TEMPERATURE
-        if self.vera_device.category == veraApi.CATEGORY_LIGHT_SENSOR:
-            return SensorDeviceClass.ILLUMINANCE
-        if self.vera_device.category == veraApi.CATEGORY_HUMIDITY_SENSOR:
-            return SensorDeviceClass.HUMIDITY
-        if self.vera_device.category == veraApi.CATEGORY_POWER_METER:
-            return SensorDeviceClass.POWER
-        return None
-
-    @property
-    def native_unit_of_measurement(self) -> str | None:
-        """Return the unit of measurement of this entity, if any."""
-
-=======
->>>>>>> 83ca9f8e
         if self.vera_device.category == veraApi.CATEGORY_TEMPERATURE_SENSOR:
             self._attr_device_class = SensorDeviceClass.TEMPERATURE
         elif self.vera_device.category == veraApi.CATEGORY_LIGHT_SENSOR:
