"""Support for Genius Hub sensor devices."""
from __future__ import annotations

from datetime import timedelta
from typing import Any

from homeassistant.components.sensor import SensorDeviceClass, SensorEntity
from homeassistant.const import PERCENTAGE
from homeassistant.core import HomeAssistant
from homeassistant.helpers.entity_platform import AddEntitiesCallback
from homeassistant.helpers.typing import ConfigType, DiscoveryInfoType
import homeassistant.util.dt as dt_util

from . import DOMAIN, GeniusDevice, GeniusEntity

GH_STATE_ATTR = "batteryLevel"

GH_LEVEL_MAPPING = {
    "error": "Errors",
    "warning": "Warnings",
    "information": "Information",
}


async def async_setup_platform(
    hass: HomeAssistant,
    config: ConfigType,
    async_add_entities: AddEntitiesCallback,
    discovery_info: DiscoveryInfoType | None = None,
) -> None:
    """Set up the Genius Hub sensor entities."""
    if discovery_info is None:
        return

    broker = hass.data[DOMAIN]["broker"]

    entities: list[GeniusBattery | GeniusIssue] = [
        GeniusBattery(broker, d, GH_STATE_ATTR)
        for d in broker.client.device_objs
        if GH_STATE_ATTR in d.data["state"]
    ]
    entities.extend([GeniusIssue(broker, i) for i in list(GH_LEVEL_MAPPING)])

    async_add_entities(entities, update_before_add=True)


class GeniusBattery(GeniusDevice, SensorEntity):
    """Representation of a Genius Hub sensor."""

    _attr_device_class = SensorDeviceClass.BATTERY
<<<<<<< HEAD
=======
    _attr_native_unit_of_measurement = PERCENTAGE
>>>>>>> 613f37ba

    def __init__(self, broker, device, state_attr) -> None:
        """Initialize the sensor."""
        super().__init__(broker, device)

        self._state_attr = state_attr

        self._attr_name = f"{device.type} {device.id}"

    @property
    def icon(self) -> str:
        """Return the icon of the sensor."""
        if "_state" in self._device.data:  # only for v3 API
            interval = timedelta(
                seconds=self._device.data["_state"].get("wakeupInterval", 30 * 60)
            )
            if (
                not self._last_comms
                or self._last_comms < dt_util.utcnow() - interval * 3
            ):
                return "mdi:battery-unknown"

        battery_level = self._device.data["state"][self._state_attr]
        if battery_level == 255:
            return "mdi:battery-unknown"
        if battery_level < 40:
            return "mdi:battery-alert"

        icon = "mdi:battery"
        if battery_level <= 95:
            icon += f"-{int(round(battery_level / 10 - 0.01)) * 10}"

        return icon

    @property
<<<<<<< HEAD
    def native_unit_of_measurement(self) -> str:
        """Return the unit of measurement of the sensor."""
        return PERCENTAGE

    @property
=======
>>>>>>> 613f37ba
    def native_value(self) -> str:
        """Return the state of the sensor."""
        level = self._device.data["state"][self._state_attr]
        return level if level != 255 else 0


class GeniusIssue(GeniusEntity, SensorEntity):
    """Representation of a Genius Hub sensor."""

    def __init__(self, broker, level) -> None:
        """Initialize the sensor."""
        super().__init__()

        self._hub = broker.client
        self._unique_id = f"{broker.hub_uid}_{GH_LEVEL_MAPPING[level]}"

        self._attr_name = f"GeniusHub {GH_LEVEL_MAPPING[level]}"
        self._level = level
        self._issues: list = []

    @property
    def native_value(self) -> int:
        """Return the number of issues."""
        return len(self._issues)

    @property
    def extra_state_attributes(self) -> dict[str, Any]:
        """Return the device state attributes."""
        return {f"{self._level}_list": self._issues}

    async def async_update(self) -> None:
        """Process the sensor's state data."""
        self._issues = [
            i["description"] for i in self._hub.issues if i["level"] == self._level
        ]<|MERGE_RESOLUTION|>--- conflicted
+++ resolved
@@ -48,10 +48,7 @@
     """Representation of a Genius Hub sensor."""
 
     _attr_device_class = SensorDeviceClass.BATTERY
-<<<<<<< HEAD
-=======
     _attr_native_unit_of_measurement = PERCENTAGE
->>>>>>> 613f37ba
 
     def __init__(self, broker, device, state_attr) -> None:
         """Initialize the sensor."""
@@ -87,14 +84,6 @@
         return icon
 
     @property
-<<<<<<< HEAD
-    def native_unit_of_measurement(self) -> str:
-        """Return the unit of measurement of the sensor."""
-        return PERCENTAGE
-
-    @property
-=======
->>>>>>> 613f37ba
     def native_value(self) -> str:
         """Return the state of the sensor."""
         level = self._device.data["state"][self._state_attr]
