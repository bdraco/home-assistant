"""Component to interface with cameras."""
from __future__ import annotations

import asyncio
import collections
from collections.abc import Awaitable, Callable, Iterable
from contextlib import suppress
from dataclasses import asdict
from datetime import datetime, timedelta
from enum import IntFlag
from functools import partial
import logging
import os
from random import SystemRandom
import time
from typing import TYPE_CHECKING, Any, Final, cast, final

from aiohttp import hdrs, web
import attr
import voluptuous as vol

if TYPE_CHECKING:
    from functools import cached_property
else:
    from homeassistant.backports.functools import cached_property
from homeassistant.components import websocket_api
from homeassistant.components.http import KEY_AUTHENTICATED, HomeAssistantView
from homeassistant.components.media_player import (
    ATTR_MEDIA_CONTENT_ID,
    ATTR_MEDIA_CONTENT_TYPE,
    DOMAIN as DOMAIN_MP,
    SERVICE_PLAY_MEDIA,
)
from homeassistant.components.stream import (
    FORMAT_CONTENT_TYPE,
    OUTPUT_FORMATS,
    Orientation,
    Stream,
    create_stream,
)
from homeassistant.components.websocket_api import ActiveConnection
from homeassistant.config_entries import ConfigEntry
from homeassistant.const import (
    ATTR_ENTITY_ID,
    CONF_FILENAME,
    CONTENT_TYPE_MULTIPART,
    EVENT_HOMEASSISTANT_STARTED,
    EVENT_HOMEASSISTANT_STOP,
    SERVICE_TURN_OFF,
    SERVICE_TURN_ON,
)
from homeassistant.core import Event, HomeAssistant, ServiceCall, callback
from homeassistant.exceptions import HomeAssistantError
import homeassistant.helpers.config_validation as cv
from homeassistant.helpers.config_validation import (  # noqa: F401
    PLATFORM_SCHEMA,
    PLATFORM_SCHEMA_BASE,
)
from homeassistant.helpers.deprecation import (
    DeprecatedConstantEnum,
    check_if_deprecated_constant,
    dir_with_deprecated_constants,
)
from homeassistant.helpers.entity import Entity, EntityDescription
from homeassistant.helpers.entity_component import EntityComponent
from homeassistant.helpers.event import async_track_time_interval
from homeassistant.helpers.network import get_url
from homeassistant.helpers.template import Template
from homeassistant.helpers.typing import ConfigType
from homeassistant.loader import bind_hass

from .const import (  # noqa: F401
    _DEPRECATED_STREAM_TYPE_HLS,
    _DEPRECATED_STREAM_TYPE_WEB_RTC,
    CAMERA_IMAGE_TIMEOUT,
    CAMERA_STREAM_SOURCE_TIMEOUT,
    CONF_DURATION,
    CONF_LOOKBACK,
    DATA_CAMERA_PREFS,
    DATA_RTSP_TO_WEB_RTC,
    DOMAIN,
    PREF_ORIENTATION,
    PREF_PRELOAD_STREAM,
    SERVICE_RECORD,
    StreamType,
)
from .img_util import scale_jpeg_camera_image
from .prefs import CameraPreferences, DynamicStreamSettings  # noqa: F401

if TYPE_CHECKING:
    from functools import cached_property
else:
    from homeassistant.backports.functools import cached_property

_LOGGER = logging.getLogger(__name__)

SERVICE_ENABLE_MOTION: Final = "enable_motion_detection"
SERVICE_DISABLE_MOTION: Final = "disable_motion_detection"
SERVICE_SNAPSHOT: Final = "snapshot"
SERVICE_PLAY_STREAM: Final = "play_stream"

SCAN_INTERVAL: Final = timedelta(seconds=30)
ENTITY_ID_FORMAT: Final = DOMAIN + ".{}"

ATTR_FILENAME: Final = "filename"
ATTR_MEDIA_PLAYER: Final = "media_player"
ATTR_FORMAT: Final = "format"

STATE_RECORDING: Final = "recording"
STATE_STREAMING: Final = "streaming"
STATE_IDLE: Final = "idle"


class CameraEntityFeature(IntFlag):
    """Supported features of the camera entity."""

    ON_OFF = 1
    STREAM = 2


# These SUPPORT_* constants are deprecated as of Home Assistant 2022.5.
# Pleease use the CameraEntityFeature enum instead.
_DEPRECATED_SUPPORT_ON_OFF: Final = DeprecatedConstantEnum(
    CameraEntityFeature.ON_OFF, "2025.1"
)
_DEPRECATED_SUPPORT_STREAM: Final = DeprecatedConstantEnum(
    CameraEntityFeature.STREAM, "2025.1"
)

# Both can be removed if no deprecated constant are in this module anymore
__getattr__ = partial(check_if_deprecated_constant, module_globals=globals())
__dir__ = partial(dir_with_deprecated_constants, module_globals=globals())

RTSP_PREFIXES = {"rtsp://", "rtsps://", "rtmp://"}

DEFAULT_CONTENT_TYPE: Final = "image/jpeg"
ENTITY_IMAGE_URL: Final = "/api/camera_proxy/{0}?token={1}"

TOKEN_CHANGE_INTERVAL: Final = timedelta(minutes=5)
_RND: Final = SystemRandom()

MIN_STREAM_INTERVAL: Final = 0.5  # seconds

CAMERA_SERVICE_SNAPSHOT: Final = {vol.Required(ATTR_FILENAME): cv.template}

CAMERA_SERVICE_PLAY_STREAM: Final = {
    vol.Required(ATTR_MEDIA_PLAYER): cv.entities_domain(DOMAIN_MP),
    vol.Optional(ATTR_FORMAT, default="hls"): vol.In(OUTPUT_FORMATS),
}

CAMERA_SERVICE_RECORD: Final = {
    vol.Required(CONF_FILENAME): cv.template,
    vol.Optional(CONF_DURATION, default=30): vol.Coerce(int),
    vol.Optional(CONF_LOOKBACK, default=0): vol.Coerce(int),
}


class CameraEntityDescription(EntityDescription, frozen_or_thawed=True):
    """A class that describes camera entities."""


@attr.s
class Image:
    """Represent an image."""

    content_type: str = attr.ib()
    content: bytes = attr.ib()


@bind_hass
async def async_request_stream(hass: HomeAssistant, entity_id: str, fmt: str) -> str:
    """Request a stream for a camera entity."""
    camera = _get_camera_from_entity_id(hass, entity_id)
    return await _async_stream_endpoint_url(hass, camera, fmt)


async def _async_get_image(
    camera: Camera,
    timeout: int = 10,
    width: int | None = None,
    height: int | None = None,
) -> Image:
    """Fetch a snapshot image from a camera.

    If width and height are passed, an attempt to scale
    the image will be made on a best effort basis.
    Not all cameras can scale images or return jpegs
    that we can scale, however the majority of cases
    are handled.
    """
    with suppress(asyncio.CancelledError, asyncio.TimeoutError):
        async with asyncio.timeout(timeout):
            image_bytes = (
                await _async_get_stream_image(
                    camera, width=width, height=height, wait_for_next_keyframe=False
                )
                if camera.use_stream_for_stills
                else await camera.async_camera_image(width=width, height=height)
            )
            if image_bytes:
                content_type = camera.content_type
                image = Image(content_type, image_bytes)
                if (
                    width is not None
                    and height is not None
                    and ("jpeg" in content_type or "jpg" in content_type)
                ):
                    assert width is not None
                    assert height is not None
                    return Image(
                        content_type, scale_jpeg_camera_image(image, width, height)
                    )

                return image

    raise HomeAssistantError("Unable to get image")


@bind_hass
async def async_get_image(
    hass: HomeAssistant,
    entity_id: str,
    timeout: int = 10,
    width: int | None = None,
    height: int | None = None,
) -> Image:
    """Fetch an image from a camera entity.

    width and height will be passed to the underlying camera.
    """
    camera = _get_camera_from_entity_id(hass, entity_id)
    return await _async_get_image(camera, timeout, width, height)


async def _async_get_stream_image(
    camera: Camera,
    width: int | None = None,
    height: int | None = None,
    wait_for_next_keyframe: bool = False,
) -> bytes | None:
    if not camera.stream and CameraEntityFeature.STREAM in camera.supported_features:
        camera.stream = await camera.async_create_stream()
    if camera.stream:
        return await camera.stream.async_get_image(
            width=width, height=height, wait_for_next_keyframe=wait_for_next_keyframe
        )
    return None


@bind_hass
async def async_get_stream_source(hass: HomeAssistant, entity_id: str) -> str | None:
    """Fetch the stream source for a camera entity."""
    camera = _get_camera_from_entity_id(hass, entity_id)
    return await camera.stream_source()


@bind_hass
async def async_get_mjpeg_stream(
    hass: HomeAssistant, request: web.Request, entity_id: str
) -> web.StreamResponse | None:
    """Fetch an mjpeg stream from a camera entity."""
    camera = _get_camera_from_entity_id(hass, entity_id)

    try:
        stream = await camera.handle_async_mjpeg_stream(request)
    except ConnectionResetError:
        stream = None
        _LOGGER.debug("Error while writing MJPEG stream to transport")
    return stream


async def async_get_still_stream(
    request: web.Request,
    image_cb: Callable[[], Awaitable[bytes | None]],
    content_type: str,
    interval: float,
) -> web.StreamResponse:
    """Generate an HTTP MJPEG stream from camera images.

    This method must be run in the event loop.
    """
    response = web.StreamResponse()
    response.content_type = CONTENT_TYPE_MULTIPART.format("--frameboundary")
    await response.prepare(request)

    async def write_to_mjpeg_stream(img_bytes: bytes) -> None:
        """Write image to stream."""
        await response.write(
            bytes(
                "--frameboundary\r\n"
                f"Content-Type: {content_type}\r\n"
                f"Content-Length: {len(img_bytes)}\r\n\r\n",
                "utf-8",
            )
            + img_bytes
            + b"\r\n"
        )

    last_image = None

    while True:
        last_fetch = time.monotonic()
        img_bytes = await image_cb()
        if not img_bytes:
            break

        if img_bytes != last_image:
            await write_to_mjpeg_stream(img_bytes)

            # Chrome seems to always ignore first picture,
            # print it twice.
            if last_image is None:
                await write_to_mjpeg_stream(img_bytes)
            last_image = img_bytes

        next_fetch = last_fetch + interval
        now = time.monotonic()
        if next_fetch > now:
            sleep_time = next_fetch - now
            await asyncio.sleep(sleep_time)

    return response


def _get_camera_from_entity_id(hass: HomeAssistant, entity_id: str) -> Camera:
    """Get camera component from entity_id."""
    if (component := hass.data.get(DOMAIN)) is None:
        raise HomeAssistantError("Camera integration not set up")

    if (camera := component.get_entity(entity_id)) is None:
        raise HomeAssistantError("Camera not found")

    if not camera.is_on:
        raise HomeAssistantError("Camera is off")

    return cast(Camera, camera)


# An RtspToWebRtcProvider accepts these inputs:
#     stream_source: The RTSP url
#     offer_sdp: The WebRTC SDP offer
#     stream_id: A unique id for the stream, used to update an existing source
# The output is the SDP answer, or None if the source or offer is not eligible.
# The Callable may throw HomeAssistantError on failure.
RtspToWebRtcProviderType = Callable[[str, str, str], Awaitable[str | None]]


def async_register_rtsp_to_web_rtc_provider(
    hass: HomeAssistant,
    domain: str,
    provider: RtspToWebRtcProviderType,
) -> Callable[[], None]:
    """Register an RTSP to WebRTC provider.

    The first provider to satisfy the offer will be used.
    """
    if DOMAIN not in hass.data:
        raise ValueError("Unexpected state, camera not loaded")

    def remove_provider() -> None:
        if domain in hass.data[DATA_RTSP_TO_WEB_RTC]:
            del hass.data[DATA_RTSP_TO_WEB_RTC]
        hass.async_create_task(_async_refresh_providers(hass))

    hass.data.setdefault(DATA_RTSP_TO_WEB_RTC, {})
    hass.data[DATA_RTSP_TO_WEB_RTC][domain] = provider
    hass.async_create_task(_async_refresh_providers(hass))
    return remove_provider


async def _async_refresh_providers(hass: HomeAssistant) -> None:
    """Check all cameras for any state changes for registered providers."""

    component: EntityComponent[Camera] = hass.data[DOMAIN]
    await asyncio.gather(
        *(camera.async_refresh_providers() for camera in component.entities)
    )


def _async_get_rtsp_to_web_rtc_providers(
    hass: HomeAssistant,
) -> Iterable[RtspToWebRtcProviderType]:
    """Return registered RTSP to WebRTC providers."""
    providers: dict[str, RtspToWebRtcProviderType] = hass.data.get(
        DATA_RTSP_TO_WEB_RTC, {}
    )
    return providers.values()


async def async_setup(hass: HomeAssistant, config: ConfigType) -> bool:
    """Set up the camera component."""
    component = hass.data[DOMAIN] = EntityComponent[Camera](
        _LOGGER, DOMAIN, hass, SCAN_INTERVAL
    )

    prefs = CameraPreferences(hass)
    hass.data[DATA_CAMERA_PREFS] = prefs

    hass.http.register_view(CameraImageView(component))
    hass.http.register_view(CameraMjpegStream(component))

    websocket_api.async_register_command(hass, ws_camera_stream)
    websocket_api.async_register_command(hass, ws_camera_web_rtc_offer)
    websocket_api.async_register_command(hass, websocket_get_prefs)
    websocket_api.async_register_command(hass, websocket_update_prefs)

    await component.async_setup(config)

    async def preload_stream(_event: Event) -> None:
        """Load stream prefs and start stream if preload_stream is True."""
        for camera in list(component.entities):
            stream_prefs = await prefs.get_dynamic_stream_settings(camera.entity_id)
            if not stream_prefs.preload_stream:
                continue
            stream = await camera.async_create_stream()
            if not stream:
                continue
            stream.add_provider("hls")
            await stream.start()

    hass.bus.async_listen_once(EVENT_HOMEASSISTANT_STARTED, preload_stream)

    @callback
    def update_tokens(t: datetime) -> None:
        """Update tokens of the entities."""
        for entity in component.entities:
            entity.async_update_token()
            entity.async_write_ha_state()

    unsub = async_track_time_interval(
        hass, update_tokens, TOKEN_CHANGE_INTERVAL, name="Camera update tokens"
    )

    @callback
    def unsub_track_time_interval(_event: Event) -> None:
        """Unsubscribe track time interval timer."""
        unsub()

    hass.bus.async_listen_once(EVENT_HOMEASSISTANT_STOP, unsub_track_time_interval)

    component.async_register_entity_service(
        SERVICE_ENABLE_MOTION, {}, "async_enable_motion_detection"
    )
    component.async_register_entity_service(
        SERVICE_DISABLE_MOTION, {}, "async_disable_motion_detection"
    )
    component.async_register_entity_service(SERVICE_TURN_OFF, {}, "async_turn_off")
    component.async_register_entity_service(SERVICE_TURN_ON, {}, "async_turn_on")
    component.async_register_entity_service(
        SERVICE_SNAPSHOT, CAMERA_SERVICE_SNAPSHOT, async_handle_snapshot_service
    )
    component.async_register_entity_service(
        SERVICE_PLAY_STREAM,
        CAMERA_SERVICE_PLAY_STREAM,
        async_handle_play_stream_service,
    )
    component.async_register_entity_service(
        SERVICE_RECORD, CAMERA_SERVICE_RECORD, async_handle_record_service
    )

    return True


async def async_setup_entry(hass: HomeAssistant, entry: ConfigEntry) -> bool:
    """Set up a config entry."""
    component: EntityComponent[Camera] = hass.data[DOMAIN]
    return await component.async_setup_entry(entry)


async def async_unload_entry(hass: HomeAssistant, entry: ConfigEntry) -> bool:
    """Unload a config entry."""
    component: EntityComponent[Camera] = hass.data[DOMAIN]
    return await component.async_unload_entry(entry)


CACHED_PROPERTIES_WITH_ATTR_ = {
    "brand",
    "frame_interval",
    "frontend_stream_type",
    "is_on",
    "is_recording",
    "is_streaming",
    "model",
    "motion_detection_enabled",
    "supported_features",
}


class Camera(Entity, cached_properties=CACHED_PROPERTIES_WITH_ATTR_):
    """The base class for camera entities."""

    _entity_component_unrecorded_attributes = frozenset(
        {"access_token", "entity_picture"}
    )

    # Entity Properties
    _attr_brand: str | None = None
    _attr_frame_interval: float = MIN_STREAM_INTERVAL
    _attr_frontend_stream_type: StreamType | None
    _attr_is_on: bool = True
    _attr_is_recording: bool = False
    _attr_is_streaming: bool = False
    _attr_model: str | None = None
    _attr_motion_detection_enabled: bool = False
    _attr_should_poll: bool = False  # No need to poll cameras
    _attr_state: None = None  # State is determined by is_on
    _attr_supported_features: CameraEntityFeature = CameraEntityFeature(0)

    def __init__(self) -> None:
        """Initialize a camera."""
        self.stream: Stream | None = None
        self.stream_options: dict[str, str | bool | float] = {}
        self.content_type: str = DEFAULT_CONTENT_TYPE
        self.access_tokens: collections.deque = collections.deque([], 2)
        self._warned_old_signature = False
        self.async_update_token()
        self._create_stream_lock: asyncio.Lock | None = None
        self._rtsp_to_webrtc = False

    @property
    def entity_picture(self) -> str:
        """Return a link to the camera feed as entity picture."""
        if self._attr_entity_picture is not None:
            return self._attr_entity_picture
        return ENTITY_IMAGE_URL.format(self.entity_id, self.access_tokens[-1])

    @property
    def use_stream_for_stills(self) -> bool:
        """Whether or not to use stream to generate stills."""
        return False

    @cached_property
    def supported_features(self) -> CameraEntityFeature:
        """Flag supported features."""
        return self._attr_supported_features

    @property
    def supported_features_compat(self) -> CameraEntityFeature:
        """Return the supported features as CameraEntityFeature.

        Remove this compatibility shim in 2025.1 or later.
        """
        features = self.supported_features
<<<<<<< HEAD
        return CameraEntityFeature(features) if type(features) is int else features  # noqa: E721
=======
        if type(features) is int:  # noqa: E721
            new_features = CameraEntityFeature(features)
            self._report_deprecated_supported_features_values(new_features)
            return new_features
        return features
>>>>>>> faed0a9f

    @cached_property
    def is_recording(self) -> bool:
        """Return true if the device is recording."""
        return self._attr_is_recording

    @cached_property
    def is_streaming(self) -> bool:
        """Return true if the device is streaming."""
        return self._attr_is_streaming

    @cached_property
    def brand(self) -> str | None:
        """Return the camera brand."""
        return self._attr_brand

    @cached_property
    def motion_detection_enabled(self) -> bool:
        """Return the camera motion detection status."""
        return self._attr_motion_detection_enabled

    @cached_property
    def model(self) -> str | None:
        """Return the camera model."""
        return self._attr_model

    @cached_property
    def frame_interval(self) -> float:
        """Return the interval between frames of the mjpeg stream."""
        return self._attr_frame_interval

    @property
    def frontend_stream_type(self) -> StreamType | None:
        """Return the type of stream supported by this camera.

        A camera may have a single stream type which is used to inform the
        frontend which camera attributes and player to use. The default type
        is to use HLS, and components can override to change the type.
        """
        if hasattr(self, "_attr_frontend_stream_type"):
            return self._attr_frontend_stream_type
        if CameraEntityFeature.STREAM not in self.supported_features_compat:
            return None
        if self._rtsp_to_webrtc:
            return StreamType.WEB_RTC
        return StreamType.HLS

    @property
    def available(self) -> bool:
        """Return True if entity is available."""
        if (stream := self.stream) and not stream.available:
            return False
        return super().available

    async def async_create_stream(self) -> Stream | None:
        """Create a Stream for stream_source."""
        # There is at most one stream (a decode worker) per camera
        if not self._create_stream_lock:
            self._create_stream_lock = asyncio.Lock()
        async with self._create_stream_lock:
            if not self.stream:
                async with asyncio.timeout(CAMERA_STREAM_SOURCE_TIMEOUT):
                    source = await self.stream_source()
                if not source:
                    return None
                self.stream = create_stream(
                    self.hass,
                    source,
                    options=self.stream_options,
                    dynamic_stream_settings=await self.hass.data[
                        DATA_CAMERA_PREFS
                    ].get_dynamic_stream_settings(self.entity_id),
                    stream_label=self.entity_id,
                )
                self.stream.set_update_callback(self.async_write_ha_state)
            return self.stream

    async def stream_source(self) -> str | None:
        """Return the source of the stream.

        This is used by cameras with CameraEntityFeature.STREAM
        and StreamType.HLS.
        """
        return None

    async def async_handle_web_rtc_offer(self, offer_sdp: str) -> str | None:
        """Handle the WebRTC offer and return an answer.

        This is used by cameras with CameraEntityFeature.STREAM
        and StreamType.WEB_RTC.

        Integrations can override with a native WebRTC implementation.
        """
        stream_source = await self.stream_source()
        if not stream_source:
            return None
        for provider in _async_get_rtsp_to_web_rtc_providers(self.hass):
            answer_sdp = await provider(stream_source, offer_sdp, self.entity_id)
            if answer_sdp:
                return answer_sdp
        raise HomeAssistantError("WebRTC offer was not accepted by any providers")

    def camera_image(
        self, width: int | None = None, height: int | None = None
    ) -> bytes | None:
        """Return bytes of camera image."""
        raise NotImplementedError()

    async def async_camera_image(
        self, width: int | None = None, height: int | None = None
    ) -> bytes | None:
        """Return bytes of camera image."""
        return await self.hass.async_add_executor_job(
            partial(self.camera_image, width=width, height=height)
        )

    async def handle_async_still_stream(
        self, request: web.Request, interval: float
    ) -> web.StreamResponse:
        """Generate an HTTP MJPEG stream from camera images."""
        return await async_get_still_stream(
            request, self.async_camera_image, self.content_type, interval
        )

    async def handle_async_mjpeg_stream(
        self, request: web.Request
    ) -> web.StreamResponse | None:
        """Serve an HTTP MJPEG stream from the camera.

        This method can be overridden by camera platforms to proxy
        a direct stream from the camera.
        """
        return await self.handle_async_still_stream(request, self.frame_interval)

    @property
    @final
    def state(self) -> str:
        """Return the camera state."""
        if self.is_recording:
            return STATE_RECORDING
        if self.is_streaming:
            return STATE_STREAMING
        return STATE_IDLE

    @cached_property
    def is_on(self) -> bool:
        """Return true if on."""
        return self._attr_is_on

    def turn_off(self) -> None:
        """Turn off camera."""
        raise NotImplementedError()

    async def async_turn_off(self) -> None:
        """Turn off camera."""
        await self.hass.async_add_executor_job(self.turn_off)

    def turn_on(self) -> None:
        """Turn off camera."""
        raise NotImplementedError()

    async def async_turn_on(self) -> None:
        """Turn off camera."""
        await self.hass.async_add_executor_job(self.turn_on)

    def enable_motion_detection(self) -> None:
        """Enable motion detection in the camera."""
        raise NotImplementedError()

    async def async_enable_motion_detection(self) -> None:
        """Call the job and enable motion detection."""
        await self.hass.async_add_executor_job(self.enable_motion_detection)

    def disable_motion_detection(self) -> None:
        """Disable motion detection in camera."""
        raise NotImplementedError()

    async def async_disable_motion_detection(self) -> None:
        """Call the job and disable motion detection."""
        await self.hass.async_add_executor_job(self.disable_motion_detection)

    @final
    @property
    def state_attributes(self) -> dict[str, str | None]:
        """Return the camera state attributes."""
        attrs = {"access_token": self.access_tokens[-1]}

        if self.model:
            attrs["model_name"] = self.model

        if self.brand:
            attrs["brand"] = self.brand

        if self.motion_detection_enabled:
            attrs["motion_detection"] = self.motion_detection_enabled

        if self.frontend_stream_type:
            attrs["frontend_stream_type"] = self.frontend_stream_type

        return attrs

    @callback
    def async_update_token(self) -> None:
        """Update the used token."""
        self.access_tokens.append(hex(_RND.getrandbits(256))[2:])

    async def async_internal_added_to_hass(self) -> None:
        """Run when entity about to be added to hass."""
        await super().async_internal_added_to_hass()
        # Avoid calling async_refresh_providers() in here because it
        # it will write state a second time since state is always
        # written when an entity is added to hass.
        self._rtsp_to_webrtc = await self._async_use_rtsp_to_webrtc()

    async def async_refresh_providers(self) -> None:
        """Determine if any of the registered providers are suitable for this entity.

        This affects state attributes, so it should be invoked any time the registered
        providers or inputs to the state attributes change.

        Returns True if any state was updated (and needs to be written)
        """
        old_state = self._rtsp_to_webrtc
        self._rtsp_to_webrtc = await self._async_use_rtsp_to_webrtc()
        if old_state != self._rtsp_to_webrtc:
            self.async_write_ha_state()

    async def _async_use_rtsp_to_webrtc(self) -> bool:
        """Determine if a WebRTC provider can be used for the camera."""
        if CameraEntityFeature.STREAM not in self.supported_features_compat:
            return False
        if DATA_RTSP_TO_WEB_RTC not in self.hass.data:
            return False
        stream_source = await self.stream_source()
        return any(
            stream_source and stream_source.startswith(prefix)
            for prefix in RTSP_PREFIXES
        )


class CameraView(HomeAssistantView):
    """Base CameraView."""

    requires_auth = False

    def __init__(self, component: EntityComponent[Camera]) -> None:
        """Initialize a basic camera view."""
        self.component = component

    async def get(self, request: web.Request, entity_id: str) -> web.StreamResponse:
        """Start a GET request."""
        if (camera := self.component.get_entity(entity_id)) is None:
            raise web.HTTPNotFound()

        authenticated = (
            request[KEY_AUTHENTICATED]
            or request.query.get("token") in camera.access_tokens
        )

        if not authenticated:
            # Attempt with invalid bearer token, raise unauthorized
            # so ban middleware can handle it.
            if hdrs.AUTHORIZATION in request.headers:
                raise web.HTTPUnauthorized()
            # Invalid sigAuth or camera access token
            raise web.HTTPForbidden()

        if not camera.is_on:
            _LOGGER.debug("Camera is off")
            raise web.HTTPServiceUnavailable()

        return await self.handle(request, camera)

    async def handle(self, request: web.Request, camera: Camera) -> web.StreamResponse:
        """Handle the camera request."""
        raise NotImplementedError()


class CameraImageView(CameraView):
    """Camera view to serve an image."""

    url = "/api/camera_proxy/{entity_id}"
    name = "api:camera:image"

    async def handle(self, request: web.Request, camera: Camera) -> web.Response:
        """Serve camera image."""
        width = request.query.get("width")
        height = request.query.get("height")
        try:
            image = await _async_get_image(
                camera,
                CAMERA_IMAGE_TIMEOUT,
                int(width) if width else None,
                int(height) if height else None,
            )
        except (HomeAssistantError, ValueError) as ex:
            raise web.HTTPInternalServerError() from ex

        return web.Response(body=image.content, content_type=image.content_type)


class CameraMjpegStream(CameraView):
    """Camera View to serve an MJPEG stream."""

    url = "/api/camera_proxy_stream/{entity_id}"
    name = "api:camera:stream"

    async def handle(self, request: web.Request, camera: Camera) -> web.StreamResponse:
        """Serve camera stream, possibly with interval."""
        if (interval_str := request.query.get("interval")) is None:
            try:
                stream = await camera.handle_async_mjpeg_stream(request)
            except ConnectionResetError:
                stream = None
                _LOGGER.debug("Error while writing MJPEG stream to transport")
            if stream is None:
                raise web.HTTPBadGateway()
            return stream

        try:
            # Compose camera stream from stills
            interval = float(interval_str)
            if interval < MIN_STREAM_INTERVAL:
                raise ValueError(f"Stream interval must be > {MIN_STREAM_INTERVAL}")
            return await camera.handle_async_still_stream(request, interval)
        except ValueError as err:
            raise web.HTTPBadRequest() from err


@websocket_api.websocket_command(
    {
        vol.Required("type"): "camera/stream",
        vol.Required("entity_id"): cv.entity_id,
        vol.Optional("format", default="hls"): vol.In(OUTPUT_FORMATS),
    }
)
@websocket_api.async_response
async def ws_camera_stream(
    hass: HomeAssistant, connection: ActiveConnection, msg: dict[str, Any]
) -> None:
    """Handle get camera stream websocket command.

    Async friendly.
    """
    try:
        entity_id = msg["entity_id"]
        camera = _get_camera_from_entity_id(hass, entity_id)
        url = await _async_stream_endpoint_url(hass, camera, fmt=msg["format"])
        connection.send_result(msg["id"], {"url": url})
    except HomeAssistantError as ex:
        _LOGGER.error("Error requesting stream: %s", ex)
        connection.send_error(msg["id"], "start_stream_failed", str(ex))
    except asyncio.TimeoutError:
        _LOGGER.error("Timeout getting stream source")
        connection.send_error(
            msg["id"], "start_stream_failed", "Timeout getting stream source"
        )


@websocket_api.websocket_command(
    {
        vol.Required("type"): "camera/web_rtc_offer",
        vol.Required("entity_id"): cv.entity_id,
        vol.Required("offer"): str,
    }
)
@websocket_api.async_response
async def ws_camera_web_rtc_offer(
    hass: HomeAssistant, connection: ActiveConnection, msg: dict[str, Any]
) -> None:
    """Handle the signal path for a WebRTC stream.

    This signal path is used to route the offer created by the client to the
    camera device through the integration for negotiation on initial setup,
    which returns an answer. The actual streaming is handled entirely between
    the client and camera device.

    Async friendly.
    """
    entity_id = msg["entity_id"]
    offer = msg["offer"]
    camera = _get_camera_from_entity_id(hass, entity_id)
    if camera.frontend_stream_type != StreamType.WEB_RTC:
        connection.send_error(
            msg["id"],
            "web_rtc_offer_failed",
            (
                "Camera does not support WebRTC,"
                f" frontend_stream_type={camera.frontend_stream_type}"
            ),
        )
        return
    try:
        answer = await camera.async_handle_web_rtc_offer(offer)
    except (HomeAssistantError, ValueError) as ex:
        _LOGGER.error("Error handling WebRTC offer: %s", ex)
        connection.send_error(msg["id"], "web_rtc_offer_failed", str(ex))
    except asyncio.TimeoutError:
        _LOGGER.error("Timeout handling WebRTC offer")
        connection.send_error(
            msg["id"], "web_rtc_offer_failed", "Timeout handling WebRTC offer"
        )
    else:
        connection.send_result(msg["id"], {"answer": answer})


@websocket_api.websocket_command(
    {vol.Required("type"): "camera/get_prefs", vol.Required("entity_id"): cv.entity_id}
)
@websocket_api.async_response
async def websocket_get_prefs(
    hass: HomeAssistant, connection: ActiveConnection, msg: dict[str, Any]
) -> None:
    """Handle request for account info."""
    prefs: CameraPreferences = hass.data[DATA_CAMERA_PREFS]
    stream_prefs = await prefs.get_dynamic_stream_settings(msg["entity_id"])
    connection.send_result(msg["id"], asdict(stream_prefs))


@websocket_api.websocket_command(
    {
        vol.Required("type"): "camera/update_prefs",
        vol.Required("entity_id"): cv.entity_id,
        vol.Optional(PREF_PRELOAD_STREAM): bool,
        vol.Optional(PREF_ORIENTATION): vol.Coerce(Orientation),
    }
)
@websocket_api.async_response
async def websocket_update_prefs(
    hass: HomeAssistant, connection: ActiveConnection, msg: dict[str, Any]
) -> None:
    """Handle request for account info."""
    prefs: CameraPreferences = hass.data[DATA_CAMERA_PREFS]

    changes = dict(msg)
    changes.pop("id")
    changes.pop("type")
    entity_id = changes.pop("entity_id")
    try:
        entity_prefs = await prefs.async_update(entity_id, **changes)
    except HomeAssistantError as ex:
        _LOGGER.error("Error setting camera preferences: %s", ex)
        connection.send_error(msg["id"], "update_failed", str(ex))
    else:
        connection.send_result(msg["id"], entity_prefs)


async def async_handle_snapshot_service(
    camera: Camera, service_call: ServiceCall
) -> None:
    """Handle snapshot services calls."""
    hass = camera.hass
    filename: Template = service_call.data[ATTR_FILENAME]
    filename.hass = hass

    snapshot_file = filename.async_render(variables={ATTR_ENTITY_ID: camera})

    # check if we allow to access to that file
    if not hass.config.is_allowed_path(snapshot_file):
        raise HomeAssistantError(
            f"Cannot write `{snapshot_file}`, no access to path; `allowlist_external_dirs` may need to be adjusted in `configuration.yaml`"
        )

    async with asyncio.timeout(CAMERA_IMAGE_TIMEOUT):
        image = (
            await _async_get_stream_image(camera, wait_for_next_keyframe=True)
            if camera.use_stream_for_stills
            else await camera.async_camera_image()
        )

    if image is None:
        return

    def _write_image(to_file: str, image_data: bytes) -> None:
        """Executor helper to write image."""
        os.makedirs(os.path.dirname(to_file), exist_ok=True)
        with open(to_file, "wb") as img_file:
            img_file.write(image_data)

    try:
        await hass.async_add_executor_job(_write_image, snapshot_file, image)
    except OSError as err:
        _LOGGER.error("Can't write image to file: %s", err)


async def async_handle_play_stream_service(
    camera: Camera, service_call: ServiceCall
) -> None:
    """Handle play stream services calls."""
    hass = camera.hass
    fmt = service_call.data[ATTR_FORMAT]
    url = await _async_stream_endpoint_url(camera.hass, camera, fmt)
    url = f"{get_url(hass)}{url}"

    await hass.services.async_call(
        DOMAIN_MP,
        SERVICE_PLAY_MEDIA,
        {
            ATTR_ENTITY_ID: service_call.data[ATTR_MEDIA_PLAYER],
            ATTR_MEDIA_CONTENT_ID: url,
            ATTR_MEDIA_CONTENT_TYPE: FORMAT_CONTENT_TYPE[fmt],
        },
        blocking=True,
        context=service_call.context,
    )


async def _async_stream_endpoint_url(
    hass: HomeAssistant, camera: Camera, fmt: str
) -> str:
    stream = await camera.async_create_stream()
    if not stream:
        raise HomeAssistantError(
            f"{camera.entity_id} does not support play stream service"
        )

    stream.add_provider(fmt)
    await stream.start()
    return stream.endpoint_url(fmt)


async def async_handle_record_service(
    camera: Camera, service_call: ServiceCall
) -> None:
    """Handle stream recording service calls."""
    stream = await camera.async_create_stream()

    if not stream:
        raise HomeAssistantError(f"{camera.entity_id} does not support record service")

    hass = camera.hass
    filename = service_call.data[CONF_FILENAME]
    filename.hass = hass
    video_path = filename.async_render(variables={ATTR_ENTITY_ID: camera})

    await stream.async_record(
        video_path,
        duration=service_call.data[CONF_DURATION],
        lookback=service_call.data[CONF_LOOKBACK],
    )<|MERGE_RESOLUTION|>--- conflicted
+++ resolved
@@ -541,15 +541,11 @@
         Remove this compatibility shim in 2025.1 or later.
         """
         features = self.supported_features
-<<<<<<< HEAD
-        return CameraEntityFeature(features) if type(features) is int else features  # noqa: E721
-=======
         if type(features) is int:  # noqa: E721
             new_features = CameraEntityFeature(features)
             self._report_deprecated_supported_features_values(new_features)
             return new_features
         return features
->>>>>>> faed0a9f
 
     @cached_property
     def is_recording(self) -> bool:
