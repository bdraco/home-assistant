--- conflicted
+++ resolved
@@ -8,7 +8,6 @@
 from hatasmota.entity import TasmotaEntity as HATasmotaEntity
 from hatasmota.models import DiscoveryHashType
 
-from homeassistant.backports.functools import cached_property
 from homeassistant.components import sensor
 from homeassistant.components.sensor import (
     SensorDeviceClass,
@@ -309,53 +308,6 @@
             self._state = state
         self.async_write_ha_state()
 
-<<<<<<< HEAD
-    @cached_property
-    def device_class(self) -> SensorDeviceClass | None:
-        """Return the device class of the sensor."""
-        class_or_icon = SENSOR_DEVICE_CLASS_ICON_MAP.get(
-            self._tasmota_entity.quantity, {}
-        )
-        return class_or_icon.get(DEVICE_CLASS)
-
-    @property
-    def state_class(self) -> str | None:
-        """Return the state class of the sensor."""
-        class_or_icon = SENSOR_DEVICE_CLASS_ICON_MAP.get(
-            self._tasmota_entity.quantity, {}
-        )
-        return class_or_icon.get(STATE_CLASS)
-
-    @cached_property
-    def entity_category(self) -> EntityCategory | None:
-        """Return the category of the entity, if any."""
-        if self._tasmota_entity.quantity in status_sensor.SENSORS:
-            return EntityCategory.DIAGNOSTIC
-        return None
-
-    @cached_property
-    def entity_registry_enabled_default(self) -> bool:
-        """Return if the entity should be enabled when first added to the entity registry."""
-        # Hide fast changing status sensors
-        if self._tasmota_entity.quantity in (
-            hc.SENSOR_STATUS_IP,
-            hc.SENSOR_STATUS_RSSI,
-            hc.SENSOR_STATUS_SIGNAL,
-            hc.SENSOR_STATUS_VERSION,
-        ):
-            return False
-        return True
-
-    @property
-    def icon(self) -> str | None:
-        """Return the icon."""
-        class_or_icon = SENSOR_DEVICE_CLASS_ICON_MAP.get(
-            self._tasmota_entity.quantity, {}
-        )
-        return class_or_icon.get(ICON)
-
-=======
->>>>>>> 6701a449
     @property
     def native_value(self) -> datetime | str | None:
         """Return the state of the entity."""
