--- conflicted
+++ resolved
@@ -58,13 +58,10 @@
             options={DATA_SERVER_URL: None},
         )
 
-<<<<<<< HEAD
-=======
     async def async_step_import(self, user_input: dict[str, Any]) -> FlowResult:
         """Handle import from configuration.yaml."""
         return await self.async_step_user({})
 
->>>>>>> ca3bc9c2
     async def async_step_hassio(self, discovery_info: HassioServiceInfo) -> FlowResult:
         """Prepare configuration for the RTSPtoWebRTC server add-on discovery."""
         if self._async_current_entries():
