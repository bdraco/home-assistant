--- conflicted
+++ resolved
@@ -46,7 +46,6 @@
 AUTO_COMFORT_SENSORS = (
     BAFSensorDescription(
         key="temperature",
-        name="Temperature",
         native_unit_of_measurement=UnitOfTemperature.CELSIUS,
         device_class=SensorDeviceClass.TEMPERATURE,
         state_class=SensorStateClass.MEASUREMENT,
@@ -57,7 +56,6 @@
 DEFINED_ONLY_SENSORS = (
     BAFSensorDescription(
         key="humidity",
-        name="Humidity",
         native_unit_of_measurement=PERCENTAGE,
         device_class=SensorDeviceClass.HUMIDITY,
         state_class=SensorStateClass.MEASUREMENT,
@@ -68,7 +66,7 @@
 FAN_SENSORS = (
     BAFSensorDescription(
         key="current_rpm",
-        name="Current RPM",
+        translation_key="current_rpm",
         native_unit_of_measurement=REVOLUTIONS_PER_MINUTE,
         entity_registry_enabled_default=False,
         entity_category=EntityCategory.DIAGNOSTIC,
@@ -76,7 +74,7 @@
     ),
     BAFSensorDescription(
         key="target_rpm",
-        name="Target RPM",
+        translation_key="target_rpm",
         native_unit_of_measurement=REVOLUTIONS_PER_MINUTE,
         entity_registry_enabled_default=False,
         entity_category=EntityCategory.DIAGNOSTIC,
@@ -84,14 +82,14 @@
     ),
     BAFSensorDescription(
         key="wifi_ssid",
-        name="WiFi SSID",
+        translation_key="wifi_ssid",
         entity_registry_enabled_default=False,
         entity_category=EntityCategory.DIAGNOSTIC,
         value_fn=lambda device: cast(int | None, device.wifi_ssid),
     ),
     BAFSensorDescription(
         key="ip_address",
-        name="IP Address",
+        translation_key="ip_address",
         entity_registry_enabled_default=False,
         entity_category=EntityCategory.DIAGNOSTIC,
         value_fn=lambda device: cast(str | None, device.ip_address),
@@ -128,11 +126,7 @@
     def __init__(self, device: Device, description: BAFSensorDescription) -> None:
         """Initialize the entity."""
         self.entity_description = description
-<<<<<<< HEAD
-        super().__init__(device, f"{device.name} {description.name}")
-=======
         super().__init__(device)
->>>>>>> d5ceb708
         self._attr_unique_id = f"{self._device.mac_address}-{description.key}"
 
     @callback
