--- conflicted
+++ resolved
@@ -55,12 +55,6 @@
     for soco in hass.data[DATA_SONOS].discovered.values():
         if entity := await _async_create_entity(soco):
             entities.append(entity)
-<<<<<<< HEAD
-
-    if entities:
-        async_add_entities(entities)
-=======
->>>>>>> 34c95816
 
     if entities:
         async_add_entities(entities)
