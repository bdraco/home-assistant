{
  "domain": "sonos",
  "name": "Sonos",
  "config_flow": true,
  "documentation": "https://www.home-assistant.io/integrations/sonos",
<<<<<<< HEAD
  "requirements": ["pysonos==0.0.54"],
=======
  "requirements": ["soco==0.23.1"],
>>>>>>> 621ce8d8
  "dependencies": ["ssdp"],
  "after_dependencies": ["plex", "zeroconf"],
  "zeroconf": ["_sonos._tcp.local."],
  "ssdp": [
    {
      "st": "urn:schemas-upnp-org:device:ZonePlayer:1"
    }
  ],
  "codeowners": [
      "@cgtobi",
      "@jjlawren"
  ],
  "iot_class": "local_push"
}<|MERGE_RESOLUTION|>--- conflicted
+++ resolved
@@ -3,11 +3,7 @@
   "name": "Sonos",
   "config_flow": true,
   "documentation": "https://www.home-assistant.io/integrations/sonos",
-<<<<<<< HEAD
-  "requirements": ["pysonos==0.0.54"],
-=======
   "requirements": ["soco==0.23.1"],
->>>>>>> 621ce8d8
   "dependencies": ["ssdp"],
   "after_dependencies": ["plex", "zeroconf"],
   "zeroconf": ["_sonos._tcp.local."],
