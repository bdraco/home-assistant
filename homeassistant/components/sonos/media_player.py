"""Support to interface with Sonos players."""
from __future__ import annotations

import asyncio
from collections.abc import Coroutine
from contextlib import suppress
import datetime
import functools as ft
import logging
from typing import Any, Callable
import urllib.parse

import async_timeout
from pysonos import alarms
from pysonos.core import (
    MUSIC_SRC_LINE_IN,
    MUSIC_SRC_RADIO,
    MUSIC_SRC_TV,
    PLAY_MODE_BY_MEANING,
    PLAY_MODES,
    SoCo,
)
from pysonos.data_structures import DidlFavorite
from pysonos.events_base import Event as SonosEvent, SubscriptionBase
from pysonos.exceptions import SoCoException, SoCoUPnPException
import pysonos.music_library
import pysonos.snapshot
import voluptuous as vol

from homeassistant.components.media_player import MediaPlayerEntity
from homeassistant.components.media_player.const import (
    ATTR_MEDIA_ENQUEUE,
    MEDIA_TYPE_ALBUM,
    MEDIA_TYPE_ARTIST,
    MEDIA_TYPE_MUSIC,
    MEDIA_TYPE_PLAYLIST,
    MEDIA_TYPE_TRACK,
    REPEAT_MODE_ALL,
    REPEAT_MODE_OFF,
    REPEAT_MODE_ONE,
    SUPPORT_BROWSE_MEDIA,
    SUPPORT_CLEAR_PLAYLIST,
    SUPPORT_NEXT_TRACK,
    SUPPORT_PAUSE,
    SUPPORT_PLAY,
    SUPPORT_PLAY_MEDIA,
    SUPPORT_PREVIOUS_TRACK,
    SUPPORT_REPEAT_SET,
    SUPPORT_SEEK,
    SUPPORT_SELECT_SOURCE,
    SUPPORT_SHUFFLE_SET,
    SUPPORT_STOP,
    SUPPORT_VOLUME_MUTE,
    SUPPORT_VOLUME_SET,
)
from homeassistant.components.media_player.errors import BrowseError
from homeassistant.components.plex.const import PLEX_URI_SCHEME
from homeassistant.components.plex.services import play_on_sonos
from homeassistant.config_entries import ConfigEntry
from homeassistant.const import ATTR_TIME, STATE_IDLE, STATE_PAUSED, STATE_PLAYING
from homeassistant.core import HomeAssistant, ServiceCall, callback
from homeassistant.helpers import config_validation as cv, entity_platform, service
from homeassistant.helpers.dispatcher import (
    async_dispatcher_connect,
    async_dispatcher_send,
)
from homeassistant.helpers.network import is_internal_request
from homeassistant.util.dt import utcnow

from . import SonosData
from .const import (
    DATA_SONOS,
    DOMAIN as SONOS_DOMAIN,
    MEDIA_TYPES_TO_SONOS,
    PLAYABLE_MEDIA_TYPES,
    SCAN_INTERVAL,
    SEEN_EXPIRE_TIME,
    SONOS_DISCOVERY_UPDATE,
    SONOS_GROUP_UPDATE,
)
from .entity import SonosEntity
from .media_browser import build_item_response, get_media, library_payload

_LOGGER = logging.getLogger(__name__)

SUPPORT_SONOS = (
    SUPPORT_BROWSE_MEDIA
    | SUPPORT_CLEAR_PLAYLIST
    | SUPPORT_NEXT_TRACK
    | SUPPORT_PAUSE
    | SUPPORT_PLAY
    | SUPPORT_PLAY_MEDIA
    | SUPPORT_PREVIOUS_TRACK
    | SUPPORT_REPEAT_SET
    | SUPPORT_SEEK
    | SUPPORT_SELECT_SOURCE
    | SUPPORT_SHUFFLE_SET
    | SUPPORT_STOP
    | SUPPORT_VOLUME_MUTE
    | SUPPORT_VOLUME_SET
)

SOURCE_LINEIN = "Line-in"
SOURCE_TV = "TV"

REPEAT_TO_SONOS = {
    REPEAT_MODE_OFF: False,
    REPEAT_MODE_ALL: True,
    REPEAT_MODE_ONE: "ONE",
}

SONOS_TO_REPEAT = {meaning: mode for mode, meaning in REPEAT_TO_SONOS.items()}

ATTR_SONOS_GROUP = "sonos_group"

UPNP_ERRORS_TO_IGNORE = ["701", "711", "712"]

SERVICE_JOIN = "join"
SERVICE_UNJOIN = "unjoin"
SERVICE_SNAPSHOT = "snapshot"
SERVICE_RESTORE = "restore"
SERVICE_SET_TIMER = "set_sleep_timer"
SERVICE_CLEAR_TIMER = "clear_sleep_timer"
SERVICE_UPDATE_ALARM = "update_alarm"
SERVICE_SET_OPTION = "set_option"
SERVICE_PLAY_QUEUE = "play_queue"
SERVICE_REMOVE_FROM_QUEUE = "remove_from_queue"

ATTR_SLEEP_TIME = "sleep_time"
ATTR_ALARM_ID = "alarm_id"
ATTR_VOLUME = "volume"
ATTR_ENABLED = "enabled"
ATTR_INCLUDE_LINKED_ZONES = "include_linked_zones"
ATTR_MASTER = "master"
ATTR_WITH_GROUP = "with_group"
ATTR_NIGHT_SOUND = "night_sound"
ATTR_SPEECH_ENHANCE = "speech_enhance"
ATTR_QUEUE_POSITION = "queue_position"
ATTR_STATUS_LIGHT = "status_light"

UNAVAILABLE_VALUES = {"", "NOT_IMPLEMENTED", None}


async def async_setup_entry(
    hass: HomeAssistant, config_entry: ConfigEntry, async_add_entities: Callable
) -> None:
    """Set up Sonos from a config entry."""
    platform = entity_platform.current_platform.get()

    async def async_create_entities(data: dict) -> None:
        """Handle device discovery and create entities."""
        # Make sure that all known SoCo devices have Media Player entities
        soco = data["soco"]
        if soco and soco.uid not in hass.data[DATA_SONOS].media_player_entities:
            hass.data[DATA_SONOS].media_player_entities[soco.uid] = None
            hass.add_job(
                async_add_entities,
                [SonosMediaPlayerEntity(soco, hass.data[DATA_SONOS])],
            )

    @service.verify_domain_control(hass, SONOS_DOMAIN)
    async def async_service_handle(service_call: ServiceCall) -> None:
        """Handle dispatched services."""
        assert platform is not None
        entities = await platform.async_extract_from_service(service_call)

        if not entities:
            return

        for entity in entities:
            assert isinstance(entity, SonosMediaPlayerEntity)

        if service_call.service == SERVICE_JOIN:
            master = platform.entities.get(service_call.data[ATTR_MASTER])
            if master:
                await SonosMediaPlayerEntity.join_multi(hass, master, entities)  # type: ignore[arg-type]
            else:
                _LOGGER.error(
                    "Invalid master specified for join service: %s",
                    service_call.data[ATTR_MASTER],
                )
        elif service_call.service == SERVICE_UNJOIN:
            await SonosMediaPlayerEntity.unjoin_multi(hass, entities)  # type: ignore[arg-type]
        elif service_call.service == SERVICE_SNAPSHOT:
            await SonosMediaPlayerEntity.snapshot_multi(
                hass, entities, service_call.data[ATTR_WITH_GROUP]  # type: ignore[arg-type]
            )
        elif service_call.service == SERVICE_RESTORE:
            await SonosMediaPlayerEntity.restore_multi(
                hass, entities, service_call.data[ATTR_WITH_GROUP]  # type: ignore[arg-type]
            )

    async_dispatcher_connect(hass, SONOS_DISCOVERY_UPDATE, async_create_entities)

    # create any entities for devices that exist already
    for uid, soco in hass.data[DATA_SONOS].discovered.items():
        if uid not in hass.data[DATA_SONOS].media_player_entities:
            hass.data[DATA_SONOS].media_player_entities[soco.uid] = None
            hass.add_job(
                async_add_entities,
                [SonosMediaPlayerEntity(soco, hass.data[DATA_SONOS])],
            )

    hass.services.async_register(
        SONOS_DOMAIN,
        SERVICE_JOIN,
        async_service_handle,
        cv.make_entity_service_schema({vol.Required(ATTR_MASTER): cv.entity_id}),
    )

    hass.services.async_register(
        SONOS_DOMAIN,
        SERVICE_UNJOIN,
        async_service_handle,
        cv.make_entity_service_schema({}),
    )

    join_unjoin_schema = cv.make_entity_service_schema(
        {vol.Optional(ATTR_WITH_GROUP, default=True): cv.boolean}
    )

    hass.services.async_register(
        SONOS_DOMAIN, SERVICE_SNAPSHOT, async_service_handle, join_unjoin_schema
    )

    hass.services.async_register(
        SONOS_DOMAIN, SERVICE_RESTORE, async_service_handle, join_unjoin_schema
    )

    platform.async_register_entity_service(  # type: ignore
        SERVICE_SET_TIMER,
        {
            vol.Required(ATTR_SLEEP_TIME): vol.All(
                vol.Coerce(int), vol.Range(min=0, max=86399)
            )
        },
        "set_sleep_timer",
    )

    platform.async_register_entity_service(SERVICE_CLEAR_TIMER, {}, "clear_sleep_timer")  # type: ignore

    platform.async_register_entity_service(  # type: ignore
        SERVICE_UPDATE_ALARM,
        {
            vol.Required(ATTR_ALARM_ID): cv.positive_int,
            vol.Optional(ATTR_TIME): cv.time,
            vol.Optional(ATTR_VOLUME): cv.small_float,
            vol.Optional(ATTR_ENABLED): cv.boolean,
            vol.Optional(ATTR_INCLUDE_LINKED_ZONES): cv.boolean,
        },
        "set_alarm",
    )

    platform.async_register_entity_service(  # type: ignore
        SERVICE_SET_OPTION,
        {
            vol.Optional(ATTR_NIGHT_SOUND): cv.boolean,
            vol.Optional(ATTR_SPEECH_ENHANCE): cv.boolean,
            vol.Optional(ATTR_STATUS_LIGHT): cv.boolean,
        },
        "set_option",
    )

    platform.async_register_entity_service(  # type: ignore
        SERVICE_PLAY_QUEUE,
        {vol.Optional(ATTR_QUEUE_POSITION): cv.positive_int},
        "play_queue",
    )

    platform.async_register_entity_service(  # type: ignore
        SERVICE_REMOVE_FROM_QUEUE,
        {vol.Optional(ATTR_QUEUE_POSITION): cv.positive_int},
        "remove_from_queue",
    )


def _get_entity_from_soco_uid(
    hass: HomeAssistant, uid: str
) -> SonosMediaPlayerEntity | None:
    """Return SonosMediaPlayerEntity from SoCo uid."""
    return hass.data[DATA_SONOS].media_player_entities.get(uid)  # type: ignore[no-any-return]


def soco_error(errorcodes: list[str] | None = None) -> Callable:
    """Filter out specified UPnP errors from logs and avoid exceptions."""

    def decorator(funct: Callable) -> Callable:
        """Decorate functions."""

        @ft.wraps(funct)
        def wrapper(*args: Any, **kwargs: Any) -> Any:
            """Wrap for all soco UPnP exception."""
            try:
                return funct(*args, **kwargs)
            except SoCoUPnPException as err:
                if not errorcodes or err.error_code not in errorcodes:
                    _LOGGER.error("Error on %s with %s", funct.__name__, err)
            except SoCoException as err:
                _LOGGER.error("Error on %s with %s", funct.__name__, err)

        return wrapper

    return decorator


def soco_coordinator(funct: Callable) -> Callable:
    """Call function on coordinator."""

    @ft.wraps(funct)
    def wrapper(entity: SonosMediaPlayerEntity, *args: Any, **kwargs: Any) -> Any:
        """Wrap for call to coordinator."""
        if entity.is_coordinator:
            return funct(entity, *args, **kwargs)
        return funct(entity.coordinator, *args, **kwargs)

    return wrapper


def _timespan_secs(timespan: str | None) -> None | float:
    """Parse a time-span into number of seconds."""
    if timespan in UNAVAILABLE_VALUES:
        return None

    assert timespan is not None
    return sum(60 ** x[0] * int(x[1]) for x in enumerate(reversed(timespan.split(":"))))


class SonosMediaPlayerEntity(SonosEntity, MediaPlayerEntity):
    """Representation of a Sonos entity."""

    def __init__(self, player: SoCo, sonos_data: SonosData) -> None:
        """Initialize the Sonos entity."""
        super().__init__(player, sonos_data)
        self._subscriptions: list[SubscriptionBase] = []
        self._poll_timer: Callable | None = None
        self._seen_timer: Callable | None = None
        self._volume_increment = 2
        self._unique_id: str = player.uid
        self._player: SoCo = player
        self._player_volume: int | None = None
        self._player_muted: bool | None = None
        self._play_mode: str | None = None
        self._coordinator: SonosMediaPlayerEntity | None = None
        self._sonos_group: list[SonosMediaPlayerEntity] = [self]
        self._status: str | None = None
        self._uri: str | None = None
        self._media_library = pysonos.music_library.MusicLibrary(self.soco)
        self._media_duration: float | None = None
        self._media_position: float | None = None
        self._media_position_updated_at: datetime.datetime | None = None
        self._media_image_url: str | None = None
        self._media_channel: str | None = None
        self._media_artist: str | None = None
        self._media_album_name: str | None = None
        self._media_title: str | None = None
        self._queue_position: int | None = None
        self._night_sound: bool | None = None
        self._speech_enhance: bool | None = None
        self._source_name: str | None = None
        self._favorites: list[DidlFavorite] = []
        self._soco_snapshot: pysonos.snapshot.Snapshot | None = None
        self._snapshot_group: list[SonosMediaPlayerEntity] | None = None

    async def async_added_to_hass(self) -> None:
        """Subscribe sonos events."""
        self.data.media_player_entities[self.unique_id] = self

        await self.async_seen(self.soco)

        self.async_on_remove(
            async_dispatcher_connect(
                self.hass, SONOS_GROUP_UPDATE, self.async_update_groups
            )
        )

        if self.hass.is_running:
            async_dispatcher_send(self.hass, SONOS_GROUP_UPDATE)

    @property
    def unique_id(self) -> str:
        """Return a unique ID."""
        return self._unique_id

    def __hash__(self) -> int:
        """Return a hash of self."""
        return hash(self.unique_id)

    @property
    def name(self) -> str:
        """Return the name of the entity."""
        speaker_info = self.data.speaker_info[self._player.uid]
        return speaker_info["zone_name"]  # type: ignore[no-any-return]

    @property  # type: ignore[misc]
    @soco_coordinator
    def state(self) -> str:
        """Return the state of the entity."""
        if self._status in (
            "PAUSED_PLAYBACK",
            "STOPPED",
        ):
            # Sonos can consider itself "paused" but without having media loaded
            # (happens if playing Spotify and via Spotify app you pick another device to play on)
            if self.media_title is None:
                return STATE_IDLE
            return STATE_PAUSED
        if self._status in ("PLAYING", "TRANSITIONING"):
            return STATE_PLAYING
        return STATE_IDLE

    @property
    def is_coordinator(self) -> bool:
        """Return true if player is a coordinator."""
        return self._coordinator is None

    @property
    def soco(self) -> SoCo:
        """Return soco object."""
        return self._player

    @property
    def coordinator(self) -> SoCo:
        """Return coordinator of this player."""
        return self._coordinator

    async def async_seen(self, player: SoCo) -> None:
        """Record that this player was seen right now."""
        was_available = self.available
        _LOGGER.debug("Async seen: %s, was_available: %s", player, was_available)

        self._player = player

        if self._seen_timer:
            self._seen_timer()

        self._seen_timer = self.hass.helpers.event.async_call_later(
<<<<<<< HEAD
            SEEN_EXPIRE_TIME.seconds, self.async_unseen
=======
            SEEN_EXPIRE_TIME.total_seconds(), self.async_unseen
>>>>>>> c4cd8079
        )

        if was_available:
            return

        self._poll_timer = self.hass.helpers.event.async_track_time_interval(
            self.update, SCAN_INTERVAL
        )

        done = await self._async_attach_player()
        if not done:
            assert self._seen_timer is not None
            self._seen_timer()
            await self.async_unseen()

        self.async_write_ha_state()

    async def async_unseen(self, now: datetime.datetime | None = None) -> None:
        """Make this player unavailable when it was not seen recently."""
        self._seen_timer = None

        if self._poll_timer:
            self._poll_timer()
            self._poll_timer = None

        for subscription in self._subscriptions:
            await subscription.unsubscribe()

        self._subscriptions = []

        self.async_write_ha_state()

    @property
    def available(self) -> bool:
        """Return True if entity is available."""
        return self._seen_timer is not None

    def _clear_media_position(self) -> None:
        """Clear the media_position."""
        self._media_position = None
        self._media_position_updated_at = None

    def _set_favorites(self) -> None:
        """Set available favorites."""
        self._favorites = []
        for fav in self.soco.music_library.get_sonos_favorites():
            try:
                # Exclude non-playable favorites with no linked resources
                if fav.reference.resources:
                    self._favorites.append(fav)
            except SoCoException as ex:
                # Skip unknown types
                _LOGGER.error("Unhandled favorite '%s': %s", fav.title, ex)

    def _attach_player(self) -> None:
        """Get basic information and add event subscriptions."""
        self._play_mode = self.soco.play_mode
        self.update_volume()
        self._set_favorites()

    async def _async_attach_player(self) -> bool:
        """Get basic information and add event subscriptions."""
        try:
            await self.hass.async_add_executor_job(self._attach_player)

            player = self.soco

            if self._subscriptions:
                raise RuntimeError(
                    f"Attempted to attach subscriptions to player: {player} "
                    f"when existing subscriptions exist: {self._subscriptions}"
                )

            await self._subscribe(player.avTransport, self.async_update_media)
            await self._subscribe(player.renderingControl, self.async_update_volume)
            await self._subscribe(player.zoneGroupTopology, self.async_update_groups)
            await self._subscribe(player.contentDirectory, self.async_update_content)
            return True
        except SoCoException as ex:
            _LOGGER.warning("Could not connect %s: %s", self.entity_id, ex)
            return False

    async def _subscribe(
        self, target: SubscriptionBase, sub_callback: Callable
    ) -> None:
        """Create a sonos subscription."""
        subscription = await target.subscribe(auto_renew=True)
        subscription.callback = sub_callback
        self._subscriptions.append(subscription)

    @property
    def should_poll(self) -> bool:
        """Return that we should not be polled (we handle that internally)."""
        return False

    def update(self, now: datetime.datetime | None = None) -> None:
        """Retrieve latest state."""
        try:
            self.update_groups()
            self.update_volume()
            if self.is_coordinator:
                self.update_media()
        except SoCoException:
            pass

    @callback
    def async_update_media(self, event: SonosEvent | None = None) -> None:
        """Update information about currently playing media."""
        self.hass.async_add_executor_job(self.update_media, event)

    def update_media(self, event: SonosEvent | None = None) -> None:
        """Update information about currently playing media."""
        variables = event and event.variables

        if variables:
            new_status = variables["transport_state"]
        else:
            transport_info = self.soco.get_current_transport_info()
            new_status = transport_info["current_transport_state"]

        # Ignore transitions, we should get the target state soon
        if new_status == "TRANSITIONING":
            return

        self._play_mode = event.current_play_mode if event else self.soco.play_mode
        self._uri = None
        self._media_duration = None
        self._media_image_url = None
        self._media_channel = None
        self._media_artist = None
        self._media_album_name = None
        self._media_title = None
        self._queue_position = None
        self._source_name = None

        update_position = new_status != self._status
        self._status = new_status

        if variables:
            track_uri = variables["current_track_uri"]
            music_source = self.soco.music_source_from_uri(track_uri)
        else:
            # This causes a network round-trip so we avoid it when possible
            music_source = self.soco.music_source

        if music_source == MUSIC_SRC_TV:
            self.update_media_linein(SOURCE_TV)
        elif music_source == MUSIC_SRC_LINE_IN:
            self.update_media_linein(SOURCE_LINEIN)
        else:
            track_info = self.soco.get_current_track_info()
            if not track_info["uri"]:
                self._clear_media_position()
            else:
                self._uri = track_info["uri"]
                self._media_artist = track_info.get("artist")
                self._media_album_name = track_info.get("album")
                self._media_title = track_info.get("title")

                if music_source == MUSIC_SRC_RADIO:
                    self.update_media_radio(variables)
                else:
                    self.update_media_music(update_position, track_info)

        self.schedule_update_ha_state()

        # Also update slaves
        entities = self.data.media_player_entities.values()
        for entity in entities:
            coordinator = entity.coordinator
            if coordinator and coordinator.unique_id == self.unique_id:
                entity.schedule_update_ha_state()

    def update_media_linein(self, source: str) -> None:
        """Update state when playing from line-in/tv."""
        self._clear_media_position()

        self._media_title = source
        self._source_name = source

    def update_media_radio(self, variables: dict) -> None:
        """Update state when streaming radio."""
        self._clear_media_position()

        try:
            album_art_uri = variables["current_track_meta_data"].album_art_uri
            self._media_image_url = self._media_library.build_album_art_full_uri(
                album_art_uri
            )
        except (TypeError, KeyError, AttributeError):
            pass

        # Non-playing radios will not have a current title. Radios without tagging
        # can have part of the radio URI as title. In these cases we try to use the
        # radio name instead.
        try:
            uri_meta_data = variables["enqueued_transport_uri_meta_data"]
            if isinstance(
                uri_meta_data, pysonos.data_structures.DidlAudioBroadcast
            ) and (
                self.state != STATE_PLAYING
                or self.soco.music_source_from_uri(self._media_title) == MUSIC_SRC_RADIO
                or (
                    isinstance(self._media_title, str)
                    and isinstance(self._uri, str)
                    and self._media_title in self._uri
                )
            ):
                self._media_title = uri_meta_data.title
        except (TypeError, KeyError, AttributeError):
            pass

        media_info = self.soco.get_current_media_info()

        self._media_channel = media_info["channel"]

        # Check if currently playing radio station is in favorites
        for fav in self._favorites:
            if fav.reference.get_uri() == media_info["uri"]:
                self._source_name = fav.title

    def update_media_music(self, update_media_position: bool, track_info: dict) -> None:
        """Update state when playing music tracks."""
        self._media_duration = _timespan_secs(track_info.get("duration"))
        current_position = _timespan_secs(track_info.get("position"))

        # player started reporting position?
        if current_position is not None and self._media_position is None:
            update_media_position = True

        # position jumped?
        if current_position is not None and self._media_position is not None:
            if self.state == STATE_PLAYING:
                assert self._media_position_updated_at is not None
                time_delta = utcnow() - self._media_position_updated_at
                time_diff = time_delta.total_seconds()
            else:
                time_diff = 0

            calculated_position = self._media_position + time_diff

            if abs(calculated_position - current_position) > 1.5:
                update_media_position = True

        if current_position is None:
            self._clear_media_position()
        elif update_media_position:
            self._media_position = current_position
            self._media_position_updated_at = utcnow()

        self._media_image_url = track_info.get("album_art")

        playlist_position = int(track_info.get("playlist_position"))  # type: ignore
        if playlist_position > 0:
            self._queue_position = playlist_position - 1

    @callback
    def async_update_volume(self, event: SonosEvent) -> None:
        """Update information about currently volume settings."""
        variables = event.variables

        if "volume" in variables:
            self._player_volume = int(variables["volume"]["Master"])

        if "mute" in variables:
            self._player_muted = variables["mute"]["Master"] == "1"

        if "night_mode" in variables:
            self._night_sound = variables["night_mode"] == "1"

        if "dialog_level" in variables:
            self._speech_enhance = variables["dialog_level"] == "1"

        self.async_write_ha_state()

    def update_volume(self) -> None:
        """Update information about currently volume settings."""
        self._player_volume = self.soco.volume
        self._player_muted = self.soco.mute
        self._night_sound = self.soco.night_mode
        self._speech_enhance = self.soco.dialog_mode

    def update_groups(self, event: SonosEvent | None = None) -> None:
        """Handle callback for topology change event."""
        coro = self.create_update_groups_coro(event)
        if coro:
            self.hass.add_job(coro)  # type: ignore

    @callback
    def async_update_groups(self, event: SonosEvent | None = None) -> None:
        """Handle callback for topology change event."""
        coro = self.create_update_groups_coro(event)
        if coro:
            self.hass.async_add_job(coro)  # type: ignore

    def create_update_groups_coro(
        self, event: SonosEvent | None = None
    ) -> Coroutine | None:
        """Handle callback for topology change event."""

        def _get_soco_group() -> list[str]:
            """Ask SoCo cache for existing topology."""
            coordinator_uid = self.unique_id
            slave_uids = []

            with suppress(SoCoException):
                if self.soco.group and self.soco.group.coordinator:
                    coordinator_uid = self.soco.group.coordinator.uid
                    slave_uids = [
                        p.uid
                        for p in self.soco.group.members
                        if p.uid != coordinator_uid
                    ]

            return [coordinator_uid] + slave_uids

        async def _async_extract_group(event: SonosEvent) -> list[str]:
            """Extract group layout from a topology event."""
            group = event and event.zone_player_uui_ds_in_group
            if group:
                assert isinstance(group, str)
                return group.split(",")

            return await self.hass.async_add_executor_job(_get_soco_group)

        @callback
        def _async_regroup(group: list[str]) -> None:
            """Rebuild internal group layout."""
            sonos_group = []
            for uid in group:
                entity = _get_entity_from_soco_uid(self.hass, uid)
                if entity:
                    sonos_group.append(entity)

            self._coordinator = None
            self._sonos_group = sonos_group
            self.async_write_ha_state()

            for slave_uid in group[1:]:
                slave = _get_entity_from_soco_uid(self.hass, slave_uid)
                if slave:
                    # pylint: disable=protected-access
                    slave._coordinator = self
                    slave._sonos_group = sonos_group
                    slave.async_schedule_update_ha_state()

        async def _async_handle_group_event(event: SonosEvent) -> None:
            """Get async lock and handle event."""
            if event and self._poll_timer:
                # Cancel poll timer since we do receive events
                self._poll_timer()
                self._poll_timer = None

            async with self.data.topology_condition:
                group = await _async_extract_group(event)

                if self.unique_id == group[0]:
                    _async_regroup(group)

                    self.data.topology_condition.notify_all()

        if event and not hasattr(event, "zone_player_uui_ds_in_group"):
            return None

        return _async_handle_group_event(event)

    @callback
    def async_update_content(self, event: SonosEvent | None = None) -> None:
        """Update information about available content."""
        if event and "favorites_update_id" in event.variables:
            self.hass.async_add_job(self._set_favorites)
            self.async_write_ha_state()

    @property
    def volume_level(self) -> float | None:
        """Volume level of the media player (0..1)."""
        return self._player_volume and self._player_volume / 100

    @property
    def is_volume_muted(self) -> bool | None:
        """Return true if volume is muted."""
        return self._player_muted

    @property  # type: ignore[misc]
    @soco_coordinator
    def shuffle(self) -> str | None:
        """Shuffling state."""
        shuffle: str = PLAY_MODES[self._play_mode][0]
        return shuffle

    @property  # type: ignore[misc]
    @soco_coordinator
    def repeat(self) -> str | None:
        """Return current repeat mode."""
        sonos_repeat = PLAY_MODES[self._play_mode][1]
        return SONOS_TO_REPEAT[sonos_repeat]

    @property  # type: ignore[misc]
    @soco_coordinator
    def media_content_id(self) -> str | None:
        """Content id of current playing media."""
        return self._uri

    @property
    def media_content_type(self) -> str:
        """Content type of current playing media."""
        return MEDIA_TYPE_MUSIC

    @property  # type: ignore[misc]
    @soco_coordinator
    def media_duration(self) -> float | None:
        """Duration of current playing media in seconds."""
        return self._media_duration

    @property  # type: ignore[misc]
    @soco_coordinator
    def media_position(self) -> float | None:
        """Position of current playing media in seconds."""
        return self._media_position

    @property  # type: ignore[misc]
    @soco_coordinator
    def media_position_updated_at(self) -> datetime.datetime | None:
        """When was the position of the current playing media valid."""
        return self._media_position_updated_at

    @property  # type: ignore[misc]
    @soco_coordinator
    def media_image_url(self) -> str | None:
        """Image url of current playing media."""
        return self._media_image_url or None

    @property  # type: ignore[misc]
    @soco_coordinator
    def media_channel(self) -> str | None:
        """Channel currently playing."""
        return self._media_channel or None

    @property  # type: ignore[misc]
    @soco_coordinator
    def media_artist(self) -> str | None:
        """Artist of current playing media, music track only."""
        return self._media_artist or None

    @property  # type: ignore[misc]
    @soco_coordinator
    def media_album_name(self) -> str | None:
        """Album name of current playing media, music track only."""
        return self._media_album_name or None

    @property  # type: ignore[misc]
    @soco_coordinator
    def media_title(self) -> str | None:
        """Title of current playing media."""
        return self._media_title or None

    @property  # type: ignore[misc]
    @soco_coordinator
    def queue_position(self) -> int | None:
        """If playing local queue return the position in the queue else None."""
        return self._queue_position

    @property  # type: ignore[misc]
    @soco_coordinator
    def source(self) -> str | None:
        """Name of the current input source."""
        return self._source_name or None

    @property  # type: ignore[misc]
    @soco_coordinator
    def supported_features(self) -> int:
        """Flag media player features that are supported."""
        return SUPPORT_SONOS

    @soco_error()
    def volume_up(self) -> None:
        """Volume up media player."""
        self._player.volume += self._volume_increment

    @soco_error()
    def volume_down(self) -> None:
        """Volume down media player."""
        self._player.volume -= self._volume_increment

    @soco_error()
    def set_volume_level(self, volume: str) -> None:
        """Set volume level, range 0..1."""
        self.soco.volume = str(int(volume * 100))

    @soco_error(UPNP_ERRORS_TO_IGNORE)
    @soco_coordinator
    def set_shuffle(self, shuffle: str) -> None:
        """Enable/Disable shuffle mode."""
        sonos_shuffle = shuffle
        sonos_repeat = PLAY_MODES[self._play_mode][1]
        self.soco.play_mode = PLAY_MODE_BY_MEANING[(sonos_shuffle, sonos_repeat)]

    @soco_error(UPNP_ERRORS_TO_IGNORE)
    @soco_coordinator
    def set_repeat(self, repeat: str) -> None:
        """Set repeat mode."""
        sonos_shuffle = PLAY_MODES[self._play_mode][0]
        sonos_repeat = REPEAT_TO_SONOS[repeat]
        self.soco.play_mode = PLAY_MODE_BY_MEANING[(sonos_shuffle, sonos_repeat)]

    @soco_error()
    def mute_volume(self, mute: bool) -> None:
        """Mute (true) or unmute (false) media player."""
        self.soco.mute = mute

    @soco_error()
    @soco_coordinator
    def select_source(self, source: str) -> None:
        """Select input source."""
        if source == SOURCE_LINEIN:
            self.soco.switch_to_line_in()
        elif source == SOURCE_TV:
            self.soco.switch_to_tv()
        else:
            fav = [fav for fav in self._favorites if fav.title == source]
            if len(fav) == 1:
                src = fav.pop()
                uri = src.reference.get_uri()
                if self.soco.music_source_from_uri(uri) in [
                    MUSIC_SRC_RADIO,
                    MUSIC_SRC_LINE_IN,
                ]:
                    self.soco.play_uri(uri, title=source)
                else:
                    self.soco.clear_queue()
                    self.soco.add_to_queue(src.reference)
                    self.soco.play_from_queue(0)

    @property  # type: ignore[misc]
    @soco_coordinator
    def source_list(self) -> list[str]:
        """List of available input sources."""
        sources = [fav.title for fav in self._favorites]

        speaker_info = self.data.speaker_info[self._player.uid]
        model = speaker_info["model_name"].upper()
        if "PLAY:5" in model or "CONNECT" in model:
            sources += [SOURCE_LINEIN]
        elif "PLAYBAR" in model:
            sources += [SOURCE_LINEIN, SOURCE_TV]
        elif "BEAM" in model or "PLAYBASE" in model:
            sources += [SOURCE_TV]

        return sources

    @soco_error(UPNP_ERRORS_TO_IGNORE)
    @soco_coordinator
    def media_play(self) -> None:
        """Send play command."""
        self.soco.play()

    @soco_error(UPNP_ERRORS_TO_IGNORE)
    @soco_coordinator
    def media_stop(self) -> None:
        """Send stop command."""
        self.soco.stop()

    @soco_error(UPNP_ERRORS_TO_IGNORE)
    @soco_coordinator
    def media_pause(self) -> None:
        """Send pause command."""
        self.soco.pause()

    @soco_error(UPNP_ERRORS_TO_IGNORE)
    @soco_coordinator
    def media_next_track(self) -> None:
        """Send next track command."""
        self.soco.next()

    @soco_error(UPNP_ERRORS_TO_IGNORE)
    @soco_coordinator
    def media_previous_track(self) -> None:
        """Send next track command."""
        self.soco.previous()

    @soco_error(UPNP_ERRORS_TO_IGNORE)
    @soco_coordinator
    def media_seek(self, position: str) -> None:
        """Send seek command."""
        self.soco.seek(str(datetime.timedelta(seconds=int(position))))

    @soco_error()
    @soco_coordinator
    def clear_playlist(self) -> None:
        """Clear players playlist."""
        self.soco.clear_queue()

    @soco_error()
    @soco_coordinator
    def play_media(self, media_type: str, media_id: str, **kwargs: Any) -> None:
        """
        Send the play_media command to the media player.

        If media_id is a Plex payload, attempt Plex->Sonos playback.

        If media_type is "playlist", media_id should be a Sonos
        Playlist name.  Otherwise, media_id should be a URI.

        If ATTR_MEDIA_ENQUEUE is True, add `media_id` to the queue.
        """
        if media_id and media_id.startswith(PLEX_URI_SCHEME):
            media_id = media_id[len(PLEX_URI_SCHEME) :]
            play_on_sonos(self.hass, media_type, media_id, self.name)  # type: ignore[no-untyped-call]
        elif media_type in (MEDIA_TYPE_MUSIC, MEDIA_TYPE_TRACK):
            if kwargs.get(ATTR_MEDIA_ENQUEUE):
                try:
                    if self.soco.is_service_uri(media_id):
                        self.soco.add_service_uri_to_queue(media_id)
                    else:
                        self.soco.add_uri_to_queue(media_id)
                except SoCoUPnPException:
                    _LOGGER.error(
                        'Error parsing media uri "%s", '
                        "please check it's a valid media resource "
                        "supported by Sonos",
                        media_id,
                    )
            else:
                if self.soco.is_service_uri(media_id):
                    self.soco.clear_queue()
                    self.soco.add_service_uri_to_queue(media_id)
                    self.soco.play_from_queue(0)
                else:
                    self.soco.play_uri(media_id)
        elif media_type == MEDIA_TYPE_PLAYLIST:
            if media_id.startswith("S:"):
                item = get_media(self._media_library, media_id, media_type)  # type: ignore[no-untyped-call]
                self.soco.play_uri(item.get_uri())
                return
            try:
                playlists = self.soco.get_sonos_playlists()
                playlist = next(p for p in playlists if p.title == media_id)
                self.soco.clear_queue()
                self.soco.add_to_queue(playlist)
                self.soco.play_from_queue(0)
            except StopIteration:
                _LOGGER.error('Could not find a Sonos playlist named "%s"', media_id)
        elif media_type in PLAYABLE_MEDIA_TYPES:
            item = get_media(self._media_library, media_id, media_type)  # type: ignore[no-untyped-call]

            if not item:
                _LOGGER.error('Could not find "%s" in the library', media_id)
                return

            self.soco.play_uri(item.get_uri())
        else:
            _LOGGER.error('Sonos does not support a media type of "%s"', media_type)

    @soco_error()
    def join(
        self, slaves: list[SonosMediaPlayerEntity]
    ) -> list[SonosMediaPlayerEntity]:
        """Form a group with other players."""
        if self._coordinator:
            self.unjoin()
            group = [self]
        else:
            group = self._sonos_group.copy()

        for slave in slaves:
            if slave.unique_id != self.unique_id:
                slave.soco.join(self.soco)
                # pylint: disable=protected-access
                slave._coordinator = self
                if slave not in group:
                    group.append(slave)

        return group

    @staticmethod
    async def join_multi(
        hass: HomeAssistant,
        master: SonosMediaPlayerEntity,
        entities: list[SonosMediaPlayerEntity],
    ) -> None:
        """Form a group with other players."""
        async with hass.data[DATA_SONOS].topology_condition:
            group: list[SonosMediaPlayerEntity] = await hass.async_add_executor_job(
                master.join, entities
            )
            await SonosMediaPlayerEntity.wait_for_groups(hass, [group])

    @soco_error()
    def unjoin(self) -> None:
        """Unjoin the player from a group."""
        self.soco.unjoin()
        self._coordinator = None

    @staticmethod
    async def unjoin_multi(
        hass: HomeAssistant, entities: list[SonosMediaPlayerEntity]
    ) -> None:
        """Unjoin several players from their group."""

        def _unjoin_all(entities: list[SonosMediaPlayerEntity]) -> None:
            """Sync helper."""
            # Unjoin slaves first to prevent inheritance of queues
            coordinators = [e for e in entities if e.is_coordinator]
            slaves = [e for e in entities if not e.is_coordinator]

            for entity in slaves + coordinators:
                entity.unjoin()

        async with hass.data[DATA_SONOS].topology_condition:
            await hass.async_add_executor_job(_unjoin_all, entities)
            await SonosMediaPlayerEntity.wait_for_groups(hass, [[e] for e in entities])

    @soco_error()
    def snapshot(self, with_group: bool) -> None:
        """Snapshot the state of a player."""
        self._soco_snapshot = pysonos.snapshot.Snapshot(self.soco)
        self._soco_snapshot.snapshot()
        if with_group:
            self._snapshot_group = self._sonos_group.copy()
        else:
            self._snapshot_group = None

    @staticmethod
    async def snapshot_multi(
        hass: HomeAssistant, entities: list[SonosMediaPlayerEntity], with_group: bool
    ) -> None:
        """Snapshot all the entities and optionally their groups."""
        # pylint: disable=protected-access

        def _snapshot_all(entities: list[SonosMediaPlayerEntity]) -> None:
            """Sync helper."""
            for entity in entities:
                entity.snapshot(with_group)

        # Find all affected players
        entities_set = set(entities)
        if with_group:
            for entity in list(entities_set):
                entities_set.update(entity._sonos_group)

        async with hass.data[DATA_SONOS].topology_condition:
            await hass.async_add_executor_job(_snapshot_all, entities_set)

    @soco_error()
    def restore(self) -> None:
        """Restore a snapshotted state to a player."""
        try:
            assert self._soco_snapshot is not None
            self._soco_snapshot.restore()
        except (TypeError, AssertionError, AttributeError, SoCoException) as ex:
            # Can happen if restoring a coordinator onto a current slave
            _LOGGER.warning("Error on restore %s: %s", self.entity_id, ex)

        self._soco_snapshot = None
        self._snapshot_group = None

    @staticmethod
    async def restore_multi(
        hass: HomeAssistant, entities: list[SonosMediaPlayerEntity], with_group: bool
    ) -> None:
        """Restore snapshots for all the entities."""
        # pylint: disable=protected-access

        def _restore_groups(
            entities: list[SonosMediaPlayerEntity], with_group: bool
        ) -> list[list[SonosMediaPlayerEntity]]:
            """Pause all current coordinators and restore groups."""
            for entity in (e for e in entities if e.is_coordinator):
                if entity.state == STATE_PLAYING:
                    entity.media_pause()

            groups = []

            if with_group:
                # Unjoin slaves first to prevent inheritance of queues
                for entity in [e for e in entities if not e.is_coordinator]:
                    if entity._snapshot_group != entity._sonos_group:
                        entity.unjoin()

                # Bring back the original group topology
                for entity in (e for e in entities if e._snapshot_group):
                    assert entity._snapshot_group is not None
                    if entity._snapshot_group[0] == entity:
                        entity.join(entity._snapshot_group)
                        groups.append(entity._snapshot_group.copy())

            return groups

        def _restore_players(entities: list[SonosMediaPlayerEntity]) -> None:
            """Restore state of all players."""
            for entity in (e for e in entities if not e.is_coordinator):
                entity.restore()

            for entity in (e for e in entities if e.is_coordinator):
                entity.restore()

        # Find all affected players
        entities_set = {e for e in entities if e._soco_snapshot}
        if with_group:
            for entity in [e for e in entities_set if e._snapshot_group]:
                assert entity._snapshot_group is not None
                entities_set.update(entity._snapshot_group)

        async with hass.data[DATA_SONOS].topology_condition:
            groups = await hass.async_add_executor_job(
                _restore_groups, entities_set, with_group
            )

            await SonosMediaPlayerEntity.wait_for_groups(hass, groups)

            await hass.async_add_executor_job(_restore_players, entities_set)

    @staticmethod
    async def wait_for_groups(
        hass: HomeAssistant, groups: list[list[SonosMediaPlayerEntity]]
    ) -> None:
        """Wait until all groups are present, or timeout."""
        # pylint: disable=protected-access

        def _test_groups(groups: list[list[SonosMediaPlayerEntity]]) -> bool:
            """Return whether all groups exist now."""
            for group in groups:
                coordinator = group[0]

                # Test that coordinator is coordinating
                current_group = coordinator._sonos_group
                if coordinator != current_group[0]:
                    return False

                # Test that slaves match
                if set(group[1:]) != set(current_group[1:]):
                    return False

            return True

        try:
            with async_timeout.timeout(5):
                while not _test_groups(groups):
                    await hass.data[DATA_SONOS].topology_condition.wait()
        except asyncio.TimeoutError:
            _LOGGER.warning("Timeout waiting for target groups %s", groups)

        for entity in hass.data[DATA_SONOS].entities:
            entity.soco._zgs_cache.clear()

    @soco_error()
    @soco_coordinator
    def set_sleep_timer(self, sleep_time: int) -> None:
        """Set the timer on the player."""
        self.soco.set_sleep_timer(sleep_time)

    @soco_error()
    @soco_coordinator
    def clear_sleep_timer(self) -> None:
        """Clear the timer on the player."""
        self.soco.set_sleep_timer(None)

    @soco_error()
    @soco_coordinator
    def set_alarm(
        self,
        alarm_id: int,
        time: datetime.datetime | None = None,
        volume: float | None = None,
        enabled: bool | None = None,
        include_linked_zones: bool | None = None,
    ) -> None:
        """Set the alarm clock on the player."""
        alarm = None
        for one_alarm in alarms.get_alarms(self.soco):
            # pylint: disable=protected-access
            if one_alarm._alarm_id == str(alarm_id):
                alarm = one_alarm
        if alarm is None:
            _LOGGER.warning("Did not find alarm with id %s", alarm_id)
            return
        if time is not None:
            alarm.start_time = time
        if volume is not None:
            alarm.volume = int(volume * 100)
        if enabled is not None:
            alarm.enabled = enabled
        if include_linked_zones is not None:
            alarm.include_linked_zones = include_linked_zones
        alarm.save()

    @soco_error()
    def set_option(
        self,
        night_sound: bool | None = None,
        speech_enhance: bool | None = None,
        status_light: bool | None = None,
    ) -> None:
        """Modify playback options."""
        if night_sound is not None and self._night_sound is not None:
            self.soco.night_mode = night_sound

        if speech_enhance is not None and self._speech_enhance is not None:
            self.soco.dialog_mode = speech_enhance

        if status_light is not None:
            self.soco.status_light = status_light

    @soco_error()
    def play_queue(self, queue_position: int = 0) -> None:
        """Start playing the queue."""
        self.soco.play_from_queue(queue_position)

    @soco_error()
    @soco_coordinator
    def remove_from_queue(self, queue_position: int = 0) -> None:
        """Remove item from the queue."""
        self.soco.remove_from_queue(queue_position)

    @property
    def extra_state_attributes(self) -> dict[str, Any]:
        """Return entity specific state attributes."""
        attributes: dict[str, Any] = {
            ATTR_SONOS_GROUP: [e.entity_id for e in self._sonos_group]
        }

        if self._night_sound is not None:
            attributes[ATTR_NIGHT_SOUND] = self._night_sound

        if self._speech_enhance is not None:
            attributes[ATTR_SPEECH_ENHANCE] = self._speech_enhance

        if self.queue_position is not None:
            attributes[ATTR_QUEUE_POSITION] = self.queue_position

        return attributes

    async def async_get_browse_image(
        self,
        media_content_type: str | None,
        media_content_id: str | None,
        media_image_id: str | None = None,
    ) -> tuple[None | str, None | str]:
        """Fetch media browser image to serve via proxy."""
        if (
            media_content_type in [MEDIA_TYPE_ALBUM, MEDIA_TYPE_ARTIST]
            and media_content_id
        ):
            item = await self.hass.async_add_executor_job(
                get_media,
                self._media_library,
                media_content_id,
                MEDIA_TYPES_TO_SONOS[media_content_type],
            )
            image_url = getattr(item, "album_art_uri", None)
            if image_url:
                result = await self._async_fetch_image(image_url)  # type: ignore[no-untyped-call]
                return result  # type: ignore

        return (None, None)

    async def async_browse_media(
        self, media_content_type: str | None = None, media_content_id: str | None = None
    ) -> Any:
        """Implement the websocket media browsing helper."""
        is_internal = is_internal_request(self.hass)

        def _get_thumbnail_url(
            media_content_type: str,
            media_content_id: str,
            media_image_id: str | None = None,
        ) -> str | None:
            if is_internal:
                item = get_media(  # type: ignore[no-untyped-call]
                    self._media_library,
                    media_content_id,
                    media_content_type,
                )
                return getattr(item, "album_art_uri", None)  # type: ignore[no-any-return]

            return self.get_browse_image_url(
                media_content_type,
                urllib.parse.quote_plus(media_content_id),
                media_image_id,
            )

        if media_content_type in [None, "library"]:
            return await self.hass.async_add_executor_job(
                library_payload, self._media_library, _get_thumbnail_url
            )

        payload = {
            "search_type": media_content_type,
            "idstring": media_content_id,
        }
        response = await self.hass.async_add_executor_job(
            build_item_response, self._media_library, payload, _get_thumbnail_url
        )
        if response is None:
            raise BrowseError(
                f"Media not found: {media_content_type} / {media_content_id}"
            )
        return response<|MERGE_RESOLUTION|>--- conflicted
+++ resolved
@@ -434,11 +434,7 @@
             self._seen_timer()
 
         self._seen_timer = self.hass.helpers.event.async_call_later(
-<<<<<<< HEAD
-            SEEN_EXPIRE_TIME.seconds, self.async_unseen
-=======
             SEEN_EXPIRE_TIME.total_seconds(), self.async_unseen
->>>>>>> c4cd8079
         )
 
         if was_available:
