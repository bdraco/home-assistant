"""Support to embed Sonos."""
from __future__ import annotations

import asyncio
from collections import OrderedDict
from dataclasses import dataclass, field
import datetime
from functools import partial
import logging
import socket
from typing import TYPE_CHECKING, Any, cast
from urllib.parse import urlparse

from aiohttp import ClientError
from requests.exceptions import Timeout
from soco import events_asyncio, zonegroupstate
import soco.config as soco_config
from soco.core import SoCo
from soco.events_base import Event as SonosEvent, SubscriptionBase
from soco.exceptions import SoCoException
import voluptuous as vol

from homeassistant import config_entries
from homeassistant.components import ssdp
from homeassistant.components.media_player import DOMAIN as MP_DOMAIN
from homeassistant.config_entries import ConfigEntry
from homeassistant.const import CONF_HOSTS, EVENT_HOMEASSISTANT_STOP
from homeassistant.core import CALLBACK_TYPE, Event, HomeAssistant, callback
from homeassistant.helpers import config_validation as cv, device_registry as dr
from homeassistant.helpers.dispatcher import async_dispatcher_send
from homeassistant.helpers.event import async_call_later, async_track_time_interval
from homeassistant.helpers.typing import ConfigType

from .alarms import SonosAlarms
from .const import (
    AVAILABILITY_CHECK_INTERVAL,
    DATA_SONOS,
    DATA_SONOS_DISCOVERY_MANAGER,
    DISCOVERY_INTERVAL,
    DOMAIN,
    PLATFORMS,
    SONOS_CHECK_ACTIVITY,
    SONOS_REBOOTED,
    SONOS_SPEAKER_ACTIVITY,
    SONOS_VANISHED,
    SUBSCRIPTION_TIMEOUT,
    UPNP_ST,
)
from .exception import SonosUpdateError
from .favorites import SonosFavorites
from .helpers import sync_get_visible_zones
from .speaker import SonosSpeaker

_LOGGER = logging.getLogger(__name__)

CONF_ADVERTISE_ADDR = "advertise_addr"
CONF_INTERFACE_ADDR = "interface_addr"
DISCOVERY_IGNORED_MODELS = ["Sonos Boost"]
ZGS_SUBSCRIPTION_TIMEOUT = 2

CONFIG_SCHEMA = vol.Schema(
    {
        DOMAIN: vol.Schema(
            {
                MP_DOMAIN: vol.All(
                    cv.deprecated(CONF_INTERFACE_ADDR),
                    vol.Schema(
                        {
                            vol.Optional(CONF_ADVERTISE_ADDR): cv.string,
                            vol.Optional(CONF_INTERFACE_ADDR): cv.string,
                            vol.Optional(CONF_HOSTS): vol.All(
                                cv.ensure_list_csv, [cv.string]
                            ),
                        }
                    ),
                )
            }
        )
    },
    extra=vol.ALLOW_EXTRA,
)


@dataclass
class UnjoinData:
    """Class to track data necessary for unjoin coalescing."""

    speakers: list[SonosSpeaker]
    event: asyncio.Event = field(default_factory=asyncio.Event)


class SonosData:
    """Storage class for platform global data."""

    def __init__(self) -> None:
        """Initialize the data."""
        # OrderedDict behavior used by SonosAlarms and SonosFavorites
        self.discovered: OrderedDict[str, SonosSpeaker] = OrderedDict()
        self.favorites: dict[str, SonosFavorites] = {}
        self.alarms: dict[str, SonosAlarms] = {}
        self.topology_condition = asyncio.Condition()
        self.hosts_heartbeat: CALLBACK_TYPE | None = None
        self.discovery_known: set[str] = set()
        self.boot_counts: dict[str, int] = {}
        self.mdns_names: dict[str, str] = {}
        self.entity_id_mappings: dict[str, SonosSpeaker] = {}
        self.unjoin_data: dict[str, UnjoinData] = {}


async def async_setup(hass: HomeAssistant, config: ConfigType) -> bool:
    """Set up the Sonos component."""
    conf = config.get(DOMAIN)

    hass.data[DOMAIN] = conf or {}

    if conf is not None:
        hass.async_create_task(
            hass.config_entries.flow.async_init(
                DOMAIN, context={"source": config_entries.SOURCE_IMPORT}
            )
        )

    return True


async def async_setup_entry(hass: HomeAssistant, entry: ConfigEntry) -> bool:
    """Set up Sonos from a config entry."""
    soco_config.EVENTS_MODULE = events_asyncio
    soco_config.REQUEST_TIMEOUT = 9.5
    soco_config.ZGT_EVENT_FALLBACK = False
    zonegroupstate.EVENT_CACHE_TIMEOUT = SUBSCRIPTION_TIMEOUT

    if DATA_SONOS not in hass.data:
        hass.data[DATA_SONOS] = SonosData()

    data = hass.data[DATA_SONOS]
    config = hass.data[DOMAIN].get("media_player", {})
    hosts = config.get(CONF_HOSTS, [])
    _LOGGER.debug("Reached async_setup_entry, config=%s", config)

    if advertise_addr := config.get(CONF_ADVERTISE_ADDR):
        soco_config.EVENT_ADVERTISE_IP = advertise_addr

    if deprecated_address := config.get(CONF_INTERFACE_ADDR):
        _LOGGER.warning(
            (
                "'%s' is deprecated, enable %s in the Network integration"
                " (https://www.home-assistant.io/integrations/network/)"
            ),
            CONF_INTERFACE_ADDR,
            deprecated_address,
        )

    manager = hass.data[DATA_SONOS_DISCOVERY_MANAGER] = SonosDiscoveryManager(
        hass, entry, data, hosts
    )
    await manager.setup_platforms_and_discovery()
    return True


async def async_unload_entry(hass: HomeAssistant, entry: ConfigEntry) -> bool:
    """Unload a Sonos config entry."""
    unload_ok = await hass.config_entries.async_unload_platforms(entry, PLATFORMS)
    await hass.data[DATA_SONOS_DISCOVERY_MANAGER].async_shutdown()
    hass.data.pop(DATA_SONOS)
    hass.data.pop(DATA_SONOS_DISCOVERY_MANAGER)
    return unload_ok


class SonosDiscoveryManager:
    """Manage sonos discovery."""

    def __init__(
        self, hass: HomeAssistant, entry: ConfigEntry, data: SonosData, hosts: list[str]
    ) -> None:
        """Init discovery manager."""
        self.hass = hass
        self.entry = entry
        self.data = data
        self.hosts = set(hosts)
        self.hosts_in_error: dict[str, bool] = {}
        self.discovery_lock = asyncio.Lock()
        self.creation_lock = asyncio.Lock()
        self._known_invisible: set[SoCo] = set()
        self._manual_config_required = bool(hosts)

    async def async_shutdown(self) -> None:
        """Stop all running tasks."""
        await self._async_stop_event_listener()
        self._stop_manual_heartbeat()

    def is_device_invisible(self, ip_address: str) -> bool:
        """Check if device at provided IP is known to be invisible."""
        return any(x for x in self._known_invisible if x.ip_address == ip_address)

    async def async_subscribe_to_zone_updates(self, ip_address: str) -> None:
        """Test subscriptions and create SonosSpeakers based on results."""
        soco = SoCo(ip_address)
        # Cache now to avoid household ID lookup during first ZoneGroupState processing
        await self.hass.async_add_executor_job(
            getattr,
            soco,
            "household_id",
        )
        sub = await soco.zoneGroupTopology.subscribe()

        @callback
        def _async_add_visible_zones(subscription_succeeded: bool = False) -> None:
            """Determine visible zones and create SonosSpeaker instances."""
            zones_to_add = set()
            subscription = None
            if subscription_succeeded:
                subscription = sub

            visible_zones = soco.visible_zones
            self._known_invisible = soco.all_zones - visible_zones
            for zone in visible_zones:
                if zone.uid not in self.data.discovered:
                    zones_to_add.add(zone)

            if not zones_to_add:
                return

            self.hass.async_create_task(
                self.async_add_speakers(zones_to_add, subscription, soco.uid)
            )

        async def async_subscription_failed(now: datetime.datetime) -> None:
            """Fallback logic if the subscription callback never arrives."""
            _LOGGER.warning(
                "Subscription to %s failed, attempting to poll directly", ip_address
            )
            try:
                await sub.unsubscribe()
            except (ClientError, OSError, Timeout) as ex:
                _LOGGER.debug("Unsubscription from %s failed: %s", ip_address, ex)

            try:
                await self.hass.async_add_executor_job(soco.zone_group_state.poll, soco)
            except (OSError, SoCoException, Timeout) as ex:
                _LOGGER.warning(
                    "Fallback pollling to %s failed, setup cannot continue: %s",
                    ip_address,
                    ex,
                )
                return
            _LOGGER.debug("Fallback ZoneGroupState poll to %s succeeded", ip_address)
            _async_add_visible_zones()

        cancel_failure_callback = async_call_later(
            self.hass, ZGS_SUBSCRIPTION_TIMEOUT, async_subscription_failed
        )

        @callback
        def _async_subscription_succeeded(event: SonosEvent) -> None:
            """Create SonosSpeakers when subscription callbacks successfully arrive."""
            _LOGGER.debug("Subscription to %s succeeded", ip_address)
            cancel_failure_callback()
            _async_add_visible_zones(subscription_succeeded=True)

        sub.callback = _async_subscription_succeeded
        # Hold lock to prevent concurrent subscription attempts
        await asyncio.sleep(ZGS_SUBSCRIPTION_TIMEOUT * 2)

    async def _async_stop_event_listener(self, event: Event | None = None) -> None:
        for speaker in self.data.discovered.values():
            speaker.activity_stats.log_report()
            speaker.event_stats.log_report()
        if zgs := next(
            (
                speaker.soco.zone_group_state
                for speaker in self.data.discovered.values()
            ),
            None,
        ):
            _LOGGER.debug(
                "ZoneGroupState stats: (%s/%s) processed",
                zgs.processed_count,
                zgs.total_requests,
            )
        await asyncio.gather(
            *(speaker.async_offline() for speaker in self.data.discovered.values())
        )
        if events_asyncio.event_listener:
            await events_asyncio.event_listener.async_stop()

    def _stop_manual_heartbeat(self, event: Event | None = None) -> None:
        if self.data.hosts_heartbeat:
            self.data.hosts_heartbeat()
            self.data.hosts_heartbeat = None

    async def async_add_speakers(
        self,
        socos: set[SoCo],
        zgs_subscription: SubscriptionBase | None,
        zgs_subscription_uid: str | None,
    ) -> None:
        """Create and set up new SonosSpeaker instances."""

        def _add_speakers():
            """Add all speakers in a single executor job."""
            for soco in socos:
                if soco.uid in self.data.discovered:
                    continue
                sub = None
                if soco.uid == zgs_subscription_uid and zgs_subscription:
                    sub = zgs_subscription
                self._add_speaker(soco, sub)

        async with self.creation_lock:
            await self.hass.async_add_executor_job(_add_speakers)

    def _add_speaker(
        self, soco: SoCo, zone_group_state_sub: SubscriptionBase | None
    ) -> None:
        """Create and set up a new SonosSpeaker instance."""
        try:
            speaker_info = soco.get_speaker_info(True, timeout=7)
            if soco.uid not in self.data.boot_counts:
                self.data.boot_counts[soco.uid] = soco.boot_seqnum
            _LOGGER.debug("Adding new speaker: %s", speaker_info)
            speaker = SonosSpeaker(self.hass, soco, speaker_info, zone_group_state_sub)
            self.data.discovered[soco.uid] = speaker
            for coordinator, coord_dict in (
                (SonosAlarms, self.data.alarms),
                (SonosFavorites, self.data.favorites),
            ):
                if TYPE_CHECKING:
                    coord_dict = cast(dict[str, Any], coord_dict)
                if soco.household_id not in coord_dict:
                    new_coordinator = coordinator(self.hass, soco.household_id)
                    new_coordinator.setup(soco)
                    coord_dict[soco.household_id] = new_coordinator
            speaker.setup(self.entry)
        except (OSError, SoCoException, Timeout) as ex:
            _LOGGER.warning("Failed to add SonosSpeaker using %s: %s", soco, ex)

    async def async_poll_manual_hosts(
        self, now: datetime.datetime | None = None
    ) -> None:
        """Add and maintain Sonos devices from a manual configuration."""
<<<<<<< HEAD

        def get_sync_attributes(soco: SoCo) -> set[SoCo]:
            """Ensure I/O attributes are cached and return visible zones."""
            _ = soco.household_id
            _ = soco.uid
            return soco.visible_zones

        # Loop through each configured host and verify that Soco attributes are available for it.
        for host in self.hosts.copy():
            ip_addr = socket.gethostbyname(host)
=======
        for host in self.hosts:
            ip_addr = await self.hass.async_add_executor_job(socket.gethostbyname, host)
>>>>>>> 323d16cc
            soco = SoCo(ip_addr)
            try:
                visible_zones = await self.hass.async_add_executor_job(
                    sync_get_visible_zones,
                    soco,
                )
            except (
                OSError,
                SoCoException,
                Timeout,
                asyncio.TimeoutError,
            ) as ex:
                if not self.hosts_in_error.get(ip_addr):
                    _LOGGER.warning(
                        "Could not get visible Sonos devices from %s: %s", ip_addr, ex
                    )
                    self.hosts_in_error[ip_addr] = True
                else:
                    _LOGGER.debug(
                        "Could not get visible Sonos devices from %s: %s", ip_addr, ex
                    )
                continue

            if self.hosts_in_error.pop(ip_addr, None):
                _LOGGER.info("Connection reestablished to Sonos device %s", ip_addr)
            # Each speaker has the topology for other online speakers, so add them in here if they were not
            # configured. The metadata is already in Soco for these.
            if new_hosts := {
                x.ip_address for x in visible_zones if x.ip_address not in self.hosts
            }:
                _LOGGER.debug("Adding to manual hosts: %s", new_hosts)
                self.hosts.update(new_hosts)

<<<<<<< HEAD
=======
        for host in self.hosts.copy():
            ip_addr = await self.hass.async_add_executor_job(socket.gethostbyname, host)
>>>>>>> 323d16cc
            if self.is_device_invisible(ip_addr):
                _LOGGER.debug("Discarding %s from manual hosts", ip_addr)
                self.hosts.discard(ip_addr)

        # Loop through each configured host that is not in error.  Send a discovery message
        # if a speaker does not already exist, or ping the speaker if it is unavailable.
        for host in self.hosts.copy():
            ip_addr = socket.gethostbyname(host)
            # Skip hosts that are in error to avoid blocking call on soco.uuid in event loop
            if self.hosts_in_error.get(ip_addr):
                continue
            known_speaker = next(
                (
                    speaker
                    for speaker in self.data.discovered.values()
                    if speaker.soco.ip_address == ip_addr
                ),
                None,
            )
            if not known_speaker:
                try:
                    await self._async_handle_discovery_message(
                        soco.uid,
                        ip_addr,
                        "manual zone scan",
                    )
                except (
                    OSError,
                    SoCoException,
                    Timeout,
                    asyncio.TimeoutError,
                ) as ex:
                    _LOGGER.warning("Discovery message failed to %s : %s", ip_addr, ex)
            elif not known_speaker.available:
                try:
                    await self.hass.async_add_executor_job(known_speaker.ping)
                    # Only send the message if the ping was successful.
                    async_dispatcher_send(
                        self.hass,
                        f"{SONOS_SPEAKER_ACTIVITY}-{soco.uid}",
                        "manual zone scan",
                    )
                except SonosUpdateError:
                    _LOGGER.debug(
                        "Manual poll to %s failed, keeping unavailable", ip_addr
                    )

        self.data.hosts_heartbeat = async_call_later(
            self.hass, DISCOVERY_INTERVAL.total_seconds(), self.async_poll_manual_hosts
        )

    async def _async_handle_discovery_message(
        self,
        uid: str,
        discovered_ip: str,
        source: str,
        boot_seqnum: int | None = None,
    ) -> None:
        """Handle discovered player creation and activity."""
        async with self.discovery_lock:
            if not self.data.discovered:
                # Initial discovery, attempt to add all visible zones
                await self.async_subscribe_to_zone_updates(discovered_ip)
            elif uid not in self.data.discovered:
                if self.is_device_invisible(discovered_ip):
                    return
                await self.async_subscribe_to_zone_updates(discovered_ip)
            elif boot_seqnum and boot_seqnum > self.data.boot_counts[uid]:
                self.data.boot_counts[uid] = boot_seqnum
                async_dispatcher_send(self.hass, f"{SONOS_REBOOTED}-{uid}")
            else:
                async_dispatcher_send(
                    self.hass, f"{SONOS_SPEAKER_ACTIVITY}-{uid}", source
                )

    async def _async_ssdp_discovered_player(
        self, info: ssdp.SsdpServiceInfo, change: ssdp.SsdpChange
    ) -> None:
        uid = info.upnp[ssdp.ATTR_UPNP_UDN]
        if not uid.startswith("uuid:RINCON_"):
            return
        uid = uid[5:]

        if change == ssdp.SsdpChange.BYEBYE:
            _LOGGER.debug(
                "ssdp:byebye received from %s", info.upnp.get("friendlyName", uid)
            )
            reason = info.ssdp_headers.get("X-RINCON-REASON", "ssdp:byebye")
            async_dispatcher_send(self.hass, f"{SONOS_VANISHED}-{uid}", reason)
            return

        self.async_discovered_player(
            "SSDP",
            info,
            cast(str, urlparse(info.ssdp_location).hostname),
            uid,
            info.ssdp_headers.get("X-RINCON-BOOTSEQ"),
            cast(str, info.upnp.get(ssdp.ATTR_UPNP_MODEL_NAME)),
            None,
        )

    @callback
    def async_discovered_player(
        self,
        source: str,
        info: ssdp.SsdpServiceInfo,
        discovered_ip: str,
        uid: str,
        boot_seqnum: str | int | None,
        model: str,
        mdns_name: str | None,
    ) -> None:
        """Handle discovery via ssdp or zeroconf."""
        if self._manual_config_required:
            _LOGGER.warning(
                "Automatic discovery is working, Sonos hosts in configuration.yaml are"
                " not needed"
            )
            self._manual_config_required = False
        if model in DISCOVERY_IGNORED_MODELS:
            _LOGGER.debug("Ignoring device: %s", info)
            return
        if self.is_device_invisible(discovered_ip):
            return

        if boot_seqnum:
            boot_seqnum = int(boot_seqnum)
            self.data.boot_counts.setdefault(uid, boot_seqnum)
        if mdns_name:
            self.data.mdns_names[uid] = mdns_name

        if uid not in self.data.discovery_known:
            _LOGGER.debug("New %s discovery uid=%s: %s", source, uid, info)
            self.data.discovery_known.add(uid)
        self.entry.async_create_background_task(
            self.hass,
            self._async_handle_discovery_message(
                uid,
                discovered_ip,
                "discovery",
                boot_seqnum=cast(int | None, boot_seqnum),
            ),
            "sonos-handle_discovery_message",
        )

    async def setup_platforms_and_discovery(self) -> None:
        """Set up platforms and discovery."""
        await self.hass.config_entries.async_forward_entry_setups(self.entry, PLATFORMS)
        self.entry.async_on_unload(
            self.hass.bus.async_listen_once(
                EVENT_HOMEASSISTANT_STOP, self._async_stop_event_listener
            )
        )
        _LOGGER.debug("Adding discovery job")
        if self.hosts:
            self.entry.async_on_unload(
                self.hass.bus.async_listen_once(
                    EVENT_HOMEASSISTANT_STOP, self._stop_manual_heartbeat
                )
            )
            await self.async_poll_manual_hosts()

        self.entry.async_on_unload(
            await ssdp.async_register_callback(
                self.hass, self._async_ssdp_discovered_player, {"st": UPNP_ST}
            )
        )

        self.entry.async_on_unload(
            async_track_time_interval(
                self.hass,
                partial(
                    async_dispatcher_send,
                    self.hass,
                    SONOS_CHECK_ACTIVITY,
                ),
                AVAILABILITY_CHECK_INTERVAL,
            )
        )


async def async_remove_config_entry_device(
    hass: HomeAssistant, config_entry: ConfigEntry, device_entry: dr.DeviceEntry
) -> bool:
    """Remove Sonos config entry from a device."""
    known_devices = hass.data[DATA_SONOS].discovered.keys()
    for identifier in device_entry.identifiers:
        if identifier[0] != DOMAIN:
            continue
        uid = identifier[1]
        if uid not in known_devices:
            return True
    return False<|MERGE_RESOLUTION|>--- conflicted
+++ resolved
@@ -339,7 +339,6 @@
         self, now: datetime.datetime | None = None
     ) -> None:
         """Add and maintain Sonos devices from a manual configuration."""
-<<<<<<< HEAD
 
         def get_sync_attributes(soco: SoCo) -> set[SoCo]:
             """Ensure I/O attributes are cached and return visible zones."""
@@ -349,11 +348,7 @@
 
         # Loop through each configured host and verify that Soco attributes are available for it.
         for host in self.hosts.copy():
-            ip_addr = socket.gethostbyname(host)
-=======
-        for host in self.hosts:
             ip_addr = await self.hass.async_add_executor_job(socket.gethostbyname, host)
->>>>>>> 323d16cc
             soco = SoCo(ip_addr)
             try:
                 visible_zones = await self.hass.async_add_executor_job(
@@ -387,11 +382,6 @@
                 _LOGGER.debug("Adding to manual hosts: %s", new_hosts)
                 self.hosts.update(new_hosts)
 
-<<<<<<< HEAD
-=======
-        for host in self.hosts.copy():
-            ip_addr = await self.hass.async_add_executor_job(socket.gethostbyname, host)
->>>>>>> 323d16cc
             if self.is_device_invisible(ip_addr):
                 _LOGGER.debug("Discarding %s from manual hosts", ip_addr)
                 self.hosts.discard(ip_addr)
@@ -399,7 +389,7 @@
         # Loop through each configured host that is not in error.  Send a discovery message
         # if a speaker does not already exist, or ping the speaker if it is unavailable.
         for host in self.hosts.copy():
-            ip_addr = socket.gethostbyname(host)
+            ip_addr = await self.hass.async_add_executor_job(socket.gethostbyname, host)
             # Skip hosts that are in error to avoid blocking call on soco.uuid in event loop
             if self.hosts_in_error.get(ip_addr):
                 continue
