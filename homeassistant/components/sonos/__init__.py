"""Support to embed Sonos."""
from __future__ import annotations

import asyncio
from collections import OrderedDict, deque
import datetime
from enum import Enum
import logging
import socket
from urllib.parse import urlparse

import pysonos
from pysonos import events_asyncio
from pysonos.alarms import Alarm
from pysonos.core import SoCo
from pysonos.exceptions import SoCoException
import voluptuous as vol

from homeassistant import config_entries
from homeassistant.components import ssdp
from homeassistant.components.media_player import DOMAIN as MP_DOMAIN
from homeassistant.config_entries import ConfigEntry
from homeassistant.const import (
    CONF_HOSTS,
    EVENT_HOMEASSISTANT_START,
    EVENT_HOMEASSISTANT_STOP,
)
from homeassistant.core import Event, HomeAssistant, callback
from homeassistant.helpers import config_validation as cv
from homeassistant.helpers.dispatcher import async_dispatcher_send, dispatcher_send

from .const import (
    DATA_SONOS,
    DISCOVERY_INTERVAL,
    DOMAIN,
    PLATFORMS,
    SONOS_ALARM_UPDATE,
    SONOS_GROUP_UPDATE,
    SONOS_REBOOTED,
    SONOS_SEEN,
    UPNP_ST,
)
from .favorites import SonosFavorites
from .speaker import SonosSpeaker

_LOGGER = logging.getLogger(__name__)

CONF_ADVERTISE_ADDR = "advertise_addr"
CONF_INTERFACE_ADDR = "interface_addr"


CONFIG_SCHEMA = vol.Schema(
    {
        DOMAIN: vol.Schema(
            {
                MP_DOMAIN: vol.Schema(
                    {
                        vol.Optional(CONF_ADVERTISE_ADDR): cv.string,
                        vol.Optional(CONF_INTERFACE_ADDR): cv.string,
                        vol.Optional(CONF_HOSTS): vol.All(
                            cv.ensure_list_csv, [cv.string]
                        ),
                    }
                )
            }
        )
    },
    extra=vol.ALLOW_EXTRA,
)


class SoCoCreationSource(Enum):
    """Represent the creation source of a SoCo instance."""

    CONFIGURED = "configured"
    DISCOVERED = "discovered"
    REBOOTED = "rebooted"


class SonosData:
    """Storage class for platform global data."""

    def __init__(self) -> None:
        """Initialize the data."""
        # OrderedDict behavior used by SonosFavorites
        self.discovered: OrderedDict[str, SonosSpeaker] = OrderedDict()
        self.favorites: dict[str, SonosFavorites] = {}
        self.alarms: dict[str, Alarm] = {}
        self.processed_alarm_events = deque(maxlen=5)
        self.topology_condition = asyncio.Condition()
        self.hosts_heartbeat = None
        self.ssdp_known: set[str] = set()
        self.boot_counts: dict[str, int] = {}


async def async_setup(hass, config):
    """Set up the Sonos component."""
    conf = config.get(DOMAIN)

    hass.data[DOMAIN] = conf or {}

    if conf is not None:
        hass.async_create_task(
            hass.config_entries.flow.async_init(
                DOMAIN, context={"source": config_entries.SOURCE_IMPORT}
            )
        )

    return True


async def async_setup_entry(  # noqa: C901
    hass: HomeAssistant, entry: ConfigEntry
) -> bool:
    """Set up Sonos from a config entry."""
    pysonos.config.EVENTS_MODULE = events_asyncio

    if DATA_SONOS not in hass.data:
        hass.data[DATA_SONOS] = SonosData()

    data = hass.data[DATA_SONOS]
    config = hass.data[DOMAIN].get("media_player", {})
    hosts = config.get(CONF_HOSTS, [])
    discovery_lock = asyncio.Lock()
    _LOGGER.debug("Reached async_setup_entry, config=%s", config)

    advertise_addr = config.get(CONF_ADVERTISE_ADDR)
    if advertise_addr:
        pysonos.config.EVENT_ADVERTISE_IP = advertise_addr

    async def _async_stop_event_listener(event: Event) -> None:
<<<<<<< HEAD
        for speaker in data.discovered.values():
            await speaker.async_unsubscribe()
=======
        await asyncio.gather(
            *[speaker.async_unsubscribe() for speaker in data.discovered.values()],
            return_exceptions=True,
        )
>>>>>>> 7f62fcc7
        if events_asyncio.event_listener:
            await events_asyncio.event_listener.async_stop()

    def _stop_manual_heartbeat(event: Event) -> None:
        if data.hosts_heartbeat:
            data.hosts_heartbeat()
            data.hosts_heartbeat = None

    def _discovered_player(soco: SoCo) -> None:
        """Handle a (re)discovered player."""
        try:
            speaker_info = soco.get_speaker_info(True)
            _LOGGER.debug("Adding new speaker: %s", speaker_info)
            speaker = SonosSpeaker(hass, soco, speaker_info)
            data.discovered[soco.uid] = speaker
            if soco.household_id not in data.favorites:
                data.favorites[soco.household_id] = SonosFavorites(
                    hass, soco.household_id
                )
                data.favorites[soco.household_id].update()
            speaker.setup()
        except SoCoException as ex:
            _LOGGER.debug("SoCoException, ex=%s", ex)

    def _create_soco(ip_address: str, source: SoCoCreationSource) -> SoCo | None:
        """Create a soco instance and return if successful."""
        try:
            soco = pysonos.SoCo(ip_address)
            # Ensure that the player is available and UID is cached
            _ = soco.uid
            _ = soco.volume
            return soco
        except (OSError, SoCoException) as ex:
            _LOGGER.warning(
                "Failed to connect to %s player '%s': %s", source.value, ip_address, ex
            )
        return None

    def _manual_hosts(now: datetime.datetime | None = None) -> None:
        """Players from network configuration."""
        for host in hosts:
            ip_addr = socket.gethostbyname(host)
            known_uid = next(
                (
                    uid
                    for uid, speaker in data.discovered.items()
                    if speaker.soco.ip_address == ip_addr
                ),
                None,
            )

            if known_uid:
                dispatcher_send(hass, f"{SONOS_SEEN}-{known_uid}")
            else:
                soco = _create_soco(ip_addr, SoCoCreationSource.CONFIGURED)
                if soco and soco.is_visible:
                    _discovered_player(soco)

        data.hosts_heartbeat = hass.helpers.event.call_later(
            DISCOVERY_INTERVAL.total_seconds(), _manual_hosts
        )

    @callback
    def _async_signal_update_groups(event):
        async_dispatcher_send(hass, SONOS_GROUP_UPDATE)

    def _discovered_ip(ip_address):
        soco = _create_soco(ip_address, SoCoCreationSource.DISCOVERED)
        if soco and soco.is_visible:
            _discovered_player(soco)

    async def _async_create_discovered_player(uid, discovered_ip, boot_seqnum):
        """Only create one player at a time."""
        async with discovery_lock:
            if uid not in data.discovered:
                await hass.async_add_executor_job(_discovered_ip, discovered_ip)
                return

            if boot_seqnum and boot_seqnum > data.boot_counts[uid]:
                data.boot_counts[uid] = boot_seqnum
                if soco := await hass.async_add_executor_job(
                    _create_soco, discovered_ip, SoCoCreationSource.REBOOTED
                ):
                    async_dispatcher_send(hass, f"{SONOS_REBOOTED}-{uid}", soco)
            else:
                async_dispatcher_send(hass, f"{SONOS_SEEN}-{uid}")

    @callback
    def _async_discovered_player(info):
        uid = info.get(ssdp.ATTR_UPNP_UDN)
        if uid.startswith("uuid:"):
            uid = uid[5:]
        if boot_seqnum := info.get("X-RINCON-BOOTSEQ"):
            boot_seqnum = int(boot_seqnum)
            data.boot_counts.setdefault(uid, boot_seqnum)
        if uid not in data.ssdp_known:
            _LOGGER.debug("New discovery: %s", info)
            data.ssdp_known.add(uid)
        discovered_ip = urlparse(info[ssdp.ATTR_SSDP_LOCATION]).hostname
        asyncio.create_task(
            _async_create_discovered_player(uid, discovered_ip, boot_seqnum)
        )

    @callback
    def _async_signal_update_alarms(event):
        async_dispatcher_send(hass, SONOS_ALARM_UPDATE)

    async def setup_platforms_and_discovery():
        await asyncio.gather(
            *[
                hass.config_entries.async_forward_entry_setup(entry, platform)
                for platform in PLATFORMS
            ]
        )
        entry.async_on_unload(
            hass.bus.async_listen_once(
                EVENT_HOMEASSISTANT_START, _async_signal_update_groups
            )
        )
        entry.async_on_unload(
            hass.bus.async_listen_once(
                EVENT_HOMEASSISTANT_START, _async_signal_update_alarms
            )
        )
        entry.async_on_unload(
            hass.bus.async_listen_once(
                EVENT_HOMEASSISTANT_STOP, _async_stop_event_listener
            )
        )
        _LOGGER.debug("Adding discovery job")
        if hosts:
            entry.async_on_unload(
                hass.bus.async_listen_once(
                    EVENT_HOMEASSISTANT_STOP, _stop_manual_heartbeat
                )
            )
            await hass.async_add_executor_job(_manual_hosts)
            return

        entry.async_on_unload(
            ssdp.async_register_callback(
                hass, _async_discovered_player, {"st": UPNP_ST}
            )
        )

    hass.async_create_task(setup_platforms_and_discovery())

    return True<|MERGE_RESOLUTION|>--- conflicted
+++ resolved
@@ -129,15 +129,10 @@
         pysonos.config.EVENT_ADVERTISE_IP = advertise_addr
 
     async def _async_stop_event_listener(event: Event) -> None:
-<<<<<<< HEAD
-        for speaker in data.discovered.values():
-            await speaker.async_unsubscribe()
-=======
         await asyncio.gather(
             *[speaker.async_unsubscribe() for speaker in data.discovered.values()],
             return_exceptions=True,
         )
->>>>>>> 7f62fcc7
         if events_asyncio.event_listener:
             await events_asyncio.event_listener.async_stop()
 
