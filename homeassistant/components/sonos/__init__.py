"""Support to embed Sonos."""
from __future__ import annotations

import asyncio
from collections import OrderedDict
from dataclasses import dataclass, field
import datetime
from functools import partial
import logging
import socket
from typing import TYPE_CHECKING, Any, cast
from urllib.parse import urlparse

from aiohttp import ClientError
from requests.exceptions import Timeout
from soco import events_asyncio, zonegroupstate
import soco.config as soco_config
from soco.core import SoCo
from soco.events_base import Event as SonosEvent, SubscriptionBase
from soco.exceptions import SoCoException
import voluptuous as vol

from homeassistant import config_entries
from homeassistant.components import ssdp
from homeassistant.components.media_player import DOMAIN as MP_DOMAIN
from homeassistant.config_entries import ConfigEntry
from homeassistant.const import CONF_HOSTS, EVENT_HOMEASSISTANT_STOP
from homeassistant.core import CALLBACK_TYPE, Event, HomeAssistant, callback
from homeassistant.helpers import (
    config_validation as cv,
    device_registry as dr,
    issue_registry as ir,
)
from homeassistant.helpers.dispatcher import async_dispatcher_send
from homeassistant.helpers.event import async_call_later, async_track_time_interval
from homeassistant.helpers.typing import ConfigType

from .alarms import SonosAlarms
from .const import (
    AVAILABILITY_CHECK_INTERVAL,
    DATA_SONOS,
    DATA_SONOS_DISCOVERY_MANAGER,
    DISCOVERY_INTERVAL,
    DOMAIN,
    PLATFORMS,
    SONOS_CHECK_ACTIVITY,
    SONOS_REBOOTED,
    SONOS_SPEAKER_ACTIVITY,
    SONOS_VANISHED,
    SUB_FAIL_ISSUE_ID,
    SUB_FAIL_URL,
    SUBSCRIPTION_TIMEOUT,
    UPNP_ST,
)
from .exception import SonosUpdateError
from .favorites import SonosFavorites
from .helpers import sync_get_visible_zones
from .speaker import SonosSpeaker

_LOGGER = logging.getLogger(__name__)

CONF_ADVERTISE_ADDR = "advertise_addr"
CONF_INTERFACE_ADDR = "interface_addr"
DISCOVERY_IGNORED_MODELS = ["Sonos Boost"]
ZGS_SUBSCRIPTION_TIMEOUT = 2

CONFIG_SCHEMA = vol.Schema(
    {
        DOMAIN: vol.Schema(
            {
                MP_DOMAIN: vol.All(
                    cv.deprecated(CONF_INTERFACE_ADDR),
                    vol.Schema(
                        {
                            vol.Optional(CONF_ADVERTISE_ADDR): cv.string,
                            vol.Optional(CONF_INTERFACE_ADDR): cv.string,
                            vol.Optional(CONF_HOSTS): vol.All(
                                cv.ensure_list_csv, [cv.string]
                            ),
                        }
                    ),
                )
            }
        )
    },
    extra=vol.ALLOW_EXTRA,
)


@dataclass
class UnjoinData:
    """Class to track data necessary for unjoin coalescing."""

    speakers: list[SonosSpeaker]
    event: asyncio.Event = field(default_factory=asyncio.Event)


class SonosData:
    """Storage class for platform global data."""

    def __init__(self) -> None:
        """Initialize the data."""
        # OrderedDict behavior used by SonosAlarms and SonosFavorites
        self.discovered: OrderedDict[str, SonosSpeaker] = OrderedDict()
        self.favorites: dict[str, SonosFavorites] = {}
        self.alarms: dict[str, SonosAlarms] = {}
        self.topology_condition = asyncio.Condition()
        self.hosts_heartbeat: CALLBACK_TYPE | None = None
        self.discovery_known: set[str] = set()
        self.boot_counts: dict[str, int] = {}
        self.mdns_names: dict[str, str] = {}
        self.entity_id_mappings: dict[str, SonosSpeaker] = {}
        self.unjoin_data: dict[str, UnjoinData] = {}


async def async_setup(hass: HomeAssistant, config: ConfigType) -> bool:
    """Set up the Sonos component."""
    conf = config.get(DOMAIN)

    hass.data[DOMAIN] = conf or {}

    if conf is not None:
        hass.async_create_task(
            hass.config_entries.flow.async_init(
                DOMAIN, context={"source": config_entries.SOURCE_IMPORT}
            )
        )

    return True


async def async_setup_entry(hass: HomeAssistant, entry: ConfigEntry) -> bool:
    """Set up Sonos from a config entry."""
    soco_config.EVENTS_MODULE = events_asyncio
    soco_config.REQUEST_TIMEOUT = 9.5
    soco_config.ZGT_EVENT_FALLBACK = False
    zonegroupstate.EVENT_CACHE_TIMEOUT = SUBSCRIPTION_TIMEOUT

    if DATA_SONOS not in hass.data:
        hass.data[DATA_SONOS] = SonosData()

    data = hass.data[DATA_SONOS]
    config = hass.data[DOMAIN].get("media_player", {})
    hosts = config.get(CONF_HOSTS, [])
    _LOGGER.debug("Reached async_setup_entry, config=%s", config)

    if advertise_addr := config.get(CONF_ADVERTISE_ADDR):
        soco_config.EVENT_ADVERTISE_IP = advertise_addr

    if deprecated_address := config.get(CONF_INTERFACE_ADDR):
        _LOGGER.warning(
            (
                "'%s' is deprecated, enable %s in the Network integration"
                " (https://www.home-assistant.io/integrations/network/)"
            ),
            CONF_INTERFACE_ADDR,
            deprecated_address,
        )

    manager = hass.data[DATA_SONOS_DISCOVERY_MANAGER] = SonosDiscoveryManager(
        hass, entry, data, hosts
    )
    await manager.setup_platforms_and_discovery()
    return True


async def async_unload_entry(hass: HomeAssistant, entry: ConfigEntry) -> bool:
    """Unload a Sonos config entry."""
    unload_ok = await hass.config_entries.async_unload_platforms(entry, PLATFORMS)
    await hass.data[DATA_SONOS_DISCOVERY_MANAGER].async_shutdown()
    hass.data.pop(DATA_SONOS)
    hass.data.pop(DATA_SONOS_DISCOVERY_MANAGER)
    return unload_ok


class SonosDiscoveryManager:
    """Manage sonos discovery."""

    def __init__(
        self, hass: HomeAssistant, entry: ConfigEntry, data: SonosData, hosts: list[str]
    ) -> None:
        """Init discovery manager."""
        self.hass = hass
        self.entry = entry
        self.data = data
        self.hosts = set(hosts)
        self.hosts_in_error: dict[str, bool] = {}
        self.discovery_lock = asyncio.Lock()
        self.creation_lock = asyncio.Lock()
        self._known_invisible: set[SoCo] = set()
        self._manual_config_required = bool(hosts)

    async def async_shutdown(self) -> None:
        """Stop all running tasks."""
        await self._async_stop_event_listener()
        self._stop_manual_heartbeat()

    def is_device_invisible(self, ip_address: str) -> bool:
        """Check if device at provided IP is known to be invisible."""
        return any(x for x in self._known_invisible if x.ip_address == ip_address)

    async def async_subscribe_to_zone_updates(self, ip_address: str) -> None:
        """Test subscriptions and create SonosSpeakers based on results."""
        soco = SoCo(ip_address)
        # Cache now to avoid household ID lookup during first ZoneGroupState processing
        await self.hass.async_add_executor_job(
            getattr,
            soco,
            "household_id",
        )
        sub = await soco.zoneGroupTopology.subscribe()

        @callback
        def _async_add_visible_zones(subscription_succeeded: bool = False) -> None:
            """Determine visible zones and create SonosSpeaker instances."""
            zones_to_add = set()
            subscription = None
            if subscription_succeeded:
                subscription = sub

            visible_zones = soco.visible_zones
            self._known_invisible = soco.all_zones - visible_zones
            for zone in visible_zones:
                if zone.uid not in self.data.discovered:
                    zones_to_add.add(zone)

            if not zones_to_add:
                return

            self.hass.async_create_task(
                self.async_add_speakers(zones_to_add, subscription, soco.uid)
            )

        async def async_subscription_failed(now: datetime.datetime) -> None:
            """Fallback logic if the subscription callback never arrives."""
            addr, port = sub.event_listener.address
            listener_address = f"{addr}:{port}"
            if advertise_ip := soco_config.EVENT_ADVERTISE_IP:
                listener_address += f" (advertising as {advertise_ip})"
            ir.async_create_issue(
                self.hass,
                DOMAIN,
                SUB_FAIL_ISSUE_ID,
                is_fixable=False,
                severity=ir.IssueSeverity.ERROR,
                translation_key="subscriptions_failed",
                translation_placeholders={
                    "device_ip": ip_address,
                    "listener_address": listener_address,
                    "sub_fail_url": SUB_FAIL_URL,
                },
            )

            _LOGGER.warning(
                "Subscription to %s failed, attempting to poll directly", ip_address
            )
            try:
                await sub.unsubscribe()
            except (ClientError, OSError, Timeout) as ex:
                _LOGGER.debug("Unsubscription from %s failed: %s", ip_address, ex)

            try:
                await self.hass.async_add_executor_job(soco.zone_group_state.poll, soco)
            except (OSError, SoCoException, Timeout) as ex:
                _LOGGER.warning(
                    "Fallback pollling to %s failed, setup cannot continue: %s",
                    ip_address,
                    ex,
                )
                return
            _LOGGER.debug("Fallback ZoneGroupState poll to %s succeeded", ip_address)
            _async_add_visible_zones()

        cancel_failure_callback = async_call_later(
            self.hass, ZGS_SUBSCRIPTION_TIMEOUT, async_subscription_failed
        )

        @callback
        def _async_subscription_succeeded(event: SonosEvent) -> None:
            """Create SonosSpeakers when subscription callbacks successfully arrive."""
            _LOGGER.debug("Subscription to %s succeeded", ip_address)
            cancel_failure_callback()
            ir.async_delete_issue(
                self.hass,
                DOMAIN,
                SUB_FAIL_ISSUE_ID,
            )
            _async_add_visible_zones(subscription_succeeded=True)

        sub.callback = _async_subscription_succeeded
        # Hold lock to prevent concurrent subscription attempts
        await asyncio.sleep(ZGS_SUBSCRIPTION_TIMEOUT * 2)

    async def _async_stop_event_listener(self, event: Event | None = None) -> None:
        for speaker in self.data.discovered.values():
            speaker.activity_stats.log_report()
            speaker.event_stats.log_report()
        if zgs := next(
            (
                speaker.soco.zone_group_state
                for speaker in self.data.discovered.values()
            ),
            None,
        ):
            _LOGGER.debug(
                "ZoneGroupState stats: (%s/%s) processed",
                zgs.processed_count,
                zgs.total_requests,
            )
        await asyncio.gather(
            *(speaker.async_offline() for speaker in self.data.discovered.values())
        )
        if events_asyncio.event_listener:
            await events_asyncio.event_listener.async_stop()

    def _stop_manual_heartbeat(self, event: Event | None = None) -> None:
        if self.data.hosts_heartbeat:
            self.data.hosts_heartbeat()
            self.data.hosts_heartbeat = None

    async def async_add_speakers(
        self,
        socos: set[SoCo],
        zgs_subscription: SubscriptionBase | None,
        zgs_subscription_uid: str | None,
    ) -> None:
        """Create and set up new SonosSpeaker instances."""

        def _add_speakers():
            """Add all speakers in a single executor job."""
            for soco in socos:
                if soco.uid in self.data.discovered:
                    continue
                sub = None
                if soco.uid == zgs_subscription_uid and zgs_subscription:
                    sub = zgs_subscription
                self._add_speaker(soco, sub)

        async with self.creation_lock:
            await self.hass.async_add_executor_job(_add_speakers)

    def _add_speaker(
        self, soco: SoCo, zone_group_state_sub: SubscriptionBase | None
    ) -> None:
        """Create and set up a new SonosSpeaker instance."""
        try:
            speaker_info = soco.get_speaker_info(True, timeout=7)
            if soco.uid not in self.data.boot_counts:
                self.data.boot_counts[soco.uid] = soco.boot_seqnum
            _LOGGER.debug("Adding new speaker: %s", speaker_info)
            speaker = SonosSpeaker(self.hass, soco, speaker_info, zone_group_state_sub)
            self.data.discovered[soco.uid] = speaker
            for coordinator, coord_dict in (
                (SonosAlarms, self.data.alarms),
                (SonosFavorites, self.data.favorites),
            ):
                if TYPE_CHECKING:
                    coord_dict = cast(dict[str, Any], coord_dict)
                if soco.household_id not in coord_dict:
                    new_coordinator = coordinator(self.hass, soco.household_id)
                    new_coordinator.setup(soco)
                    coord_dict[soco.household_id] = new_coordinator
            speaker.setup(self.entry)
        except (OSError, SoCoException, Timeout) as ex:
            _LOGGER.warning("Failed to add SonosSpeaker using %s: %s", soco, ex)

    async def _async_gethostbyname(self, host: str) -> str:
        """Enable patching of this function for unit testing."""
        return await self.hass.async_add_executor_job(socket.gethostbyname, host)

    async def async_poll_manual_hosts(
        self, now: datetime.datetime | None = None
    ) -> None:
        """Add and maintain Sonos devices from a manual configuration."""

        # Loop through each configured host and verify that Soco attributes are available for it.
        for host in self.hosts.copy():
<<<<<<< HEAD
            ip_addr = await self._async_gethostbyname(host)
=======
            ip_addr = await self.hass.async_add_executor_job(socket.gethostbyname, host)
>>>>>>> 621c3881
            soco = SoCo(ip_addr)
            try:
                visible_zones = await self.hass.async_add_executor_job(
                    sync_get_visible_zones,
                    soco,
                )
            except (
                OSError,
                SoCoException,
                Timeout,
                asyncio.TimeoutError,
            ) as ex:
                if not self.hosts_in_error.get(ip_addr):
                    _LOGGER.warning(
                        "Could not get visible Sonos devices from %s: %s", ip_addr, ex
                    )
                    self.hosts_in_error[ip_addr] = True
                else:
                    _LOGGER.debug(
                        "Could not get visible Sonos devices from %s: %s", ip_addr, ex
                    )
                continue

            if self.hosts_in_error.pop(ip_addr, None):
                _LOGGER.info("Connection reestablished to Sonos device %s", ip_addr)
            # Each speaker has the topology for other online speakers, so add them in here if they were not
            # configured. The metadata is already in Soco for these.
            if new_hosts := {
                x.ip_address for x in visible_zones if x.ip_address not in self.hosts
            }:
                _LOGGER.debug("Adding to manual hosts: %s", new_hosts)
                self.hosts.update(new_hosts)

            if self.is_device_invisible(ip_addr):
                _LOGGER.debug("Discarding %s from manual hosts", ip_addr)
                self.hosts.discard(ip_addr)

        # Loop through each configured host that is not in error.  Send a discovery message
        # if a speaker does not already exist, or ping the speaker if it is unavailable.
        for host in self.hosts.copy():
<<<<<<< HEAD
            ip_addr = await self._async_gethostbyname(host)
=======
            ip_addr = await self.hass.async_add_executor_job(socket.gethostbyname, host)
            soco = SoCo(ip_addr)
>>>>>>> 621c3881
            # Skip hosts that are in error to avoid blocking call on soco.uuid in event loop
            if self.hosts_in_error.get(ip_addr):
                continue
            known_speaker = next(
                (
                    speaker
                    for speaker in self.data.discovered.values()
                    if speaker.soco.ip_address == ip_addr
                ),
                None,
            )
            if not known_speaker:
                try:
                    await self._async_handle_discovery_message(
                        soco.uid,
                        ip_addr,
                        "manual zone scan",
                    )
                except (
                    OSError,
                    SoCoException,
                    Timeout,
                    asyncio.TimeoutError,
                ) as ex:
                    _LOGGER.warning("Discovery message failed to %s : %s", ip_addr, ex)
            elif not known_speaker.available:
                try:
                    await self.hass.async_add_executor_job(known_speaker.ping)
                    # Only send the message if the ping was successful.
                    async_dispatcher_send(
                        self.hass,
                        f"{SONOS_SPEAKER_ACTIVITY}-{soco.uid}",
                        "manual zone scan",
                    )
                except SonosUpdateError:
                    _LOGGER.debug(
                        "Manual poll to %s failed, keeping unavailable", ip_addr
                    )

        self.data.hosts_heartbeat = async_call_later(
            self.hass, DISCOVERY_INTERVAL.total_seconds(), self.async_poll_manual_hosts
        )

    async def _async_handle_discovery_message(
        self,
        uid: str,
        discovered_ip: str,
        source: str,
        boot_seqnum: int | None = None,
    ) -> None:
        """Handle discovered player creation and activity."""
        async with self.discovery_lock:
            if not self.data.discovered:
                # Initial discovery, attempt to add all visible zones
                await self.async_subscribe_to_zone_updates(discovered_ip)
            elif uid not in self.data.discovered:
                if self.is_device_invisible(discovered_ip):
                    return
                await self.async_subscribe_to_zone_updates(discovered_ip)
            elif boot_seqnum and boot_seqnum > self.data.boot_counts[uid]:
                self.data.boot_counts[uid] = boot_seqnum
                async_dispatcher_send(self.hass, f"{SONOS_REBOOTED}-{uid}")
            else:
                async_dispatcher_send(
                    self.hass, f"{SONOS_SPEAKER_ACTIVITY}-{uid}", source
                )

    async def _async_ssdp_discovered_player(
        self, info: ssdp.SsdpServiceInfo, change: ssdp.SsdpChange
    ) -> None:
        uid = info.upnp[ssdp.ATTR_UPNP_UDN]
        if not uid.startswith("uuid:RINCON_"):
            return
        uid = uid[5:]

        if change == ssdp.SsdpChange.BYEBYE:
            _LOGGER.debug(
                "ssdp:byebye received from %s", info.upnp.get("friendlyName", uid)
            )
            reason = info.ssdp_headers.get("X-RINCON-REASON", "ssdp:byebye")
            async_dispatcher_send(self.hass, f"{SONOS_VANISHED}-{uid}", reason)
            return

        self.async_discovered_player(
            "SSDP",
            info,
            cast(str, urlparse(info.ssdp_location).hostname),
            uid,
            info.ssdp_headers.get("X-RINCON-BOOTSEQ"),
            cast(str, info.upnp.get(ssdp.ATTR_UPNP_MODEL_NAME)),
            None,
        )

    @callback
    def async_discovered_player(
        self,
        source: str,
        info: ssdp.SsdpServiceInfo,
        discovered_ip: str,
        uid: str,
        boot_seqnum: str | int | None,
        model: str,
        mdns_name: str | None,
    ) -> None:
        """Handle discovery via ssdp or zeroconf."""
        if self._manual_config_required:
            _LOGGER.warning(
                "Automatic discovery is working, Sonos hosts in configuration.yaml are"
                " not needed"
            )
            self._manual_config_required = False
        if model in DISCOVERY_IGNORED_MODELS:
            _LOGGER.debug("Ignoring device: %s", info)
            return
        if self.is_device_invisible(discovered_ip):
            return

        if boot_seqnum:
            boot_seqnum = int(boot_seqnum)
            self.data.boot_counts.setdefault(uid, boot_seqnum)
        if mdns_name:
            self.data.mdns_names[uid] = mdns_name

        if uid not in self.data.discovery_known:
            _LOGGER.debug("New %s discovery uid=%s: %s", source, uid, info)
            self.data.discovery_known.add(uid)
        self.entry.async_create_background_task(
            self.hass,
            self._async_handle_discovery_message(
                uid,
                discovered_ip,
                "discovery",
                boot_seqnum=cast(int | None, boot_seqnum),
            ),
            "sonos-handle_discovery_message",
        )

    async def setup_platforms_and_discovery(self) -> None:
        """Set up platforms and discovery."""
        await self.hass.config_entries.async_forward_entry_setups(self.entry, PLATFORMS)
        self.entry.async_on_unload(
            self.hass.bus.async_listen_once(
                EVENT_HOMEASSISTANT_STOP, self._async_stop_event_listener
            )
        )
        _LOGGER.debug("Adding discovery job")
        if self.hosts:
            self.entry.async_on_unload(
                self.hass.bus.async_listen_once(
                    EVENT_HOMEASSISTANT_STOP, self._stop_manual_heartbeat
                )
            )
            await self.async_poll_manual_hosts()

        self.entry.async_on_unload(
            await ssdp.async_register_callback(
                self.hass, self._async_ssdp_discovered_player, {"st": UPNP_ST}
            )
        )

        self.entry.async_on_unload(
            async_track_time_interval(
                self.hass,
                partial(
                    async_dispatcher_send,
                    self.hass,
                    SONOS_CHECK_ACTIVITY,
                ),
                AVAILABILITY_CHECK_INTERVAL,
            )
        )


async def async_remove_config_entry_device(
    hass: HomeAssistant, config_entry: ConfigEntry, device_entry: dr.DeviceEntry
) -> bool:
    """Remove Sonos config entry from a device."""
    known_devices = hass.data[DATA_SONOS].discovered.keys()
    for identifier in device_entry.identifiers:
        if identifier[0] != DOMAIN:
            continue
        uid = identifier[1]
        if uid not in known_devices:
            return True
    return False<|MERGE_RESOLUTION|>--- conflicted
+++ resolved
@@ -364,10 +364,6 @@
         except (OSError, SoCoException, Timeout) as ex:
             _LOGGER.warning("Failed to add SonosSpeaker using %s: %s", soco, ex)
 
-    async def _async_gethostbyname(self, host: str) -> str:
-        """Enable patching of this function for unit testing."""
-        return await self.hass.async_add_executor_job(socket.gethostbyname, host)
-
     async def async_poll_manual_hosts(
         self, now: datetime.datetime | None = None
     ) -> None:
@@ -375,11 +371,7 @@
 
         # Loop through each configured host and verify that Soco attributes are available for it.
         for host in self.hosts.copy():
-<<<<<<< HEAD
-            ip_addr = await self._async_gethostbyname(host)
-=======
             ip_addr = await self.hass.async_add_executor_job(socket.gethostbyname, host)
->>>>>>> 621c3881
             soco = SoCo(ip_addr)
             try:
                 visible_zones = await self.hass.async_add_executor_job(
@@ -420,12 +412,8 @@
         # Loop through each configured host that is not in error.  Send a discovery message
         # if a speaker does not already exist, or ping the speaker if it is unavailable.
         for host in self.hosts.copy():
-<<<<<<< HEAD
-            ip_addr = await self._async_gethostbyname(host)
-=======
             ip_addr = await self.hass.async_add_executor_job(socket.gethostbyname, host)
             soco = SoCo(ip_addr)
->>>>>>> 621c3881
             # Skip hosts that are in error to avoid blocking call on soco.uuid in event loop
             if self.hosts_in_error.get(ip_addr):
                 continue
