--- conflicted
+++ resolved
@@ -3,10 +3,6 @@
   "name": "Ping (ICMP)",
   "documentation": "https://www.home-assistant.io/integrations/ping",
   "codeowners": [],
-<<<<<<< HEAD
-  "requirements": ["icmplib==1.1.4"],
-=======
   "requirements": ["icmplib==1.1.3"],
->>>>>>> 3d636321
   "quality_scale": "internal"
 }