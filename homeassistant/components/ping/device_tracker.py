"""Tracks devices by sending a ICMP echo request (ping)."""
from datetime import timedelta
import logging
import subprocess
import sys

from icmplib import SocketPermissionError, ping as icmp_ping
import voluptuous as vol

from homeassistant import const, util
from homeassistant.components.device_tracker import PLATFORM_SCHEMA
from homeassistant.components.device_tracker.const import (
    CONF_SCAN_INTERVAL,
    SCAN_INTERVAL,
    SOURCE_TYPE_ROUTER,
)
import homeassistant.helpers.config_validation as cv
from homeassistant.util.async_ import run_callback_threadsafe
from homeassistant.util.process import kill_subprocess

from . import async_get_next_ping_id
from .const import PING_ATTEMPTS_COUNT, PING_TIMEOUT

_LOGGER = logging.getLogger(__name__)

PARALLEL_UPDATES = 0
CONF_PING_COUNT = "count"

PLATFORM_SCHEMA = PLATFORM_SCHEMA.extend(
    {
        vol.Required(const.CONF_HOSTS): {cv.slug: cv.string},
        vol.Optional(CONF_PING_COUNT, default=1): cv.positive_int,
    }
)


class HostSubProcess:
    """Host object with ping detection."""

    def __init__(self, ip_address, dev_id, hass, config):
        """Initialize the Host pinger."""
        self.hass = hass
        self.ip_address = ip_address
        self.dev_id = dev_id
        self._count = config[CONF_PING_COUNT]
        if sys.platform == "win32":
            self._ping_cmd = ["ping", "-n", "1", "-w", "1000", self.ip_address]
        else:
            self._ping_cmd = ["ping", "-n", "-q", "-c1", "-W1", self.ip_address]

    def ping(self):
        """Send an ICMP echo request and return True if success."""
        pinger = subprocess.Popen(
            self._ping_cmd, stdout=subprocess.PIPE, stderr=subprocess.DEVNULL
        )
        try:
            pinger.communicate(timeout=1 + PING_TIMEOUT)
            return pinger.returncode == 0
        except subprocess.TimeoutExpired:
            kill_subprocess(pinger)
            return False

        except subprocess.CalledProcessError:
            return False

    def update(self, see):
        """Update device state by sending one or more ping messages."""
        failed = 0
        while failed < self._count:  # check more times if host is unreachable
            if self.ping():
                see(dev_id=self.dev_id, source_type=SOURCE_TYPE_ROUTER)
                return True
            failed += 1

        _LOGGER.debug("No response from %s failed=%d", self.ip_address, failed)


class HostICMPLib:
    """Host object with ping detection."""

    def __init__(self, ip_address, dev_id, hass, config):
        """Initialize the Host pinger."""
        self.hass = hass
        self.ip_address = ip_address
        self.dev_id = dev_id
        self._count = config[CONF_PING_COUNT]

    def ping(self):
        """Send an ICMP echo request and return True if success."""
<<<<<<< HEAD
        return icmp_ping(
            self.ip_address, count=PING_ATTEMPTS_COUNT, verify_source=True
=======
        next_id = run_callback_threadsafe(
            self.hass.loop, async_get_next_ping_id, self.hass
        ).result()

        return icmp_ping(
            self.ip_address, count=PING_ATTEMPTS_COUNT, id=next_id
>>>>>>> 3d636321
        ).is_alive

    def update(self, see):
        """Update device state by sending one or more ping messages."""
        if self.ping():
            see(dev_id=self.dev_id, source_type=SOURCE_TYPE_ROUTER)
            return True

        _LOGGER.debug(
            "No response from %s (%s) failed=%d",
            self.ip_address,
            self.dev_id,
            PING_ATTEMPTS_COUNT,
        )


def setup_scanner(hass, config, see, discovery_info=None):
    """Set up the Host objects and return the update function."""

    try:
        # Verify we can create a raw socket, or
        # fallback to using a subprocess
        icmp_ping("127.0.0.1", count=0, timeout=0)
        host_cls = HostICMPLib
    except SocketPermissionError:
        host_cls = HostSubProcess

    hosts = [
        host_cls(ip, dev_id, hass, config)
        for (dev_id, ip) in config[const.CONF_HOSTS].items()
    ]
    interval = config.get(
        CONF_SCAN_INTERVAL,
        timedelta(seconds=len(hosts) * config[CONF_PING_COUNT]) + SCAN_INTERVAL,
    )
    _LOGGER.debug(
        "Started ping tracker with interval=%s on hosts: %s",
        interval,
        ",".join([host.ip_address for host in hosts]),
    )

    def update_interval(now):
        """Update all the hosts on every interval time."""
        try:
            for host in hosts:
                host.update(see)
        finally:
            hass.helpers.event.track_point_in_utc_time(
                update_interval, util.dt.utcnow() + interval
            )

    update_interval(None)
    return True<|MERGE_RESOLUTION|>--- conflicted
+++ resolved
@@ -87,17 +87,12 @@
 
     def ping(self):
         """Send an ICMP echo request and return True if success."""
-<<<<<<< HEAD
-        return icmp_ping(
-            self.ip_address, count=PING_ATTEMPTS_COUNT, verify_source=True
-=======
         next_id = run_callback_threadsafe(
             self.hass.loop, async_get_next_ping_id, self.hass
         ).result()
 
         return icmp_ping(
             self.ip_address, count=PING_ATTEMPTS_COUNT, id=next_id
->>>>>>> 3d636321
         ).is_alive
 
     def update(self, see):
