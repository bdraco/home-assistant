--- conflicted
+++ resolved
@@ -15,8 +15,6 @@
 )
 import homeassistant.helpers.config_validation as cv
 from homeassistant.util.process import kill_subprocess
-
-from .const import PING_TIMEOUT
 
 from .const import PING_TIMEOUT
 
@@ -55,15 +53,11 @@
         try:
             pinger.communicate(timeout=1 + PING_TIMEOUT)
             return pinger.returncode == 0
-<<<<<<< HEAD
-        except (subprocess.TimeoutExpired, subprocess.CalledProcessError):
-=======
         except subprocess.TimeoutExpired:
             kill_subprocess(pinger)
             return False
 
         except subprocess.CalledProcessError:
->>>>>>> 4764dc42
             return False
 
     def update(self, see):
