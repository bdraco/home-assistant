"""The ping component."""

DOMAIN = "ping"
<<<<<<< HEAD
PLATFORMS = ["binary_sensor", "device_tracker"]
=======
PLATFORMS = ["binary_sensor"]
>>>>>>> 1a43f0de
<|MERGE_RESOLUTION|>--- conflicted
+++ resolved
@@ -1,8 +1,4 @@
 """The ping component."""
 
 DOMAIN = "ping"
-<<<<<<< HEAD
-PLATFORMS = ["binary_sensor", "device_tracker"]
-=======
-PLATFORMS = ["binary_sensor"]
->>>>>>> 1a43f0de
+PLATFORMS = ["binary_sensor"]