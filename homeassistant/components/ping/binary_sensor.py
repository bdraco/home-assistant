"""Tracks the latency of a host by sending ICMP echo requests (ping)."""
import asyncio
from datetime import timedelta
import logging
import re
import sys
from typing import Any, Dict

from icmplib import SocketPermissionError, ping as icmp_ping
import voluptuous as vol

from homeassistant.components.binary_sensor import PLATFORM_SCHEMA, BinarySensorEntity
from homeassistant.const import CONF_HOST, CONF_NAME
import homeassistant.helpers.config_validation as cv
from homeassistant.helpers.reload import setup_reload_service

from . import DOMAIN, PLATFORMS
from .const import PING_TIMEOUT

_LOGGER = logging.getLogger(__name__)


ATTR_ROUND_TRIP_TIME_AVG = "round_trip_time_avg"
ATTR_ROUND_TRIP_TIME_MAX = "round_trip_time_max"
ATTR_ROUND_TRIP_TIME_MDEV = "round_trip_time_mdev"
ATTR_ROUND_TRIP_TIME_MIN = "round_trip_time_min"

CONF_PING_COUNT = "count"

DEFAULT_NAME = "Ping"
DEFAULT_PING_COUNT = 5
DEFAULT_DEVICE_CLASS = "connectivity"

SCAN_INTERVAL = timedelta(minutes=5)

PARALLEL_UPDATES = 0

PING_MATCHER = re.compile(
    r"(?P<min>\d+.\d+)\/(?P<avg>\d+.\d+)\/(?P<max>\d+.\d+)\/(?P<mdev>\d+.\d+)"
)

PING_MATCHER_BUSYBOX = re.compile(
    r"(?P<min>\d+.\d+)\/(?P<avg>\d+.\d+)\/(?P<max>\d+.\d+)"
)

WIN32_PING_MATCHER = re.compile(r"(?P<min>\d+)ms.+(?P<max>\d+)ms.+(?P<avg>\d+)ms")

PLATFORM_SCHEMA = PLATFORM_SCHEMA.extend(
    {
        vol.Required(CONF_HOST): cv.string,
        vol.Optional(CONF_NAME): cv.string,
        vol.Optional(CONF_PING_COUNT, default=DEFAULT_PING_COUNT): vol.Range(
            min=1, max=100
        ),
    }
)


def setup_platform(hass, config, add_entities, discovery_info=None) -> None:
    """Set up the Ping Binary sensor."""
    setup_reload_service(hass, DOMAIN, PLATFORMS)

    host = config[CONF_HOST]
    count = config[CONF_PING_COUNT]
    name = config.get(CONF_NAME, f"{DEFAULT_NAME} {host}")

    try:
        # Verify we can create a raw socket, or
        # fallback to using a subprocess
        icmp_ping("127.0.0.1", count=0, timeout=0)
        ping_cls = PingDataICMPLib
    except SocketPermissionError:
        ping_cls = PingDataSubProcess

    ping_data = ping_cls(hass, host, count)

    add_entities([PingBinarySensor(name, ping_data)], True)


class PingBinarySensor(BinarySensorEntity):
    """Representation of a Ping Binary sensor."""

    def __init__(self, name: str, ping) -> None:
        """Initialize the Ping Binary sensor."""
        self._name = name
        self._ping = ping

    @property
    def name(self) -> str:
        """Return the name of the device."""
        return self._name

    @property
    def device_class(self) -> str:
        """Return the class of this sensor."""
        return DEFAULT_DEVICE_CLASS

    @property
    def is_on(self) -> bool:
        """Return true if the binary sensor is on."""
        return self._ping.available

    @property
    def device_state_attributes(self) -> Dict[str, Any]:
        """Return the state attributes of the ICMP checo request."""
        if self._ping.data is not False:
            return {
                ATTR_ROUND_TRIP_TIME_AVG: self._ping.data["avg"],
                ATTR_ROUND_TRIP_TIME_MAX: self._ping.data["max"],
                ATTR_ROUND_TRIP_TIME_MDEV: self._ping.data["mdev"],
                ATTR_ROUND_TRIP_TIME_MIN: self._ping.data["min"],
            }

    async def async_update(self) -> None:
        """Get the latest data."""
        await self._ping.async_update()


class PingData:
    """The base class for handling the data retrieval."""

    def __init__(self, hass, host, count) -> None:
        """Initialize the data object."""
        self.hass = hass
        self._ip_address = host
        self._count = count
        self.data = {}
        self.available = False


class PingDataICMPLib(PingData):
    """The Class for handling the data retrieval using icmplib."""

    def ping(self):
        """Send ICMP echo request and return details."""
        return icmp_ping(self._ip_address, count=self._count)

    async def async_update(self) -> None:
        """Retrieve the latest details from the host."""
        data = await self.hass.async_add_executor_job(self.ping)
        self.data = {
            "min": data.min_rtt,
            "max": data.max_rtt,
            "avg": data.avg_rtt,
            "mdev": "",
        }
        self.available = data.is_alive


class PingDataSubProcess(PingData):
    """The Class for handling the data retrieval using the ping binary."""

    def __init__(self, hass, host, count) -> None:
        """Initialize the data object."""
        super().__init__(hass, host, count)
<<<<<<< HEAD

=======
>>>>>>> 30e01019
        if sys.platform == "win32":
            self._ping_cmd = [
                "ping",
                "-n",
                str(self._count),
                "-w",
                "1000",
                self._ip_address,
            ]
        else:
            self._ping_cmd = [
                "ping",
                "-n",
                "-q",
                "-c",
                str(self._count),
                "-W1",
                self._ip_address,
            ]

    async def async_ping(self):
        """Send ICMP echo request and return details if success."""
        pinger = await asyncio.create_subprocess_exec(
            *self._ping_cmd,
            stdin=None,
            stdout=asyncio.subprocess.PIPE,
            stderr=asyncio.subprocess.PIPE,
        )
        try:
            out_data, out_error = await asyncio.wait_for(
                pinger.communicate(), self._count + PING_TIMEOUT
            )

            if out_data:
                _LOGGER.debug(
                    "Output of command: `%s`, return code: %s:\n%s",
                    " ".join(self._ping_cmd),
                    pinger.returncode,
                    out_data,
                )
            if out_error:
                _LOGGER.debug(
                    "Error of command: `%s`, return code: %s:\n%s",
                    " ".join(self._ping_cmd),
                    pinger.returncode,
                    out_error,
                )

            if pinger.returncode != 0:
                _LOGGER.exception(
                    "Error running command: `%s`, return code: %s",
                    " ".join(self._ping_cmd),
                    pinger.returncode,
                )

            if sys.platform == "win32":
                match = WIN32_PING_MATCHER.search(str(out_data).split("\n")[-1])
                rtt_min, rtt_avg, rtt_max = match.groups()
                return {"min": rtt_min, "avg": rtt_avg, "max": rtt_max, "mdev": ""}
            if "max/" not in str(out_data):
                match = PING_MATCHER_BUSYBOX.search(str(out_data).split("\n")[-1])
                rtt_min, rtt_avg, rtt_max = match.groups()
                return {"min": rtt_min, "avg": rtt_avg, "max": rtt_max, "mdev": ""}
            match = PING_MATCHER.search(str(out_data).split("\n")[-1])
            rtt_min, rtt_avg, rtt_max, rtt_mdev = match.groups()
            return {"min": rtt_min, "avg": rtt_avg, "max": rtt_max, "mdev": rtt_mdev}
        except asyncio.TimeoutError:
            _LOGGER.exception(
                "Timed out running command: `%s`, after: %ss",
                self._ping_cmd,
                self._count + PING_TIMEOUT,
            )
            if pinger:
                try:
                    await pinger.kill()
                except TypeError:
                    pass
                del pinger

            return False
        except AttributeError:
            return False

    async def async_update(self) -> None:
        """Retrieve the latest details from the host."""
        self.data = await self.async_ping()
        self.available = bool(self.data)<|MERGE_RESOLUTION|>--- conflicted
+++ resolved
@@ -153,10 +153,6 @@
     def __init__(self, hass, host, count) -> None:
         """Initialize the data object."""
         super().__init__(hass, host, count)
-<<<<<<< HEAD
-
-=======
->>>>>>> 30e01019
         if sys.platform == "win32":
             self._ping_cmd = [
                 "ping",
