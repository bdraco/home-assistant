"""Tracks the latency of a host by sending ICMP echo requests (ping)."""
import asyncio
from datetime import timedelta
from functools import partial
import logging
import re
import sys
from typing import Any, Dict

from icmplib import SocketPermissionError, ping as icmp_ping
import voluptuous as vol

from homeassistant.components.binary_sensor import PLATFORM_SCHEMA, BinarySensorEntity
from homeassistant.const import CONF_HOST, CONF_NAME
import homeassistant.helpers.config_validation as cv
from homeassistant.helpers.reload import setup_reload_service

from . import DOMAIN, PLATFORMS, async_get_next_ping_id
from .const import PING_TIMEOUT

_LOGGER = logging.getLogger(__name__)


ATTR_ROUND_TRIP_TIME_AVG = "round_trip_time_avg"
ATTR_ROUND_TRIP_TIME_MAX = "round_trip_time_max"
ATTR_ROUND_TRIP_TIME_MDEV = "round_trip_time_mdev"
ATTR_ROUND_TRIP_TIME_MIN = "round_trip_time_min"

CONF_PING_COUNT = "count"

DEFAULT_NAME = "Ping"
DEFAULT_PING_COUNT = 5
DEFAULT_DEVICE_CLASS = "connectivity"

SCAN_INTERVAL = timedelta(minutes=5)

PARALLEL_UPDATES = 0

PING_MATCHER = re.compile(
    r"(?P<min>\d+.\d+)\/(?P<avg>\d+.\d+)\/(?P<max>\d+.\d+)\/(?P<mdev>\d+.\d+)"
)

PING_MATCHER_BUSYBOX = re.compile(
    r"(?P<min>\d+.\d+)\/(?P<avg>\d+.\d+)\/(?P<max>\d+.\d+)"
)

WIN32_PING_MATCHER = re.compile(r"(?P<min>\d+)ms.+(?P<max>\d+)ms.+(?P<avg>\d+)ms")

PLATFORM_SCHEMA = PLATFORM_SCHEMA.extend(
    {
        vol.Required(CONF_HOST): cv.string,
        vol.Optional(CONF_NAME): cv.string,
        vol.Optional(CONF_PING_COUNT, default=DEFAULT_PING_COUNT): vol.Range(
            min=1, max=100
        ),
    }
)


def setup_platform(hass, config, add_entities, discovery_info=None) -> None:
    """Set up the Ping Binary sensor."""
    setup_reload_service(hass, DOMAIN, PLATFORMS)

    host = config[CONF_HOST]
    count = config[CONF_PING_COUNT]
    name = config.get(CONF_NAME, f"{DEFAULT_NAME} {host}")

    try:
        # Verify we can create a raw socket, or
        # fallback to using a subprocess
        icmp_ping("127.0.0.1", count=0, timeout=0)
        ping_cls = PingDataICMPLib
    except SocketPermissionError:
        ping_cls = PingDataSubProcess

    ping_data = ping_cls(hass, host, count)

    add_entities([PingBinarySensor(name, ping_data)], True)


class PingBinarySensor(BinarySensorEntity):
    """Representation of a Ping Binary sensor."""

    def __init__(self, name: str, ping) -> None:
        """Initialize the Ping Binary sensor."""
        self._name = name
        self._ping = ping

    @property
    def name(self) -> str:
        """Return the name of the device."""
        return self._name

    @property
    def device_class(self) -> str:
        """Return the class of this sensor."""
        return DEFAULT_DEVICE_CLASS

    @property
    def is_on(self) -> bool:
        """Return true if the binary sensor is on."""
        return self._ping.available

    @property
    def device_state_attributes(self) -> Dict[str, Any]:
        """Return the state attributes of the ICMP checo request."""
        if self._ping.data is not False:
            return {
                ATTR_ROUND_TRIP_TIME_AVG: self._ping.data["avg"],
                ATTR_ROUND_TRIP_TIME_MAX: self._ping.data["max"],
                ATTR_ROUND_TRIP_TIME_MDEV: self._ping.data["mdev"],
                ATTR_ROUND_TRIP_TIME_MIN: self._ping.data["min"],
            }

    async def async_update(self) -> None:
        """Get the latest data."""
        await self._ping.async_update()


class PingData:
    """The base class for handling the data retrieval."""

    def __init__(self, hass, host, count) -> None:
        """Initialize the data object."""
        self.hass = hass
        self._ip_address = host
        self._count = count
        self.data = {}
        self.available = False


class PingDataICMPLib(PingData):
    """The Class for handling the data retrieval using icmplib."""

<<<<<<< HEAD
    def ping(self):
        """Send ICMP echo request and return details."""
        _LOGGER.warning("ping address: %s", self._ip_address)
        return icmp_ping(self._ip_address, count=self._count, verify_source=True)

    async def async_update(self) -> None:
        """Retrieve the latest details from the host."""
        data = await self.hass.async_add_executor_job(self.ping)
=======
    async def async_update(self) -> None:
        """Retrieve the latest details from the host."""
        _LOGGER.warning("ping address: %s", self._ip_address)
        data = await self.hass.async_add_executor_job(
            partial(
                icmp_ping,
                self._ip_address,
                count=self._count,
                id=async_get_next_ping_id(),
            )
        )
>>>>>>> 3d636321
        self.available = data.is_alive
        if not self.available:
            self.data = False
            return

        self.data = {
            "min": data.min_rtt,
            "max": data.max_rtt,
            "avg": data.avg_rtt,
            "mdev": "",
        }


class PingDataSubProcess(PingData):
    """The Class for handling the data retrieval using the ping binary."""

    def __init__(self, hass, host, count) -> None:
        """Initialize the data object."""
        super().__init__(hass, host, count)
        if sys.platform == "win32":
            self._ping_cmd = [
                "ping",
                "-n",
                str(self._count),
                "-w",
                "1000",
                self._ip_address,
            ]
        else:
            self._ping_cmd = [
                "ping",
                "-n",
                "-q",
                "-c",
                str(self._count),
                "-W1",
                self._ip_address,
            ]

    async def async_ping(self):
        """Send ICMP echo request and return details if success."""
        pinger = await asyncio.create_subprocess_exec(
            *self._ping_cmd,
            stdin=None,
            stdout=asyncio.subprocess.PIPE,
            stderr=asyncio.subprocess.PIPE,
        )
        try:
            out_data, out_error = await asyncio.wait_for(
                pinger.communicate(), self._count + PING_TIMEOUT
            )

            if out_data:
                _LOGGER.debug(
                    "Output of command: `%s`, return code: %s:\n%s",
                    " ".join(self._ping_cmd),
                    pinger.returncode,
                    out_data,
                )
            if out_error:
                _LOGGER.debug(
                    "Error of command: `%s`, return code: %s:\n%s",
                    " ".join(self._ping_cmd),
                    pinger.returncode,
                    out_error,
                )

            if pinger.returncode != 0:
                _LOGGER.exception(
                    "Error running command: `%s`, return code: %s",
                    " ".join(self._ping_cmd),
                    pinger.returncode,
                )

            if sys.platform == "win32":
                match = WIN32_PING_MATCHER.search(str(out_data).split("\n")[-1])
                rtt_min, rtt_avg, rtt_max = match.groups()
                return {"min": rtt_min, "avg": rtt_avg, "max": rtt_max, "mdev": ""}
            if "max/" not in str(out_data):
                match = PING_MATCHER_BUSYBOX.search(str(out_data).split("\n")[-1])
                rtt_min, rtt_avg, rtt_max = match.groups()
                return {"min": rtt_min, "avg": rtt_avg, "max": rtt_max, "mdev": ""}
            match = PING_MATCHER.search(str(out_data).split("\n")[-1])
            rtt_min, rtt_avg, rtt_max, rtt_mdev = match.groups()
            return {"min": rtt_min, "avg": rtt_avg, "max": rtt_max, "mdev": rtt_mdev}
        except asyncio.TimeoutError:
            _LOGGER.exception(
                "Timed out running command: `%s`, after: %ss",
                self._ping_cmd,
                self._count + PING_TIMEOUT,
            )
            if pinger:
                try:
                    await pinger.kill()
                except TypeError:
                    pass
                del pinger

            return False
        except AttributeError:
            return False

    async def async_update(self) -> None:
        """Retrieve the latest details from the host."""
        self.data = await self.async_ping()
        self.available = bool(self.data)<|MERGE_RESOLUTION|>--- conflicted
+++ resolved
@@ -132,16 +132,6 @@
 class PingDataICMPLib(PingData):
     """The Class for handling the data retrieval using icmplib."""
 
-<<<<<<< HEAD
-    def ping(self):
-        """Send ICMP echo request and return details."""
-        _LOGGER.warning("ping address: %s", self._ip_address)
-        return icmp_ping(self._ip_address, count=self._count, verify_source=True)
-
-    async def async_update(self) -> None:
-        """Retrieve the latest details from the host."""
-        data = await self.hass.async_add_executor_job(self.ping)
-=======
     async def async_update(self) -> None:
         """Retrieve the latest details from the host."""
         _LOGGER.warning("ping address: %s", self._ip_address)
@@ -153,7 +143,6 @@
                 id=async_get_next_ping_id(),
             )
         )
->>>>>>> 3d636321
         self.available = data.is_alive
         if not self.available:
             self.data = False
