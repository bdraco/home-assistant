"""Tracks the latency of a host by sending ICMP echo requests (ping)."""
import asyncio
from datetime import timedelta
import logging
import re
import sys
from typing import Any, Dict

import voluptuous as vol

from homeassistant.components.binary_sensor import PLATFORM_SCHEMA, BinarySensorEntity
from homeassistant.const import CONF_HOST, CONF_NAME
import homeassistant.helpers.config_validation as cv

from .const import PING_TIMEOUT

_LOGGER = logging.getLogger(__name__)


ATTR_ROUND_TRIP_TIME_AVG = "round_trip_time_avg"
ATTR_ROUND_TRIP_TIME_MAX = "round_trip_time_max"
ATTR_ROUND_TRIP_TIME_MDEV = "round_trip_time_mdev"
ATTR_ROUND_TRIP_TIME_MIN = "round_trip_time_min"

CONF_PING_COUNT = "count"

DEFAULT_NAME = "Ping"
DEFAULT_PING_COUNT = 5
DEFAULT_DEVICE_CLASS = "connectivity"

SCAN_INTERVAL = timedelta(minutes=5)

PARALLEL_UPDATES = 0

PING_MATCHER = re.compile(
    r"(?P<min>\d+.\d+)\/(?P<avg>\d+.\d+)\/(?P<max>\d+.\d+)\/(?P<mdev>\d+.\d+)"
)

PING_MATCHER_BUSYBOX = re.compile(
    r"(?P<min>\d+.\d+)\/(?P<avg>\d+.\d+)\/(?P<max>\d+.\d+)"
)

WIN32_PING_MATCHER = re.compile(r"(?P<min>\d+)ms.+(?P<max>\d+)ms.+(?P<avg>\d+)ms")

PLATFORM_SCHEMA = PLATFORM_SCHEMA.extend(
    {
        vol.Required(CONF_HOST): cv.string,
        vol.Optional(CONF_NAME): cv.string,
        vol.Optional(CONF_PING_COUNT, default=DEFAULT_PING_COUNT): vol.Range(
            min=1, max=100
        ),
    }
)


def setup_platform(hass, config, add_entities, discovery_info=None) -> None:
    """Set up the Ping Binary sensor."""
    host = config[CONF_HOST]
    count = config[CONF_PING_COUNT]
    name = config.get(CONF_NAME, f"{DEFAULT_NAME} {host}")

    add_entities([PingBinarySensor(name, PingData(host, count))], True)


class PingBinarySensor(BinarySensorEntity):
    """Representation of a Ping Binary sensor."""

    def __init__(self, name: str, ping) -> None:
        """Initialize the Ping Binary sensor."""
        self._name = name
        self._ping = ping

    @property
    def name(self) -> str:
        """Return the name of the device."""
        return self._name

    @property
    def device_class(self) -> str:
        """Return the class of this sensor."""
        return DEFAULT_DEVICE_CLASS

    @property
    def is_on(self) -> bool:
        """Return true if the binary sensor is on."""
        return self._ping.available

    @property
    def device_state_attributes(self) -> Dict[str, Any]:
        """Return the state attributes of the ICMP checo request."""
        if self._ping.data is not False:
            return {
                ATTR_ROUND_TRIP_TIME_AVG: self._ping.data["avg"],
                ATTR_ROUND_TRIP_TIME_MAX: self._ping.data["max"],
                ATTR_ROUND_TRIP_TIME_MDEV: self._ping.data["mdev"],
                ATTR_ROUND_TRIP_TIME_MIN: self._ping.data["min"],
            }

    async def async_update(self) -> None:
        """Get the latest data."""
        await self._ping.async_update()


class PingData:
    """The Class for handling the data retrieval."""

    def __init__(self, host, count) -> None:
        """Initialize the data object."""
        self._ip_address = host
        self._count = count
        self.data = {}
        self.available = False

        if sys.platform == "win32":
            self._ping_cmd = [
                "ping",
                "-n",
                str(self._count),
                "-w",
                "1000",
                self._ip_address,
            ]
        else:
            self._ping_cmd = [
                "ping",
                "-n",
                "-q",
                "-c",
                str(self._count),
                "-W1",
                self._ip_address,
            ]

    async def async_ping(self):
        """Send ICMP echo request and return details if success."""
        pinger = await asyncio.create_subprocess_exec(
            *self._ping_cmd,
            stdin=None,
            stdout=asyncio.subprocess.PIPE,
            stderr=asyncio.subprocess.PIPE,
        )
        try:
            out_data, out_error = await asyncio.wait_for(
                pinger.communicate(), self._count + PING_TIMEOUT
            )

            if out_data:
                _LOGGER.debug(
                    "Output of command: `%s`, return code: %s:\n%s",
                    " ".join(self._ping_cmd),
                    pinger.returncode,
                    out_data,
                )
            if out_error:
                _LOGGER.debug(
                    "Error of command: `%s`, return code: %s:\n%s",
                    " ".join(self._ping_cmd),
                    pinger.returncode,
                    out_error,
                )

            if pinger.returncode != 0:
                _LOGGER.exception(
                    "Error running command: `%s`, return code: %s",
                    " ".join(self._ping_cmd),
                    pinger.returncode,
                )

            if sys.platform == "win32":
                match = WIN32_PING_MATCHER.search(str(out_data).split("\n")[-1])
                rtt_min, rtt_avg, rtt_max = match.groups()
                return {"min": rtt_min, "avg": rtt_avg, "max": rtt_max, "mdev": ""}
            if "max/" not in str(out_data):
                match = PING_MATCHER_BUSYBOX.search(str(out_data).split("\n")[-1])
                rtt_min, rtt_avg, rtt_max = match.groups()
                return {"min": rtt_min, "avg": rtt_avg, "max": rtt_max, "mdev": ""}
            match = PING_MATCHER.search(str(out_data).split("\n")[-1])
            rtt_min, rtt_avg, rtt_max, rtt_mdev = match.groups()
            return {"min": rtt_min, "avg": rtt_avg, "max": rtt_max, "mdev": rtt_mdev}
        except asyncio.TimeoutError:
            _LOGGER.exception(
                "Timed out running command: `%s`, after: %ss",
                self._ping_cmd,
                self._count + PING_TIMEOUT,
            )
            if pinger:
                try:
                    await pinger.kill()
                except TypeError:
                    pass
                del pinger

            return False
<<<<<<< HEAD
        except (AttributeError):
=======
        except AttributeError:
>>>>>>> 81b4c695
            return False

    async def async_update(self) -> None:
        """Retrieve the latest details from the host."""
        self.data = await self.async_ping()
        self.available = bool(self.data)<|MERGE_RESOLUTION|>--- conflicted
+++ resolved
@@ -191,11 +191,7 @@
                 del pinger
 
             return False
-<<<<<<< HEAD
-        except (AttributeError):
-=======
         except AttributeError:
->>>>>>> 81b4c695
             return False
 
     async def async_update(self) -> None:
