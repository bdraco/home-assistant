"""Support for thermopro ble sensors."""
from __future__ import annotations

from thermopro_ble import (
    DeviceKey,
    SensorDeviceClass as ThermoProSensorDeviceClass,
    SensorUpdate,
    Units,
)

from homeassistant import config_entries
from homeassistant.components.bluetooth.passive_update_processor import (
    PassiveBluetoothDataProcessor,
    PassiveBluetoothDataUpdate,
    PassiveBluetoothEntityKey,
    PassiveBluetoothProcessorCoordinator,
    PassiveBluetoothProcessorEntity,
)
from homeassistant.components.sensor import (
    SensorDeviceClass,
    SensorEntity,
    SensorEntityDescription,
    SensorStateClass,
)
from homeassistant.const import (
    PERCENTAGE,
    SIGNAL_STRENGTH_DECIBELS_MILLIWATT,
    EntityCategory,
    UnitOfTemperature,
)
from homeassistant.core import HomeAssistant
from homeassistant.helpers.entity_platform import AddEntitiesCallback
from homeassistant.helpers.sensor import sensor_device_info_to_hass_device_info

from .const import DOMAIN

SENSOR_DESCRIPTIONS = {
    (
        ThermoProSensorDeviceClass.TEMPERATURE,
        Units.TEMP_CELSIUS,
    ): SensorEntityDescription(
        key=f"{ThermoProSensorDeviceClass.TEMPERATURE}_{Units.TEMP_CELSIUS}",
        device_class=SensorDeviceClass.TEMPERATURE,
        native_unit_of_measurement=UnitOfTemperature.CELSIUS,
        state_class=SensorStateClass.MEASUREMENT,
    ),
    (ThermoProSensorDeviceClass.HUMIDITY, Units.PERCENTAGE): SensorEntityDescription(
        key=f"{ThermoProSensorDeviceClass.HUMIDITY}_{Units.PERCENTAGE}",
        device_class=SensorDeviceClass.HUMIDITY,
        native_unit_of_measurement=PERCENTAGE,
        state_class=SensorStateClass.MEASUREMENT,
    ),
    (
        ThermoProSensorDeviceClass.SIGNAL_STRENGTH,
        Units.SIGNAL_STRENGTH_DECIBELS_MILLIWATT,
    ): SensorEntityDescription(
        key=f"{ThermoProSensorDeviceClass.SIGNAL_STRENGTH}_{Units.SIGNAL_STRENGTH_DECIBELS_MILLIWATT}",
        device_class=SensorDeviceClass.SIGNAL_STRENGTH,
        native_unit_of_measurement=SIGNAL_STRENGTH_DECIBELS_MILLIWATT,
        state_class=SensorStateClass.MEASUREMENT,
        entity_registry_enabled_default=False,
    ),
    (
        ThermoProSensorDeviceClass.BATTERY,
        Units.PERCENTAGE,
    ): SensorEntityDescription(
        key=f"{ThermoProSensorDeviceClass.BATTERY}_{Units.PERCENTAGE}",
        device_class=SensorDeviceClass.BATTERY,
        native_unit_of_measurement=PERCENTAGE,
        state_class=SensorStateClass.MEASUREMENT,
<<<<<<< HEAD
=======
        entity_category=EntityCategory.DIAGNOSTIC,
>>>>>>> ecd48485
    ),
}


def _device_key_to_bluetooth_entity_key(
    device_key: DeviceKey,
) -> PassiveBluetoothEntityKey:
    """Convert a device key to an entity key."""
    return PassiveBluetoothEntityKey(device_key.key, device_key.device_id)


def sensor_update_to_bluetooth_data_update(
    sensor_update: SensorUpdate,
) -> PassiveBluetoothDataUpdate:
    """Convert a sensor update to a bluetooth data update."""
    return PassiveBluetoothDataUpdate(
        devices={
            device_id: sensor_device_info_to_hass_device_info(device_info)
            for device_id, device_info in sensor_update.devices.items()
        },
        entity_descriptions={
            _device_key_to_bluetooth_entity_key(device_key): SENSOR_DESCRIPTIONS[
                (description.device_class, description.native_unit_of_measurement)
            ]
            for device_key, description in sensor_update.entity_descriptions.items()
            if description.device_class and description.native_unit_of_measurement
        },
        entity_data={
            _device_key_to_bluetooth_entity_key(device_key): sensor_values.native_value
            for device_key, sensor_values in sensor_update.entity_values.items()
        },
        entity_names={
            _device_key_to_bluetooth_entity_key(device_key): sensor_values.name
            for device_key, sensor_values in sensor_update.entity_values.items()
        },
    )


async def async_setup_entry(
    hass: HomeAssistant,
    entry: config_entries.ConfigEntry,
    async_add_entities: AddEntitiesCallback,
) -> None:
    """Set up the ThermoPro BLE sensors."""
    coordinator: PassiveBluetoothProcessorCoordinator = hass.data[DOMAIN][
        entry.entry_id
    ]
    processor = PassiveBluetoothDataProcessor(sensor_update_to_bluetooth_data_update)
    entry.async_on_unload(
        processor.async_add_entities_listener(
            ThermoProBluetoothSensorEntity, async_add_entities
        )
    )
    entry.async_on_unload(coordinator.async_register_processor(processor))


class ThermoProBluetoothSensorEntity(
    PassiveBluetoothProcessorEntity[PassiveBluetoothDataProcessor[float | int | None]],
    SensorEntity,
):
    """Representation of a thermopro ble sensor."""

    @property
    def native_value(self) -> int | float | None:
        """Return the native value."""
        return self.processor.entity_data.get(self.entity_key)<|MERGE_RESOLUTION|>--- conflicted
+++ resolved
@@ -68,10 +68,7 @@
         device_class=SensorDeviceClass.BATTERY,
         native_unit_of_measurement=PERCENTAGE,
         state_class=SensorStateClass.MEASUREMENT,
-<<<<<<< HEAD
-=======
         entity_category=EntityCategory.DIAGNOSTIC,
->>>>>>> ecd48485
     ),
 }
 
