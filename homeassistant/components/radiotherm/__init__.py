--- conflicted
+++ resolved
@@ -1,11 +1,6 @@
 """The radiotherm component."""
 from __future__ import annotations
 
-<<<<<<< HEAD
-from datetime import timedelta
-import logging
-=======
->>>>>>> 4f604789
 from socket import timeout
 
 from radiotherm.validate import RadiothermTstatError
@@ -14,19 +9,6 @@
 from homeassistant.const import CONF_HOST, Platform
 from homeassistant.core import HomeAssistant
 from homeassistant.exceptions import ConfigEntryNotReady
-<<<<<<< HEAD
-from homeassistant.helpers.update_coordinator import DataUpdateCoordinator, UpdateFailed
-
-from .const import CONF_HOLD_TEMP, DOMAIN
-from .data import RadioThermData, RadioThermUpdate, async_get_data, async_get_init_data
-
-PLATFORMS: list[Platform] = [Platform.CLIMATE]
-
-_LOGGER = logging.getLogger(__name__)
-
-UPDATE_INTERVAL = timedelta(seconds=15)
-
-=======
 
 from .const import CONF_HOLD_TEMP, DOMAIN
 from .coordinator import RadioThermUpdateCoordinator
@@ -34,7 +16,6 @@
 
 PLATFORMS: list[Platform] = [Platform.CLIMATE]
 
->>>>>>> 4f604789
 
 async def async_setup_entry(hass: HomeAssistant, entry: ConfigEntry) -> bool:
     """Set up Radio Thermostat from a config entry."""
@@ -50,45 +31,11 @@
             f"{host} timed out waiting for a response: {ex}"
         ) from ex
 
-<<<<<<< HEAD
-    name = init_data.name
-    tstat = init_data.tstat
-
-    async def _async_update() -> RadioThermUpdate:
-        """Update data from the thermostat."""
-        try:
-            return await async_get_data(hass, tstat)
-        except RadiothermTstatError as ex:
-            raise UpdateFailed(
-                f"{name} ({host}) was busy (invalid value returned): {ex}"
-            ) from ex
-        except timeout as ex:
-            raise UpdateFailed(
-                f"{name} ({host}) timed out waiting for a response: {ex}"
-            ) from ex
-
-    coordinator = DataUpdateCoordinator(
-        hass=hass,
-        logger=_LOGGER,
-        name=f"radiothem {name} {host}",
-        update_interval=UPDATE_INTERVAL,
-        update_method=_async_update,
-    )
-    await coordinator.async_config_entry_first_refresh()
-
-    hold_temp = entry.data[CONF_HOLD_TEMP]
-    hass.data[DOMAIN][entry.entry_id] = RadioThermData(
-        coordinator, init_data, hold_temp
-    )
-    hass.config_entries.async_setup_platforms(entry, PLATFORMS)
-    # Wait to install the reload listener until everything was successfully initialized
-=======
     hold_temp = entry.options[CONF_HOLD_TEMP]
     coordinator = RadioThermUpdateCoordinator(hass, init_data, hold_temp)
     await coordinator.async_config_entry_first_refresh()
     hass.data.setdefault(DOMAIN, {})[entry.entry_id] = coordinator
     hass.config_entries.async_setup_platforms(entry, PLATFORMS)
->>>>>>> 4f604789
     entry.async_on_unload(entry.add_update_listener(_async_update_listener))
 
     return True
