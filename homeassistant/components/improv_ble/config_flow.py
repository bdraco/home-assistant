--- conflicted
+++ resolved
@@ -129,15 +129,10 @@
         await self.async_set_unique_id(discovery_info.address)
         self._abort_if_unique_id_configured()
         service_data = discovery_info.service_data
-<<<<<<< HEAD
-        improv_data = service_data.get("00004677-0000-1000-8000-00805f9b34fb")
-        # improv_data layer:
-=======
         # TODO: make uuid a constant from the library
         improv_data = service_data.get("00004677-0000-1000-8000-00805f9b34fb")
         # TODO: move data layout comments to library
         # improv_data layout:
->>>>>>> 111a98a9
         #   0: state
         #   1: capabilities
         #   2: reserved
@@ -145,17 +140,11 @@
         #   4: reserved
         #   5: reserved
         if not improv_data:
-<<<<<<< HEAD
-            return self.async_abort(reason="not_improv_device")
-        improv_state = improv_data[0]
-        if improv_state in (State.PROVISIONING, State.PROVISIONED):
-=======
             # TODO: test case for this
             return self.async_abort(reason="not_improv_device")
         improv_state = improv_data[0]
         if improv_state in (State.PROVISIONING, State.PROVISIONED):
             # TODO: test case for this
->>>>>>> 111a98a9
             return self.async_abort(reason="already_provisioned")
         self._discovery_info = discovery_info
         name = self._discovery_info.name or self._discovery_info.address
