--- conflicted
+++ resolved
@@ -3,11 +3,7 @@
 
 import asyncio
 from functools import partial
-import logging
-
-from roombapy import RoombaFactory
-from roombapy.discovery import RoombaDiscovery
-from roombapy.getpassword import RoombaPassword
+
 import voluptuous as vol
 
 from homeassistant import config_entries, core
@@ -15,6 +11,9 @@
 from homeassistant.const import CONF_DELAY, CONF_HOST, CONF_NAME, CONF_PASSWORD
 from homeassistant.core import callback
 from homeassistant.data_entry_flow import FlowResult
+from roombapy import RoombaFactory
+from roombapy.discovery import RoombaDiscovery
+from roombapy.getpassword import RoombaPassword
 
 from . import CannotConnect, async_connect_or_timeout, async_disconnect_or_timeout
 from .const import (
@@ -37,8 +36,6 @@
 
 AUTH_HELP_URL_KEY = "auth_help_url"
 AUTH_HELP_URL_VALUE = "https://www.home-assistant.io/integrations/roomba/#manually-retrieving-your-credentials"
-
-_LOGGER = logging.getLogger(__name__)
 
 
 async def validate_input(hass: core.HomeAssistant, data):
@@ -104,16 +101,6 @@
 
     async def _async_step_discovery(self, ip_address: str, hostname: str) -> FlowResult:
         """Handle any discovery."""
-<<<<<<< HEAD
-        _LOGGER.debug(
-            "Roomba discovered at %s (%s) (source=%s) (context=%s)",
-            ip_address,
-            hostname,
-            self.source,
-            self.context,
-        )
-=======
->>>>>>> 4d9312d0
         self._async_abort_entries_match({CONF_HOST: ip_address})
 
         if not hostname.startswith(("irobot-", "roomba-")):
