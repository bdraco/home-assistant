--- conflicted
+++ resolved
@@ -100,13 +100,9 @@
             "sw_version": self._version,
             "model": self._sku,
         }
-<<<<<<< HEAD
-        if mac_address := self.vacuum_state.get("hwPartsRev", {}).get("wlan0HwAddr", self.vacuum_state.get("mac")):
-=======
         if mac_address := self.vacuum_state.get("hwPartsRev", {}).get(
             "wlan0HwAddr", self.vacuum_state.get("mac")
         ):
->>>>>>> 99c0f084
             info["connections"] = {(dr.CONNECTION_NETWORK_MAC, mac_address)}
         return info
 
