"""The USB Discovery integration."""
from __future__ import annotations

import dataclasses
import fnmatch
import logging
import os
import sys

from serial.tools.list_ports import comports
from serial.tools.list_ports_common import ListPortInfo
import voluptuous as vol

from homeassistant import config_entries
from homeassistant.components import websocket_api
from homeassistant.components.websocket_api.connection import ActiveConnection
from homeassistant.const import EVENT_HOMEASSISTANT_STARTED, EVENT_HOMEASSISTANT_STOP
from homeassistant.core import Event, HomeAssistant, callback
from homeassistant.helpers import system_info
from homeassistant.helpers.debounce import Debouncer
from homeassistant.helpers.typing import ConfigType
from homeassistant.loader import async_get_usb

from .const import DOMAIN
from .flow import FlowDispatcher, USBFlow
from .models import USBDevice
from .utils import usb_device_from_port

_LOGGER = logging.getLogger(__name__)

REQUEST_SCAN_COOLDOWN = 60  # 1 minute cooldown


def human_readable_device_name(
    device: str,
    serial_number: str | None,
    manufacturer: str | None,
    description: str | None,
    vid: str | None,
    pid: str | None,
) -> str:
    """Return a human readable name from USBDevice attributes."""
    device_details = f"{device}, s/n: {serial_number or 'n/a'}"
    manufacturer_details = f" - {manufacturer}" if manufacturer else ""
    vendor_details = f" - {vid}:{pid}" if vid else ""
    full_details = f"{device_details}{manufacturer_details}{vendor_details}"

    if not description:
        return full_details
    return f"{description[:26]} - {full_details}"


def get_serial_by_id(dev_path: str) -> str:
    """Return a /dev/serial/by-id match for given device if available."""
    by_id = "/dev/serial/by-id"
    if not os.path.isdir(by_id):
        return dev_path

    for path in (entry.path for entry in os.scandir(by_id) if entry.is_symlink()):
        if os.path.realpath(path) == dev_path:
            return path
    return dev_path


async def async_setup(hass: HomeAssistant, config: ConfigType) -> bool:
    """Set up the USB Discovery integration."""
    usb = await async_get_usb(hass)
    usb_discovery = USBDiscovery(hass, FlowDispatcher(hass), usb)
    await usb_discovery.async_setup()
    hass.data[DOMAIN] = usb_discovery
    websocket_api.async_register_command(hass, websocket_usb_scan)

    return True


def _fnmatch_lower(name: str | None, pattern: str) -> bool:
    """Match a lowercase version of the name."""
    if name is None:
        return False
    return fnmatch.fnmatch(name.lower(), pattern)


class USBDiscovery:
    """Manage USB Discovery."""

    def __init__(
        self,
        hass: HomeAssistant,
        flow_dispatcher: FlowDispatcher,
        usb: list[dict[str, str]],
    ) -> None:
        """Init USB Discovery."""
        self.hass = hass
        self.flow_dispatcher = flow_dispatcher
        self.usb = usb
        self.seen: set[tuple[str, ...]] = set()
        self.observer_active = False
        self._request_debouncer: Debouncer | None = None

    async def async_setup(self) -> None:
        """Set up USB Discovery."""
        await self._async_start_monitor()
        self.hass.bus.async_listen_once(EVENT_HOMEASSISTANT_STARTED, self.async_start)

    async def async_start(self, event: Event) -> None:
        """Start USB Discovery and run a manual scan."""
        self.flow_dispatcher.async_start()
        await self._async_scan_serial()

    async def _async_start_monitor(self) -> None:
        """Start monitoring hardware with pyudev."""
        if not sys.platform.startswith("linux"):
            return
        info = await system_info.async_get_system_info(self.hass)
        if info.get("docker") and not info.get("hassio"):
            return

        from pyudev import (  # pylint: disable=import-outside-toplevel
            Context,
            Monitor,
            MonitorObserver,
        )

        try:
            context = Context()
        except (ImportError, OSError):
            return

        monitor = Monitor.from_netlink(context)
        monitor.filter_by(subsystem="tty")
        observer = MonitorObserver(
            monitor, callback=self._device_discovered, name="usb-observer"
        )
        observer.start()
        self.hass.bus.async_listen_once(
            EVENT_HOMEASSISTANT_STOP, lambda event: observer.stop()
        )
        self.observer_active = True

    def _device_discovered(self, device):
        """Call when the observer discovers a new usb tty device."""
        if device.action != "add":
            return
        _LOGGER.debug(
            "Discovered Device at path: %s, triggering scan serial",
            device.device_path,
        )
        self.scan_serial()

    @callback
    def _async_process_discovered_usb_device(self, device: USBDevice) -> None:
        """Process a USB discovery."""
        _LOGGER.debug("Discovered USB Device: %s", device)
        device_tuple = dataclasses.astuple(device)
        if device_tuple in self.seen:
            return
        self.seen.add(device_tuple)
        for matcher in self.usb:
            _LOGGER.debug("Checking matcher: %s", matcher)
            if "vid" in matcher and device.vid != matcher["vid"]:
                continue
            if "pid" in matcher and device.pid != matcher["pid"]:
                continue
<<<<<<< HEAD
            if "manufacturer" in matcher and not _fnmatch_lower(
                device.manufacturer, matcher["manufacturer"]
            ):
                _LOGGER.debug(
                    "reject manufacturer: %s !~ %s",
                    device.manufacturer,
                    matcher["manufacturer"],
                )
                continue
            if "description" in matcher and not _fnmatch_lower(
                device.description, matcher["description"]
            ):
                _LOGGER.debug(
                    "reject description: %s !~ %s",
                    device.description,
                    matcher["description"],
                )
=======
            if "serial_number" in matcher and not _fnmatch_lower(
                device.serial_number, matcher["serial_number"]
            ):
>>>>>>> ea0fee1d
                continue
            if "manufacturer" in matcher and not _fnmatch_lower(
                device.manufacturer, matcher["manufacturer"]
            ):
                continue
            if "description" in matcher and not _fnmatch_lower(
                device.description, matcher["description"]
            ):
                continue
            flow: USBFlow = {
                "domain": matcher["domain"],
                "context": {"source": config_entries.SOURCE_USB},
                "data": dataclasses.asdict(device),
            }
            _LOGGER.debug("Match results in flow: %s", flow)
            self.flow_dispatcher.async_create(flow)

    @callback
    def _async_process_ports(self, ports: list[ListPortInfo]) -> None:
        """Process each discovered port."""
        for port in ports:
            if port.vid is None and port.pid is None:
                continue
            self._async_process_discovered_usb_device(usb_device_from_port(port))

    def scan_serial(self) -> None:
        """Scan serial ports."""
        self.hass.add_job(self._async_process_ports, comports())

    async def _async_scan_serial(self) -> None:
        """Scan serial ports."""
        self._async_process_ports(await self.hass.async_add_executor_job(comports))

    async def async_request_scan_serial(self) -> None:
        """Request a serial scan."""
        if not self._request_debouncer:
            self._request_debouncer = Debouncer(
                self.hass,
                _LOGGER,
                cooldown=REQUEST_SCAN_COOLDOWN,
                immediate=True,
                function=self._async_scan_serial,
            )
        await self._request_debouncer.async_call()


@websocket_api.require_admin
@websocket_api.websocket_command({vol.Required("type"): "usb/scan"})
@websocket_api.async_response
async def websocket_usb_scan(
    hass: HomeAssistant,
    connection: ActiveConnection,
    msg: dict,
) -> None:
    """Scan for new usb devices."""
    usb_discovery: USBDiscovery = hass.data[DOMAIN]
    if not usb_discovery.observer_active:
        await usb_discovery.async_request_scan_serial()
    connection.send_result(msg["id"])<|MERGE_RESOLUTION|>--- conflicted
+++ resolved
@@ -161,7 +161,15 @@
                 continue
             if "pid" in matcher and device.pid != matcher["pid"]:
                 continue
-<<<<<<< HEAD
+            if "serial_number" in matcher and not _fnmatch_lower(
+                device.serial_number, matcher["serial_number"]
+            ):
+                _LOGGER.debug(
+                    "reject serial_number: %s !~ %s",
+                    device.description,
+                    matcher["serial_number"],
+                )
+                continue
             if "manufacturer" in matcher and not _fnmatch_lower(
                 device.manufacturer, matcher["manufacturer"]
             ):
@@ -179,19 +187,6 @@
                     device.description,
                     matcher["description"],
                 )
-=======
-            if "serial_number" in matcher and not _fnmatch_lower(
-                device.serial_number, matcher["serial_number"]
-            ):
->>>>>>> ea0fee1d
-                continue
-            if "manufacturer" in matcher and not _fnmatch_lower(
-                device.manufacturer, matcher["manufacturer"]
-            ):
-                continue
-            if "description" in matcher and not _fnmatch_lower(
-                device.description, matcher["description"]
-            ):
                 continue
             flow: USBFlow = {
                 "domain": matcher["domain"],
