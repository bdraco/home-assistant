--- conflicted
+++ resolved
@@ -255,12 +255,7 @@
 
         try:
             context = Context()
-<<<<<<< HEAD
-        except (ImportError, OSError) as ex:
-            _LOGGER.debug("Unable to create pyudev context: %s", ex)
-=======
         except (ImportError, OSError):
->>>>>>> 025b2530
             return None
 
         monitor = Monitor.from_netlink(context)
