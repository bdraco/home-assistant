--- conflicted
+++ resolved
@@ -121,13 +121,7 @@
         if device.action != "add":
             return
         _LOGGER.debug(
-<<<<<<< HEAD
-            "Discovered Device at path: %s, trigger scan",
-            device.device_path,
-            device.action,
-=======
             "Discovered Device at path: %s, triggering scan serial", device.device_path
->>>>>>> 0b7b9753
         )
         scan_serial(hass)
 
