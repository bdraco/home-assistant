--- conflicted
+++ resolved
@@ -84,11 +84,7 @@
     return message_to_json(event_message(IDEN_TEMPLATE, event))
 
 
-<<<<<<< HEAD
-def cached_state_changed_event_message(iden: int, event: Event) -> str:
-=======
 def cached_state_diff_message(iden: int, event: Event) -> str:
->>>>>>> 47e8106e
     """Return an event message.
 
     Serialize to json once per message.
@@ -97,53 +93,16 @@
     all getting many of the same events (mostly state changed)
     we can avoid serializing the same data for each connection.
     """
-<<<<<<< HEAD
-    return _cached_state_changed_event_message(event).replace(
-        IDEN_JSON_TEMPLATE, str(iden), 1
-    )
-
-
-@lru_cache(maxsize=128)
-def _cached_state_changed_event_message(event: Event) -> str:
-=======
     return _cached_state_diff_message(event).replace(IDEN_JSON_TEMPLATE, str(iden), 1)
 
 
 @lru_cache(maxsize=128)
 def _cached_state_diff_message(event: Event) -> str:
->>>>>>> 47e8106e
     """Cache and serialize the event to json.
 
     The IDEN_TEMPLATE is used which will be replaced
     with the actual iden in cached_event_message
     """
-<<<<<<< HEAD
-    return message_to_json(
-        event_message(IDEN_TEMPLATE, _minimal_state_changed_event(event))
-    )
-
-
-def _minimal_state_changed_event(event: Event) -> dict:
-    """Convert a state_changed event to the minimal version."""
-    # The entity_id is also duplicated in the message twice but its actually used
-    if event_new_state := event.data["new_state"]:
-        new_state = event_new_state.as_dict()
-    else:
-        new_state = None
-    return {
-        "event_type": "state_changed",
-        "data": {
-            "old_state": None,
-            "new_state": new_state,
-            "entity_id": event.data["entity_id"],
-            "context": {},
-        },
-        "origin": str(event.origin.value),
-        "time_fired": None,
-        "context": event.context.as_dict(),
-    }
-
-=======
     return message_to_json(event_message(IDEN_TEMPLATE, _state_diff_event(event)))
 
 
@@ -204,7 +163,6 @@
         del diff["+"]["lu"]
     return {"changed": {new_state_dict["entity_id"]: diff}}
 
->>>>>>> 47e8106e
 
 def message_to_json(message: dict[str, Any]) -> str:
     """Serialize a websocket message to json."""
