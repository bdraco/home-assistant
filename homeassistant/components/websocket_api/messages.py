--- conflicted
+++ resolved
@@ -48,11 +48,7 @@
     return {"id": iden, "type": "event", "event": event}
 
 
-<<<<<<< HEAD
-@lru_cache  # type: ignore
-=======
 @lru_cache(maxsize=128)
->>>>>>> 24a8bca6
 def cached_event_message(iden: int, event: Event) -> str:
     """Return an event message.
 
