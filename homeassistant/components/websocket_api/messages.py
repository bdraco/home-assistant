"""Message templates for websocket commands."""
from __future__ import annotations

from functools import lru_cache
import logging
from typing import Any, Final

import voluptuous as vol

from homeassistant.const import (
    COMPRESSED_STATE_ATTRIBUTES,
    COMPRESSED_STATE_CONTEXT,
    COMPRESSED_STATE_LAST_CHANGED,
    COMPRESSED_STATE_LAST_UPDATED,
    COMPRESSED_STATE_STATE,
)
from homeassistant.core import Event, State
from homeassistant.helpers import config_validation as cv
from homeassistant.helpers.json import JSON_DUMP
import homeassistant.util.dt as dt_util
from homeassistant.util.json import (
    find_paths_unserializable_data,
    format_unserializable_data,
)
from homeassistant.util.yaml.loader import JSON_TYPE

from . import const

_LOGGER: Final = logging.getLogger(__name__)

# Minimal requirements of a message
MINIMAL_MESSAGE_SCHEMA: Final = vol.Schema(
    {vol.Required("id"): cv.positive_int, vol.Required("type"): cv.string},
    extra=vol.ALLOW_EXTRA,
)

# Base schema to extend by message handlers
BASE_COMMAND_MESSAGE_SCHEMA: Final = vol.Schema({vol.Required("id"): cv.positive_int})

IDEN_TEMPLATE: Final = "__IDEN__"
IDEN_JSON_TEMPLATE: Final = '"__IDEN__"'

STATE_DIFF_ADDITIONS = "+"
STATE_DIFF_REMOVALS = "-"

ENTITY_EVENT_ADD = "a"
ENTITY_EVENT_REMOVE = "r"
ENTITY_EVENT_CHANGE = "c"


def result_message(iden: int, result: Any = None) -> dict[str, Any]:
    """Return a success result message."""
    return {"id": iden, "type": const.TYPE_RESULT, "success": True, "result": result}


def error_message(iden: int | None, code: str, message: str) -> dict[str, Any]:
    """Return an error result message."""
    return {
        "id": iden,
        "type": const.TYPE_RESULT,
        "success": False,
        "error": {"code": code, "message": message},
    }


def event_message(iden: JSON_TYPE | int, event: Any) -> dict[str, Any]:
    """Return an event message."""
    return {"id": iden, "type": "event", "event": event}


def cached_event_message(iden: int, event: Event) -> str:
    """Return an event message.

    Serialize to json once per message.

    Since we can have many clients connected that are
    all getting many of the same events (mostly state changed)
    we can avoid serializing the same data for each connection.
    """
    return _cached_event_message(event).replace(IDEN_JSON_TEMPLATE, str(iden), 1)


@lru_cache(maxsize=128)
def _cached_event_message(event: Event) -> str:
    """Cache and serialize the event to json.

    The IDEN_TEMPLATE is used which will be replaced
    with the actual iden in cached_event_message
    """
    return message_to_json(event_message(IDEN_TEMPLATE, event))


def cached_state_diff_message(iden: int, event: Event) -> str:
    """Return an event message.

    Serialize to json once per message.

    Since we can have many clients connected that are
    all getting many of the same events (mostly state changed)
    we can avoid serializing the same data for each connection.
    """
    return _cached_state_diff_message(event).replace(IDEN_JSON_TEMPLATE, str(iden), 1)


@lru_cache(maxsize=128)
def _cached_state_diff_message(event: Event) -> str:
    """Cache and serialize the event to json.

    The IDEN_TEMPLATE is used which will be replaced
    with the actual iden in cached_event_message
    """
    return message_to_json(event_message(IDEN_TEMPLATE, _state_diff_event(event)))


def _state_diff_event(event: Event) -> dict:
    """Convert a state_changed event to the minimal version.

    State update example

    {
        "a": {entity_id: compressed_state,…}
        "c": {entity_id: diff,…}
        "r": [entity_id,…]
    }
    """
    if (event_new_state := event.data["new_state"]) is None:
        return {ENTITY_EVENT_REMOVE: [event.data["entity_id"]]}
    assert isinstance(event_new_state, State)
    if (event_old_state := event.data["old_state"]) is None:
        return {
            ENTITY_EVENT_ADD: {
                event_new_state.entity_id: event_new_state.as_compressed_state()
            }
        }
    assert isinstance(event_old_state, State)
    return _state_diff(event_old_state, event_new_state)


@lru_cache(maxsize=128)
def _state_diff(
    old_state: State, new_state: State
) -> dict[str, dict[str, dict[str, dict[str, str | list[str]]]]]:
    """Create a diff dict that can be used to overlay changes."""
    diff: dict = {STATE_DIFF_ADDITIONS: {}}
    additions = diff[STATE_DIFF_ADDITIONS]
    if old_state.state != new_state.state:
        additions[COMPRESSED_STATE_STATE] = new_state.state
    if old_state.last_changed != new_state.last_changed:
        additions[COMPRESSED_STATE_LAST_CHANGED] = dt_util.utc_to_timestamp(
            new_state.last_changed
        )
    elif old_state.last_updated != new_state.last_updated:
        additions[COMPRESSED_STATE_LAST_UPDATED] = dt_util.utc_to_timestamp(
            new_state.last_updated
        )
    if old_state.context.parent_id != new_state.context.parent_id:
        additions.setdefault(COMPRESSED_STATE_CONTEXT, {})[
            "parent_id"
        ] = new_state.context.parent_id
    if old_state.context.user_id != new_state.context.user_id:
        additions.setdefault(COMPRESSED_STATE_CONTEXT, {})[
            "user_id"
        ] = new_state.context.user_id
    if old_state.context.id != new_state.context.id:
        if COMPRESSED_STATE_CONTEXT in additions:
            additions[COMPRESSED_STATE_CONTEXT]["id"] = new_state.context.id
        else:
            additions[COMPRESSED_STATE_CONTEXT] = new_state.context.id
    old_attributes = old_state.attributes
    for key, value in new_state.attributes.items():
        if old_attributes.get(key) != value:
            additions.setdefault(COMPRESSED_STATE_ATTRIBUTES, {})[key] = value
    if removed := set(old_attributes).difference(new_state.attributes):
        diff[STATE_DIFF_REMOVALS] = {COMPRESSED_STATE_ATTRIBUTES: removed}
    return {ENTITY_EVENT_CHANGE: {new_state.entity_id: diff}}


<<<<<<< HEAD
def compressed_state_dict_add(state: State) -> dict[str, Any]:
    """Build a compressed dict of a state for adds.

    Omits the lu (last_updated) if it matches (lc) last_changed.

    Sends c (context) as a string if it only contains an id.
    """
    if state.context.parent_id is None and state.context.user_id is None:
        context: dict[str, Any] | str = state.context.id
    else:
        context = state.context.as_dict()
    compressed_state: dict[str, Any] = {
        COMPRESSED_STATE_STATE: state.state,
        COMPRESSED_STATE_ATTRIBUTES: state.attributes,
        COMPRESSED_STATE_CONTEXT: context,
        COMPRESSED_STATE_LAST_CHANGED: dt_util.utc_to_timestamp(state.last_changed),
    }
    if state.last_changed != state.last_updated:
        compressed_state[COMPRESSED_STATE_LAST_UPDATED] = dt_util.utc_to_timestamp(
            state.last_updated
        )
    return compressed_state


=======
>>>>>>> f5377f5d
def message_to_json(message: dict[str, Any]) -> str:
    """Serialize a websocket message to json."""
    try:
        return JSON_DUMP(message)
    except (ValueError, TypeError):
        _LOGGER.error(
            "Unable to serialize to JSON. Bad data found at %s",
            format_unserializable_data(
                find_paths_unserializable_data(message, dump=JSON_DUMP)
            ),
        )
        return JSON_DUMP(
            error_message(
                message["id"], const.ERR_UNKNOWN_ERROR, "Invalid JSON in response"
            )
        )<|MERGE_RESOLUTION|>--- conflicted
+++ resolved
@@ -17,7 +17,6 @@
 from homeassistant.core import Event, State
 from homeassistant.helpers import config_validation as cv
 from homeassistant.helpers.json import JSON_DUMP
-import homeassistant.util.dt as dt_util
 from homeassistant.util.json import (
     find_paths_unserializable_data,
     format_unserializable_data,
@@ -136,7 +135,7 @@
     return _state_diff(event_old_state, event_new_state)
 
 
-@lru_cache(maxsize=128)
+@lru_cache(maxsize=64)
 def _state_diff(
     old_state: State, new_state: State
 ) -> dict[str, dict[str, dict[str, dict[str, str | list[str]]]]]:
@@ -146,13 +145,9 @@
     if old_state.state != new_state.state:
         additions[COMPRESSED_STATE_STATE] = new_state.state
     if old_state.last_changed != new_state.last_changed:
-        additions[COMPRESSED_STATE_LAST_CHANGED] = dt_util.utc_to_timestamp(
-            new_state.last_changed
-        )
+        additions[COMPRESSED_STATE_LAST_CHANGED] = new_state.last_changed.timestamp()
     elif old_state.last_updated != new_state.last_updated:
-        additions[COMPRESSED_STATE_LAST_UPDATED] = dt_util.utc_to_timestamp(
-            new_state.last_updated
-        )
+        additions[COMPRESSED_STATE_LAST_UPDATED] = new_state.last_updated.timestamp()
     if old_state.context.parent_id != new_state.context.parent_id:
         additions.setdefault(COMPRESSED_STATE_CONTEXT, {})[
             "parent_id"
@@ -175,33 +170,6 @@
     return {ENTITY_EVENT_CHANGE: {new_state.entity_id: diff}}
 
 
-<<<<<<< HEAD
-def compressed_state_dict_add(state: State) -> dict[str, Any]:
-    """Build a compressed dict of a state for adds.
-
-    Omits the lu (last_updated) if it matches (lc) last_changed.
-
-    Sends c (context) as a string if it only contains an id.
-    """
-    if state.context.parent_id is None and state.context.user_id is None:
-        context: dict[str, Any] | str = state.context.id
-    else:
-        context = state.context.as_dict()
-    compressed_state: dict[str, Any] = {
-        COMPRESSED_STATE_STATE: state.state,
-        COMPRESSED_STATE_ATTRIBUTES: state.attributes,
-        COMPRESSED_STATE_CONTEXT: context,
-        COMPRESSED_STATE_LAST_CHANGED: dt_util.utc_to_timestamp(state.last_changed),
-    }
-    if state.last_changed != state.last_updated:
-        compressed_state[COMPRESSED_STATE_LAST_UPDATED] = dt_util.utc_to_timestamp(
-            state.last_updated
-        )
-    return compressed_state
-
-
-=======
->>>>>>> f5377f5d
 def message_to_json(message: dict[str, Any]) -> str:
     """Serialize a websocket message to json."""
     try:
