--- conflicted
+++ resolved
@@ -161,23 +161,9 @@
 
 def state_to_compressed_dict(state: State, omit_lu_matching_lc: bool) -> dict[str, Any]:
     """Build a compressed dict of a state."""
-<<<<<<< HEAD
-    state_dict: dict[str, Any] = {
-        "s": state.state,
-        "a": state.attributes,
-        "c": state.context.as_dict(),
-        "lc": state.last_changed.timestamp(),
-    }
-    if state.last_changed == state.last_updated:
-        if not omit_lu_matching_lc:
-            state_dict["lu"] = state_dict["lc"]
-    else:
-        state_dict["lu"] = state.last_updated.timestamp()
-=======
     state_dict = state.as_compressed_dict()
     if omit_lu_matching_lc and state_dict["lu"] == state_dict["lc"]:
         return {k: v for k, v in state_dict.items() if k != "lu"}
->>>>>>> 68c6c799
     return state_dict
 
 
