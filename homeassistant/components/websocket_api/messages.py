--- conflicted
+++ resolved
@@ -204,10 +204,6 @@
     old_state: State, new_state: State
 ) -> dict[str, dict[str, dict[str, dict[str, str | list[str]]]]]:
     """Create a diff dict that can be used to overlay changes."""
-<<<<<<< HEAD
-    additions: dict[str, Any] = defaultdict(dict)
-    diff: dict[str, dict[str, Any]] = {STATE_DIFF_ADDITIONS: additions}
-=======
     additions: dict[str, Any]
     diff: dict[str, dict[str, Any]]
     if (old_attributes := old_state.attributes) != (
@@ -227,7 +223,6 @@
         additions = {}
         diff = {STATE_DIFF_ADDITIONS: additions}
 
->>>>>>> ac042691
     new_state_context = new_state.context
     old_state_context = old_state.context
     if old_state.state != new_state.state:
@@ -237,28 +232,17 @@
     elif old_state.last_updated != new_state.last_updated:
         additions[COMPRESSED_STATE_LAST_UPDATED] = new_state.last_updated_timestamp
     if old_state_context.parent_id != new_state_context.parent_id:
-        additions[COMPRESSED_STATE_CONTEXT]["parent_id"] = new_state_context.parent_id
+        additions[COMPRESSED_STATE_CONTEXT] = {"parent_id": new_state_context.parent_id}
     if old_state_context.user_id != new_state_context.user_id:
-        additions[COMPRESSED_STATE_CONTEXT]["user_id"] = new_state_context.user_id
+        if COMPRESSED_STATE_CONTEXT in additions:
+            additions[COMPRESSED_STATE_CONTEXT]["user_id"] = new_state_context.user_id
+        else:
+            additions[COMPRESSED_STATE_CONTEXT] = {"user_id": new_state_context.user_id}
     if old_state_context.id != new_state_context.id:
         if COMPRESSED_STATE_CONTEXT in additions:
             additions[COMPRESSED_STATE_CONTEXT]["id"] = new_state_context.id
         else:
             additions[COMPRESSED_STATE_CONTEXT] = new_state_context.id
-<<<<<<< HEAD
-    if (old_attributes := old_state.attributes) != (
-        new_attributes := new_state.attributes
-    ):
-        for key, value in new_attributes.items():
-            if old_attributes.get(key) != value:
-                additions[COMPRESSED_STATE_ATTRIBUTES][key] = value
-        if removed := old_attributes.keys() - new_attributes:
-            # sets are not JSON serializable by default so we convert to list
-            # here if there are any values to avoid jumping into the json_encoder_default
-            # for every state diff with a removed attribute
-            diff[STATE_DIFF_REMOVALS] = {COMPRESSED_STATE_ATTRIBUTES: list(removed)}
-=======
->>>>>>> ac042691
     return {ENTITY_EVENT_CHANGE: {new_state.entity_id: diff}}
 
 
