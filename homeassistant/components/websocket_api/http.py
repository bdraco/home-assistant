--- conflicted
+++ resolved
@@ -130,18 +130,7 @@
         request = self.request
         wsock = self.wsock = web.WebSocketResponse(heartbeat=55)
         await wsock.prepare(request)
-<<<<<<< HEAD
-        self._logger.debug(
-            "Connected from %s: %s %s %s %s",
-            request.remote,
-            request.headers,
-            request.cookies,
-            request.host,
-            request,
-        )
-=======
         self._logger.debug("Connected from %s", request.remote)
->>>>>>> c216454a
         self._handle_task = asyncio.current_task()
 
         @callback
