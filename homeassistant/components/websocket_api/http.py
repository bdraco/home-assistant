"""View to accept incoming websocket connection."""
from __future__ import annotations

import asyncio
from collections.abc import Callable
from contextlib import suppress
import datetime as dt
import logging
from typing import TYPE_CHECKING, Any, Final

from aiohttp import WSMsgType, web
import async_timeout

from homeassistant.components.http import HomeAssistantView
from homeassistant.const import EVENT_HOMEASSISTANT_STOP
from homeassistant.core import Event, HomeAssistant, callback
from homeassistant.helpers.dispatcher import async_dispatcher_send
from homeassistant.helpers.event import async_call_later
from homeassistant.util.json import json_loads

from .auth import AuthPhase, auth_required_message
from .const import (
    CANCELLATION_ERRORS,
    DATA_CONNECTIONS,
    FEATURE_COALESCE_MESSAGES,
    MAX_PENDING_MSG,
    PENDING_MSG_PEAK,
    PENDING_MSG_PEAK_TIME,
    SIGNAL_WEBSOCKET_CONNECTED,
    SIGNAL_WEBSOCKET_DISCONNECTED,
    URL,
)
from .error import Disconnect
from .messages import message_to_json
from .util import describe_request

if TYPE_CHECKING:
    from .connection import ActiveConnection


_WS_LOGGER: Final = logging.getLogger(f"{__name__}.connection")


class WebsocketAPIView(HomeAssistantView):
    """View to serve a websockets endpoint."""

    name: str = "websocketapi"
    url: str = URL
    requires_auth: bool = False

    async def get(self, request: web.Request) -> web.WebSocketResponse:
        """Handle an incoming websocket connection."""
        return await WebSocketHandler(request.app["hass"], request).async_handle()


class WebSocketAdapter(logging.LoggerAdapter):
    """Add connection id to websocket messages."""

    def process(self, msg: str, kwargs: Any) -> tuple[str, Any]:
        """Add connid to websocket log messages."""
        if not self.extra or "connid" not in self.extra:
            return msg, kwargs
        return f'[{self.extra["connid"]}] {msg}', kwargs


class WebSocketHandler:
    """Handle an active websocket client connection."""

    def __init__(self, hass: HomeAssistant, request: web.Request) -> None:
        """Initialize an active connection."""
        self.hass = hass
        self.request = request
        self.wsock = web.WebSocketResponse(heartbeat=55)
        self._to_write: asyncio.Queue = asyncio.Queue(maxsize=MAX_PENDING_MSG)
        self._handle_task: asyncio.Task | None = None
        self._writer_task: asyncio.Task | None = None
        self._closing: bool = False
        self._logger = WebSocketAdapter(_WS_LOGGER, {"connid": id(self)})
        self._peak_checker_unsub: Callable[[], None] | None = None
        self.connection: ActiveConnection | None = None

    @property
    def description(self) -> str:
        """Return a description of the connection."""
        if self.connection is not None:
            return self.connection.get_description(self.request)
        return describe_request(self.request)

    async def _writer(self) -> None:
        """Write outgoing messages."""
        # Exceptions if Socket disconnected or cancelled by connection handler
        to_write = self._to_write
        logger = self._logger
        wsock = self.wsock
        try:
            with suppress(RuntimeError, ConnectionResetError, *CANCELLATION_ERRORS):
                while not self.wsock.closed:
                    if (process := await to_write.get()) is None:
                        return
                    message = process if isinstance(process, str) else process()
                    if (
                        to_write.empty()
                        or not self.connection
                        or FEATURE_COALESCE_MESSAGES
                        not in self.connection.supported_features
                    ):
                        logger.debug("Sending %s", message)
                        await wsock.send_str(message)
                        continue

                    messages: list[str] = [message]
                    while not to_write.empty():
                        if (process := to_write.get_nowait()) is None:
                            return
                        messages.append(
                            process if isinstance(process, str) else process()
                        )

                    coalesced_messages = "[" + ",".join(messages) + "]"
                    logger.debug("Sending %s", coalesced_messages)
                    await wsock.send_str(coalesced_messages)
        finally:
            # Clean up the peaker checker when we shut down the writer
            self._cancel_peak_checker()

    @callback
    def _cancel_peak_checker(self) -> None:
        """Cancel the peak checker."""
        if self._peak_checker_unsub is not None:
            self._peak_checker_unsub()
            self._peak_checker_unsub = None

    @callback
    def _send_message(self, message: str | dict[str, Any] | Callable[[], str]) -> None:
        """Send a message to the client.

        Closes connection if the client is not reading the messages.

        Async friendly.
        """
        if self._closing:
            # Connection is cancelled, don't flood logs about exceeding
            # max pending messages.
            return

        if isinstance(message, dict):
            message = message_to_json(message)

        to_write = self._to_write

        try:
            to_write.put_nowait(message)
        except asyncio.QueueFull:
            self._logger.error(
                (
                    "%s: Client unable to keep up with pending messages. Reached %s pending"
                    " messages. The system's load is too high or an integration is"
                    " misbehaving. Last message was: %s"
                ),
                self.description,
                MAX_PENDING_MSG,
                message,
            )
            self._cancel()

        peak_checker_active = self._peak_checker_unsub is not None

        if to_write.qsize() < PENDING_MSG_PEAK:
            if peak_checker_active:
                self._cancel_peak_checker()
            return

        if not peak_checker_active:
            self._peak_checker_unsub = async_call_later(
                self.hass, PENDING_MSG_PEAK_TIME, self._check_write_peak
            )

    @callback
    def _check_write_peak(self, _utc_time: dt.datetime) -> None:
        """Check that we are no longer above the write peak."""
        self._peak_checker_unsub = None

        if self._to_write.qsize() < PENDING_MSG_PEAK:
            return

        self._logger.error(
            (
                "%s: Client unable to keep up with pending messages. Stayed over %s for %s"
                " seconds. The system's load is too high or an integration is"
                " misbehaving"
            ),
            self.description,
            PENDING_MSG_PEAK,
            PENDING_MSG_PEAK_TIME,
        )
        self._cancel()

    @callback
    def _cancel(self) -> None:
        """Cancel the connection."""
        self._closing = True
        if self._handle_task is not None:
            self._handle_task.cancel()
        if self._writer_task is not None:
            self._writer_task.cancel()

    async def async_handle(self) -> web.WebSocketResponse:
        """Handle a websocket response."""
        request = self.request
        wsock = self.wsock
        try:
            async with async_timeout.timeout(10):
                await wsock.prepare(request)
        except asyncio.TimeoutError:
            self._logger.warning("Timeout preparing request from %s", request.remote)
            return wsock

        self._logger.debug("Connected from %s", request.remote)
        self._handle_task = asyncio.current_task()

        @callback
        def handle_hass_stop(event: Event) -> None:
            """Cancel this connection."""
            self._cancel()

        unsub_stop = self.hass.bus.async_listen(
            EVENT_HOMEASSISTANT_STOP, handle_hass_stop
        )

        # As the webserver is now started before the start
        # event we do not want to block for websocket responses
        self._writer_task = asyncio.create_task(self._writer())

        auth = AuthPhase(
            self._logger, self.hass, self._send_message, self._cancel, request
        )
        disconnect_warn = None
        connection = None

        try:
            self._send_message(auth_required_message())

            # Auth Phase
            try:
                async with async_timeout.timeout(10):
                    msg = await wsock.receive()
            except asyncio.TimeoutError as err:
                disconnect_warn = "Did not receive auth message within 10 seconds"
                raise Disconnect from err

            if msg.type in (WSMsgType.CLOSE, WSMsgType.CLOSED, WSMsgType.CLOSING):
                raise Disconnect

            if msg.type != WSMsgType.TEXT:
                disconnect_warn = (
                    f"Received non-Text message with type: {msg.type}: {msg.data}."
                )
                raise Disconnect

            try:
                msg_data = msg.json(loads=json_loads)
            except ValueError as err:
                disconnect_warn = "Received invalid JSON."
                raise Disconnect from err

            self._logger.debug("Received %s", msg_data)
            self.connection = connection = await auth.async_handle(msg_data)
            self.hass.data[DATA_CONNECTIONS] = (
                self.hass.data.get(DATA_CONNECTIONS, 0) + 1
            )
            async_dispatcher_send(self.hass, SIGNAL_WEBSOCKET_CONNECTED)

            #
            #
            # Our websocket implementation is backed by an asyncio.Queue
            #
            # As back-pressure builds, the queue will back up and use more memory
            # until we disconnect the client when the queue size reaches
            # MAX_PENDING_MSG. When we are generating a high volume of websocket messages,
            # we hit a bottleneck in aiohttp where it will wait for
            # the buffer to drain before sending the next message and messages
            # start backing up in the queue.
            #
            # https://github.com/aio-libs/aiohttp/issues/1367 added drains
            # to the websocket writer to handle malicious clients and network issues.
            # The drain causes multiple problems for us since the buffer cannot be
            # drained fast enough when we deliver a high volume or large messages:
            #
            # - We end up disconnecting the client. The client will then reconnect,
            # and the cycle repeats itself, which results in a significant amount of
            # CPU usage.
            #
            # - Messages latency increases because messages cannot be moved into
<<<<<<< HEAD
            # the buffer because it is blocked waiting for the drain to happen because
=======
            # the TCP buffer because it is blocked waiting for the drain to happen because
>>>>>>> 8b658dc2
            # of the low default limit of 16KiB. By increasing the limit, we instead
            # rely on the underlying TCP buffer and stack to deliver the messages which
            # can typically happen much faster.
            #
            # After the auth phase is completed, and we are not concerned about
            # the user being a malicious client, we set the limit to force a drain
<<<<<<< HEAD
            # to 2MiB. 2MiB is the maximum expected size of the serialized entity
=======
            # to 1MiB. 1MiB is the maximum expected size of the serialized entity
>>>>>>> 8b658dc2
            # registry, which is the largest message we usually send.
            #
            # https://github.com/aio-libs/aiohttp/commit/b3c80ee3f7d5d8f0b8bc27afe52e4d46621eaf99
            # added a way to set the limit, but there is no way to actually
            # reach the code to set the limit, so we have to set it directly.
            #
<<<<<<< HEAD
            wsock._writer._limit = 2 * 2**20  # type: ignore[union-attr] # pylint: disable=protected-access
=======
            wsock._writer._limit = 2**20  # type: ignore[union-attr] # pylint: disable=protected-access
>>>>>>> 8b658dc2

            # Command phase
            while not wsock.closed:
                msg = await wsock.receive()

                if msg.type in (WSMsgType.CLOSE, WSMsgType.CLOSED, WSMsgType.CLOSING):
                    break

                if msg.type != WSMsgType.TEXT:
                    disconnect_warn = (
                        f"Received non-Text message with type: {msg.type}: {msg.data}."
                    )
                    break

                try:
                    msg_data = msg.json(loads=json_loads)
                except ValueError:
                    disconnect_warn = "Received invalid JSON."
                    break

                self._logger.debug("Received %s", msg_data)
                if not isinstance(msg_data, list):
                    connection.async_handle(msg_data)
                    continue

                for split_msg in msg_data:
                    connection.async_handle(split_msg)

        except asyncio.CancelledError:
            self._logger.info("Connection closed by client")

        except Disconnect:
            pass

        except Exception:  # pylint: disable=broad-except
            self._logger.exception("Unexpected error inside websocket API")

        finally:
            unsub_stop()

            if connection is not None:
                connection.async_handle_close()

            self._closing = True

            try:
                self._to_write.put_nowait(None)
                # Make sure all error messages are written before closing
                await self._writer_task
                await wsock.close()
            except asyncio.QueueFull:  # can be raised by put_nowait
                self._writer_task.cancel()

            finally:
                if disconnect_warn is None:
                    self._logger.debug("Disconnected")
                else:
                    self._logger.warning("Disconnected: %s", disconnect_warn)

                if connection is not None:
                    self.hass.data[DATA_CONNECTIONS] -= 1
                    self.connection = None

                async_dispatcher_send(self.hass, SIGNAL_WEBSOCKET_DISCONNECTED)

        return wsock<|MERGE_RESOLUTION|>--- conflicted
+++ resolved
@@ -234,8 +234,8 @@
         auth = AuthPhase(
             self._logger, self.hass, self._send_message, self._cancel, request
         )
+        connection = None
         disconnect_warn = None
-        connection = None
 
         try:
             self._send_message(auth_required_message())
@@ -252,9 +252,7 @@
                 raise Disconnect
 
             if msg.type != WSMsgType.TEXT:
-                disconnect_warn = (
-                    f"Received non-Text message with type: {msg.type}: {msg.data}."
-                )
+                disconnect_warn = "Received non-Text message."
                 raise Disconnect
 
             try:
@@ -291,33 +289,21 @@
             # CPU usage.
             #
             # - Messages latency increases because messages cannot be moved into
-<<<<<<< HEAD
-            # the buffer because it is blocked waiting for the drain to happen because
-=======
             # the TCP buffer because it is blocked waiting for the drain to happen because
->>>>>>> 8b658dc2
             # of the low default limit of 16KiB. By increasing the limit, we instead
             # rely on the underlying TCP buffer and stack to deliver the messages which
             # can typically happen much faster.
             #
             # After the auth phase is completed, and we are not concerned about
             # the user being a malicious client, we set the limit to force a drain
-<<<<<<< HEAD
-            # to 2MiB. 2MiB is the maximum expected size of the serialized entity
-=======
             # to 1MiB. 1MiB is the maximum expected size of the serialized entity
->>>>>>> 8b658dc2
             # registry, which is the largest message we usually send.
             #
             # https://github.com/aio-libs/aiohttp/commit/b3c80ee3f7d5d8f0b8bc27afe52e4d46621eaf99
             # added a way to set the limit, but there is no way to actually
             # reach the code to set the limit, so we have to set it directly.
             #
-<<<<<<< HEAD
-            wsock._writer._limit = 2 * 2**20  # type: ignore[union-attr] # pylint: disable=protected-access
-=======
             wsock._writer._limit = 2**20  # type: ignore[union-attr] # pylint: disable=protected-access
->>>>>>> 8b658dc2
 
             # Command phase
             while not wsock.closed:
@@ -327,9 +313,7 @@
                     break
 
                 if msg.type != WSMsgType.TEXT:
-                    disconnect_warn = (
-                        f"Received non-Text message with type: {msg.type}: {msg.data}."
-                    )
+                    disconnect_warn = "Received non-Text message."
                     break
 
                 try:
