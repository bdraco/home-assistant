--- conflicted
+++ resolved
@@ -1,12 +1,7 @@
 """Commands part of Websocket API."""
 from __future__ import annotations
 
-<<<<<<< HEAD
-from collections.abc import Callable
-=======
 from collections.abc import Callable, Iterable
-import datetime as dt
->>>>>>> 163ba913
 from functools import lru_cache, partial
 import json
 import logging
@@ -433,18 +428,7 @@
     # state machine containing unserializable data. This command is required
     # to succeed for the UI to show.
     try:
-<<<<<<< HEAD
-        if not entity_ids:
-            serialized_states = [state.as_compressed_state_json for state in states]
-        else:
-            serialized_states = [
-                state.as_compressed_state_json
-                for state in states
-                if state.entity_id in entity_ids
-            ]
-=======
         _send_handle_entities_init_response(connection, msg["id"], serialized_states)
->>>>>>> 163ba913
     except (ValueError, TypeError):
         pass
     else:
