"""Commands part of Websocket API."""
from __future__ import annotations

from collections.abc import Callable
import datetime as dt
from functools import lru_cache
import json
from typing import Any, cast

import voluptuous as vol

from homeassistant.auth.permissions.const import CAT_ENTITIES, POLICY_READ
from homeassistant.const import (
    EVENT_STATE_CHANGED,
    MATCH_ALL,
    SIGNAL_BOOTSTRAP_INTEGRATIONS,
)
from homeassistant.core import Context, Event, HomeAssistant, State, callback
from homeassistant.exceptions import (
    HomeAssistantError,
    ServiceNotFound,
    TemplateError,
    Unauthorized,
)
from homeassistant.helpers import config_validation as cv, entity, template
from homeassistant.helpers.dispatcher import async_dispatcher_connect
from homeassistant.helpers.event import (
    TrackTemplate,
    TrackTemplateResult,
    async_track_template_result,
)
from homeassistant.helpers.json import (
    JSON_DUMP,
    ExtendedJSONEncoder,
    find_paths_unserializable_data,
    json_dumps,
)
from homeassistant.helpers.service import async_get_all_descriptions
from homeassistant.loader import (
    Integration,
    IntegrationNotFound,
    async_get_integration,
    async_get_integration_descriptions,
    async_get_integrations,
)
from homeassistant.setup import DATA_SETUP_TIME, async_get_loaded_integrations
from homeassistant.util.json import format_unserializable_data

from . import const, decorators, messages
from .connection import ActiveConnection
from .const import ERR_NOT_FOUND
from .messages import construct_event_message, construct_result_message

_STATES_TEMPLATE = "__STATES__"
_STATES_JSON_TEMPLATE = '"__STATES__"'
_HANDLE_SUBSCRIBE_ENTITIES_TEMPLATE = JSON_DUMP(
    messages.event_message(
        messages.IDEN_TEMPLATE, {messages.ENTITY_EVENT_ADD: _STATES_TEMPLATE}
    )
)
_HANDLE_GET_STATES_TEMPLATE = JSON_DUMP(
    messages.result_message(messages.IDEN_TEMPLATE, _STATES_TEMPLATE)
)
ALL_SERVICE_DESCRIPTIONS_JSON_CACHE = "websocket_api_all_service_descriptions_json"


@callback
def async_register_commands(
    hass: HomeAssistant,
    async_reg: Callable[[HomeAssistant, const.WebSocketCommandHandler], None],
) -> None:
    """Register commands."""
    async_reg(hass, handle_call_service)
    async_reg(hass, handle_entity_source)
    async_reg(hass, handle_execute_script)
    async_reg(hass, handle_fire_event)
    async_reg(hass, handle_get_config)
    async_reg(hass, handle_get_services)
    async_reg(hass, handle_get_states)
    async_reg(hass, handle_manifest_get)
    async_reg(hass, handle_integration_setup_info)
    async_reg(hass, handle_manifest_list)
    async_reg(hass, handle_ping)
    async_reg(hass, handle_render_template)
    async_reg(hass, handle_subscribe_bootstrap_integrations)
    async_reg(hass, handle_subscribe_events)
    async_reg(hass, handle_subscribe_trigger)
    async_reg(hass, handle_test_condition)
    async_reg(hass, handle_unsubscribe_events)
    async_reg(hass, handle_validate_config)
    async_reg(hass, handle_subscribe_entities)
    async_reg(hass, handle_supported_features)
    async_reg(hass, handle_integration_descriptions)


def pong_message(iden: int) -> dict[str, Any]:
    """Return a pong message."""
    return {"id": iden, "type": "pong"}


@callback
@decorators.websocket_command(
    {
        vol.Required("type"): "subscribe_events",
        vol.Optional("event_type", default=MATCH_ALL): str,
    }
)
def handle_subscribe_events(
    hass: HomeAssistant, connection: ActiveConnection, msg: dict[str, Any]
) -> None:
    """Handle subscribe events command."""
    # Circular dep
    # pylint: disable-next=import-outside-toplevel
    from .permissions import SUBSCRIBE_ALLOWLIST

    event_type = msg["event_type"]

    if event_type not in SUBSCRIBE_ALLOWLIST and not connection.user.is_admin:
        raise Unauthorized

    if event_type == EVENT_STATE_CHANGED:

        @callback
        def forward_events(event: Event) -> None:
            """Forward state changed events to websocket."""
            if not connection.user.permissions.check_entity(
                event.data["entity_id"], POLICY_READ
            ):
                return

            connection.send_message(messages.cached_event_message(msg["id"], event))

    else:

        @callback
        def forward_events(event: Event) -> None:
            """Forward events to websocket."""
            connection.send_message(messages.cached_event_message(msg["id"], event))

    connection.subscriptions[msg["id"]] = hass.bus.async_listen(
        event_type, forward_events, run_immediately=True
    )

    connection.send_result(msg["id"])


@callback
@decorators.websocket_command(
    {
        vol.Required("type"): "subscribe_bootstrap_integrations",
    }
)
def handle_subscribe_bootstrap_integrations(
    hass: HomeAssistant, connection: ActiveConnection, msg: dict[str, Any]
) -> None:
    """Handle subscribe bootstrap integrations command."""

    @callback
    def forward_bootstrap_integrations(message: dict[str, Any]) -> None:
        """Forward bootstrap integrations to websocket."""
        connection.send_message(messages.event_message(msg["id"], message))

    connection.subscriptions[msg["id"]] = async_dispatcher_connect(
        hass, SIGNAL_BOOTSTRAP_INTEGRATIONS, forward_bootstrap_integrations
    )

    connection.send_result(msg["id"])


@callback
@decorators.websocket_command(
    {
        vol.Required("type"): "unsubscribe_events",
        vol.Required("subscription"): cv.positive_int,
    }
)
def handle_unsubscribe_events(
    hass: HomeAssistant, connection: ActiveConnection, msg: dict[str, Any]
) -> None:
    """Handle unsubscribe events command."""
    subscription = msg["subscription"]

    if subscription in connection.subscriptions:
        connection.subscriptions.pop(subscription)()
        connection.send_result(msg["id"])
    else:
        connection.send_error(msg["id"], const.ERR_NOT_FOUND, "Subscription not found.")


@decorators.websocket_command(
    {
        vol.Required("type"): "call_service",
        vol.Required("domain"): str,
        vol.Required("service"): str,
        vol.Optional("target"): cv.ENTITY_SERVICE_FIELDS,
        vol.Optional("service_data"): dict,
    }
)
@decorators.async_response
async def handle_call_service(
    hass: HomeAssistant, connection: ActiveConnection, msg: dict[str, Any]
) -> None:
    """Handle call service command."""
    blocking = True
    # We do not support templates.
    target = msg.get("target")
    if template.is_complex(target):
        raise vol.Invalid("Templates are not supported here")

    try:
        context = connection.context(msg)
        await hass.services.async_call(
            msg["domain"],
            msg["service"],
            msg.get("service_data"),
            blocking,
            context,
            target=target,
        )
        connection.send_result(msg["id"], {"context": context})
    except ServiceNotFound as err:
        if err.domain == msg["domain"] and err.service == msg["service"]:
            connection.send_error(msg["id"], const.ERR_NOT_FOUND, "Service not found.")
        else:
            connection.send_error(msg["id"], const.ERR_HOME_ASSISTANT_ERROR, str(err))
    except vol.Invalid as err:
        connection.send_error(msg["id"], const.ERR_INVALID_FORMAT, str(err))
    except HomeAssistantError as err:
        connection.logger.exception(err)
        connection.send_error(msg["id"], const.ERR_HOME_ASSISTANT_ERROR, str(err))
    except Exception as err:  # pylint: disable=broad-except
        connection.logger.exception(err)
        connection.send_error(msg["id"], const.ERR_UNKNOWN_ERROR, str(err))


@callback
def _async_get_allowed_states(
    hass: HomeAssistant, connection: ActiveConnection
) -> list[State]:
    if connection.user.permissions.access_all_entities("read"):
        return hass.states.async_all()
    entity_perm = connection.user.permissions.check_entity
    return [
        state
        for state in hass.states.async_all()
        if entity_perm(state.entity_id, "read")
    ]


@callback
@decorators.websocket_command({vol.Required("type"): "get_states"})
def handle_get_states(
    hass: HomeAssistant, connection: ActiveConnection, msg: dict[str, Any]
) -> None:
    """Handle get states command."""
    states = _async_get_allowed_states(hass, connection)

    try:
        serialized_states = [state.as_dict_json() for state in states]
    except (ValueError, TypeError):
        pass
    else:
        _send_handle_get_states_response(connection, msg["id"], serialized_states)
        return

    # If we can't serialize, we'll filter out unserializable states
    serialized_states = []
    for state in states:
        try:
            serialized_states.append(state.as_dict_json())
        except (ValueError, TypeError):
            connection.logger.error(
                "Unable to serialize to JSON. Bad data found at %s",
                format_unserializable_data(
                    find_paths_unserializable_data(state, dump=JSON_DUMP)
                ),
            )

    _send_handle_get_states_response(connection, msg["id"], serialized_states)


def _send_handle_get_states_response(
    connection: ActiveConnection, msg_id: int, serialized_states: list[str]
) -> None:
    """Send handle get states response."""
    connection.send_message(
<<<<<<< HEAD
        _HANDLE_GET_STATES_TEMPLATE.replace(
            messages.IDEN_JSON_TEMPLATE, str(msg_id), 1
        ).replace(
            _STATES_JSON_TEMPLATE,
            "[" + ",".join(serialized_states) + "]",
            1,
        )
=======
        construct_result_message(msg_id, "[" + ",".join(serialized_states) + "]")
>>>>>>> b041a078
    )


@callback
@decorators.websocket_command(
    {
        vol.Required("type"): "subscribe_entities",
        vol.Optional("entity_ids"): cv.entity_ids,
    }
)
def handle_subscribe_entities(
    hass: HomeAssistant, connection: ActiveConnection, msg: dict[str, Any]
) -> None:
    """Handle subscribe entities command."""
    entity_ids = set(msg.get("entity_ids", []))

    @callback
    def forward_entity_changes(event: Event) -> None:
        """Forward entity state changed events to websocket."""
        if not connection.user.permissions.check_entity(
            event.data["entity_id"], POLICY_READ
        ):
            return
        if entity_ids and event.data["entity_id"] not in entity_ids:
            return

        connection.send_message(messages.cached_state_diff_message(msg["id"], event))

    # We must never await between sending the states and listening for
    # state changed events or we will introduce a race condition
    # where some states are missed
    states = _async_get_allowed_states(hass, connection)
    connection.subscriptions[msg["id"]] = hass.bus.async_listen(
        EVENT_STATE_CHANGED, forward_entity_changes, run_immediately=True
    )
    connection.send_result(msg["id"])

    # JSON serialize here so we can recover if it blows up due to the
    # state machine containing unserializable data. This command is required
    # to succeed for the UI to show.
    try:
        serialized_states = [
            state.as_compressed_state_json()
            for state in states
            if not entity_ids or state.entity_id in entity_ids
        ]
    except (ValueError, TypeError):
        pass
    else:
        _send_handle_entities_init_response(connection, msg["id"], serialized_states)
        return

    serialized_states = []
    for state in states:
        try:
            serialized_states.append(state.as_compressed_state_json())
        except (ValueError, TypeError):
            connection.logger.error(
                "Unable to serialize to JSON. Bad data found at %s",
                format_unserializable_data(
                    find_paths_unserializable_data(state, dump=JSON_DUMP)
                ),
            )

    _send_handle_entities_init_response(connection, msg["id"], serialized_states)


def _send_handle_entities_init_response(
    connection: ActiveConnection, msg_id: int, serialized_states: list[str]
) -> None:
    """Send handle entities init response."""
    connection.send_message(
<<<<<<< HEAD
        _HANDLE_SUBSCRIBE_ENTITIES_TEMPLATE.replace(
            messages.IDEN_JSON_TEMPLATE, str(msg_id), 1
        ).replace(
            _STATES_JSON_TEMPLATE,
            "{" + ",".join(serialized_states) + "}",
            1,
        )
=======
        construct_event_message(msg_id, '{"a":{' + ",".join(serialized_states) + "}}")
>>>>>>> b041a078
    )


async def _async_get_all_descriptions_json(hass: HomeAssistant) -> str:
    """Return JSON of descriptions (i.e. user documentation) for all service calls."""
    descriptions = await async_get_all_descriptions(hass)
    if ALL_SERVICE_DESCRIPTIONS_JSON_CACHE in hass.data:
        cached_descriptions, cached_json_payload = hass.data[
            ALL_SERVICE_DESCRIPTIONS_JSON_CACHE
        ]
        # If the descriptions are the same, return the cached JSON payload
        if cached_descriptions is descriptions:
            return cast(str, cached_json_payload)
    json_payload = json_dumps(descriptions)
    hass.data[ALL_SERVICE_DESCRIPTIONS_JSON_CACHE] = (descriptions, json_payload)
    return json_payload


@decorators.websocket_command({vol.Required("type"): "get_services"})
@decorators.async_response
async def handle_get_services(
    hass: HomeAssistant, connection: ActiveConnection, msg: dict[str, Any]
) -> None:
    """Handle get services command."""
    payload = await _async_get_all_descriptions_json(hass)
    connection.send_message(construct_result_message(msg["id"], payload))


@callback
@decorators.websocket_command({vol.Required("type"): "get_config"})
def handle_get_config(
    hass: HomeAssistant, connection: ActiveConnection, msg: dict[str, Any]
) -> None:
    """Handle get config command."""
    connection.send_result(msg["id"], hass.config.as_dict())


@decorators.websocket_command(
    {vol.Required("type"): "manifest/list", vol.Optional("integrations"): [str]}
)
@decorators.async_response
async def handle_manifest_list(
    hass: HomeAssistant, connection: ActiveConnection, msg: dict[str, Any]
) -> None:
    """Handle integrations command."""
    wanted_integrations = msg.get("integrations")
    if wanted_integrations is None:
        wanted_integrations = async_get_loaded_integrations(hass)

    ints_or_excs = await async_get_integrations(hass, wanted_integrations)
    integrations: list[Integration] = []
    for int_or_exc in ints_or_excs.values():
        if isinstance(int_or_exc, Exception):
            raise int_or_exc
        integrations.append(int_or_exc)
    connection.send_result(
        msg["id"], [integration.manifest for integration in integrations]
    )


@decorators.websocket_command(
    {vol.Required("type"): "manifest/get", vol.Required("integration"): str}
)
@decorators.async_response
async def handle_manifest_get(
    hass: HomeAssistant, connection: ActiveConnection, msg: dict[str, Any]
) -> None:
    """Handle integrations command."""
    try:
        integration = await async_get_integration(hass, msg["integration"])
        connection.send_result(msg["id"], integration.manifest)
    except IntegrationNotFound:
        connection.send_error(msg["id"], const.ERR_NOT_FOUND, "Integration not found")


@callback
@decorators.websocket_command({vol.Required("type"): "integration/setup_info"})
def handle_integration_setup_info(
    hass: HomeAssistant, connection: ActiveConnection, msg: dict[str, Any]
) -> None:
    """Handle integrations command."""
    connection.send_result(
        msg["id"],
        [
            {"domain": integration, "seconds": timedelta.total_seconds()}
            for integration, timedelta in cast(
                dict[str, dt.timedelta], hass.data[DATA_SETUP_TIME]
            ).items()
        ],
    )


@callback
@decorators.websocket_command({vol.Required("type"): "ping"})
def handle_ping(
    hass: HomeAssistant, connection: ActiveConnection, msg: dict[str, Any]
) -> None:
    """Handle ping command."""
    connection.send_message(pong_message(msg["id"]))


@lru_cache
def _cached_template(template_str: str, hass: HomeAssistant) -> template.Template:
    """Return a cached template."""
    return template.Template(template_str, hass)


@decorators.websocket_command(
    {
        vol.Required("type"): "render_template",
        vol.Required("template"): str,
        vol.Optional("entity_ids"): cv.entity_ids,
        vol.Optional("variables"): dict,
        vol.Optional("timeout"): vol.Coerce(float),
        vol.Optional("strict", default=False): bool,
    }
)
@decorators.async_response
async def handle_render_template(
    hass: HomeAssistant, connection: ActiveConnection, msg: dict[str, Any]
) -> None:
    """Handle render_template command."""
    template_str = msg["template"]
    template_obj = _cached_template(template_str, hass)
    variables = msg.get("variables")
    timeout = msg.get("timeout")
    info = None

    if timeout:
        try:
            timed_out = await template_obj.async_render_will_timeout(
                timeout, variables, strict=msg["strict"]
            )
        except TemplateError as ex:
            connection.send_error(msg["id"], const.ERR_TEMPLATE_ERROR, str(ex))
            return

        if timed_out:
            connection.send_error(
                msg["id"],
                const.ERR_TEMPLATE_ERROR,
                f"Exceeded maximum execution time of {timeout}s",
            )
            return

    @callback
    def _template_listener(
        event: Event | None, updates: list[TrackTemplateResult]
    ) -> None:
        nonlocal info
        track_template_result = updates.pop()
        result = track_template_result.result
        if isinstance(result, TemplateError):
            connection.send_error(msg["id"], const.ERR_TEMPLATE_ERROR, str(result))
            return

        connection.send_message(
            messages.event_message(
                msg["id"], {"result": result, "listeners": info.listeners}  # type: ignore[attr-defined]
            )
        )

    try:
        info = async_track_template_result(
            hass,
            [TrackTemplate(template_obj, variables)],
            _template_listener,
            raise_on_template_error=True,
            strict=msg["strict"],
        )
    except TemplateError as ex:
        connection.send_error(msg["id"], const.ERR_TEMPLATE_ERROR, str(ex))
        return

    connection.subscriptions[msg["id"]] = info.async_remove

    connection.send_result(msg["id"])

    hass.loop.call_soon_threadsafe(info.async_refresh)


@callback
@decorators.websocket_command(
    {vol.Required("type"): "entity/source", vol.Optional("entity_id"): [cv.entity_id]}
)
def handle_entity_source(
    hass: HomeAssistant, connection: ActiveConnection, msg: dict[str, Any]
) -> None:
    """Handle entity source command."""
    raw_sources = entity.entity_sources(hass)
    entity_perm = connection.user.permissions.check_entity

    if "entity_id" not in msg:
        if connection.user.permissions.access_all_entities("read"):
            sources = raw_sources
        else:
            sources = {
                entity_id: source
                for entity_id, source in raw_sources.items()
                if entity_perm(entity_id, "read")
            }

        connection.send_result(msg["id"], sources)
        return

    sources = {}

    for entity_id in msg["entity_id"]:
        if not entity_perm(entity_id, "read"):
            raise Unauthorized(
                context=connection.context(msg),
                permission=POLICY_READ,
                perm_category=CAT_ENTITIES,
            )

        if (source := raw_sources.get(entity_id)) is None:
            connection.send_error(msg["id"], ERR_NOT_FOUND, "Entity not found")
            return

        sources[entity_id] = source

    connection.send_result(msg["id"], sources)


@decorators.websocket_command(
    {
        vol.Required("type"): "subscribe_trigger",
        vol.Required("trigger"): cv.TRIGGER_SCHEMA,
        vol.Optional("variables"): dict,
    }
)
@decorators.require_admin
@decorators.async_response
async def handle_subscribe_trigger(
    hass: HomeAssistant, connection: ActiveConnection, msg: dict[str, Any]
) -> None:
    """Handle subscribe trigger command."""
    # Circular dep
    # pylint: disable-next=import-outside-toplevel
    from homeassistant.helpers import trigger

    trigger_config = await trigger.async_validate_trigger_config(hass, msg["trigger"])

    @callback
    def forward_triggers(
        variables: dict[str, Any], context: Context | None = None
    ) -> None:
        """Forward events to websocket."""
        message = messages.event_message(
            msg["id"], {"variables": variables, "context": context}
        )
        connection.send_message(
            json.dumps(
                message, cls=ExtendedJSONEncoder, allow_nan=False, separators=(",", ":")
            )
        )

    connection.subscriptions[msg["id"]] = (
        await trigger.async_initialize_triggers(
            hass,
            trigger_config,
            forward_triggers,
            const.DOMAIN,
            const.DOMAIN,
            connection.logger.log,
            variables=msg.get("variables"),
        )
    ) or (
        # Some triggers won't return an unsub function. Since the caller expects
        # a subscription, we're going to fake one.
        lambda: None
    )
    connection.send_result(msg["id"])


@decorators.websocket_command(
    {
        vol.Required("type"): "test_condition",
        vol.Required("condition"): cv.CONDITION_SCHEMA,
        vol.Optional("variables"): dict,
    }
)
@decorators.require_admin
@decorators.async_response
async def handle_test_condition(
    hass: HomeAssistant, connection: ActiveConnection, msg: dict[str, Any]
) -> None:
    """Handle test condition command."""
    # Circular dep
    # pylint: disable-next=import-outside-toplevel
    from homeassistant.helpers import condition

    # Do static + dynamic validation of the condition
    config = await condition.async_validate_condition_config(hass, msg["condition"])
    # Test the condition
    check_condition = await condition.async_from_config(hass, config)
    connection.send_result(
        msg["id"], {"result": check_condition(hass, msg.get("variables"))}
    )


@decorators.websocket_command(
    {
        vol.Required("type"): "execute_script",
        vol.Required("sequence"): cv.SCRIPT_SCHEMA,
        vol.Optional("variables"): dict,
    }
)
@decorators.require_admin
@decorators.async_response
async def handle_execute_script(
    hass: HomeAssistant, connection: ActiveConnection, msg: dict[str, Any]
) -> None:
    """Handle execute script command."""
    # Circular dep
    # pylint: disable-next=import-outside-toplevel
    from homeassistant.helpers.script import Script

    context = connection.context(msg)
    script_obj = Script(hass, msg["sequence"], f"{const.DOMAIN} script", const.DOMAIN)
    await script_obj.async_run(msg.get("variables"), context=context)
    connection.send_result(msg["id"], {"context": context})


@callback
@decorators.websocket_command(
    {
        vol.Required("type"): "fire_event",
        vol.Required("event_type"): str,
        vol.Optional("event_data"): dict,
    }
)
@decorators.require_admin
def handle_fire_event(
    hass: HomeAssistant, connection: ActiveConnection, msg: dict[str, Any]
) -> None:
    """Handle fire event command."""
    context = connection.context(msg)

    hass.bus.async_fire(msg["event_type"], msg.get("event_data"), context=context)
    connection.send_result(msg["id"], {"context": context})


@decorators.websocket_command(
    {
        vol.Required("type"): "validate_config",
        vol.Optional("trigger"): cv.match_all,
        vol.Optional("condition"): cv.match_all,
        vol.Optional("action"): cv.match_all,
    }
)
@decorators.async_response
async def handle_validate_config(
    hass: HomeAssistant, connection: ActiveConnection, msg: dict[str, Any]
) -> None:
    """Handle validate config command."""
    # Circular dep
    # pylint: disable-next=import-outside-toplevel
    from homeassistant.helpers import condition, script, trigger

    result = {}

    for key, schema, validator in (
        ("trigger", cv.TRIGGER_SCHEMA, trigger.async_validate_trigger_config),
        ("condition", cv.CONDITION_SCHEMA, condition.async_validate_condition_config),
        ("action", cv.SCRIPT_SCHEMA, script.async_validate_actions_config),
    ):
        if key not in msg:
            continue

        try:
            await validator(hass, schema(msg[key]))  # type: ignore[operator]
        except vol.Invalid as err:
            result[key] = {"valid": False, "error": str(err)}
        else:
            result[key] = {"valid": True, "error": None}

    connection.send_result(msg["id"], result)


@callback
@decorators.websocket_command(
    {
        vol.Required("type"): "supported_features",
        vol.Required("features"): {str: int},
    }
)
def handle_supported_features(
    hass: HomeAssistant, connection: ActiveConnection, msg: dict[str, Any]
) -> None:
    """Handle setting supported features."""
    connection.set_supported_features(msg["features"])
    connection.send_result(msg["id"])


@decorators.require_admin
@decorators.websocket_command({"type": "integration/descriptions"})
@decorators.async_response
async def handle_integration_descriptions(
    hass: HomeAssistant, connection: ActiveConnection, msg: dict[str, Any]
) -> None:
    """Get metadata for all brands and integrations."""
    connection.send_result(msg["id"], await async_get_integration_descriptions(hass))<|MERGE_RESOLUTION|>--- conflicted
+++ resolved
@@ -51,16 +51,6 @@
 from .const import ERR_NOT_FOUND
 from .messages import construct_event_message, construct_result_message
 
-_STATES_TEMPLATE = "__STATES__"
-_STATES_JSON_TEMPLATE = '"__STATES__"'
-_HANDLE_SUBSCRIBE_ENTITIES_TEMPLATE = JSON_DUMP(
-    messages.event_message(
-        messages.IDEN_TEMPLATE, {messages.ENTITY_EVENT_ADD: _STATES_TEMPLATE}
-    )
-)
-_HANDLE_GET_STATES_TEMPLATE = JSON_DUMP(
-    messages.result_message(messages.IDEN_TEMPLATE, _STATES_TEMPLATE)
-)
 ALL_SERVICE_DESCRIPTIONS_JSON_CACHE = "websocket_api_all_service_descriptions_json"
 
 
@@ -284,17 +274,7 @@
 ) -> None:
     """Send handle get states response."""
     connection.send_message(
-<<<<<<< HEAD
-        _HANDLE_GET_STATES_TEMPLATE.replace(
-            messages.IDEN_JSON_TEMPLATE, str(msg_id), 1
-        ).replace(
-            _STATES_JSON_TEMPLATE,
-            "[" + ",".join(serialized_states) + "]",
-            1,
-        )
-=======
         construct_result_message(msg_id, "[" + ",".join(serialized_states) + "]")
->>>>>>> b041a078
     )
 
 
@@ -367,17 +347,7 @@
 ) -> None:
     """Send handle entities init response."""
     connection.send_message(
-<<<<<<< HEAD
-        _HANDLE_SUBSCRIBE_ENTITIES_TEMPLATE.replace(
-            messages.IDEN_JSON_TEMPLATE, str(msg_id), 1
-        ).replace(
-            _STATES_JSON_TEMPLATE,
-            "{" + ",".join(serialized_states) + "}",
-            1,
-        )
-=======
         construct_event_message(msg_id, '{"a":{' + ",".join(serialized_states) + "}}")
->>>>>>> b041a078
     )
 
 
