"""Commands part of Websocket API."""
from __future__ import annotations

import asyncio
from collections.abc import Callable
import datetime as dt
import json
import logging
from typing import Any, cast

import voluptuous as vol

from homeassistant.auth.permissions.const import CAT_ENTITIES, POLICY_READ
from homeassistant.const import (
    EVENT_STATE_CHANGED,
    MATCH_ALL,
    SIGNAL_BOOTSTRAP_INTEGRATONS,
)
from homeassistant.core import Context, Event, HomeAssistant, State, callback
from homeassistant.exceptions import (
    HomeAssistantError,
    ServiceNotFound,
    TemplateError,
    Unauthorized,
)
from homeassistant.helpers import config_validation as cv, entity, template
from homeassistant.helpers.dispatcher import async_dispatcher_connect
from homeassistant.helpers.event import (
    TrackTemplate,
    TrackTemplateResult,
    async_track_template_result,
)
from homeassistant.helpers.json import ExtendedJSONEncoder
from homeassistant.helpers.service import async_get_all_descriptions
from homeassistant.loader import IntegrationNotFound, async_get_integration
from homeassistant.setup import DATA_SETUP_TIME, async_get_loaded_integrations
from homeassistant.util.json import (
    find_paths_unserializable_data,
    format_unserializable_data,
)

from . import const, decorators, messages
from .connection import ActiveConnection
from .const import ERR_NOT_FOUND


@callback
def async_register_commands(
    hass: HomeAssistant,
    async_reg: Callable[[HomeAssistant, const.WebSocketCommandHandler], None],
) -> None:
    """Register commands."""
    async_reg(hass, handle_call_service)
    async_reg(hass, handle_entity_source)
    async_reg(hass, handle_execute_script)
    async_reg(hass, handle_fire_event)
    async_reg(hass, handle_get_config)
    async_reg(hass, handle_get_services)
    async_reg(hass, handle_get_states)
    async_reg(hass, handle_manifest_get)
    async_reg(hass, handle_integration_setup_info)
    async_reg(hass, handle_integration_log_level)
    async_reg(hass, handle_integration_log_info)
    async_reg(hass, handle_manifest_list)
    async_reg(hass, handle_ping)
    async_reg(hass, handle_render_template)
    async_reg(hass, handle_subscribe_bootstrap_integrations)
    async_reg(hass, handle_subscribe_events)
    async_reg(hass, handle_subscribe_trigger)
    async_reg(hass, handle_test_condition)
    async_reg(hass, handle_unsubscribe_events)
    async_reg(hass, handle_validate_config)
    async_reg(hass, handle_subscribe_entities)


def pong_message(iden: int) -> dict[str, Any]:
    """Return a pong message."""
    return {"id": iden, "type": "pong"}


@callback
@decorators.websocket_command(
    {
        vol.Required("type"): "subscribe_events",
        vol.Optional("event_type", default=MATCH_ALL): str,
    }
)
def handle_subscribe_events(
    hass: HomeAssistant, connection: ActiveConnection, msg: dict[str, Any]
) -> None:
    """Handle subscribe events command."""
    # Circular dep
    # pylint: disable=import-outside-toplevel
    from .permissions import SUBSCRIBE_ALLOWLIST

    event_type = msg["event_type"]

    if event_type not in SUBSCRIBE_ALLOWLIST and not connection.user.is_admin:
        raise Unauthorized

    if event_type == EVENT_STATE_CHANGED:

        @callback
        def forward_events(event: Event) -> None:
            """Forward state changed events to websocket."""
            if not connection.user.permissions.check_entity(
                event.data["entity_id"], POLICY_READ
            ):
                return

            connection.send_message(
                lambda: messages.cached_event_message(msg["id"], event)
            )

    else:

        @callback
        def forward_events(event: Event) -> None:
            """Forward events to websocket."""
            connection.send_message(
                lambda: messages.cached_event_message(msg["id"], event)
            )

    connection.subscriptions[msg["id"]] = hass.bus.async_listen(
        event_type, forward_events, run_immediately=True
    )

    connection.send_result(msg["id"])


@callback
@decorators.websocket_command(
    {
        vol.Required("type"): "subscribe_bootstrap_integrations",
    }
)
def handle_subscribe_bootstrap_integrations(
    hass: HomeAssistant, connection: ActiveConnection, msg: dict[str, Any]
) -> None:
    """Handle subscribe bootstrap integrations command."""

    @callback
    def forward_bootstrap_integrations(message: dict[str, Any]) -> None:
        """Forward bootstrap integrations to websocket."""
        connection.send_message(messages.event_message(msg["id"], message))

    connection.subscriptions[msg["id"]] = async_dispatcher_connect(
        hass, SIGNAL_BOOTSTRAP_INTEGRATONS, forward_bootstrap_integrations
    )

    connection.send_result(msg["id"])


@callback
@decorators.websocket_command(
    {
        vol.Required("type"): "unsubscribe_events",
        vol.Required("subscription"): cv.positive_int,
    }
)
def handle_unsubscribe_events(
    hass: HomeAssistant, connection: ActiveConnection, msg: dict[str, Any]
) -> None:
    """Handle unsubscribe events command."""
    subscription = msg["subscription"]

    if subscription in connection.subscriptions:
        connection.subscriptions.pop(subscription)()
        connection.send_result(msg["id"])
    else:
        connection.send_error(msg["id"], const.ERR_NOT_FOUND, "Subscription not found.")


@decorators.websocket_command(
    {
        vol.Required("type"): "call_service",
        vol.Required("domain"): str,
        vol.Required("service"): str,
        vol.Optional("target"): cv.ENTITY_SERVICE_FIELDS,
        vol.Optional("service_data"): dict,
    }
)
@decorators.async_response
async def handle_call_service(
    hass: HomeAssistant, connection: ActiveConnection, msg: dict[str, Any]
) -> None:
    """Handle call service command."""
    await _handle_call_service(hass, connection, msg)


async def _handle_call_service(
    hass: HomeAssistant, connection: ActiveConnection, msg: dict[str, Any]
) -> None:
    blocking = True
    # We do not support templates.
    target = msg.get("target")
    if template.is_complex(target):
        raise vol.Invalid("Templates are not supported here")

    try:
        context = connection.context(msg)
        await hass.services.async_call(
            msg["domain"],
            msg["service"],
            msg.get("service_data"),
            blocking,
            context,
            target=target,
        )
        connection.send_result(msg["id"], {"context": context})
    except ServiceNotFound as err:
        if err.domain == msg["domain"] and err.service == msg["service"]:
            connection.send_error(msg["id"], const.ERR_NOT_FOUND, "Service not found.")
        else:
            connection.send_error(msg["id"], const.ERR_HOME_ASSISTANT_ERROR, str(err))
    except vol.Invalid as err:
        connection.send_error(msg["id"], const.ERR_INVALID_FORMAT, str(err))
    except HomeAssistantError as err:
        connection.logger.exception(err)
        connection.send_error(msg["id"], const.ERR_HOME_ASSISTANT_ERROR, str(err))
    except Exception as err:  # pylint: disable=broad-except
        connection.logger.exception(err)
        connection.send_error(msg["id"], const.ERR_UNKNOWN_ERROR, str(err))


@callback
def _async_get_allowed_states(
    hass: HomeAssistant, connection: ActiveConnection
) -> list[State]:
    if connection.user.permissions.access_all_entities("read"):
        return hass.states.async_all()
    entity_perm = connection.user.permissions.check_entity
    return [
        state
        for state in hass.states.async_all()
        if entity_perm(state.entity_id, "read")
    ]


@callback
@decorators.websocket_command({vol.Required("type"): "get_states"})
def handle_get_states(
    hass: HomeAssistant, connection: ActiveConnection, msg: dict[str, Any]
) -> None:
    """Handle get states command."""
    states = _async_get_allowed_states(hass, connection)

    # JSON serialize here so we can recover if it blows up due to the
    # state machine containing unserializable data. This command is required
    # to succeed for the UI to show.
    response = messages.result_message(msg["id"], states)
    try:
        connection.send_message(const.JSON_DUMP(response))
        return
    except (ValueError, TypeError):
        connection.logger.error(
            "Unable to serialize to JSON. Bad data found at %s",
            format_unserializable_data(
                find_paths_unserializable_data(response, dump=const.JSON_DUMP)
            ),
        )
    del response

    # If we can't serialize, we'll filter out unserializable states
    serialized = []
    for state in states:
        try:
            serialized.append(const.JSON_DUMP(state))
        except (ValueError, TypeError):
            # Error is already logged above
            pass

    # We now have partially serialized states. Craft some JSON.
    response2 = const.JSON_DUMP(messages.result_message(msg["id"], ["TO_REPLACE"]))
    response2 = response2.replace('"TO_REPLACE"', ", ".join(serialized))
    connection.send_message(response2)


@callback
@decorators.websocket_command(
    {
        vol.Required("type"): "subscribe_entities",
        vol.Optional("entity_ids"): cv.entity_ids,
    }
)
def handle_subscribe_entities(
    hass: HomeAssistant, connection: ActiveConnection, msg: dict[str, Any]
) -> None:
    """Handle subscribe entities command."""
    entity_ids = set(msg.get("entity_ids", []))

    @callback
    def forward_entity_changes(event: Event) -> None:
        """Forward entity state changed events to websocket."""
        if not connection.user.permissions.check_entity(
            event.data["entity_id"], POLICY_READ
        ):
            return
        if entity_ids and event.data["entity_id"] not in entity_ids:
            return

        connection.send_message(
            lambda: messages.cached_state_diff_message(msg["id"], event)
        )

    # We must never await between sending the states and listening for
    # state changed events or we will introduce a race condition
    # where some states are missed
    states = _async_get_allowed_states(hass, connection)
    connection.subscriptions[msg["id"]] = hass.bus.async_listen(
        EVENT_STATE_CHANGED, forward_entity_changes, run_immediately=True
    )
    connection.send_result(msg["id"])
    data: dict[str, dict[str, dict]] = {
        messages.ENTITY_EVENT_ADD: {
            state.entity_id: messages.compressed_state_dict_add(state)
            for state in states
            if not entity_ids or state.entity_id in entity_ids
        }
    }

    # JSON serialize here so we can recover if it blows up due to the
    # state machine containing unserializable data. This command is required
    # to succeed for the UI to show.
    response = messages.event_message(msg["id"], data)
    try:
        connection.send_message(const.JSON_DUMP(response))
        return
    except (ValueError, TypeError):
        connection.logger.error(
            "Unable to serialize to JSON. Bad data found at %s",
            format_unserializable_data(
                find_paths_unserializable_data(response, dump=const.JSON_DUMP)
            ),
        )
    del response

    add_entities = data[messages.ENTITY_EVENT_ADD]
    cannot_serialize: list[str] = []
    for entity_id, state_dict in add_entities.items():
        try:
            const.JSON_DUMP(state_dict)
        except (ValueError, TypeError):
            cannot_serialize.append(entity_id)

    for entity_id in cannot_serialize:
        del add_entities[entity_id]

    connection.send_message(const.JSON_DUMP(messages.event_message(msg["id"], data)))


@decorators.websocket_command({vol.Required("type"): "get_services"})
@decorators.async_response
async def handle_get_services(
    hass: HomeAssistant, connection: ActiveConnection, msg: dict[str, Any]
) -> None:
    """Handle get services command."""
    descriptions = await async_get_all_descriptions(hass)
    connection.send_result(msg["id"], descriptions)


@callback
@decorators.websocket_command({vol.Required("type"): "get_config"})
def handle_get_config(
    hass: HomeAssistant, connection: ActiveConnection, msg: dict[str, Any]
) -> None:
    """Handle get config command."""
    connection.send_result(msg["id"], hass.config.as_dict())


@decorators.websocket_command(
    {vol.Required("type"): "manifest/list", vol.Optional("integrations"): [str]}
)
@decorators.async_response
async def handle_manifest_list(
    hass: HomeAssistant, connection: ActiveConnection, msg: dict[str, Any]
) -> None:
    """Handle integrations command."""
<<<<<<< HEAD
    wanted_integrations = msg.get("integrations", async_get_loaded_integrations(hass))
=======
    wanted_integrations = msg.get("integrations")
    if wanted_integrations is None:
        wanted_integrations = async_get_loaded_integrations(hass)
>>>>>>> 25296c7d
    integrations = await asyncio.gather(
        *(async_get_integration(hass, domain) for domain in wanted_integrations)
    )
    connection.send_result(
        msg["id"], [integration.manifest for integration in integrations]
    )


@decorators.websocket_command(
    {vol.Required("type"): "manifest/get", vol.Required("integration"): str}
)
@decorators.async_response
async def handle_manifest_get(
    hass: HomeAssistant, connection: ActiveConnection, msg: dict[str, Any]
) -> None:
    """Handle integrations command."""
    try:
        integration = await async_get_integration(hass, msg["integration"])
        connection.send_result(msg["id"], integration.manifest)
    except IntegrationNotFound:
        connection.send_error(msg["id"], const.ERR_NOT_FOUND, "Integration not found")


@decorators.websocket_command({vol.Required("type"): "integration/setup_info"})
@decorators.async_response
async def handle_integration_setup_info(
    hass: HomeAssistant, connection: ActiveConnection, msg: dict[str, Any]
) -> None:
    """Handle integrations command."""
    connection.send_result(
        msg["id"],
        [
            {"domain": integration, "seconds": timedelta.total_seconds()}
            for integration, timedelta in cast(
                dict[str, dt.timedelta], hass.data[DATA_SETUP_TIME]
            ).items()
        ],
    )


@decorators.websocket_command({vol.Required("type"): "integration/log_info"})
@decorators.async_response
async def handle_integration_log_info(
    hass: HomeAssistant, connection: ActiveConnection, msg: dict[str, Any]
) -> None:
    """Handle integrations logger info."""
    connection.send_result(
        msg["id"],
        [
            {
                "domain": integration,
                "level": logging.getLogger(
                    f"homeassistant.components.{integration}"
                ).getEffectiveLevel(),
            }
            for integration in async_get_loaded_integrations(hass)
        ],
    )


@decorators.websocket_command(
    {
        vol.Required("type"): "integration/log_level",
        vol.Required("integration"): str,
        vol.Required("level"): vol.In(
            [
                "CRITICAL",
                "FATAL",
                "ERROR",
                "WARNING",
                "WARN",
                "INFO",
                "DEBUG",
                "NOTSET",
            ]
        ),
    }
)
@decorators.async_response
async def handle_integration_log_level(
    hass: HomeAssistant, connection: ActiveConnection, msg: dict[str, Any]
) -> None:
    """Handle setting integration log level."""
    try:
        integration = await async_get_integration(hass, msg["integration"])
    except IntegrationNotFound:
        connection.send_error(msg["id"], const.ERR_NOT_FOUND, "Integration not found")
        return
    loggers = [f"homeassistant.components.{msg['integration']}"]
    if integration.loggers:
        loggers.extend(integration.loggers)
    await _handle_call_service(
        hass,
        connection,
        {
            "id": msg["id"],
            "domain": "logger",
            "service": "set_level",
            "service_data": {logger: msg["level"] for logger in loggers},
        },
    )


@callback
@decorators.websocket_command({vol.Required("type"): "ping"})
def handle_ping(
    hass: HomeAssistant, connection: ActiveConnection, msg: dict[str, Any]
) -> None:
    """Handle ping command."""
    connection.send_message(pong_message(msg["id"]))


@decorators.websocket_command(
    {
        vol.Required("type"): "render_template",
        vol.Required("template"): str,
        vol.Optional("entity_ids"): cv.entity_ids,
        vol.Optional("variables"): dict,
        vol.Optional("timeout"): vol.Coerce(float),
        vol.Optional("strict", default=False): bool,
    }
)
@decorators.async_response
async def handle_render_template(
    hass: HomeAssistant, connection: ActiveConnection, msg: dict[str, Any]
) -> None:
    """Handle render_template command."""
    template_str = msg["template"]
    template_obj = template.Template(template_str, hass)  # type: ignore[no-untyped-call]
    variables = msg.get("variables")
    timeout = msg.get("timeout")
    info = None

    if timeout:
        try:
            timed_out = await template_obj.async_render_will_timeout(
                timeout, variables, strict=msg["strict"]
            )
        except TemplateError as ex:
            connection.send_error(msg["id"], const.ERR_TEMPLATE_ERROR, str(ex))
            return

        if timed_out:
            connection.send_error(
                msg["id"],
                const.ERR_TEMPLATE_ERROR,
                f"Exceeded maximum execution time of {timeout}s",
            )
            return

    @callback
    def _template_listener(
        event: Event | None, updates: list[TrackTemplateResult]
    ) -> None:
        nonlocal info
        track_template_result = updates.pop()
        result = track_template_result.result
        if isinstance(result, TemplateError):
            connection.send_error(msg["id"], const.ERR_TEMPLATE_ERROR, str(result))
            return

        connection.send_message(
            messages.event_message(
                msg["id"], {"result": result, "listeners": info.listeners}  # type: ignore[attr-defined]
            )
        )

    try:
        info = async_track_template_result(
            hass,
            [TrackTemplate(template_obj, variables)],
            _template_listener,
            raise_on_template_error=True,
            strict=msg["strict"],
        )
    except TemplateError as ex:
        connection.send_error(msg["id"], const.ERR_TEMPLATE_ERROR, str(ex))
        return

    connection.subscriptions[msg["id"]] = info.async_remove

    connection.send_result(msg["id"])

    hass.loop.call_soon_threadsafe(info.async_refresh)


@callback
@decorators.websocket_command(
    {vol.Required("type"): "entity/source", vol.Optional("entity_id"): [cv.entity_id]}
)
def handle_entity_source(
    hass: HomeAssistant, connection: ActiveConnection, msg: dict[str, Any]
) -> None:
    """Handle entity source command."""
    raw_sources = entity.entity_sources(hass)
    entity_perm = connection.user.permissions.check_entity

    if "entity_id" not in msg:
        if connection.user.permissions.access_all_entities("read"):
            sources = raw_sources
        else:
            sources = {
                entity_id: source
                for entity_id, source in raw_sources.items()
                if entity_perm(entity_id, "read")
            }

        connection.send_result(msg["id"], sources)
        return

    sources = {}

    for entity_id in msg["entity_id"]:
        if not entity_perm(entity_id, "read"):
            raise Unauthorized(
                context=connection.context(msg),
                permission=POLICY_READ,
                perm_category=CAT_ENTITIES,
            )

        if (source := raw_sources.get(entity_id)) is None:
            connection.send_error(msg["id"], ERR_NOT_FOUND, "Entity not found")
            return

        sources[entity_id] = source

    connection.send_result(msg["id"], sources)


@decorators.websocket_command(
    {
        vol.Required("type"): "subscribe_trigger",
        vol.Required("trigger"): cv.TRIGGER_SCHEMA,
        vol.Optional("variables"): dict,
    }
)
@decorators.require_admin
@decorators.async_response
async def handle_subscribe_trigger(
    hass: HomeAssistant, connection: ActiveConnection, msg: dict[str, Any]
) -> None:
    """Handle subscribe trigger command."""
    # Circular dep
    # pylint: disable=import-outside-toplevel
    from homeassistant.helpers import trigger

    trigger_config = await trigger.async_validate_trigger_config(hass, msg["trigger"])

    @callback
    def forward_triggers(
        variables: dict[str, Any], context: Context | None = None
    ) -> None:
        """Forward events to websocket."""
        message = messages.event_message(
            msg["id"], {"variables": variables, "context": context}
        )
        connection.send_message(
            json.dumps(
                message, cls=ExtendedJSONEncoder, allow_nan=False, separators=(",", ":")
            )
        )

    connection.subscriptions[msg["id"]] = (
        await trigger.async_initialize_triggers(
            hass,
            trigger_config,
            forward_triggers,
            const.DOMAIN,
            const.DOMAIN,
            connection.logger.log,
            variables=msg.get("variables"),
        )
    ) or (
        # Some triggers won't return an unsub function. Since the caller expects
        # a subscription, we're going to fake one.
        lambda: None
    )
    connection.send_result(msg["id"])


@decorators.websocket_command(
    {
        vol.Required("type"): "test_condition",
        vol.Required("condition"): cv.CONDITION_SCHEMA,
        vol.Optional("variables"): dict,
    }
)
@decorators.require_admin
@decorators.async_response
async def handle_test_condition(
    hass: HomeAssistant, connection: ActiveConnection, msg: dict[str, Any]
) -> None:
    """Handle test condition command."""
    # Circular dep
    # pylint: disable=import-outside-toplevel
    from homeassistant.helpers import condition

    # Do static + dynamic validation of the condition
    config = cv.CONDITION_SCHEMA(msg["condition"])
    config = await condition.async_validate_condition_config(hass, config)
    # Test the condition
    check_condition = await condition.async_from_config(hass, config)
    connection.send_result(
        msg["id"], {"result": check_condition(hass, msg.get("variables"))}
    )


@decorators.websocket_command(
    {
        vol.Required("type"): "execute_script",
        vol.Required("sequence"): cv.SCRIPT_SCHEMA,
        vol.Optional("variables"): dict,
    }
)
@decorators.require_admin
@decorators.async_response
async def handle_execute_script(
    hass: HomeAssistant, connection: ActiveConnection, msg: dict[str, Any]
) -> None:
    """Handle execute script command."""
    # Circular dep
    # pylint: disable=import-outside-toplevel
    from homeassistant.helpers.script import Script

    context = connection.context(msg)
    script_obj = Script(hass, msg["sequence"], f"{const.DOMAIN} script", const.DOMAIN)
    await script_obj.async_run(msg.get("variables"), context=context)
    connection.send_result(msg["id"], {"context": context})


@decorators.websocket_command(
    {
        vol.Required("type"): "fire_event",
        vol.Required("event_type"): str,
        vol.Optional("event_data"): dict,
    }
)
@decorators.require_admin
@decorators.async_response
async def handle_fire_event(
    hass: HomeAssistant, connection: ActiveConnection, msg: dict[str, Any]
) -> None:
    """Handle fire event command."""
    context = connection.context(msg)

    hass.bus.async_fire(msg["event_type"], msg.get("event_data"), context=context)
    connection.send_result(msg["id"], {"context": context})


@decorators.websocket_command(
    {
        vol.Required("type"): "validate_config",
        vol.Optional("trigger"): cv.match_all,
        vol.Optional("condition"): cv.match_all,
        vol.Optional("action"): cv.match_all,
    }
)
@decorators.async_response
async def handle_validate_config(
    hass: HomeAssistant, connection: ActiveConnection, msg: dict[str, Any]
) -> None:
    """Handle validate config command."""
    # Circular dep
    # pylint: disable=import-outside-toplevel
    from homeassistant.helpers import condition, script, trigger

    result = {}

    for key, schema, validator in (
        ("trigger", cv.TRIGGER_SCHEMA, trigger.async_validate_trigger_config),
        ("condition", cv.CONDITION_SCHEMA, condition.async_validate_condition_config),
        ("action", cv.SCRIPT_SCHEMA, script.async_validate_actions_config),
    ):
        if key not in msg:
            continue

        try:
            await validator(hass, schema(msg[key]))  # type: ignore[operator]
        except vol.Invalid as err:
            result[key] = {"valid": False, "error": str(err)}
        else:
            result[key] = {"valid": True, "error": None}

    connection.send_result(msg["id"], result)<|MERGE_RESOLUTION|>--- conflicted
+++ resolved
@@ -376,13 +376,9 @@
     hass: HomeAssistant, connection: ActiveConnection, msg: dict[str, Any]
 ) -> None:
     """Handle integrations command."""
-<<<<<<< HEAD
-    wanted_integrations = msg.get("integrations", async_get_loaded_integrations(hass))
-=======
     wanted_integrations = msg.get("integrations")
     if wanted_integrations is None:
         wanted_integrations = async_get_loaded_integrations(hass)
->>>>>>> 25296c7d
     integrations = await asyncio.gather(
         *(async_get_integration(hass, domain) for domain in wanted_integrations)
     )
