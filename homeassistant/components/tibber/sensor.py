"""Support for Tibber sensors."""
import asyncio
from datetime import datetime, timedelta
import logging
from random import randrange

import aiohttp

from homeassistant.components.sensor import (
    DEVICE_CLASS_CURRENT,
    DEVICE_CLASS_ENERGY,
    DEVICE_CLASS_POWER,
    DEVICE_CLASS_SIGNAL_STRENGTH,
    DEVICE_CLASS_VOLTAGE,
    STATE_CLASS_MEASUREMENT,
    SensorEntity,
)
from homeassistant.const import (
    ELECTRICAL_CURRENT_AMPERE,
    ENERGY_KILO_WATT_HOUR,
    POWER_WATT,
    SIGNAL_STRENGTH_DECIBELS,
    VOLT,
)
from homeassistant.core import callback
from homeassistant.exceptions import PlatformNotReady
from homeassistant.helpers.device_registry import async_get as async_get_dev_reg
from homeassistant.helpers.dispatcher import (
    async_dispatcher_connect,
    async_dispatcher_send,
)
from homeassistant.helpers.entity_registry import async_get as async_get_entity_reg
from homeassistant.util import Throttle, dt as dt_util

from .const import DOMAIN as TIBBER_DOMAIN, MANUFACTURER

_LOGGER = logging.getLogger(__name__)

ICON = "mdi:currency-usd"
SCAN_INTERVAL = timedelta(minutes=1)
MIN_TIME_BETWEEN_UPDATES = timedelta(minutes=5)
PARALLEL_UPDATES = 0
SIGNAL_UPDATE_ENTITY = "tibber_rt_update_{}"

RT_SENSOR_MAP = {
    "averagePower": ["average power", DEVICE_CLASS_POWER, POWER_WATT, None],
    "power": ["power", DEVICE_CLASS_POWER, POWER_WATT, None],
    "minPower": ["min power", DEVICE_CLASS_POWER, POWER_WATT, None],
    "maxPower": ["max power", DEVICE_CLASS_POWER, POWER_WATT, None],
    "accumulatedConsumption": [
        "accumulated consumption",
        DEVICE_CLASS_ENERGY,
        ENERGY_KILO_WATT_HOUR,
        STATE_CLASS_MEASUREMENT,
    ],
    "accumulatedConsumptionLastHour": [
        "accumulated consumption current hour",
        DEVICE_CLASS_ENERGY,
        ENERGY_KILO_WATT_HOUR,
        STATE_CLASS_MEASUREMENT,
    ],
    "accumulatedProduction": [
        "accumulated production",
        DEVICE_CLASS_ENERGY,
        ENERGY_KILO_WATT_HOUR,
        STATE_CLASS_MEASUREMENT,
    ],
    "accumulatedProductionLastHour": [
        "accumulated production current hour",
        DEVICE_CLASS_ENERGY,
        ENERGY_KILO_WATT_HOUR,
        STATE_CLASS_MEASUREMENT,
    ],
    "lastMeterConsumption": [
        "last meter consumption",
        DEVICE_CLASS_ENERGY,
        ENERGY_KILO_WATT_HOUR,
        STATE_CLASS_MEASUREMENT,
    ],
    "lastMeterProduction": [
        "last meter production",
        DEVICE_CLASS_ENERGY,
        ENERGY_KILO_WATT_HOUR,
        STATE_CLASS_MEASUREMENT,
    ],
    "voltagePhase1": [
        "voltage phase1",
        DEVICE_CLASS_VOLTAGE,
        VOLT,
        STATE_CLASS_MEASUREMENT,
    ],
    "voltagePhase2": [
        "voltage phase2",
        DEVICE_CLASS_VOLTAGE,
        VOLT,
        STATE_CLASS_MEASUREMENT,
    ],
    "voltagePhase3": [
        "voltage phase3",
        DEVICE_CLASS_VOLTAGE,
        VOLT,
        STATE_CLASS_MEASUREMENT,
    ],
    "currentL1": [
        "current L1",
        DEVICE_CLASS_CURRENT,
        ELECTRICAL_CURRENT_AMPERE,
        STATE_CLASS_MEASUREMENT,
    ],
    "currentL2": [
        "current L2",
        DEVICE_CLASS_CURRENT,
        ELECTRICAL_CURRENT_AMPERE,
        STATE_CLASS_MEASUREMENT,
    ],
    "currentL3": [
        "current L3",
        DEVICE_CLASS_CURRENT,
        ELECTRICAL_CURRENT_AMPERE,
        STATE_CLASS_MEASUREMENT,
    ],
    "signalStrength": [
        "signal strength",
        DEVICE_CLASS_SIGNAL_STRENGTH,
        SIGNAL_STRENGTH_DECIBELS,
        STATE_CLASS_MEASUREMENT,
    ],
    "accumulatedCost": ["accumulated cost", None, None, STATE_CLASS_MEASUREMENT],
}


async def async_setup_entry(hass, entry, async_add_entities):
    """Set up the Tibber sensor."""

    tibber_connection = hass.data.get(TIBBER_DOMAIN)

    entity_registry = async_get_entity_reg(hass)
    device_registry = async_get_dev_reg(hass)

    entities = []
    for home in tibber_connection.get_homes(only_active=False):
        try:
            await home.update_info()
        except asyncio.TimeoutError as err:
            _LOGGER.error("Timeout connecting to Tibber home: %s ", err)
            raise PlatformNotReady() from err
        except aiohttp.ClientError as err:
            _LOGGER.error("Error connecting to Tibber home: %s ", err)
            raise PlatformNotReady() from err

        if home.has_active_subscription:
            entities.append(TibberSensorElPrice(home))
        if home.has_real_time_consumption:
            await home.rt_subscribe(
                TibberRtDataHandler(async_add_entities, home, hass).async_callback
            )

        # migrate
        old_id = home.info["viewer"]["home"]["meteringPointData"]["consumptionEan"]
        if old_id is None:
            continue

        # migrate to new device ids
        old_entity_id = entity_registry.async_get_entity_id(
            "sensor", TIBBER_DOMAIN, old_id
        )
        if old_entity_id is not None:
            entity_registry.async_update_entity(
                old_entity_id, new_unique_id=home.home_id
            )

        # migrate to new device ids
        device_entry = device_registry.async_get_device({(TIBBER_DOMAIN, old_id)})
        if device_entry and entry.entry_id in device_entry.config_entries:
            device_registry.async_update_device(
                device_entry.id, new_identifiers={(TIBBER_DOMAIN, home.home_id)}
            )

    async_add_entities(entities, True)


class TibberSensor(SensorEntity):
    """Representation of a generic Tibber sensor."""

    def __init__(self, tibber_home):
        """Initialize the sensor."""
        self._tibber_home = tibber_home
        self._home_name = tibber_home.info["viewer"]["home"]["appNickname"]
        if self._home_name is None:
            self._home_name = tibber_home.info["viewer"]["home"]["address"].get(
                "address1", ""
            )
        self._model = None

    @property
    def device_id(self):
        """Return the ID of the physical device this sensor is part of."""
        return self._tibber_home.home_id

    @property
    def device_info(self):
        """Return the device_info of the device."""
        device_info = {
            "identifiers": {(TIBBER_DOMAIN, self.device_id)},
            "name": self.name,
            "manufacturer": MANUFACTURER,
        }
        if self._model is not None:
            device_info["model"] = self._model
        return device_info


class TibberSensorElPrice(TibberSensor):
    """Representation of a Tibber sensor for el price."""

    def __init__(self, tibber_home):
        """Initialize the sensor."""
        super().__init__(tibber_home)
        self._last_updated = None
        self._spread_load_constant = randrange(5000)

        self._attr_available = False
        self._attr_extra_state_attributes = {
            "app_nickname": None,
            "grid_company": None,
            "estimated_annual_consumption": None,
            "price_level": None,
            "max_price": None,
            "avg_price": None,
            "min_price": None,
            "off_peak_1": None,
            "peak": None,
            "off_peak_2": None,
        }
        self._attr_icon = ICON
        self._attr_name = f"Electricity price {self._home_name}"
        self._attr_unique_id = f"{self._tibber_home.home_id}"
        self._model = "Price Sensor"

    async def async_update(self):
        """Get the latest data and updates the states."""
        now = dt_util.now()
        if (
            not self._tibber_home.last_data_timestamp
            or (self._tibber_home.last_data_timestamp - now).total_seconds()
            < 5 * 3600 + self._spread_load_constant
            or not self.available
        ):
            _LOGGER.debug("Asking for new data")
            await self._fetch_data()

        elif (
            self._tibber_home.current_price_total
            and self._last_updated
            and self._last_updated.hour == now.hour
            and self._tibber_home.last_data_timestamp
        ):
            return

        res = self._tibber_home.current_price_data()
        self._attr_state, price_level, self._last_updated = res
        self._attr_extra_state_attributes["price_level"] = price_level

        attrs = self._tibber_home.current_attributes()
        self._attr_extra_state_attributes.update(attrs)
        self._attr_available = self._attr_state is not None
        self._attr_unit_of_measurement = self._tibber_home.price_unit

    @Throttle(MIN_TIME_BETWEEN_UPDATES)
    async def _fetch_data(self):
        _LOGGER.debug("Fetching data")
        try:
            await self._tibber_home.update_info_and_price_info()
        except (asyncio.TimeoutError, aiohttp.ClientError):
            return
        data = self._tibber_home.info["viewer"]["home"]
        self._attr_extra_state_attributes["app_nickname"] = data["appNickname"]
        self._attr_extra_state_attributes["grid_company"] = data["meteringPointData"][
            "gridCompany"
        ]
        self._attr_extra_state_attributes["estimated_annual_consumption"] = data[
            "meteringPointData"
        ]["estimatedAnnualConsumption"]


class TibberSensorRT(TibberSensor):
    """Representation of a Tibber sensor for real time consumption."""

    _attr_should_poll = False

<<<<<<< HEAD
    def __init__(self, tibber_home, sensor_name, device_class, unit, initial_state):
=======
    def __init__(
        self, tibber_home, sensor_name, device_class, unit, initial_state, state_class
    ):
>>>>>>> 720d556a
        """Initialize the sensor."""
        super().__init__(tibber_home)
        self._sensor_name = sensor_name
        self._model = "Tibber Pulse"

        self._attr_device_class = device_class
        self._attr_name = f"{self._sensor_name} {self._home_name}"
        self._attr_state = initial_state
        self._attr_unique_id = f"{self._tibber_home.home_id}_rt_{self._sensor_name}"
        self._attr_unit_of_measurement = unit
<<<<<<< HEAD
=======
        self._attr_state_class = state_class
        if sensor_name in [
            "last meter consumption",
            "last meter production",
        ]:
            self._attr_last_reset = datetime.fromtimestamp(0)
        elif self._sensor_name in [
            "accumulated consumption",
            "accumulated production",
            "accumulated cost",
        ]:
            self._attr_last_reset = dt_util.as_utc(
                dt_util.now().replace(hour=0, minute=0, second=0, microsecond=0)
            )
        elif self._sensor_name in [
            "accumulated consumption current hour",
            "accumulated production current hour",
        ]:
            self._attr_last_reset = dt_util.as_utc(
                dt_util.now().replace(minute=0, second=0, microsecond=0)
            )
        else:
            self._attr_last_reset = None
>>>>>>> 720d556a

    async def async_added_to_hass(self):
        """Start listen for real time data."""
        self.async_on_remove(
            async_dispatcher_connect(
                self.hass,
                SIGNAL_UPDATE_ENTITY.format(self._sensor_name),
                self._set_state,
            )
        )

    @property
    def available(self):
        """Return True if entity is available."""
        return self._tibber_home.rt_subscription_running

    @callback
    def _set_state(self, state, timestamp):
        """Set sensor state."""
<<<<<<< HEAD
=======
        if state < self._attr_state and self._sensor_name in [
            "accumulated consumption",
            "accumulated production",
            "accumulated cost",
        ]:
            self._attr_last_reset = dt_util.as_utc(
                timestamp.replace(hour=0, minute=0, second=0, microsecond=0)
            )
        if state < self._attr_state and self._sensor_name in [
            "accumulated consumption current hour",
            "accumulated production current hour",
        ]:
            self._attr_last_reset = dt_util.as_utc(
                timestamp.replace(minute=0, second=0, microsecond=0)
            )
>>>>>>> 720d556a
        self._attr_state = state
        self.async_write_ha_state()


class TibberRtDataHandler:
    """Handle Tibber realtime data."""

    def __init__(self, async_add_entities, tibber_home, hass):
        """Initialize the data handler."""
        self._async_add_entities = async_add_entities
        self._tibber_home = tibber_home
        self.hass = hass
        self._entities = set()

    async def async_callback(self, payload):
        """Handle received data."""
        errors = payload.get("errors")
        if errors:
            _LOGGER.error(errors[0])
            return
        data = payload.get("data")
        if data is None:
            return
        live_measurement = data.get("liveMeasurement")
        if live_measurement is None:
            return

        timestamp = datetime.fromisoformat(live_measurement.pop("timestamp"))
        new_entities = []
        for sensor_type, state in live_measurement.items():
            if state is None or sensor_type not in RT_SENSOR_MAP:
                continue
            if sensor_type in self._entities:
                async_dispatcher_send(
                    self.hass,
                    SIGNAL_UPDATE_ENTITY.format(RT_SENSOR_MAP[sensor_type][0]),
                    state,
                    timestamp,
                )
            else:
                sensor_name, device_class, unit, state_class = RT_SENSOR_MAP[
                    sensor_type
                ]
                if sensor_type == "accumulatedCost":
                    unit = self._tibber_home.currency
                entity = TibberSensorRT(
                    self._tibber_home,
                    sensor_name,
                    device_class,
                    unit,
                    state,
                    state_class,
                )
                new_entities.append(entity)
                self._entities.add(sensor_type)
        if new_entities:
            self._async_add_entities(new_entities)<|MERGE_RESOLUTION|>--- conflicted
+++ resolved
@@ -288,13 +288,9 @@
 
     _attr_should_poll = False
 
-<<<<<<< HEAD
-    def __init__(self, tibber_home, sensor_name, device_class, unit, initial_state):
-=======
     def __init__(
         self, tibber_home, sensor_name, device_class, unit, initial_state, state_class
     ):
->>>>>>> 720d556a
         """Initialize the sensor."""
         super().__init__(tibber_home)
         self._sensor_name = sensor_name
@@ -305,8 +301,6 @@
         self._attr_state = initial_state
         self._attr_unique_id = f"{self._tibber_home.home_id}_rt_{self._sensor_name}"
         self._attr_unit_of_measurement = unit
-<<<<<<< HEAD
-=======
         self._attr_state_class = state_class
         if sensor_name in [
             "last meter consumption",
@@ -330,7 +324,6 @@
             )
         else:
             self._attr_last_reset = None
->>>>>>> 720d556a
 
     async def async_added_to_hass(self):
         """Start listen for real time data."""
@@ -350,8 +343,6 @@
     @callback
     def _set_state(self, state, timestamp):
         """Set sensor state."""
-<<<<<<< HEAD
-=======
         if state < self._attr_state and self._sensor_name in [
             "accumulated consumption",
             "accumulated production",
@@ -367,7 +358,6 @@
             self._attr_last_reset = dt_util.as_utc(
                 timestamp.replace(minute=0, second=0, microsecond=0)
             )
->>>>>>> 720d556a
         self._attr_state = state
         self.async_write_ha_state()
 
