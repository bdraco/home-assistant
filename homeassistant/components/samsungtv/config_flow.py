--- conflicted
+++ resolved
@@ -34,10 +34,7 @@
     METHOD_WEBSOCKET,
     MODEL_SOUNDBAR,
     RESULT_AUTH_MISSING,
-<<<<<<< HEAD
-=======
     RESULT_ID_MISSING,
->>>>>>> 71e15c87
     RESULT_NOT_SUCCESSFUL,
     RESULT_NOT_SUPPORTED,
     RESULT_SUCCESS,
@@ -161,13 +158,8 @@
                 self._host = await self.hass.async_add_executor_job(
                     socket.gethostbyname, user_input[CONF_HOST]
                 )
-<<<<<<< HEAD
-            except socket.gaierror:
-                raise data_entry_flow.AbortFlow(RESULT_UNKNOWN_HOST)
-=======
             except socket.gaierror as err:
                 raise data_entry_flow.AbortFlow(RESULT_UNKNOWN_HOST) from err
->>>>>>> 71e15c87
             self._name = user_input[CONF_NAME]
             self._title = self._name
 
@@ -215,17 +207,11 @@
         self._host = user_input[CONF_HOST]
         self._id = user_input[ATTR_PROPERTIES].get("serialNumber")
 
-<<<<<<< HEAD
-        if self._id:
-            await self.async_set_unique_id(self._id)
-            await self._async_abort_if_already_configured()
-=======
         if not self._id:
             await self.async_abort(reason=RESULT_ID_MISSING)
 
         await self.async_set_unique_id(self._id)
-        await self._async_abort_if_already_configured()
->>>>>>> 71e15c87
+        self._async_abort_if_already_configured()
 
         await self._async_get_and_check_device_info()
 
