"""Config flow for Samsung TV."""
import socket
from urllib.parse import urlparse

import voluptuous as vol

from homeassistant import config_entries, data_entry_flow
from homeassistant.components.dhcp import IP_ADDRESS
from homeassistant.components.ssdp import (
    ATTR_SSDP_LOCATION,
    ATTR_UPNP_MANUFACTURER,
    ATTR_UPNP_MODEL_NAME,
    ATTR_UPNP_UDN,
)
from homeassistant.const import (
    CONF_HOST,
    CONF_MAC,
    CONF_METHOD,
    CONF_NAME,
    CONF_PORT,
    CONF_TOKEN,
)
from homeassistant.helpers.typing import DiscoveryInfoType

from .bridge import SamsungTVBridge
from .const import (
    ATTR_PROPERTIES,
    CONF_MANUFACTURER,
    CONF_MODEL,
    DOMAIN,
    LOGGER,
    METHOD_LEGACY,
    METHOD_WEBSOCKET,
    RESULT_CANNOT_CONNECT,
    RESULT_ID_MISSING,
    RESULT_NOT_SUPPORTED,
    RESULT_SUCCESS,
    RESULT_UNKNOWN_HOST,
    WEBSOCKET_PORTS,
)

DATA_SCHEMA = vol.Schema({vol.Required(CONF_HOST): str, vol.Required(CONF_NAME): str})
SUPPORTED_METHODS = [METHOD_LEGACY, METHOD_WEBSOCKET]


<<<<<<< HEAD
=======
def _get_device_info(host):
    """Fetch device info by any websocket method."""
    for port in WEBSOCKET_PORTS:
        if device_info := SamsungTVBridge.get_bridge(
            METHOD_WEBSOCKET, host, port
        ).device_info:
            return device_info
    return None


async def async_get_device_info(hass, bridge, host):
    """Fetch device info from bridge or websocket."""
    if bridge:
        return await hass.async_add_executor_job(bridge.device_info)

    return await hass.async_add_executor_job(_get_device_info, host)


>>>>>>> 99c0f084
class SamsungTVConfigFlow(config_entries.ConfigFlow, domain=DOMAIN):
    """Handle a Samsung TV config flow."""

    VERSION = 2

    def __init__(self):
        """Initialize flow."""
        self._host = None
        self._mac = None
        self._manufacturer = None
        self._model = None
        self._name = None
        self._title = None
        self._id = None
        self._bridge = None
        self._device_info = None

    def _get_entry(self):
        """Get device entry."""
        data = {
            CONF_HOST: self._host,
            CONF_MAC: self._mac,
            CONF_MANUFACTURER: self._manufacturer,
            CONF_METHOD: self._bridge.method,
            CONF_MODEL: self._model,
            CONF_NAME: self._name,
            CONF_PORT: self._bridge.port,
        }
        if self._bridge.token:
            data[CONF_TOKEN] = self._bridge.token
        return self.async_create_entry(
            title=self._title,
            data=data,
        )

    async def _async_set_device_unique_id(self, raise_on_progress=True):
        """Set device unique_id."""

        await self._async_get_and_check_device_info()

<<<<<<< HEAD
        LOGGER.debug("_device_info: %s", self._device_info)

=======
>>>>>>> 99c0f084
        if uuid := self._device_info.get("device", {}).get(ATTR_UPNP_UDN.lower()):
            self._id = uuid

        if not self._id:
            LOGGER.debug(
                "Property " "%s" " is missing for host %s",
                ATTR_UPNP_UDN.lower(),
                self._host,
            )
            return self.async_abort(reason=RESULT_ID_MISSING)

        if self._id.startswith("uuid:"):
            self._id = self._id[5:]

        await self.async_set_unique_id(self._id, raise_on_progress=raise_on_progress)
        self._abort_if_unique_id_configured()

    def _try_connect(self):
        """Try to connect and check auth."""
        if self._bridge:
            return

        for method in SUPPORTED_METHODS:
            self._bridge = SamsungTVBridge.get_bridge(method, self._host)
            result = self._bridge.try_connect()
            if result == RESULT_SUCCESS:
                return
            if result != RESULT_CANNOT_CONNECT:
                raise data_entry_flow.AbortFlow(result)
        LOGGER.debug("No working config found")
        raise data_entry_flow.AbortFlow(RESULT_CANNOT_CONNECT)

    async def _async_get_and_check_device_info(self):
        """Try to get the device info."""
<<<<<<< HEAD
        if self._bridge:
            self._device_info = await self.hass.async_add_executor_job(
                self._bridge.device_info
            )
        else:
            for port in WEBSOCKET_PORTS:
                self._device_info = await self.hass.async_add_executor_job(
                    SamsungTVBridge.get_bridge(
                        METHOD_WEBSOCKET, self._host, port
                    ).device_info
                )
                if self._device_info:
                    break

            if not self._device_info:
                LOGGER.debug("Not supported: %s", self._host)
                raise data_entry_flow.AbortFlow(RESULT_NOT_SUPPORTED)

        dev_info = self._device_info.get("device", {})
=======
        device_info = await async_get_device_info(self.hass, self._bridge, self._host)
        if not device_info:
            raise data_entry_flow.AbortFlow(RESULT_NOT_SUPPORTED)
        dev_info = device_info.get("device", {})
>>>>>>> 99c0f084
        device_type = dev_info.get("type")
        if device_type and device_type != "Samsung SmartTV":
            raise data_entry_flow.AbortFlow(RESULT_NOT_SUPPORTED)
        self._model = dev_info.get("modelName")
        self._manufacturer = "Samsung"
        self._name = dev_info.get("name")
        self._title = f"{self._name} ({self._model})"
        if dev_info.get("networkType") == "wireless":
            self._mac = dev_info.get("wifiMac")
<<<<<<< HEAD
=======
        self._device_info = device_info
>>>>>>> 99c0f084

    async def async_step_import(self, user_input=None):
        """Handle configuration by yaml file."""
        return await self.async_step_user(user_input)

    async def async_step_user(self, user_input=None):
        """Handle a flow initialized by the user."""
        if user_input is not None:
            try:
                self._host = await self.hass.async_add_executor_job(
                    socket.gethostbyname, user_input[CONF_HOST]
                )
            except socket.gaierror as err:
                raise data_entry_flow.AbortFlow(RESULT_UNKNOWN_HOST) from err
            self._name = user_input[CONF_NAME]
            self._title = self._name

            await self.hass.async_add_executor_job(self._try_connect)

            await self._async_set_device_unique_id(raise_on_progress=False)

            return self._get_entry()

        return self.async_show_form(step_id="user", data_schema=DATA_SCHEMA)

    async def async_step_ssdp(self, discovery_info: DiscoveryInfoType):
        """Handle a flow initialized by ssdp discovery."""
        self._host = urlparse(discovery_info[ATTR_SSDP_LOCATION]).hostname

        LOGGER.debug(
            "Found Samsung device via ssdp at %s (%s)", self._host, discovery_info
        )
        await self._async_set_device_unique_id()

        self._manufacturer = discovery_info.get(ATTR_UPNP_MANUFACTURER)
        if not self._model:
            self._model = discovery_info.get(ATTR_UPNP_MODEL_NAME)

        self.context["title_placeholders"] = {"device": self._title}
        return await self.async_step_confirm()
<<<<<<< HEAD

    async def async_step_dhcp(self, discovery_info: DiscoveryInfoType):
        """Handle a flow initialized by dhcp discovery."""
        self._host = discovery_info[IP_ADDRESS]

        LOGGER.debug(
            "Found Samsung device via dhcp at %s (%s)", self._host, discovery_info
        )
        await self._async_set_device_unique_id()

        self.context["title_placeholders"] = {"device": self._title}
        return await self.async_step_confirm()

    async def async_step_zeroconf(self, discovery_info: DiscoveryInfoType):
        """Handle a flow initialized by zeroconf discovery."""
        self._host = discovery_info[CONF_HOST]

        LOGGER.debug(
            "Found Samsung device via zeroconf at %s (%s)", self._host, discovery_info
=======

    async def async_step_dhcp(self, discovery_info: DiscoveryInfoType):
        """Handle a flow initialized by dhcp discovery."""
        self._host = discovery_info[IP_ADDRESS]

        LOGGER.debug(
            "Found Samsung device via dhcp at %s (%s)", self._host, discovery_info
>>>>>>> 99c0f084
        )
        await self._async_set_device_unique_id()

        self.context["title_placeholders"] = {"device": self._title}
        return await self.async_step_confirm()

    async def async_step_zeroconf(self, discovery_info: DiscoveryInfoType):
        """Handle a flow initialized by zeroconf discovery."""
        self._host = discovery_info[CONF_HOST]

        LOGGER.debug(
            "Found Samsung device via zeroconf at %s (%s)", self._host, discovery_info
        )

        await self._async_set_device_unique_id()

        self._mac = discovery_info[ATTR_PROPERTIES].get("deviceid")
        self._manufacturer = discovery_info[ATTR_PROPERTIES].get("manufacturer")
        if not self._model:
            self._model = discovery_info[ATTR_PROPERTIES].get("model")

<<<<<<< HEAD
        await self._async_set_device_unique_id()

        self._mac = discovery_info[ATTR_PROPERTIES].get("deviceid")
        self._manufacturer = discovery_info[ATTR_PROPERTIES].get("manufacturer")
        if not self._model:
            self._model = discovery_info[ATTR_PROPERTIES].get("model")

=======
>>>>>>> 99c0f084
        self.context["title_placeholders"] = {"device": self._title}
        return await self.async_step_confirm()

    async def async_step_confirm(self, user_input=None):
        """Handle user-confirmation of discovered node."""
        if user_input is not None:

            await self.hass.async_add_executor_job(self._try_connect)
            return self._get_entry()

        self._set_confirm_only()
        return self.async_show_form(
            step_id="confirm", description_placeholders={"device": self._title}
        )

    async def async_step_reauth(self, user_input):
        """Handle configuration by re-auth."""
        self._host = user_input[CONF_HOST]
        self._manufacturer = user_input.get(CONF_MANUFACTURER)
        self._model = user_input.get(CONF_MODEL)
        self._name = user_input.get(CONF_NAME)
<<<<<<< HEAD
        self._title = self._name or self._model
=======
        self._title = f"{self._name} ({self._model})"
>>>>>>> 99c0f084

        await self.async_set_unique_id(self._id)
        self.context["title_placeholders"] = {"device": self._title}

        return await self.async_step_confirm()<|MERGE_RESOLUTION|>--- conflicted
+++ resolved
@@ -43,8 +43,6 @@
 SUPPORTED_METHODS = [METHOD_LEGACY, METHOD_WEBSOCKET]
 
 
-<<<<<<< HEAD
-=======
 def _get_device_info(host):
     """Fetch device info by any websocket method."""
     for port in WEBSOCKET_PORTS:
@@ -63,7 +61,6 @@
     return await hass.async_add_executor_job(_get_device_info, host)
 
 
->>>>>>> 99c0f084
 class SamsungTVConfigFlow(config_entries.ConfigFlow, domain=DOMAIN):
     """Handle a Samsung TV config flow."""
 
@@ -104,11 +101,8 @@
 
         await self._async_get_and_check_device_info()
 
-<<<<<<< HEAD
         LOGGER.debug("_device_info: %s", self._device_info)
 
-=======
->>>>>>> 99c0f084
         if uuid := self._device_info.get("device", {}).get(ATTR_UPNP_UDN.lower()):
             self._id = uuid
 
@@ -143,32 +137,10 @@
 
     async def _async_get_and_check_device_info(self):
         """Try to get the device info."""
-<<<<<<< HEAD
-        if self._bridge:
-            self._device_info = await self.hass.async_add_executor_job(
-                self._bridge.device_info
-            )
-        else:
-            for port in WEBSOCKET_PORTS:
-                self._device_info = await self.hass.async_add_executor_job(
-                    SamsungTVBridge.get_bridge(
-                        METHOD_WEBSOCKET, self._host, port
-                    ).device_info
-                )
-                if self._device_info:
-                    break
-
-            if not self._device_info:
-                LOGGER.debug("Not supported: %s", self._host)
-                raise data_entry_flow.AbortFlow(RESULT_NOT_SUPPORTED)
-
-        dev_info = self._device_info.get("device", {})
-=======
         device_info = await async_get_device_info(self.hass, self._bridge, self._host)
         if not device_info:
             raise data_entry_flow.AbortFlow(RESULT_NOT_SUPPORTED)
         dev_info = device_info.get("device", {})
->>>>>>> 99c0f084
         device_type = dev_info.get("type")
         if device_type and device_type != "Samsung SmartTV":
             raise data_entry_flow.AbortFlow(RESULT_NOT_SUPPORTED)
@@ -178,10 +150,7 @@
         self._title = f"{self._name} ({self._model})"
         if dev_info.get("networkType") == "wireless":
             self._mac = dev_info.get("wifiMac")
-<<<<<<< HEAD
-=======
         self._device_info = device_info
->>>>>>> 99c0f084
 
     async def async_step_import(self, user_input=None):
         """Handle configuration by yaml file."""
@@ -222,7 +191,6 @@
 
         self.context["title_placeholders"] = {"device": self._title}
         return await self.async_step_confirm()
-<<<<<<< HEAD
 
     async def async_step_dhcp(self, discovery_info: DiscoveryInfoType):
         """Handle a flow initialized by dhcp discovery."""
@@ -230,27 +198,6 @@
 
         LOGGER.debug(
             "Found Samsung device via dhcp at %s (%s)", self._host, discovery_info
-        )
-        await self._async_set_device_unique_id()
-
-        self.context["title_placeholders"] = {"device": self._title}
-        return await self.async_step_confirm()
-
-    async def async_step_zeroconf(self, discovery_info: DiscoveryInfoType):
-        """Handle a flow initialized by zeroconf discovery."""
-        self._host = discovery_info[CONF_HOST]
-
-        LOGGER.debug(
-            "Found Samsung device via zeroconf at %s (%s)", self._host, discovery_info
-=======
-
-    async def async_step_dhcp(self, discovery_info: DiscoveryInfoType):
-        """Handle a flow initialized by dhcp discovery."""
-        self._host = discovery_info[IP_ADDRESS]
-
-        LOGGER.debug(
-            "Found Samsung device via dhcp at %s (%s)", self._host, discovery_info
->>>>>>> 99c0f084
         )
         await self._async_set_device_unique_id()
 
@@ -272,16 +219,6 @@
         if not self._model:
             self._model = discovery_info[ATTR_PROPERTIES].get("model")
 
-<<<<<<< HEAD
-        await self._async_set_device_unique_id()
-
-        self._mac = discovery_info[ATTR_PROPERTIES].get("deviceid")
-        self._manufacturer = discovery_info[ATTR_PROPERTIES].get("manufacturer")
-        if not self._model:
-            self._model = discovery_info[ATTR_PROPERTIES].get("model")
-
-=======
->>>>>>> 99c0f084
         self.context["title_placeholders"] = {"device": self._title}
         return await self.async_step_confirm()
 
@@ -303,11 +240,7 @@
         self._manufacturer = user_input.get(CONF_MANUFACTURER)
         self._model = user_input.get(CONF_MODEL)
         self._name = user_input.get(CONF_NAME)
-<<<<<<< HEAD
-        self._title = self._name or self._model
-=======
         self._title = f"{self._name} ({self._model})"
->>>>>>> 99c0f084
 
         await self.async_set_unique_id(self._id)
         self.context["title_placeholders"] = {"device": self._title}
