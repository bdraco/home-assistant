--- conflicted
+++ resolved
@@ -65,10 +65,6 @@
     """Handle a Samsung TV config flow."""
 
     VERSION = 2
-<<<<<<< HEAD
-    CONNECTION_CLASS = config_entries.CONN_CLASS_LOCAL_POLL
-=======
->>>>>>> e8f2e100
 
     def __init__(self):
         """Initialize flow."""
@@ -148,11 +144,7 @@
             raise data_entry_flow.AbortFlow(RESULT_NOT_SUPPORTED)
         self._model = dev_info.get("modelName")
         self._manufacturer = "Samsung"
-<<<<<<< HEAD
-        self._name = dev_info.get("name").replace("[TV]", "")
-=======
         self._name = dev_info.get("name").replace("[TV] ", "")
->>>>>>> e8f2e100
         self._title = f"{self._name} ({self._model})"
         if dev_info.get("networkType") == "wireless":
             self._mac = dev_info.get("wifiMac")
