{
  "domain": "samsungtv",
  "name": "Samsung Smart TV",
  "documentation": "https://www.home-assistant.io/integrations/samsungtv",
  "requirements": [
    "getmac==0.8.2",
    "samsungctl[websocket]==0.7.1",
    "samsungtvws[async,encrypted]==2.5.0",
    "wakeonlan==2.0.1",
    "async-upnp-client==0.27.0"
  ],
  "ssdp": [
    {
      "st": "urn:samsung.com:device:RemoteControlReceiver:1"
    },
    {
      "manufacturer": "Samsung",
      "st": "urn:schemas-upnp-org:service:RenderingControl:1"
    },
    {
      "manufacturer": "Samsung Electronics",
      "st": "urn:schemas-upnp-org:service:RenderingControl:1"
<<<<<<< HEAD
    }    
=======
    }
>>>>>>> 5c81b1e6
  ],
  "zeroconf": [
    {"type":"_airplay._tcp.local.","properties":{"manufacturer":"samsung*"}}
  ],
  "dhcp": [
    {"registered_devices": true},
    {
      "hostname": "tizen*"
    },
    {"macaddress": "8CC8CD*"},
    {"macaddress": "606BBD*"},
    {"macaddress": "F47B5E*"},
    {"macaddress": "4844F7*"},
    {"macaddress": "8CEA48*"}
  ],
  "codeowners": [
    "@chemelli74",
    "@epenet"
  ],
  "config_flow": true,
  "iot_class": "local_polling",
  "loggers": ["samsungctl", "samsungtvws"]
}<|MERGE_RESOLUTION|>--- conflicted
+++ resolved
@@ -20,11 +20,7 @@
     {
       "manufacturer": "Samsung Electronics",
       "st": "urn:schemas-upnp-org:service:RenderingControl:1"
-<<<<<<< HEAD
-    }    
-=======
     }
->>>>>>> 5c81b1e6
   ],
   "zeroconf": [
     {"type":"_airplay._tcp.local.","properties":{"manufacturer":"samsung*"}}
