{
  "domain": "samsungtv",
  "name": "Samsung Smart TV",
  "documentation": "https://www.home-assistant.io/integrations/samsungtv",
  "requirements": [
    "samsungctl[websocket]==0.7.1",
    "samsungtvws[websocket]==1.6.0"
  ],
  "ssdp": [
    {
      "st": "urn:samsung.com:device:RemoteControlReceiver:1"
    }
  ],
  "zeroconf": [
<<<<<<< HEAD
    "_airplay._tcp.local."
  ],
  "codeowners": ["@escoand"],
=======
    {"type":"_airplay._tcp.local.","manufacturer":"samsung*"}
  ],
  "codeowners": [
    "@escoand",
    "@chemelli74"
  ],
>>>>>>> e5a42472
  "config_flow": true,
  "iot_class": "local_polling"
}<|MERGE_RESOLUTION|>--- conflicted
+++ resolved
@@ -12,18 +12,12 @@
     }
   ],
   "zeroconf": [
-<<<<<<< HEAD
-    "_airplay._tcp.local."
-  ],
-  "codeowners": ["@escoand"],
-=======
     {"type":"_airplay._tcp.local.","manufacturer":"samsung*"}
   ],
   "codeowners": [
     "@escoand",
     "@chemelli74"
   ],
->>>>>>> e5a42472
   "config_flow": true,
   "iot_class": "local_polling"
 }