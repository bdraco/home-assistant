{
  "domain": "samsungtv",
  "name": "Samsung Smart TV",
  "documentation": "https://www.home-assistant.io/integrations/samsungtv",
<<<<<<< HEAD
  "requirements": [
    "samsungctl[websocket]==0.7.1",
    "samsungtvws[websocket]==1.6.0"
  ],
=======
  "requirements": ["samsungctl[websocket]==0.7.1", "samsungtvws==1.6.0"],
>>>>>>> 80f66f30
  "ssdp": [
    {
      "st": "urn:samsung.com:device:RemoteControlReceiver:1"
    }
  ],
<<<<<<< HEAD
  "zeroconf": [
    "_airplay._tcp.local."
  ],
  "codeowners": [
    "@escoand"
  ],
  "config_flow": true
=======
  "codeowners": ["@escoand"],
  "config_flow": true,
  "iot_class": "local_polling"
>>>>>>> 80f66f30
}<|MERGE_RESOLUTION|>--- conflicted
+++ resolved
@@ -2,30 +2,19 @@
   "domain": "samsungtv",
   "name": "Samsung Smart TV",
   "documentation": "https://www.home-assistant.io/integrations/samsungtv",
-<<<<<<< HEAD
   "requirements": [
     "samsungctl[websocket]==0.7.1",
     "samsungtvws[websocket]==1.6.0"
   ],
-=======
-  "requirements": ["samsungctl[websocket]==0.7.1", "samsungtvws==1.6.0"],
->>>>>>> 80f66f30
   "ssdp": [
     {
       "st": "urn:samsung.com:device:RemoteControlReceiver:1"
     }
   ],
-<<<<<<< HEAD
   "zeroconf": [
     "_airplay._tcp.local."
   ],
-  "codeowners": [
-    "@escoand"
-  ],
-  "config_flow": true
-=======
   "codeowners": ["@escoand"],
   "config_flow": true,
   "iot_class": "local_polling"
->>>>>>> 80f66f30
 }