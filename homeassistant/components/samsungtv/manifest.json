--- conflicted
+++ resolved
@@ -21,12 +21,8 @@
     },
     {"macaddress": "8CC8CD*"},
     {"macaddress": "606BBD*"},
-<<<<<<< HEAD
-    {"macaddress": "F47B5E*"}
-=======
     {"macaddress": "F47B5E*"},
     {"macaddress": "4844F7*"}
->>>>>>> b1311988
   ],
   "codeowners": [
     "@escoand",
