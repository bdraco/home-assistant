"""Support for interface with an Samsung TV."""
from __future__ import annotations

import asyncio
from collections.abc import Coroutine
import contextlib
from datetime import datetime, timedelta
from typing import Any

from async_upnp_client.aiohttp import AiohttpNotifyServer, AiohttpSessionRequester
from async_upnp_client.client import UpnpDevice
from async_upnp_client.client_factory import UpnpFactory
from async_upnp_client.exceptions import UpnpActionResponseError, UpnpConnectionError
from async_upnp_client.profiles.dlna import DmrDevice
from async_upnp_client.utils import async_get_local_ip
import voluptuous as vol
from wakeonlan import send_magic_packet

from homeassistant.components.media_player import (
    MediaPlayerDeviceClass,
    MediaPlayerEntity,
)
from homeassistant.components.media_player.const import (
    MEDIA_TYPE_APP,
    MEDIA_TYPE_CHANNEL,
    SUPPORT_NEXT_TRACK,
    SUPPORT_PAUSE,
    SUPPORT_PLAY,
    SUPPORT_PLAY_MEDIA,
    SUPPORT_PREVIOUS_TRACK,
    SUPPORT_SELECT_SOURCE,
    SUPPORT_TURN_OFF,
    SUPPORT_TURN_ON,
    SUPPORT_VOLUME_MUTE,
    SUPPORT_VOLUME_SET,
    SUPPORT_VOLUME_STEP,
)
from homeassistant.config_entries import SOURCE_REAUTH, ConfigEntry
from homeassistant.const import CONF_HOST, CONF_MAC, CONF_NAME, STATE_OFF, STATE_ON
from homeassistant.core import HomeAssistant
from homeassistant.helpers import entity_component
from homeassistant.helpers.aiohttp_client import async_get_clientsession
import homeassistant.helpers.config_validation as cv
from homeassistant.helpers.device_registry import CONNECTION_NETWORK_MAC
from homeassistant.helpers.entity import DeviceInfo
from homeassistant.helpers.entity_platform import AddEntitiesCallback
from homeassistant.helpers.script import Script
from homeassistant.util import dt as dt_util

from .bridge import SamsungTVBridge, SamsungTVWSBridge
from .const import (
    CONF_MANUFACTURER,
    CONF_MODEL,
    CONF_ON_ACTION,
    CONF_SSDP_RENDERING_CONTROL_LOCATION,
    DEFAULT_NAME,
    DOMAIN,
    LOGGER,
<<<<<<< HEAD
    UPNP_SVC_RENDERING_CONTROL,
=======
>>>>>>> faf6c48e
)

SOURCES = {"TV": "KEY_TV", "HDMI": "KEY_HDMI"}

SUPPORT_SAMSUNGTV = (
    SUPPORT_PAUSE
    | SUPPORT_VOLUME_STEP
    | SUPPORT_VOLUME_MUTE
    | SUPPORT_PREVIOUS_TRACK
    | SUPPORT_SELECT_SOURCE
    | SUPPORT_NEXT_TRACK
    | SUPPORT_TURN_OFF
    | SUPPORT_PLAY
    | SUPPORT_PLAY_MEDIA
)

# Since the TV will take a few seconds to go to sleep
# and actually be seen as off, we need to wait just a bit
# more than the next scan interval
SCAN_INTERVAL_PLUS_OFF_TIME = entity_component.DEFAULT_SCAN_INTERVAL + timedelta(
    seconds=5
)

# Max delay waiting for app_list to return, as some TVs simply ignore the request
APP_LIST_DELAY = 3


async def async_setup_entry(
    hass: HomeAssistant, entry: ConfigEntry, async_add_entities: AddEntitiesCallback
) -> None:
    """Set up the Samsung TV from a config entry."""
    bridge = hass.data[DOMAIN][entry.entry_id]

    host = entry.data[CONF_HOST]
    on_script = None
    data = hass.data[DOMAIN]
    if turn_on_action := data.get(host, {}).get(CONF_ON_ACTION):
        on_script = Script(
            hass, turn_on_action, entry.data.get(CONF_NAME, DEFAULT_NAME), DOMAIN
        )

    async_add_entities([SamsungTVDevice(bridge, entry, on_script)], True)


class SamsungTVDevice(MediaPlayerEntity):
    """Representation of a Samsung TV."""

    _attr_source_list: list[str]

    def __init__(
        self,
        bridge: SamsungTVBridge,
        config_entry: ConfigEntry,
        on_script: Script | None,
    ) -> None:
        """Initialize the Samsung device."""
        self._config_entry = config_entry
        self._host: str | None = config_entry.data[CONF_HOST]
        self._mac: str | None = config_entry.data.get(CONF_MAC)
        self._ssdp_rendering_control_location: str | None = config_entry.data.get(
            CONF_SSDP_RENDERING_CONTROL_LOCATION
        )
        self._on_script = on_script
        # Assume that the TV is in Play mode
        self._playing: bool = True

        self._attr_name: str | None = config_entry.data.get(CONF_NAME)
        self._attr_state: str | None = None
        self._attr_unique_id = config_entry.unique_id
        self._attr_is_volume_muted: bool = False
        self._attr_device_class = MediaPlayerDeviceClass.TV
        self._attr_source_list = list(SOURCES)
        self._app_list: dict[str, str] | None = None
        self._app_list_event: asyncio.Event = asyncio.Event()

        self._attr_supported_features = SUPPORT_SAMSUNGTV
        if self._on_script or self._mac:
            # Add turn-on if on_script or mac is available
            self._attr_supported_features |= SUPPORT_TURN_ON
        if self._ssdp_rendering_control_location:
            self._attr_supported_features |= SUPPORT_VOLUME_SET

        self._attr_device_info = DeviceInfo(
            name=self.name,
            manufacturer=config_entry.data.get(CONF_MANUFACTURER),
            model=config_entry.data.get(CONF_MODEL),
        )
        if self.unique_id:
            self._attr_device_info["identifiers"] = {(DOMAIN, self.unique_id)}
        if self._mac:
            self._attr_device_info["connections"] = {
                (CONNECTION_NETWORK_MAC, self._mac)
            }

        # Mark the end of a shutdown command (need to wait 15 seconds before
        # sending the next command to avoid turning the TV back ON).
        self._end_of_power_off: datetime | None = None
        self._bridge = bridge
        self._auth_failed = False
        self._bridge.register_reauth_callback(self.access_denied)
        self._bridge.register_app_list_callback(self._app_list_callback)

        self._dmr_device: DmrDevice | None = None
        self._upnp_server: AiohttpNotifyServer | None = None

    def _update_sources(self) -> None:
        self._attr_source_list = list(SOURCES)
        if app_list := self._app_list:
            self._attr_source_list.extend(app_list)

    def _app_list_callback(self, app_list: dict[str, str]) -> None:
        """App list callback."""
        self._app_list = app_list
        self._update_sources()
        self._app_list_event.set()

    def access_denied(self) -> None:
        """Access denied callback."""
        LOGGER.debug("Access denied in getting remote object")
        self._auth_failed = True
        self.hass.create_task(
            self.hass.config_entries.flow.async_init(
                DOMAIN,
                context={
                    "source": SOURCE_REAUTH,
                    "entry_id": self._config_entry.entry_id,
                },
                data=self._config_entry.data,
            )
        )

    async def async_will_remove_from_hass(self) -> None:
        """Handle removal."""
        await self._async_shutdown_dmr()

    async def async_update(self) -> None:
        """Update state of device."""
        if self._auth_failed or self.hass.is_stopping:
            return
        if self._power_off_in_progress():
            self._attr_state = STATE_OFF
        else:
            self._attr_state = (
                STATE_ON if await self._bridge.async_is_on() else STATE_OFF
            )

        if self._attr_state != STATE_ON:
            return

        startup_tasks: list[Coroutine[Any, Any, None]] = []

        if not self._app_list_event.is_set():
            startup_tasks.append(self._async_startup_app_list())

        if not self._dmr_device and self._ssdp_rendering_control_location:
            startup_tasks.append(self._async_startup_dmr())

        if startup_tasks:
            await asyncio.gather(*startup_tasks)

        if (dmr_device := self._dmr_device) is None:
            return

        if (volume_level := dmr_device.volume_level) is not None:
            self._attr_volume_level = volume_level
        if (is_muted := dmr_device.is_volume_muted) is not None:
            self._attr_is_volume_muted = is_muted

    async def _async_startup_app_list(self) -> None:
        await self._bridge.async_request_app_list()
        if self._app_list_event.is_set():
            # The try+wait_for is a bit expensive so we should try not to
            # enter it unless we have to (Python 3.11 will have zero cost try)
            return
        try:
            await asyncio.wait_for(self._app_list_event.wait(), APP_LIST_DELAY)
        except asyncio.TimeoutError as err:
            # No need to try again
            self._app_list_event.set()
            LOGGER.debug(
                "Failed to load app list from %s: %s", self._host, err.__repr__()
            )

    async def _async_startup_dmr(self) -> None:
        assert self._ssdp_rendering_control_location is not None
        if self._dmr_device is None:
            session = async_get_clientsession(self.hass)
            upnp_requester = AiohttpSessionRequester(session)
            upnp_factory = UpnpFactory(upnp_requester)
            upnp_device: UpnpDevice | None = None
            with contextlib.suppress(UpnpConnectionError):
                upnp_device = await upnp_factory.async_create_device(
                    self._ssdp_rendering_control_location
                )
            if not upnp_device:
                return
            _, event_ip = await async_get_local_ip(
                self._ssdp_rendering_control_location, self.hass.loop
            )
            source = (event_ip or "0.0.0.0", 0)
            self._upnp_server = AiohttpNotifyServer(
                requester=upnp_requester,
                source=source,
                callback_url=None,
                loop=self.hass.loop,
            )
            await self._upnp_server.async_start_server()
            self._dmr_device = DmrDevice(upnp_device, self._upnp_server.event_handler)

<<<<<<< HEAD
    def _get_upnp_service(self, log: bool = False) -> UpnpService | None:
        if self._upnp_device is None:
            if log:
                LOGGER.info("Upnp services are not available on %s", self._host)
            return None

        if service := self._upnp_device.services.get(UPNP_SVC_RENDERING_CONTROL):
            return service

        if log:
            LOGGER.info(
                "Upnp service %s is not available on %s",
                UPNP_SVC_RENDERING_CONTROL,
                self._host,
            )
        return None
=======
    async def _async_shutdown_dmr(self) -> None:
        """Handle removal."""
        if (dmr_device := self._dmr_device) is not None:
            self._dmr_device = None
            await dmr_device.async_unsubscribe_services()

        if (upnp_server := self._upnp_server) is not None:
            await upnp_server.async_stop_server()
>>>>>>> faf6c48e

    async def _async_launch_app(self, app_id: str) -> None:
        """Send launch_app to the tv."""
        if self._power_off_in_progress():
            LOGGER.info("TV is powering off, not sending launch_app command")
            return
        assert isinstance(self._bridge, SamsungTVWSBridge)
        await self._bridge.async_launch_app(app_id)

    async def _async_send_keys(self, keys: list[str]) -> None:
        """Send a key to the tv and handles exceptions."""
        assert keys
        if self._power_off_in_progress() and keys[0] != "KEY_POWEROFF":
            LOGGER.info("TV is powering off, not sending keys: %s", keys)
            return
        await self._bridge.async_send_keys(keys)

    def _power_off_in_progress(self) -> bool:
        return (
            self._end_of_power_off is not None
            and self._end_of_power_off > dt_util.utcnow()
        )

    @property
    def available(self) -> bool:
        """Return the availability of the device."""
        if self._auth_failed:
            return False
        return (
            self._attr_state == STATE_ON
            or self._on_script is not None
            or self._mac is not None
            or self._power_off_in_progress()
        )

    async def async_turn_off(self) -> None:
        """Turn off media player."""
        self._end_of_power_off = dt_util.utcnow() + SCAN_INTERVAL_PLUS_OFF_TIME
        await self._bridge.async_power_off()

    async def async_set_volume_level(self, volume: float) -> None:
        """Set volume level on the media player."""
        if (dmr_device := self._dmr_device) is None:
            LOGGER.info("Upnp services are not available on %s", self._host)
            return
        try:
            await dmr_device.async_set_volume_level(volume)
        except UpnpActionResponseError as err:
            LOGGER.warning(
                "Unable to set volume level on %s: %s", self._host, err.__repr__()
            )

    async def async_volume_up(self) -> None:
        """Volume up the media player."""
        await self._async_send_keys(["KEY_VOLUP"])

    async def async_volume_down(self) -> None:
        """Volume down media player."""
        await self._async_send_keys(["KEY_VOLDOWN"])

    async def async_mute_volume(self, mute: bool) -> None:
        """Send mute command."""
        await self._async_send_keys(["KEY_MUTE"])

    async def async_media_play_pause(self) -> None:
        """Simulate play pause media player."""
        if self._playing:
            await self.async_media_pause()
        else:
            await self.async_media_play()

    async def async_media_play(self) -> None:
        """Send play command."""
        self._playing = True
        await self._async_send_keys(["KEY_PLAY"])

    async def async_media_pause(self) -> None:
        """Send media pause command to media player."""
        self._playing = False
        await self._async_send_keys(["KEY_PAUSE"])

    async def async_media_next_track(self) -> None:
        """Send next track command."""
        await self._async_send_keys(["KEY_CHUP"])

    async def async_media_previous_track(self) -> None:
        """Send the previous track command."""
        await self._async_send_keys(["KEY_CHDOWN"])

    async def async_play_media(
        self, media_type: str, media_id: str, **kwargs: Any
    ) -> None:
        """Support changing a channel."""
        if media_type == MEDIA_TYPE_APP:
            await self._async_launch_app(media_id)
            return

        if media_type != MEDIA_TYPE_CHANNEL:
            LOGGER.error("Unsupported media type")
            return

        # media_id should only be a channel number
        try:
            cv.positive_int(media_id)
        except vol.Invalid:
            LOGGER.error("Media ID must be positive integer")
            return

        await self._async_send_keys(
            keys=[f"KEY_{digit}" for digit in media_id] + ["KEY_ENTER"]
        )

    def _wake_on_lan(self) -> None:
        """Wake the device via wake on lan."""
        send_magic_packet(self._mac, ip_address=self._host)
        # If the ip address changed since we last saw the device
        # broadcast a packet as well
        send_magic_packet(self._mac)

    async def async_turn_on(self) -> None:
        """Turn the media player on."""
        if self._on_script:
            await self._on_script.async_run(context=self._context)
        elif self._mac:
            await self.hass.async_add_executor_job(self._wake_on_lan)

    async def async_select_source(self, source: str) -> None:
        """Select input source."""
        if self._app_list and source in self._app_list:
            await self._async_launch_app(self._app_list[source])
            return

        if source in SOURCES:
            await self._async_send_keys([SOURCES[source]])
            return

        LOGGER.error("Unsupported source")<|MERGE_RESOLUTION|>--- conflicted
+++ resolved
@@ -56,10 +56,6 @@
     DEFAULT_NAME,
     DOMAIN,
     LOGGER,
-<<<<<<< HEAD
-    UPNP_SVC_RENDERING_CONTROL,
-=======
->>>>>>> faf6c48e
 )
 
 SOURCES = {"TV": "KEY_TV", "HDMI": "KEY_HDMI"}
@@ -269,24 +265,6 @@
             await self._upnp_server.async_start_server()
             self._dmr_device = DmrDevice(upnp_device, self._upnp_server.event_handler)
 
-<<<<<<< HEAD
-    def _get_upnp_service(self, log: bool = False) -> UpnpService | None:
-        if self._upnp_device is None:
-            if log:
-                LOGGER.info("Upnp services are not available on %s", self._host)
-            return None
-
-        if service := self._upnp_device.services.get(UPNP_SVC_RENDERING_CONTROL):
-            return service
-
-        if log:
-            LOGGER.info(
-                "Upnp service %s is not available on %s",
-                UPNP_SVC_RENDERING_CONTROL,
-                self._host,
-            )
-        return None
-=======
     async def _async_shutdown_dmr(self) -> None:
         """Handle removal."""
         if (dmr_device := self._dmr_device) is not None:
@@ -295,7 +273,6 @@
 
         if (upnp_server := self._upnp_server) is not None:
             await upnp_server.async_stop_server()
->>>>>>> faf6c48e
 
     async def _async_launch_app(self, app_id: str) -> None:
         """Send launch_app to the tv."""
