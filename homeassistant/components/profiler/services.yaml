--- conflicted
+++ resolved
@@ -52,15 +52,4 @@
 stop_log_object_sources:
 lru_stats:
 log_thread_frames:
-<<<<<<< HEAD
-  name: Log thread frames
-  description: Log the current frames for all threads.
-log_event_loop_scheduled:
-  name: Log event loop scheduled
-  description: Log what is scheduled in the event loop.
-log_ssl:
-  name: Log SSL objects in memory
-  description: Log SSL objects to look for leaks.
-=======
-log_event_loop_scheduled:
->>>>>>> 56d501d9
+log_event_loop_scheduled: