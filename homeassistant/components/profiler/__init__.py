"""The profiler integration."""
import asyncio
from contextlib import suppress
from datetime import timedelta
<<<<<<< HEAD
import json
=======
from functools import _lru_cache_wrapper
>>>>>>> d5bdcb52
import logging
import reprlib
import sys
import threading
import time
import traceback
from typing import Any, cast

from lru import LRU  # pylint: disable=no-name-in-module
import voluptuous as vol

from homeassistant.components import persistent_notification
from homeassistant.config_entries import ConfigEntry
from homeassistant.const import CONF_SCAN_INTERVAL, CONF_TYPE
from homeassistant.core import HomeAssistant, ServiceCall
from homeassistant.exceptions import HomeAssistantError
import homeassistant.helpers.config_validation as cv
from homeassistant.helpers.event import async_track_time_interval
from homeassistant.helpers.json import ExtendedJSONEncoder
from homeassistant.helpers.service import async_register_admin_service

from .const import DOMAIN

SERVICE_START = "start"
SERVICE_MEMORY = "memory"
SERVICE_START_LOG_OBJECTS = "start_log_objects"
SERVICE_STOP_LOG_OBJECTS = "stop_log_objects"
SERVICE_DUMP_LOG_OBJECTS = "dump_log_objects"
SERVICE_LRU_STATS = "lru_stats"
SERVICE_LOG_THREAD_FRAMES = "log_thread_frames"
SERVICE_LOG_EVENT_LOOP_SCHEDULED = "log_event_loop_scheduled"

_LRU_CACHE_WRAPPER_OBJECT = _lru_cache_wrapper.__name__

_KNOWN_LRU_CLASSES = (
    "EventDataManager",
    "EventTypeManager",
    "StatesMetaManager",
    "StateAttributesManager",
    "StatisticsMetaManager",
    "DomainData",
    "IntegrationMatcher",
)

SERVICES = (
    SERVICE_START,
    SERVICE_MEMORY,
    SERVICE_START_LOG_OBJECTS,
    SERVICE_STOP_LOG_OBJECTS,
    SERVICE_DUMP_LOG_OBJECTS,
    SERVICE_LRU_STATS,
    SERVICE_LOG_THREAD_FRAMES,
    SERVICE_LOG_EVENT_LOOP_SCHEDULED,
)

DEFAULT_SCAN_INTERVAL = timedelta(seconds=30)

CONF_SECONDS = "seconds"

LOG_INTERVAL_SUB = "log_interval_subscription"


_LOGGER = logging.getLogger(__name__)


async def async_setup_entry(hass: HomeAssistant, entry: ConfigEntry) -> bool:
    """Set up Profiler from a config entry."""
    lock = asyncio.Lock()
    domain_data = hass.data[DOMAIN] = {}

    async def _async_run_profile(call: ServiceCall) -> None:
        _LOGGER.warning(
            "Modules: %s", json.dumps(sys.modules, indent=2, cls=ExtendedJSONEncoder)
        )
        async with lock:
            await _async_generate_profile(hass, call)

    async def _async_run_memory_profile(call: ServiceCall) -> None:
        async with lock:
            await _async_generate_memory_profile(hass, call)

    async def _async_start_log_objects(call: ServiceCall) -> None:
        if LOG_INTERVAL_SUB in domain_data:
            domain_data[LOG_INTERVAL_SUB]()

        persistent_notification.async_create(
            hass,
            (
                "Object growth logging has started. See [the logs](/config/logs) to"
                " track the growth of new objects."
            ),
            title="Object growth logging started",
            notification_id="profile_object_logging",
        )
        await hass.async_add_executor_job(_log_objects)
        domain_data[LOG_INTERVAL_SUB] = async_track_time_interval(
            hass, _log_objects, call.data[CONF_SCAN_INTERVAL]
        )

    async def _async_stop_log_objects(call: ServiceCall) -> None:
        if LOG_INTERVAL_SUB not in domain_data:
            return

        persistent_notification.async_dismiss(hass, "profile_object_logging")
        domain_data.pop(LOG_INTERVAL_SUB)()

    def _safe_repr(obj: Any) -> str:
        """Get the repr of an object but keep going if there is an exception.

        We wrap repr to ensure if one object cannot be serialized, we can
        still get the rest.
        """
        try:
            return repr(obj)
        except Exception:  # pylint: disable=broad-except
            return f"Failed to serialize {type(obj)}"

    def _dump_log_objects(call: ServiceCall) -> None:
        # Imports deferred to avoid loading modules
        # in memory since usually only one part of this
        # integration is used at a time
        import objgraph  # pylint: disable=import-outside-toplevel

        obj_type = call.data[CONF_TYPE]

        _LOGGER.critical(
            "%s objects in memory: %s",
            obj_type,
            [_safe_repr(obj) for obj in objgraph.by_type(obj_type)],
        )

        persistent_notification.create(
            hass,
            (
                f"Objects with type {obj_type} have been dumped to the log. See [the"
                " logs](/config/logs) to review the repr of the objects."
            ),
            title="Object dump completed",
            notification_id="profile_object_dump",
        )

    def _get_function_absfile(func: Any) -> str:
        """Get the absolute file path of a function."""
        import inspect  # pylint: disable=import-outside-toplevel

        abs_file = "unknown"
        with suppress(Exception):
            abs_file = inspect.getabsfile(func)
        return abs_file

    def _lru_stats(call: ServiceCall) -> None:
        """Log the stats of all lru caches."""
        # Imports deferred to avoid loading modules
        # in memory since usually only one part of this
        # integration is used at a time
        import objgraph  # pylint: disable=import-outside-toplevel

        for lru in objgraph.by_type(_LRU_CACHE_WRAPPER_OBJECT):
            lru = cast(_lru_cache_wrapper, lru)
            _LOGGER.critical(
                "Cache stats for lru_cache %s at %s: %s",
                lru.__wrapped__,
                _get_function_absfile(lru.__wrapped__),
                lru.cache_info(),
            )

        for _class in _KNOWN_LRU_CLASSES:
            for class_with_lru_attr in objgraph.by_type(_class):
                for maybe_lru in class_with_lru_attr.__dict__.values():
                    if isinstance(maybe_lru, LRU):
                        _LOGGER.critical(
                            "Cache stats for LRU %s at %s: %s",
                            type(class_with_lru_attr),
                            _get_function_absfile(class_with_lru_attr),
                            maybe_lru.get_stats(),
                        )

        persistent_notification.create(
            hass,
            (
                "LRU cache states have been dumped to the log. See [the"
                " logs](/config/logs) to review the repr of the objects."
            ),
            title="LRU stats completed",
            notification_id="profile_lru_stats",
        )

    async def _async_dump_thread_frames(call: ServiceCall) -> None:
        """Log all thread frames."""
        frames = sys._current_frames()  # pylint: disable=protected-access
        main_thread = threading.main_thread()
        for thread in threading.enumerate():
            if thread == main_thread:
                continue
            ident = cast(int, thread.ident)
            _LOGGER.critical(
                "Thread [%s]: %s",
                thread.name,
                "".join(traceback.format_stack(frames.get(ident))).strip(),
            )

    async def _async_dump_scheduled(call: ServiceCall) -> None:
        """Log all scheduled in the event loop."""
        arepr = reprlib.aRepr
        original_maxstring = arepr.maxstring
        original_maxother = arepr.maxother
        arepr.maxstring = 300
        arepr.maxother = 300
        handle: asyncio.Handle
        try:
            for handle in getattr(hass.loop, "_scheduled"):
                if not handle.cancelled():
                    _LOGGER.critical("Scheduled: %s", handle)
        finally:
            arepr.maxstring = original_maxstring
            arepr.maxother = original_maxother

    async_register_admin_service(
        hass,
        DOMAIN,
        SERVICE_START,
        _async_run_profile,
        schema=vol.Schema(
            {vol.Optional(CONF_SECONDS, default=60.0): vol.Coerce(float)}
        ),
    )

    async_register_admin_service(
        hass,
        DOMAIN,
        SERVICE_MEMORY,
        _async_run_memory_profile,
        schema=vol.Schema(
            {vol.Optional(CONF_SECONDS, default=60.0): vol.Coerce(float)}
        ),
    )

    async_register_admin_service(
        hass,
        DOMAIN,
        SERVICE_START_LOG_OBJECTS,
        _async_start_log_objects,
        schema=vol.Schema(
            {
                vol.Optional(
                    CONF_SCAN_INTERVAL, default=DEFAULT_SCAN_INTERVAL
                ): cv.time_period
            }
        ),
    )

    async_register_admin_service(
        hass,
        DOMAIN,
        SERVICE_STOP_LOG_OBJECTS,
        _async_stop_log_objects,
    )

    async_register_admin_service(
        hass,
        DOMAIN,
        SERVICE_DUMP_LOG_OBJECTS,
        _dump_log_objects,
        schema=vol.Schema({vol.Required(CONF_TYPE): str}),
    )

    async_register_admin_service(
        hass,
        DOMAIN,
        SERVICE_LRU_STATS,
        _lru_stats,
    )

    async_register_admin_service(
        hass,
        DOMAIN,
        SERVICE_LOG_THREAD_FRAMES,
        _async_dump_thread_frames,
    )

    async_register_admin_service(
        hass,
        DOMAIN,
        SERVICE_LOG_EVENT_LOOP_SCHEDULED,
        _async_dump_scheduled,
    )

    return True


async def async_unload_entry(hass: HomeAssistant, entry: ConfigEntry) -> bool:
    """Unload a config entry."""
    for service in SERVICES:
        hass.services.async_remove(domain=DOMAIN, service=service)
    if LOG_INTERVAL_SUB in hass.data[DOMAIN]:
        hass.data[DOMAIN][LOG_INTERVAL_SUB]()
    hass.data.pop(DOMAIN)
    return True


async def _async_generate_profile(hass: HomeAssistant, call: ServiceCall):
    # Imports deferred to avoid loading modules
    # in memory since usually only one part of this
    # integration is used at a time
    import cProfile  # pylint: disable=import-outside-toplevel

    start_time = int(time.time() * 1000000)
    persistent_notification.async_create(
        hass,
        (
            "The profile has started. This notification will be updated when it is"
            " complete."
        ),
        title="Profile Started",
        notification_id=f"profiler_{start_time}",
    )
    profiler = cProfile.Profile()
    profiler.enable()
    await asyncio.sleep(float(call.data[CONF_SECONDS]))
    profiler.disable()

    cprofile_path = hass.config.path(f"profile.{start_time}.cprof")
    callgrind_path = hass.config.path(f"callgrind.out.{start_time}")
    await hass.async_add_executor_job(
        _write_profile, profiler, cprofile_path, callgrind_path
    )
    persistent_notification.async_create(
        hass,
        (
            f"Wrote cProfile data to {cprofile_path} and callgrind data to"
            f" {callgrind_path}"
        ),
        title="Profile Complete",
        notification_id=f"profiler_{start_time}",
    )


async def _async_generate_memory_profile(hass: HomeAssistant, call: ServiceCall):
    # Imports deferred to avoid loading modules
    # in memory since usually only one part of this
    # integration is used at a time
    if sys.version_info >= (3, 11):
        raise HomeAssistantError(
            "Memory profiling is not supported on Python 3.11. Please use Python 3.10."
        )

    from guppy import hpy  # pylint: disable=import-outside-toplevel

    start_time = int(time.time() * 1000000)
    persistent_notification.async_create(
        hass,
        (
            "The memory profile has started. This notification will be updated when it"
            " is complete."
        ),
        title="Profile Started",
        notification_id=f"memory_profiler_{start_time}",
    )
    heap_profiler = hpy()
    heap_profiler.setref()
    await asyncio.sleep(float(call.data[CONF_SECONDS]))
    heap = heap_profiler.heap()

    heap_path = hass.config.path(f"heap_profile.{start_time}.hpy")
    await hass.async_add_executor_job(_write_memory_profile, heap, heap_path)
    persistent_notification.async_create(
        hass,
        f"Wrote heapy memory profile to {heap_path}",
        title="Profile Complete",
        notification_id=f"memory_profiler_{start_time}",
    )


def _write_profile(profiler, cprofile_path, callgrind_path):
    # Imports deferred to avoid loading modules
    # in memory since usually only one part of this
    # integration is used at a time
    from pyprof2calltree import convert  # pylint: disable=import-outside-toplevel

    profiler.create_stats()
    profiler.dump_stats(cprofile_path)
    convert(profiler.getstats(), callgrind_path)


def _write_memory_profile(heap, heap_path):
    heap.byrcs.dump(heap_path)


def _log_objects(*_):
    # Imports deferred to avoid loading modules
    # in memory since usually only one part of this
    # integration is used at a time
    import objgraph  # pylint: disable=import-outside-toplevel

    _LOGGER.critical("Memory Growth: %s", objgraph.growth(limit=1000))<|MERGE_RESOLUTION|>--- conflicted
+++ resolved
@@ -2,11 +2,8 @@
 import asyncio
 from contextlib import suppress
 from datetime import timedelta
-<<<<<<< HEAD
+from functools import _lru_cache_wrapper
 import json
-=======
-from functools import _lru_cache_wrapper
->>>>>>> d5bdcb52
 import logging
 import reprlib
 import sys
