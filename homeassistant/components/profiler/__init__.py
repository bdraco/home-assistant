"""The profiler integration."""
import asyncio
from datetime import timedelta
import logging
import reprlib
import sys
import threading
import time
import traceback
from typing import Any

import voluptuous as vol

from homeassistant.components import persistent_notification
from homeassistant.config_entries import ConfigEntry
from homeassistant.const import CONF_SCAN_INTERVAL, CONF_TYPE
from homeassistant.core import HomeAssistant, ServiceCall
import homeassistant.helpers.config_validation as cv
from homeassistant.helpers.event import async_track_time_interval
from homeassistant.helpers.service import async_register_admin_service

from .const import DOMAIN

SERVICE_START = "start"
SERVICE_MEMORY = "memory"
SERVICE_START_LOG_OBJECTS = "start_log_objects"
SERVICE_STOP_LOG_OBJECTS = "stop_log_objects"
SERVICE_DUMP_LOG_OBJECTS = "dump_log_objects"
SERVICE_LOG_THREAD_FRAMES = "log_thread_frames"
SERVICE_LOG_EVENT_LOOP_SCHEDULED = "log_event_loop_scheduled"


SERVICES = (
    SERVICE_START,
    SERVICE_MEMORY,
    SERVICE_START_LOG_OBJECTS,
    SERVICE_STOP_LOG_OBJECTS,
    SERVICE_DUMP_LOG_OBJECTS,
    SERVICE_LOG_THREAD_FRAMES,
    SERVICE_LOG_EVENT_LOOP_SCHEDULED,
)

DEFAULT_SCAN_INTERVAL = timedelta(seconds=30)

CONF_SECONDS = "seconds"

LOG_INTERVAL_SUB = "log_interval_subscription"

_LOGGER = logging.getLogger(__name__)


async def async_setup_entry(hass: HomeAssistant, entry: ConfigEntry) -> bool:
    """Set up Profiler from a config entry."""
    lock = asyncio.Lock()
    domain_data = hass.data[DOMAIN] = {}

    async def _async_run_profile(call: ServiceCall) -> None:
        async with lock:
            await _async_generate_profile(hass, call)

    async def _async_run_memory_profile(call: ServiceCall) -> None:
        async with lock:
            await _async_generate_memory_profile(hass, call)

    async def _async_start_log_objects(call: ServiceCall) -> None:
        if LOG_INTERVAL_SUB in domain_data:
            domain_data[LOG_INTERVAL_SUB]()

        persistent_notification.async_create(
            hass,
            "Object growth logging has started. See [the logs](/config/logs) to track the growth of new objects.",
            title="Object growth logging started",
            notification_id="profile_object_logging",
        )
        await hass.async_add_executor_job(_log_objects)
        domain_data[LOG_INTERVAL_SUB] = async_track_time_interval(
            hass, _log_objects, call.data[CONF_SCAN_INTERVAL]
        )

    async def _async_stop_log_objects(call: ServiceCall) -> None:
        if LOG_INTERVAL_SUB not in domain_data:
            return

        persistent_notification.async_dismiss(hass, "profile_object_logging")
        domain_data.pop(LOG_INTERVAL_SUB)()

    def _safe_repr(obj: Any) -> str:
        """Get the repr of an object but keep going if there is an exception.

        We wrap repr to ensure if one object cannot be serialized, we can
        still get the rest.
        """
        try:
            return repr(obj)
        except Exception:  # pylint: disable=broad-except
            return f"Failed to serialize {type(obj)}"

    def _dump_log_objects(call: ServiceCall) -> None:
<<<<<<< HEAD
=======
        # Imports deferred to avoid loading modules
        # in memory since usually only one part of this
        # integration is used at a time
>>>>>>> a54df432
        import objgraph  # pylint: disable=import-outside-toplevel

        obj_type = call.data[CONF_TYPE]

        _LOGGER.critical(
            "%s objects in memory: %s",
            obj_type,
            [_safe_repr(obj) for obj in objgraph.by_type(obj_type)],
        )

        persistent_notification.create(
            hass,
            f"Objects with type {obj_type} have been dumped to the log. See [the logs](/config/logs) to review the repr of the objects.",
            title="Object dump completed",
            notification_id="profile_object_dump",
        )

    async def _async_dump_thread_frames(call: ServiceCall) -> None:
        """Log all thread frames."""
        frames = sys._current_frames()  # pylint: disable=protected-access
        main_thread = threading.main_thread()
        for thread in threading.enumerate():
            if thread == main_thread:
                continue
            _LOGGER.critical(
                "Thread [%s]: %s",
                thread.name,
                "".join(traceback.format_stack(frames.get(thread.ident))).strip(),
            )

    async def _async_dump_scheduled(call: ServiceCall) -> None:
        """Log all scheduled in the event loop."""
        arepr = reprlib.aRepr
        original_maxstring = arepr.maxstring
        original_maxother = arepr.maxother
        arepr.maxstring = 300
        arepr.maxother = 300
        try:
            for handle in hass.loop._scheduled:  # pylint: disable=protected-access
                if not handle.cancelled():
                    _LOGGER.critical("Scheduled: %s", handle)
        finally:
            arepr.max_string = original_maxstring
            arepr.max_other = original_maxother

    async_register_admin_service(
        hass,
        DOMAIN,
        SERVICE_START,
        _async_run_profile,
        schema=vol.Schema(
            {vol.Optional(CONF_SECONDS, default=60.0): vol.Coerce(float)}
        ),
    )

    async_register_admin_service(
        hass,
        DOMAIN,
        SERVICE_MEMORY,
        _async_run_memory_profile,
        schema=vol.Schema(
            {vol.Optional(CONF_SECONDS, default=60.0): vol.Coerce(float)}
        ),
    )

    async_register_admin_service(
        hass,
        DOMAIN,
        SERVICE_START_LOG_OBJECTS,
        _async_start_log_objects,
        schema=vol.Schema(
            {
                vol.Optional(
                    CONF_SCAN_INTERVAL, default=DEFAULT_SCAN_INTERVAL
                ): cv.time_period
            }
        ),
    )

    async_register_admin_service(
        hass,
        DOMAIN,
        SERVICE_STOP_LOG_OBJECTS,
        _async_stop_log_objects,
    )

    async_register_admin_service(
        hass,
        DOMAIN,
        SERVICE_DUMP_LOG_OBJECTS,
        _dump_log_objects,
        schema=vol.Schema({vol.Required(CONF_TYPE): str}),
    )

    async_register_admin_service(
        hass,
        DOMAIN,
        SERVICE_LOG_THREAD_FRAMES,
        _async_dump_thread_frames,
    )

    async_register_admin_service(
        hass,
        DOMAIN,
        SERVICE_LOG_EVENT_LOOP_SCHEDULED,
        _async_dump_scheduled,
    )

    return True


async def async_unload_entry(hass: HomeAssistant, entry: ConfigEntry) -> bool:
    """Unload a config entry."""
    for service in SERVICES:
        hass.services.async_remove(domain=DOMAIN, service=service)
    if LOG_INTERVAL_SUB in hass.data[DOMAIN]:
        hass.data[DOMAIN][LOG_INTERVAL_SUB]()
    hass.data.pop(DOMAIN)
    return True


async def _async_generate_profile(hass: HomeAssistant, call: ServiceCall):
<<<<<<< HEAD
=======
    # Imports deferred to avoid loading modules
    # in memory since usually only one part of this
    # integration is used at a time
>>>>>>> a54df432
    import cProfile  # pylint: disable=import-outside-toplevel

    start_time = int(time.time() * 1000000)
    persistent_notification.async_create(
        hass,
        "The profile has started. This notification will be updated when it is complete.",
        title="Profile Started",
        notification_id=f"profiler_{start_time}",
    )
    profiler = cProfile.Profile()
    profiler.enable()
    await asyncio.sleep(float(call.data[CONF_SECONDS]))
    profiler.disable()

    cprofile_path = hass.config.path(f"profile.{start_time}.cprof")
    callgrind_path = hass.config.path(f"callgrind.out.{start_time}")
    await hass.async_add_executor_job(
        _write_profile, profiler, cprofile_path, callgrind_path
    )
    persistent_notification.async_create(
        hass,
        f"Wrote cProfile data to {cprofile_path} and callgrind data to {callgrind_path}",
        title="Profile Complete",
        notification_id=f"profiler_{start_time}",
    )


async def _async_generate_memory_profile(hass: HomeAssistant, call: ServiceCall):
<<<<<<< HEAD
=======
    # Imports deferred to avoid loading modules
    # in memory since usually only one part of this
    # integration is used at a time
>>>>>>> a54df432
    from guppy import hpy  # pylint: disable=import-outside-toplevel

    start_time = int(time.time() * 1000000)
    persistent_notification.async_create(
        hass,
        "The memory profile has started. This notification will be updated when it is complete.",
        title="Profile Started",
        notification_id=f"memory_profiler_{start_time}",
    )
    heap_profiler = hpy()
    heap_profiler.setref()
    await asyncio.sleep(float(call.data[CONF_SECONDS]))
    heap = heap_profiler.heap()

    heap_path = hass.config.path(f"heap_profile.{start_time}.hpy")
    await hass.async_add_executor_job(_write_memory_profile, heap, heap_path)
    persistent_notification.async_create(
        hass,
        f"Wrote heapy memory profile to {heap_path}",
        title="Profile Complete",
        notification_id=f"memory_profiler_{start_time}",
    )


def _write_profile(profiler, cprofile_path, callgrind_path):
<<<<<<< HEAD
=======
    # Imports deferred to avoid loading modules
    # in memory since usually only one part of this
    # integration is used at a time
>>>>>>> a54df432
    from pyprof2calltree import convert  # pylint: disable=import-outside-toplevel

    profiler.create_stats()
    profiler.dump_stats(cprofile_path)
    convert(profiler.getstats(), callgrind_path)


def _write_memory_profile(heap, heap_path):
    heap.byrcs.dump(heap_path)


def _log_objects(*_):
<<<<<<< HEAD
=======
    # Imports deferred to avoid loading modules
    # in memory since usually only one part of this
    # integration is used at a time
>>>>>>> a54df432
    import objgraph  # pylint: disable=import-outside-toplevel

    _LOGGER.critical("Memory Growth: %s", objgraph.growth(limit=100))<|MERGE_RESOLUTION|>--- conflicted
+++ resolved
@@ -96,12 +96,9 @@
             return f"Failed to serialize {type(obj)}"
 
     def _dump_log_objects(call: ServiceCall) -> None:
-<<<<<<< HEAD
-=======
         # Imports deferred to avoid loading modules
         # in memory since usually only one part of this
         # integration is used at a time
->>>>>>> a54df432
         import objgraph  # pylint: disable=import-outside-toplevel
 
         obj_type = call.data[CONF_TYPE]
@@ -224,12 +221,9 @@
 
 
 async def _async_generate_profile(hass: HomeAssistant, call: ServiceCall):
-<<<<<<< HEAD
-=======
     # Imports deferred to avoid loading modules
     # in memory since usually only one part of this
     # integration is used at a time
->>>>>>> a54df432
     import cProfile  # pylint: disable=import-outside-toplevel
 
     start_time = int(time.time() * 1000000)
@@ -258,12 +252,9 @@
 
 
 async def _async_generate_memory_profile(hass: HomeAssistant, call: ServiceCall):
-<<<<<<< HEAD
-=======
     # Imports deferred to avoid loading modules
     # in memory since usually only one part of this
     # integration is used at a time
->>>>>>> a54df432
     from guppy import hpy  # pylint: disable=import-outside-toplevel
 
     start_time = int(time.time() * 1000000)
@@ -289,12 +280,9 @@
 
 
 def _write_profile(profiler, cprofile_path, callgrind_path):
-<<<<<<< HEAD
-=======
     # Imports deferred to avoid loading modules
     # in memory since usually only one part of this
     # integration is used at a time
->>>>>>> a54df432
     from pyprof2calltree import convert  # pylint: disable=import-outside-toplevel
 
     profiler.create_stats()
@@ -307,12 +295,9 @@
 
 
 def _log_objects(*_):
-<<<<<<< HEAD
-=======
     # Imports deferred to avoid loading modules
     # in memory since usually only one part of this
     # integration is used at a time
->>>>>>> a54df432
     import objgraph  # pylint: disable=import-outside-toplevel
 
     _LOGGER.critical("Memory Growth: %s", objgraph.growth(limit=100))