--- conflicted
+++ resolved
@@ -12,11 +12,8 @@
     GrpcError,
     ObstructionDict,
     StatusDict,
-<<<<<<< HEAD
+    reboot,
     set_stow_state,
-=======
-    reboot,
->>>>>>> 4aba3fda
     status_data,
 )
 
@@ -60,20 +57,20 @@
             except GrpcError as exc:
                 raise UpdateFailed from exc
 
-<<<<<<< HEAD
     async def stow_starlink(self, stow: bool):
-        """Set whether Starlink should be stowed."""
+        """Set whether Starlink system tied to this coordinator should be stowed."""
         async with async_timeout.timeout(4):
             try:
                 await self.hass.async_add_executor_job(
                     set_stow_state, not stow, self.channel_context
                 )
-=======
+            except GrpcError as exc:
+                raise HomeAssistantError from exc
+
     async def reboot_starlink(self):
         """Reboot the Starlink system tied to this coordinator."""
         async with async_timeout.timeout(4):
             try:
                 await self.hass.async_add_executor_job(reboot, self.channel_context)
->>>>>>> 4aba3fda
             except GrpcError as exc:
                 raise HomeAssistantError from exc