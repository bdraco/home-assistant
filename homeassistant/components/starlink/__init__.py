"""The Starlink integration."""
from __future__ import annotations

from homeassistant.config_entries import ConfigEntry
from homeassistant.const import CONF_IP_ADDRESS, Platform
from homeassistant.core import HomeAssistant

from .const import DOMAIN
from .coordinator import StarlinkUpdateCoordinator

<<<<<<< HEAD
PLATFORMS: list[Platform] = [Platform.BINARY_SENSOR, Platform.SENSOR, Platform.SWITCH]
=======
PLATFORMS: list[Platform] = [Platform.BINARY_SENSOR, Platform.BUTTON, Platform.SENSOR]
>>>>>>> 4aba3fda


async def async_setup_entry(hass: HomeAssistant, entry: ConfigEntry) -> bool:
    """Set up Starlink from a config entry."""
    coordinator = StarlinkUpdateCoordinator(
        hass=hass,
        url=entry.data[CONF_IP_ADDRESS],
        name=entry.title,
    )

    await coordinator.async_config_entry_first_refresh()

    hass.data.setdefault(DOMAIN, {})[entry.entry_id] = coordinator

    await hass.config_entries.async_forward_entry_setups(entry, PLATFORMS)
    return True


async def async_unload_entry(hass: HomeAssistant, entry: ConfigEntry) -> bool:
    """Unload a config entry."""
    if unload_ok := await hass.config_entries.async_unload_platforms(entry, PLATFORMS):
        hass.data[DOMAIN].pop(entry.entry_id)

    return unload_ok<|MERGE_RESOLUTION|>--- conflicted
+++ resolved
@@ -8,11 +8,12 @@
 from .const import DOMAIN
 from .coordinator import StarlinkUpdateCoordinator
 
-<<<<<<< HEAD
-PLATFORMS: list[Platform] = [Platform.BINARY_SENSOR, Platform.SENSOR, Platform.SWITCH]
-=======
-PLATFORMS: list[Platform] = [Platform.BINARY_SENSOR, Platform.BUTTON, Platform.SENSOR]
->>>>>>> 4aba3fda
+PLATFORMS: list[Platform] = [
+    Platform.BINARY_SENSOR,
+    Platform.BUTTON,
+    Platform.SENSOR,
+    Platform.SWITCH,
+]
 
 
 async def async_setup_entry(hass: HomeAssistant, entry: ConfigEntry) -> bool:
