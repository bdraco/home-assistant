--- conflicted
+++ resolved
@@ -2,7 +2,6 @@
 
 from typing import Any
 
-from homeassistant.backports.functools import cached_property
 from homeassistant.components.cover import (
     ATTR_CURRENT_POSITION,
     CoverDeviceClass,
@@ -38,15 +37,9 @@
 class DynaliteCover(DynaliteBase, CoverEntity):
     """Representation of a Dynalite Channel as a Home Assistant Cover."""
 
-<<<<<<< HEAD
-    @cached_property
-    def device_class(self) -> CoverDeviceClass:
-        """Return the class of the device."""
-=======
     def __init__(self, device: Any, bridge: DynaliteBridge) -> None:
         """Initialize the cover."""
         super().__init__(device, bridge)
->>>>>>> c3a7aee4
         device_class = try_parse_enum(CoverDeviceClass, self._device.device_class)
         self._attr_device_class = device_class or CoverDeviceClass.SHUTTER
 
