--- conflicted
+++ resolved
@@ -4,7 +4,6 @@
 from types import MappingProxyType
 from typing import TYPE_CHECKING, Any, cast
 
-from homeassistant.backports.functools import cached_property
 from homeassistant.components.weather import (
     ATTR_CONDITION_CLEAR_NIGHT,
     ATTR_CONDITION_SUNNY,
@@ -353,18 +352,4 @@
         Only used by the generic entity update service.
         """
         await self.coordinator.async_request_refresh()
-<<<<<<< HEAD
-        await self.coordinator_forecast_legacy.async_request_refresh()
-
-    @cached_property
-    def entity_registry_enabled_default(self) -> bool:
-        """Return if the entity should be enabled when first added to the entity registry."""
-        return self.mode == DAYNIGHT
-
-    @property
-    def device_info(self) -> DeviceInfo:
-        """Return device info."""
-        return device_info(self.latitude, self.longitude)
-=======
-        await self.coordinator_forecast_legacy.async_request_refresh()
->>>>>>> eb0ab3de
+        await self.coordinator_forecast_legacy.async_request_refresh()