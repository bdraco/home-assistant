"""The National Weather Service integration."""

from __future__ import annotations

from collections.abc import Awaitable, Callable
from dataclasses import dataclass
import datetime
from functools import partial
import logging

from pynws import SimpleNWS, call_with_retry

from homeassistant.config_entries import ConfigEntry
from homeassistant.const import CONF_API_KEY, CONF_LATITUDE, CONF_LONGITUDE, Platform
from homeassistant.core import HomeAssistant
from homeassistant.helpers import debounce
from homeassistant.helpers.aiohttp_client import async_get_clientsession
from homeassistant.helpers.device_registry import DeviceEntryType, DeviceInfo
from homeassistant.helpers.update_coordinator import TimestampDataUpdateCoordinator
from homeassistant.util.dt import utcnow

from .const import CONF_STATION, DOMAIN, UPDATE_TIME_PERIOD

_LOGGER = logging.getLogger(__name__)

PLATFORMS = [Platform.SENSOR, Platform.WEATHER]

DEFAULT_SCAN_INTERVAL = datetime.timedelta(minutes=10)
RETRY_INTERVAL = datetime.timedelta(minutes=1)
RETRY_STOP = datetime.timedelta(minutes=10)

DEBOUNCE_TIME = 10 * 60  # in seconds


def base_unique_id(latitude: float, longitude: float) -> str:
    """Return unique id for entries in configuration."""
    return f"{latitude}_{longitude}"


@dataclass
class NWSData:
    """Data for the National Weather Service integration."""

    api: SimpleNWS
    coordinator_observation: TimestampDataUpdateCoordinator[None]
    coordinator_forecast: TimestampDataUpdateCoordinator[None]
    coordinator_forecast_hourly: TimestampDataUpdateCoordinator[None]


async def async_setup_entry(hass: HomeAssistant, entry: ConfigEntry) -> bool:
    """Set up a National Weather Service entry."""
    latitude = entry.data[CONF_LATITUDE]
    longitude = entry.data[CONF_LONGITUDE]
    api_key = entry.data[CONF_API_KEY]
    station = entry.data[CONF_STATION]

    client_session = async_get_clientsession(hass)

    # set_station only does IO when station is None
    nws_data = SimpleNWS(latitude, longitude, api_key, client_session)
    await nws_data.set_station(station)

    def async_setup_update_observation(
        retry_interval: datetime.timedelta | float,
        retry_stop: datetime.timedelta | float,
    ) -> Callable[[], Awaitable[None]]:
        async def update_observation() -> None:
            """Retrieve recent observations."""
            await call_with_retry(
                nws_data.update_observation,
                retry_interval,
                retry_stop,
<<<<<<< HEAD
=======
                retry_no_data=True,
>>>>>>> a1fe5184
                start_time=utcnow() - UPDATE_TIME_PERIOD,
            )

        return update_observation

    def async_setup_update_forecast(
        retry_interval: datetime.timedelta | float,
        retry_stop: datetime.timedelta | float,
    ) -> Callable[[], Awaitable[None]]:
        return partial(
            call_with_retry,
            nws_data.update_forecast,
            retry_interval,
            retry_stop,
<<<<<<< HEAD
=======
            retry_no_data=True,
>>>>>>> a1fe5184
        )

    def async_setup_update_forecast_hourly(
        retry_interval: datetime.timedelta | float,
        retry_stop: datetime.timedelta | float,
    ) -> Callable[[], Awaitable[None]]:
        return partial(
            call_with_retry,
            nws_data.update_forecast_hourly,
            retry_interval,
            retry_stop,
<<<<<<< HEAD
=======
            retry_no_data=True,
>>>>>>> a1fe5184
        )

    # Don't use retries in setup
    coordinator_observation = TimestampDataUpdateCoordinator(
        hass,
        _LOGGER,
        name=f"NWS observation station {station}",
        update_method=async_setup_update_observation(0, 0),
        update_interval=DEFAULT_SCAN_INTERVAL,
        request_refresh_debouncer=debounce.Debouncer(
            hass, _LOGGER, cooldown=DEBOUNCE_TIME, immediate=True
        ),
    )

    coordinator_forecast = TimestampDataUpdateCoordinator(
        hass,
        _LOGGER,
        name=f"NWS forecast station {station}",
        update_method=async_setup_update_forecast(0, 0),
        update_interval=DEFAULT_SCAN_INTERVAL,
        request_refresh_debouncer=debounce.Debouncer(
            hass, _LOGGER, cooldown=DEBOUNCE_TIME, immediate=True
        ),
    )

    coordinator_forecast_hourly = TimestampDataUpdateCoordinator(
        hass,
        _LOGGER,
        name=f"NWS forecast hourly station {station}",
        update_method=async_setup_update_forecast_hourly(0, 0),
        update_interval=DEFAULT_SCAN_INTERVAL,
        request_refresh_debouncer=debounce.Debouncer(
            hass, _LOGGER, cooldown=DEBOUNCE_TIME, immediate=True
        ),
    )
    nws_hass_data = hass.data.setdefault(DOMAIN, {})
    nws_hass_data[entry.entry_id] = NWSData(
        nws_data,
        coordinator_observation,
        coordinator_forecast,
        coordinator_forecast_hourly,
    )

    # Fetch initial data so we have data when entities subscribe
    await coordinator_observation.async_refresh()
    await coordinator_forecast.async_refresh()
    await coordinator_forecast_hourly.async_refresh()

    # Use retries
    coordinator_observation.update_method = async_setup_update_observation(
        RETRY_INTERVAL, RETRY_STOP
    )
    coordinator_forecast.update_method = async_setup_update_forecast(
        RETRY_INTERVAL, RETRY_STOP
    )
    coordinator_forecast_hourly.update_method = async_setup_update_forecast_hourly(
        RETRY_INTERVAL, RETRY_STOP
    )

    await hass.config_entries.async_forward_entry_setups(entry, PLATFORMS)

    return True


async def async_unload_entry(hass: HomeAssistant, entry: ConfigEntry) -> bool:
    """Unload a config entry."""
    unload_ok = await hass.config_entries.async_unload_platforms(entry, PLATFORMS)
    if unload_ok:
        hass.data[DOMAIN].pop(entry.entry_id)
        if len(hass.data[DOMAIN]) == 0:
            hass.data.pop(DOMAIN)
    return unload_ok


def device_info(latitude: float, longitude: float) -> DeviceInfo:
    """Return device registry information."""
    return DeviceInfo(
        entry_type=DeviceEntryType.SERVICE,
        identifiers={(DOMAIN, base_unique_id(latitude, longitude))},
        manufacturer="National Weather Service",
        name=f"NWS: {latitude}, {longitude}",
    )<|MERGE_RESOLUTION|>--- conflicted
+++ resolved
@@ -70,10 +70,7 @@
                 nws_data.update_observation,
                 retry_interval,
                 retry_stop,
-<<<<<<< HEAD
-=======
                 retry_no_data=True,
->>>>>>> a1fe5184
                 start_time=utcnow() - UPDATE_TIME_PERIOD,
             )
 
@@ -88,10 +85,7 @@
             nws_data.update_forecast,
             retry_interval,
             retry_stop,
-<<<<<<< HEAD
-=======
             retry_no_data=True,
->>>>>>> a1fe5184
         )
 
     def async_setup_update_forecast_hourly(
@@ -103,10 +97,7 @@
             nws_data.update_forecast_hourly,
             retry_interval,
             retry_stop,
-<<<<<<< HEAD
-=======
             retry_no_data=True,
->>>>>>> a1fe5184
         )
 
     # Don't use retries in setup
