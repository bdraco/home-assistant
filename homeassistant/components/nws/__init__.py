"""The National Weather Service integration."""

from __future__ import annotations

from collections.abc import Awaitable, Callable
from dataclasses import dataclass
import datetime
import logging

from pynws import NwsNoDataError, SimpleNWS, call_with_retry

from homeassistant.config_entries import ConfigEntry
from homeassistant.const import CONF_API_KEY, CONF_LATITUDE, CONF_LONGITUDE, Platform
from homeassistant.core import HomeAssistant
from homeassistant.helpers import debounce
from homeassistant.helpers.aiohttp_client import async_get_clientsession
from homeassistant.helpers.device_registry import DeviceEntryType, DeviceInfo
from homeassistant.helpers.update_coordinator import (
    TimestampDataUpdateCoordinator,
    UpdateFailed,
)
<<<<<<< HEAD
from homeassistant.util.dt import utcnow

from .const import CONF_STATION, DOMAIN, UPDATE_TIME_PERIOD
=======

from .const import (
    CONF_STATION,
    DEBOUNCE_TIME,
    DEFAULT_SCAN_INTERVAL,
    DOMAIN,
    RETRY_INTERVAL,
    RETRY_STOP,
)
from .coordinator import NWSObservationDataUpdateCoordinator
>>>>>>> 44dcc247

_LOGGER = logging.getLogger(__name__)

PLATFORMS = [Platform.SENSOR, Platform.WEATHER]

type NWSConfigEntry = ConfigEntry[NWSData]


def base_unique_id(latitude: float, longitude: float) -> str:
    """Return unique id for entries in configuration."""
    return f"{latitude}_{longitude}"


@dataclass
class NWSData:
    """Data for the National Weather Service integration."""

    api: SimpleNWS
    coordinator_observation: NWSObservationDataUpdateCoordinator
    coordinator_forecast: TimestampDataUpdateCoordinator[None]
    coordinator_forecast_hourly: TimestampDataUpdateCoordinator[None]


async def async_setup_entry(hass: HomeAssistant, entry: NWSConfigEntry) -> bool:
    """Set up a National Weather Service entry."""
    latitude = entry.data[CONF_LATITUDE]
    longitude = entry.data[CONF_LONGITUDE]
    api_key = entry.data[CONF_API_KEY]
    station = entry.data[CONF_STATION]

    client_session = async_get_clientsession(hass)

    # set_station only does IO when station is None
    nws_data = SimpleNWS(latitude, longitude, api_key, client_session)
    await nws_data.set_station(station)

<<<<<<< HEAD
    def async_setup_update_observation(
        retry_interval: datetime.timedelta | float,
        retry_stop: datetime.timedelta | float,
    ) -> Callable[[], Awaitable[None]]:
        async def update_observation() -> None:
            """Retrieve recent observations."""
            try:
                await call_with_retry(
                    nws_data.update_observation,
                    retry_interval,
                    retry_stop,
                    retry_no_data=True,
                    start_time=utcnow() - UPDATE_TIME_PERIOD,
                )
            except NwsNoDataError as err:
                raise UpdateFailed("No data returned.") from err

        return update_observation

=======
>>>>>>> 44dcc247
    def async_setup_update_forecast(
        retry_interval: datetime.timedelta | float,
        retry_stop: datetime.timedelta | float,
    ) -> Callable[[], Awaitable[None]]:
        async def update_forecast() -> None:
            """Retrieve forecast."""
            try:
                await call_with_retry(
                    nws_data.update_forecast,
                    retry_interval,
                    retry_stop,
                    retry_no_data=True,
                )
            except NwsNoDataError as err:
                raise UpdateFailed("No data returned.") from err

        return update_forecast

    def async_setup_update_forecast_hourly(
        retry_interval: datetime.timedelta | float,
        retry_stop: datetime.timedelta | float,
    ) -> Callable[[], Awaitable[None]]:
        async def update_forecast_hourly() -> None:
            """Retrieve forecast hourly."""
            try:
                await call_with_retry(
                    nws_data.update_forecast_hourly,
                    retry_interval,
                    retry_stop,
                    retry_no_data=True,
                )
            except NwsNoDataError as err:
                raise UpdateFailed("No data returned.") from err

        return update_forecast_hourly

<<<<<<< HEAD
    # Don't use retries in setup
    coordinator_observation = TimestampDataUpdateCoordinator(
=======
    coordinator_observation = NWSObservationDataUpdateCoordinator(
>>>>>>> 44dcc247
        hass,
        nws_data,
    )

    # Don't use retries in setup
    coordinator_forecast = TimestampDataUpdateCoordinator(
        hass,
        _LOGGER,
        name=f"NWS forecast station {station}",
        update_method=async_setup_update_forecast(0, 0),
        update_interval=DEFAULT_SCAN_INTERVAL,
        request_refresh_debouncer=debounce.Debouncer(
            hass, _LOGGER, cooldown=DEBOUNCE_TIME, immediate=True
        ),
    )

    coordinator_forecast_hourly = TimestampDataUpdateCoordinator(
        hass,
        _LOGGER,
        name=f"NWS forecast hourly station {station}",
        update_method=async_setup_update_forecast_hourly(0, 0),
        update_interval=DEFAULT_SCAN_INTERVAL,
        request_refresh_debouncer=debounce.Debouncer(
            hass, _LOGGER, cooldown=DEBOUNCE_TIME, immediate=True
        ),
    )
    entry.runtime_data = NWSData(
        nws_data,
        coordinator_observation,
        coordinator_forecast,
        coordinator_forecast_hourly,
    )

    # Fetch initial data so we have data when entities subscribe
    await coordinator_observation.async_refresh()
    await coordinator_forecast.async_refresh()
    await coordinator_forecast_hourly.async_refresh()

    # Use retries
    coordinator_forecast.update_method = async_setup_update_forecast(
        RETRY_INTERVAL, RETRY_STOP
    )
    coordinator_forecast_hourly.update_method = async_setup_update_forecast_hourly(
        RETRY_INTERVAL, RETRY_STOP
    )

    await hass.config_entries.async_forward_entry_setups(entry, PLATFORMS)

    return True


async def async_unload_entry(hass: HomeAssistant, entry: NWSConfigEntry) -> bool:
    """Unload a config entry."""
    return await hass.config_entries.async_unload_platforms(entry, PLATFORMS)


def device_info(latitude: float, longitude: float) -> DeviceInfo:
    """Return device registry information."""
    return DeviceInfo(
        entry_type=DeviceEntryType.SERVICE,
        identifiers={(DOMAIN, base_unique_id(latitude, longitude))},
        manufacturer="National Weather Service",
        name=f"NWS: {latitude}, {longitude}",
    )<|MERGE_RESOLUTION|>--- conflicted
+++ resolved
@@ -19,11 +19,6 @@
     TimestampDataUpdateCoordinator,
     UpdateFailed,
 )
-<<<<<<< HEAD
-from homeassistant.util.dt import utcnow
-
-from .const import CONF_STATION, DOMAIN, UPDATE_TIME_PERIOD
-=======
 
 from .const import (
     CONF_STATION,
@@ -34,7 +29,6 @@
     RETRY_STOP,
 )
 from .coordinator import NWSObservationDataUpdateCoordinator
->>>>>>> 44dcc247
 
 _LOGGER = logging.getLogger(__name__)
 
@@ -71,28 +65,6 @@
     nws_data = SimpleNWS(latitude, longitude, api_key, client_session)
     await nws_data.set_station(station)
 
-<<<<<<< HEAD
-    def async_setup_update_observation(
-        retry_interval: datetime.timedelta | float,
-        retry_stop: datetime.timedelta | float,
-    ) -> Callable[[], Awaitable[None]]:
-        async def update_observation() -> None:
-            """Retrieve recent observations."""
-            try:
-                await call_with_retry(
-                    nws_data.update_observation,
-                    retry_interval,
-                    retry_stop,
-                    retry_no_data=True,
-                    start_time=utcnow() - UPDATE_TIME_PERIOD,
-                )
-            except NwsNoDataError as err:
-                raise UpdateFailed("No data returned.") from err
-
-        return update_observation
-
-=======
->>>>>>> 44dcc247
     def async_setup_update_forecast(
         retry_interval: datetime.timedelta | float,
         retry_stop: datetime.timedelta | float,
@@ -129,12 +101,7 @@
 
         return update_forecast_hourly
 
-<<<<<<< HEAD
-    # Don't use retries in setup
-    coordinator_observation = TimestampDataUpdateCoordinator(
-=======
     coordinator_observation = NWSObservationDataUpdateCoordinator(
->>>>>>> 44dcc247
         hass,
         nws_data,
     )
