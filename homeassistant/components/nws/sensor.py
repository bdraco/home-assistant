--- conflicted
+++ resolved
@@ -161,7 +161,6 @@
     """An NWS Sensor Entity."""
 
     entity_description: NWSSensorEntityDescription
-    _attr_entity_registry_enabled_default = False
     _attr_attribution = ATTRIBUTION
     _attr_entity_registry_enabled_default = False
 
@@ -234,13 +233,4 @@
             )
         else:
             last_success_time = False
-<<<<<<< HEAD
-        return self.coordinator.last_update_success or last_success_time
-
-    @property
-    def device_info(self) -> DeviceInfo:
-        """Return device info."""
-        return device_info(self._latitude, self._longitude)
-=======
-        return self.coordinator.last_update_success or last_success_time
->>>>>>> eb0ab3de
+        return self.coordinator.last_update_success or last_success_time