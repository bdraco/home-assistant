--- conflicted
+++ resolved
@@ -230,17 +230,6 @@
         },
         "sky_type": {
           "name": "Sky type",
-<<<<<<< HEAD
-          "description": "(Optional, default: 'Clouds') The style of sky that will be animated by the effect."
-        },
-        "cloud_saturation_min": {
-          "name": "Cloud saturation Minimum",
-          "description": "(Optional, default: 50) Minimum cloud saturation."
-        },
-        "cloud_saturation_max": {
-          "name": "Cloud Saturation maximum",
-          "description": "(Optional, default: 180) Maximum cloud saturation."
-=======
           "description": "The style of sky that will be animated by the effect."
         },
         "cloud_saturation_min": {
@@ -250,7 +239,6 @@
         "cloud_saturation_max": {
           "name": "Cloud Saturation maximum",
           "description": "Maximum cloud saturation."
->>>>>>> 1837471e
         },
         "palette": {
           "name": "Palette",
