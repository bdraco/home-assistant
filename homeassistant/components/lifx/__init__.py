"""Support for LIFX."""
from __future__ import annotations

import asyncio
from collections.abc import Iterable
from datetime import datetime, timedelta
import logging
import socket
from typing import Any

from aiolifx.aiolifx import Light
from aiolifx_connection import LIFXConnection
import voluptuous as vol

from homeassistant.components.light import DOMAIN as LIGHT_DOMAIN
from homeassistant.config_entries import ConfigEntry
from homeassistant.const import (
    CONF_HOST,
    CONF_PORT,
    EVENT_HOMEASSISTANT_STARTED,
    Platform,
)
from homeassistant.core import CALLBACK_TYPE, HomeAssistant, callback
from homeassistant.exceptions import ConfigEntryNotReady
import homeassistant.helpers.config_validation as cv
from homeassistant.helpers.event import async_call_later, async_track_time_interval
from homeassistant.helpers.typing import ConfigType

from .const import DOMAIN, TARGET_ANY
from .coordinator import LIFXUpdateCoordinator
from .discovery import async_discover_devices, async_trigger_discovery
from .manager import LIFXManager
from .migration import async_migrate_entities_devices, async_migrate_legacy_entries
from .util import async_entry_is_legacy, async_get_legacy_entry

CONF_SERVER = "server"
CONF_BROADCAST = "broadcast"


INTERFACE_SCHEMA = vol.Schema(
    {
        vol.Optional(CONF_SERVER): cv.string,
        vol.Optional(CONF_PORT): cv.port,
        vol.Optional(CONF_BROADCAST): cv.string,
    }
)

CONFIG_SCHEMA = vol.All(
    cv.deprecated(DOMAIN),
    vol.Schema(
        {
            DOMAIN: {
                LIGHT_DOMAIN: vol.Schema(vol.All(cv.ensure_list, [INTERFACE_SCHEMA]))
            }
        },
        extra=vol.ALLOW_EXTRA,
    ),
)

DATA_LIFX_MANAGER = "lifx_manager"

PLATFORMS = [Platform.LIGHT]
DISCOVERY_INTERVAL = timedelta(minutes=15)
MIGRATION_INTERVAL = timedelta(minutes=5)

DISCOVERY_COOLDOWN = 5
_LOGGER = logging.getLogger(__name__)


async def async_legacy_migration(
    hass: HomeAssistant,
    legacy_entry: ConfigEntry,
    discovered_devices: Iterable[Light],
) -> bool:
    """Migrate config entries."""
    existing_serials = {
        entry.unique_id
        for entry in hass.config_entries.async_entries(DOMAIN)
        if entry.unique_id and not async_entry_is_legacy(entry)
    }
    # device.mac_addr is not the mac_address, its the serial number
    hosts_by_serial = {device.mac_addr: device.ip_addr for device in discovered_devices}
    missing_discovery_count = await async_migrate_legacy_entries(
        hass, hosts_by_serial, existing_serials, legacy_entry
    )
    if missing_discovery_count:
        _LOGGER.info(
            "Migration in progress, waiting to discover %s device(s)",
            missing_discovery_count,
        )
        return False

    _LOGGER.debug(
        "Migration successful, removing legacy entry %s", legacy_entry.entry_id
    )
    await hass.config_entries.async_remove(legacy_entry.entry_id)
    return True


class LIFXDiscoveryManager:
    """Manage discovery and migration."""

    def __init__(self, hass: HomeAssistant, migrating: bool) -> None:
        """Init the manager."""
        self.hass = hass
        self.lock = asyncio.Lock()
        self.migrating = migrating
        self._cancel_discovery: CALLBACK_TYPE | None = None

    @callback
    def async_setup_discovery_interval(self) -> None:
        """Set up discovery at an interval."""
        if self._cancel_discovery:
            self._cancel_discovery()
            self._cancel_discovery = None
        discovery_interval = (
            MIGRATION_INTERVAL if self.migrating else DISCOVERY_INTERVAL
        )
        _LOGGER.debug(
            "LIFX starting discovery with interval: %s and migrating: %s",
            discovery_interval,
            self.migrating,
        )
        self._cancel_discovery = async_track_time_interval(
            self.hass, self.async_discovery, discovery_interval
        )

    async def async_discovery(self, *_: Any) -> None:
        """Discovery and migrate LIFX devics."""
        migrating_was_in_progress = self.migrating

        async with self.lock:
            discovered = await async_discover_devices(self.hass)

            if legacy_entry := async_get_legacy_entry(self.hass):
                migration_complete = await async_legacy_migration(
                    self.hass, legacy_entry, discovered
                )
                if migration_complete and migrating_was_in_progress:
                    self.migrating = False
                    _LOGGER.debug(
                        "LIFX migration complete, switching to normal discovery interval: %s",
                        DISCOVERY_INTERVAL,
                    )
                    self.async_setup_discovery_interval()

            if discovered:
                async_trigger_discovery(self.hass, discovered)


async def async_setup(hass: HomeAssistant, config: ConfigType) -> bool:
    """Set up the LIFX component."""
    hass.data[DOMAIN] = {}
    migrating = bool(async_get_legacy_entry(hass))
    discovery_manager = LIFXDiscoveryManager(hass, migrating)

    @callback
    def _async_delayed_discovery(now: datetime) -> None:
        """Start an untracked task to discover devices.

        We do not want the discovery task to block startup.
        """
        asyncio.create_task(discovery_manager.async_discovery())

    # Let the system settle a bit before starting discovery
    # to reduce the risk we miss devices because the event
    # loop is blocked at startup.
    discovery_manager.async_setup_discovery_interval()
    async_call_later(hass, DISCOVERY_COOLDOWN, _async_delayed_discovery)
    hass.bus.async_listen_once(
        EVENT_HOMEASSISTANT_STARTED, discovery_manager.async_discovery
    )

    return True


async def async_setup_entry(hass: HomeAssistant, entry: ConfigEntry) -> bool:
    """Set up LIFX from a config entry."""
    if async_entry_is_legacy(entry):
        return True

    if legacy_entry := async_get_legacy_entry(hass):
        # If the legacy entry still exists, harvest the entities
        # that are moving to this config entry.
        await async_migrate_entities_devices(hass, legacy_entry.entry_id, entry)

    assert entry.unique_id is not None
    if DATA_LIFX_MANAGER not in hass.data:
        manager = LIFXManager(hass)
        hass.data[DATA_LIFX_MANAGER] = manager
        manager.async_setup()

    host = entry.data[CONF_HOST]
    connection = LIFXConnection(host, TARGET_ANY)
    try:
        await connection.async_setup()
    except socket.gaierror as ex:
        raise ConfigEntryNotReady(f"Could not resolve {host}: {ex}") from ex
    coordinator = LIFXUpdateCoordinator(hass, connection, entry.title)
    coordinator.async_setup()
    await coordinator.async_config_entry_first_refresh()

    hass.data[DOMAIN][entry.entry_id] = coordinator
<<<<<<< HEAD
    hass.config_entries.async_setup_platforms(entry, PLATFORMS)
=======
    await hass.config_entries.async_forward_entry_setups(entry, PLATFORMS)
>>>>>>> aedee1d9
    return True


async def async_unload_entry(hass: HomeAssistant, entry: ConfigEntry) -> bool:
    """Unload a config entry."""
    if async_entry_is_legacy(entry):
        return True
    if unload_ok := await hass.config_entries.async_unload_platforms(entry, PLATFORMS):
        coordinator: LIFXUpdateCoordinator = hass.data[DOMAIN].pop(entry.entry_id)
        coordinator.connection.async_stop()
    if not hass.data[DOMAIN]:
        hass.data.pop(DATA_LIFX_MANAGER).async_unload()
    return unload_ok<|MERGE_RESOLUTION|>--- conflicted
+++ resolved
@@ -201,11 +201,7 @@
     await coordinator.async_config_entry_first_refresh()
 
     hass.data[DOMAIN][entry.entry_id] = coordinator
-<<<<<<< HEAD
-    hass.config_entries.async_setup_platforms(entry, PLATFORMS)
-=======
     await hass.config_entries.async_forward_entry_setups(entry, PLATFORMS)
->>>>>>> aedee1d9
     return True
 
 
