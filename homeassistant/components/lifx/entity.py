--- conflicted
+++ resolved
@@ -2,7 +2,6 @@
 from __future__ import annotations
 
 from aiolifx import products
-from aiolifx.aiolifx import Light
 
 from homeassistant.helpers import device_registry as dr
 from homeassistant.helpers.entity import DeviceInfo
@@ -18,6 +17,7 @@
     def __init__(self, coordinator: LIFXUpdateCoordinator) -> None:
         """Initialise the light."""
         super().__init__(coordinator)
+        self.bulb = coordinator.device
         self._attr_device_info = DeviceInfo(
             identifiers={(DOMAIN, coordinator.serial_number)},
             connections={(dr.CONNECTION_NETWORK_MAC, coordinator.mac_address)},
@@ -26,35 +26,4 @@
             model=products.product_map.get(self.bulb.product, "LIFX Bulb"),
             sw_version=self.bulb.host_firmware_version,
             suggested_area=self.bulb.group,
-<<<<<<< HEAD
-        )
-
-    @property
-    def bulb(self) -> Light:
-        """Return the bulb."""
-        return self.coordinator.device
-
-
-class LIFXSensorEntity(CoordinatorEntity[LIFXSensorUpdateCoordinator]):
-    """Representation of a LIFX sensor entity with a sensor coordinator."""
-
-    def __init__(self, coordinator: LIFXSensorUpdateCoordinator) -> None:
-        """Initialise the sensor."""
-        super().__init__(coordinator)
-        self._attr_device_info = DeviceInfo(
-            identifiers={(DOMAIN, coordinator.parent.serial_number)},
-            connections={(dr.CONNECTION_NETWORK_MAC, coordinator.parent.mac_address)},
-            manufacturer="LIFX",
-            name=coordinator.parent.label,
-            model=products.product_map.get(self.bulb.product, "LIFX Bulb"),
-            sw_version=self.bulb.host_firmware_version,
-            suggested_area=self.bulb.group,
-        )
-
-    @property
-    def bulb(self) -> Light:
-        """Return the bulb."""
-        return self.coordinator.parent.device
-=======
-        )
->>>>>>> 4ebf6baa
+        )