"""Coordinator for lifx."""
from __future__ import annotations

import asyncio
from collections.abc import Callable
from datetime import timedelta
from enum import IntEnum
from functools import partial
from math import floor, log10
from typing import Any, cast

from aiolifx.aiolifx import (
    Light,
    MultiZoneDirection,
    MultiZoneEffectType,
    TileEffectType,
)
from aiolifx.connection import LIFXConnection
from aiolifx_themes.themes import ThemeLibrary, ThemePainter
from awesomeversion import AwesomeVersion

from homeassistant.const import (
    SIGNAL_STRENGTH_DECIBELS,
    SIGNAL_STRENGTH_DECIBELS_MILLIWATT,
    Platform,
)
from homeassistant.core import HomeAssistant, callback
from homeassistant.exceptions import HomeAssistantError
from homeassistant.helpers import entity_registry as er
from homeassistant.helpers.debounce import Debouncer
from homeassistant.helpers.update_coordinator import DataUpdateCoordinator, UpdateFailed

from .const import (
    _LOGGER,
    ATTR_REMAINING,
    DOMAIN,
    IDENTIFY_WAVEFORM,
    MESSAGE_RETRIES,
    MESSAGE_TIMEOUT,
    TARGET_ANY,
    UNAVAILABLE_GRACE,
)
from .util import (
    async_execute_lifx,
    get_real_mac_addr,
    infrared_brightness_option_to_value,
    infrared_brightness_value_to_option,
    lifx_features,
)

LIGHT_UPDATE_INTERVAL = 10
SENSOR_UPDATE_INTERVAL = 30
REQUEST_REFRESH_DELAY = 0.35
LIFX_IDENTIFY_DELAY = 3.0
RSSI_DBM_FW = AwesomeVersion("2.77")


class FirmwareEffect(IntEnum):
    """Enumeration of LIFX firmware effects."""

    OFF = 0
    MOVE = 1
    MORPH = 2
    FLAME = 3


class LIFXUpdateCoordinator(DataUpdateCoordinator[None]):
    """DataUpdateCoordinator to gather data for a specific lifx device."""

    def __init__(
        self,
        hass: HomeAssistant,
        connection: LIFXConnection,
        title: str,
    ) -> None:
        """Initialize DataUpdateCoordinator."""
        assert connection.device is not None
        self._connection = connection
        self.lock = asyncio.Lock()
        self.active_effect = FirmwareEffect.OFF
        self._update_rssi: bool = False
        self._rssi: int = 0
        self.last_used_theme: str = ""

        super().__init__(
            hass,
            _LOGGER,
            name=f"{title} ({self.device.ip_addr})",
            update_interval=timedelta(seconds=LIGHT_UPDATE_INTERVAL),
            # We don't want an immediate refresh since the device
            # takes a moment to reflect the state change
            request_refresh_debouncer=Debouncer(
                hass, _LOGGER, cooldown=REQUEST_REFRESH_DELAY, immediate=False
            ),
        )

    @property
    def device(self) -> Light:
        """Return the device."""
        return self._connection.device

    @callback
    def async_setup(self) -> None:
        """Change timeouts."""
        self.device.timeout = MESSAGE_TIMEOUT
        self.device.retry_count = MESSAGE_RETRIES
        self.device.unregister_timeout = UNAVAILABLE_GRACE

    @callback
    def async_stop(self) -> None:
        """Shutdown the connection."""
        self._connection.async_stop()

    @property
    def rssi(self) -> int:
        """Return stored RSSI value."""
        return self._rssi

    @property
    def rssi_uom(self) -> str:
        """Return the RSSI unit of measurement."""
        if AwesomeVersion(self.device.host_firmware_version) <= RSSI_DBM_FW:
            return SIGNAL_STRENGTH_DECIBELS

        return SIGNAL_STRENGTH_DECIBELS_MILLIWATT

    @property
    def current_infrared_brightness(self) -> str | None:
        """Return the current infrared brightness as a string."""
        return infrared_brightness_value_to_option(self.device.infrared_brightness)

    @property
    def serial_number(self) -> str:
        """Return the internal mac address."""
        return cast(
            str, self.device.mac_addr
        )  # device.mac_addr is not the mac_address, its the serial number

    @property
    def mac_address(self) -> str:
        """Return the physical mac address."""
        return get_real_mac_addr(
            # device.mac_addr is not the mac_address, its the serial number
            self.device.mac_addr,
            self.device.host_firmware_version,
        )

    @property
    def label(self) -> str:
        """Return the label of the bulb."""
        return cast(str, self.device.label)

    async def diagnostics(self) -> dict[str, Any]:
        """Return diagnostic information about the device."""
        features = lifx_features(self.device)
        device_data = {
            "firmware": self.device.host_firmware_version,
            "vendor": self.device.vendor,
            "product_id": self.device.product,
            "features": features,
            "hue": self.device.color[0],
            "saturation": self.device.color[1],
            "brightness": self.device.color[2],
            "kelvin": self.device.color[3],
            "power": self.device.power_level,
        }

        if features["multizone"] is True:
            zones = {"count": self.device.zones_count, "state": {}}
            for index, zone_color in enumerate(self.device.color_zones):
                zones["state"][index] = {
                    "hue": zone_color[0],
                    "saturation": zone_color[1],
                    "brightness": zone_color[2],
                    "kelvin": zone_color[3],
                }
            device_data["zones"] = zones

        if features["hev"] is True:
            device_data["hev"] = {
                "hev_cycle": self.device.hev_cycle,
                "hev_config": self.device.hev_cycle_configuration,
                "last_result": self.device.last_hev_cycle_result,
            }

        if features["infrared"] is True:
            device_data["infrared"] = {"brightness": self.device.infrared_brightness}

        return device_data

    def async_get_entity_id(self, platform: Platform, key: str) -> str | None:
        """Return the entity_id from the platform and key provided."""
        ent_reg = er.async_get(self.hass)
        return ent_reg.async_get_entity_id(
            platform, DOMAIN, f"{self.serial_number}_{key}"
        )

    async def _async_update_data(self) -> None:
        """Fetch all device data from the api."""
        async with self.lock:
            try:
                await self._async_update_data_locked()
            except asyncio.TimeoutError:
                self._connection.async_stop()
                await self._connection.async_setup()
                await self._async_update_data_locked()

    async def _async_update_data_locked(self) -> None:
        """Fetch all device data from the api while the lock is held."""
        assert self.lock.locked(), "Lock must be held to update data"
        if self.device.host_firmware_version is None:
            self.device.get_hostfirmware()
        if self.device.product is None:
            self.device.get_version()
        if self.device.group is None:
            self.device.get_group()

        response = await async_execute_lifx(self.device.get_color)

        if self.device.product is None:
            raise UpdateFailed(
                f"Failed to fetch get version from device: {self.device.ip_addr}"
            )

<<<<<<< HEAD
        # device.mac_addr is not the mac_address, its the serial number
        if self.device.mac_addr == TARGET_ANY:
            self.device.mac_addr = response.target_addr

        # Update extended multizone devices
        if lifx_features(self.device)["extended_multizone"]:
            await self.async_get_extended_color_zones()
            await self.async_get_multizone_effect()
        # use legacy methods for older devices
        elif lifx_features(self.device)["multizone"]:
            await self.async_get_color_zones()
            await self.async_get_multizone_effect()
=======
            # device.mac_addr is not the mac_address, its the serial number
            if self.device.mac_addr == TARGET_ANY:
                self.device.mac_addr = response.target_addr

            if self._update_rssi is True:
                await self.async_update_rssi()

            # Update extended multizone devices
            if lifx_features(self.device)["extended_multizone"]:
                await self.async_get_extended_color_zones()
                await self.async_get_multizone_effect()
            # use legacy methods for older devices
            elif lifx_features(self.device)["multizone"]:
                await self.async_get_color_zones()
                await self.async_get_multizone_effect()
>>>>>>> 4ebf6baa

            if lifx_features(self.device)["hev"]:
                await self.async_get_hev_cycle()

            if lifx_features(self.device)["infrared"]:
                await async_execute_lifx(self.device.get_infrared)

    async def async_get_color_zones(self) -> None:
        """Get updated color information for each zone."""
        zone = 0
        top = 1
        while zone < top:
            # Each get_color_zones can update 8 zones at once
            resp = await async_execute_lifx(
                partial(self.device.get_color_zones, start_index=zone)
            )
            zone += 8
            top = resp.count

            # We only await multizone responses so don't ask for just one
            if zone == top - 1:
                zone -= 1

    async def async_get_extended_color_zones(self) -> None:
        """Get updated color information for all zones."""
        try:
            await async_execute_lifx(self.device.get_extended_color_zones)
        except asyncio.TimeoutError as ex:
            raise HomeAssistantError(
                f"Timeout getting color zones from {self.name}"
            ) from ex

    async def async_set_waveform_optional(
        self, value: dict[str, Any], rapid: bool = False
    ) -> None:
        """Send a set_waveform_optional message to the device."""
        await async_execute_lifx(
            partial(self.device.set_waveform_optional, value=value, rapid=rapid)
        )

    async def async_get_color(self) -> None:
        """Send a get color message to the device."""
        await async_execute_lifx(self.device.get_color)

    async def async_set_power(self, state: bool, duration: int | None) -> None:
        """Send a set power message to the device."""
        await async_execute_lifx(
            partial(self.device.set_power, state, duration=duration)
        )

    async def async_set_color(
        self, hsbk: list[float | int | None], duration: int | None
    ) -> None:
        """Send a set color message to the device."""
        await async_execute_lifx(
            partial(self.device.set_color, hsbk, duration=duration)
        )

    async def async_set_color_zones(
        self,
        start_index: int,
        end_index: int,
        hsbk: list[float | int | None],
        duration: int | None,
        apply: int,
    ) -> None:
        """Send a set color zones message to the device."""
        await async_execute_lifx(
            partial(
                self.device.set_color_zones,
                start_index=start_index,
                end_index=end_index,
                color=hsbk,
                duration=duration,
                apply=apply,
            )
        )

    async def async_set_extended_color_zones(
        self,
        colors: list[tuple[int | float, int | float, int | float, int | float]],
        colors_count: int | None = None,
        duration: int = 0,
        apply: int = 1,
    ) -> None:
        """Send a single set extended color zones message to the device."""

        if colors_count is None:
            colors_count = len(colors)

        # pad the color list with blanks if necessary
        if len(colors) < 82:
            for _ in range(82 - len(colors)):
                colors.append((0, 0, 0, 0))

        await async_execute_lifx(
            partial(
                self.device.set_extended_color_zones,
                colors=colors,
                colors_count=colors_count,
                duration=duration,
                apply=apply,
            )
        )

    async def async_get_multizone_effect(self) -> None:
        """Update the device firmware effect running state."""
        await async_execute_lifx(self.device.get_multizone_effect)
        self.active_effect = FirmwareEffect[self.device.effect.get("effect", "OFF")]

    async def async_set_multizone_effect(
        self,
        effect: str,
        speed: float = 3.0,
        direction: str = "RIGHT",
        theme_name: str | None = None,
        power_on: bool = True,
    ) -> None:
        """Control the firmware-based Move effect on a multizone device."""
        if lifx_features(self.device)["multizone"] is True:
            if power_on and self.device.power_level == 0:
                await self.async_set_power(True, 0)

            if theme_name is not None:
                theme = ThemeLibrary().get_theme(theme_name)
                await ThemePainter(self.hass.loop).paint(
                    theme, [self.device], round(speed)
                )

            await async_execute_lifx(
                partial(
                    self.device.set_multizone_effect,
                    effect=MultiZoneEffectType[effect.upper()].value,
                    speed=speed,
                    direction=MultiZoneDirection[direction.upper()].value,
                )
            )
            self.active_effect = FirmwareEffect[effect.upper()]

    async def async_set_matrix_effect(
        self,
        effect: str,
        palette: list[tuple[int, int, int, int]] | None = None,
        speed: float = 3,
        power_on: bool = True,
    ) -> None:
        """Control the firmware-based effects on a matrix device."""
        if lifx_features(self.device)["matrix"] is True:
            if power_on and self.device.power_level == 0:
                await self.async_set_power(True, 0)

            if palette is None:
                palette = []

            await async_execute_lifx(
                partial(
                    self.device.set_tile_effect,
                    effect=TileEffectType[effect.upper()].value,
                    speed=speed,
                    palette=palette,
                )
            )
            self.active_effect = FirmwareEffect[effect.upper()]

    def async_get_active_effect(self) -> int:
        """Return the enum value of the currently active firmware effect."""
        return self.active_effect.value

<<<<<<< HEAD

class LIFXSensorUpdateCoordinator(DataUpdateCoordinator[None]):
    """DataUpdateCoordinator to gather data for a specific lifx device."""

    def __init__(
        self,
        hass: HomeAssistant,
        parent: LIFXUpdateCoordinator,
        title: str,
    ) -> None:
        """Initialize DataUpdateCoordinator."""
        self.parent: LIFXUpdateCoordinator = parent
        self.device: Light = parent.device
        self._update_rssi: bool = False
        self._rssi: int = 0
        self.last_used_theme: str = ""

        super().__init__(
            hass,
            _LOGGER,
            name=f"{title} Sensors ({self.device.ip_addr})",
            update_interval=timedelta(seconds=SENSOR_UPDATE_INTERVAL),
            # Refresh immediately because the changes are not visible
            request_refresh_debouncer=Debouncer(
                hass, _LOGGER, cooldown=0, immediate=True
            ),
        )

    @property
    def rssi(self) -> int:
        """Return stored RSSI value."""
        return self._rssi

    @property
    def rssi_uom(self) -> str:
        """Return the RSSI unit of measurement."""
        if AwesomeVersion(self.device.host_firmware_version) <= RSSI_DBM_FW:
            return SIGNAL_STRENGTH_DECIBELS

        return SIGNAL_STRENGTH_DECIBELS_MILLIWATT

    @property
    def current_infrared_brightness(self) -> str | None:
        """Return the current infrared brightness as a string."""
        return infrared_brightness_value_to_option(self.device.infrared_brightness)

    async def _async_update_data(self) -> None:
        """Fetch all device data from the api."""
        async with self.parent.lock:
            if self._update_rssi is True:
                await self.async_update_rssi()

            if lifx_features(self.device)["hev"]:
                await self.async_get_hev_cycle()

            if lifx_features(self.device)["infrared"]:
                await async_execute_lifx(self.device.get_infrared)

=======
>>>>>>> 4ebf6baa
    async def async_set_infrared_brightness(self, option: str) -> None:
        """Set infrared brightness."""
        infrared_brightness = infrared_brightness_option_to_value(option)
        await async_execute_lifx(partial(self.device.set_infrared, infrared_brightness))

    async def async_identify_bulb(self) -> None:
        """Identify the device by flashing it three times."""
        bulb: Light = self.device
        if bulb.power_level:
            # just flash the bulb for three seconds
            await self.async_set_waveform_optional(value=IDENTIFY_WAVEFORM)
            return
        # Turn the bulb on first, flash for 3 seconds, then turn off
        await self.async_set_power(state=True, duration=1)
        await self.async_set_waveform_optional(value=IDENTIFY_WAVEFORM)
        await asyncio.sleep(LIFX_IDENTIFY_DELAY)
        await self.async_set_power(state=False, duration=1)

    def async_enable_rssi_updates(self) -> Callable[[], None]:
        """Enable RSSI signal strength updates."""

        @callback
        def _async_disable_rssi_updates() -> None:
            """Disable RSSI updates when sensor removed."""
            self._update_rssi = False

        self._update_rssi = True
        return _async_disable_rssi_updates

    async def async_update_rssi(self) -> None:
        """Update RSSI value."""
        resp = await async_execute_lifx(self.device.get_wifiinfo)
        self._rssi = int(floor(10 * log10(resp.signal) + 0.5))

    def async_get_hev_cycle_state(self) -> bool | None:
        """Return the current HEV cycle state."""
        if self.device.hev_cycle is None:
            return None
        return bool(self.device.hev_cycle.get(ATTR_REMAINING, 0) > 0)

    async def async_get_hev_cycle(self) -> None:
        """Update the HEV cycle status from a LIFX Clean bulb."""
        if lifx_features(self.device)["hev"]:
            await async_execute_lifx(self.device.get_hev_cycle)

    async def async_set_hev_cycle_state(self, enable: bool, duration: int = 0) -> None:
        """Start or stop an HEV cycle on a LIFX Clean bulb."""
        if lifx_features(self.device)["hev"]:
            await async_execute_lifx(
                partial(self.device.set_hev_cycle, enable=enable, duration=duration)
            )

    async def async_apply_theme(self, theme_name: str) -> None:
        """Apply the selected theme to the device."""
        self.last_used_theme = theme_name
        theme = ThemeLibrary().get_theme(theme_name)
        await ThemePainter(self.hass.loop).paint(theme, [self.device])<|MERGE_RESOLUTION|>--- conflicted
+++ resolved
@@ -75,7 +75,8 @@
     ) -> None:
         """Initialize DataUpdateCoordinator."""
         assert connection.device is not None
-        self._connection = connection
+        self.connection = connection
+        self.device: Light = connection.device
         self.lock = asyncio.Lock()
         self.active_effect = FirmwareEffect.OFF
         self._update_rssi: bool = False
@@ -94,22 +95,12 @@
             ),
         )
 
-    @property
-    def device(self) -> Light:
-        """Return the device."""
-        return self._connection.device
-
     @callback
     def async_setup(self) -> None:
         """Change timeouts."""
         self.device.timeout = MESSAGE_TIMEOUT
         self.device.retry_count = MESSAGE_RETRIES
         self.device.unregister_timeout = UNAVAILABLE_GRACE
-
-    @callback
-    def async_stop(self) -> None:
-        """Shutdown the connection."""
-        self._connection.async_stop()
 
     @property
     def rssi(self) -> int:
@@ -198,44 +189,20 @@
     async def _async_update_data(self) -> None:
         """Fetch all device data from the api."""
         async with self.lock:
-            try:
-                await self._async_update_data_locked()
-            except asyncio.TimeoutError:
-                self._connection.async_stop()
-                await self._connection.async_setup()
-                await self._async_update_data_locked()
-
-    async def _async_update_data_locked(self) -> None:
-        """Fetch all device data from the api while the lock is held."""
-        assert self.lock.locked(), "Lock must be held to update data"
-        if self.device.host_firmware_version is None:
-            self.device.get_hostfirmware()
-        if self.device.product is None:
-            self.device.get_version()
-        if self.device.group is None:
-            self.device.get_group()
-
-        response = await async_execute_lifx(self.device.get_color)
-
-        if self.device.product is None:
-            raise UpdateFailed(
-                f"Failed to fetch get version from device: {self.device.ip_addr}"
-            )
-
-<<<<<<< HEAD
-        # device.mac_addr is not the mac_address, its the serial number
-        if self.device.mac_addr == TARGET_ANY:
-            self.device.mac_addr = response.target_addr
-
-        # Update extended multizone devices
-        if lifx_features(self.device)["extended_multizone"]:
-            await self.async_get_extended_color_zones()
-            await self.async_get_multizone_effect()
-        # use legacy methods for older devices
-        elif lifx_features(self.device)["multizone"]:
-            await self.async_get_color_zones()
-            await self.async_get_multizone_effect()
-=======
+            if self.device.host_firmware_version is None:
+                self.device.get_hostfirmware()
+            if self.device.product is None:
+                self.device.get_version()
+            if self.device.group is None:
+                self.device.get_group()
+
+            response = await async_execute_lifx(self.device.get_color)
+
+            if self.device.product is None:
+                raise UpdateFailed(
+                    f"Failed to fetch get version from device: {self.device.ip_addr}"
+                )
+
             # device.mac_addr is not the mac_address, its the serial number
             if self.device.mac_addr == TARGET_ANY:
                 self.device.mac_addr = response.target_addr
@@ -251,7 +218,6 @@
             elif lifx_features(self.device)["multizone"]:
                 await self.async_get_color_zones()
                 await self.async_get_multizone_effect()
->>>>>>> 4ebf6baa
 
             if lifx_features(self.device)["hev"]:
                 await self.async_get_hev_cycle()
@@ -420,67 +386,6 @@
         """Return the enum value of the currently active firmware effect."""
         return self.active_effect.value
 
-<<<<<<< HEAD
-
-class LIFXSensorUpdateCoordinator(DataUpdateCoordinator[None]):
-    """DataUpdateCoordinator to gather data for a specific lifx device."""
-
-    def __init__(
-        self,
-        hass: HomeAssistant,
-        parent: LIFXUpdateCoordinator,
-        title: str,
-    ) -> None:
-        """Initialize DataUpdateCoordinator."""
-        self.parent: LIFXUpdateCoordinator = parent
-        self.device: Light = parent.device
-        self._update_rssi: bool = False
-        self._rssi: int = 0
-        self.last_used_theme: str = ""
-
-        super().__init__(
-            hass,
-            _LOGGER,
-            name=f"{title} Sensors ({self.device.ip_addr})",
-            update_interval=timedelta(seconds=SENSOR_UPDATE_INTERVAL),
-            # Refresh immediately because the changes are not visible
-            request_refresh_debouncer=Debouncer(
-                hass, _LOGGER, cooldown=0, immediate=True
-            ),
-        )
-
-    @property
-    def rssi(self) -> int:
-        """Return stored RSSI value."""
-        return self._rssi
-
-    @property
-    def rssi_uom(self) -> str:
-        """Return the RSSI unit of measurement."""
-        if AwesomeVersion(self.device.host_firmware_version) <= RSSI_DBM_FW:
-            return SIGNAL_STRENGTH_DECIBELS
-
-        return SIGNAL_STRENGTH_DECIBELS_MILLIWATT
-
-    @property
-    def current_infrared_brightness(self) -> str | None:
-        """Return the current infrared brightness as a string."""
-        return infrared_brightness_value_to_option(self.device.infrared_brightness)
-
-    async def _async_update_data(self) -> None:
-        """Fetch all device data from the api."""
-        async with self.parent.lock:
-            if self._update_rssi is True:
-                await self.async_update_rssi()
-
-            if lifx_features(self.device)["hev"]:
-                await self.async_get_hev_cycle()
-
-            if lifx_features(self.device)["infrared"]:
-                await async_execute_lifx(self.device.get_infrared)
-
-=======
->>>>>>> 4ebf6baa
     async def async_set_infrared_brightness(self, option: str) -> None:
         """Set infrared brightness."""
         infrared_brightness = infrared_brightness_option_to_value(option)
