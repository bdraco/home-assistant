--- conflicted
+++ resolved
@@ -2,12 +2,11 @@
 from __future__ import annotations
 
 import asyncio
-from collections.abc import Awaitable, Callable
+from collections.abc import Callable
 from datetime import timedelta
 from enum import IntEnum
 from functools import partial
 from math import floor, log10
-import sys
 from typing import Any, cast
 
 from aiolifx.aiolifx import (
@@ -39,11 +38,8 @@
     IDENTIFY_WAVEFORM,
     MESSAGE_RETRIES,
     MESSAGE_TIMEOUT,
-<<<<<<< HEAD
-=======
     OVERALL_TIMEOUT,
     TARGET_ANY,
->>>>>>> aac10fc7
     UNAVAILABLE_GRACE,
 )
 from .util import (
@@ -55,18 +51,11 @@
     lifx_features,
 )
 
-if sys.version_info[:2] < (3, 11):
-    from async_timeout import timeout as asyncio_timeout
-else:
-    from asyncio import timeout as asyncio_timeout
-
-
 LIGHT_UPDATE_INTERVAL = 10
 SENSOR_UPDATE_INTERVAL = 30
 REQUEST_REFRESH_DELAY = 0.35
 LIFX_IDENTIFY_DELAY = 3.0
 RSSI_DBM_FW = AwesomeVersion("2.77")
-MAX_TIMEOUTS_TO_DECLARE_UPDATE_FAILED = 3
 
 
 class FirmwareEffect(IntEnum):
@@ -96,7 +85,6 @@
         self._update_rssi: bool = False
         self._rssi: int = 0
         self.last_used_theme: str = ""
-        self._offline_time: float = 0.0
 
         super().__init__(
             hass,
@@ -201,69 +189,6 @@
             platform, DOMAIN, f"{self.serial_number}_{key}"
         )
 
-<<<<<<< HEAD
-    async def _async_update_data(self) -> None:
-        """Fetch all device data from the api."""
-
-        for _ in range(MAX_TIMEOUTS_TO_DECLARE_UPDATE_FAILED - 1):
-            try:
-                tasks: list[Awaitable] = [async_execute_lifx(self.device.get_color)]
-
-                if self.device.host_firmware_version is None:
-                    tasks.append(async_execute_lifx(self.device.get_hostfirmware))
-                if self.device.product is None:
-                    tasks.append(async_execute_lifx(self.device.get_version))
-                if self.device.group is None:
-                    tasks.append(async_execute_lifx(self.device.get_group))
-
-                await asyncio.gather(*tasks)
-
-                events = []
-                for _response, event, _callb in self.device.message.values():
-                    if isinstance(event, asyncio.Event):
-                        events.append(event.wait())
-                if events:
-                    async with asyncio_timeout(MESSAGE_TIMEOUT):
-                        await asyncio.gather(*events)
-
-                if self._update_rssi is True:
-                    await self.async_update_rssi()
-
-                # Update extended multizone devices
-                if lifx_features(self.device)["extended_multizone"]:
-                    await async_execute_lifx(self.device.get_extended_color_zones)
-                    await self.async_get_multizone_effect()
-                # use legacy methods for older devices
-                elif lifx_features(self.device)["multizone"]:
-                    await self.async_get_color_zones()
-                    await self.async_get_multizone_effect()
-
-                if lifx_features(self.device)["hev"]:
-                    await self.async_get_hev_cycle()
-
-                if lifx_features(self.device)["infrared"]:
-                    await async_execute_lifx(self.device.get_infrared)
-
-                break
-
-            except asyncio.TimeoutError:
-                _LOGGER.debug(
-                    "Time out updating %s (%s): will retry update",
-                    self.device.label or self.device.ip_addr,
-                    self.device.mac_addr,
-                )
-
-        else:
-            _LOGGER.error(
-                "Marking %s (%s) as offline after three failed update attempts",
-                self.device.label or self.device.ip_addr,
-                self.device.mac_addr,
-            )
-
-            raise UpdateFailed(
-                f"The device failed to respond after {MAX_TIMEOUTS_TO_DECLARE_UPDATE_FAILED} attempts"
-            )
-=======
     async def _async_populate_device_info(self) -> None:
         """Populate device info."""
         methods: list[Callable] = []
@@ -337,7 +262,6 @@
             # to update the zones again. This should only
             # happen once after a device is added.
             await self.async_get_color_zones()
->>>>>>> aac10fc7
 
     async def async_get_color_zones(self) -> None:
         """Get updated color information for each zone."""
