"""Coordinator for lifx."""
from __future__ import annotations

import asyncio
from datetime import timedelta
from functools import partial
import logging

from homeassistant.core import HomeAssistant, callback
from homeassistant.helpers.debounce import Debouncer
from homeassistant.helpers.update_coordinator import DataUpdateCoordinator, UpdateFailed

from .const import MESSAGE_RETRIES, MESSAGE_TIMEOUT, UNAVAILABLE_GRACE
<<<<<<< HEAD
from .util import AwaitAioLIFX, LIFXConnection, lifx_features
=======
from .util import AwaitAioLIFX, LIFXConnection, get_real_mac_addr, lifx_features
>>>>>>> acaf9954

_LOGGER = logging.getLogger(__name__)

REQUEST_REFRESH_DELAY = 0.35


class LIFXUpdateCoordinator(DataUpdateCoordinator):
    """DataUpdateCoordinator to gather data for a specific lifx device."""

    def __init__(
        self,
        hass: HomeAssistant,
        connection: LIFXConnection,
    ) -> None:
        """Initialize DataUpdateCoordinator."""
        assert connection.device is not None
        self.connection = connection
        self.device = connection.device
        self.lock = asyncio.Lock()
<<<<<<< HEAD
        self.lifx_mac_address = self.device.mac_addr
=======
        self._lifx_mac_address = self.device.mac_addr
>>>>>>> acaf9954
        update_interval = timedelta(seconds=10)
        super().__init__(
            hass,
            _LOGGER,
            name=f"{self.device.label} {self.device.ip_addr} {self.device.mac_addr}",
            update_interval=update_interval,
            # We don't want an immediate refresh since the device
            # takes a moment to reflect the state change
            request_refresh_debouncer=Debouncer(
                hass, _LOGGER, cooldown=REQUEST_REFRESH_DELAY, immediate=False
            ),
        )

    @callback
    def async_setup(self):
        """Change timeouts."""
        self.device.timeout = MESSAGE_TIMEOUT
        self.device.retry_count = MESSAGE_RETRIES
        self.device.unregister_timeout = UNAVAILABLE_GRACE

    @property
    def internal_mac_address(self):
        """Return the internal mac address."""
        return self._lifx_mac_address

    @property
    def physical_mac_address(self):
        """Return the physical mac address."""
        return get_real_mac_addr(
            self._lifx_mac_address, self.device.host_firmware_version
        )

    async def _async_update_data(self) -> None:
        """Fetch all device data from the api."""
        async with self.lock:
            response = await AwaitAioLIFX().wait(self.device.get_color)
            if response is None:
                raise UpdateFailed(
                    f"Failed to fetch state from device: {self.device.ip_addr}"
                )
<<<<<<< HEAD
            self.lifx_mac_address = response.target_addr
=======
            self._lifx_mac_address = response.target_addr
>>>>>>> acaf9954
            if lifx_features(self.device)["multizone"]:
                await self.update_color_zones()

    async def update_color_zones(self):
        """Get updated color information for each zone."""
        zone = 0
        top = 1
        while zone < top:
            # Each get_color_zones can update 8 zones at once
            resp = await AwaitAioLIFX().wait(
                partial(self.device.get_color_zones, start_index=zone)
            )
            if not resp:
                raise UpdateFailed(
                    "Failed to fetch zones from device: {self.device.ip_addr}"
                )
            zone += 8
            top = resp.count

            # We only await multizone responses so don't ask for just one
            if zone == top - 1:
                zone -= 1<|MERGE_RESOLUTION|>--- conflicted
+++ resolved
@@ -11,11 +11,7 @@
 from homeassistant.helpers.update_coordinator import DataUpdateCoordinator, UpdateFailed
 
 from .const import MESSAGE_RETRIES, MESSAGE_TIMEOUT, UNAVAILABLE_GRACE
-<<<<<<< HEAD
-from .util import AwaitAioLIFX, LIFXConnection, lifx_features
-=======
 from .util import AwaitAioLIFX, LIFXConnection, get_real_mac_addr, lifx_features
->>>>>>> acaf9954
 
 _LOGGER = logging.getLogger(__name__)
 
@@ -35,11 +31,7 @@
         self.connection = connection
         self.device = connection.device
         self.lock = asyncio.Lock()
-<<<<<<< HEAD
-        self.lifx_mac_address = self.device.mac_addr
-=======
         self._lifx_mac_address = self.device.mac_addr
->>>>>>> acaf9954
         update_interval = timedelta(seconds=10)
         super().__init__(
             hass,
@@ -80,11 +72,7 @@
                 raise UpdateFailed(
                     f"Failed to fetch state from device: {self.device.ip_addr}"
                 )
-<<<<<<< HEAD
-            self.lifx_mac_address = response.target_addr
-=======
             self._lifx_mac_address = response.target_addr
->>>>>>> acaf9954
             if lifx_features(self.device)["multizone"]:
                 await self.update_color_zones()
 
