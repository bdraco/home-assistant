--- conflicted
+++ resolved
@@ -231,11 +231,7 @@
         custom_effect_colors: list[tuple[int, int, int]],
         custom_effect_speed_pct: int,
         custom_effect_transition: str,
-<<<<<<< HEAD
-    ):
-=======
     ) -> None:
->>>>>>> 77327a44
         """Initialize the light."""
         super().__init__(coordinator)
         self._bulb: WifiLedBulb = coordinator.device
@@ -304,10 +300,6 @@
         """Return the current effect."""
         if (current_mode := self._bulb.raw_state[3]) == EFFECT_CUSTOM_CODE:
             return EFFECT_CUSTOM
-<<<<<<< HEAD
-
-=======
->>>>>>> 77327a44
         return EFFECT_ID_NAME.get(current_mode)
 
     @property
@@ -340,13 +332,7 @@
         if not self.is_on:
             self._bulb.turnOn()
 
-<<<<<<< HEAD
-        hs_color = kwargs.get(ATTR_HS_COLOR)
-
-        if hs_color:
-=======
         if hs_color := kwargs.get(ATTR_HS_COLOR):
->>>>>>> 77327a44
             rgb: tuple[int, int, int] | None = color_util.color_hs_to_RGB(*hs_color)
         else:
             rgb = None
@@ -424,10 +410,6 @@
     @callback
     def _handle_coordinator_update(self) -> None:
         """Handle updated data from the coordinator."""
-<<<<<<< HEAD
-        """Fetch the data from this light bulb."""
-=======
->>>>>>> 77327a44
         if not self._mode or self._mode == MODE_AUTO:
             if self._bulb.protocol:
                 if self._bulb.raw_state[9] == self._bulb.raw_state[11]:
