"""Support for FluxLED/MagicHome lights."""
from __future__ import annotations

import ast
import logging
import random
from typing import Any, Final, cast

from flux_led.aiodevice import AIOWifiLedBulb
from flux_led.const import (
    COLOR_MODE_CCT as FLUX_COLOR_MODE_CCT,
    COLOR_MODE_DIM as FLUX_COLOR_MODE_DIM,
    COLOR_MODE_RGB as FLUX_COLOR_MODE_RGB,
    COLOR_MODE_RGBW as FLUX_COLOR_MODE_RGBW,
    COLOR_MODE_RGBWW as FLUX_COLOR_MODE_RGBWW,
)
from flux_led.device import MAX_TEMP, MIN_TEMP
from flux_led.utils import (
    color_temp_to_white_levels,
    rgbcw_brightness,
    rgbcw_to_rgbwc,
    rgbw_brightness,
    rgbww_brightness,
)
import voluptuous as vol

from homeassistant import config_entries
from homeassistant.components.light import (
    ATTR_BRIGHTNESS,
    ATTR_COLOR_TEMP,
    ATTR_EFFECT,
    ATTR_RGB_COLOR,
    ATTR_RGBW_COLOR,
    ATTR_RGBWW_COLOR,
    ATTR_WHITE,
    COLOR_MODE_BRIGHTNESS,
    COLOR_MODE_COLOR_TEMP,
    COLOR_MODE_ONOFF,
    COLOR_MODE_RGB,
    COLOR_MODE_RGBW,
    COLOR_MODE_RGBWW,
    COLOR_MODE_WHITE,
    EFFECT_COLORLOOP,
    EFFECT_RANDOM,
    PLATFORM_SCHEMA,
    SUPPORT_EFFECT,
    SUPPORT_TRANSITION,
    LightEntity,
)
from homeassistant.const import (
    ATTR_MANUFACTURER,
    ATTR_MODE,
    ATTR_MODEL,
    ATTR_NAME,
    ATTR_SW_VERSION,
    CONF_DEVICES,
    CONF_HOST,
    CONF_MAC,
    CONF_MODE,
    CONF_NAME,
    CONF_PROTOCOL,
)
from homeassistant.core import HomeAssistant, callback
from homeassistant.helpers import device_registry as dr, entity_platform
import homeassistant.helpers.config_validation as cv
from homeassistant.helpers.dispatcher import async_dispatcher_connect
from homeassistant.helpers.entity_platform import AddEntitiesCallback
from homeassistant.helpers.typing import ConfigType, DiscoveryInfoType
from homeassistant.helpers.update_coordinator import CoordinatorEntity
from homeassistant.util.color import (
    color_temperature_kelvin_to_mired,
    color_temperature_mired_to_kelvin,
)

from . import FluxLedUpdateCoordinator
from .const import (
    CONF_AUTOMATIC_ADD,
    CONF_COLORS,
    CONF_CUSTOM_EFFECT,
    CONF_CUSTOM_EFFECT_COLORS,
    CONF_CUSTOM_EFFECT_SPEED_PCT,
    CONF_CUSTOM_EFFECT_TRANSITION,
    CONF_SPEED_PCT,
    CONF_TRANSITION,
    DEFAULT_EFFECT_SPEED,
    DOMAIN,
    FLUX_HOST,
    FLUX_LED_DISCOVERY,
    FLUX_MAC,
    MODE_AUTO,
    MODE_RGB,
    MODE_RGBW,
    MODE_WHITE,
    SIGNAL_STATE_UPDATED,
    TRANSITION_GRADUAL,
    TRANSITION_JUMP,
    TRANSITION_STROBE,
)

_LOGGER = logging.getLogger(__name__)

SUPPORT_FLUX_LED: Final = SUPPORT_EFFECT | SUPPORT_TRANSITION


FLUX_COLOR_MODE_TO_HASS: Final = {
    FLUX_COLOR_MODE_RGB: COLOR_MODE_RGB,
    FLUX_COLOR_MODE_RGBW: COLOR_MODE_RGBW,
    FLUX_COLOR_MODE_RGBWW: COLOR_MODE_RGBWW,
    FLUX_COLOR_MODE_CCT: COLOR_MODE_COLOR_TEMP,
    FLUX_COLOR_MODE_DIM: COLOR_MODE_WHITE,
}


# Constant color temp values for 2 flux_led special modes
# Warm-white and Cool-white modes
COLOR_TEMP_WARM_VS_COLD_WHITE_CUT_OFF: Final = 285

# List of supported effects which aren't already declared in LIGHT
EFFECT_RED_FADE: Final = "red_fade"
EFFECT_GREEN_FADE: Final = "green_fade"
EFFECT_BLUE_FADE: Final = "blue_fade"
EFFECT_YELLOW_FADE: Final = "yellow_fade"
EFFECT_CYAN_FADE: Final = "cyan_fade"
EFFECT_PURPLE_FADE: Final = "purple_fade"
EFFECT_WHITE_FADE: Final = "white_fade"
EFFECT_RED_GREEN_CROSS_FADE: Final = "rg_cross_fade"
EFFECT_RED_BLUE_CROSS_FADE: Final = "rb_cross_fade"
EFFECT_GREEN_BLUE_CROSS_FADE: Final = "gb_cross_fade"
EFFECT_COLORSTROBE: Final = "colorstrobe"
EFFECT_RED_STROBE: Final = "red_strobe"
EFFECT_GREEN_STROBE: Final = "green_strobe"
EFFECT_BLUE_STROBE: Final = "blue_strobe"
EFFECT_YELLOW_STROBE: Final = "yellow_strobe"
EFFECT_CYAN_STROBE: Final = "cyan_strobe"
EFFECT_PURPLE_STROBE: Final = "purple_strobe"
EFFECT_WHITE_STROBE: Final = "white_strobe"
EFFECT_COLORJUMP: Final = "colorjump"
EFFECT_CUSTOM: Final = "custom"

EFFECT_MAP: Final = {
    EFFECT_COLORLOOP: 0x25,
    EFFECT_RED_FADE: 0x26,
    EFFECT_GREEN_FADE: 0x27,
    EFFECT_BLUE_FADE: 0x28,
    EFFECT_YELLOW_FADE: 0x29,
    EFFECT_CYAN_FADE: 0x2A,
    EFFECT_PURPLE_FADE: 0x2B,
    EFFECT_WHITE_FADE: 0x2C,
    EFFECT_RED_GREEN_CROSS_FADE: 0x2D,
    EFFECT_RED_BLUE_CROSS_FADE: 0x2E,
    EFFECT_GREEN_BLUE_CROSS_FADE: 0x2F,
    EFFECT_COLORSTROBE: 0x30,
    EFFECT_RED_STROBE: 0x31,
    EFFECT_GREEN_STROBE: 0x32,
    EFFECT_BLUE_STROBE: 0x33,
    EFFECT_YELLOW_STROBE: 0x34,
    EFFECT_CYAN_STROBE: 0x35,
    EFFECT_PURPLE_STROBE: 0x36,
    EFFECT_WHITE_STROBE: 0x37,
    EFFECT_COLORJUMP: 0x38,
}
EFFECT_ID_NAME: Final = {v: k for k, v in EFFECT_MAP.items()}
EFFECT_CUSTOM_CODE: Final = 0x60

FLUX_EFFECT_LIST: Final = sorted(EFFECT_MAP) + [EFFECT_RANDOM]

SERVICE_CUSTOM_EFFECT: Final = "set_custom_effect"

CUSTOM_EFFECT_DICT: Final = {
    vol.Required(CONF_COLORS): vol.All(
        cv.ensure_list,
        vol.Length(min=1, max=16),
        [vol.All(vol.ExactSequence((cv.byte, cv.byte, cv.byte)), vol.Coerce(tuple))],
    ),
    vol.Optional(CONF_SPEED_PCT, default=50): vol.All(
        vol.Range(min=0, max=100), vol.Coerce(int)
    ),
    vol.Optional(CONF_TRANSITION, default=TRANSITION_GRADUAL): vol.All(
        cv.string, vol.In([TRANSITION_GRADUAL, TRANSITION_JUMP, TRANSITION_STROBE])
    ),
}

CUSTOM_EFFECT_SCHEMA: Final = vol.Schema(CUSTOM_EFFECT_DICT)

DEVICE_SCHEMA: Final = vol.Schema(
    {
        vol.Optional(CONF_NAME): cv.string,
        vol.Optional(ATTR_MODE, default=MODE_AUTO): vol.All(
            cv.string, vol.In([MODE_AUTO, MODE_RGBW, MODE_RGB, MODE_WHITE])
        ),
        vol.Optional(CONF_PROTOCOL): vol.All(cv.string, vol.In(["ledenet"])),
        vol.Optional(CONF_CUSTOM_EFFECT): CUSTOM_EFFECT_SCHEMA,
    }
)

PLATFORM_SCHEMA = PLATFORM_SCHEMA.extend(
    {
        vol.Optional(CONF_DEVICES, default={}): {cv.string: DEVICE_SCHEMA},
        vol.Optional(CONF_AUTOMATIC_ADD, default=False): cv.boolean,
    }
)


async def async_setup_platform(
    hass: HomeAssistant,
    config: ConfigType,
    async_add_entities: AddEntitiesCallback,
    discovery_info: DiscoveryInfoType | None = None,
) -> bool:
    """Set up the flux led platform."""
    domain_data = hass.data[DOMAIN]
    discovered_mac_by_host = {
        device[FLUX_HOST]: device[FLUX_MAC]
        for device in domain_data[FLUX_LED_DISCOVERY]
    }
    for host, device_config in config.get(CONF_DEVICES, {}).items():
        _LOGGER.warning(
            "Configuring flux_led via yaml is deprecated; the configuration for"
            " %s has been migrated to a config entry and can be safely removed",
            host,
        )
        custom_effects = device_config.get(CONF_CUSTOM_EFFECT, {})
        hass.async_create_task(
            hass.config_entries.flow.async_init(
                DOMAIN,
                context={"source": config_entries.SOURCE_IMPORT},
                data={
                    CONF_HOST: host,
                    CONF_MAC: discovered_mac_by_host.get(host),
                    CONF_NAME: device_config[CONF_NAME],
                    CONF_PROTOCOL: device_config.get(CONF_PROTOCOL),
                    CONF_MODE: device_config.get(ATTR_MODE, MODE_AUTO),
                    CONF_CUSTOM_EFFECT_COLORS: str(custom_effects.get(CONF_COLORS)),
                    CONF_CUSTOM_EFFECT_SPEED_PCT: custom_effects.get(
                        CONF_SPEED_PCT, DEFAULT_EFFECT_SPEED
                    ),
                    CONF_CUSTOM_EFFECT_TRANSITION: custom_effects.get(
                        CONF_TRANSITION, TRANSITION_GRADUAL
                    ),
                },
            )
        )
    return True


async def async_setup_entry(
    hass: HomeAssistant,
    entry: config_entries.ConfigEntry,
    async_add_entities: AddEntitiesCallback,
) -> None:
    """Set up the Flux lights."""
    coordinator: FluxLedUpdateCoordinator = hass.data[DOMAIN][entry.entry_id]

    platform = entity_platform.async_get_current_platform()
    platform.async_register_entity_service(
        SERVICE_CUSTOM_EFFECT,
        CUSTOM_EFFECT_DICT,
        "async_set_custom_effect",
    )
    options = entry.options

    try:
        custom_effect_colors = ast.literal_eval(
            options.get(CONF_CUSTOM_EFFECT_COLORS) or "[]"
        )
    except (ValueError, TypeError, SyntaxError, MemoryError) as ex:
        _LOGGER.warning(
            "Could not parse custom effect colors for %s: %s", entry.unique_id, ex
        )
        custom_effect_colors = []

    async_add_entities(
        [
            FluxLight(
                coordinator,
                entry.unique_id,
                entry.data[CONF_NAME],
                list(custom_effect_colors),
                options.get(CONF_CUSTOM_EFFECT_SPEED_PCT, DEFAULT_EFFECT_SPEED),
                options.get(CONF_CUSTOM_EFFECT_TRANSITION, TRANSITION_GRADUAL),
            )
        ]
    )


class FluxLight(CoordinatorEntity, LightEntity):
    """Representation of a Flux light."""

    coordinator: FluxLedUpdateCoordinator

    def __init__(
        self,
        coordinator: FluxLedUpdateCoordinator,
        unique_id: str | None,
        name: str,
        custom_effect_colors: list[tuple[int, int, int]],
        custom_effect_speed_pct: int,
        custom_effect_transition: str,
    ) -> None:
        """Initialize the light."""
        super().__init__(coordinator)
        self._bulb: AIOWifiLedBulb = coordinator.device
        self._responding = True
        self._attr_name = name
        self._attr_unique_id = unique_id
        self._attr_supported_features = SUPPORT_FLUX_LED
        self._attr_min_mireds = (
            color_temperature_kelvin_to_mired(MAX_TEMP) + 1
        )  # for rounding
        self._attr_max_mireds = color_temperature_kelvin_to_mired(MIN_TEMP)
        color_modes = {
            FLUX_COLOR_MODE_TO_HASS.get(mode, COLOR_MODE_ONOFF)
            for mode in self._bulb.color_modes
        }
        if COLOR_MODE_RGBWW in color_modes:
            color_modes.add(COLOR_MODE_COLOR_TEMP)  # Backwards compat
        self._attr_supported_color_modes = color_modes
        self._attr_effect_list = FLUX_EFFECT_LIST
        if custom_effect_colors:
            self._attr_effect_list = [*FLUX_EFFECT_LIST, EFFECT_CUSTOM]
        self._custom_effect_colors = custom_effect_colors
        self._custom_effect_speed_pct = custom_effect_speed_pct
        self._custom_effect_transition = custom_effect_transition
        if self.unique_id:
            old_protocol = self._bulb.protocol == "LEDENET_ORIGINAL"
            raw_state = self._bulb.raw_state
            self._attr_device_info = {
                "connections": {(dr.CONNECTION_NETWORK_MAC, self.unique_id)},
                ATTR_MODEL: f"0x{self._bulb.model_num:02X}",
                ATTR_NAME: self.name,
                ATTR_SW_VERSION: "1" if old_protocol else str(raw_state.version_number),
                ATTR_MANUFACTURER: "FluxLED/Magic Home",
            }

    @property
    def is_on(self) -> bool:
        """Return true if device is on."""
        return cast(bool, self._bulb.is_on)

    @property
    def brightness(self) -> int:
        """Return the brightness of this light between 0..255."""
        return cast(int, self._bulb.brightness)

    @property
    def color_temp(self) -> int:
        """Return the kelvin value of this light in mired."""
        return color_temperature_kelvin_to_mired(self._bulb.getWhiteTemperature()[0])

    @property
    def rgb_color(self) -> tuple[int, int, int]:
        """Return the rgb color value."""
        rgb: tuple[int, int, int] = self._bulb.rgb
        return rgb

    @property
    def rgbw_color(self) -> tuple[int, int, int, int]:
        """Return the rgbw color value."""
        rgbw: tuple[int, int, int, int] = self._bulb.rgbw
        return rgbw

    @property
    def rgbww_color(self) -> tuple[int, int, int, int, int]:
        """Return the rgbww aka rgbcw color value."""
        rgbcw: tuple[int, int, int, int, int] = self._bulb.rgbcw
        return rgbcw

    @property
    def rgbwc_color(self) -> tuple[int, int, int, int, int]:
        """Return the rgbwc color value."""
        rgbwc: tuple[int, int, int, int, int] = self._bulb.rgbww
        return rgbwc

    @property
    def color_mode(self) -> str:
        """Return the color mode of the light."""
        return FLUX_COLOR_MODE_TO_HASS.get(self._bulb.color_mode, COLOR_MODE_ONOFF)

    @property
    def effect(self) -> str | None:
        """Return the current effect."""
        if (current_mode := self._bulb.raw_state.preset_pattern) == EFFECT_CUSTOM_CODE:
            return EFFECT_CUSTOM
        return EFFECT_ID_NAME.get(current_mode)

    @property
    def extra_state_attributes(self) -> dict[str, str]:
        """Return the attributes."""
        return {"ip_address": self._bulb.ipaddr}

    async def async_turn_on(self, **kwargs: Any) -> None:
        """Turn the specified or all lights on."""
        await self._async_turn_on(**kwargs)
        self.async_write_ha_state()
        await self.coordinator.async_request_refresh()

    async def _async_turn_on(self, **kwargs: Any) -> None:
        """Turn the specified or all lights on."""
        if not self.is_on:
            await self._bulb.async_turn_on()
            if not kwargs:
                return

        if (brightness := kwargs.get(ATTR_BRIGHTNESS)) is None:
            brightness = self.brightness

        # Handle switch to CCT Color Mode
        if ATTR_COLOR_TEMP in kwargs:
            color_temp_mired = kwargs[ATTR_COLOR_TEMP]
            color_temp_kelvin = color_temperature_mired_to_kelvin(color_temp_mired)
            if self.color_mode != COLOR_MODE_RGBWW:
                await self._bulb.async_set_white_temp(color_temp_kelvin, brightness)
                return

            # When switching to color temp from RGBWW mode,
            # we do not want the overall brightness, we only
            # want the brightness of the white channels
            brightness = kwargs.get(
                ATTR_BRIGHTNESS, self._bulb.getWhiteTemperature()[1]
            )
            cold, warm = color_temp_to_white_levels(color_temp_kelvin, brightness)
            await self._bulb.async_set_levels(r=0, b=0, g=0, w=warm, w2=cold)
            return
        # Handle switch to HS Color Mode
<<<<<<< HEAD
        if ATTR_HS_COLOR in kwargs:
            await self._bulb.async_set_levels(
                *color_hs_to_RGB(*kwargs[ATTR_HS_COLOR]), brightness=brightness
            )
=======
        if ATTR_RGB_COLOR in kwargs:
            self._bulb.set_levels(*kwargs[ATTR_RGB_COLOR], brightness=brightness)
>>>>>>> d74ef4df
            return
        # Handle switch to RGBW Color Mode
        if ATTR_RGBW_COLOR in kwargs:
            if ATTR_BRIGHTNESS in kwargs:
                rgbw = rgbw_brightness(kwargs[ATTR_RGBW_COLOR], brightness)
            else:
                rgbw = kwargs[ATTR_RGBW_COLOR]
            await self._bulb.async_set_levels(*rgbw)
            return
        # Handle switch to RGBWW Color Mode
        if ATTR_RGBWW_COLOR in kwargs:
            if ATTR_BRIGHTNESS in kwargs:
                rgbcw = rgbcw_brightness(kwargs[ATTR_RGBWW_COLOR], brightness)
            else:
                rgbcw = kwargs[ATTR_RGBWW_COLOR]
            await self._bulb.async_set_levels(*rgbcw_to_rgbwc(rgbcw))
            return
        # Handle switch to White Color Mode
        if ATTR_WHITE in kwargs:
            await self._bulb.async_set_levels(w=kwargs[ATTR_WHITE])
            return
        if ATTR_EFFECT in kwargs:
            effect = kwargs[ATTR_EFFECT]
            # Random color effect
            if effect == EFFECT_RANDOM:
                await self._bulb.async_set_levels(
                    random.randint(0, 255),
                    random.randint(0, 255),
                    random.randint(0, 255),
                )
                return
            # Custom effect
            if effect == EFFECT_CUSTOM:
                if self._custom_effect_colors:
                    await self._bulb.async_set_custom_pattern(
                        self._custom_effect_colors,
                        self._custom_effect_speed_pct,
                        self._custom_effect_transition,
                    )
                return
            # Effect selection
            if effect in EFFECT_MAP:
                await self._bulb.async_set_preset_pattern(
                    EFFECT_MAP[effect], DEFAULT_EFFECT_SPEED
                )
                return
            raise ValueError(f"Unknown effect {effect}")
        # Handle brightness adjustment in CCT Color Mode
        if self.color_mode == COLOR_MODE_COLOR_TEMP:
            await self._bulb.async_set_white_temp(
                self._bulb.getWhiteTemperature()[0], brightness
            )
            return
        # Handle brightness adjustment in RGB Color Mode
<<<<<<< HEAD
        if self.color_mode == COLOR_MODE_HS:
            rgb = color_hs_to_RGB(*self.hs_color)
            await self._bulb.async_set_levels(*rgb, brightness=brightness)
=======
        if self.color_mode == COLOR_MODE_RGB:
            self._bulb.set_levels(*self.rgb_color, brightness=brightness)
>>>>>>> d74ef4df
            return
        # Handle brightness adjustment in RGBW Color Mode
        if self.color_mode == COLOR_MODE_RGBW:
            await self._bulb.async_set_levels(
                *rgbw_brightness(self.rgbw_color, brightness)
            )
            return
        # Handle brightness adjustment in RGBWW Color Mode
        if self.color_mode == COLOR_MODE_RGBWW:
            rgbwc = self.rgbwc_color
            await self._bulb.async_set_levels(*rgbww_brightness(rgbwc, brightness))
            return
        # Handle White Color Mode and Brightness Only Color Mode
        if self.color_mode in (COLOR_MODE_WHITE, COLOR_MODE_BRIGHTNESS):
            await self._bulb.async_set_levels(w=brightness)
            return
        raise ValueError(f"Unsupported color mode {self.color_mode}")

    async def async_set_custom_effect(
        self, colors: list[tuple[int, int, int]], speed_pct: int, transition: str
    ) -> None:
        """Set a custom effect on the bulb."""
        await self._bulb.async_set_custom_pattern(
            colors,
            speed_pct,
            transition,
        )

    async def async_turn_off(self, **kwargs: Any) -> None:
        """Turn the specified or all lights off."""
        await self._bulb.async_turn_off()
        self.async_write_ha_state()
        await self.coordinator.async_request_refresh()

    @callback
    def _handle_coordinator_update(self) -> None:
        """Handle updated data from the coordinator."""
        if self.coordinator.last_update_success != self._responding:
            self.async_write_ha_state()
        self._responding = self.coordinator.last_update_success

    async def async_added_to_hass(self) -> None:
        """Handle entity which will be added."""
        self.async_on_remove(
            async_dispatcher_connect(
                self.hass,
                SIGNAL_STATE_UPDATED.format(self._bulb.ipaddr),
                self.async_write_ha_state,
            )
        )
        await super().async_added_to_hass()<|MERGE_RESOLUTION|>--- conflicted
+++ resolved
@@ -422,15 +422,10 @@
             await self._bulb.async_set_levels(r=0, b=0, g=0, w=warm, w2=cold)
             return
         # Handle switch to HS Color Mode
-<<<<<<< HEAD
-        if ATTR_HS_COLOR in kwargs:
+        if ATTR_RGB_COLOR in kwargs:
             await self._bulb.async_set_levels(
-                *color_hs_to_RGB(*kwargs[ATTR_HS_COLOR]), brightness=brightness
-            )
-=======
-        if ATTR_RGB_COLOR in kwargs:
-            self._bulb.set_levels(*kwargs[ATTR_RGB_COLOR], brightness=brightness)
->>>>>>> d74ef4df
+                *kwargs[ATTR_RGB_COLOR], brightness=brightness
+            )
             return
         # Handle switch to RGBW Color Mode
         if ATTR_RGBW_COLOR in kwargs:
@@ -485,14 +480,8 @@
             )
             return
         # Handle brightness adjustment in RGB Color Mode
-<<<<<<< HEAD
-        if self.color_mode == COLOR_MODE_HS:
-            rgb = color_hs_to_RGB(*self.hs_color)
-            await self._bulb.async_set_levels(*rgb, brightness=brightness)
-=======
         if self.color_mode == COLOR_MODE_RGB:
-            self._bulb.set_levels(*self.rgb_color, brightness=brightness)
->>>>>>> d74ef4df
+            await self._bulb.async_set_levels(*self.rgb_color, brightness=brightness)
             return
         # Handle brightness adjustment in RGBW Color Mode
         if self.color_mode == COLOR_MODE_RGBW:
