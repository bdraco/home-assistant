"""Support for FluxLED/MagicHome lights."""
from __future__ import annotations

import ast
from functools import partial
import logging
import random
from typing import Any, Final, List, Optional, Set, Union, cast

from flux_led import WifiLedBulb
import voluptuous as vol
from voluptuous.util import SetTo

from homeassistant import config_entries
from homeassistant.components.light import (
    ATTR_BRIGHTNESS,
    ATTR_COLOR_TEMP,
    ATTR_EFFECT,
    ATTR_RGB_COLOR,
    ATTR_RGBW_COLOR,
    ATTR_RGBWW_COLOR,
    COLOR_MODE_BRIGHTNESS,
    COLOR_MODE_COLOR_TEMP,
    COLOR_MODE_ONOFF,
    COLOR_MODE_RGB,
    COLOR_MODE_RGBW,
    COLOR_MODE_RGBWW,
    EFFECT_COLORLOOP,
    EFFECT_RANDOM,
    PLATFORM_SCHEMA,
    SUPPORT_EFFECT,
    SUPPORT_TRANSITION,
    LightEntity,
)
from homeassistant.const import (
    ATTR_MANUFACTURER,
    ATTR_MODE,
    ATTR_MODEL,
    ATTR_NAME,
    ATTR_SW_VERSION,
    CONF_DEVICES,
    CONF_HOST,
    CONF_MAC,
    CONF_MODE,
    CONF_NAME,
    CONF_PROTOCOL,
)
from homeassistant.core import HomeAssistant
from homeassistant.helpers import device_registry as dr, entity_platform
import homeassistant.helpers.config_validation as cv
from homeassistant.helpers.entity_platform import AddEntitiesCallback
from homeassistant.helpers.typing import ConfigType, DiscoveryInfoType
from homeassistant.helpers.update_coordinator import CoordinatorEntity
import homeassistant.util.color as color_util

from . import FluxLedUpdateCoordinator
from .const import (
    CONF_AUTOMATIC_ADD,
    CONF_COLORS,
    CONF_CUSTOM_EFFECT,
    CONF_CUSTOM_EFFECT_COLORS,
    CONF_CUSTOM_EFFECT_SPEED_PCT,
    CONF_CUSTOM_EFFECT_TRANSITION,
    CONF_SPEED_PCT,
    CONF_TRANSITION,
    DEFAULT_EFFECT_SPEED,
    DOMAIN,
    FLUX_HOST,
    FLUX_LED_DISCOVERY,
    FLUX_MAC,
    MODE_AUTO,
    MODE_CCT,
    MODE_DIM,
    MODE_RGB,
    MODE_RGBW,
    MODE_RGBWW,
    MODE_WHITE,
    TRANSITION_GRADUAL,
    TRANSITION_JUMP,
    TRANSITION_STROBE,
)

_LOGGER = logging.getLogger(__name__)

SUPPORT_FLUX_LED: Final = SUPPORT_EFFECT | SUPPORT_TRANSITION


# Constant color temp values for 2 flux_led special modes
# Warm-white and Cool-white modes
COLOR_TEMP_WARM_VS_COLD_WHITE_CUT_OFF: Final = 285

# List of supported effects which aren't already declared in LIGHT
EFFECT_RED_FADE: Final = "red_fade"
EFFECT_GREEN_FADE: Final = "green_fade"
EFFECT_BLUE_FADE: Final = "blue_fade"
EFFECT_YELLOW_FADE: Final = "yellow_fade"
EFFECT_CYAN_FADE: Final = "cyan_fade"
EFFECT_PURPLE_FADE: Final = "purple_fade"
EFFECT_WHITE_FADE: Final = "white_fade"
EFFECT_RED_GREEN_CROSS_FADE: Final = "rg_cross_fade"
EFFECT_RED_BLUE_CROSS_FADE: Final = "rb_cross_fade"
EFFECT_GREEN_BLUE_CROSS_FADE: Final = "gb_cross_fade"
EFFECT_COLORSTROBE: Final = "colorstrobe"
EFFECT_RED_STROBE: Final = "red_strobe"
EFFECT_GREEN_STROBE: Final = "green_strobe"
EFFECT_BLUE_STROBE: Final = "blue_strobe"
EFFECT_YELLOW_STROBE: Final = "yellow_strobe"
EFFECT_CYAN_STROBE: Final = "cyan_strobe"
EFFECT_PURPLE_STROBE: Final = "purple_strobe"
EFFECT_WHITE_STROBE: Final = "white_strobe"
EFFECT_COLORJUMP: Final = "colorjump"
EFFECT_CUSTOM: Final = "custom"

EFFECT_MAP: Final = {
    EFFECT_COLORLOOP: 0x25,
    EFFECT_RED_FADE: 0x26,
    EFFECT_GREEN_FADE: 0x27,
    EFFECT_BLUE_FADE: 0x28,
    EFFECT_YELLOW_FADE: 0x29,
    EFFECT_CYAN_FADE: 0x2A,
    EFFECT_PURPLE_FADE: 0x2B,
    EFFECT_WHITE_FADE: 0x2C,
    EFFECT_RED_GREEN_CROSS_FADE: 0x2D,
    EFFECT_RED_BLUE_CROSS_FADE: 0x2E,
    EFFECT_GREEN_BLUE_CROSS_FADE: 0x2F,
    EFFECT_COLORSTROBE: 0x30,
    EFFECT_RED_STROBE: 0x31,
    EFFECT_GREEN_STROBE: 0x32,
    EFFECT_BLUE_STROBE: 0x33,
    EFFECT_YELLOW_STROBE: 0x34,
    EFFECT_CYAN_STROBE: 0x35,
    EFFECT_PURPLE_STROBE: 0x36,
    EFFECT_WHITE_STROBE: 0x37,
    EFFECT_COLORJUMP: 0x38,
}
EFFECT_ID_NAME: Final = {v: k for k, v in EFFECT_MAP.items()}
EFFECT_CUSTOM_CODE: Final = 0x60

WHITE_MODES: Final = {MODE_RGBW}

FLUX_EFFECT_LIST: Final = sorted(EFFECT_MAP) + [EFFECT_RANDOM]

SERVICE_CUSTOM_EFFECT: Final = "set_custom_effect"

CUSTOM_EFFECT_DICT: Final = {
    vol.Required(CONF_COLORS): vol.All(
        cv.ensure_list,
        vol.Length(min=1, max=16),
        [vol.All(vol.ExactSequence((cv.byte, cv.byte, cv.byte)), vol.Coerce(tuple))],
    ),
    vol.Optional(CONF_SPEED_PCT, default=50): vol.All(
        vol.Range(min=0, max=100), vol.Coerce(int)
    ),
    vol.Optional(CONF_TRANSITION, default=TRANSITION_GRADUAL): vol.All(
        cv.string, vol.In([TRANSITION_GRADUAL, TRANSITION_JUMP, TRANSITION_STROBE])
    ),
}

CUSTOM_EFFECT_SCHEMA: Final = vol.Schema(CUSTOM_EFFECT_DICT)

DEVICE_SCHEMA: Final = vol.Schema(
    {
        vol.Optional(CONF_NAME): cv.string,
        vol.Optional(ATTR_MODE, default=MODE_AUTO): vol.All(
            cv.string, vol.In([MODE_AUTO, MODE_RGBW, MODE_RGB, MODE_WHITE])
        ),
        vol.Optional(CONF_PROTOCOL): vol.All(cv.string, vol.In(["ledenet"])),
        vol.Optional(CONF_CUSTOM_EFFECT): CUSTOM_EFFECT_SCHEMA,
    }
)

PLATFORM_SCHEMA = PLATFORM_SCHEMA.extend(
    {
        vol.Optional(CONF_DEVICES, default={}): {cv.string: DEVICE_SCHEMA},
        vol.Optional(CONF_AUTOMATIC_ADD, default=False): cv.boolean,
    }
)


async def async_setup_platform(
    hass: HomeAssistant,
    config: ConfigType,
    async_add_entities: AddEntitiesCallback,
    discovery_info: DiscoveryInfoType | None = None,
) -> bool:
    """Set up the flux led platform."""
    domain_data = hass.data[DOMAIN]
    discovered_mac_by_host = {
        device[FLUX_HOST]: device[FLUX_MAC]
        for device in domain_data[FLUX_LED_DISCOVERY]
    }
    for host, device_config in config.get(CONF_DEVICES, {}).items():
        _LOGGER.warning(
            "Configuring flux_led via yaml is deprecated; the configuration for"
            " %s has been migrated to a config entry and can be safely removed",
            host,
        )
        custom_effects = device_config.get(CONF_CUSTOM_EFFECT, {})
        hass.async_create_task(
            hass.config_entries.flow.async_init(
                DOMAIN,
                context={"source": config_entries.SOURCE_IMPORT},
                data={
                    CONF_HOST: host,
                    CONF_MAC: discovered_mac_by_host.get(host),
                    CONF_NAME: device_config[CONF_NAME],
                    CONF_PROTOCOL: device_config.get(CONF_PROTOCOL),
                    CONF_MODE: device_config.get(ATTR_MODE, MODE_AUTO),
                    CONF_CUSTOM_EFFECT_COLORS: str(custom_effects.get(CONF_COLORS)),
                    CONF_CUSTOM_EFFECT_SPEED_PCT: custom_effects.get(
                        CONF_SPEED_PCT, DEFAULT_EFFECT_SPEED
                    ),
                    CONF_CUSTOM_EFFECT_TRANSITION: custom_effects.get(
                        CONF_TRANSITION, TRANSITION_GRADUAL
                    ),
                },
            )
        )
    return True


async def async_setup_entry(
    hass: HomeAssistant,
    entry: config_entries.ConfigEntry,
    async_add_entities: AddEntitiesCallback,
) -> None:
    """Set up the Flux lights."""
    coordinator: FluxLedUpdateCoordinator = hass.data[DOMAIN][entry.entry_id]

    platform = entity_platform.async_get_current_platform()
    platform.async_register_entity_service(
        SERVICE_CUSTOM_EFFECT,
        CUSTOM_EFFECT_DICT,
        "set_custom_effect",
    )
    options = entry.options

    try:
        custom_effect_colors = ast.literal_eval(
            options.get(CONF_CUSTOM_EFFECT_COLORS) or "[]"
        )
    except (ValueError, TypeError, SyntaxError, MemoryError) as ex:
        _LOGGER.warning(
            "Could not parse custom effect colors for %s: %s", entry.unique_id, ex
        )
        custom_effect_colors = []

    async_add_entities(
        [
            FluxLight(
                coordinator,
                entry.unique_id,
                entry.data[CONF_NAME],
                options.get(CONF_MODE) or MODE_AUTO,
                list(custom_effect_colors),
                options.get(CONF_CUSTOM_EFFECT_SPEED_PCT, DEFAULT_EFFECT_SPEED),
                options.get(CONF_CUSTOM_EFFECT_TRANSITION, TRANSITION_GRADUAL),
            )
        ]
    )


class FluxLight(CoordinatorEntity, LightEntity):
    """Representation of a Flux light."""

    coordinator: FluxLedUpdateCoordinator

    def __init__(
        self,
        coordinator: FluxLedUpdateCoordinator,
        unique_id: str | None,
        name: str,
        mode: str,
        custom_effect_colors: list[tuple[int, int, int]],
        custom_effect_speed_pct: int,
        custom_effect_transition: str,
    ) -> None:
        """Initialize the light."""
        super().__init__(coordinator)
        self._bulb: WifiLedBulb = coordinator.device
        self._attr_name = name
        self._attr_unique_id = unique_id
        self._ip_address = coordinator.host
        self._mode = mode
        self._color_temp_mired = None
        self._rgbww = None
        self._custom_effect_colors = custom_effect_colors
        self._custom_effect_speed_pct = custom_effect_speed_pct
        self._custom_effect_transition = custom_effect_transition
        old_protocol = self._bulb.protocol == "LEDENET_ORIGINAL"
        if self.unique_id:
            self._attr_device_info = {
                "connections": {(dr.CONNECTION_NETWORK_MAC, self.unique_id)},
                ATTR_MODEL: f"0x{self._bulb.raw_state[1]:02X}",
                ATTR_SW_VERSION: "1" if old_protocol else str(self._bulb.raw_state[10]),
                ATTR_NAME: self.name,
                ATTR_MANUFACTURER: "FluxLED/Magic Home",
            }

    @property
    def is_on(self) -> bool:
        """Return true if device is on."""
        return cast(bool, self._bulb.is_on)

    @property
    def brightness(self) -> int:
        """Return the brightness of this light between 0..255."""
        if self._color_mode == COLOR_MODE_RGBWW:
            rgbww = self._bulb.getRgbww()
            hsv = color_util.color_RGB_to_hsv(*rgbww[0:3])
            color_brightness = round(hsv[2] * 2.55, 0)
            white_brightness = round((rgbww[3] + rgbww[4]) / 2, 0)

            brightness = round((color_brightness + white_brightness) / 2, 0)

        elif self._color_mode == COLOR_MODE_RGBW:
            rgbw = self._bulb.getRgbw()
            hsv = color_util.color_RGB_to_hsv(*rgbw[0:3])
            color_brightness = round(hsv[2] * 2.55, 0)
            white_brightness = rgbw[3]

            brightness = round((color_brightness + white_brightness) / 2, 0)

        else:
            brightness = self._bulb.brightness

        return cast(int, brightness)

    @property
    def color_temp(self) -> int:
        """Return the kelvin value of this light in mired."""
        return color_util.color_temperature_kelvin_to_mired(self.color_temp_kelvin)

    @property
    def color_temp_kelvin(self) -> int:
        """Return the kelvin value of this light in Kelvin."""
        t, _ = self._bulb.getWhiteTemperature()
        return cast(int, t)

    @property
    def rgb_color(self) -> tuple[int, int, int] | None:
        """Return the rgb color value [int, int, int]."""
        rgb_scaled = self._bulb.getRgb()
        hs = color_util.color_RGB_to_hs(*rgb_scaled)
        rgb = color_util.color_hs_to_RGB(*hs)
        return cast(tuple[int, int, int], rgb)

    @property
    def rgbw_color(self) -> tuple[int, int, int, int] | None:
        """Return the rgbw color value [int, int, int, int]."""
        rgbw_color = self._bulb.getRgbw()
        return cast(tuple[int, int, int, int], rgbw_color)

    @property
    def rgbww_color(self) -> tuple[int, int, int, int, int] | None:
        """Return the rgbww color value [int, int, int, int, int]."""
        rgbww_color = self._bulb.getRgbww()
        return cast(tuple[int, int, int, int, int], rgbww_color)

    @property
    def supported_color_modes(self) -> set[str]:
        """Flag supported color modes."""
        mode_list = set()
        if self._mode == MODE_RGBWW:
            mode_list.add(COLOR_MODE_RGBWW)
        elif self._mode == MODE_RGBW:
            mode_list.add(COLOR_MODE_RGBW)
        elif self._mode == MODE_RGB:
            mode_list.add(COLOR_MODE_RGB)
        elif self._mode == MODE_CCT:
            mode_list.add(COLOR_MODE_COLOR_TEMP)
            mode_list.add(COLOR_MODE_BRIGHTNESS)
        elif self._mode == MODE_DIM:
            mode_list.add(COLOR_MODE_BRIGHTNESS)
        else:
            mode_list.add(COLOR_MODE_ONOFF)
        return mode_list

    @property
    def color_mode(self) -> str:
        """Return the color mode of the light."""
        if self._mode == MODE_RGBWW:
            self._color_mode = COLOR_MODE_RGBWW
        elif self._mode == MODE_RGBW:
            self._color_mode = COLOR_MODE_RGBW
        elif self._mode == MODE_RGB:
            self._color_mode = COLOR_MODE_RGB
        elif self._mode == MODE_CCT:
            self._color_mode = COLOR_MODE_COLOR_TEMP
        elif self._mode == MODE_DIM:
            self._color_mode = COLOR_MODE_BRIGHTNESS
        else:
            self._color_mode = COLOR_MODE_BRIGHTNESS

        return self._color_mode

    #    @property
    #    def white_value(self) -> int:
    #        """Return the white value of this light between 0..255."""
    #        return cast(int, self._bulb.getRgbw()[3])

    @property
    def effect_list(self) -> list[str]:
        """Return the list of supported effects."""
        if self._custom_effect_colors:
            return FLUX_EFFECT_LIST + [EFFECT_CUSTOM]
        return FLUX_EFFECT_LIST

    @property
    def effect(self) -> str | None:
        """Return the current effect."""
        if (current_mode := self._bulb.raw_state[3]) == EFFECT_CUSTOM_CODE:
            return EFFECT_CUSTOM
        return EFFECT_ID_NAME.get(current_mode)

    @property
    def extra_state_attributes(self) -> dict[str, str]:
        """Return the attributes."""
        return {
            "ip_address": self._ip_address,
        }

<<<<<<< HEAD
=======
    @property
    def min_mireds(self) -> int:
        """Return the coldest color_temp that this light supports."""
        return cast(int, 154)

    @property
    def max_mireds(self) -> int:
        """Return the warmest color_temp that this light supports."""
        return cast(int, 370)

    @property
    def device_info(self) -> DeviceInfo:
        """Return the device information."""
        assert self._unique_id is not None
        return {
            ATTR_IDENTIFIERS: {(DOMAIN, self._unique_id)},
            ATTR_NAME: self._name,
            ATTR_MANUFACTURER: "FluxLED/Magic Home",
            ATTR_MODEL: "LED Lights",
        }

>>>>>>> b70da57d
    async def async_turn_on(self, **kwargs: Any) -> None:
        """Turn the specified or all lights on."""
        await self.hass.async_add_executor_job(partial(self._turn_on, **kwargs))
        self.async_write_ha_state()
        await self.coordinator.async_request_refresh()

    def _turn_on(self, **kwargs: Any) -> None:
        """Turn the specified or all lights on."""
        if not self.is_on:
            self._bulb.turnOn()
            if not kwargs:
                return

        if (brightness := kwargs.get(ATTR_BRIGHTNESS)) is None:
            brightness = self.brightness

        # Handle CCT Color Mode
        if self._color_mode == COLOR_MODE_COLOR_TEMP:
            if (color_temp_mired := kwargs.get(ATTR_COLOR_TEMP)) is not None:
                color_temp_kelvin = color_util.color_temperature_mired_to_kelvin(
                    color_temp_mired
                )
            else:
                color_temp_kelvin = self.color_temp_kelvin

            self._bulb.setWhiteTemperature(color_temp_kelvin, brightness)

        # Handle RGB Color Mode
        if self._color_mode == COLOR_MODE_RGB:
            if (rgb_scaled := kwargs.get(ATTR_RGB_COLOR)) is not None:
                hsv = color_util.color_RGB_to_hsv(*rgb_scaled)
                brightness_pct = brightness / 255 * 100
                rgb = color_util.color_hsv_to_RGB(*hsv[0:2], brightness_pct)
            else:
                rgb = self.rgb_color

            self._bulb.setRgbw(*rgb, brightness=brightness)

        # Handle RGBW Color Mode
        if self._color_mode == COLOR_MODE_RGBW:
            if (rgbw := kwargs.get(ATTR_RGBW_COLOR)) is not None:
                _, brightness = self.RGBWW_brightness(rgbw)
            else:
                rgbw, brightness = self.RGBWW_brightness(self.rgbw_color, brightness)

            self._bulb.setRgbw(*rgbw)

        # Handle RGBWW Color Mode
        if self._color_mode == COLOR_MODE_RGBWW:
            if (rgbww := kwargs.get(ATTR_RGBWW_COLOR)) is not None:
                _, brightness = self.RGBWW_brightness(rgbww)
            else:
                rgbww, brightness = self.RGBWW_brightness(self.rgbww_color, brightness)

            self._bulb.setRgbw(*rgbww[0:4], w2=rgbww[4])

        # Handle Brightness Only Color Mode
        if self._color_mode == COLOR_MODE_BRIGHTNESS:
            self._bulb.setWarmWhite255(brightness)

        effect = kwargs.get(ATTR_EFFECT)
        # Show warning if effect set with rgb, brightness, or white level
        if effect and (brightness or color_temp_mired or rgb or rgbw or rgbww):
            _LOGGER.warning(
                "RGB, brightness and white level are ignored when"
                " an effect is specified for a flux bulb"
            )

        # Random color effect
        if effect == EFFECT_RANDOM:
            self._bulb.setRgb(
                random.randint(0, 255), random.randint(0, 255), random.randint(0, 255)
            )
            return

        # Custom effect
        if effect == EFFECT_CUSTOM:
            if self._custom_effect_colors:
                self._bulb.setCustomPattern(
                    self._custom_effect_colors,
                    self._custom_effect_speed_pct,
                    self._custom_effect_transition,
                )
            return

        # Effect selection
        if effect in EFFECT_MAP:
            self._bulb.setPresetPattern(EFFECT_MAP[effect], self._effect_speed)
            return

    def set_custom_effect(
        self, colors: list[tuple[int, int, int]], speed_pct: int, transition: str
    ) -> None:
        """Set a custom effect on the bulb."""
        self._bulb.setCustomPattern(
            colors,
            speed_pct,
            transition,
        )

    def RGBWW_brightness(self, RGBWW_Data, brightness_255=None) -> list(int) | int:

        ww_brightness_255 = None
        cw_brightness_255 = None
        color_brightness_255 = None
        current_brightness_255 = None
        change_brightness_pct = None
        new_brightness_255 = None
        hsv_data = [0, 0, 0]
        RGBWW = [0, 0, 0, 0, 0]

        ww_brightness_255 = RGBWW_Data[3]

        hsv_data = color_util.color_RGB_to_hsv(*RGBWW_Data[0:3])
        color_brightness_255 = round(hsv_data[2] * 2.55)

        if len(RGBWW_Data) == 5:
            cw_brightness_255 = RGBWW_Data[4]
            current_brightness_255 = round(
                (ww_brightness_255 + color_brightness_255 + cw_brightness_255) / 3
            )
        else:
            cw_brightness_255 = 0
            current_brightness_255 = round(
                (ww_brightness_255 + color_brightness_255) / 2
            )

        if brightness_255 and brightness_255 != current_brightness_255:

            if brightness_255 < current_brightness_255:
                change_brightness_pct = (
                    current_brightness_255 - brightness_255
                ) / current_brightness_255
                ww_brightness_255 = round(
                    ww_brightness_255 * (1 - change_brightness_pct)
                )
                color_brightness_255 = round(
                    color_brightness_255 * (1 - change_brightness_pct)
                )
                cw_brightness_255 = round(
                    cw_brightness_255 * (1 - change_brightness_pct)
                )

            else:
                change_brightness_pct = (brightness_255 - current_brightness_255) / (
                    255 - current_brightness_255
                )
                ww_brightness_255 = round(
                    (255 - ww_brightness_255) * (change_brightness_pct)
                    + ww_brightness_255
                )
                color_brightness_255 = round(
                    (255 - color_brightness_255) * (change_brightness_pct)
                    + color_brightness_255
                )
                cw_brightness_255 = round(
                    (255 - cw_brightness_255) * (change_brightness_pct)
                    + cw_brightness_255
                )

            hsv_data[2] = color_brightness_255 / 2.55
            RGBWW[0:3] = list(
                color_util.color_hsv_to_RGB(hsv_data[0], hsv_data[1], hsv_data[2])
            )
            RGBWW[3] = ww_brightness_255
            if len(RGBWW_Data) == 5:
                RGBWW[4] = cw_brightness_255

            new_brightness_255 = brightness_255

        else:
            new_brightness_255 = current_brightness_255
            RGBWW = RGBWW_Data

        return (RGBWW, new_brightness_255)

    async def async_turn_off(self, **kwargs: Any) -> None:
        """Turn the specified or all lights off."""
        await self.hass.async_add_executor_job(self._bulb.turnOff)
        self.async_write_ha_state()
        await self.coordinator.async_request_refresh()

    async def async_added_to_hass(self) -> None:
        """When entity is added to hass."""
        await super().async_added_to_hass()
        if self._mode and self._mode != MODE_AUTO:
            return

        if self._bulb.mode == "ww":
            self._mode = MODE_WHITE
        elif self._bulb.rgbwcapable:
            self._mode = MODE_RGBW
        else:
            self._mode = MODE_RGB
        _LOGGER.debug(
            "Detected mode for %s (%s) with raw_state=%s rgbwcapable=%s is %s",
            self.name,
            self.unique_id,
            self._bulb.raw_state,
            self._bulb.rgbwcapable,
            self._mode,
        )<|MERGE_RESOLUTION|>--- conflicted
+++ resolved
@@ -420,8 +420,6 @@
             "ip_address": self._ip_address,
         }
 
-<<<<<<< HEAD
-=======
     @property
     def min_mireds(self) -> int:
         """Return the coldest color_temp that this light supports."""
@@ -432,18 +430,6 @@
         """Return the warmest color_temp that this light supports."""
         return cast(int, 370)
 
-    @property
-    def device_info(self) -> DeviceInfo:
-        """Return the device information."""
-        assert self._unique_id is not None
-        return {
-            ATTR_IDENTIFIERS: {(DOMAIN, self._unique_id)},
-            ATTR_NAME: self._name,
-            ATTR_MANUFACTURER: "FluxLED/Magic Home",
-            ATTR_MODEL: "LED Lights",
-        }
-
->>>>>>> b70da57d
     async def async_turn_on(self, **kwargs: Any) -> None:
         """Turn the specified or all lights on."""
         await self.hass.async_add_executor_job(partial(self._turn_on, **kwargs))
