"""Support for FluxLED/MagicHome lights."""
from __future__ import annotations

import ast
import asyncio
import logging
from typing import Any, Final

from flux_led.const import ATTR_ID, ATTR_IPADDR
from flux_led.utils import (
    color_temp_to_white_levels,
    rgbcw_brightness,
    rgbcw_to_rgbwc,
    rgbw_brightness,
)
import voluptuous as vol

from homeassistant import config_entries
from homeassistant.components.light import (
    ATTR_BRIGHTNESS,
    ATTR_COLOR_TEMP,
    ATTR_EFFECT,
    ATTR_RGB_COLOR,
    ATTR_RGBW_COLOR,
    ATTR_RGBWW_COLOR,
    ATTR_WHITE,
    COLOR_MODE_RGBWW,
    PLATFORM_SCHEMA,
    SUPPORT_EFFECT,
    SUPPORT_TRANSITION,
    LightEntity,
)
from homeassistant.const import (
    ATTR_MODE,
    CONF_DEVICES,
    CONF_HOST,
    CONF_MAC,
    CONF_MODE,
    CONF_NAME,
    CONF_PROTOCOL,
)
from homeassistant.core import HomeAssistant, callback
from homeassistant.helpers import entity_platform
import homeassistant.helpers.config_validation as cv
from homeassistant.helpers.entity_platform import AddEntitiesCallback
from homeassistant.helpers.typing import ConfigType, DiscoveryInfoType
from homeassistant.helpers.update_coordinator import CoordinatorEntity
from homeassistant.util.color import (
    color_temperature_kelvin_to_mired,
    color_temperature_mired_to_kelvin,
)

from . import FluxLedUpdateCoordinator
from .const import (
    CONF_AUTOMATIC_ADD,
    CONF_COLORS,
    CONF_CUSTOM_EFFECT,
    CONF_CUSTOM_EFFECT_COLORS,
    CONF_CUSTOM_EFFECT_SPEED_PCT,
    CONF_CUSTOM_EFFECT_TRANSITION,
    CONF_SPEED_PCT,
    CONF_TRANSITION,
    DEFAULT_EFFECT_SPEED,
    DOMAIN,
    FLUX_LED_DISCOVERY,
    MODE_AUTO,
    MODE_RGB,
    MODE_RGBW,
    MODE_WHITE,
    TRANSITION_GRADUAL,
    TRANSITION_JUMP,
    TRANSITION_STROBE,
)
from .entity import FluxOnOffEntity
from .util import _effect_brightness, _flux_color_mode_to_hass, _hass_color_modes

_LOGGER = logging.getLogger(__name__)

MODE_ATTRS = {
    ATTR_EFFECT,
    ATTR_COLOR_TEMP,
    ATTR_RGB_COLOR,
    ATTR_RGBW_COLOR,
    ATTR_RGBWW_COLOR,
    ATTR_WHITE,
}

# Constant color temp values for 2 flux_led special modes
# Warm-white and Cool-white modes
COLOR_TEMP_WARM_VS_COLD_WHITE_CUT_OFF: Final = 285

EFFECT_CUSTOM: Final = "custom"

SERVICE_CUSTOM_EFFECT: Final = "set_custom_effect"

CUSTOM_EFFECT_DICT: Final = {
    vol.Required(CONF_COLORS): vol.All(
        cv.ensure_list,
        vol.Length(min=1, max=16),
        [vol.All(vol.Coerce(tuple), vol.ExactSequence((cv.byte, cv.byte, cv.byte)))],
    ),
    vol.Optional(CONF_SPEED_PCT, default=50): vol.All(
        vol.Range(min=0, max=100), vol.Coerce(int)
    ),
    vol.Optional(CONF_TRANSITION, default=TRANSITION_GRADUAL): vol.All(
        cv.string, vol.In([TRANSITION_GRADUAL, TRANSITION_JUMP, TRANSITION_STROBE])
    ),
}

CUSTOM_EFFECT_SCHEMA: Final = vol.Schema(CUSTOM_EFFECT_DICT)

DEVICE_SCHEMA: Final = vol.Schema(
    {
        vol.Optional(CONF_NAME): cv.string,
        vol.Optional(ATTR_MODE, default=MODE_AUTO): vol.All(
            cv.string, vol.In([MODE_AUTO, MODE_RGBW, MODE_RGB, MODE_WHITE])
        ),
        vol.Optional(CONF_PROTOCOL): vol.All(cv.string, vol.In(["ledenet"])),
        vol.Optional(CONF_CUSTOM_EFFECT): CUSTOM_EFFECT_SCHEMA,
    }
)

PLATFORM_SCHEMA = PLATFORM_SCHEMA.extend(
    {
        vol.Optional(CONF_DEVICES, default={}): {cv.string: DEVICE_SCHEMA},
        vol.Optional(CONF_AUTOMATIC_ADD, default=False): cv.boolean,
    }
)


async def async_setup_platform(
    hass: HomeAssistant,
    config: ConfigType,
    async_add_entities: AddEntitiesCallback,
    discovery_info: DiscoveryInfoType | None = None,
) -> bool:
    """Set up the flux led platform."""
    domain_data = hass.data[DOMAIN]
    discovered_mac_by_host = {
        device[ATTR_IPADDR]: device[ATTR_ID]
        for device in domain_data[FLUX_LED_DISCOVERY]
    }
    for host, device_config in config.get(CONF_DEVICES, {}).items():
        _LOGGER.warning(
            "Configuring flux_led via yaml is deprecated; the configuration for"
            " %s has been migrated to a config entry and can be safely removed",
            host,
        )
        custom_effects = device_config.get(CONF_CUSTOM_EFFECT, {})
        custom_effect_colors = None
        if CONF_COLORS in custom_effects:
            custom_effect_colors = str(custom_effects[CONF_COLORS])
        hass.async_create_task(
            hass.config_entries.flow.async_init(
                DOMAIN,
                context={"source": config_entries.SOURCE_IMPORT},
                data={
                    CONF_HOST: host,
                    CONF_MAC: discovered_mac_by_host.get(host),
                    CONF_NAME: device_config[CONF_NAME],
                    CONF_PROTOCOL: device_config.get(CONF_PROTOCOL),
                    CONF_MODE: device_config.get(ATTR_MODE, MODE_AUTO),
                    CONF_CUSTOM_EFFECT_COLORS: custom_effect_colors,
                    CONF_CUSTOM_EFFECT_SPEED_PCT: custom_effects.get(
                        CONF_SPEED_PCT, DEFAULT_EFFECT_SPEED
                    ),
                    CONF_CUSTOM_EFFECT_TRANSITION: custom_effects.get(
                        CONF_TRANSITION, TRANSITION_GRADUAL
                    ),
                },
            )
        )
    return True


async def async_setup_entry(
    hass: HomeAssistant,
    entry: config_entries.ConfigEntry,
    async_add_entities: AddEntitiesCallback,
) -> None:
    """Set up the Flux lights."""
    coordinator: FluxLedUpdateCoordinator = hass.data[DOMAIN][entry.entry_id]

    platform = entity_platform.async_get_current_platform()
    platform.async_register_entity_service(
        SERVICE_CUSTOM_EFFECT,
        CUSTOM_EFFECT_DICT,
        "async_set_custom_effect",
    )
    options = entry.options

    try:
        custom_effect_colors = ast.literal_eval(
            options.get(CONF_CUSTOM_EFFECT_COLORS) or "[]"
        )
    except (ValueError, TypeError, SyntaxError, MemoryError) as ex:
        _LOGGER.warning(
            "Could not parse custom effect colors for %s: %s", entry.unique_id, ex
        )
        custom_effect_colors = []

    async_add_entities(
        [
            FluxLight(
                coordinator,
                entry.unique_id,
                entry.data[CONF_NAME],
                list(custom_effect_colors),
                options.get(CONF_CUSTOM_EFFECT_SPEED_PCT, DEFAULT_EFFECT_SPEED),
                options.get(CONF_CUSTOM_EFFECT_TRANSITION, TRANSITION_GRADUAL),
            )
        ]
    )


class FluxLight(FluxOnOffEntity, CoordinatorEntity, LightEntity):
    """Representation of a Flux light."""

    _attr_supported_features = SUPPORT_TRANSITION | SUPPORT_EFFECT

    def __init__(
        self,
        coordinator: FluxLedUpdateCoordinator,
        unique_id: str | None,
        name: str,
        custom_effect_colors: list[tuple[int, int, int]],
        custom_effect_speed_pct: int,
        custom_effect_transition: str,
    ) -> None:
        """Initialize the light."""
        super().__init__(coordinator, unique_id, name)
        self._attr_min_mireds = (
            color_temperature_kelvin_to_mired(self._device.max_temp) + 1
        )  # for rounding
        self._attr_max_mireds = color_temperature_kelvin_to_mired(self._device.min_temp)
        self._attr_supported_color_modes = _hass_color_modes(self._device)
        custom_effects: list[str] = []
        if custom_effect_colors:
            custom_effects.append(EFFECT_CUSTOM)
        self._attr_effect_list = [*self._device.effect_list, *custom_effects]
        self._custom_effect_colors = custom_effect_colors
        self._custom_effect_speed_pct = custom_effect_speed_pct
        self._custom_effect_transition = custom_effect_transition

    @property
    def brightness(self) -> int:
        """Return the brightness of this light between 0..255."""
        return self._device.brightness

    @property
    def color_temp(self) -> int:
        """Return the kelvin value of this light in mired."""
        return color_temperature_kelvin_to_mired(self._device.color_temp)

    @property
    def rgb_color(self) -> tuple[int, int, int]:
        """Return the rgb color value."""
        return self._device.rgb_unscaled

    @property
    def rgbw_color(self) -> tuple[int, int, int, int]:
        """Return the rgbw color value."""
        return self._device.rgbw

    @property
    def rgbww_color(self) -> tuple[int, int, int, int, int]:
        """Return the rgbww aka rgbcw color value."""
        return self._device.rgbcw

    @property
    def color_mode(self) -> str:
        """Return the color mode of the light."""
        return _flux_color_mode_to_hass(
            self._device.color_mode, self._device.color_modes
        )

    @property
    def effect(self) -> str | None:
        """Return the current effect."""
        return self._device.effect

    async def _async_turn_on(self, **kwargs: Any) -> None:
        """Turn the specified or all lights on."""
<<<<<<< HEAD
        if (brightness := kwargs.get(ATTR_BRIGHTNESS)) is None:
            brightness = self.brightness

        # New style controllers (Magic Home Branded RGBW Controller (0x06)) do not need to be turned on prior
        # to setting effects
        if not self.is_on and self._device.model_num != 6:
            await self._device.async_turn_on()
=======
        if self._device.requires_turn_on or not kwargs:
            if not self.is_on:
                await self._device.async_turn_on()
>>>>>>> 027c3181
            if not kwargs:
                return

        if MODE_ATTRS.intersection(kwargs):
            await self._async_set_mode(**kwargs)
            return
        await self._device.async_set_brightness(self._async_brightness(**kwargs))

    async def _async_set_effect(self, effect: str, brightness: int) -> None:
        """Set an effect."""
        # Custom effect
        if effect == EFFECT_CUSTOM:
            if self._custom_effect_colors:
                await self._device.async_set_custom_pattern(
                    self._custom_effect_colors,
                    self._custom_effect_speed_pct,
                    self._custom_effect_transition,
                )
            return
        await self._device.async_set_effect(
            effect,
            self._device.speed or DEFAULT_EFFECT_SPEED,
            _effect_brightness(brightness),
        )

    @callback
    def _async_brightness(self, **kwargs: Any) -> int:
        """Determine brightness from kwargs or current value."""
        if (brightness := kwargs.get(ATTR_BRIGHTNESS)) is None:
            brightness = self.brightness
        if not brightness:
            # If the brightness was previously 0, the light
            # will not turn on unless brightness is at least 1
            # If the device was on and brightness was not
            # set, it means it was masked by an effect
            brightness = 255 if self.is_on else 1
        return brightness

    async def _async_set_mode(self, **kwargs: Any) -> None:
        """Set an effect or color mode."""
        brightness = self._async_brightness(**kwargs)
        # Handle switch to Effect Mode
        if effect := kwargs.get(ATTR_EFFECT):
            await self._async_set_effect(effect, brightness)
            return
        # Handle switch to CCT Color Mode
        if color_temp_mired := kwargs.get(ATTR_COLOR_TEMP):
            color_temp_kelvin = color_temperature_mired_to_kelvin(color_temp_mired)
            if self.color_mode != COLOR_MODE_RGBWW:
                await self._device.async_set_white_temp(color_temp_kelvin, brightness)
                return

            # When switching to color temp from RGBWW mode,
            # we do not want the overall brightness, we only
            # want the brightness of the white channels
            brightness = kwargs.get(
                ATTR_BRIGHTNESS, self._device.getWhiteTemperature()[1]
            )
            channels = color_temp_to_white_levels(color_temp_kelvin, brightness)
            warm = channels.warm_white
            cold = channels.cool_white
            await self._device.async_set_levels(r=0, b=0, g=0, w=warm, w2=cold)
            return
        # Handle switch to RGB Color Mode
        if rgb := kwargs.get(ATTR_RGB_COLOR):
            red, green, blue = rgb
            await self._device.async_set_levels(red, green, blue, brightness=brightness)
            return
        # Handle switch to RGBW Color Mode
        if rgbw := kwargs.get(ATTR_RGBW_COLOR):
            if ATTR_BRIGHTNESS in kwargs:
                rgbw = rgbw_brightness(rgbw, brightness)
            await self._device.async_set_levels(*rgbw)
            return
        # Handle switch to RGBWW Color Mode
        if rgbcw := kwargs.get(ATTR_RGBWW_COLOR):
            if ATTR_BRIGHTNESS in kwargs:
                rgbcw = rgbcw_brightness(kwargs[ATTR_RGBWW_COLOR], brightness)
            await self._device.async_set_levels(*rgbcw_to_rgbwc(rgbcw))
            return
        if (white := kwargs.get(ATTR_WHITE)) is not None:
            await self._device.async_set_levels(w=white)
            return

    async def _async_turn_off(self, **kwargs: Any) -> None:
        # Older controllers (prior to Model 0x06) need to be "zeroed out" prior to turning off in order to avoid
        # the problem of briefly seeing the prior effect settings when turning on
        if self._device.model_num != 6:
            if self.color_mode == COLOR_MODE_RGB:
                await self._device.async_set_levels(r=0, b=0, g=0, brightness=None)
            elif self.color_mode == COLOR_MODE_RGBW:
                await self._device.async_set_levels(r=0, b=0, g=0, w=0, brightness=None)
            elif self.color_mode == COLOR_MODE_RGBWW:
                await self._device.async_set_levels(
                    r=0, b=0, g=0, w=0, w2=0, brightness=None
                )

            # Wait 1 second for device to get the settings we just sent prior to continuing with the turn off process
            # If we don't do this, the settings will not be saved on the device
            await asyncio.sleep(1)

    async def async_set_custom_effect(
        self, colors: list[tuple[int, int, int]], speed_pct: int, transition: str
    ) -> None:
        """Set a custom effect on the bulb."""
        await self._device.async_set_custom_pattern(
            colors,
            speed_pct,
            transition,
        )<|MERGE_RESOLUTION|>--- conflicted
+++ resolved
@@ -2,7 +2,6 @@
 from __future__ import annotations
 
 import ast
-import asyncio
 import logging
 from typing import Any, Final
 
@@ -281,19 +280,9 @@
 
     async def _async_turn_on(self, **kwargs: Any) -> None:
         """Turn the specified or all lights on."""
-<<<<<<< HEAD
-        if (brightness := kwargs.get(ATTR_BRIGHTNESS)) is None:
-            brightness = self.brightness
-
-        # New style controllers (Magic Home Branded RGBW Controller (0x06)) do not need to be turned on prior
-        # to setting effects
-        if not self.is_on and self._device.model_num != 6:
-            await self._device.async_turn_on()
-=======
         if self._device.requires_turn_on or not kwargs:
             if not self.is_on:
                 await self._device.async_turn_on()
->>>>>>> 027c3181
             if not kwargs:
                 return
 
@@ -378,23 +367,6 @@
             await self._device.async_set_levels(w=white)
             return
 
-    async def _async_turn_off(self, **kwargs: Any) -> None:
-        # Older controllers (prior to Model 0x06) need to be "zeroed out" prior to turning off in order to avoid
-        # the problem of briefly seeing the prior effect settings when turning on
-        if self._device.model_num != 6:
-            if self.color_mode == COLOR_MODE_RGB:
-                await self._device.async_set_levels(r=0, b=0, g=0, brightness=None)
-            elif self.color_mode == COLOR_MODE_RGBW:
-                await self._device.async_set_levels(r=0, b=0, g=0, w=0, brightness=None)
-            elif self.color_mode == COLOR_MODE_RGBWW:
-                await self._device.async_set_levels(
-                    r=0, b=0, g=0, w=0, w2=0, brightness=None
-                )
-
-            # Wait 1 second for device to get the settings we just sent prior to continuing with the turn off process
-            # If we don't do this, the settings will not be saved on the device
-            await asyncio.sleep(1)
-
     async def async_set_custom_effect(
         self, colors: list[tuple[int, int, int]], speed_pct: int, transition: str
     ) -> None:
