--- conflicted
+++ resolved
@@ -16,7 +16,6 @@
 from homeassistant.helpers import device_registry as dr
 from homeassistant.helpers.typing import DiscoveryInfoType
 
-<<<<<<< HEAD
 from . import (
     async_discover_device,
     async_discover_devices,
@@ -25,9 +24,7 @@
     async_update_entry_from_discovery,
     async_wifi_bulb_for_host,
 )
-=======
 from . import async_update_entry_from_discovery, async_wifi_bulb_for_host
->>>>>>> ebfe9aa3
 from .const import (
     CONF_CUSTOM_EFFECT_COLORS,
     CONF_CUSTOM_EFFECT_SPEED_PCT,
