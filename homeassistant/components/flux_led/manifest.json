--- conflicted
+++ resolved
@@ -4,11 +4,7 @@
   "config_flow": true,
   "dependencies": ["network"],
   "documentation": "https://www.home-assistant.io/integrations/flux_led",
-<<<<<<< HEAD
-  "requirements": ["flux_led==0.27.4"],
-=======
   "requirements": ["flux_led==0.27.5"],
->>>>>>> c22c197a
   "quality_scale": "platinum",
   "codeowners": ["@icemanch"],
   "iot_class": "local_push",
