--- conflicted
+++ resolved
@@ -1,10 +1,6 @@
 """The Flux LED/MagicLight integration."""
 from __future__ import annotations
 
-<<<<<<< HEAD
-=======
-import asyncio
->>>>>>> c22c197a
 from collections.abc import Mapping
 from datetime import timedelta
 import logging
@@ -12,18 +8,10 @@
 
 from flux_led import DeviceType
 from flux_led.aio import AIOWifiLedBulb
-<<<<<<< HEAD
-=======
-from flux_led.aioscanner import AIOBulbScanner
->>>>>>> c22c197a
 from flux_led.const import (
     ATTR_ID,
     ATTR_IPADDR,
     ATTR_MODEL,
-<<<<<<< HEAD
-=======
-    ATTR_MODEL_DESCRIPTION,
->>>>>>> c22c197a
     ATTR_REMOTE_ACCESS_ENABLED,
     ATTR_REMOTE_ACCESS_HOST,
     ATTR_REMOTE_ACCESS_PORT,
@@ -78,24 +66,11 @@
     CONF_MODEL: ATTR_MODEL,
 }
 
-CONF_TO_DISCOVERY: Final = {
-    CONF_HOST: ATTR_IPADDR,
-    CONF_REMOTE_ACCESS_ENABLED: ATTR_REMOTE_ACCESS_ENABLED,
-    CONF_REMOTE_ACCESS_HOST: ATTR_REMOTE_ACCESS_HOST,
-    CONF_REMOTE_ACCESS_PORT: ATTR_REMOTE_ACCESS_PORT,
-    CONF_MINOR_VERSION: ATTR_VERSION_NUM,
-    CONF_MODEL: ATTR_MODEL,
-}
-
 _LOGGER = logging.getLogger(__name__)
 
 PLATFORMS_BY_TYPE: Final = {
     DeviceType.Bulb: [Platform.LIGHT, Platform.NUMBER, Platform.SWITCH],
-<<<<<<< HEAD
     DeviceType.Switch: [Platform.SWITCH, Platform.SELECT],
-=======
-    DeviceType.Switch: [Platform.SWITCH],
->>>>>>> c22c197a
 }
 DISCOVERY_INTERVAL: Final = timedelta(minutes=15)
 REQUEST_REFRESH_DELAY: Final = 1.5
@@ -105,21 +80,6 @@
 def async_wifi_bulb_for_host(host: str) -> AIOWifiLedBulb:
     """Create a AIOWifiLedBulb from a host."""
     return AIOWifiLedBulb(host)
-
-
-@callback
-def async_populate_data_from_discovery(
-    current_data: Mapping[str, Any],
-    data_updates: dict[str, Any],
-    device: FluxLEDDiscovery,
-) -> None:
-    """Copy discovery data into config entry data."""
-    for conf_key, discovery_key in CONF_TO_DISCOVERY.items():
-        if (
-            device.get(discovery_key) is not None
-            and current_data.get(conf_key) != device[discovery_key]  # type: ignore[misc]
-        ):
-            data_updates[conf_key] = device[discovery_key]  # type: ignore[misc]
 
 
 @callback
@@ -156,55 +116,6 @@
     if updates:
         return hass.config_entries.async_update_entry(entry, **updates)
     return False
-<<<<<<< HEAD
-=======
-
-
-async def async_discover_devices(
-    hass: HomeAssistant, timeout: int, address: str | None = None
-) -> list[FluxLEDDiscovery]:
-    """Discover flux led devices."""
-    domain_data = hass.data.setdefault(DOMAIN, {})
-    if FLUX_LED_DISCOVERY_LOCK not in domain_data:
-        domain_data[FLUX_LED_DISCOVERY_LOCK] = asyncio.Lock()
-    async with domain_data[FLUX_LED_DISCOVERY_LOCK]:
-        scanner = AIOBulbScanner()
-        try:
-            discovered = await scanner.async_scan(timeout=timeout, address=address)
-        except OSError as ex:
-            _LOGGER.debug("Scanning failed with error: %s", ex)
-            return []
-        else:
-            return discovered
-
-
-async def async_discover_device(
-    hass: HomeAssistant, host: str
-) -> FluxLEDDiscovery | None:
-    """Direct discovery at a single ip instead of broadcast."""
-    # If we are missing the unique_id we should be able to fetch it
-    # from the device by doing a directed discovery at the host only
-    for device in await async_discover_devices(hass, DISCOVER_SCAN_TIMEOUT, host):
-        if device[ATTR_IPADDR] == host:
-            return device
-    return None
-
-
-@callback
-def async_trigger_discovery(
-    hass: HomeAssistant,
-    discovered_devices: list[FluxLEDDiscovery],
-) -> None:
-    """Trigger config flows for discovered devices."""
-    for device in discovered_devices:
-        hass.async_create_task(
-            hass.config_entries.flow.async_init(
-                DOMAIN,
-                context={"source": config_entries.SOURCE_DISCOVERY},
-                data={**device},
-            )
-        )
->>>>>>> c22c197a
 
 
 async def async_setup(hass: HomeAssistant, config: ConfigType) -> bool:
@@ -283,10 +194,7 @@
             # Only update the entry once we have verified the unique id
             # is either missing or we have verified it matches
             async_update_entry_from_discovery(hass, entry, discovery)
-<<<<<<< HEAD
-=======
         device.discovery = discovery
->>>>>>> c22c197a
 
     coordinator = FluxLedUpdateCoordinator(hass, device, entry)
     hass.data[DOMAIN][entry.entry_id] = coordinator
