"""Support to manage a shopping list."""
import logging
import uuid

import voluptuous as vol

from homeassistant import config_entries
from homeassistant.components import http, websocket_api
from homeassistant.components.http.data_validator import RequestDataValidator
from homeassistant.const import HTTP_BAD_REQUEST, HTTP_NOT_FOUND
from homeassistant.core import callback
import homeassistant.helpers.config_validation as cv
from homeassistant.util.json import load_json, save_json

from .const import DOMAIN

ATTR_NAME = "name"

_LOGGER = logging.getLogger(__name__)
CONFIG_SCHEMA = vol.Schema({DOMAIN: {}}, extra=vol.ALLOW_EXTRA)
EVENT = "shopping_list_updated"
ITEM_UPDATE_SCHEMA = vol.Schema({"complete": bool, ATTR_NAME: str})
PERSISTENCE = ".shopping_list.json"

SERVICE_ADD_ITEM = "add_item"
SERVICE_COMPLETE_ITEM = "complete_item"

SERVICE_ITEM_SCHEMA = vol.Schema({vol.Required(ATTR_NAME): vol.Any(None, cv.string)})

WS_TYPE_SHOPPING_LIST_ITEMS = "shopping_list/items"
WS_TYPE_SHOPPING_LIST_ADD_ITEM = "shopping_list/items/add"
WS_TYPE_SHOPPING_LIST_UPDATE_ITEM = "shopping_list/items/update"
WS_TYPE_SHOPPING_LIST_CLEAR_ITEMS = "shopping_list/items/clear"

SCHEMA_WEBSOCKET_ITEMS = websocket_api.BASE_COMMAND_MESSAGE_SCHEMA.extend(
    {vol.Required("type"): WS_TYPE_SHOPPING_LIST_ITEMS}
)

SCHEMA_WEBSOCKET_ADD_ITEM = websocket_api.BASE_COMMAND_MESSAGE_SCHEMA.extend(
    {vol.Required("type"): WS_TYPE_SHOPPING_LIST_ADD_ITEM, vol.Required("name"): str}
)

SCHEMA_WEBSOCKET_UPDATE_ITEM = websocket_api.BASE_COMMAND_MESSAGE_SCHEMA.extend(
    {
        vol.Required("type"): WS_TYPE_SHOPPING_LIST_UPDATE_ITEM,
        vol.Required("item_id"): str,
        vol.Optional("name"): str,
        vol.Optional("complete"): bool,
    }
)

SCHEMA_WEBSOCKET_CLEAR_ITEMS = websocket_api.BASE_COMMAND_MESSAGE_SCHEMA.extend(
    {vol.Required("type"): WS_TYPE_SHOPPING_LIST_CLEAR_ITEMS}
)


async def async_setup(hass, config):
    """Initialize the shopping list."""

    if DOMAIN not in config:
        return True

    hass.async_create_task(
        hass.config_entries.flow.async_init(
            DOMAIN, context={"source": config_entries.SOURCE_IMPORT}
        )
    )

    return True


async def async_setup_entry(hass, config_entry):
    """Set up shopping list from config flow."""

    async def add_item_service(call):
        """Add an item with `name`."""
        data = hass.data[DOMAIN]
        name = call.data.get(ATTR_NAME)
        if name is not None:
            await data.async_add(name)

    async def complete_item_service(call):
        """Mark the item provided via `name` as completed."""
        data = hass.data[DOMAIN]
        name = call.data.get(ATTR_NAME)
        if name is None:
            return
        try:
            item = [item for item in data.items if item["name"] == name][0]
        except IndexError:
            _LOGGER.error("Removing of item failed: %s cannot be found", name)
        else:
            await data.async_update(item["id"], {"name": name, "complete": True})

    data = hass.data[DOMAIN] = ShoppingData(hass)
    await data.async_load()

    hass.services.async_register(
        DOMAIN, SERVICE_ADD_ITEM, add_item_service, schema=SERVICE_ITEM_SCHEMA
    )
    hass.services.async_register(
        DOMAIN, SERVICE_COMPLETE_ITEM, complete_item_service, schema=SERVICE_ITEM_SCHEMA
    )

    hass.http.register_view(ShoppingListView)
    hass.http.register_view(CreateShoppingListItemView)
    hass.http.register_view(UpdateShoppingListItemView)
    hass.http.register_view(ClearCompletedItemsView)

    hass.components.frontend.async_register_built_in_panel(
        "shopping-list", "shopping_list", "mdi:cart"
    )

    hass.components.websocket_api.async_register_command(
        WS_TYPE_SHOPPING_LIST_ITEMS, websocket_handle_items, SCHEMA_WEBSOCKET_ITEMS
    )
    hass.components.websocket_api.async_register_command(
        WS_TYPE_SHOPPING_LIST_ADD_ITEM, websocket_handle_add, SCHEMA_WEBSOCKET_ADD_ITEM
    )
    hass.components.websocket_api.async_register_command(
        WS_TYPE_SHOPPING_LIST_UPDATE_ITEM,
        websocket_handle_update,
        SCHEMA_WEBSOCKET_UPDATE_ITEM,
    )
    hass.components.websocket_api.async_register_command(
        WS_TYPE_SHOPPING_LIST_CLEAR_ITEMS,
        websocket_handle_clear,
        SCHEMA_WEBSOCKET_CLEAR_ITEMS,
    )

    return True


class ShoppingData:
    """Class to hold shopping list data."""

    def __init__(self, hass):
        """Initialize the shopping list."""
        self.hass = hass
        self.items = []

    async def async_add(self, name):
        """Add a shopping list item."""
        item = {"name": name, "id": uuid.uuid4().hex, "complete": False}
        self.items.append(item)
<<<<<<< HEAD
        self.hass.async_add_executor_job(self.save)
=======
        await self.hass.async_add_executor_job(self.save)
>>>>>>> 586868b0
        return item

    async def async_update(self, item_id, info):
        """Update a shopping list item."""
        item = next((itm for itm in self.items if itm["id"] == item_id), None)

        if item is None:
            raise KeyError

        info = ITEM_UPDATE_SCHEMA(info)
        item.update(info)
<<<<<<< HEAD
        self.hass.async_add_executor_job(self.save)
=======
        await self.hass.async_add_executor_job(self.save)
>>>>>>> 586868b0
        return item

    async def async_clear_completed(self):
        """Clear completed items."""
        self.items = [itm for itm in self.items if not itm["complete"]]
<<<<<<< HEAD
        self.hass.async_add_executor_job(self.save)
=======
        await self.hass.async_add_executor_job(self.save)
>>>>>>> 586868b0

    async def async_load(self):
        """Load items."""

        def load():
            """Load the items synchronously."""
            return load_json(self.hass.config.path(PERSISTENCE), default=[])

        self.items = await self.hass.async_add_executor_job(load)

    def save(self):
        """Save the items."""
        save_json(self.hass.config.path(PERSISTENCE), self.items)


class ShoppingListView(http.HomeAssistantView):
    """View to retrieve shopping list content."""

    url = "/api/shopping_list"
    name = "api:shopping_list"

    @callback
    def get(self, request):
        """Retrieve shopping list items."""
        return self.json(request.app["hass"].data[DOMAIN].items)


class UpdateShoppingListItemView(http.HomeAssistantView):
    """View to retrieve shopping list content."""

    url = "/api/shopping_list/item/{item_id}"
    name = "api:shopping_list:item:id"

    async def post(self, request, item_id):
        """Update a shopping list item."""
        data = await request.json()

        try:
            item = await request.app["hass"].data[DOMAIN].async_update(item_id, data)
            request.app["hass"].bus.async_fire(EVENT)
            return self.json(item)
        except KeyError:
            return self.json_message("Item not found", HTTP_NOT_FOUND)
        except vol.Invalid:
            return self.json_message("Item not found", HTTP_BAD_REQUEST)


class CreateShoppingListItemView(http.HomeAssistantView):
    """View to retrieve shopping list content."""

    url = "/api/shopping_list/item"
    name = "api:shopping_list:item"

    @RequestDataValidator(vol.Schema({vol.Required("name"): str}))
    async def post(self, request, data):
        """Create a new shopping list item."""
        item = await request.app["hass"].data[DOMAIN].async_add(data["name"])
        request.app["hass"].bus.async_fire(EVENT)
        return self.json(item)


class ClearCompletedItemsView(http.HomeAssistantView):
    """View to retrieve shopping list content."""

    url = "/api/shopping_list/clear_completed"
    name = "api:shopping_list:clear_completed"

    async def post(self, request):
        """Retrieve if API is running."""
        hass = request.app["hass"]
        await hass.data[DOMAIN].async_clear_completed()
        hass.bus.async_fire(EVENT)
        return self.json_message("Cleared completed items.")


@callback
def websocket_handle_items(hass, connection, msg):
    """Handle get shopping_list items."""
    connection.send_message(
        websocket_api.result_message(msg["id"], hass.data[DOMAIN].items)
    )


async def websocket_handle_add(hass, connection, msg):
    """Handle add item to shopping_list."""
    item = await hass.data[DOMAIN].async_add(msg["name"])
    hass.bus.async_fire(EVENT, {"action": "add", "item": item})
    connection.send_message(websocket_api.result_message(msg["id"], item))


@websocket_api.async_response
async def websocket_handle_update(hass, connection, msg):
    """Handle update shopping_list item."""
    msg_id = msg.pop("id")
    item_id = msg.pop("item_id")
    msg.pop("type")
    data = msg

    try:
        item = await hass.data[DOMAIN].async_update(item_id, data)
        hass.bus.async_fire(EVENT, {"action": "update", "item": item})
        connection.send_message(websocket_api.result_message(msg_id, item))
    except KeyError:
        connection.send_message(
            websocket_api.error_message(msg_id, "item_not_found", "Item not found")
        )


async def websocket_handle_clear(hass, connection, msg):
    """Handle clearing shopping_list items."""
    await hass.data[DOMAIN].async_clear_completed()
    hass.bus.async_fire(EVENT, {"action": "clear"})
    connection.send_message(websocket_api.result_message(msg["id"]))<|MERGE_RESOLUTION|>--- conflicted
+++ resolved
@@ -143,11 +143,7 @@
         """Add a shopping list item."""
         item = {"name": name, "id": uuid.uuid4().hex, "complete": False}
         self.items.append(item)
-<<<<<<< HEAD
-        self.hass.async_add_executor_job(self.save)
-=======
         await self.hass.async_add_executor_job(self.save)
->>>>>>> 586868b0
         return item
 
     async def async_update(self, item_id, info):
@@ -159,21 +155,13 @@
 
         info = ITEM_UPDATE_SCHEMA(info)
         item.update(info)
-<<<<<<< HEAD
-        self.hass.async_add_executor_job(self.save)
-=======
         await self.hass.async_add_executor_job(self.save)
->>>>>>> 586868b0
         return item
 
     async def async_clear_completed(self):
         """Clear completed items."""
         self.items = [itm for itm in self.items if not itm["complete"]]
-<<<<<<< HEAD
-        self.hass.async_add_executor_job(self.save)
-=======
         await self.hass.async_add_executor_job(self.save)
->>>>>>> 586868b0
 
     async def async_load(self):
         """Load items."""
