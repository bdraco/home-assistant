{
  "domain": "apple_tv",
  "name": "Apple TV",
  "config_flow": true,
  "documentation": "https://www.home-assistant.io/integrations/apple_tv",
<<<<<<< HEAD
  "requirements": ["pyatv==0.9.8"],
=======
  "requirements": ["pyatv==0.10.0"],
>>>>>>> ca90ab16
  "dependencies": ["zeroconf"],
  "zeroconf": [
    "_mediaremotetv._tcp.local.",
    "_companion-link._tcp.local.",
    "_airport._tcp.local.",
    "_sleep-proxy._udp.local.",
    "_touch-able._tcp.local.",
    "_appletv-v2._tcp.local.",
    "_hscp._tcp.local.",
    {"type":"_airplay._tcp.local.", "properties": {"model":"appletv*"}},
    {"type":"_airplay._tcp.local.", "properties": {"model":"audioaccessory*"}},
    {"type":"_airplay._tcp.local.", "properties": {"am":"airport*"}},
    {"type":"_raop._tcp.local.", "properties": {"am":"appletv*"}},
    {"type":"_raop._tcp.local.", "properties": {"am":"audioaccessory*"}},
    {"type":"_raop._tcp.local.", "properties": {"am":"airport*"}}
  ],
  "codeowners": ["@postlund"],
  "iot_class": "local_push"
}<|MERGE_RESOLUTION|>--- conflicted
+++ resolved
@@ -3,11 +3,7 @@
   "name": "Apple TV",
   "config_flow": true,
   "documentation": "https://www.home-assistant.io/integrations/apple_tv",
-<<<<<<< HEAD
-  "requirements": ["pyatv==0.9.8"],
-=======
   "requirements": ["pyatv==0.10.0"],
->>>>>>> ca90ab16
   "dependencies": ["zeroconf"],
   "zeroconf": [
     "_mediaremotetv._tcp.local.",
