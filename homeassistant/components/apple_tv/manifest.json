--- conflicted
+++ resolved
@@ -8,10 +8,7 @@
     "_mediaremotetv._tcp.local.",
     {"type":"_companion-link._tcp.local.", "properties": {"_browse_only": "-1"}},
     {"type":"_airport._tcp.local.", "properties": {"_browse_only": "-1"}},
-<<<<<<< HEAD
-=======
     {"type":"_sleep-proxy._udp.local.", "properties": {"_browse_only": "-1"}},
->>>>>>> 67785f6a
     "_touch-able._tcp.local.",
     "_appletv-v2._tcp.local.",
     "_hscp._tcp.local.",
