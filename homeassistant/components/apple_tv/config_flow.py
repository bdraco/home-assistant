--- conflicted
+++ resolved
@@ -204,20 +204,6 @@
         await self.async_set_unique_id(unique_id)
         self._abort_if_unique_id_configured(updates={CONF_ADDRESS: host})
 
-<<<<<<< HEAD
-        # Macs are not currently supported but may be in the future
-        # and we can remove this at that time
-        if (
-            service_type == "_raop._tcp.local"
-            and ((am := properties.get("am")) and am.startswith("Mac"))
-        ) or (
-            service_type == "_airplay._tcp.local"
-            and ((model := properties.get("model")) and model.startswith("Mac"))
-        ):
-            return self.async_abort(reason="device_not_supported")
-
-=======
->>>>>>> 3e13bbd9
         if existing_unique_id := self._entry_unique_id_from_identifers({unique_id}):
             await self.async_set_unique_id(existing_unique_id)
             self._abort_if_unique_id_configured(updates={CONF_ADDRESS: host})
@@ -334,12 +320,13 @@
         )
 
         dev_info = self.atv.device_info
-        raw_model = dev_info.raw_model
-        is_unknown = dev_info.model == DeviceModel.Unknown and raw_model
-        model_type = raw_model if is_unknown else model_str(dev_info.model)
         self.context["title_placeholders"] = {
             "name": self.atv.name,
-            "type": model_type,
+            "type": (
+                dev_info.raw_model
+                if dev_info.model == DeviceModel.Unknown and dev_info.raw_model
+                else model_str(dev_info.model)
+            ),
         }
         all_identifiers = set(self.atv.all_identifiers)
         discovered_ip_address = str(self.atv.address)
