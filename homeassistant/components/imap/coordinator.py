"""Coordinator for imag integration."""
from __future__ import annotations

import asyncio
from collections.abc import Mapping
from datetime import timedelta
import logging
from typing import Any

from aioimaplib import AUTH, IMAP4_SSL, SELECTED, AioImapException
import async_timeout

from homeassistant.config_entries import ConfigEntry
from homeassistant.const import CONF_PASSWORD, CONF_PORT, CONF_USERNAME
from homeassistant.core import HomeAssistant
from homeassistant.helpers.update_coordinator import DataUpdateCoordinator, UpdateFailed

from .const import CONF_CHARSET, CONF_FOLDER, CONF_SEARCH, CONF_SERVER, DOMAIN
from .errors import InvalidAuth, InvalidFolder

_LOGGER = logging.getLogger(__name__)

BACKOFF_TIME = 10


async def connect_to_server(data: Mapping[str, Any]) -> IMAP4_SSL:
    """Connect to imap server and return client."""
    client = IMAP4_SSL(data[CONF_SERVER], data[CONF_PORT])
    await client.wait_hello_from_server()
    await client.login(data[CONF_USERNAME], data[CONF_PASSWORD])
    if client.protocol.state != AUTH:
        raise InvalidAuth
    await client.select(data[CONF_FOLDER])
    if client.protocol.state != SELECTED:
        raise InvalidFolder
    return client


class ImapDataUpdateCoordinator(DataUpdateCoordinator[int]):
    """Base class for imap client."""

    config_entry: ConfigEntry

    def __init__(
        self,
        hass: HomeAssistant,
        imap_client: IMAP4_SSL,
        update_interval: timedelta | None,
    ) -> None:
        """Initiate imap client."""
        self.imap_client = imap_client
        super().__init__(
            hass,
            _LOGGER,
            name=DOMAIN,
            update_interval=update_interval,
        )

    async def async_start(self) -> None:
        """Start coordinator."""

    async def _async_reconnect_if_needed(self) -> None:
        """Connect to imap server."""
        if self.imap_client is None:
            self.imap_client = await connect_to_server(self.config_entry.data)

    async def _async_fetch_number_of_messages(self) -> int:
        """Fetch number of messages."""
        try:
            await self._async_reconnect_if_needed()
            await self.imap_client.noop()
            result, lines = await self.imap_client.search(
                self.config_entry.data[CONF_SEARCH],
                charset=self.config_entry.data[CONF_CHARSET],
            )
        except (AioImapException, asyncio.TimeoutError) as err:
            await self._cleanup()
            raise UpdateFailed(err) from err

        if result != "OK":
            raise UpdateFailed(
                f"Invalid response for search '{self.config_entry.data[CONF_SEARCH]}': {result} / {lines[0]}"
            )
<<<<<<< HEAD
=======
        if self.support_push:
            self.hass.async_create_background_task(
                self.async_wait_server_push(), "Wait for IMAP data push"
            )
>>>>>>> aec2d633
        return len(lines[0].split())

    async def _cleanup(self) -> None:
        """Close resources."""
        if self.imap_client:
            try:
                if self.imap_client.has_pending_idle():
                    self.imap_client.idle_done()
                await self.imap_client.stop_wait_server_push()
                await self.imap_client.logout()
                await self.imap_client.close()
            except AioImapException:
                _LOGGER.warning("Error while cleaning up imap connection")
            self.imap_client = None

    async def shutdown(self, *_) -> None:
        """Close resources."""
<<<<<<< HEAD
        await self._cleanup()


class ImapPollingDataUpdateCoordinator(ImapDataUpdateCoordinator):
    """Class for imap client."""

    def __init__(self, hass: HomeAssistant, imap_client: IMAP4_SSL) -> None:
        """Initiate imap client."""
        super().__init__(hass, imap_client, timedelta(seconds=10))

    async def _async_update_data(self) -> int:
        """Update the number of unread emails."""
        return await self._async_fetch_number_of_messages()


class ImapPushDataUpdateCoordinator(ImapDataUpdateCoordinator):
    """Class for imap client."""

    def __init__(self, hass: HomeAssistant, imap_client: IMAP4_SSL) -> None:
        """Initiate imap client."""
        super().__init__(hass, imap_client, None)
        self._push_wait_task: asyncio.Task[None] | None = None

    async def async_start(self) -> None:
        """Start coordinator."""
        self._push_wait_task = self.hass.async_create_background_task(
            self._async_wait_push_loop(), "Wait for IMAP data push"
        )

    async def _async_wait_push_loop(self) -> None:
        """Wait for data push from server."""
        while True:
            try:
                await self._async_reconnect_if_needed()
                idle: asyncio.Future = await self.imap_client.idle_start()
                await self.imap_client.wait_server_push()
                self.imap_client.idle_done()
                async with async_timeout.timeout(10):
                    await idle

            except (AioImapException, asyncio.TimeoutError):
                _LOGGER.warning(
                    "Lost %s (will attempt to reconnect)",
                    self.config_entry.data[CONF_SERVER],
                )
                self.async_set_update_error(UpdateFailed("Lost connection"))
                await self._cleanup()
                await asyncio.sleep(BACKOFF_TIME)
                continue

            try:
                number_of_messages = await self._async_fetch_number_of_messages()
            except UpdateFailed as ex:
                self.async_set_update_error(ex)
            else:
                self.async_set_updated_data(number_of_messages)

    async def shutdown(self, *_) -> None:
        """Close resources."""
        if self._push_wait_task:
            self._push_wait_task.cancel()
        await super().shutdown()
=======
        if self.imap_client:
            if self.imap_client.has_pending_idle():
                self.imap_client.idle_done()
            await self.imap_client.stop_wait_server_push()
            await self.imap_client.logout()
>>>>>>> aec2d633
<|MERGE_RESOLUTION|>--- conflicted
+++ resolved
@@ -20,8 +20,6 @@
 
 _LOGGER = logging.getLogger(__name__)
 
-BACKOFF_TIME = 10
-
 
 async def connect_to_server(data: Mapping[str, Any]) -> IMAP4_SSL:
     """Connect to imap server and return client."""
@@ -37,141 +35,74 @@
 
 
 class ImapDataUpdateCoordinator(DataUpdateCoordinator[int]):
-    """Base class for imap client."""
+    """Class for imap client."""
 
     config_entry: ConfigEntry
 
-    def __init__(
-        self,
-        hass: HomeAssistant,
-        imap_client: IMAP4_SSL,
-        update_interval: timedelta | None,
-    ) -> None:
+    def __init__(self, hass: HomeAssistant, imap_client: IMAP4_SSL) -> None:
         """Initiate imap client."""
+        self.hass = hass
         self.imap_client = imap_client
+        self.support_push = imap_client.has_capability("IDLE")
         super().__init__(
             hass,
             _LOGGER,
             name=DOMAIN,
-            update_interval=update_interval,
+            update_interval=timedelta(seconds=10) if not self.support_push else None,
         )
 
-    async def async_start(self) -> None:
-        """Start coordinator."""
+    async def _async_update_data(self) -> int:
+        """Update the number of unread emails."""
+        try:
+            if self.imap_client is None:
+                self.imap_client = await connect_to_server(self.config_entry.data)
+        except (AioImapException, asyncio.TimeoutError) as err:
+            raise UpdateFailed(err) from err
 
-    async def _async_reconnect_if_needed(self) -> None:
-        """Connect to imap server."""
-        if self.imap_client is None:
-            self.imap_client = await connect_to_server(self.config_entry.data)
+        return await self.refresh_email_count()
 
-    async def _async_fetch_number_of_messages(self) -> int:
-        """Fetch number of messages."""
+    async def refresh_email_count(self) -> int:
+        """Check the number of found emails."""
         try:
-            await self._async_reconnect_if_needed()
             await self.imap_client.noop()
             result, lines = await self.imap_client.search(
                 self.config_entry.data[CONF_SEARCH],
                 charset=self.config_entry.data[CONF_CHARSET],
             )
         except (AioImapException, asyncio.TimeoutError) as err:
-            await self._cleanup()
             raise UpdateFailed(err) from err
 
         if result != "OK":
             raise UpdateFailed(
                 f"Invalid response for search '{self.config_entry.data[CONF_SEARCH]}': {result} / {lines[0]}"
             )
-<<<<<<< HEAD
-=======
         if self.support_push:
             self.hass.async_create_background_task(
                 self.async_wait_server_push(), "Wait for IMAP data push"
             )
->>>>>>> aec2d633
         return len(lines[0].split())
 
-    async def _cleanup(self) -> None:
-        """Close resources."""
-        if self.imap_client:
-            try:
-                if self.imap_client.has_pending_idle():
-                    self.imap_client.idle_done()
-                await self.imap_client.stop_wait_server_push()
-                await self.imap_client.logout()
-                await self.imap_client.close()
-            except AioImapException:
-                _LOGGER.warning("Error while cleaning up imap connection")
+    async def async_wait_server_push(self) -> None:
+        """Wait for data push from server."""
+        try:
+            idle: asyncio.Future = await self.imap_client.idle_start()
+            await self.imap_client.wait_server_push()
+            self.imap_client.idle_done()
+            async with async_timeout.timeout(10):
+                await idle
+
+        except (AioImapException, asyncio.TimeoutError):
+            _LOGGER.warning(
+                "Lost %s (will attempt to reconnect)",
+                self.config_entry.data[CONF_SERVER],
+            )
             self.imap_client = None
+        await self.async_request_refresh()
 
     async def shutdown(self, *_) -> None:
         """Close resources."""
-<<<<<<< HEAD
-        await self._cleanup()
-
-
-class ImapPollingDataUpdateCoordinator(ImapDataUpdateCoordinator):
-    """Class for imap client."""
-
-    def __init__(self, hass: HomeAssistant, imap_client: IMAP4_SSL) -> None:
-        """Initiate imap client."""
-        super().__init__(hass, imap_client, timedelta(seconds=10))
-
-    async def _async_update_data(self) -> int:
-        """Update the number of unread emails."""
-        return await self._async_fetch_number_of_messages()
-
-
-class ImapPushDataUpdateCoordinator(ImapDataUpdateCoordinator):
-    """Class for imap client."""
-
-    def __init__(self, hass: HomeAssistant, imap_client: IMAP4_SSL) -> None:
-        """Initiate imap client."""
-        super().__init__(hass, imap_client, None)
-        self._push_wait_task: asyncio.Task[None] | None = None
-
-    async def async_start(self) -> None:
-        """Start coordinator."""
-        self._push_wait_task = self.hass.async_create_background_task(
-            self._async_wait_push_loop(), "Wait for IMAP data push"
-        )
-
-    async def _async_wait_push_loop(self) -> None:
-        """Wait for data push from server."""
-        while True:
-            try:
-                await self._async_reconnect_if_needed()
-                idle: asyncio.Future = await self.imap_client.idle_start()
-                await self.imap_client.wait_server_push()
-                self.imap_client.idle_done()
-                async with async_timeout.timeout(10):
-                    await idle
-
-            except (AioImapException, asyncio.TimeoutError):
-                _LOGGER.warning(
-                    "Lost %s (will attempt to reconnect)",
-                    self.config_entry.data[CONF_SERVER],
-                )
-                self.async_set_update_error(UpdateFailed("Lost connection"))
-                await self._cleanup()
-                await asyncio.sleep(BACKOFF_TIME)
-                continue
-
-            try:
-                number_of_messages = await self._async_fetch_number_of_messages()
-            except UpdateFailed as ex:
-                self.async_set_update_error(ex)
-            else:
-                self.async_set_updated_data(number_of_messages)
-
-    async def shutdown(self, *_) -> None:
-        """Close resources."""
-        if self._push_wait_task:
-            self._push_wait_task.cancel()
-        await super().shutdown()
-=======
         if self.imap_client:
             if self.imap_client.has_pending_idle():
                 self.imap_client.idle_done()
             await self.imap_client.stop_wait_server_push()
-            await self.imap_client.logout()
->>>>>>> aec2d633
+            await self.imap_client.logout()