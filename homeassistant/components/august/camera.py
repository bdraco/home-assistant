"""Support for August camera."""
from datetime import timedelta

from august.activity import ActivityType
from august.util import update_doorbell_image_from_activity

from homeassistant.components.camera import Camera

from . import DATA_AUGUST, DEFAULT_NAME, DEFAULT_TIMEOUT

SCAN_INTERVAL = timedelta(seconds=5)


async def async_setup_platform(hass, config, async_add_entities, discovery_info=None):
    """Set up August cameras."""
    data = hass.data[DATA_AUGUST]
    devices = []

    for doorbell in data.doorbells:
        devices.append(AugustCamera(data, doorbell, DEFAULT_TIMEOUT))

    async_add_entities(devices, True)


class AugustCamera(Camera):
    """An implementation of a August security camera."""

    def __init__(self, data, doorbell, timeout):
        """Initialize a August security camera."""
        super().__init__()
        self._data = data
        self._doorbell = doorbell
        self._doorbell_detail = None
        self._timeout = timeout
        self._image_url = None
        self._image_content = None
        self._firmware_version = None

    @property
    def name(self):
        """Return the name of this device."""
        return self._doorbell.device_name

    @property
    def is_recording(self):
        """Return true if the device is recording."""
        return self._doorbell.has_subscription

    @property
    def motion_detection_enabled(self):
        """Return the camera motion detection status."""
        return True

    @property
    def brand(self):
        """Return the camera brand."""
        return DEFAULT_NAME

    @property
    def model(self):
        """Return the camera model."""
        return "Doorbell"

    async def async_camera_image(self):
        """Return bytes of camera image."""
        self._doorbell_detail = await self._data.async_get_doorbell_detail(
            self._doorbell.device_id
        )
<<<<<<< HEAD
        doorbell_activity = await self._data.async_get_latest_device_activity(
            self._doorbell.device_id, ActivityType.DOORBELL_MOTION
        )

        if doorbell_activity is not None:
            update_doorbell_image_from_activity(
                self._doorbell_detail, doorbell_activity
            )

=======

        if self._doorbell_detail is None:
            return None

>>>>>>> 0291a580
        if self._image_url is not self._doorbell_detail.image_url:
            self._image_url = self._doorbell_detail.image_url
            self._image_content = await self.hass.async_add_executor_job(
                self._camera_image
            )
        return self._image_content

    async def async_update(self):
        """Update camera data."""
        self._doorbell_detail = await self._data.async_get_doorbell_detail(
            self._doorbell.device_id
        )

        if self._doorbell_detail is None:
            return None

        self._firmware_version = self._doorbell_detail.firmware_version

    def _camera_image(self):
        """Return bytes of camera image."""
        return self._doorbell_detail.get_doorbell_image(timeout=self._timeout)

    @property
    def unique_id(self) -> str:
        """Get the unique id of the camera."""
        return f"{self._doorbell.device_id:s}_camera"<|MERGE_RESOLUTION|>--- conflicted
+++ resolved
@@ -66,7 +66,6 @@
         self._doorbell_detail = await self._data.async_get_doorbell_detail(
             self._doorbell.device_id
         )
-<<<<<<< HEAD
         doorbell_activity = await self._data.async_get_latest_device_activity(
             self._doorbell.device_id, ActivityType.DOORBELL_MOTION
         )
@@ -76,12 +75,9 @@
                 self._doorbell_detail, doorbell_activity
             )
 
-=======
-
         if self._doorbell_detail is None:
             return None
 
->>>>>>> 0291a580
         if self._image_url is not self._doorbell_detail.image_url:
             self._image_url = self._doorbell_detail.image_url
             self._image_content = await self.hass.async_add_executor_job(
