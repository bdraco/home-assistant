"""Support for August doorbell camera."""

from __future__ import annotations

import logging

from aiohttp import ClientSession
from yalexs.activity import ActivityType
from yalexs.const import Brand
from yalexs.doorbell import ContentTokenExpired, Doorbell
from yalexs.util import update_doorbell_image_from_activity

from homeassistant.components.camera import Camera
from homeassistant.config_entries import ConfigEntry
from homeassistant.core import HomeAssistant, callback
from homeassistant.helpers import aiohttp_client
from homeassistant.helpers.entity_platform import AddEntitiesCallback

from . import AugustData
from .const import DEFAULT_NAME, DEFAULT_TIMEOUT, DOMAIN
from .entity import AugustEntityMixin

_LOGGER = logging.getLogger(__name__)


async def async_setup_entry(
    hass: HomeAssistant,
    config_entry: ConfigEntry,
    async_add_entities: AddEntitiesCallback,
) -> None:
    """Set up August cameras."""
    data: AugustData = hass.data[DOMAIN][config_entry.entry_id]
    # Create an aiohttp session instead of using the default one since the
    # default one is likely to trigger august's WAF if another integration
    # is also using Cloudflare
    session = aiohttp_client.async_create_clientsession(hass)
    async_add_entities(
        AugustCamera(data, doorbell, session, DEFAULT_TIMEOUT)
        for doorbell in data.doorbells
    )


class AugustCamera(AugustEntityMixin, Camera):
    """An implementation of an August security camera."""

    _attr_translation_key = "camera"

    def __init__(
        self, data: AugustData, device: Doorbell, session: ClientSession, timeout: int
    ) -> None:
        """Initialize an August security camera."""
        super().__init__(data, device)
        self._timeout = timeout
        self._session = session
        self._image_url = None
        self._content_token = None
        self._image_content = None
        self._attr_unique_id = f"{self._device_id:s}_camera"
        self._attr_motion_detection_enabled = True
        self._attr_brand = DEFAULT_NAME

    @property
    def is_recording(self) -> bool:
        """Return true if the device is recording."""
        return self._device.has_subscription

    @property
    def model(self) -> str | None:
        """Return the camera model."""
        return self._detail.model

    async def _async_update(self):
        """Update device."""
        _LOGGER.debug("async_update called %s", self._detail.device_name)
        await self._data.refresh_camera_by_id(self._device_id)
        self._update_from_data()

    @callback
    def _update_from_data(self) -> None:
        """Get the latest state of the sensor."""
        doorbell_activity = self._data.activity_stream.get_latest_device_activity(
            self._device_id,
            {ActivityType.DOORBELL_MOTION, ActivityType.DOORBELL_IMAGE_CAPTURE},
        )
        if doorbell_activity is not None:
            update_doorbell_image_from_activity(self._detail, doorbell_activity)

    async def async_camera_image(
        self, width: int | None = None, height: int | None = None
    ) -> bytes | None:
        """Return bytes of camera image."""
        self._update_from_data()

        if self._image_url is not self._detail.image_url:
            self._image_url = self._detail.image_url
            self._content_token = self._detail.content_token or self._content_token
            _LOGGER.debug(
                "calling doorbell async_get_doorbell_image, %s",
                self._detail.device_name,
            )
            try:
                self._image_content = await self._detail.async_get_doorbell_image(
                    self._session, timeout=self._timeout
                )
            except ContentTokenExpired:
                if self._data.brand == Brand.YALE_HOME:
<<<<<<< HEAD
                    _LOGGER.warning(
=======
                    _LOGGER.debug(
>>>>>>> fd2c397e
                        "Error fetching camera image, updating content-token from api to retry"
                    )
                    await self._async_update()
                    self._image_content = await self._detail.async_get_doorbell_image(
                        self._session, timeout=self._timeout
                    )

        return self._image_content<|MERGE_RESOLUTION|>--- conflicted
+++ resolved
@@ -104,11 +104,7 @@
                 )
             except ContentTokenExpired:
                 if self._data.brand == Brand.YALE_HOME:
-<<<<<<< HEAD
-                    _LOGGER.warning(
-=======
                     _LOGGER.debug(
->>>>>>> fd2c397e
                         "Error fetching camera image, updating content-token from api to retry"
                     )
                     await self._async_update()
