"""Support for August devices."""
import asyncio
from datetime import timedelta
from functools import partial
import logging

from august.api import Api, AugustApiHTTPError
from august.authenticator import AuthenticationState, Authenticator, ValidationResult
from requests import RequestException, Session
import voluptuous as vol

from homeassistant.const import (
    CONF_PASSWORD,
    CONF_TIMEOUT,
    CONF_USERNAME,
    EVENT_HOMEASSISTANT_STOP,
)
from homeassistant.exceptions import HomeAssistantError
from homeassistant.helpers import discovery
import homeassistant.helpers.config_validation as cv
from homeassistant.util import Throttle

_LOGGER = logging.getLogger(__name__)

_CONFIGURING = {}

DEFAULT_TIMEOUT = 10
ACTIVITY_FETCH_LIMIT = 10
ACTIVITY_INITIAL_FETCH_LIMIT = 20

CONF_LOGIN_METHOD = "login_method"
CONF_INSTALL_ID = "install_id"

NOTIFICATION_ID = "august_notification"
NOTIFICATION_TITLE = "August Setup"

AUGUST_CONFIG_FILE = ".august.conf"

DATA_AUGUST = "august"
DOMAIN = "august"
DEFAULT_ENTITY_NAMESPACE = "august"

# Limit battery, online, and hardware updates to 1800 seconds
# in order to reduce the number of api requests and
# avoid hitting rate limits
<<<<<<< HEAD
MIN_TIME_BETWEEN_DETAIL_UPDATES = timedelta(seconds=1800)
=======
MIN_TIME_BETWEEN_LOCK_DETAIL_UPDATES = timedelta(seconds=1800)

# Doorbells need to update more frequently than locks
# since we get an image from the doorbell api
MIN_TIME_BETWEEN_DOORBELL_STATUS_UPDATES = timedelta(seconds=20)
>>>>>>> dd8597cb

# Activity needs to be checked more frequently as the
# doorbell motion and rings are included here
MIN_TIME_BETWEEN_ACTIVITY_UPDATES = timedelta(seconds=10)

DEFAULT_SCAN_INTERVAL = timedelta(seconds=10)


LOGIN_METHODS = ["phone", "email"]

CONFIG_SCHEMA = vol.Schema(
    {
        DOMAIN: vol.Schema(
            {
                vol.Required(CONF_LOGIN_METHOD): vol.In(LOGIN_METHODS),
                vol.Required(CONF_USERNAME): cv.string,
                vol.Required(CONF_PASSWORD): cv.string,
                vol.Optional(CONF_INSTALL_ID): cv.string,
                vol.Optional(CONF_TIMEOUT, default=DEFAULT_TIMEOUT): cv.positive_int,
            }
        )
    },
    extra=vol.ALLOW_EXTRA,
)

AUGUST_COMPONENTS = ["camera", "binary_sensor", "lock"]


def request_configuration(hass, config, api, authenticator, token_refresh_lock):
    """Request configuration steps from the user."""
    configurator = hass.components.configurator

    def august_configuration_callback(data):
        """Run when the configuration callback is called."""

        result = authenticator.validate_verification_code(data.get("verification_code"))

        if result == ValidationResult.INVALID_VERIFICATION_CODE:
            configurator.notify_errors(
                _CONFIGURING[DOMAIN], "Invalid verification code"
            )
        elif result == ValidationResult.VALIDATED:
            setup_august(hass, config, api, authenticator, token_refresh_lock)

    if DOMAIN not in _CONFIGURING:
        authenticator.send_verification_code()

    conf = config[DOMAIN]
    username = conf.get(CONF_USERNAME)
    login_method = conf.get(CONF_LOGIN_METHOD)

    _CONFIGURING[DOMAIN] = configurator.request_config(
        NOTIFICATION_TITLE,
        august_configuration_callback,
        description="Please check your {} ({}) and enter the verification "
        "code below".format(login_method, username),
        submit_caption="Verify",
        fields=[
            {"id": "verification_code", "name": "Verification code", "type": "string"}
        ],
    )


def setup_august(hass, config, api, authenticator, token_refresh_lock):
    """Set up the August component."""

    authentication = None
    try:
        authentication = authenticator.authenticate()
    except RequestException as ex:
        _LOGGER.error("Unable to connect to August service: %s", str(ex))

        hass.components.persistent_notification.create(
            "Error: {}<br />"
            "You will need to restart hass after fixing."
            "".format(ex),
            title=NOTIFICATION_TITLE,
            notification_id=NOTIFICATION_ID,
        )

    state = authentication.state

    if state == AuthenticationState.AUTHENTICATED:
        if DOMAIN in _CONFIGURING:
            hass.components.configurator.request_done(_CONFIGURING.pop(DOMAIN))

        hass.data[DATA_AUGUST] = AugustData(
            hass, api, authentication, authenticator, token_refresh_lock
        )

        for component in AUGUST_COMPONENTS:
            discovery.load_platform(hass, component, DOMAIN, {}, config)

        return True
    if state == AuthenticationState.BAD_PASSWORD:
        _LOGGER.error("Invalid password provided")
        return False
    if state == AuthenticationState.REQUIRES_VALIDATION:
        request_configuration(hass, config, api, authenticator, token_refresh_lock)
        return True

    return False


async def async_setup(hass, config):
    """Set up the August component."""

    conf = config[DOMAIN]
    api_http_session = None
    try:
        api_http_session = Session()
    except RequestException as ex:
        _LOGGER.warning("Creating HTTP session failed with: %s", str(ex))

    api = Api(timeout=conf.get(CONF_TIMEOUT), http_session=api_http_session)

    authenticator = Authenticator(
        api,
        conf.get(CONF_LOGIN_METHOD),
        conf.get(CONF_USERNAME),
        conf.get(CONF_PASSWORD),
        install_id=conf.get(CONF_INSTALL_ID),
        access_token_cache_file=hass.config.path(AUGUST_CONFIG_FILE),
    )

    def close_http_session(event):
        """Close API sessions used to connect to August."""
        _LOGGER.debug("Closing August HTTP sessions")
        if api_http_session:
            try:
                api_http_session.close()
            except RequestException:
                pass

        _LOGGER.debug("August HTTP session closed.")

    hass.bus.async_listen_once(EVENT_HOMEASSISTANT_STOP, close_http_session)
    _LOGGER.debug("Registered for Home Assistant stop event")

    token_refresh_lock = asyncio.Lock()

    return await hass.async_add_executor_job(
        setup_august, hass, config, api, authenticator, token_refresh_lock
    )


class AugustData:
    """August data object."""

    def __init__(self, hass, api, authentication, authenticator, token_refresh_lock):
        """Init August data object."""
        self._hass = hass
        self._api = api
        self._authenticator = authenticator
        self._access_token = authentication.access_token
        self._access_token_expires = authentication.access_token_expires

        self._token_refresh_lock = token_refresh_lock
        self._doorbells = self._api.get_doorbells(self._access_token) or []
        self._locks = self._api.get_operable_locks(self._access_token) or []
        self._house_ids = set()
        for device in self._doorbells + self._locks:
            self._house_ids.add(device.house_id)

        self._doorbell_detail_by_id = {}
        self._lock_detail_by_id = {}
        self._activities_by_id = {}

        # We check the locks right away so we can
        # remove inoperative ones
        self._update_locks_detail()

        self._filter_inoperative_locks()

    @property
    def house_ids(self):
        """Return a list of house_ids."""
        return self._house_ids

    @property
    def doorbells(self):
        """Return a list of doorbells."""
        return self._doorbells

    @property
    def locks(self):
        """Return a list of locks."""
        return self._locks

    async def _async_refresh_access_token_if_needed(self):
        """Refresh the august access token if needed."""
        if self._authenticator.should_refresh():
            async with self._token_refresh_lock:
                await self._hass.async_add_executor_job(self._refresh_access_token)

    def _refresh_access_token(self):
        refreshed_authentication = self._authenticator.refresh_access_token(force=False)
        _LOGGER.info(
            "Refreshed august access token. The old token expired at %s, and the new token expires at %s",
            self._access_token_expires,
            refreshed_authentication.access_token_expires,
        )
        self._access_token = refreshed_authentication.access_token
        self._access_token_expires = refreshed_authentication.access_token_expires

    async def async_get_device_activities(self, device_id, *activity_types):
        """Return a list of activities."""
        _LOGGER.debug("Getting device activities for %s", device_id)
        await self._async_update_device_activities()

        activities = self._activities_by_id.get(device_id, [])
        if activity_types:
            return [a for a in activities if a.activity_type in activity_types]
        return activities

    async def async_get_latest_device_activity(self, device_id, *activity_types):
        """Return latest activity."""
        activities = await self.async_get_device_activities(device_id, *activity_types)
        return next(iter(activities or []), None)

    @Throttle(MIN_TIME_BETWEEN_ACTIVITY_UPDATES)
    async def _async_update_device_activities(self, limit=ACTIVITY_FETCH_LIMIT):
        """Update data object with latest from August API."""

        # This is the only place we refresh the api token
        await self._async_refresh_access_token_if_needed()
        return await self._hass.async_add_executor_job(
            partial(self._update_device_activities, limit=ACTIVITY_FETCH_LIMIT)
        )

    def _update_device_activities(self, limit=ACTIVITY_FETCH_LIMIT):
        _LOGGER.debug("Start retrieving device activities")
        for house_id in self.house_ids:
            _LOGGER.debug("Updating device activity for house id %s", house_id)

            activities = self._api.get_house_activities(
                self._access_token, house_id, limit=limit
            )

            device_ids = {a.device_id for a in activities}
            for device_id in device_ids:
                self._activities_by_id[device_id] = [
                    a for a in activities if a.device_id == device_id
                ]

        _LOGGER.debug("Completed retrieving device activities")

    async def async_get_doorbell_detail(self, device_id):
        """Return doorbell detail."""
<<<<<<< HEAD
        await self._async_update_doorbells_detail()
        return self._doorbell_detail_by_id.get(device_id)
=======
        await self._async_update_doorbells()
        return self._doorbell_detail_by_id.get(doorbell_id)

    @Throttle(MIN_TIME_BETWEEN_DOORBELL_STATUS_UPDATES)
    async def _async_update_doorbells(self):
        await self._hass.async_add_executor_job(self._update_doorbells)

    def _update_doorbells(self):
        detail_by_id = {}

        _LOGGER.debug("Start retrieving doorbell details")
        for doorbell in self._doorbells:
            _LOGGER.debug("Updating doorbell status for %s", doorbell.device_name)
            try:
                detail_by_id[doorbell.device_id] = self._api.get_doorbell_detail(
                    self._access_token, doorbell.device_id
                )
            except RequestException as ex:
                _LOGGER.error(
                    "Request error trying to retrieve doorbell status for %s. %s",
                    doorbell.device_name,
                    ex,
                )
                detail_by_id[doorbell.device_id] = None
            except Exception:
                detail_by_id[doorbell.device_id] = None
                raise

        _LOGGER.debug("Completed retrieving doorbell details")
        self._doorbell_detail_by_id = detail_by_id

    def update_door_state(self, lock_id, door_state, update_start_time_utc):
        """Set the door status and last status update time.

        This is called when newer activity is detected on the activity feed
        in order to keep the internal data in sync
        """
        # When syncing the door state became available via py-august, this
        # function caused to be actively used.  It will be again as we will
        # update the door state from lock/unlock operations as the august api
        # does report the door state on lock/unlock, however py-august does not
        # expose this to us yet.
        self._lock_detail_by_id[lock_id].door_state = door_state
        self._lock_detail_by_id[lock_id].door_state_datetime = update_start_time_utc
        return True
>>>>>>> dd8597cb

    @Throttle(MIN_TIME_BETWEEN_DETAIL_UPDATES)
    async def _async_update_doorbells_detail(self):
        await self._hass.async_add_executor_job(self._update_doorbells_detail)

<<<<<<< HEAD
    def _update_doorbells_detail(self):
        self._doorbell_detail_by_id = self._update_device_detail(
            "doorbell", self._doorbells, self._api.get_doorbell_detail
        )
=======
        This is used when the lock, unlock apis are called
        or newer activity is detected on the activity feed
        in order to keep the internal data in sync
        """
        self._lock_detail_by_id[lock_id].lock_status = lock_status
        self._lock_detail_by_id[lock_id].lock_status_datetime = update_start_time_utc
        return True
>>>>>>> dd8597cb

    def lock_has_doorsense(self, device_id):
        """Determine if a lock has doorsense installed and can tell when the door is open or closed."""
        # We do not update here since this is not expected
        # to change until restart
        if self._lock_detail_by_id[device_id] is None:
            return False
<<<<<<< HEAD
        return self._lock_detail_by_id[device_id].doorsense

    async def async_get_lock_detail(self, device_id):
        """Return lock detail."""
        await self._async_update_locks_detail()
        return self._lock_detail_by_id[device_id]
=======
        return self._lock_detail_by_id[lock_id].doorsense

    async def async_get_lock_detail(self, lock_id):
        """Return lock detail."""
        await self._async_update_locks_detail()
        return self._lock_detail_by_id[lock_id]
>>>>>>> dd8597cb

    def get_lock_name(self, device_id):
        """Return lock name as August has it stored."""
        for lock in self._locks:
            if lock.device_id == device_id:
                return lock.device_name

<<<<<<< HEAD
    @Throttle(MIN_TIME_BETWEEN_DETAIL_UPDATES)
=======
    @Throttle(MIN_TIME_BETWEEN_LOCK_DETAIL_UPDATES)
>>>>>>> dd8597cb
    async def _async_update_locks_detail(self):
        await self._hass.async_add_executor_job(self._update_locks_detail)

    def _update_locks_detail(self):
        self._lock_detail_by_id = self._update_device_detail(
            "lock", self._locks, self._api.get_lock_detail
        )

    def _update_device_detail(self, device_type, devices, api_call):
        detail_by_id = {}

        _LOGGER.debug("Start retrieving %s detail", device_type)
        for device in devices:
            device_id = device.device_id
            try:
                detail_by_id[device_id] = api_call(self._access_token, device_id)
            except RequestException as ex:
                _LOGGER.error(
                    "Request error trying to retrieve %s details for %s. %s",
                    device_type,
                    device.device_name,
                    ex,
                )
                detail_by_id[device_id] = None
            except Exception:
                detail_by_id[device_id] = None
                raise

        _LOGGER.debug("Completed retrieving %s detail", device_type)
        return detail_by_id

    def lock(self, device_id):
        """Lock the device."""
        return _call_api_operation_that_requires_bridge(
            self.get_lock_name(device_id),
            "lock",
            self._api.lock_return_activities,
            self._access_token,
            device_id,
        )

    def unlock(self, device_id):
        """Unlock the device."""
        return _call_api_operation_that_requires_bridge(
            self.get_lock_name(device_id),
            "unlock",
            self._api.unlock_return_activities,
            self._access_token,
            device_id,
        )

    def _filter_inoperative_locks(self):
        # Remove non-operative locks as there must
        # be a bridge (August Connect) for them to
        # be usable
        operative_locks = []
        for lock in self._locks:
            lock_detail = self._lock_detail_by_id.get(lock.device_id)
            if lock_detail is None:
                _LOGGER.info(
                    "The lock %s could not be setup because the system could not fetch details about the lock.",
                    lock.device_name,
                )
            elif lock_detail.bridge is None:
                _LOGGER.info(
                    "The lock %s could not be setup because it does not have a bridge (Connect).",
                    lock.device_name,
                )
            elif not lock_detail.bridge.operative:
                _LOGGER.info(
                    "The lock %s could not be setup because the bridge (Connect) is not operative.",
                    lock.device_name,
                )
            else:
                operative_locks.append(lock)

        self._locks = operative_locks


def _call_api_operation_that_requires_bridge(
    device_name, operation_name, func, *args, **kwargs
):
    """Call an API that requires the bridge to be online."""
    ret = None
    try:
        ret = func(*args, **kwargs)
    except AugustApiHTTPError as err:
        raise HomeAssistantError(device_name + ": " + str(err))

    return ret


def find_linked_doorsense_unique_id(device_id):
    """Find the unique_id assigned to doorsense sensor from the august device_id."""
    return "{:s}_open".format(device_id)<|MERGE_RESOLUTION|>--- conflicted
+++ resolved
@@ -43,15 +43,7 @@
 # Limit battery, online, and hardware updates to 1800 seconds
 # in order to reduce the number of api requests and
 # avoid hitting rate limits
-<<<<<<< HEAD
 MIN_TIME_BETWEEN_DETAIL_UPDATES = timedelta(seconds=1800)
-=======
-MIN_TIME_BETWEEN_LOCK_DETAIL_UPDATES = timedelta(seconds=1800)
-
-# Doorbells need to update more frequently than locks
-# since we get an image from the doorbell api
-MIN_TIME_BETWEEN_DOORBELL_STATUS_UPDATES = timedelta(seconds=20)
->>>>>>> dd8597cb
 
 # Activity needs to be checked more frequently as the
 # doorbell motion and rings are included here
@@ -301,75 +293,17 @@
 
     async def async_get_doorbell_detail(self, device_id):
         """Return doorbell detail."""
-<<<<<<< HEAD
         await self._async_update_doorbells_detail()
         return self._doorbell_detail_by_id.get(device_id)
-=======
-        await self._async_update_doorbells()
-        return self._doorbell_detail_by_id.get(doorbell_id)
-
-    @Throttle(MIN_TIME_BETWEEN_DOORBELL_STATUS_UPDATES)
-    async def _async_update_doorbells(self):
-        await self._hass.async_add_executor_job(self._update_doorbells)
-
-    def _update_doorbells(self):
-        detail_by_id = {}
-
-        _LOGGER.debug("Start retrieving doorbell details")
-        for doorbell in self._doorbells:
-            _LOGGER.debug("Updating doorbell status for %s", doorbell.device_name)
-            try:
-                detail_by_id[doorbell.device_id] = self._api.get_doorbell_detail(
-                    self._access_token, doorbell.device_id
-                )
-            except RequestException as ex:
-                _LOGGER.error(
-                    "Request error trying to retrieve doorbell status for %s. %s",
-                    doorbell.device_name,
-                    ex,
-                )
-                detail_by_id[doorbell.device_id] = None
-            except Exception:
-                detail_by_id[doorbell.device_id] = None
-                raise
-
-        _LOGGER.debug("Completed retrieving doorbell details")
-        self._doorbell_detail_by_id = detail_by_id
-
-    def update_door_state(self, lock_id, door_state, update_start_time_utc):
-        """Set the door status and last status update time.
-
-        This is called when newer activity is detected on the activity feed
-        in order to keep the internal data in sync
-        """
-        # When syncing the door state became available via py-august, this
-        # function caused to be actively used.  It will be again as we will
-        # update the door state from lock/unlock operations as the august api
-        # does report the door state on lock/unlock, however py-august does not
-        # expose this to us yet.
-        self._lock_detail_by_id[lock_id].door_state = door_state
-        self._lock_detail_by_id[lock_id].door_state_datetime = update_start_time_utc
-        return True
->>>>>>> dd8597cb
 
     @Throttle(MIN_TIME_BETWEEN_DETAIL_UPDATES)
     async def _async_update_doorbells_detail(self):
         await self._hass.async_add_executor_job(self._update_doorbells_detail)
 
-<<<<<<< HEAD
     def _update_doorbells_detail(self):
         self._doorbell_detail_by_id = self._update_device_detail(
             "doorbell", self._doorbells, self._api.get_doorbell_detail
         )
-=======
-        This is used when the lock, unlock apis are called
-        or newer activity is detected on the activity feed
-        in order to keep the internal data in sync
-        """
-        self._lock_detail_by_id[lock_id].lock_status = lock_status
-        self._lock_detail_by_id[lock_id].lock_status_datetime = update_start_time_utc
-        return True
->>>>>>> dd8597cb
 
     def lock_has_doorsense(self, device_id):
         """Determine if a lock has doorsense installed and can tell when the door is open or closed."""
@@ -377,21 +311,12 @@
         # to change until restart
         if self._lock_detail_by_id[device_id] is None:
             return False
-<<<<<<< HEAD
         return self._lock_detail_by_id[device_id].doorsense
 
     async def async_get_lock_detail(self, device_id):
         """Return lock detail."""
         await self._async_update_locks_detail()
         return self._lock_detail_by_id[device_id]
-=======
-        return self._lock_detail_by_id[lock_id].doorsense
-
-    async def async_get_lock_detail(self, lock_id):
-        """Return lock detail."""
-        await self._async_update_locks_detail()
-        return self._lock_detail_by_id[lock_id]
->>>>>>> dd8597cb
 
     def get_lock_name(self, device_id):
         """Return lock name as August has it stored."""
@@ -399,11 +324,7 @@
             if lock.device_id == device_id:
                 return lock.device_name
 
-<<<<<<< HEAD
     @Throttle(MIN_TIME_BETWEEN_DETAIL_UPDATES)
-=======
-    @Throttle(MIN_TIME_BETWEEN_LOCK_DETAIL_UPDATES)
->>>>>>> dd8597cb
     async def _async_update_locks_detail(self):
         await self._hass.async_add_executor_job(self._update_locks_detail)
 
@@ -498,4 +419,4 @@
 
 def find_linked_doorsense_unique_id(device_id):
     """Find the unique_id assigned to doorsense sensor from the august device_id."""
-    return "{:s}_open".format(device_id)+    return f"{device_id}_open"