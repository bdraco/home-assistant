"""Support for August devices."""
import asyncio
import itertools
import logging

from aiohttp import ClientError, ClientResponseError
from august.authenticator import ValidationResult
from august.exceptions import AugustApiAIOHTTPError
import voluptuous as vol

from homeassistant.config_entries import SOURCE_IMPORT, ConfigEntry
from homeassistant.const import (
    CONF_PASSWORD,
    CONF_TIMEOUT,
    CONF_USERNAME,
    HTTP_UNAUTHORIZED,
)
from homeassistant.core import HomeAssistant
from homeassistant.exceptions import ConfigEntryNotReady, HomeAssistantError
import homeassistant.helpers.config_validation as cv

from .activity import ActivityStream
from .const import (
    AUGUST_COMPONENTS,
    CONF_ACCESS_TOKEN_CACHE_FILE,
    CONF_INSTALL_ID,
    CONF_LOGIN_METHOD,
    DATA_AUGUST,
    DEFAULT_AUGUST_CONFIG_FILE,
    DEFAULT_NAME,
    DEFAULT_TIMEOUT,
    DOMAIN,
    LOGIN_METHODS,
    MIN_TIME_BETWEEN_DETAIL_UPDATES,
    VERIFICATION_CODE_KEY,
)
from .exceptions import CannotConnect, InvalidAuth, RequireValidation
from .gateway import AugustGateway
from .subscriber import AugustSubscriberMixin

_LOGGER = logging.getLogger(__name__)

TWO_FA_REVALIDATE = "verify_configurator"

CONFIG_SCHEMA = vol.Schema(
    {
        DOMAIN: vol.Schema(
            {
                vol.Required(CONF_LOGIN_METHOD): vol.In(LOGIN_METHODS),
                vol.Required(CONF_USERNAME): cv.string,
                vol.Required(CONF_PASSWORD): cv.string,
                vol.Optional(CONF_INSTALL_ID): cv.string,
                vol.Optional(CONF_TIMEOUT, default=DEFAULT_TIMEOUT): cv.positive_int,
            }
        )
    },
    extra=vol.ALLOW_EXTRA,
)


async def async_request_validation(hass, config_entry, august_gateway):
    """Request a new verification code from the user."""

    #
    # In the future this should start a new config flow
    # instead of using the legacy configurator
    #
    _LOGGER.error("Access token is no longer valid")
    configurator = hass.components.configurator
    entry_id = config_entry.entry_id

    async def async_august_configuration_validation_callback(data):
        code = data.get(VERIFICATION_CODE_KEY)
        result = await august_gateway.authenticator.async_validate_verification_code(
            code
        )

        if result == ValidationResult.INVALID_VERIFICATION_CODE:
            configurator.async_notify_errors(
                hass.data[DOMAIN][entry_id][TWO_FA_REVALIDATE],
                "Invalid verification code, please make sure you are using the latest code and try again.",
            )
        elif result == ValidationResult.VALIDATED:
            return await async_setup_august(hass, config_entry, august_gateway)

        return False

    if TWO_FA_REVALIDATE not in hass.data[DOMAIN][entry_id]:
        await august_gateway.authenticator.async_send_verification_code()

    entry_data = config_entry.data
    login_method = entry_data.get(CONF_LOGIN_METHOD)
    username = entry_data.get(CONF_USERNAME)

    hass.data[DOMAIN][entry_id][TWO_FA_REVALIDATE] = configurator.async_request_config(
        f"{DEFAULT_NAME} ({username})",
        async_august_configuration_validation_callback,
        description=(
            "August must be re-verified. "
            f"Please check your {login_method} ({username}) "
            "and enter the verification code below"
        ),
        submit_caption="Verify",
        fields=[
            {"id": VERIFICATION_CODE_KEY, "name": "Verification code", "type": "string"}
        ],
    )
    return


async def async_setup_august(hass, config_entry, august_gateway):
    """Set up the August component."""

    entry_id = config_entry.entry_id
    hass.data[DOMAIN].setdefault(entry_id, {})

    try:
        await august_gateway.async_authenticate()
    except RequireValidation:
        await async_request_validation(hass, config_entry, august_gateway)
<<<<<<< HEAD
        return False
=======
        raise
>>>>>>> a985d61e

    # We still use the configurator to get a new 2fa code
    # when needed since config_flow doesn't have a way
    # to re-request if it expires
    if TWO_FA_REVALIDATE in hass.data[DOMAIN][entry_id]:
        hass.components.configurator.async_request_done(
            hass.data[DOMAIN][entry_id].pop(TWO_FA_REVALIDATE)
        )

    hass.data[DOMAIN][entry_id][DATA_AUGUST] = AugustData(hass, august_gateway)

    await hass.data[DOMAIN][entry_id][DATA_AUGUST].async_setup()

    for component in AUGUST_COMPONENTS:
        hass.async_create_task(
            hass.config_entries.async_forward_entry_setup(config_entry, component)
        )

    return True


async def async_setup(hass: HomeAssistant, config: dict):
    """Set up the August component from YAML."""

    conf = config.get(DOMAIN)
    hass.data.setdefault(DOMAIN, {})

    if not conf:
        return True

    hass.async_create_task(
        hass.config_entries.flow.async_init(
            DOMAIN,
            context={"source": SOURCE_IMPORT},
            data={
                CONF_LOGIN_METHOD: conf.get(CONF_LOGIN_METHOD),
                CONF_USERNAME: conf.get(CONF_USERNAME),
                CONF_PASSWORD: conf.get(CONF_PASSWORD),
                CONF_INSTALL_ID: conf.get(CONF_INSTALL_ID),
                CONF_ACCESS_TOKEN_CACHE_FILE: DEFAULT_AUGUST_CONFIG_FILE,
            },
        )
    )
    return True


async def async_setup_entry(hass: HomeAssistant, entry: ConfigEntry):
    """Set up August from a config entry."""

    august_gateway = AugustGateway(hass)

    try:
        await august_gateway.async_setup(entry.data)
        return await async_setup_august(hass, entry, august_gateway)
    except ClientResponseError as err:
        if err.status == HTTP_UNAUTHORIZED:
<<<<<<< HEAD
            _LOGGER.debug("Received http error during setup.", exc_info=err)
            _async_start_reauth(hass, entry)
            return False

        raise ConfigEntryNotReady from err
    except InvalidAuth:
        _async_start_reauth(hass, entry)
        return False
    except asyncio.TimeoutError as err:
=======
            _async_start_reauth(hass, entry)
            return False

>>>>>>> a985d61e
        raise ConfigEntryNotReady from err
    except InvalidAuth:
        _async_start_reauth(hass, entry)
        return False
    except RequireValidation:
        return False
    except (CannotConnect, asyncio.TimeoutError) as err:
        raise ConfigEntryNotReady from err


def _async_start_reauth(hass: HomeAssistant, entry: ConfigEntry):
    hass.async_create_task(
        hass.config_entries.flow.async_init(
            DOMAIN,
            context={"source": "reauth"},
            data=entry.data,
        )
    )
    _LOGGER.error("Password is no longer valid. Please reauthenticate.")


def _async_start_reauth(hass: HomeAssistant, entry: ConfigEntry):
    hass.async_create_task(
        hass.config_entries.flow.async_init(
            DOMAIN,
            context={"source": "reauth"},
            data=entry.data,
        )
    )
    _LOGGER.error("Password is no longer valid. Please reauthenticate.")


async def async_unload_entry(hass: HomeAssistant, entry: ConfigEntry):
    """Unload a config entry."""
    unload_ok = all(
        await asyncio.gather(
            *[
                hass.config_entries.async_forward_entry_unload(entry, component)
                for component in AUGUST_COMPONENTS
            ]
        )
    )

    if unload_ok:
        hass.data[DOMAIN].pop(entry.entry_id)

    return unload_ok


class AugustData(AugustSubscriberMixin):
    """August data object."""

    def __init__(self, hass, august_gateway):
        """Init August data object."""
        super().__init__(hass, MIN_TIME_BETWEEN_DETAIL_UPDATES)
        self._hass = hass
        self._august_gateway = august_gateway
        self.activity_stream = None
        self._api = august_gateway.api
        self._device_detail_by_id = {}
        self._doorbells_by_id = {}
        self._locks_by_id = {}
        self._house_ids = set()

    async def async_setup(self):
        """Async setup of august device data and activities."""
        locks = (
            await self._api.async_get_operable_locks(self._august_gateway.access_token)
            or []
        )
        doorbells = (
            await self._api.async_get_doorbells(self._august_gateway.access_token) or []
        )

        self._doorbells_by_id = {device.device_id: device for device in doorbells}
        self._locks_by_id = {device.device_id: device for device in locks}
        self._house_ids = {
            device.house_id for device in itertools.chain(locks, doorbells)
        }

        await self._async_refresh_device_detail_by_ids(
            [device.device_id for device in itertools.chain(locks, doorbells)]
        )

        # We remove all devices that we are missing
        # detail as we cannot determine if they are usable.
        # This also allows us to avoid checking for
        # detail being None all over the place
        self._remove_inoperative_locks()
        self._remove_inoperative_doorbells()

        self.activity_stream = ActivityStream(
            self._hass, self._api, self._august_gateway, self._house_ids
        )
        await self.activity_stream.async_setup()

    @property
    def doorbells(self):
        """Return a list of py-august Doorbell objects."""
        return self._doorbells_by_id.values()

    @property
    def locks(self):
        """Return a list of py-august Lock objects."""
        return self._locks_by_id.values()

    def get_device_detail(self, device_id):
        """Return the py-august LockDetail or DoorbellDetail object for a device."""
        return self._device_detail_by_id[device_id]

    async def _async_refresh(self, time):
        await self._async_refresh_device_detail_by_ids(self._subscriptions.keys())

    async def _async_refresh_device_detail_by_ids(self, device_ids_list):
        for device_id in device_ids_list:
            if device_id in self._locks_by_id:
                await self._async_update_device_detail(
                    self._locks_by_id[device_id], self._api.async_get_lock_detail
                )
                # keypads are always attached to locks
                if (
                    device_id in self._device_detail_by_id
                    and self._device_detail_by_id[device_id].keypad is not None
                ):
                    keypad = self._device_detail_by_id[device_id].keypad
                    self._device_detail_by_id[keypad.device_id] = keypad
            elif device_id in self._doorbells_by_id:
                await self._async_update_device_detail(
                    self._doorbells_by_id[device_id],
                    self._api.async_get_doorbell_detail,
                )
            _LOGGER.debug(
                "async_signal_device_id_update (from detail updates): %s", device_id
            )
            self.async_signal_device_id_update(device_id)

    async def _async_update_device_detail(self, device, api_call):
        _LOGGER.debug(
            "Started retrieving detail for %s (%s)",
            device.device_name,
            device.device_id,
        )

        try:
            self._device_detail_by_id[device.device_id] = await api_call(
                self._august_gateway.access_token, device.device_id
            )
        except ClientError as ex:
            _LOGGER.error(
                "Request error trying to retrieve %s details for %s. %s",
                device.device_id,
                device.device_name,
                ex,
            )
        _LOGGER.debug(
            "Completed retrieving detail for %s (%s)",
            device.device_name,
            device.device_id,
        )

    def _get_device_name(self, device_id):
        """Return doorbell or lock name as August has it stored."""
        if self._locks_by_id.get(device_id):
            return self._locks_by_id[device_id].device_name
        if self._doorbells_by_id.get(device_id):
            return self._doorbells_by_id[device_id].device_name

    async def async_lock(self, device_id):
        """Lock the device."""
        return await self._async_call_api_op_requires_bridge(
            device_id,
            self._api.async_lock_return_activities,
            self._august_gateway.access_token,
            device_id,
        )

    async def async_unlock(self, device_id):
        """Unlock the device."""
        return await self._async_call_api_op_requires_bridge(
            device_id,
            self._api.async_unlock_return_activities,
            self._august_gateway.access_token,
            device_id,
        )

    async def _async_call_api_op_requires_bridge(
        self, device_id, func, *args, **kwargs
    ):
        """Call an API that requires the bridge to be online and will change the device state."""
        ret = None
        try:
            ret = await func(*args, **kwargs)
        except AugustApiAIOHTTPError as err:
            device_name = self._get_device_name(device_id)
            if device_name is None:
                device_name = f"DeviceID: {device_id}"
            raise HomeAssistantError(f"{device_name}: {err}") from err

        return ret

    def _remove_inoperative_doorbells(self):
        doorbells = list(self.doorbells)
        for doorbell in doorbells:
            device_id = doorbell.device_id
            doorbell_is_operative = False
            doorbell_detail = self._device_detail_by_id.get(device_id)
            if doorbell_detail is None:
                _LOGGER.info(
                    "The doorbell %s could not be setup because the system could not fetch details about the doorbell",
                    doorbell.device_name,
                )
            else:
                doorbell_is_operative = True

            if not doorbell_is_operative:
                del self._doorbells_by_id[device_id]
                del self._device_detail_by_id[device_id]

    def _remove_inoperative_locks(self):
        # Remove non-operative locks as there must
        # be a bridge (August Connect) for them to
        # be usable
        locks = list(self.locks)

        for lock in locks:
            device_id = lock.device_id
            lock_is_operative = False
            lock_detail = self._device_detail_by_id.get(device_id)
            if lock_detail is None:
                _LOGGER.info(
                    "The lock %s could not be setup because the system could not fetch details about the lock",
                    lock.device_name,
                )
            elif lock_detail.bridge is None:
                _LOGGER.info(
                    "The lock %s could not be setup because it does not have a bridge (Connect)",
                    lock.device_name,
                )
            elif not lock_detail.bridge.operative:
                _LOGGER.info(
                    "The lock %s could not be setup because the bridge (Connect) is not operative",
                    lock.device_name,
                )
            else:
                lock_is_operative = True

            if not lock_is_operative:
                del self._locks_by_id[device_id]
                del self._device_detail_by_id[device_id]<|MERGE_RESOLUTION|>--- conflicted
+++ resolved
@@ -118,11 +118,7 @@
         await august_gateway.async_authenticate()
     except RequireValidation:
         await async_request_validation(hass, config_entry, august_gateway)
-<<<<<<< HEAD
-        return False
-=======
         raise
->>>>>>> a985d61e
 
     # We still use the configurator to get a new 2fa code
     # when needed since config_flow doesn't have a way
@@ -179,21 +175,9 @@
         return await async_setup_august(hass, entry, august_gateway)
     except ClientResponseError as err:
         if err.status == HTTP_UNAUTHORIZED:
-<<<<<<< HEAD
-            _LOGGER.debug("Received http error during setup.", exc_info=err)
             _async_start_reauth(hass, entry)
             return False
 
-        raise ConfigEntryNotReady from err
-    except InvalidAuth:
-        _async_start_reauth(hass, entry)
-        return False
-    except asyncio.TimeoutError as err:
-=======
-            _async_start_reauth(hass, entry)
-            return False
-
->>>>>>> a985d61e
         raise ConfigEntryNotReady from err
     except InvalidAuth:
         _async_start_reauth(hass, entry)
@@ -202,17 +186,6 @@
         return False
     except (CannotConnect, asyncio.TimeoutError) as err:
         raise ConfigEntryNotReady from err
-
-
-def _async_start_reauth(hass: HomeAssistant, entry: ConfigEntry):
-    hass.async_create_task(
-        hass.config_entries.flow.async_init(
-            DOMAIN,
-            context={"source": "reauth"},
-            data=entry.data,
-        )
-    )
-    _LOGGER.error("Password is no longer valid. Please reauthenticate.")
 
 
 def _async_start_reauth(hass: HomeAssistant, entry: ConfigEntry):
