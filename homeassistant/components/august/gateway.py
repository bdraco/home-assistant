"""Handle August connection setup and authentication."""

import asyncio
import logging
import os

from aiohttp import ClientError, ClientResponseError
from august.api_async import ApiAsync
from august.authenticator_async import AuthenticationState, AuthenticatorAsync

from homeassistant.const import (
    CONF_PASSWORD,
    CONF_TIMEOUT,
    CONF_USERNAME,
    HTTP_UNAUTHORIZED,
)
from homeassistant.helpers import aiohttp_client

from .const import (
    CONF_ACCESS_TOKEN_CACHE_FILE,
    CONF_INSTALL_ID,
    CONF_LOGIN_METHOD,
    DEFAULT_AUGUST_CONFIG_FILE,
    VERIFICATION_CODE_KEY,
)
from .exceptions import CannotConnect, InvalidAuth, RequireValidation

_LOGGER = logging.getLogger(__name__)


class AugustGateway:
    """Handle the connection to August."""

    def __init__(self, hass):
        """Init the connection."""
        self._aiohttp_session = aiohttp_client.async_get_clientsession(hass)
        self._token_refresh_lock = asyncio.Lock()
        self._access_token_cache_file = None
        self._hass = hass
        self._config = None
        self.api = None
        self.authenticator = None
        self.authentication = None

    @property
    def access_token(self):
        """Access token for the api."""
        return self.authentication.access_token

    def config_entry(self):
        """Config entry."""
        return {
            CONF_LOGIN_METHOD: self._config[CONF_LOGIN_METHOD],
            CONF_USERNAME: self._config[CONF_USERNAME],
            CONF_PASSWORD: self._config[CONF_PASSWORD],
            CONF_INSTALL_ID: self._config.get(CONF_INSTALL_ID),
            CONF_TIMEOUT: self._config.get(CONF_TIMEOUT),
            CONF_ACCESS_TOKEN_CACHE_FILE: self._access_token_cache_file,
        }

    async def async_setup(self, conf):
        """Create the api and authenticator objects."""
        if conf.get(VERIFICATION_CODE_KEY):
            return

        self._access_token_cache_file = conf.get(
            CONF_ACCESS_TOKEN_CACHE_FILE,
            f".{conf[CONF_USERNAME]}{DEFAULT_AUGUST_CONFIG_FILE}",
        )
        self._config = conf

        self.api = ApiAsync(
            self._aiohttp_session, timeout=self._config.get(CONF_TIMEOUT)
        )

        self.authenticator = AuthenticatorAsync(
            self.api,
            self._config[CONF_LOGIN_METHOD],
            self._config[CONF_USERNAME],
            self._config[CONF_PASSWORD],
            install_id=self._config.get(CONF_INSTALL_ID),
            access_token_cache_file=self._hass.config.path(
                self._access_token_cache_file
            ),
        )

        await self.authenticator.async_setup_authentication()

    async def async_authenticate(self):
        """Authenticate with the details provided to setup."""
        self.authentication = None
        try:
            self.authentication = await self.authenticator.async_authenticate()
            if self.authentication.state == AuthenticationState.AUTHENTICATED:
                # Call the locks api to verify we are actually
                # authenticated because we can be authenticated
                # by have no access
                await self.api.async_get_operable_locks(self.access_token)
        except ClientResponseError as ex:
            if ex.status == HTTP_UNAUTHORIZED:
                raise InvalidAuth from ex

            raise CannotConnect from ex
        except ClientError as ex:
            _LOGGER.error("Unable to connect to August service: %s", str(ex))
            raise CannotConnect from ex

        if self.authentication.state == AuthenticationState.BAD_PASSWORD:
            raise InvalidAuth

        if self.authentication.state == AuthenticationState.REQUIRES_VALIDATION:
            raise RequireValidation

        if self.authentication.state != AuthenticationState.AUTHENTICATED:
            _LOGGER.error("Unknown authentication state: %s", self.authentication.state)
            raise InvalidAuth

        return self.authentication

    async def async_reset_authentication(self):
        """Remove the cache file."""
        await self._hass.async_add_executor_job(self._reset_authentication)

    def _reset_authentication(self):
        """Remove the cache file."""
        if os.path.exists(self._access_token_cache_file):
            os.unlink(self._access_token_cache_file)

    async def async_refresh_access_token_if_needed(self):
        """Refresh the august access token if needed."""
<<<<<<< HEAD
        if not self.authenticator.should_refresh():
            _LOGGER.debug("August access token does not need to be refreshed")
            return
        async with self._token_refresh_lock:
            _LOGGER.debug("August access token refresh in progress")

            refreshed_authentication = (
                await self.authenticator.async_refresh_access_token(force=False)
            )
            _LOGGER.info(
                "Refreshed august access token. The old token expired at %s, and the new token expires at %s",
                self.authentication.access_token_expires,
                refreshed_authentication.access_token_expires,
            )
            self.authentication = refreshed_authentication
=======
        if self.authenticator.should_refresh():
            async with self._token_refresh_lock:
                refreshed_authentication = (
                    await self.authenticator.async_refresh_access_token(force=False)
                )
                _LOGGER.info(
                    "Refreshed august access token. The old token expired at %s, and the new token expires at %s",
                    self.authentication.access_token_expires,
                    refreshed_authentication.access_token_expires,
                )
                self.authentication = refreshed_authentication
>>>>>>> a985d61e
<|MERGE_RESOLUTION|>--- conflicted
+++ resolved
@@ -128,23 +128,6 @@
 
     async def async_refresh_access_token_if_needed(self):
         """Refresh the august access token if needed."""
-<<<<<<< HEAD
-        if not self.authenticator.should_refresh():
-            _LOGGER.debug("August access token does not need to be refreshed")
-            return
-        async with self._token_refresh_lock:
-            _LOGGER.debug("August access token refresh in progress")
-
-            refreshed_authentication = (
-                await self.authenticator.async_refresh_access_token(force=False)
-            )
-            _LOGGER.info(
-                "Refreshed august access token. The old token expired at %s, and the new token expires at %s",
-                self.authentication.access_token_expires,
-                refreshed_authentication.access_token_expires,
-            )
-            self.authentication = refreshed_authentication
-=======
         if self.authenticator.should_refresh():
             async with self._token_refresh_lock:
                 refreshed_authentication = (
@@ -155,5 +138,4 @@
                     self.authentication.access_token_expires,
                     refreshed_authentication.access_token_expires,
                 )
-                self.authentication = refreshed_authentication
->>>>>>> a985d61e
+                self.authentication = refreshed_authentication