"""Support for August binary sensors."""
from datetime import datetime, timedelta
import logging

from august.activity import ActivityType
from august.lock import LockDoorStatus
from august.util import update_lock_detail_from_activity

from homeassistant.components.binary_sensor import (
    DEVICE_CLASS_CONNECTIVITY,
    DEVICE_CLASS_MOTION,
    DEVICE_CLASS_OCCUPANCY,
    BinarySensorDevice,
)

from . import DATA_AUGUST

_LOGGER = logging.getLogger(__name__)

SCAN_INTERVAL = timedelta(seconds=5)


async def _async_retrieve_online_state(data, detail):
    """Get the latest state of the sensor."""
    return detail.is_online or detail.status == "standby"

<<<<<<< HEAD
    return detail.is_online or detail.is_standby
=======
>>>>>>> 0291a580

async def _async_retrieve_motion_state(data, detail):

    return await _async_activity_time_based_state(
        data,
        detail.device_id,
        [ActivityType.DOORBELL_MOTION, ActivityType.DOORBELL_DING],
    )


async def _async_retrieve_ding_state(data, detail):

    return await _async_activity_time_based_state(
        data, detail.device_id, [ActivityType.DOORBELL_DING]
    )


async def _async_activity_time_based_state(data, device_id, activity_types):
    """Get the latest state of the sensor."""
    latest = await data.async_get_latest_device_activity(device_id, *activity_types)

    if latest is not None:
        start = latest.activity_start_time
        end = latest.activity_end_time + timedelta(seconds=45)
        return start <= datetime.now() <= end
    return None


SENSOR_NAME = 0
SENSOR_DEVICE_CLASS = 1
SENSOR_STATE_PROVIDER = 2

# sensor_type: [name, device_class, async_state_provider]
SENSOR_TYPES_DOORBELL = {
    "doorbell_ding": ["Ding", DEVICE_CLASS_OCCUPANCY, _async_retrieve_ding_state],
    "doorbell_motion": ["Motion", DEVICE_CLASS_MOTION, _async_retrieve_motion_state],
    "doorbell_online": [
        "Online",
        DEVICE_CLASS_CONNECTIVITY,
        _async_retrieve_online_state,
    ],
}


async def async_setup_platform(hass, config, async_add_entities, discovery_info=None):
    """Set up the August binary sensors."""
    data = hass.data[DATA_AUGUST]
    devices = []

    for door in data.locks:
        if not data.lock_has_doorsense(door.device_id):
            _LOGGER.debug("Not adding sensor class door for lock %s ", door.device_name)
            continue

        _LOGGER.debug("Adding sensor class door for %s", door.device_name)
        devices.append(AugustDoorBinarySensor(data, "door_open", door))

    for doorbell in data.doorbells:
        for sensor_type in SENSOR_TYPES_DOORBELL:
            _LOGGER.debug(
                "Adding doorbell sensor class %s for %s",
                SENSOR_TYPES_DOORBELL[sensor_type][SENSOR_DEVICE_CLASS],
                doorbell.device_name,
            )
            devices.append(AugustDoorbellBinarySensor(data, sensor_type, doorbell))

    async_add_entities(devices, True)


<<<<<<< HEAD
class AugustBinarySensor(BinarySensorDevice):
    """Representation of an August binary sensor."""
=======
class AugustDoorBinarySensor(BinarySensorDevice):
    """Representation of an August Door binary sensor."""

    def __init__(self, data, sensor_type, door):
        """Initialize the sensor."""
        self._data = data
        self._sensor_type = sensor_type
        self._door = door
        self._state = None
        self._available = False
        self._firmware_version = None
>>>>>>> 0291a580

    @property
    def available(self):
        """Return the availability of this sensor."""
        return self._available

    @property
    def is_on(self):
        """Return true if the binary sensor is on."""
        return self._state


class AugustDoorBinarySensor(AugustBinarySensor):
    """Representation of an August Door binary sensor."""

    def __init__(self, data, sensor_type, door):
        """Initialize the sensor."""
        self._data = data
        self._sensor_type = sensor_type
        self._door = door
        self._state = None
        self._available = False

    @property
    def device_class(self):
        """Return the class of this device."""
        return "door"

    @property
    def name(self):
        """Return the name of the binary sensor."""
        return f"{self._door.device_name} Open"

    async def async_update(self):
        """Get the latest state of the sensor and update activity."""
        door_activity = await self._data.async_get_latest_device_activity(
            self._door.device_id, ActivityType.DOOR_OPERATION
        )
        detail = await self._data.async_get_lock_detail(self._door.device_id)

        if door_activity is not None:
            update_lock_detail_from_activity(detail, door_activity)

        lock_door_state = None
        self._available = False
        if detail is not None:
            lock_door_state = detail.door_state
<<<<<<< HEAD
            self._available = detail.bridge_is_online
=======
            self._firmware_version = detail.firmware_version
>>>>>>> 0291a580

        self._state = lock_door_state == LockDoorStatus.OPEN

    @property
    def unique_id(self) -> str:
        """Get the unique of the door open binary sensor."""
        return f"{self._door.device_id}_open"


class AugustDoorbellBinarySensor(AugustBinarySensor):
    """Representation of an August binary sensor."""

    def __init__(self, data, sensor_type, doorbell):
        """Initialize the sensor."""
        self._data = data
        self._sensor_type = sensor_type
        self._doorbell = doorbell
        self._state = None
        self._available = False
        self._firmware_version = None

    @property
    def device_class(self):
        """Return the class of this device, from component DEVICE_CLASSES."""
        return SENSOR_TYPES_DOORBELL[self._sensor_type][SENSOR_DEVICE_CLASS]

    @property
    def name(self):
        """Return the name of the binary sensor."""
        return f"{self._doorbell.device_name} {SENSOR_TYPES_DOORBELL[self._sensor_type][SENSOR_NAME]}"

    async def async_update(self):
        """Get the latest state of the sensor."""
        async_state_provider = SENSOR_TYPES_DOORBELL[self._sensor_type][
            SENSOR_STATE_PROVIDER
        ]
<<<<<<< HEAD
        self._state = await async_state_provider(self._data, self._doorbell)
=======
>>>>>>> 0291a580
        detail = await self._data.async_get_doorbell_detail(self._doorbell.device_id)
        # The doorbell will go into standby mode when there is no motion
        # for a short while. It will wake by itself when needed so we need
        # to consider is available or we will not report motion or dings
        if self.device_class == DEVICE_CLASS_CONNECTIVITY:
            self._available = True
        else:
            self._available = detail is not None and (
<<<<<<< HEAD
                detail.is_online or detail.is_standby
            )
=======
                detail.is_online or detail.status == "standby"
            )

        self._state = None
        if detail is not None:
            self._firmware_version = detail.firmware_version
            self._state = await async_state_provider(self._data, detail)
>>>>>>> 0291a580

    @property
    def unique_id(self) -> str:
        """Get the unique id of the doorbell sensor."""
        return (
            f"{self._doorbell.device_id}_"
            f"{SENSOR_TYPES_DOORBELL[self._sensor_type][SENSOR_NAME].lower()}"
        )<|MERGE_RESOLUTION|>--- conflicted
+++ resolved
@@ -22,12 +22,8 @@
 
 async def _async_retrieve_online_state(data, detail):
     """Get the latest state of the sensor."""
-    return detail.is_online or detail.status == "standby"
-
-<<<<<<< HEAD
     return detail.is_online or detail.is_standby
-=======
->>>>>>> 0291a580
+
 
 async def _async_retrieve_motion_state(data, detail):
 
@@ -97,10 +93,6 @@
     async_add_entities(devices, True)
 
 
-<<<<<<< HEAD
-class AugustBinarySensor(BinarySensorDevice):
-    """Representation of an August binary sensor."""
-=======
 class AugustDoorBinarySensor(BinarySensorDevice):
     """Representation of an August Door binary sensor."""
 
@@ -112,7 +104,6 @@
         self._state = None
         self._available = False
         self._firmware_version = None
->>>>>>> 0291a580
 
     @property
     def available(self):
@@ -123,18 +114,6 @@
     def is_on(self):
         """Return true if the binary sensor is on."""
         return self._state
-
-
-class AugustDoorBinarySensor(AugustBinarySensor):
-    """Representation of an August Door binary sensor."""
-
-    def __init__(self, data, sensor_type, door):
-        """Initialize the sensor."""
-        self._data = data
-        self._sensor_type = sensor_type
-        self._door = door
-        self._state = None
-        self._available = False
 
     @property
     def device_class(self):
@@ -160,11 +139,8 @@
         self._available = False
         if detail is not None:
             lock_door_state = detail.door_state
-<<<<<<< HEAD
             self._available = detail.bridge_is_online
-=======
             self._firmware_version = detail.firmware_version
->>>>>>> 0291a580
 
         self._state = lock_door_state == LockDoorStatus.OPEN
 
@@ -174,7 +150,7 @@
         return f"{self._door.device_id}_open"
 
 
-class AugustDoorbellBinarySensor(AugustBinarySensor):
+class AugustDoorbellBinarySensor(BinarySensorDevice):
     """Representation of an August binary sensor."""
 
     def __init__(self, data, sensor_type, doorbell):
@@ -187,6 +163,16 @@
         self._firmware_version = None
 
     @property
+    def available(self):
+        """Return the availability of this sensor."""
+        return self._available
+
+    @property
+    def is_on(self):
+        """Return true if the binary sensor is on."""
+        return self._state
+
+    @property
     def device_class(self):
         """Return the class of this device, from component DEVICE_CLASSES."""
         return SENSOR_TYPES_DOORBELL[self._sensor_type][SENSOR_DEVICE_CLASS]
@@ -201,10 +187,6 @@
         async_state_provider = SENSOR_TYPES_DOORBELL[self._sensor_type][
             SENSOR_STATE_PROVIDER
         ]
-<<<<<<< HEAD
-        self._state = await async_state_provider(self._data, self._doorbell)
-=======
->>>>>>> 0291a580
         detail = await self._data.async_get_doorbell_detail(self._doorbell.device_id)
         # The doorbell will go into standby mode when there is no motion
         # for a short while. It will wake by itself when needed so we need
@@ -213,18 +195,13 @@
             self._available = True
         else:
             self._available = detail is not None and (
-<<<<<<< HEAD
                 detail.is_online or detail.is_standby
-            )
-=======
-                detail.is_online or detail.status == "standby"
             )
 
         self._state = None
         if detail is not None:
             self._firmware_version = detail.firmware_version
             self._state = await async_state_provider(self._data, detail)
->>>>>>> 0291a580
 
     @property
     def unique_id(self) -> str:
