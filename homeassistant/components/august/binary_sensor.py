--- conflicted
+++ resolved
@@ -20,24 +20,12 @@
 SCAN_INTERVAL = timedelta(seconds=5)
 
 
-<<<<<<< HEAD
-async def _async_retrieve_online_state(data, doorbell, detail):
-    """Get the latest state of the sensor."""
-    if detail is None:
-        return None
-
-    return detail.is_online or detail.is_standby
-
-
-async def _async_retrieve_motion_state(data, doorbell, detail):
-=======
 async def _async_retrieve_online_state(data, detail):
     """Get the latest state of the sensor."""
     return detail.is_online or detail.is_standby
 
 
 async def _async_retrieve_motion_state(data, detail):
->>>>>>> 67ae78f0
 
     return await _async_activity_time_based_state(
         data,
@@ -46,11 +34,7 @@
     )
 
 
-<<<<<<< HEAD
-async def _async_retrieve_ding_state(data, doorbell, detail):
-=======
 async def _async_retrieve_ding_state(data, detail):
->>>>>>> 67ae78f0
 
     return await _async_activity_time_based_state(
         data, detail.device_id, [ActivityType.DOORBELL_DING]
@@ -119,6 +103,7 @@
         self._door = door
         self._state = None
         self._available = False
+        self._model = None
         self._firmware_version = None
 
     @property
@@ -131,23 +116,6 @@
         """Return true if the binary sensor is on."""
         return self._state
 
-<<<<<<< HEAD
-
-class AugustDoorBinarySensor(AugustBinarySensor):
-    """Representation of an August Door binary sensor."""
-
-    def __init__(self, data, sensor_type, door):
-        """Initialize the sensor."""
-        self._data = data
-        self._sensor_type = sensor_type
-        self._door = door
-        self._state = None
-        self._available = False
-        self._model = None
-        self._firmware_version = None
-
-=======
->>>>>>> 67ae78f0
     @property
     def device_class(self):
         """Return the class of this device."""
@@ -206,10 +174,7 @@
         self._doorbell = doorbell
         self._state = None
         self._available = False
-<<<<<<< HEAD
         self._model = None
-        self._firmware_version = None
-=======
         self._firmware_version = None
 
     @property
@@ -221,7 +186,6 @@
     def is_on(self):
         """Return true if the binary sensor is on."""
         return self._state
->>>>>>> 67ae78f0
 
     @property
     def device_class(self):
@@ -239,7 +203,6 @@
             SENSOR_STATE_PROVIDER
         ]
         detail = await self._data.async_get_doorbell_detail(self._doorbell.device_id)
-        self._state = await async_state_provider(self._data, self._doorbell, detail)
         # The doorbell will go into standby mode when there is no motion
         # for a short while. It will wake by itself when needed so we need
         # to consider is available or we will not report motion or dings
@@ -250,23 +213,17 @@
                 detail.is_online or detail.is_standby
             )
 
-<<<<<<< HEAD
-        if detail is not None:
-            self._firmware_version = detail.firmware_version
-=======
         self._state = None
         if detail is not None:
             self._firmware_version = detail.firmware_version
             self._state = await async_state_provider(self._data, detail)
->>>>>>> 67ae78f0
 
     @property
     def unique_id(self) -> str:
         """Get the unique id of the doorbell sensor."""
-<<<<<<< HEAD
-        return "{:s}_{:s}".format(
-            self._doorbell.device_id,
-            SENSOR_TYPES_DOORBELL[self._sensor_type][SENSOR_NAME].lower(),
+        return (
+            f"{self._doorbell.device_id}_"
+            f"{SENSOR_TYPES_DOORBELL[self._sensor_type][SENSOR_NAME].lower()}"
         )
 
     @property
@@ -278,10 +235,4 @@
             "manufacturer": "August",
             "model": self._model,
             "sw_version": self._firmware_version,
-        }
-=======
-        return (
-            f"{self._doorbell.device_id}_"
-            f"{SENSOR_TYPES_DOORBELL[self._sensor_type][SENSOR_NAME].lower()}"
-        )
->>>>>>> 67ae78f0
+        }