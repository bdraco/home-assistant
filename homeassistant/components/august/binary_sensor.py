--- conflicted
+++ resolved
@@ -56,17 +56,12 @@
     return None
 
 
-<<<<<<< HEAD
 SENSOR_NAME = 0
 SENSOR_DEVICE_CLASS = 1
 SENSOR_STATE_PROVIDER = 2
 
-# Sensor types: Name, device_class, state_provider
-SENSOR_TYPES_DOOR = {"door_open": ["Open", "door", _retrieve_door_state]}
-=======
 # Sensor types: Name, device_class, async_state_provider
 SENSOR_TYPES_DOOR = {"door_open": ["Open", "door", _async_retrieve_door_state]}
->>>>>>> 2516b947
 
 SENSOR_TYPES_DOORBELL = {
     "doorbell_ding": ["Ding", "occupancy", _async_retrieve_ding_state],
@@ -82,12 +77,7 @@
 
     for door in data.locks:
         for sensor_type in SENSOR_TYPES_DOOR:
-<<<<<<< HEAD
             if not data.lock_has_doorsense(door.device_id):
-=======
-            async_state_provider = SENSOR_TYPES_DOOR[sensor_type][2]
-            if await async_state_provider(data, door) is LockDoorStatus.UNKNOWN:
->>>>>>> 2516b947
                 _LOGGER.debug(
                     "Not adding sensor class %s for lock %s ",
                     SENSOR_TYPES_DOOR[sensor_type][SENSOR_DEVICE_CLASS],
@@ -147,17 +137,12 @@
             self._door.device_name, SENSOR_TYPES_DOOR[self._sensor_type][SENSOR_NAME]
         )
 
-<<<<<<< HEAD
-    def update(self):
-        """Get the latest state of the sensor."""
-        state_provider = SENSOR_TYPES_DOOR[self._sensor_type][SENSOR_STATE_PROVIDER]
-        self._state = state_provider(self._data, self._door)
-=======
     async def async_update(self):
         """Get the latest state of the sensor and update activity."""
-        async_state_provider = SENSOR_TYPES_DOOR[self._sensor_type][2]
+        async_state_provider = SENSOR_TYPES_DOOR[self._sensor_type][
+            SENSOR_STATE_PROVIDER
+        ]
         self._state = await async_state_provider(self._data, self._door)
->>>>>>> 2516b947
         self._available = self._state is not None
 
         self._state = self._state == LockDoorStatus.OPEN
@@ -254,13 +239,10 @@
 
     async def async_update(self):
         """Get the latest state of the sensor."""
-<<<<<<< HEAD
-        state_provider = SENSOR_TYPES_DOORBELL[self._sensor_type][SENSOR_STATE_PROVIDER]
-        self._state = state_provider(self._data, self._doorbell)
-=======
-        async_state_provider = SENSOR_TYPES_DOORBELL[self._sensor_type][2]
+        async_state_provider = SENSOR_TYPES_DOORBELL[self._sensor_type][
+            SENSOR_STATE_PROVIDER
+        ]
         self._state = await async_state_provider(self._data, self._doorbell)
->>>>>>> 2516b947
         self._available = self._doorbell.is_online
 
     @property
