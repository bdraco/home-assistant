"""Support for August sensors."""
from datetime import timedelta
import logging

from homeassistant.components.sensor import DEVICE_CLASS_BATTERY
from homeassistant.helpers.entity import Entity

<<<<<<< HEAD
from . import (
    DEFAULT_NAME,
    DOMAIN,
    MIN_TIME_BETWEEN_DETAIL_UPDATES,
    async_detail_provider,
)
=======
from . import DATA_AUGUST
>>>>>>> 67ae78f0

_LOGGER = logging.getLogger(__name__)

SCAN_INTERVAL = timedelta(seconds=5)


async def _async_retrieve_device_battery_state(detail):
    """Get the latest state of the sensor."""
    if detail is None:
        return None

    return detail.battery_level


async def _async_retrieve_linked_keypad_battery_state(detail):
    """Get the latest state of the sensor."""
    if detail is None:
        return None

    if detail.keypad is None:
        return None

    battery_level = detail.keypad.battery_level

    _LOGGER.debug("keypad battery level: %s %s", battery_level, battery_level.lower())

    if battery_level.lower() == "full":
        return 100
    if battery_level.lower() == "medium":
        return 60
    if battery_level.lower() == "low":
        return 10

    return 0

<<<<<<< HEAD

SENSOR_NAME = 0
SENSOR_DEVICE_CLASS = 1
SENSOR_STATE_PROVIDER = 2
SENSOR_UNIT_OF_MEASUREMENT = 3

# sensor_type: [name, device_class, async_state_provider, unit_of_measurement]
SENSOR_TYPES_BATTERY = {
    "device_battery": [
        "Battery",
        DEVICE_CLASS_BATTERY,
        _async_retrieve_device_battery_state,
        "%",
    ],
    "linked_keypad_battery": [
        "Keypad Battery",
        DEVICE_CLASS_BATTERY,
        _async_retrieve_linked_keypad_battery_state,
        "%",
    ],
=======

SENSOR_TYPES_BATTERY = {
    "device_battery": {
        "name": "Battery",
        "async_state_provider": _async_retrieve_device_battery_state,
    },
    "linked_keypad_battery": {
        "name": "Keypad Battery",
        "async_state_provider": _async_retrieve_linked_keypad_battery_state,
    },
>>>>>>> 67ae78f0
}


async def async_setup_entry(hass, config_entry, async_add_entities):
    """Set up the August sensors."""
    data = hass.data[DOMAIN][config_entry.entry_id]
    devices = []

    batteries = {
        "device_battery": [],
        "linked_keypad_battery": [],
    }
    for device in data.doorbells:
        batteries["device_battery"].append(device)
    for device in data.locks:
        batteries["device_battery"].append(device)
        batteries["linked_keypad_battery"].append(device)

    for sensor_type in SENSOR_TYPES_BATTERY:
        for device in batteries[sensor_type]:
            async_state_provider = SENSOR_TYPES_BATTERY[sensor_type][
<<<<<<< HEAD
                SENSOR_STATE_PROVIDER
            ]
            detail = await async_detail_provider(data, device)
            state = await async_state_provider(detail)
            if state is None:
                _LOGGER.debug(
                    "Not adding battery sensor class %s for %s %s because it is not present",
                    SENSOR_TYPES_BATTERY[sensor_type][SENSOR_DEVICE_CLASS],
                    device.device_name,
                    SENSOR_TYPES_BATTERY[sensor_type][SENSOR_NAME],
                )
            else:
                _LOGGER.debug(
                    "Adding battery sensor class %s for %s %s",
                    SENSOR_TYPES_BATTERY[sensor_type][SENSOR_DEVICE_CLASS],
                    device.device_name,
                    SENSOR_TYPES_BATTERY[sensor_type][SENSOR_NAME],
=======
                "async_state_provider"
            ]
            detail = await data.async_get_device_detail(device)
            state = await async_state_provider(detail)
            sensor_name = SENSOR_TYPES_BATTERY[sensor_type]["name"]
            if state is None:
                _LOGGER.debug(
                    "Not adding battery sensor %s for %s because it is not present",
                    sensor_name,
                    device.device_name,
                )
            else:
                _LOGGER.debug(
                    "Adding battery sensor %s for %s", sensor_name, device.device_name,
>>>>>>> 67ae78f0
                )
                devices.append(AugustBatterySensor(data, sensor_type, device))

    async_add_entities(devices, True)


class AugustBatterySensor(Entity):
    """Representation of an August sensor."""

    def __init__(self, data, sensor_type, device):
        """Initialize the sensor."""
        self._data = data
        self._sensor_type = sensor_type
        self._device = device
        self._state = None
        self._available = False
<<<<<<< HEAD
        self._model = None
=======
>>>>>>> 67ae78f0
        self._firmware_version = None

    @property
    def available(self):
        """Return the availability of this sensor."""
        return self._available

    @property
    def state(self):
        """Return the state of the sensor."""
        return self._state

    @property
    def unit_of_measurement(self):
        """Return the unit of measurement."""
<<<<<<< HEAD
        return SENSOR_TYPES_BATTERY[self._sensor_type][SENSOR_UNIT_OF_MEASUREMENT]
=======
        return "%"  # UNIT_PERCENTAGE will be available after PR#32094
>>>>>>> 67ae78f0

    @property
    def device_class(self):
        """Return the class of this device, from component DEVICE_CLASSES."""
<<<<<<< HEAD
        return SENSOR_TYPES_BATTERY[self._sensor_type][SENSOR_DEVICE_CLASS]
=======
        return DEVICE_CLASS_BATTERY
>>>>>>> 67ae78f0

    @property
    def name(self):
        """Return the name of the sensor."""
        return "{} {}".format(
<<<<<<< HEAD
            self._device.device_name,
            SENSOR_TYPES_BATTERY[self._sensor_type][SENSOR_NAME],
=======
            self._device.device_name, SENSOR_TYPES_BATTERY[self._sensor_type]["name"],
>>>>>>> 67ae78f0
        )

    async def async_update(self):
        """Get the latest state of the sensor."""
        async_state_provider = SENSOR_TYPES_BATTERY[self._sensor_type][
<<<<<<< HEAD
            SENSOR_STATE_PROVIDER
        ]
        detail = await async_detail_provider(self._data, self._device)
=======
            "async_state_provider"
        ]
        detail = await self._data.async_get_device_detail(self._device)
>>>>>>> 67ae78f0
        self._state = await async_state_provider(detail)
        self._available = self._state is not None
        if detail is not None:
            self._firmware_version = detail.firmware_version
<<<<<<< HEAD
            self._model = detail.model
=======
>>>>>>> 67ae78f0

    @property
    def unique_id(self) -> str:
        """Get the unique id of the device sensor."""
<<<<<<< HEAD
        return "{:s}_{:s}".format(
            self._device.device_id,
            SENSOR_TYPES_BATTERY[self._sensor_type][SENSOR_NAME].lower(),
        )

    @property
    def device_info(self):
        """Return the device_info of the device."""
        return {
            "identifiers": {(DOMAIN, self._device.device_id)},
            "name": self._device.device_name,
            "manufacturer": DEFAULT_NAME,
            "model": self._model,
            "sw_version": self._firmware_version,
        }
=======
        return f"{self._device.device_id}_{self._sensor_type}"
>>>>>>> 67ae78f0
<|MERGE_RESOLUTION|>--- conflicted
+++ resolved
@@ -5,16 +5,7 @@
 from homeassistant.components.sensor import DEVICE_CLASS_BATTERY
 from homeassistant.helpers.entity import Entity
 
-<<<<<<< HEAD
-from . import (
-    DEFAULT_NAME,
-    DOMAIN,
-    MIN_TIME_BETWEEN_DETAIL_UPDATES,
-    async_detail_provider,
-)
-=======
-from . import DATA_AUGUST
->>>>>>> 67ae78f0
+from . import DEFAULT_NAME, DOMAIN
 
 _LOGGER = logging.getLogger(__name__)
 
@@ -50,28 +41,6 @@
 
     return 0
 
-<<<<<<< HEAD
-
-SENSOR_NAME = 0
-SENSOR_DEVICE_CLASS = 1
-SENSOR_STATE_PROVIDER = 2
-SENSOR_UNIT_OF_MEASUREMENT = 3
-
-# sensor_type: [name, device_class, async_state_provider, unit_of_measurement]
-SENSOR_TYPES_BATTERY = {
-    "device_battery": [
-        "Battery",
-        DEVICE_CLASS_BATTERY,
-        _async_retrieve_device_battery_state,
-        "%",
-    ],
-    "linked_keypad_battery": [
-        "Keypad Battery",
-        DEVICE_CLASS_BATTERY,
-        _async_retrieve_linked_keypad_battery_state,
-        "%",
-    ],
-=======
 
 SENSOR_TYPES_BATTERY = {
     "device_battery": {
@@ -82,7 +51,6 @@
         "name": "Keypad Battery",
         "async_state_provider": _async_retrieve_linked_keypad_battery_state,
     },
->>>>>>> 67ae78f0
 }
 
 
@@ -104,25 +72,6 @@
     for sensor_type in SENSOR_TYPES_BATTERY:
         for device in batteries[sensor_type]:
             async_state_provider = SENSOR_TYPES_BATTERY[sensor_type][
-<<<<<<< HEAD
-                SENSOR_STATE_PROVIDER
-            ]
-            detail = await async_detail_provider(data, device)
-            state = await async_state_provider(detail)
-            if state is None:
-                _LOGGER.debug(
-                    "Not adding battery sensor class %s for %s %s because it is not present",
-                    SENSOR_TYPES_BATTERY[sensor_type][SENSOR_DEVICE_CLASS],
-                    device.device_name,
-                    SENSOR_TYPES_BATTERY[sensor_type][SENSOR_NAME],
-                )
-            else:
-                _LOGGER.debug(
-                    "Adding battery sensor class %s for %s %s",
-                    SENSOR_TYPES_BATTERY[sensor_type][SENSOR_DEVICE_CLASS],
-                    device.device_name,
-                    SENSOR_TYPES_BATTERY[sensor_type][SENSOR_NAME],
-=======
                 "async_state_provider"
             ]
             detail = await data.async_get_device_detail(device)
@@ -137,7 +86,6 @@
             else:
                 _LOGGER.debug(
                     "Adding battery sensor %s for %s", sensor_name, device.device_name,
->>>>>>> 67ae78f0
                 )
                 devices.append(AugustBatterySensor(data, sensor_type, device))
 
@@ -154,10 +102,7 @@
         self._device = device
         self._state = None
         self._available = False
-<<<<<<< HEAD
         self._model = None
-=======
->>>>>>> 67ae78f0
         self._firmware_version = None
 
     @property
@@ -173,62 +118,36 @@
     @property
     def unit_of_measurement(self):
         """Return the unit of measurement."""
-<<<<<<< HEAD
-        return SENSOR_TYPES_BATTERY[self._sensor_type][SENSOR_UNIT_OF_MEASUREMENT]
-=======
         return "%"  # UNIT_PERCENTAGE will be available after PR#32094
->>>>>>> 67ae78f0
 
     @property
     def device_class(self):
         """Return the class of this device, from component DEVICE_CLASSES."""
-<<<<<<< HEAD
-        return SENSOR_TYPES_BATTERY[self._sensor_type][SENSOR_DEVICE_CLASS]
-=======
         return DEVICE_CLASS_BATTERY
->>>>>>> 67ae78f0
 
     @property
     def name(self):
         """Return the name of the sensor."""
         return "{} {}".format(
-<<<<<<< HEAD
-            self._device.device_name,
-            SENSOR_TYPES_BATTERY[self._sensor_type][SENSOR_NAME],
-=======
             self._device.device_name, SENSOR_TYPES_BATTERY[self._sensor_type]["name"],
->>>>>>> 67ae78f0
         )
 
     async def async_update(self):
         """Get the latest state of the sensor."""
         async_state_provider = SENSOR_TYPES_BATTERY[self._sensor_type][
-<<<<<<< HEAD
-            SENSOR_STATE_PROVIDER
-        ]
-        detail = await async_detail_provider(self._data, self._device)
-=======
             "async_state_provider"
         ]
         detail = await self._data.async_get_device_detail(self._device)
->>>>>>> 67ae78f0
         self._state = await async_state_provider(detail)
         self._available = self._state is not None
         if detail is not None:
             self._firmware_version = detail.firmware_version
-<<<<<<< HEAD
             self._model = detail.model
-=======
->>>>>>> 67ae78f0
 
     @property
     def unique_id(self) -> str:
         """Get the unique id of the device sensor."""
-<<<<<<< HEAD
-        return "{:s}_{:s}".format(
-            self._device.device_id,
-            SENSOR_TYPES_BATTERY[self._sensor_type][SENSOR_NAME].lower(),
-        )
+        return f"{self._device.device_id}_{self._sensor_type}"
 
     @property
     def device_info(self):
@@ -239,7 +158,4 @@
             "manufacturer": DEFAULT_NAME,
             "model": self._model,
             "sw_version": self._firmware_version,
-        }
-=======
-        return f"{self._device.device_id}_{self._sensor_type}"
->>>>>>> 67ae78f0
+        }