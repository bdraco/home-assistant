"""Support for August sensors."""

from __future__ import annotations

from collections.abc import Callable
from dataclasses import dataclass
from typing import Any, Generic, TypeVar, cast

from yalexs.activity import ActivityType, LockOperationActivity
from yalexs.doorbell import Doorbell
from yalexs.keypad import KeypadDetail
from yalexs.lock import Lock, LockDetail

from homeassistant.components.sensor import (
    RestoreSensor,
    SensorDeviceClass,
    SensorEntity,
    SensorEntityDescription,
    SensorStateClass,
)
from homeassistant.const import (
    ATTR_ENTITY_PICTURE,
    PERCENTAGE,
    STATE_UNAVAILABLE,
    EntityCategory,
)
from homeassistant.core import HomeAssistant, callback
from homeassistant.helpers.entity_platform import AddEntitiesCallback

from . import AugustConfigEntry, AugustData
from .const import (
    ATTR_OPERATION_AUTORELOCK,
    ATTR_OPERATION_KEYPAD,
    ATTR_OPERATION_MANUAL,
    ATTR_OPERATION_METHOD,
    ATTR_OPERATION_REMOTE,
    ATTR_OPERATION_TAG,
    OPERATION_METHOD_AUTORELOCK,
    OPERATION_METHOD_KEYPAD,
    OPERATION_METHOD_MANUAL,
    OPERATION_METHOD_MOBILE_DEVICE,
    OPERATION_METHOD_REMOTE,
    OPERATION_METHOD_TAG,
)
from .entity import AugustEntityMixin


def _retrieve_device_battery_state(detail: LockDetail) -> int:
    """Get the latest state of the sensor."""
    return detail.battery_level


def _retrieve_linked_keypad_battery_state(detail: KeypadDetail) -> int | None:
    """Get the latest state of the sensor."""
    return detail.battery_percentage


_T = TypeVar("_T", LockDetail, KeypadDetail)


@dataclass(frozen=True)
class AugustRequiredKeysMixin(Generic[_T]):
    """Mixin for required keys."""

    value_fn: Callable[[_T], int | None]


@dataclass(frozen=True)
class AugustSensorEntityDescription(
    SensorEntityDescription, AugustRequiredKeysMixin[_T]
):
    """Describes August sensor entity."""


SENSOR_TYPE_DEVICE_BATTERY = AugustSensorEntityDescription[LockDetail](
    key="device_battery",
    entity_category=EntityCategory.DIAGNOSTIC,
    state_class=SensorStateClass.MEASUREMENT,
    value_fn=_retrieve_device_battery_state,
)

SENSOR_TYPE_KEYPAD_BATTERY = AugustSensorEntityDescription[KeypadDetail](
    key="linked_keypad_battery",
    entity_category=EntityCategory.DIAGNOSTIC,
    state_class=SensorStateClass.MEASUREMENT,
    value_fn=_retrieve_linked_keypad_battery_state,
)


async def async_setup_entry(
    hass: HomeAssistant,
    config_entry: AugustConfigEntry,
    async_add_entities: AddEntitiesCallback,
) -> None:
    """Set up the August sensors."""
    data = config_entry.runtime_data
    entities: list[SensorEntity] = []
<<<<<<< HEAD
    operation_sensors = []
    batteries: dict[str, list[Doorbell | Lock]] = {
        "device_battery": [],
        "linked_keypad_battery": [],
    }
    for device in data.doorbells:
        batteries["device_battery"].append(device)
    for device in data.locks:
        batteries["device_battery"].append(device)
        batteries["linked_keypad_battery"].append(device)
        operation_sensors.append(device)
=======
>>>>>>> 5a99c532

    for device in data.locks:
        detail = data.get_device_detail(device.device_id)
<<<<<<< HEAD
        if detail is None or SENSOR_TYPE_DEVICE_BATTERY.value_fn(detail) is None:
            _LOGGER.debug(
                "Not adding battery sensor for %s because it is not present",
                device.device_name,
            )
            continue
        _LOGGER.debug(
            "Adding battery sensor for %s",
            device.device_name,
        )
        entities.append(
            AugustBatterySensor[LockDetail](data, device, SENSOR_TYPE_DEVICE_BATTERY)
        )

    for device in batteries["linked_keypad_battery"]:
        detail = data.get_device_detail(device.device_id)

        if detail.keypad is None:
            _LOGGER.debug(
                "Not adding keypad battery sensor for %s because it is not present",
                device.device_name,
            )
            continue
        _LOGGER.debug(
            "Adding keypad battery sensor for %s",
            device.device_name,
        )
        keypad_battery_sensor = AugustBatterySensor[KeypadDetail](
            data, detail.keypad, SENSOR_TYPE_KEYPAD_BATTERY
        )
        entities.append(keypad_battery_sensor)

    entities.extend(AugustOperatorSensor(data, device) for device in operation_sensors)

=======
        entities.append(AugustOperatorSensor(data, device))
        if SENSOR_TYPE_DEVICE_BATTERY.value_fn(detail):
            entities.append(
                AugustBatterySensor[LockDetail](
                    data, device, SENSOR_TYPE_DEVICE_BATTERY
                )
            )
        if keypad := detail.keypad:
            entities.append(
                AugustBatterySensor[KeypadDetail](
                    data, keypad, SENSOR_TYPE_KEYPAD_BATTERY
                )
            )

    entities.extend(
        AugustBatterySensor[Doorbell](data, device, SENSOR_TYPE_DEVICE_BATTERY)
        for device in data.doorbells
        if SENSOR_TYPE_DEVICE_BATTERY.value_fn(data.get_device_detail(device.device_id))
    )

>>>>>>> 5a99c532
    async_add_entities(entities)


class AugustOperatorSensor(AugustEntityMixin, RestoreSensor):
    """Representation of an August lock operation sensor."""

    _attr_translation_key = "operator"

    def __init__(self, data: AugustData, device) -> None:
        """Initialize the sensor."""
        super().__init__(data, device)
        self._operated_remote: bool | None = None
        self._operated_keypad: bool | None = None
        self._operated_manual: bool | None = None
        self._operated_tag: bool | None = None
        self._operated_autorelock: bool | None = None
        self._operated_time = None
        self._attr_unique_id = f"{self._device_id}_lock_operator"
        self._update_from_data()

    @callback
    def _update_from_data(self) -> None:
        """Get the latest state of the sensor and update activity."""
        lock_activity = self._data.activity_stream.get_latest_device_activity(
            self._device_id, {ActivityType.LOCK_OPERATION}
        )

        self._attr_available = True
        if lock_activity is not None:
            lock_activity = cast(LockOperationActivity, lock_activity)
            self._attr_native_value = lock_activity.operated_by
            self._operated_remote = lock_activity.operated_remote
            self._operated_keypad = lock_activity.operated_keypad
            self._operated_manual = lock_activity.operated_manual
            self._operated_tag = lock_activity.operated_tag
            self._operated_autorelock = lock_activity.operated_autorelock
            self._attr_entity_picture = lock_activity.operator_thumbnail_url

    @property
    def extra_state_attributes(self) -> dict[str, Any]:
        """Return the device specific state attributes."""
        attributes: dict[str, Any] = {}

        if self._operated_remote is not None:
            attributes[ATTR_OPERATION_REMOTE] = self._operated_remote
        if self._operated_keypad is not None:
            attributes[ATTR_OPERATION_KEYPAD] = self._operated_keypad
        if self._operated_manual is not None:
            attributes[ATTR_OPERATION_MANUAL] = self._operated_manual
        if self._operated_tag is not None:
            attributes[ATTR_OPERATION_TAG] = self._operated_tag
        if self._operated_autorelock is not None:
            attributes[ATTR_OPERATION_AUTORELOCK] = self._operated_autorelock

        if self._operated_remote:
            attributes[ATTR_OPERATION_METHOD] = OPERATION_METHOD_REMOTE
        elif self._operated_keypad:
            attributes[ATTR_OPERATION_METHOD] = OPERATION_METHOD_KEYPAD
        elif self._operated_manual:
            attributes[ATTR_OPERATION_METHOD] = OPERATION_METHOD_MANUAL
        elif self._operated_tag:
            attributes[ATTR_OPERATION_METHOD] = OPERATION_METHOD_TAG
        elif self._operated_autorelock:
            attributes[ATTR_OPERATION_METHOD] = OPERATION_METHOD_AUTORELOCK
        else:
            attributes[ATTR_OPERATION_METHOD] = OPERATION_METHOD_MOBILE_DEVICE

        return attributes

    async def async_added_to_hass(self) -> None:
        """Restore ATTR_CHANGED_BY on startup since it is likely no longer in the activity log."""
        await super().async_added_to_hass()

        last_state = await self.async_get_last_state()
        last_sensor_state = await self.async_get_last_sensor_data()
        if (
            not last_state
            or not last_sensor_state
            or last_state.state == STATE_UNAVAILABLE
        ):
            return

        self._attr_native_value = last_sensor_state.native_value
        if ATTR_ENTITY_PICTURE in last_state.attributes:
            self._attr_entity_picture = last_state.attributes[ATTR_ENTITY_PICTURE]
        if ATTR_OPERATION_REMOTE in last_state.attributes:
            self._operated_remote = last_state.attributes[ATTR_OPERATION_REMOTE]
        if ATTR_OPERATION_KEYPAD in last_state.attributes:
            self._operated_keypad = last_state.attributes[ATTR_OPERATION_KEYPAD]
        if ATTR_OPERATION_MANUAL in last_state.attributes:
            self._operated_manual = last_state.attributes[ATTR_OPERATION_MANUAL]
        if ATTR_OPERATION_TAG in last_state.attributes:
            self._operated_tag = last_state.attributes[ATTR_OPERATION_TAG]
        if ATTR_OPERATION_AUTORELOCK in last_state.attributes:
            self._operated_autorelock = last_state.attributes[ATTR_OPERATION_AUTORELOCK]


class AugustBatterySensor(AugustEntityMixin, SensorEntity, Generic[_T]):
    """Representation of an August sensor."""

    entity_description: AugustSensorEntityDescription[_T]
    _attr_device_class = SensorDeviceClass.BATTERY
    _attr_native_unit_of_measurement = PERCENTAGE

    def __init__(
        self,
        data: AugustData,
        device: Doorbell | Lock | KeypadDetail,
        description: AugustSensorEntityDescription[_T],
    ) -> None:
        """Initialize the sensor."""
        super().__init__(data, device)
        self.entity_description = description
        self._attr_unique_id = f"{self._device_id}_{description.key}"
        self._update_from_data()

    @callback
    def _update_from_data(self) -> None:
        """Get the latest state of the sensor."""
        self._attr_native_value = self.entity_description.value_fn(self._detail)
        self._attr_available = self._attr_native_value is not None<|MERGE_RESOLUTION|>--- conflicted
+++ resolved
@@ -95,59 +95,8 @@
     """Set up the August sensors."""
     data = config_entry.runtime_data
     entities: list[SensorEntity] = []
-<<<<<<< HEAD
-    operation_sensors = []
-    batteries: dict[str, list[Doorbell | Lock]] = {
-        "device_battery": [],
-        "linked_keypad_battery": [],
-    }
-    for device in data.doorbells:
-        batteries["device_battery"].append(device)
-    for device in data.locks:
-        batteries["device_battery"].append(device)
-        batteries["linked_keypad_battery"].append(device)
-        operation_sensors.append(device)
-=======
->>>>>>> 5a99c532
-
     for device in data.locks:
         detail = data.get_device_detail(device.device_id)
-<<<<<<< HEAD
-        if detail is None or SENSOR_TYPE_DEVICE_BATTERY.value_fn(detail) is None:
-            _LOGGER.debug(
-                "Not adding battery sensor for %s because it is not present",
-                device.device_name,
-            )
-            continue
-        _LOGGER.debug(
-            "Adding battery sensor for %s",
-            device.device_name,
-        )
-        entities.append(
-            AugustBatterySensor[LockDetail](data, device, SENSOR_TYPE_DEVICE_BATTERY)
-        )
-
-    for device in batteries["linked_keypad_battery"]:
-        detail = data.get_device_detail(device.device_id)
-
-        if detail.keypad is None:
-            _LOGGER.debug(
-                "Not adding keypad battery sensor for %s because it is not present",
-                device.device_name,
-            )
-            continue
-        _LOGGER.debug(
-            "Adding keypad battery sensor for %s",
-            device.device_name,
-        )
-        keypad_battery_sensor = AugustBatterySensor[KeypadDetail](
-            data, detail.keypad, SENSOR_TYPE_KEYPAD_BATTERY
-        )
-        entities.append(keypad_battery_sensor)
-
-    entities.extend(AugustOperatorSensor(data, device) for device in operation_sensors)
-
-=======
         entities.append(AugustOperatorSensor(data, device))
         if SENSOR_TYPE_DEVICE_BATTERY.value_fn(detail):
             entities.append(
@@ -168,7 +117,6 @@
         if SENSOR_TYPE_DEVICE_BATTERY.value_fn(data.get_device_detail(device.device_id))
     )
 
->>>>>>> 5a99c532
     async_add_entities(entities)
 
 
