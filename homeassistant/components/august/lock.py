"""Support for August lock."""
from datetime import timedelta
import logging

from august.activity import ActivityType
from august.lock import LockStatus
from august.util import update_lock_detail_from_activity

from homeassistant.components.lock import LockDevice
from homeassistant.const import ATTR_BATTERY_LEVEL

from . import DATA_AUGUST

_LOGGER = logging.getLogger(__name__)

SCAN_INTERVAL = timedelta(seconds=5)


async def async_setup_platform(hass, config, async_add_entities, discovery_info=None):
    """Set up August locks."""
    data = hass.data[DATA_AUGUST]
    devices = []

    for lock in data.locks:
        _LOGGER.debug("Adding lock for %s", lock.device_name)
        devices.append(AugustLock(data, lock))

    async_add_entities(devices, True)


class AugustLock(LockDevice):
    """Representation of an August lock."""

    def __init__(self, data, lock):
        """Initialize the lock."""
        self._data = data
        self._lock = lock
        self._lock_status = None
        self._lock_detail = None
        self._changed_by = None
        self._available = False
        self._firmware_version = None

    async def async_lock(self, **kwargs):
        """Lock the device."""
        await self._call_lock_operation(self._data.lock)

    async def async_unlock(self, **kwargs):
        """Unlock the device."""
        await self._call_lock_operation(self._data.unlock)

    async def _call_lock_operation(self, lock_operation):
        activities = await self.hass.async_add_executor_job(
            lock_operation, self._lock.device_id
        )
        for lock_activity in activities:
            update_lock_detail_from_activity(self._lock_detail, lock_activity)

        if self._update_lock_status_from_detail():
            self.schedule_update_ha_state()

    def _update_lock_status_from_detail(self):
        detail = self._lock_detail
        lock_status = None
        self._available = False

        if detail is not None:
            lock_status = detail.lock_status
<<<<<<< HEAD
            self._available = detail.bridge_is_online
=======
            self._available = (
                lock_status is not None and lock_status != LockStatus.UNKNOWN
            )
>>>>>>> 0291a580

        if self._lock_status != lock_status:
            self._lock_status = lock_status
            return True
        return False

    async def async_update(self):
        """Get the latest state of the sensor and update activity."""
        self._lock_detail = await self._data.async_get_lock_detail(self._lock.device_id)
        lock_activity = await self._data.async_get_latest_device_activity(
            self._lock.device_id, ActivityType.LOCK_OPERATION
        )

        if lock_activity is not None:
            self._changed_by = lock_activity.operated_by
            if self._lock_detail is not None:
                update_lock_detail_from_activity(self._lock_detail, lock_activity)

<<<<<<< HEAD
=======
        if self._lock_detail is not None:
            self._firmware_version = self._lock_detail.firmware_version

>>>>>>> 0291a580
        self._update_lock_status_from_detail()

    @property
    def name(self):
        """Return the name of this device."""
        return self._lock.device_name

    @property
    def available(self):
        """Return the availability of this sensor."""
        return self._available

    @property
    def is_locked(self):
        """Return true if device is on."""
        if self._lock_status is None or self._lock_status is LockStatus.UNKNOWN:
            return None
        return self._lock_status is LockStatus.LOCKED

    @property
    def changed_by(self):
        """Last change triggered by."""
        return self._changed_by

    @property
    def device_state_attributes(self):
        """Return the device specific state attributes."""
        if self._lock_detail is None:
            return None

        attributes = {ATTR_BATTERY_LEVEL: self._lock_detail.battery_level}

        if self._lock_detail.keypad is not None:
            attributes["keypad_battery_level"] = self._lock_detail.keypad.battery_level

        return attributes

    @property
    def unique_id(self) -> str:
        """Get the unique id of the lock."""
        return f"{self._lock.device_id:s}_lock"<|MERGE_RESOLUTION|>--- conflicted
+++ resolved
@@ -66,13 +66,7 @@
 
         if detail is not None:
             lock_status = detail.lock_status
-<<<<<<< HEAD
             self._available = detail.bridge_is_online
-=======
-            self._available = (
-                lock_status is not None and lock_status != LockStatus.UNKNOWN
-            )
->>>>>>> 0291a580
 
         if self._lock_status != lock_status:
             self._lock_status = lock_status
@@ -91,12 +85,9 @@
             if self._lock_detail is not None:
                 update_lock_detail_from_activity(self._lock_detail, lock_activity)
 
-<<<<<<< HEAD
-=======
         if self._lock_detail is not None:
             self._firmware_version = self._lock_detail.firmware_version
 
->>>>>>> 0291a580
         self._update_lock_status_from_detail()
 
     @property
