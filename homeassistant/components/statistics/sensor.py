--- conflicted
+++ resolved
@@ -124,11 +124,7 @@
             """Add listener and get recorded state."""
             _LOGGER.debug("Startup for %s", self.entity_id)
 
-<<<<<<< HEAD
-            event.async_track_state_change_event(
-=======
             async_track_state_change_event(
->>>>>>> b430496b
                 self.hass, [self._entity_id], async_stats_sensor_state_listener
             )
 
