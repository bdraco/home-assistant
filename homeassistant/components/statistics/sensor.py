"""Support for statistics for sensor values."""
from __future__ import annotations

from collections import deque
from collections.abc import Callable
import contextlib
from datetime import datetime, timedelta
import logging
import statistics
from typing import Any, Literal, cast

import voluptuous as vol

from homeassistant.components.binary_sensor import DOMAIN as BINARY_SENSOR_DOMAIN
from homeassistant.components.recorder.models import StateAttributes, States
from homeassistant.components.recorder.util import execute, session_scope
from homeassistant.components.sensor import (
    PLATFORM_SCHEMA,
    SensorDeviceClass,
    SensorEntity,
    SensorStateClass,
)
from homeassistant.const import (
    ATTR_UNIT_OF_MEASUREMENT,
    CONF_ENTITY_ID,
    CONF_NAME,
    CONF_UNIQUE_ID,
    STATE_UNAVAILABLE,
    STATE_UNKNOWN,
)
from homeassistant.core import (
    CALLBACK_TYPE,
    Event,
    HomeAssistant,
    State,
    callback,
    split_entity_id,
)
from homeassistant.helpers import config_validation as cv
from homeassistant.helpers.entity_platform import AddEntitiesCallback
from homeassistant.helpers.event import (
    async_track_point_in_utc_time,
    async_track_state_change_event,
)
from homeassistant.helpers.reload import async_setup_reload_service
from homeassistant.helpers.start import async_at_start
from homeassistant.helpers.typing import ConfigType, DiscoveryInfoType, StateType
from homeassistant.util import dt as dt_util

from . import DOMAIN, PLATFORMS

_LOGGER = logging.getLogger(__name__)

# Stats for attributes only
STAT_AGE_COVERAGE_RATIO = "age_coverage_ratio"
STAT_BUFFER_USAGE_RATIO = "buffer_usage_ratio"
STAT_SOURCE_VALUE_VALID = "source_value_valid"

# All sensor statistics
STAT_AVERAGE_LINEAR = "average_linear"
STAT_AVERAGE_STEP = "average_step"
STAT_AVERAGE_TIMELESS = "average_timeless"
STAT_CHANGE = "change"
STAT_CHANGE_SAMPLE = "change_sample"
STAT_CHANGE_SECOND = "change_second"
STAT_COUNT = "count"
STAT_DATETIME_NEWEST = "datetime_newest"
STAT_DATETIME_OLDEST = "datetime_oldest"
STAT_DISTANCE_95P = "distance_95_percent_of_values"
STAT_DISTANCE_99P = "distance_99_percent_of_values"
STAT_DISTANCE_ABSOLUTE = "distance_absolute"
STAT_MEAN = "mean"
STAT_MEDIAN = "median"
STAT_NOISINESS = "noisiness"
STAT_QUANTILES = "quantiles"
STAT_STANDARD_DEVIATION = "standard_deviation"
STAT_TOTAL = "total"
STAT_VALUE_MAX = "value_max"
STAT_VALUE_MIN = "value_min"
STAT_VARIANCE = "variance"

DEPRECATION_WARNING_CHARACTERISTIC = (
    "The configuration parameter 'state_characteristic' will become "
    "mandatory in a future release of the statistics integration. "
    "Please add 'state_characteristic: %s' to the configuration of "
    "sensor '%s' to keep the current behavior. Read the documentation "
    "for further details: "
    "https://www.home-assistant.io/integrations/statistics/"
)

# Statistics supported by a sensor source (numeric)
STATS_NUMERIC_SUPPORT = (
    STAT_AVERAGE_LINEAR,
    STAT_AVERAGE_STEP,
    STAT_AVERAGE_TIMELESS,
    STAT_CHANGE_SAMPLE,
    STAT_CHANGE_SECOND,
    STAT_CHANGE,
    STAT_COUNT,
    STAT_DATETIME_NEWEST,
    STAT_DATETIME_OLDEST,
    STAT_DISTANCE_95P,
    STAT_DISTANCE_99P,
    STAT_DISTANCE_ABSOLUTE,
    STAT_MEAN,
    STAT_MEDIAN,
    STAT_NOISINESS,
    STAT_QUANTILES,
    STAT_STANDARD_DEVIATION,
    STAT_TOTAL,
    STAT_VALUE_MAX,
    STAT_VALUE_MIN,
    STAT_VARIANCE,
)

# Statistics supported by a binary_sensor source
STATS_BINARY_SUPPORT = (
    STAT_AVERAGE_STEP,
    STAT_AVERAGE_TIMELESS,
    STAT_COUNT,
    STAT_MEAN,
)

STATS_NOT_A_NUMBER = (
    STAT_DATETIME_NEWEST,
    STAT_DATETIME_OLDEST,
    STAT_QUANTILES,
)

STATS_DATETIME = (
    STAT_DATETIME_NEWEST,
    STAT_DATETIME_OLDEST,
)

CONF_STATE_CHARACTERISTIC = "state_characteristic"
CONF_SAMPLES_MAX_BUFFER_SIZE = "sampling_size"
CONF_MAX_AGE = "max_age"
CONF_PRECISION = "precision"
CONF_QUANTILE_INTERVALS = "quantile_intervals"
CONF_QUANTILE_METHOD = "quantile_method"

DEFAULT_NAME = "Stats"
DEFAULT_BUFFER_SIZE = 20
DEFAULT_PRECISION = 2
DEFAULT_QUANTILE_INTERVALS = 4
DEFAULT_QUANTILE_METHOD = "exclusive"
ICON = "mdi:calculator"


def valid_state_characteristic_configuration(config: dict[str, Any]) -> dict[str, Any]:
    """Validate that the characteristic selected is valid for the source sensor type, throw if it isn't."""
    is_binary = split_entity_id(config[CONF_ENTITY_ID])[0] == BINARY_SENSOR_DOMAIN

    if config.get(CONF_STATE_CHARACTERISTIC) is None:
        config[CONF_STATE_CHARACTERISTIC] = STAT_COUNT if is_binary else STAT_MEAN
        _LOGGER.warning(
            DEPRECATION_WARNING_CHARACTERISTIC,
            config[CONF_STATE_CHARACTERISTIC],
            config[CONF_NAME],
        )

    characteristic = cast(str, config[CONF_STATE_CHARACTERISTIC])
    if (is_binary and characteristic not in STATS_BINARY_SUPPORT) or (
        not is_binary and characteristic not in STATS_NUMERIC_SUPPORT
    ):
        raise vol.ValueInvalid(
            "The configured characteristic '{}' is not supported for the configured source sensor".format(
                characteristic
            )
        )
    return config


_PLATFORM_SCHEMA_BASE = PLATFORM_SCHEMA.extend(
    {
        vol.Required(CONF_ENTITY_ID): cv.entity_id,
        vol.Optional(CONF_NAME, default=DEFAULT_NAME): cv.string,
        vol.Optional(CONF_UNIQUE_ID): cv.string,
        vol.Optional(CONF_STATE_CHARACTERISTIC): cv.string,
        vol.Optional(
            CONF_SAMPLES_MAX_BUFFER_SIZE, default=DEFAULT_BUFFER_SIZE
        ): vol.All(vol.Coerce(int), vol.Range(min=1)),
        vol.Optional(CONF_MAX_AGE): cv.time_period,
        vol.Optional(CONF_PRECISION, default=DEFAULT_PRECISION): vol.Coerce(int),
        vol.Optional(
            CONF_QUANTILE_INTERVALS, default=DEFAULT_QUANTILE_INTERVALS
        ): vol.All(vol.Coerce(int), vol.Range(min=2)),
        vol.Optional(CONF_QUANTILE_METHOD, default=DEFAULT_QUANTILE_METHOD): vol.In(
            ["exclusive", "inclusive"]
        ),
    }
)
PLATFORM_SCHEMA = vol.All(
    _PLATFORM_SCHEMA_BASE,
    valid_state_characteristic_configuration,
)


async def async_setup_platform(
    hass: HomeAssistant,
    config: ConfigType,
    async_add_entities: AddEntitiesCallback,
    discovery_info: DiscoveryInfoType | None = None,
) -> None:
    """Set up the Statistics sensor."""

    await async_setup_reload_service(hass, DOMAIN, PLATFORMS)

    async_add_entities(
        new_entities=[
            StatisticsSensor(
                source_entity_id=config[CONF_ENTITY_ID],
                name=config[CONF_NAME],
                unique_id=config.get(CONF_UNIQUE_ID),
                state_characteristic=config[CONF_STATE_CHARACTERISTIC],
                samples_max_buffer_size=config[CONF_SAMPLES_MAX_BUFFER_SIZE],
                samples_max_age=config.get(CONF_MAX_AGE),
                precision=config[CONF_PRECISION],
                quantile_intervals=config[CONF_QUANTILE_INTERVALS],
                quantile_method=config[CONF_QUANTILE_METHOD],
            )
        ],
        update_before_add=True,
    )


class StatisticsSensor(SensorEntity):
    """Representation of a Statistics sensor."""

    def __init__(
        self,
        source_entity_id: str,
        name: str,
        unique_id: str | None,
        state_characteristic: str,
        samples_max_buffer_size: int,
        samples_max_age: timedelta | None,
        precision: int,
        quantile_intervals: int,
        quantile_method: str,
    ) -> None:
        """Initialize the Statistics sensor."""
        self._attr_icon: str = ICON
        self._attr_name: str = name
        self._attr_should_poll: bool = False
        self._attr_unique_id: str | None = unique_id
        self._source_entity_id: str = source_entity_id
        self.is_binary: bool = (
            split_entity_id(self._source_entity_id)[0] == BINARY_SENSOR_DOMAIN
        )
        self._state_characteristic: str = state_characteristic
        self._samples_max_buffer_size: int = samples_max_buffer_size
        self._samples_max_age: timedelta | None = samples_max_age
        self._precision: int = precision
        self._quantile_intervals: int = quantile_intervals
        self._quantile_method: str = quantile_method
        self._value: StateType | datetime = None
        self._unit_of_measurement: str | None = None
        self._available: bool = False
        self.states: deque[float | bool] = deque(maxlen=self._samples_max_buffer_size)
        self.ages: deque[datetime] = deque(maxlen=self._samples_max_buffer_size)
        self.attributes: dict[str, StateType] = {
            STAT_AGE_COVERAGE_RATIO: None,
            STAT_BUFFER_USAGE_RATIO: None,
            STAT_SOURCE_VALUE_VALID: None,
        }

        self._state_characteristic_fn: Callable[[], StateType | datetime]
        if self.is_binary:
            self._state_characteristic_fn = getattr(
                self, f"_stat_binary_{self._state_characteristic}"
            )
        else:
            self._state_characteristic_fn = getattr(
                self, f"_stat_{self._state_characteristic}"
            )

        self._update_listener: CALLBACK_TYPE | None = None

    async def async_added_to_hass(self) -> None:
        """Register callbacks."""

        @callback
        def async_stats_sensor_state_listener(event: Event) -> None:
            """Handle the sensor state changes."""
            if (new_state := event.data.get("new_state")) is None:
                return
            self._add_state_to_queue(new_state)
            self.async_schedule_update_ha_state(True)

        async def async_stats_sensor_startup(_: HomeAssistant) -> None:
            """Add listener and get recorded state."""
            _LOGGER.debug("Startup for %s", self.entity_id)

            self.async_on_remove(
                async_track_state_change_event(
                    self.hass,
                    [self._source_entity_id],
                    async_stats_sensor_state_listener,
                )
            )

            if "recorder" in self.hass.config.components:
                self.hass.async_create_task(self._initialize_from_database())

        async_at_start(self.hass, async_stats_sensor_startup)

    def _add_state_to_queue(self, new_state: State) -> None:
        """Add the state to the queue."""
        self._available = new_state.state != STATE_UNAVAILABLE
        if new_state.state == STATE_UNAVAILABLE:
            self.attributes[STAT_SOURCE_VALUE_VALID] = None
            return
        if new_state.state in (STATE_UNKNOWN, None):
            self.attributes[STAT_SOURCE_VALUE_VALID] = False
            return

        try:
            if self.is_binary:
                assert new_state.state in ("on", "off")
                self.states.append(new_state.state == "on")
            else:
                self.states.append(float(new_state.state))
            self.ages.append(new_state.last_updated)
            self.attributes[STAT_SOURCE_VALUE_VALID] = True
        except ValueError:
            self.attributes[STAT_SOURCE_VALUE_VALID] = False
            _LOGGER.error(
                "%s: parsing error, expected number and received %s",
                self.entity_id,
                new_state.state,
            )
            return

        self._unit_of_measurement = self._derive_unit_of_measurement(new_state)

    def _derive_unit_of_measurement(self, new_state: State) -> str | None:
        base_unit: str | None = new_state.attributes.get(ATTR_UNIT_OF_MEASUREMENT)
        unit: str | None
        if self.is_binary and self._state_characteristic in (
            STAT_AVERAGE_STEP,
            STAT_AVERAGE_TIMELESS,
            STAT_MEAN,
        ):
            unit = "%"
        elif not base_unit:
            unit = None
        elif self._state_characteristic in (
            STAT_AVERAGE_LINEAR,
            STAT_AVERAGE_STEP,
            STAT_AVERAGE_TIMELESS,
            STAT_CHANGE,
            STAT_DISTANCE_95P,
            STAT_DISTANCE_99P,
            STAT_DISTANCE_ABSOLUTE,
            STAT_MEAN,
            STAT_MEDIAN,
            STAT_NOISINESS,
            STAT_STANDARD_DEVIATION,
            STAT_TOTAL,
            STAT_VALUE_MAX,
            STAT_VALUE_MIN,
        ):
            unit = base_unit
        elif self._state_characteristic in STATS_NOT_A_NUMBER:
            unit = None
        elif self._state_characteristic == STAT_COUNT:
            unit = None
        elif self._state_characteristic == STAT_VARIANCE:
            unit = base_unit + "²"
        elif self._state_characteristic == STAT_CHANGE_SAMPLE:
            unit = base_unit + "/sample"
        elif self._state_characteristic == STAT_CHANGE_SECOND:
            unit = base_unit + "/s"
        return unit

    @property
    def device_class(self) -> Literal[SensorDeviceClass.TIMESTAMP] | None:
        """Return the class of this device."""
        if self._state_characteristic in STATS_DATETIME:
            return SensorDeviceClass.TIMESTAMP
        return None

    @property
    def state_class(self) -> Literal[SensorStateClass.MEASUREMENT] | None:
        """Return the state class of this entity."""
        if self._state_characteristic in STATS_NOT_A_NUMBER:
            return None
        return SensorStateClass.MEASUREMENT

    @property
    def native_value(self) -> StateType | datetime:
        """Return the state of the sensor."""
        return self._value

    @property
    def native_unit_of_measurement(self) -> str | None:
        """Return the unit the value is expressed in."""
        return self._unit_of_measurement

    @property
    def available(self) -> bool:
        """Return the availability of the sensor linked to the source sensor."""
        return self._available

    @property
    def extra_state_attributes(self) -> dict[str, StateType] | None:
        """Return the state attributes of the sensor."""
        return {
            key: value for key, value in self.attributes.items() if value is not None
        }

    def _purge_old_states(self, max_age: timedelta) -> None:
        """Remove states which are older than a given age."""
        now = dt_util.utcnow()

        _LOGGER.debug(
            "%s: purging records older then %s(%s)",
            self.entity_id,
            dt_util.as_local(now - max_age),
            self._samples_max_age,
        )

        while self.ages and (now - self.ages[0]) > max_age:
            _LOGGER.debug(
                "%s: purging record with datetime %s(%s)",
                self.entity_id,
                dt_util.as_local(self.ages[0]),
                (now - self.ages[0]),
            )
            self.ages.popleft()
            self.states.popleft()

    def _next_to_purge_timestamp(self) -> datetime | None:
        """Find the timestamp when the next purge would occur."""
        if self.ages and self._samples_max_age:
            # Take the oldest entry from the ages list and add the configured max_age.
            # If executed after purging old states, the result is the next timestamp
            # in the future when the oldest state will expire.
            return self.ages[0] + self._samples_max_age
        return None

    async def async_update(self) -> None:
        """Get the latest data and updates the states."""
        _LOGGER.debug("%s: updating statistics", self.entity_id)
        if self._samples_max_age is not None:
            self._purge_old_states(self._samples_max_age)

        self._update_attributes()
        self._update_value()

        # If max_age is set, ensure to update again after the defined interval.
        next_to_purge_timestamp = self._next_to_purge_timestamp()
        if next_to_purge_timestamp:
            _LOGGER.debug(
                "%s: scheduling update at %s", self.entity_id, next_to_purge_timestamp
            )
            if self._update_listener:
                self._update_listener()
                self._update_listener = None

            @callback
            def _scheduled_update(now: datetime) -> None:
                """Timer callback for sensor update."""
                _LOGGER.debug("%s: executing scheduled update", self.entity_id)
                self.async_schedule_update_ha_state(True)
                self._update_listener = None

            self._update_listener = async_track_point_in_utc_time(
                self.hass, _scheduled_update, next_to_purge_timestamp
            )

    def _fetch_states_from_database(self) -> list[State]:
        """Fetch the states from the database."""
        _LOGGER.debug("%s: initializing values from the database", self.entity_id)
<<<<<<< HEAD
        states = []

=======
>>>>>>> 7e910eda
        with session_scope(hass=self.hass) as session:
            query = session.query(States, StateAttributes).filter(
                States.entity_id == self._source_entity_id.lower()
            )

            if self._samples_max_age is not None:
                records_older_then = dt_util.utcnow() - self._samples_max_age
                _LOGGER.debug(
                    "%s: retrieve records not older then %s",
                    self.entity_id,
                    records_older_then,
                )
                query = query.filter(States.last_updated >= records_older_then)
            else:
                _LOGGER.debug("%s: retrieving all records", self.entity_id)

            query = query.outerjoin(
                StateAttributes, States.attributes_id == StateAttributes.attributes_id
            )
            query = query.order_by(States.last_updated.desc()).limit(
                self._samples_max_buffer_size
            )
            if results := execute(query, to_native=False, validate_entity_ids=False):
<<<<<<< HEAD
                # After 2023.8 make state.to_native require StateAttributes
                for state, attributes in results:
                    native = state.to_native(attributes)
                    if not native.attributes:
                        native.attributes = attributes.to_native()
                    states.append(native)
=======
                return [state.to_native() for state in results]
        return []
>>>>>>> 7e910eda

    async def _initialize_from_database(self) -> None:
        """Initialize the list of states from the database.

        The query will get the list of states in DESCENDING order so that we
        can limit the result to self._sample_size. Afterwards reverse the
        list so that we get it in the right order again.

        If MaxAge is provided then query will restrict to entries younger then
        current datetime - MaxAge.
        """
        if states := await self.hass.async_add_executor_job(
            self._fetch_states_from_database
        ):
            for state in reversed(states):
                self._add_state_to_queue(state)

        self.async_schedule_update_ha_state(True)

        _LOGGER.debug("%s: initializing from database completed", self.entity_id)

    def _update_attributes(self) -> None:
        """Calculate and update the various attributes."""
        self.attributes[STAT_BUFFER_USAGE_RATIO] = round(
            len(self.states) / self._samples_max_buffer_size, 2
        )

        if len(self.states) >= 1 and self._samples_max_age is not None:
            self.attributes[STAT_AGE_COVERAGE_RATIO] = round(
                (self.ages[-1] - self.ages[0]).total_seconds()
                / self._samples_max_age.total_seconds(),
                2,
            )
        else:
            self.attributes[STAT_AGE_COVERAGE_RATIO] = None

    def _update_value(self) -> None:
        """Front to call the right statistical characteristics functions.

        One of the _stat_*() functions is represented by self._state_characteristic_fn().
        """

        value = self._state_characteristic_fn()

        if self._state_characteristic not in STATS_NOT_A_NUMBER:
            with contextlib.suppress(TypeError):
                value = round(cast(float, value), self._precision)
                if self._precision == 0:
                    value = int(value)
        self._value = value

    # Statistics for numeric sensor

    def _stat_average_linear(self) -> StateType:
        if len(self.states) >= 2:
            area: float = 0
            for i in range(1, len(self.states)):
                area += (
                    0.5
                    * (self.states[i] + self.states[i - 1])
                    * (self.ages[i] - self.ages[i - 1]).total_seconds()
                )
            age_range_seconds = (self.ages[-1] - self.ages[0]).total_seconds()
            return area / age_range_seconds
        return None

    def _stat_average_step(self) -> StateType:
        if len(self.states) >= 2:
            area: float = 0
            for i in range(1, len(self.states)):
                area += (
                    self.states[i - 1]
                    * (self.ages[i] - self.ages[i - 1]).total_seconds()
                )
            age_range_seconds = (self.ages[-1] - self.ages[0]).total_seconds()
            return area / age_range_seconds
        return None

    def _stat_average_timeless(self) -> StateType:
        return self._stat_mean()

    def _stat_change(self) -> StateType:
        if len(self.states) > 0:
            return self.states[-1] - self.states[0]
        return None

    def _stat_change_sample(self) -> StateType:
        if len(self.states) > 1:
            return (self.states[-1] - self.states[0]) / (len(self.states) - 1)
        return None

    def _stat_change_second(self) -> StateType:
        if len(self.states) > 1:
            age_range_seconds = (self.ages[-1] - self.ages[0]).total_seconds()
            if age_range_seconds > 0:
                return (self.states[-1] - self.states[0]) / age_range_seconds
        return None

    def _stat_count(self) -> StateType:
        return len(self.states)

    def _stat_datetime_newest(self) -> datetime | None:
        if len(self.states) > 0:
            return self.ages[-1]
        return None

    def _stat_datetime_oldest(self) -> datetime | None:
        if len(self.states) > 0:
            return self.ages[0]
        return None

    def _stat_distance_95_percent_of_values(self) -> StateType:
        if len(self.states) >= 2:
            return 2 * 1.96 * cast(float, self._stat_standard_deviation())
        return None

    def _stat_distance_99_percent_of_values(self) -> StateType:
        if len(self.states) >= 2:
            return 2 * 2.58 * cast(float, self._stat_standard_deviation())
        return None

    def _stat_distance_absolute(self) -> StateType:
        if len(self.states) > 0:
            return max(self.states) - min(self.states)
        return None

    def _stat_mean(self) -> StateType:
        if len(self.states) > 0:
            return statistics.mean(self.states)
        return None

    def _stat_median(self) -> StateType:
        if len(self.states) > 0:
            return statistics.median(self.states)
        return None

    def _stat_noisiness(self) -> StateType:
        if len(self.states) >= 2:
            diff_sum = sum(
                abs(j - i) for i, j in zip(list(self.states), list(self.states)[1:])
            )
            return diff_sum / (len(self.states) - 1)
        return None

    def _stat_quantiles(self) -> StateType:
        if len(self.states) > self._quantile_intervals:
            return str(
                [
                    round(quantile, self._precision)
                    for quantile in statistics.quantiles(
                        self.states,
                        n=self._quantile_intervals,
                        method=self._quantile_method,
                    )
                ]
            )
        return None

    def _stat_standard_deviation(self) -> StateType:
        if len(self.states) >= 2:
            return statistics.stdev(self.states)
        return None

    def _stat_total(self) -> StateType:
        if len(self.states) > 0:
            return sum(self.states)
        return None

    def _stat_value_max(self) -> StateType:
        if len(self.states) > 0:
            return max(self.states)
        return None

    def _stat_value_min(self) -> StateType:
        if len(self.states) > 0:
            return min(self.states)
        return None

    def _stat_variance(self) -> StateType:
        if len(self.states) >= 2:
            return statistics.variance(self.states)
        return None

    # Statistics for binary sensor

    def _stat_binary_average_step(self) -> StateType:
        if len(self.states) >= 2:
            on_seconds: float = 0
            for i in range(1, len(self.states)):
                if self.states[i - 1] is True:
                    on_seconds += (self.ages[i] - self.ages[i - 1]).total_seconds()
            age_range_seconds = (self.ages[-1] - self.ages[0]).total_seconds()
            return 100 / age_range_seconds * on_seconds
        return None

    def _stat_binary_average_timeless(self) -> StateType:
        return self._stat_binary_mean()

    def _stat_binary_count(self) -> StateType:
        return len(self.states)

    def _stat_binary_mean(self) -> StateType:
        if len(self.states) > 0:
            return 100.0 / len(self.states) * self.states.count(True)
        return None<|MERGE_RESOLUTION|>--- conflicted
+++ resolved
@@ -473,11 +473,8 @@
     def _fetch_states_from_database(self) -> list[State]:
         """Fetch the states from the database."""
         _LOGGER.debug("%s: initializing values from the database", self.entity_id)
-<<<<<<< HEAD
         states = []
 
-=======
->>>>>>> 7e910eda
         with session_scope(hass=self.hass) as session:
             query = session.query(States, StateAttributes).filter(
                 States.entity_id == self._source_entity_id.lower()
@@ -501,17 +498,13 @@
                 self._samples_max_buffer_size
             )
             if results := execute(query, to_native=False, validate_entity_ids=False):
-<<<<<<< HEAD
                 # After 2023.8 make state.to_native require StateAttributes
                 for state, attributes in results:
-                    native = state.to_native(attributes)
+                    native = state.to_native()
                     if not native.attributes:
                         native.attributes = attributes.to_native()
                     states.append(native)
-=======
-                return [state.to_native() for state in results]
-        return []
->>>>>>> 7e910eda
+            return states
 
     async def _initialize_from_database(self) -> None:
         """Initialize the list of states from the database.
