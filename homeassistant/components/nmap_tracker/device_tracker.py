"""Support for scanning a network with nmap."""

import logging
from typing import Callable

import voluptuous as vol

from homeassistant.components.device_tracker import (
    DOMAIN as DEVICE_TRACKER_DOMAIN,
    PLATFORM_SCHEMA,
    SOURCE_TYPE_ROUTER,
)
from homeassistant.components.device_tracker.config_entry import ScannerEntity
from homeassistant.config_entries import SOURCE_IMPORT, ConfigEntry
from homeassistant.const import CONF_EXCLUDE, CONF_HOSTS
from homeassistant.core import HomeAssistant, callback
import homeassistant.helpers.config_validation as cv
from homeassistant.helpers.device_registry import CONNECTION_NETWORK_MAC
from homeassistant.helpers.dispatcher import async_dispatcher_connect
<<<<<<< HEAD

from . import NmapDeviceScanner, signal_device_update
from .const import CONF_HOME_INTERVAL, CONF_OPTIONS, DEFAULT_OPTIONS, DOMAIN

_LOGGER = logging.getLogger(__name__)

=======

from . import NmapDeviceScanner, signal_device_update
from .const import (
    ALL_FINISHED_FIRST_SCAN,
    CONF_HOME_INTERVAL,
    CONF_OPTIONS,
    DEFAULT_OPTIONS,
    DOMAIN,
)

_LOGGER = logging.getLogger(__name__)

>>>>>>> 4a4f5594
PLATFORM_SCHEMA = PLATFORM_SCHEMA.extend(
    {
        vol.Required(CONF_HOSTS): cv.ensure_list,
        vol.Required(CONF_HOME_INTERVAL, default=0): cv.positive_int,
        vol.Optional(CONF_EXCLUDE, default=[]): vol.All(cv.ensure_list, [cv.string]),
        vol.Optional(CONF_OPTIONS, default=DEFAULT_OPTIONS): cv.string,
    }
)


async def async_get_scanner(hass, config):
    """Validate the configuration and return a Nmap scanner."""
    validated_config = config[DEVICE_TRACKER_DOMAIN]

    hass.async_create_task(
        hass.config_entries.flow.async_init(
            DOMAIN,
            context={"source": SOURCE_IMPORT},
            data={
                CONF_HOSTS: ",".join(validated_config[CONF_HOSTS]),
                CONF_HOME_INTERVAL: validated_config[CONF_HOME_INTERVAL],
                CONF_EXCLUDE: ",".join(validated_config[CONF_EXCLUDE]),
                CONF_OPTIONS: validated_config[CONF_OPTIONS],
            },
<<<<<<< HEAD
        )
    )

    _LOGGER.warning(
        "Your Nmap Tracker configuration has been imported into the UI, "
        "please remove it from configuration.yaml. "
    )


async def async_setup_entry(
    hass: HomeAssistant, entry: ConfigEntry, async_add_entities: Callable
) -> None:
    """Set up device tracker for Nmap Tracker component."""
    nmap_tracker = hass.data[DOMAIN][entry.entry_id]

    @callback
    def update_router(ipv4):
        """Update the values of the router."""
        async_add_entities([NmapTrackerEntity(nmap_tracker, ipv4)])

    entry.async_on_unload(
        async_dispatcher_connect(hass, nmap_tracker.signal_device_new, update_router)
    )


def short_hostname(hostname):
    """Return the first part of the hostname."""
    return hostname.split(".")[0]


class NmapTrackerEntity(ScannerEntity):
    """An Nmap Tracker entity."""

    def __init__(self, nmap_tracker: NmapDeviceScanner, mac_address: str) -> None:
        """Initialize an nmap tracker entity."""
        self._mac_address = mac_address
        self._nmap_tracker = nmap_tracker
        self._tracked = self._nmap_tracker.devices.tracked
        self._active = False

    @property
    def _device(self) -> bool:
        """Get latest device state."""
        return self._tracked[self._mac_address]

    @property
    def is_connected(self) -> bool:
        """Return device status."""
        return self._active

    @property
    def name(self) -> str:
        """Return device name."""
        if self._device.hostname:
            return short_hostname(self._device.hostname)
        if self._device.manufacturer:
            return f"{self._device.manufacturer} {self._mac_address[-8:]}"
        return f"Nmap Tracker {self._mac_address}"

    @property
    def unique_id(self) -> str:
        """Return device unique id."""
        return self._mac_address

    @property
    def ip_address(self) -> str:
        """Return the primary ip address of the device."""
        return self._device.ipv4

    @property
    def mac_address(self) -> str:
        """Return the mac address of the device."""
        return self._mac_address

    @property
    def hostname(self) -> str:
        """Return hostname of the device."""
        return short_hostname(self._device.hostname)

    @property
    def source_type(self) -> str:
        """Return tracker source type."""
        return SOURCE_TYPE_ROUTER

    @property
    def device_info(self):
        """Return the device information."""
        return {
            "connections": {(CONNECTION_NETWORK_MAC, self._mac_address)},
            "default_manufacturer": self._device.manufacturer,
            "default_name": self.name,
        }

    @property
    def should_poll(self) -> bool:
        """No polling needed."""
        return False

    @property
    def icon(self):
        """Return device icon."""
        return "mdi:lan-connect" if self._active else "mdi:lan-disconnect"

    @callback
    def async_process_update(self, online: bool) -> None:
        """Update device."""
        self._active = online

    @property
    def extra_state_attributes(self):
        """Return the attributes."""
        return {
            "last_time_reachable": self._device.last_update.isoformat(
                timespec="seconds"
            ),
            "reason": self._device.reason,
        }

    @callback
    def async_on_demand_update(self, online: bool):
        """Update state."""
        self.async_process_update(online)
        self.async_write_ha_state()

    async def async_added_to_hass(self):
        """Register state update callback."""
        self.async_process_update(True)
        self.async_on_remove(
            async_dispatcher_connect(
                self.hass,
                signal_device_update(self._mac_address),
                self.async_on_demand_update,
=======
        )
    )

    _LOGGER.warning(
        "Your Nmap Tracker configuration has been imported into the UI, "
        "please remove it from configuration.yaml. "
    )


async def async_setup_entry(
    hass: HomeAssistant, entry: ConfigEntry, async_add_entities: Callable
) -> None:
    """Set up device tracker for Nmap Tracker component."""
    nmap_tracker = hass.data[DOMAIN][entry.entry_id]

    @callback
    def update_router(ipv4):
        """Update the values of the router."""
        async_add_entities([NmapTrackerEntity(nmap_tracker, ipv4)])

    entry.async_on_unload(
        async_dispatcher_connect(hass, nmap_tracker.signal_device_new, update_router)
    )


def short_hostname(hostname):
    """Return the first part of the hostname."""
    return hostname.split(".")[0]


class NmapTrackerEntity(ScannerEntity):
    """An Nmap Tracker entity."""

    def __init__(self, nmap_tracker: NmapDeviceScanner, mac_address: str) -> None:
        """Initialize an nmap tracker entity."""
        self._mac_address = mac_address
        self._nmap_tracker = nmap_tracker
        self._tracked = self._nmap_tracker.devices.tracked
        self._active = False
        self._had_any_update = False

    @property
    def _device(self) -> bool:
        """Get latest device state."""
        return self._tracked[self._mac_address]

    @property
    def is_connected(self) -> bool:
        """Return device status."""
        return self._active

    @property
    def name(self) -> str:
        """Return device name."""
        if self._device.hostname:
            return short_hostname(self._device.hostname)
        if self._device.manufacturer:
            return f"{self._device.manufacturer} {self._mac_address[-8:]}"
        return f"Nmap Tracker {self._mac_address}"

    @property
    def unique_id(self) -> str:
        """Return device unique id."""
        return self._mac_address

    @property
    def ip_address(self) -> str:
        """Return the primary ip address of the device."""
        return self._device.ipv4

    @property
    def mac_address(self) -> str:
        """Return the mac address of the device."""
        return self._mac_address

    @property
    def hostname(self) -> str:
        """Return hostname of the device."""
        return short_hostname(self._device.hostname)

    @property
    def source_type(self) -> str:
        """Return tracker source type."""
        return SOURCE_TYPE_ROUTER

    @property
    def device_info(self):
        """Return the device information."""
        return {
            "connections": {(CONNECTION_NETWORK_MAC, self._mac_address)},
            "default_manufacturer": self._device.manufacturer,
            "default_name": self.name,
        }

    @property
    def should_poll(self) -> bool:
        """No polling needed."""
        return False

    @property
    def icon(self):
        """Return device icon."""
        return "mdi:lan-connect" if self._active else "mdi:lan-disconnect"

    @callback
    def async_process_update(self, online: bool) -> None:
        """Update device."""
        self._active = online

    @property
    def extra_state_attributes(self):
        """Return the attributes."""
        return {
            "last_time_reachable": self._device.last_update.isoformat(
                timespec="seconds"
            ),
            "reason": self._device.reason,
        }

    @callback
    def async_on_demand_update(self, online: bool):
        """Update state."""
        self._had_any_update = True
        self.async_process_update(online)
        self.async_write_ha_state()

    @callback
    def _async_first_scan_complete(self, *_) -> None:
        """Any entity that is missing after the first scan should be marked as non_home instead of unavailable."""
        if not self._had_any_update:
            self._had_any_update = True
            self.async_write_ha_state()

    async def async_added_to_hass(self):
        """Register state update callback."""
        self.async_process_update(True)
        self.async_on_remove(
            async_dispatcher_connect(
                self.hass,
                signal_device_update(self._mac_address),
                self.async_on_demand_update,
            )
        )
        # Mark devices as not home once all config entries
        # have finished the first scan
        self.async_on_remove(
            async_dispatcher_connect(
                self.hass,
                ALL_FINISHED_FIRST_SCAN,
                self._async_first_scan_complete,
>>>>>>> 4a4f5594
            )
        )<|MERGE_RESOLUTION|>--- conflicted
+++ resolved
@@ -17,14 +17,6 @@
 import homeassistant.helpers.config_validation as cv
 from homeassistant.helpers.device_registry import CONNECTION_NETWORK_MAC
 from homeassistant.helpers.dispatcher import async_dispatcher_connect
-<<<<<<< HEAD
-
-from . import NmapDeviceScanner, signal_device_update
-from .const import CONF_HOME_INTERVAL, CONF_OPTIONS, DEFAULT_OPTIONS, DOMAIN
-
-_LOGGER = logging.getLogger(__name__)
-
-=======
 
 from . import NmapDeviceScanner, signal_device_update
 from .const import (
@@ -37,7 +29,6 @@
 
 _LOGGER = logging.getLogger(__name__)
 
->>>>>>> 4a4f5594
 PLATFORM_SCHEMA = PLATFORM_SCHEMA.extend(
     {
         vol.Required(CONF_HOSTS): cv.ensure_list,
@@ -62,140 +53,6 @@
                 CONF_EXCLUDE: ",".join(validated_config[CONF_EXCLUDE]),
                 CONF_OPTIONS: validated_config[CONF_OPTIONS],
             },
-<<<<<<< HEAD
-        )
-    )
-
-    _LOGGER.warning(
-        "Your Nmap Tracker configuration has been imported into the UI, "
-        "please remove it from configuration.yaml. "
-    )
-
-
-async def async_setup_entry(
-    hass: HomeAssistant, entry: ConfigEntry, async_add_entities: Callable
-) -> None:
-    """Set up device tracker for Nmap Tracker component."""
-    nmap_tracker = hass.data[DOMAIN][entry.entry_id]
-
-    @callback
-    def update_router(ipv4):
-        """Update the values of the router."""
-        async_add_entities([NmapTrackerEntity(nmap_tracker, ipv4)])
-
-    entry.async_on_unload(
-        async_dispatcher_connect(hass, nmap_tracker.signal_device_new, update_router)
-    )
-
-
-def short_hostname(hostname):
-    """Return the first part of the hostname."""
-    return hostname.split(".")[0]
-
-
-class NmapTrackerEntity(ScannerEntity):
-    """An Nmap Tracker entity."""
-
-    def __init__(self, nmap_tracker: NmapDeviceScanner, mac_address: str) -> None:
-        """Initialize an nmap tracker entity."""
-        self._mac_address = mac_address
-        self._nmap_tracker = nmap_tracker
-        self._tracked = self._nmap_tracker.devices.tracked
-        self._active = False
-
-    @property
-    def _device(self) -> bool:
-        """Get latest device state."""
-        return self._tracked[self._mac_address]
-
-    @property
-    def is_connected(self) -> bool:
-        """Return device status."""
-        return self._active
-
-    @property
-    def name(self) -> str:
-        """Return device name."""
-        if self._device.hostname:
-            return short_hostname(self._device.hostname)
-        if self._device.manufacturer:
-            return f"{self._device.manufacturer} {self._mac_address[-8:]}"
-        return f"Nmap Tracker {self._mac_address}"
-
-    @property
-    def unique_id(self) -> str:
-        """Return device unique id."""
-        return self._mac_address
-
-    @property
-    def ip_address(self) -> str:
-        """Return the primary ip address of the device."""
-        return self._device.ipv4
-
-    @property
-    def mac_address(self) -> str:
-        """Return the mac address of the device."""
-        return self._mac_address
-
-    @property
-    def hostname(self) -> str:
-        """Return hostname of the device."""
-        return short_hostname(self._device.hostname)
-
-    @property
-    def source_type(self) -> str:
-        """Return tracker source type."""
-        return SOURCE_TYPE_ROUTER
-
-    @property
-    def device_info(self):
-        """Return the device information."""
-        return {
-            "connections": {(CONNECTION_NETWORK_MAC, self._mac_address)},
-            "default_manufacturer": self._device.manufacturer,
-            "default_name": self.name,
-        }
-
-    @property
-    def should_poll(self) -> bool:
-        """No polling needed."""
-        return False
-
-    @property
-    def icon(self):
-        """Return device icon."""
-        return "mdi:lan-connect" if self._active else "mdi:lan-disconnect"
-
-    @callback
-    def async_process_update(self, online: bool) -> None:
-        """Update device."""
-        self._active = online
-
-    @property
-    def extra_state_attributes(self):
-        """Return the attributes."""
-        return {
-            "last_time_reachable": self._device.last_update.isoformat(
-                timespec="seconds"
-            ),
-            "reason": self._device.reason,
-        }
-
-    @callback
-    def async_on_demand_update(self, online: bool):
-        """Update state."""
-        self.async_process_update(online)
-        self.async_write_ha_state()
-
-    async def async_added_to_hass(self):
-        """Register state update callback."""
-        self.async_process_update(True)
-        self.async_on_remove(
-            async_dispatcher_connect(
-                self.hass,
-                signal_device_update(self._mac_address),
-                self.async_on_demand_update,
-=======
         )
     )
 
@@ -346,6 +203,5 @@
                 self.hass,
                 ALL_FINISHED_FIRST_SCAN,
                 self._async_first_scan_complete,
->>>>>>> 4a4f5594
             )
         )