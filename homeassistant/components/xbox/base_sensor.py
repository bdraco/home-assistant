"""Base Sensor for the Xbox Integration."""
from __future__ import annotations

from yarl import URL

from homeassistant.backports.functools import cached_property
from homeassistant.helpers.device_registry import DeviceEntryType, DeviceInfo
from homeassistant.helpers.update_coordinator import CoordinatorEntity

from . import PresenceData, XboxUpdateCoordinator
from .const import DOMAIN


class XboxBaseSensorEntity(CoordinatorEntity[XboxUpdateCoordinator]):
    """Base Sensor for the Xbox Integration."""

    def __init__(
        self, coordinator: XboxUpdateCoordinator, xuid: str, attribute: str
    ) -> None:
        """Initialize Xbox binary sensor."""
        super().__init__(coordinator)
        self.xuid = xuid
        self.attribute = attribute
        self._attr_unique_id = f"{xuid}_{attribute}"
        self._attr_entity_registry_enabled_default = attribute == "online"
        self._attr_device_info = DeviceInfo(
            entry_type=DeviceEntryType.SERVICE,
            identifiers={(DOMAIN, "xbox_live")},
            manufacturer="Microsoft",
            model="Xbox Live",
            name="Xbox Live",
        )

    @property
    def data(self) -> PresenceData | None:
        """Return coordinator data for this console."""
        return self.coordinator.data.presence.get(self.xuid)

    @property
    def name(self) -> str | None:
        """Return the name of the sensor."""
        if not self.data:
            return None

        if self.attribute == "online":
            return self.data.gamertag

        attr_name = " ".join([part.title() for part in self.attribute.split("_")])
        return f"{self.data.gamertag} {attr_name}"

    @property
    def entity_picture(self) -> str | None:
        """Return the gamer pic."""
        if not self.data:
            return None

        # Xbox sometimes returns a domain that uses a wrong certificate which
        # creates issues with loading the image.
        # The correct domain is images-eds-ssl which can just be replaced
        # to point to the correct image, with the correct domain and certificate.
        # We need to also remove the 'mode=Padding' query because with it,
        # it results in an error 400.
        url = URL(self.data.display_pic)
        if url.host == "images-eds.xboxlive.com":
            url = url.with_host("images-eds-ssl.xboxlive.com").with_scheme("https")
        query = dict(url.query)
        query.pop("mode", None)
<<<<<<< HEAD
        return str(url.with_query(query))

    @cached_property
    def entity_registry_enabled_default(self) -> bool:
        """Return if the entity should be enabled when first added to the entity registry."""
        return self.attribute == "online"

    @property
    def device_info(self) -> DeviceInfo:
        """Return a device description for device registry."""
        return DeviceInfo(
            entry_type=DeviceEntryType.SERVICE,
            identifiers={(DOMAIN, "xbox_live")},
            manufacturer="Microsoft",
            model="Xbox Live",
            name="Xbox Live",
        )
=======
        return str(url.with_query(query))
>>>>>>> 83ca9f8e
<|MERGE_RESOLUTION|>--- conflicted
+++ resolved
@@ -3,7 +3,6 @@
 
 from yarl import URL
 
-from homeassistant.backports.functools import cached_property
 from homeassistant.helpers.device_registry import DeviceEntryType, DeviceInfo
 from homeassistant.helpers.update_coordinator import CoordinatorEntity
 
@@ -65,24 +64,4 @@
             url = url.with_host("images-eds-ssl.xboxlive.com").with_scheme("https")
         query = dict(url.query)
         query.pop("mode", None)
-<<<<<<< HEAD
-        return str(url.with_query(query))
-
-    @cached_property
-    def entity_registry_enabled_default(self) -> bool:
-        """Return if the entity should be enabled when first added to the entity registry."""
-        return self.attribute == "online"
-
-    @property
-    def device_info(self) -> DeviceInfo:
-        """Return a device description for device registry."""
-        return DeviceInfo(
-            entry_type=DeviceEntryType.SERVICE,
-            identifiers={(DOMAIN, "xbox_live")},
-            manufacturer="Microsoft",
-            model="Xbox Live",
-            name="Xbox Live",
-        )
-=======
-        return str(url.with_query(query))
->>>>>>> 83ca9f8e
+        return str(url.with_query(query))