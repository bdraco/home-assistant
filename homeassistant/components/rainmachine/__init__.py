--- conflicted
+++ resolved
@@ -28,7 +28,6 @@
     entity_registry as er,
 )
 from homeassistant.helpers.entity import DeviceInfo, EntityDescription
-import homeassistant.helpers.entity_registry as er
 from homeassistant.helpers.update_coordinator import (
     CoordinatorEntity,
     DataUpdateCoordinator,
@@ -329,27 +328,11 @@
 
 
 async def async_migrate_entry(hass: HomeAssistant, entry: ConfigEntry) -> bool:
-<<<<<<< HEAD
-    """Migrate old entry."""
-=======
     """Migrate an old config entry."""
->>>>>>> a018387c
     version = entry.version
 
     LOGGER.debug("Migrating from version %s", version)
 
-<<<<<<< HEAD
-    # 1 -> 2: Unique ID format changed, so delete and re-import:
-    if version == 1:
-        dev_reg = dr.async_get(hass)
-        dev_reg.async_clear_config_entry(entry.entry_id)
-
-        en_reg = er.async_get(hass)
-        en_reg.async_clear_config_entry(entry.entry_id)
-
-        version = entry.version = 2
-        hass.config_entries.async_update_entry(entry)
-=======
     # 1 -> 2: Update unique IDs to be consistent across platform (including removing
     # the silly removal of colons in the MAC address that was added originally):
     if version == 1:
@@ -370,7 +353,6 @@
             ent_reg.async_update_entity(
                 entity_entry.entity_id, new_unique_id="_".join(unique_id_pieces)
             )
->>>>>>> a018387c
 
     LOGGER.info("Migration to version %s successful", version)
 
