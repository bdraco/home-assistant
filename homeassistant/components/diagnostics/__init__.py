"""The Diagnostics integration."""

from __future__ import annotations

from collections.abc import Callable, Coroutine, Mapping
from dataclasses import dataclass, field
from http import HTTPStatus
import json
import logging
from typing import Any, Protocol

from aiohttp import web
import voluptuous as vol

from homeassistant.components import http, websocket_api
from homeassistant.config_entries import ConfigEntry
from homeassistant.core import HomeAssistant, callback
from homeassistant.helpers import config_validation as cv, integration_platform
from homeassistant.helpers.device_registry import DeviceEntry, async_get
from homeassistant.helpers.json import (
    ExtendedJSONEncoder,
    find_paths_unserializable_data,
)
from homeassistant.helpers.system_info import async_get_system_info
from homeassistant.helpers.typing import ConfigType
from homeassistant.loader import (
    Manifest,
    async_get_custom_components,
    async_get_integration,
)
from homeassistant.setup import async_get_domain_setup_times
from homeassistant.util.json import format_unserializable_data

from .const import DOMAIN, REDACTED, DiagnosticsSubType, DiagnosticsType
from .util import async_redact_data

__all__ = ["REDACTED", "async_redact_data"]

_LOGGER = logging.getLogger(__name__)


CONFIG_SCHEMA = cv.empty_config_schema(DOMAIN)


@dataclass(slots=True)
class DiagnosticsPlatformData:
    """Diagnostic platform data."""

    config_entry_diagnostics: (
        Callable[[HomeAssistant, ConfigEntry], Coroutine[Any, Any, Mapping[str, Any]]]
        | None
    )
    device_diagnostics: (
        Callable[
            [HomeAssistant, ConfigEntry, DeviceEntry],
            Coroutine[Any, Any, Mapping[str, Any]],
        ]
        | None
    )


@dataclass(slots=True)
class DiagnosticsData:
    """Diagnostic data."""

    platforms: dict[str, DiagnosticsPlatformData] = field(default_factory=dict)


async def async_setup(hass: HomeAssistant, config: ConfigType) -> bool:
    """Set up Diagnostics from a config entry."""
    hass.data[DOMAIN] = DiagnosticsData()

    await integration_platform.async_process_integration_platforms(
        hass, DOMAIN, _register_diagnostics_platform
    )

    websocket_api.async_register_command(hass, handle_info)
    websocket_api.async_register_command(hass, handle_get)
    hass.http.register_view(DownloadDiagnosticsView)

    return True


class DiagnosticsProtocol(Protocol):
    """Define the format that diagnostics platforms can have."""

    async def async_get_config_entry_diagnostics(
        self, hass: HomeAssistant, config_entry: ConfigEntry
    ) -> Mapping[str, Any]:
        """Return diagnostics for a config entry."""

    async def async_get_device_diagnostics(
        self, hass: HomeAssistant, config_entry: ConfigEntry, device: DeviceEntry
    ) -> Mapping[str, Any]:
        """Return diagnostics for a device."""


@callback
def _register_diagnostics_platform(
    hass: HomeAssistant, integration_domain: str, platform: DiagnosticsProtocol
) -> None:
    """Register a diagnostics platform."""
    diagnostics_data: DiagnosticsData = hass.data[DOMAIN]
    diagnostics_data.platforms[integration_domain] = DiagnosticsPlatformData(
        getattr(platform, "async_get_config_entry_diagnostics", None),
        getattr(platform, "async_get_device_diagnostics", None),
    )


@websocket_api.require_admin
@websocket_api.websocket_command({vol.Required("type"): "diagnostics/list"})
@callback
def handle_info(
    hass: HomeAssistant, connection: websocket_api.ActiveConnection, msg: dict
) -> None:
    """List all possible diagnostic handlers."""
    diagnostics_data: DiagnosticsData = hass.data[DOMAIN]
    result = [
        {
            "domain": domain,
            "handlers": {
                DiagnosticsType.CONFIG_ENTRY: info.config_entry_diagnostics is not None,
                DiagnosticsSubType.DEVICE: info.device_diagnostics is not None,
            },
        }
        for domain, info in diagnostics_data.platforms.items()
    ]
    connection.send_result(msg["id"], result)


@websocket_api.require_admin
@websocket_api.websocket_command(
    {
        vol.Required("type"): "diagnostics/get",
        vol.Required("domain"): str,
    }
)
@callback
def handle_get(
    hass: HomeAssistant, connection: websocket_api.ActiveConnection, msg: dict
) -> None:
    """List all diagnostic handlers for a domain."""
    domain = msg["domain"]
    diagnostics_data: DiagnosticsData = hass.data[DOMAIN]

    if (info := diagnostics_data.platforms.get(domain)) is None:
        connection.send_error(
            msg["id"], websocket_api.ERR_NOT_FOUND, "Domain not supported"
        )
        return

    connection.send_result(
        msg["id"],
        {
            "domain": domain,
            "handlers": {
                DiagnosticsType.CONFIG_ENTRY: info.config_entry_diagnostics is not None,
                DiagnosticsSubType.DEVICE: info.device_diagnostics is not None,
            },
        },
    )


@callback
def async_format_manifest(manifest: Manifest) -> Manifest:
    """Format manifest for diagnostics.

    Remove the @ from codeowners so that
    when users download the diagnostics and paste
    the codeowners into the repository, it will
    not notify the users in the codeowners file.
    """
    manifest_copy = manifest.copy()
    if "codeowners" in manifest_copy:
        manifest_copy["codeowners"] = [
<<<<<<< HEAD
            codeowner.replace("@", "") for codeowner in manifest_copy["codeowners"]
=======
            codeowner.lstrip("@") for codeowner in manifest_copy["codeowners"]
>>>>>>> f4e1e439
        ]
    return manifest_copy


async def _async_get_json_file_response(
    hass: HomeAssistant,
    data: Mapping[str, Any],
    filename: str,
    domain: str,
    d_id: str,
    sub_id: str | None = None,
) -> web.Response:
    """Return JSON file from dictionary."""
    hass_sys_info = await async_get_system_info(hass)
    hass_sys_info["run_as_root"] = hass_sys_info["user"] == "root"
    del hass_sys_info["user"]

    integration = await async_get_integration(hass, domain)
    custom_components = {}
    all_custom_components = await async_get_custom_components(hass)
    for cc_domain, cc_obj in all_custom_components.items():
        custom_components[cc_domain] = {
            "documentation": cc_obj.documentation,
            "version": cc_obj.version,
            "requirements": cc_obj.requirements,
        }
    payload = {
        "home_assistant": hass_sys_info,
        "custom_components": custom_components,
        "integration_manifest": async_format_manifest(integration.manifest),
        "setup_times": async_get_domain_setup_times(hass, domain),
        "data": data,
    }
    try:
        json_data = json.dumps(payload, indent=2, cls=ExtendedJSONEncoder)
    except TypeError:
        _LOGGER.error(
            "Failed to serialize to JSON: %s/%s%s. Bad data at %s",
            DiagnosticsType.CONFIG_ENTRY.value,
            d_id,
            f"/{DiagnosticsSubType.DEVICE.value}/{sub_id}"
            if sub_id is not None
            else "",
            format_unserializable_data(find_paths_unserializable_data(payload)),
        )
        return web.Response(status=HTTPStatus.INTERNAL_SERVER_ERROR)

    return web.Response(
        body=json_data,
        content_type="application/json",
        headers={"Content-Disposition": f'attachment; filename="{filename}.json"'},
    )


class DownloadDiagnosticsView(http.HomeAssistantView):
    """Download diagnostics view."""

    url = "/api/diagnostics/{d_type}/{d_id}"
    extra_urls = ["/api/diagnostics/{d_type}/{d_id}/{sub_type}/{sub_id}"]
    name = "api:diagnostics"

    async def get(
        self,
        request: web.Request,
        d_type: str,
        d_id: str,
        sub_type: str | None = None,
        sub_id: str | None = None,
    ) -> web.Response:
        """Download diagnostics."""
        # Validate d_type and sub_type
        try:
            DiagnosticsType(d_type)
        except ValueError:
            return web.Response(status=HTTPStatus.BAD_REQUEST)

        if sub_type is not None:
            try:
                DiagnosticsSubType(sub_type)
            except ValueError:
                return web.Response(status=HTTPStatus.BAD_REQUEST)

        device_diagnostics = sub_type is not None

        hass = request.app[http.KEY_HASS]

        if (config_entry := hass.config_entries.async_get_entry(d_id)) is None:
            return web.Response(status=HTTPStatus.NOT_FOUND)

        diagnostics_data: DiagnosticsData = hass.data[DOMAIN]
        if (info := diagnostics_data.platforms.get(config_entry.domain)) is None:
            return web.Response(status=HTTPStatus.NOT_FOUND)

        filename = f"{config_entry.domain}-{config_entry.entry_id}"

        if not device_diagnostics:
            # Config entry diagnostics
            if info.config_entry_diagnostics is None:
                return web.Response(status=HTTPStatus.NOT_FOUND)
            data = await info.config_entry_diagnostics(hass, config_entry)
            filename = f"{DiagnosticsType.CONFIG_ENTRY}-{filename}"
            return await _async_get_json_file_response(
                hass, data, filename, config_entry.domain, d_id
            )

        # Device diagnostics
        dev_reg = async_get(hass)
        if sub_id is None:
            return web.Response(status=HTTPStatus.BAD_REQUEST)

        if (device := dev_reg.async_get(sub_id)) is None:
            return web.Response(status=HTTPStatus.NOT_FOUND)

        filename += f"-{device.name}-{device.id}"

        if info.device_diagnostics is None:
            return web.Response(status=HTTPStatus.NOT_FOUND)

        data = await info.device_diagnostics(hass, config_entry, device)
        return await _async_get_json_file_response(
            hass, data, filename, config_entry.domain, d_id, sub_id
        )<|MERGE_RESOLUTION|>--- conflicted
+++ resolved
@@ -173,11 +173,7 @@
     manifest_copy = manifest.copy()
     if "codeowners" in manifest_copy:
         manifest_copy["codeowners"] = [
-<<<<<<< HEAD
-            codeowner.replace("@", "") for codeowner in manifest_copy["codeowners"]
-=======
             codeowner.lstrip("@") for codeowner in manifest_copy["codeowners"]
->>>>>>> f4e1e439
         ]
     return manifest_copy
 
