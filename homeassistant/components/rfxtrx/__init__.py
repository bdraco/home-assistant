--- conflicted
+++ resolved
@@ -280,13 +280,7 @@
     hass.data[DOMAIN][DATA_RFXOBJECT] = rfx_object
 
     entry.async_on_unload(
-<<<<<<< HEAD
-        hass.bus.async_listen(
-            dr.EVENT_DEVICE_REGISTRY_UPDATED, _updated_device, run_immediately=True
-        )
-=======
         hass.bus.async_listen(dr.EVENT_DEVICE_REGISTRY_UPDATED, _updated_device)
->>>>>>> 2f875ba1
     )
 
     def _shutdown_rfxtrx(event: Event) -> None:
