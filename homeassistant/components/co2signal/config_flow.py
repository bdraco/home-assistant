--- conflicted
+++ resolved
@@ -19,10 +19,7 @@
 )
 
 from .const import CONF_COUNTRY_CODE, DOMAIN
-<<<<<<< HEAD
-=======
 from .helpers import fetch_latest_carbon_intensity
->>>>>>> b35afab5
 from .util import get_extra_name
 
 TYPE_USE_HOME = "use_home_location"
@@ -125,19 +122,7 @@
         session = async_get_clientsession(self.hass)
         async with ElectricityMaps(token=data[CONF_API_KEY], session=session) as em:
             try:
-<<<<<<< HEAD
-                if CONF_COUNTRY_CODE in data:
-                    await em.latest_carbon_intensity_by_country_code(
-                        code=data[CONF_COUNTRY_CODE]
-                    )
-                else:
-                    await em.latest_carbon_intensity_by_coordinates(
-                        lat=data.get(CONF_LATITUDE, self.hass.config.latitude),
-                        lon=data.get(CONF_LONGITUDE, self.hass.config.longitude),
-                    )
-=======
                 await fetch_latest_carbon_intensity(self.hass, em, data)
->>>>>>> b35afab5
             except InvalidToken:
                 errors["base"] = "invalid_auth"
             except ElectricityMapsError:
