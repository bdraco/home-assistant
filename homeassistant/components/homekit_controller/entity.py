"""Homekit Controller entities."""
from __future__ import annotations

from typing import Any

from aiohomekit.model import Service, Services
from aiohomekit.model.characteristics import (
    EVENT_CHARACTERISTICS,
    Characteristic,
    CharacteristicPermissions,
    CharacteristicsTypes,
)
from aiohomekit.model.services import ServicesTypes

from homeassistant.core import CALLBACK_TYPE, callback
from homeassistant.helpers.device_registry import DeviceInfo
from homeassistant.helpers.entity import Entity
from homeassistant.helpers.typing import ConfigType

from .connection import HKDevice, valid_serial_number
from .utils import folded_name


def _get_service_by_iid_or_none(services: Services, iid: int) -> Service | None:
    """Return a service by iid or None."""
    try:
        return services.iid(iid)
    except KeyError:
        return None


class HomeKitEntity(Entity):
    """Representation of a Home Assistant HomeKit device."""

    _attr_should_poll = False
    pollable_characteristics: list[tuple[int, int]]
    watchable_characteristics: list[tuple[int, int]]
    all_characteristics: set[tuple[int, int]]

    def __init__(self, accessory: HKDevice, devinfo: ConfigType) -> None:
        """Initialise a generic HomeKit device."""
        self._accessory = accessory
        self._aid = devinfo["aid"]
        self._iid = devinfo["iid"]
        self._char_name: str | None = None
        self._char_subscription: CALLBACK_TYPE | None = None
        self._watching_chars = False
        self.async_setup()
        super().__init__()

    @callback
    def _async_handle_entity_removed(self) -> None:
        """Handle entity removal."""
<<<<<<< HEAD
        # We call _async_unsubscribe_on_entity_removal as soon as we
=======
        # We call _async_unsubscribe_chars as soon as we
>>>>>>> 77b1ef4e
        # know the entity is about to be removed so we do not try to
        # update characteristics that no longer exist. It will get
        # called in async_will_remove_from_hass as well, but that is
        # too late.
<<<<<<< HEAD
        self._async_unsubscribe_on_entity_removal()
=======
        self._async_unsubscribe_chars()
>>>>>>> 77b1ef4e
        self.hass.async_create_task(self.async_remove(force_remove=True))

    @callback
    def _async_remove_entity_if_accessory_or_service_disappeared(self) -> bool:
        """Handle accessory or service disappearance."""
        entity_map = self._accessory.entity_map
        if not entity_map.has_aid(self._aid) or not _get_service_by_iid_or_none(
            entity_map.aid(self._aid).services, self._iid
        ):
            self._async_handle_entity_removed()
            return True
        return False

    @callback
    def _async_config_changed(self) -> None:
        """Handle accessory discovery changes."""
        if not self._async_remove_entity_if_accessory_or_service_disappeared():
            self._async_reconfigure()

    @callback
    def _async_reconfigure(self) -> None:
        """Reconfigure the entity."""
        self._async_unsubscribe_chars()
        self.async_setup()
        self._async_subscribe_chars()
        self.async_write_ha_state()

    async def async_added_to_hass(self) -> None:
        """Entity added to hass."""
        self._async_subscribe_chars()
        self.async_on_remove(
            self._accessory.async_subscribe_config_changed(self._async_config_changed)
        )
        self.async_on_remove(
            self._accessory.async_subscribe_availability(self._async_write_ha_state)
        )

    async def async_will_remove_from_hass(self) -> None:
        """Prepare to be removed from hass."""
<<<<<<< HEAD
        self._async_unsubscribe_on_entity_removal()

    @callback
    def _async_unsubscribe_on_entity_removal(self):
        """Handle entity removal.

        This is safe to call multiple times (i.e. when we know
        the entity is about to be removed and when it is actually)
        """
        self._async_remove_watching_characteristics()
        self._async_unsubscribe_all_characteristics()

    @callback
    def _async_add_watching_characteristics(self) -> None:
        """Add the characteristics we are watching."""
        self._watching_chars = True
        self._accessory.add_pollable_characteristics(self.pollable_characteristics)
        self._accessory.add_watchable_characteristics(self.watchable_characteristics)

    @callback
    def _async_remove_watching_characteristics(self) -> None:
        """Remove the characteristics we are watching."""
        if not self._watching_chars:
            # We call this in two places _async_handle_entity_removed and
            # async_will_remove_from_hass, but we only want to do it once
            # so we check if we are already not watching and do nothing if
            # that is the case.
            #
            # We have to call this from _async_handle_entity_removed since
            # async_will_remove_from_hass is called too late.
            return
        self._watching_chars = False
=======
        self._async_unsubscribe_chars()

    @callback
    def _async_unsubscribe_chars(self):
        """Handle unsubscribing from characteristics."""
        if self._char_subscription:
            self._char_subscription()
            self._char_subscription = None
>>>>>>> 77b1ef4e
        self._accessory.remove_pollable_characteristics(self.pollable_characteristics)
        self._accessory.remove_watchable_characteristics(self.watchable_characteristics)

    @callback
    def _async_subscribe_chars(self):
        """Handle registering characteristics to watch and subscribe."""
        self._accessory.add_pollable_characteristics(self.pollable_characteristics)
        self._accessory.add_watchable_characteristics(self.watchable_characteristics)
        self._char_subscription = self._accessory.async_subscribe(
            self.all_characteristics, self._async_write_ha_state
        )

    async def async_put_characteristics(self, characteristics: dict[str, Any]) -> None:
        """Write characteristics to the device.

        A characteristic type is unique within a service, but in order to write
        to a named characteristic on a bridge we need to turn its type into
        an aid and iid, and send it as a list of tuples, which is what this
        helper does.

        E.g. you can do:

            await entity.async_put_characteristics({
                CharacteristicsTypes.ON: True
            })
        """
        payload = self.service.build_update(characteristics)
        return await self._accessory.put_characteristics(payload)

    @callback
    def async_setup(self) -> None:
        """Configure an entity based on its HomeKit characteristics metadata."""
        accessory = self._accessory
        self.accessory = accessory.entity_map.aid(self._aid)
        self.service = self.accessory.services.iid(self._iid)
        self.accessory_info = self.accessory.services.first(
            service_type=ServicesTypes.ACCESSORY_INFORMATION
        )
        # If we re-setup, we need to make sure we make new
        # lists since we passed them to the connection before
        # and we do not want to inadvertently modify the old
        # ones.
        self.pollable_characteristics = []
        self.watchable_characteristics = []
        self.all_characteristics = set()

        char_types = self.get_characteristic_types()

        # Setup events and/or polling for characteristics directly attached to this entity
        for char in self.service.characteristics.filter(char_types=char_types):
            self._setup_characteristic(char)

        # Setup events and/or polling for characteristics attached to sub-services of this
        # entity (like an INPUT_SOURCE).
        for service in self.accessory.services.filter(parent_service=self.service):
            for char in service.characteristics.filter(char_types=char_types):
                self._setup_characteristic(char)

        self.all_characteristics.update(self.pollable_characteristics)
        self.all_characteristics.update(self.watchable_characteristics)

    def _setup_characteristic(self, char: Characteristic) -> None:
        """Configure an entity based on a HomeKit characteristics metadata."""
        # Build up a list of (aid, iid) tuples to poll on update()
        if (
            CharacteristicPermissions.paired_read in char.perms
            and char.type not in EVENT_CHARACTERISTICS
        ):
            self.pollable_characteristics.append((self._aid, char.iid))

        # Build up a list of (aid, iid) tuples to subscribe to
        if CharacteristicPermissions.events in char.perms:
            self.watchable_characteristics.append((self._aid, char.iid))

        if self._char_name is None:
            self._char_name = char.service.value(CharacteristicsTypes.NAME)

    @property
    def old_unique_id(self) -> str:
        """Return the OLD ID of this device."""
        info = self.accessory_info
        serial = info.value(CharacteristicsTypes.SERIAL_NUMBER)
        if valid_serial_number(serial):
            return f"homekit-{serial}-{self._iid}"
        # Some accessories do not have a serial number
        return f"homekit-{self._accessory.unique_id}-{self._aid}-{self._iid}"

    @property
    def unique_id(self) -> str:
        """Return the ID of this device."""
        return f"{self._accessory.unique_id}_{self._aid}_{self._iid}"

    @property
    def default_name(self) -> str | None:
        """Return the default name of the device."""
        return None

    @property
    def name(self) -> str | None:
        """Return the name of the device if any."""
        accessory_name = self.accessory.name
        # If the service has a name char, use that, if not
        # fallback to the default name provided by the subclass
        device_name = self._char_name or self.default_name
        folded_device_name = folded_name(device_name or "")
        folded_accessory_name = folded_name(accessory_name)
        if device_name:
            # Sometimes the device name includes the accessory
            # name already like My ecobee Occupancy / My ecobee
            if folded_device_name.startswith(folded_accessory_name):
                return device_name
            if (
                folded_accessory_name not in folded_device_name
                and folded_device_name not in folded_accessory_name
            ):
                return f"{accessory_name} {device_name}"
        return accessory_name

    @property
    def available(self) -> bool:
        """Return True if entity is available."""
        return self._accessory.available and self.service.available

    @property
    def device_info(self) -> DeviceInfo:
        """Return the device info."""
        return self._accessory.device_info_for_accessory(self.accessory)

    def get_characteristic_types(self) -> list[str]:
        """Define the homekit characteristics the entity cares about."""
        raise NotImplementedError

    async def async_update(self) -> None:
        """Update the entity."""
        await self._accessory.async_request_update()


class AccessoryEntity(HomeKitEntity):
    """A HomeKit entity that is related to an entire accessory rather than a specific service or characteristic."""

    @property
    def old_unique_id(self) -> str:
        """Return the old ID of this device."""
        serial = self.accessory_info.value(CharacteristicsTypes.SERIAL_NUMBER)
        return f"homekit-{serial}-aid:{self._aid}"

    @property
    def unique_id(self) -> str:
        """Return the ID of this device."""
        return f"{self._accessory.unique_id}_{self._aid}"


class BaseCharacteristicEntity(HomeKitEntity):
    """A HomeKit entity that is related to an single characteristic rather than a whole service.

    This is typically used to expose additional sensor, binary_sensor or number entities that don't belong with
    the service entity.
    """

    def __init__(
        self, accessory: HKDevice, devinfo: ConfigType, char: Characteristic
    ) -> None:
        """Initialise a generic single characteristic HomeKit entity."""
        self._char = char
        super().__init__(accessory, devinfo)

    @callback
    def _async_remove_entity_if_characteristics_disappeared(self) -> bool:
        """Handle characteristic disappearance."""
        if (
            not self._accessory.entity_map.aid(self._aid)
            .services.iid(self._iid)
            .get_char_by_iid(self._char.iid)
        ):
            self._async_handle_entity_removed()
            return True
        return False

    @callback
    def _async_config_changed(self) -> None:
        """Handle accessory discovery changes."""
        if (
            not self._async_remove_entity_if_accessory_or_service_disappeared()
            and not self._async_remove_entity_if_characteristics_disappeared()
        ):
            super()._async_reconfigure()


class CharacteristicEntity(BaseCharacteristicEntity):
    """A HomeKit entity that is related to an single characteristic rather than a whole service.

    This is typically used to expose additional sensor, binary_sensor or number entities that don't belong with
    the service entity.
    """

    @property
    def old_unique_id(self) -> str:
        """Return the old ID of this device."""
        serial = self.accessory_info.value(CharacteristicsTypes.SERIAL_NUMBER)
        return f"homekit-{serial}-aid:{self._aid}-sid:{self._char.service.iid}-cid:{self._char.iid}"

    @property
    def unique_id(self) -> str:
        """Return the ID of this device."""
        return f"{self._accessory.unique_id}_{self._aid}_{self._char.service.iid}_{self._char.iid}"<|MERGE_RESOLUTION|>--- conflicted
+++ resolved
@@ -51,20 +51,12 @@
     @callback
     def _async_handle_entity_removed(self) -> None:
         """Handle entity removal."""
-<<<<<<< HEAD
-        # We call _async_unsubscribe_on_entity_removal as soon as we
-=======
         # We call _async_unsubscribe_chars as soon as we
->>>>>>> 77b1ef4e
         # know the entity is about to be removed so we do not try to
         # update characteristics that no longer exist. It will get
         # called in async_will_remove_from_hass as well, but that is
         # too late.
-<<<<<<< HEAD
-        self._async_unsubscribe_on_entity_removal()
-=======
         self._async_unsubscribe_chars()
->>>>>>> 77b1ef4e
         self.hass.async_create_task(self.async_remove(force_remove=True))
 
     @callback
@@ -104,40 +96,6 @@
 
     async def async_will_remove_from_hass(self) -> None:
         """Prepare to be removed from hass."""
-<<<<<<< HEAD
-        self._async_unsubscribe_on_entity_removal()
-
-    @callback
-    def _async_unsubscribe_on_entity_removal(self):
-        """Handle entity removal.
-
-        This is safe to call multiple times (i.e. when we know
-        the entity is about to be removed and when it is actually)
-        """
-        self._async_remove_watching_characteristics()
-        self._async_unsubscribe_all_characteristics()
-
-    @callback
-    def _async_add_watching_characteristics(self) -> None:
-        """Add the characteristics we are watching."""
-        self._watching_chars = True
-        self._accessory.add_pollable_characteristics(self.pollable_characteristics)
-        self._accessory.add_watchable_characteristics(self.watchable_characteristics)
-
-    @callback
-    def _async_remove_watching_characteristics(self) -> None:
-        """Remove the characteristics we are watching."""
-        if not self._watching_chars:
-            # We call this in two places _async_handle_entity_removed and
-            # async_will_remove_from_hass, but we only want to do it once
-            # so we check if we are already not watching and do nothing if
-            # that is the case.
-            #
-            # We have to call this from _async_handle_entity_removed since
-            # async_will_remove_from_hass is called too late.
-            return
-        self._watching_chars = False
-=======
         self._async_unsubscribe_chars()
 
     @callback
@@ -146,7 +104,6 @@
         if self._char_subscription:
             self._char_subscription()
             self._char_subscription = None
->>>>>>> 77b1ef4e
         self._accessory.remove_pollable_characteristics(self.pollable_characteristics)
         self._accessory.remove_watchable_characteristics(self.watchable_characteristics)
 
