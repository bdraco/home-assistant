--- conflicted
+++ resolved
@@ -101,10 +101,7 @@
     async def async_will_remove_from_hass(self) -> None:
         """Prepare to be removed from hass."""
         self._async_unsubscribe_chars()
-<<<<<<< HEAD
         self._accessory.async_entity_key_removed(self._entity_key)
-=======
->>>>>>> c3d1db5d
 
     @callback
     def _async_unsubscribe_chars(self):
