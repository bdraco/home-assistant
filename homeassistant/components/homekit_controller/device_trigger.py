--- conflicted
+++ resolved
@@ -265,14 +265,6 @@
     if not trigger_sources:
         return
     for (aid, iid), ev in events.items():
-<<<<<<< HEAD
-        # If the value is None, we received the event via polling
-        # and we don't want to trigger on that
-        _LOGGER.debug("Event (%s,%s) %s", aid, iid, ev)
-        if ev["value"] is None:
-            continue
-=======
->>>>>>> 2d47d513
         if aid in conn.devices:
             device_id = conn.devices[aid]
             if source := trigger_sources.get(device_id):
