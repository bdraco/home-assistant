--- conflicted
+++ resolved
@@ -11,13 +11,8 @@
         }
       },
       "pair": {
-<<<<<<< HEAD
-        "title": "Pair with HomeKit Accessory",
-        "description": "{model} will be controlled via HomeKit Accessory Protocol without the need for a separate HomeKit controller. Enter your HomeKit pairing code (in the format XXX-XX-XXX) to use this accessory",
-=======
         "title": "Pair with HomeKit Accessory {model}",
         "description": "The device will be controlled via HomeKit Accessory Protocol without the need for a separate HomeKit controller. Enter your HomeKit pairing code (in the format XXX-XX-XXX) to use this accessory",
->>>>>>> 5297e47f
         "data": {
           "pairing_code": "Pairing Code"
         }
