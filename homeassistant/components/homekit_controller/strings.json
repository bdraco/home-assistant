{
  "title": "HomeKit Controller",
  "config": {
    "flow_title": "{name} via HomeKit Accessory Protocol",
    "step": {
      "user": {
<<<<<<< HEAD
        "title": "Pair with HomeKit Accessory",
        "description": "HomeKit Controller can control devices via HomeKit Accessory Protocol without the need for a separate HomeKit controller. Select the device you want to pair with",
=======
        "title": "Device Selection",
        "description": "HomeKit Controller communicates over the local area network with a secure encrypted connection without a separate HomeKit controller or iCloud. Select the device you want to pair with:",
>>>>>>> def6753e
        "data": {
          "device": "Device"
        }
      },
      "pair": {
<<<<<<< HEAD
        "title": "Pair with HomeKit Accessory",
        "description": "{name} will be controlled by Home Assistant via HomeKit Accessory Protocol without the need for a separate HomeKit controller. Enter your HomeKit pairing code (in the format XXX-XX-XXX) to use this accessory",
=======
        "title": "Pair with Device via HomeKit Accessory Protocol",
        "description": "HomeKit Controller communicates with {name} over the local area network with a secure encrypted connection without a separate HomeKit controller or iCloud. Enter your HomeKit pairing code (in the format XXX-XX-XXX) to use this accessory. This code is usually found on the device itself or in the packaging.",
>>>>>>> def6753e
        "data": {
          "pairing_code": "Pairing Code"
        }
      },
      "protocol_error": {
        "title": "Error communicating with the accessory",
        "description": "The device may not be in pairing mode and may require a physical or virtual button press. Ensure the device is in pairing mode or try restarting the device, then continue to resume pairing."
      },
      "busy_error": {
        "title": "The device is already pairing with another controller",
        "description": "Abort pairing on all controllers, or try restarting the device, then continue to resume pairing."
      },
      "max_tries_error": {
        "title": "Maximum authentication attempts exceeded",
        "description": "The device has received more than 100 unsuccessful authentication attempts. Try restarting the device, then continue to resume pairing."
      }
    },
    "error": {
      "unable_to_pair": "Unable to pair, please try again.",
      "unknown_error": "Device reported an unknown error. Pairing failed.",
      "authentication_error": "Incorrect HomeKit code. Please check it and try again.",
      "max_peers_error": "Device refused to add pairing as it has no free pairing storage.",
      "pairing_failed": "An unhandled error occurred while attempting to pair with this device. This may be a temporary failure or your device may not be supported currently."
    },
    "abort": {
      "no_devices": "No unpaired devices could be found",
      "already_paired": "This accessory is already paired to another device. Please reset the accessory and try again.",
      "ignored_model": "HomeKit support for this model is blocked as a more feature complete native integration is available.",
      "already_configured": "Accessory is already configured with this controller.",
      "invalid_config_entry": "This device is showing as ready to pair but there is already a conflicting configuration entry for it in Home Assistant that must first be removed.",
      "accessory_not_found_error": "Cannot add pairing as device can no longer be found.",
      "invalid_properties": "Invalid properties announced by device.",
      "already_in_progress": "Config flow for device is already in progress."
    }
  },
  "device_automation": {
    "trigger_type": {
        "single_press": "\"{subtype}\" pressed",
        "double_press": "\"{subtype}\" pressed twice",
        "long_press": "\"{subtype}\" pressed and held"
    },
    "trigger_subtype": {
        "doorbell": "Doorbell",
        "button1": "Button 1",
        "button2": "Button 2",
        "button3": "Button 3",
        "button4": "Button 4",
        "button5": "Button 5",
        "button6": "Button 6",
        "button7": "Button 7",
        "button8": "Button 8",
        "button9": "Button 9",
        "button10": "Button 10"
    }
  }
}<|MERGE_RESOLUTION|>--- conflicted
+++ resolved
@@ -4,25 +4,15 @@
     "flow_title": "{name} via HomeKit Accessory Protocol",
     "step": {
       "user": {
-<<<<<<< HEAD
-        "title": "Pair with HomeKit Accessory",
-        "description": "HomeKit Controller can control devices via HomeKit Accessory Protocol without the need for a separate HomeKit controller. Select the device you want to pair with",
-=======
         "title": "Device Selection",
         "description": "HomeKit Controller communicates over the local area network with a secure encrypted connection without a separate HomeKit controller or iCloud. Select the device you want to pair with:",
->>>>>>> def6753e
         "data": {
           "device": "Device"
         }
       },
       "pair": {
-<<<<<<< HEAD
-        "title": "Pair with HomeKit Accessory",
-        "description": "{name} will be controlled by Home Assistant via HomeKit Accessory Protocol without the need for a separate HomeKit controller. Enter your HomeKit pairing code (in the format XXX-XX-XXX) to use this accessory",
-=======
         "title": "Pair with Device via HomeKit Accessory Protocol",
         "description": "HomeKit Controller communicates with {name} over the local area network with a secure encrypted connection without a separate HomeKit controller or iCloud. Enter your HomeKit pairing code (in the format XXX-XX-XXX) to use this accessory. This code is usually found on the device itself or in the packaging.",
->>>>>>> def6753e
         "data": {
           "pairing_code": "Pairing Code"
         }
