--- conflicted
+++ resolved
@@ -44,16 +44,7 @@
 RETRY_INTERVAL = 60  # seconds
 MAX_POLL_FAILURES_TO_DECLARE_UNAVAILABLE = 3
 
-<<<<<<< HEAD
-# 10 seconds was chosen because its soon enough
-# for most state changes to happen but not too
-# long that the BLE connection is dropped. It
-# also happens to be the same value used by
-# the update coordinator.
-DEBOUNCE_COOLDOWN = 10  # seconds
-=======
-
->>>>>>> 82e4b9f9
+
 BLE_AVAILABILITY_CHECK_INTERVAL = 1800  # seconds
 
 _LOGGER = logging.getLogger(__name__)
