"""Helpers for managing a pairing with a HomeKit accessory or bridge."""
from __future__ import annotations

import asyncio
from collections.abc import Callable, Iterable
from datetime import datetime, timedelta
from functools import partial
import logging
from operator import attrgetter
from types import MappingProxyType
from typing import Any

from aiohomekit import Controller
from aiohomekit.controller import TransportType
from aiohomekit.exceptions import (
    AccessoryDisconnectedError,
    AccessoryNotFoundError,
    EncryptionError,
)
from aiohomekit.model import Accessories, Accessory, Transport
from aiohomekit.model.characteristics import Characteristic
from aiohomekit.model.services import Service, ServicesTypes

from homeassistant.components.thread.dataset_store import async_get_preferred_dataset
from homeassistant.config_entries import ConfigEntry
from homeassistant.const import ATTR_VIA_DEVICE, EVENT_HOMEASSISTANT_STARTED
from homeassistant.core import CALLBACK_TYPE, CoreState, Event, HomeAssistant, callback
from homeassistant.exceptions import HomeAssistantError
from homeassistant.helpers import device_registry as dr, entity_registry as er
from homeassistant.helpers.debounce import Debouncer
from homeassistant.helpers.device_registry import DeviceInfo
from homeassistant.helpers.event import async_call_later, async_track_time_interval

from .config_flow import normalize_hkid
from .const import (
    CHARACTERISTIC_PLATFORMS,
    CONTROLLER,
    DEBOUNCE_COOLDOWN,
    DOMAIN,
    HOMEKIT_ACCESSORY_DISPATCH,
    IDENTIFIER_ACCESSORY_ID,
    IDENTIFIER_LEGACY_ACCESSORY_ID,
    IDENTIFIER_LEGACY_SERIAL_NUMBER,
    IDENTIFIER_SERIAL_NUMBER,
    STARTUP_EXCEPTIONS,
    SUBSCRIBE_COOLDOWN,
)
from .device_trigger import async_fire_triggers, async_setup_triggers_for_entry

RETRY_INTERVAL = 60  # seconds
MAX_POLL_FAILURES_TO_DECLARE_UNAVAILABLE = 3


BLE_AVAILABILITY_CHECK_INTERVAL = 1800  # seconds

_LOGGER = logging.getLogger(__name__)

AddAccessoryCb = Callable[[Accessory], bool]
AddServiceCb = Callable[[Service], bool]
AddCharacteristicCb = Callable[[Characteristic], bool]


def valid_serial_number(serial: str) -> bool:
    """Return if the serial number appears to be valid."""
    if not serial:
        return False
    try:
        return float("".join(serial.rsplit(".", 1))) > 1
    except ValueError:
        return True


class HKDevice:
    """HomeKit device."""

    def __init__(
        self,
        hass: HomeAssistant,
        config_entry: ConfigEntry,
        pairing_data: MappingProxyType[str, Any],
    ) -> None:
        """Initialise a generic HomeKit device."""

        self.hass = hass
        self.config_entry = config_entry

        # We copy pairing_data because homekit_python may mutate it, but we
        # don't want to mutate a dict owned by a config entry.
        self.pairing_data = pairing_data.copy()

        connection: Controller = hass.data[CONTROLLER]

        self.pairing = connection.load_pairing(self.unique_id, self.pairing_data)

        # A list of callbacks that turn HK accessories into entities
        self.accessory_factories: list[AddAccessoryCb] = []

        # A list of callbacks that turn HK service metadata into entities
        self.listeners: list[AddServiceCb] = []

        # A list of callbacks that turn HK service metadata into triggers
        self.trigger_factories: list[AddServiceCb] = []

        # Track aid/iid pairs so we know if we already handle triggers for a HK
        # service.
        self._triggers: set[tuple[int, int]] = set()

        # A list of callbacks that turn HK characteristics into entities
        self.char_factories: list[AddCharacteristicCb] = []

        # The platorms we have forwarded the config entry so far. If a new
        # accessory is added to a bridge we may have to load additional
        # platforms. We don't want to load all platforms up front if its just
        # a lightbulb. And we don't want to forward a config entry twice
        # (triggers a Config entry already set up error)
        self.platforms: set[str] = set()

        # This just tracks aid/iid pairs so we know if a HK service has been
        # mapped to a HA entity.
        self.entities: set[tuple[int, int | None, int | None]] = set()

        # A map of aid -> device_id
        # Useful when routing events to triggers
        self.devices: dict[int, str] = {}

        self.available = False

        self.pollable_characteristics: set[tuple[int, int]] = set()

        # Never allow concurrent polling of the same accessory or bridge
        self._polling_lock = asyncio.Lock()
        self._polling_lock_warned = False
        self._poll_failures = 0

        # This is set to True if we can't rely on serial numbers to be unique
        self.unreliable_serial_numbers = False

        self.watchable_characteristics: set[tuple[int, int]] = set()

        self._debounced_update = Debouncer(
            hass,
            _LOGGER,
            cooldown=DEBOUNCE_COOLDOWN,
            immediate=False,
            function=self.async_update,
        )

        self._availability_callbacks: set[CALLBACK_TYPE] = set()
        self._config_changed_callbacks: set[CALLBACK_TYPE] = set()
        self._subscriptions: dict[tuple[int, int], set[CALLBACK_TYPE]] = {}
        self._pending_subscribes: set[tuple[int, int]] = set()
        self._subscribe_timer: CALLBACK_TYPE | None = None

    @property
    def entity_map(self) -> Accessories:
        """Return the accessories from the pairing."""
        return self.pairing.accessories_state.accessories

    @property
    def config_num(self) -> int:
        """Return the config num from the pairing."""
        return self.pairing.accessories_state.config_num

    def add_pollable_characteristics(
        self, characteristics: list[tuple[int, int]]
    ) -> None:
        """Add (aid, iid) pairs that we need to poll."""
        self.pollable_characteristics.update(characteristics)

    def remove_pollable_characteristics(
        self, characteristics: list[tuple[int, int]]
    ) -> None:
        """Remove all pollable characteristics by accessory id."""
        for aid_iid in characteristics:
            self.pollable_characteristics.discard(aid_iid)

    def add_watchable_characteristics(
        self, characteristics: list[tuple[int, int]]
    ) -> None:
        """Add (aid, iid) pairs that we need to poll."""
        self.watchable_characteristics.update(characteristics)
        self._pending_subscribes.update(characteristics)
        # Try to subscribe to the characteristics all at once
        if not self._subscribe_timer:
            self._subscribe_timer = async_call_later(
                self.hass,
                SUBSCRIBE_COOLDOWN,
                self._async_subscribe,
            )

    @callback
    def _async_cancel_subscription_timer(self) -> None:
        """Cancel the subscribe timer."""
        if self._subscribe_timer:
            self._subscribe_timer()
            self._subscribe_timer = None

    async def _async_subscribe(self, _now: datetime) -> None:
        """Subscribe to characteristics."""
        self._subscribe_timer = None
        if self._pending_subscribes:
            subscribes = self._pending_subscribes.copy()
            self._pending_subscribes.clear()
            await self.pairing.subscribe(subscribes)

    def remove_watchable_characteristics(
        self, characteristics: list[tuple[int, int]]
    ) -> None:
        """Remove all pollable characteristics by accessory id."""
        for aid_iid in characteristics:
            self.watchable_characteristics.discard(aid_iid)
            self._pending_subscribes.discard(aid_iid)

    @callback
    def async_set_available_state(self, available: bool) -> None:
        """Mark state of all entities on this connection when it becomes available or unavailable."""
        _LOGGER.debug(
            "Called async_set_available_state with %s for %s", available, self.unique_id
        )
        if self.available == available:
            return
        self.available = available
        for callback_ in self._availability_callbacks:
            callback_()

    async def _async_populate_ble_accessory_state(self, event: Event) -> None:
        """Populate the BLE accessory state without blocking startup.

        If the accessory was asleep at startup we need to retry
        since we continued on to allow startup to proceed.

        If this fails the state may be inconsistent, but will
        get corrected as soon as the accessory advertises again.
        """
        self._async_start_polling()
        try:
            await self.pairing.async_populate_accessories_state(force_update=True)
        except STARTUP_EXCEPTIONS as ex:
            _LOGGER.debug(
                (
                    "Failed to populate BLE accessory state for %s, accessory may be"
                    " sleeping and will be retried the next time it advertises: %s"
                ),
                self.config_entry.title,
                ex,
            )

    async def async_setup(self) -> None:
        """Prepare to use a paired HomeKit device in Home Assistant."""
        pairing = self.pairing
        transport = pairing.transport
        entry = self.config_entry

        # We need to force an update here to make sure we have
        # the latest values since the async_update we do in
        # async_process_entity_map will no values to poll yet
        # since entities are added via dispatching and then
        # they add the chars they are concerned about in
        # async_added_to_hass which is too late.
        #
        # Ideally we would know which entities we are about to add
        # so we only poll those chars but that is not possible
        # yet.
        attempts = None if self.hass.state == CoreState.running else 1
        if (
            transport == Transport.BLE
            and pairing.accessories
            and pairing.accessories.has_aid(1)
        ):
            # The GSN gets restored and a catch up poll will be
            # triggered via disconnected events automatically
            # if we are out of sync. To be sure we are in sync;
            # If for some reason the BLE connection failed
            # previously we force an update after startup
            # is complete.
            entry.async_on_unload(
                self.hass.bus.async_listen(
                    EVENT_HOMEASSISTANT_STARTED,
                    self._async_populate_ble_accessory_state,
                )
            )
        else:
            await self.pairing.async_populate_accessories_state(
                force_update=True, attempts=attempts
            )
            self._async_start_polling()

        entry.async_on_unload(pairing.dispatcher_connect(self.process_new_events))
        entry.async_on_unload(
            pairing.dispatcher_connect_config_changed(self.process_config_changed)
        )
        entry.async_on_unload(
            pairing.dispatcher_availability_changed(self.async_set_available_state)
        )
        entry.async_on_unload(self._async_cancel_subscription_timer)

        await self.async_process_entity_map()

        # If everything is up to date, we can create the entities
        # since we know the data is not stale.
        await self.async_add_new_entities()

        self.async_set_available_state(self.pairing.is_available)

        if transport == Transport.BLE:
            # If we are using BLE, we need to periodically check of the
            # BLE device is available since we won't get callbacks
            # when it goes away since we HomeKit supports disconnected
            # notifications and we cannot treat a disconnect as unavailability.
            entry.async_on_unload(
                async_track_time_interval(
                    self.hass,
                    self.async_update_available_state,
                    timedelta(seconds=BLE_AVAILABILITY_CHECK_INTERVAL),
                    name=f"HomeKit Device {self.unique_id} BLE availability "
                    "check poll",
                )
            )
            # BLE devices always get an RSSI sensor as well
            if "sensor" not in self.platforms:
                await self.async_load_platform("sensor")

    @callback
    def _async_start_polling(self) -> None:
        """Start polling for updates."""
        # We use async_request_update to avoid multiple updates
        # at the same time which would generate a spurious warning
        # in the log about concurrent polling.
        self.config_entry.async_on_unload(
            async_track_time_interval(
                self.hass,
                self.async_request_update,
                self.pairing.poll_interval,
                name=f"HomeKit Device {self.unique_id} availability check poll",
            )
        )

    async def async_add_new_entities(self) -> None:
        """Add new entities to Home Assistant."""
        await self.async_load_platforms()
        self.add_entities()

    def device_info_for_accessory(self, accessory: Accessory) -> DeviceInfo:
        """Build a DeviceInfo for a given accessory."""
        identifiers = {
            (
                IDENTIFIER_ACCESSORY_ID,
                f"{self.unique_id}:aid:{accessory.aid}",
            )
        }

        if not self.unreliable_serial_numbers:
            identifiers.add((IDENTIFIER_SERIAL_NUMBER, accessory.serial_number))

        device_info = DeviceInfo(
            identifiers={
                (
                    IDENTIFIER_ACCESSORY_ID,
                    f"{self.unique_id}:aid:{accessory.aid}",
                )
            },
            name=accessory.name,
            manufacturer=accessory.manufacturer,
            model=accessory.model,
            sw_version=accessory.firmware_revision,
            hw_version=accessory.hardware_revision,
        )

        if accessory.aid != 1:
            # Every pairing has an accessory 1
            # It *doesn't* have a via_device, as it is the device we are connecting to
            # Every other accessory should use it as its via device.
            device_info[ATTR_VIA_DEVICE] = (
                IDENTIFIER_ACCESSORY_ID,
                f"{self.unique_id}:aid:1",
            )

        return device_info

    @callback
    def async_migrate_devices(self) -> None:
        """Migrate legacy device entries from 3-tuples to 2-tuples."""
        _LOGGER.debug(
            "Migrating device registry entries for pairing %s", self.unique_id
        )

        device_registry = dr.async_get(self.hass)

        for accessory in self.entity_map.accessories:
            identifiers = {
                (
                    DOMAIN,
                    IDENTIFIER_LEGACY_ACCESSORY_ID,
                    f"{self.unique_id}_{accessory.aid}",
                ),
            }

            if accessory.aid == 1:
                identifiers.add(
                    (DOMAIN, IDENTIFIER_LEGACY_ACCESSORY_ID, self.unique_id)
                )

            if valid_serial_number(accessory.serial_number):
                identifiers.add(
                    (DOMAIN, IDENTIFIER_LEGACY_SERIAL_NUMBER, accessory.serial_number)
                )

            device = device_registry.async_get_device(identifiers=identifiers)  # type: ignore[arg-type]
            if not device:
                continue

            if self.config_entry.entry_id not in device.config_entries:
                _LOGGER.info(
                    (
                        "Found candidate device for %s:aid:%s, but owned by a different"
                        " config entry, skipping"
                    ),
                    self.unique_id,
                    accessory.aid,
                )
                continue

            _LOGGER.info(
                "Migrating device identifiers for %s:aid:%s",
                self.unique_id,
                accessory.aid,
            )
            device_registry.async_update_device(
                device.id,
                new_identifiers={
                    (
                        IDENTIFIER_ACCESSORY_ID,
                        f"{self.unique_id}:aid:{accessory.aid}",
                    )
                },
            )

    @callback
    def async_migrate_unique_id(
        self, old_unique_id: str, new_unique_id: str, platform: str
    ) -> None:
        """Migrate legacy unique IDs to new format."""
        _LOGGER.debug(
            "Checking if unique ID %s on %s needs to be migrated",
            old_unique_id,
            platform,
        )
        entity_registry = er.async_get(self.hass)
        # async_get_entity_id wants the "homekit_controller" domain
        # in the platform field and the actual platform in the domain
        # field for historical reasons since everything used to be
        # PLATFORM.INTEGRATION instead of INTEGRATION.PLATFORM
        if (
            entity_id := entity_registry.async_get_entity_id(
                platform, DOMAIN, old_unique_id
            )
        ) is None:
            _LOGGER.debug("Unique ID %s does not need to be migrated", old_unique_id)
            return
        if new_entity_id := entity_registry.async_get_entity_id(
            platform, DOMAIN, new_unique_id
        ):
            _LOGGER.debug(
                (
                    "Unique ID %s is already in use by %s (system may have been"
                    " downgraded)"
                ),
                new_unique_id,
                new_entity_id,
            )
            return
        _LOGGER.debug(
            "Migrating unique ID for entity %s (%s -> %s)",
            entity_id,
            old_unique_id,
            new_unique_id,
        )
        entity_registry.async_update_entity(entity_id, new_unique_id=new_unique_id)

    @callback
    def async_remove_legacy_device_serial_numbers(self) -> None:
        """Migrate remove legacy serial numbers from devices.

        We no longer use serial numbers as device identifiers
        since they are not reliable, and the HomeKit spec
        does not require them to be stable.
        """
        _LOGGER.debug(
            (
                "Removing legacy serial numbers from device registry entries for"
                " pairing %s"
            ),
            self.unique_id,
        )

        device_registry = dr.async_get(self.hass)
        for accessory in self.entity_map.accessories:
            identifiers = {
                (
                    IDENTIFIER_ACCESSORY_ID,
                    f"{self.unique_id}:aid:{accessory.aid}",
                )
            }
            legacy_serial_identifier = (
                IDENTIFIER_SERIAL_NUMBER,
                accessory.serial_number,
            )

            device = device_registry.async_get_device(identifiers=identifiers)
            if not device or legacy_serial_identifier not in device.identifiers:
                continue

            device_registry.async_update_device(device.id, new_identifiers=identifiers)

    @callback
    def async_migrate_ble_unique_id(self) -> None:
        """Config entries from step_bluetooth used incorrect identifier for unique_id."""
        unique_id = normalize_hkid(self.unique_id)
        if unique_id != self.config_entry.unique_id:
            _LOGGER.debug(
                "Fixing incorrect unique_id: %s -> %s",
                self.config_entry.unique_id,
                unique_id,
            )
            self.hass.config_entries.async_update_entry(
                self.config_entry, unique_id=unique_id
            )

    @callback
    def async_create_devices(self) -> None:
        """Build device registry entries for all accessories paired with the bridge.

        This is done as well as by the entities for 2 reasons. First, the bridge
        might not have any entities attached to it. Secondly there are stateless
        entities like doorbells and remote controls.
        """
        device_registry = dr.async_get(self.hass)

        devices = {}

        # Accessories need to be created in the correct order or setting up
        # relationships with ATTR_VIA_DEVICE may fail.
        for accessory in sorted(self.entity_map.accessories, key=attrgetter("aid")):
            device_info = self.device_info_for_accessory(accessory)

            device = device_registry.async_get_or_create(
                config_entry_id=self.config_entry.entry_id,
                **device_info,
            )

            devices[accessory.aid] = device.id

        self.devices = devices

    @callback
    def async_detect_workarounds(self) -> None:
        """Detect any workarounds that are needed for this pairing."""
        unreliable_serial_numbers = False

        devices = set()

        for accessory in self.entity_map.accessories:
            if not valid_serial_number(accessory.serial_number):
                _LOGGER.debug(
                    (
                        "Serial number %r is not valid, it cannot be used as a unique"
                        " identifier"
                    ),
                    accessory.serial_number,
                )
                unreliable_serial_numbers = True

            elif accessory.serial_number in devices:
                _LOGGER.debug(
                    (
                        "Serial number %r is duplicated within this pairing, it cannot"
                        " be used as a unique identifier"
                    ),
                    accessory.serial_number,
                )
                unreliable_serial_numbers = True

            elif accessory.serial_number == accessory.hardware_revision:
                # This is a known bug with some devices (e.g. RYSE SmartShades)
                _LOGGER.debug(
                    (
                        "Serial number %r is actually the hardware revision, it cannot"
                        " be used as a unique identifier"
                    ),
                    accessory.serial_number,
                )
                unreliable_serial_numbers = True

            devices.add(accessory.serial_number)

        self.unreliable_serial_numbers = unreliable_serial_numbers

    async def async_process_entity_map(self) -> None:
        """Process the entity map and load any platforms or entities that need adding.

        This is idempotent and will be called at startup and when we detect metadata changes
        via the c# counter on the zeroconf record.
        """
        # Ensure the Pairing object has access to the latest version of the entity map. This
        # is especially important for BLE, as the Pairing instance relies on the entity map
        # to map aid/iid to GATT characteristics. So push it to there as well.
        self.async_detect_workarounds()

        # Migrate to new device ids
        self.async_migrate_devices()

        # Remove any of the legacy serial numbers from the device registry
        self.async_remove_legacy_device_serial_numbers()

        self.async_migrate_ble_unique_id()

        self.async_create_devices()

        # Load any triggers for this config entry
        await async_setup_triggers_for_entry(self.hass, self.config_entry)

    async def async_unload(self) -> None:
        """Stop interacting with device and prepare for removal from hass."""
        await self.pairing.shutdown()

        await self.hass.config_entries.async_unload_platforms(
            self.config_entry, self.platforms
        )

    def process_config_changed(self, config_num: int) -> None:
        """Handle a config change notification from the pairing."""
        self.hass.async_create_task(self.async_update_new_accessories_state())

    async def async_update_new_accessories_state(self) -> None:
        """Process a change in the pairings accessories state."""
        await self.async_process_entity_map()
        for callback_ in self._config_changed_callbacks:
            callback_()
        await self.async_update()
        await self.async_add_new_entities()

    @callback
    def async_entity_key_removed(self, entity_key: tuple[int, int | None, int | None]):
        """Handle an entity being removed.

        Releases the entity from self.entities so it can be added again.
        """
        self.entities.discard(entity_key)

    def add_accessory_factory(self, add_entities_cb: AddAccessoryCb) -> None:
        """Add a callback to run when discovering new entities for accessories."""
        self.accessory_factories.append(add_entities_cb)
        self._add_new_entities_for_accessory([add_entities_cb])

    def _add_new_entities_for_accessory(self, handlers: list[AddAccessoryCb]) -> None:
        for accessory in self.entity_map.accessories:
            entity_key = (accessory.aid, None, None)
            for handler in handlers:
<<<<<<< HEAD
                if (accessory.aid, None, None) in self.entities:
                    continue
                if handler(accessory):
                    self.entities.add((accessory.aid, None, None))
=======
                if entity_key not in self.entities and handler(accessory):
                    self.entities.add(entity_key)
>>>>>>> 042dc49a
                    break

    def add_char_factory(self, add_entities_cb: AddCharacteristicCb) -> None:
        """Add a callback to run when discovering new entities for accessories."""
        self.char_factories.append(add_entities_cb)
        self._add_new_entities_for_char([add_entities_cb])

    def _add_new_entities_for_char(self, handlers) -> None:
        for accessory in self.entity_map.accessories:
            for service in accessory.services:
                for char in service.characteristics:
                    entity_key = (accessory.aid, service.iid, char.iid)
                    for handler in handlers:
<<<<<<< HEAD
                        if (accessory.aid, service.iid, char.iid) in self.entities:
                            continue
                        if handler(char):
                            self.entities.add((accessory.aid, service.iid, char.iid))
=======
                        if entity_key not in self.entities and handler(char):
                            self.entities.add(entity_key)
>>>>>>> 042dc49a
                            break

    def add_listener(self, add_entities_cb: AddServiceCb) -> None:
        """Add a callback to run when discovering new entities for services."""
        self.listeners.append(add_entities_cb)
        self._add_new_entities([add_entities_cb])

    def add_trigger_factory(self, add_triggers_cb: AddServiceCb) -> None:
        """Add a callback to run when discovering new triggers for services."""
        self.trigger_factories.append(add_triggers_cb)
        self._add_new_triggers([add_triggers_cb])

    def _add_new_triggers(self, callbacks: list[AddServiceCb]) -> None:
        for accessory in self.entity_map.accessories:
            aid = accessory.aid
            for service in accessory.services:
                iid = service.iid
                entity_key = (aid, iid)

                if entity_key in self._triggers:
                    # Don't add the same trigger again
                    continue

                for add_trigger_cb in callbacks:
                    if add_trigger_cb(service):
                        self._triggers.add(entity_key)
                        break

    def add_entities(self) -> None:
        """Process the entity map and create HA entities."""
        self._add_new_entities(self.listeners)
        self._add_new_entities_for_accessory(self.accessory_factories)
        self._add_new_entities_for_char(self.char_factories)
        self._add_new_triggers(self.trigger_factories)

    def _add_new_entities(self, callbacks: list[AddServiceCb]) -> None:
        for accessory in self.entity_map.accessories:
            aid = accessory.aid
            for service in accessory.services:
                entity_key = (aid, None, service.iid)

                if entity_key in self.entities:
                    # Don't add the same entity again
                    continue

                for listener in callbacks:
                    if listener(service):
<<<<<<< HEAD
                        self.entities.add((aid, None, iid))
=======
                        self.entities.add(entity_key)
>>>>>>> 042dc49a
                        break

    async def async_load_platform(self, platform: str) -> None:
        """Load a single platform idempotently."""
        if platform in self.platforms:
            return

        self.platforms.add(platform)
        try:
            await self.hass.config_entries.async_forward_entry_setup(
                self.config_entry, platform
            )
        except Exception:
            self.platforms.remove(platform)
            raise

    async def async_load_platforms(self) -> None:
        """Load any platforms needed by this HomeKit device."""
        to_load: set[str] = set()
        for accessory in self.entity_map.accessories:
            for service in accessory.services:
                if service.type in HOMEKIT_ACCESSORY_DISPATCH:
                    platform = HOMEKIT_ACCESSORY_DISPATCH[service.type]
                    if platform not in self.platforms:
                        to_load.add(platform)

                for char in service.characteristics:
                    if char.type in CHARACTERISTIC_PLATFORMS:
                        platform = CHARACTERISTIC_PLATFORMS[char.type]
                        if platform not in self.platforms:
                            to_load.add(platform)

        if to_load:
            await asyncio.gather(
                *[self.async_load_platform(platform) for platform in to_load]
            )

    @callback
    def async_update_available_state(self, *_: Any) -> None:
        """Update the available state of the device."""
        self.async_set_available_state(self.pairing.is_available)

    async def async_request_update(self, now: datetime | None = None) -> None:
        """Request an debounced update from the accessory."""
        await self._debounced_update.async_call()

    async def async_update(self, now=None):
        """Poll state of all entities attached to this bridge/accessory."""
        if not self.pollable_characteristics:
            self.async_update_available_state()
            _LOGGER.debug(
                "HomeKit connection not polling any characteristics: %s", self.unique_id
            )
            return

        if self._polling_lock.locked():
            if not self._polling_lock_warned:
                _LOGGER.warning(
                    (
                        "HomeKit device update skipped as previous poll still in"
                        " flight: %s"
                    ),
                    self.unique_id,
                )
                self._polling_lock_warned = True
            return

        if self._polling_lock_warned:
            _LOGGER.info(
                (
                    "HomeKit device no longer detecting back pressure - not"
                    " skipping poll: %s"
                ),
                self.unique_id,
            )
            self._polling_lock_warned = False

        async with self._polling_lock:
            _LOGGER.debug("Starting HomeKit device update: %s", self.unique_id)

            try:
                new_values_dict = await self.get_characteristics(
                    self.pollable_characteristics
                )
            except AccessoryNotFoundError:
                # Not only did the connection fail, but also the accessory is not
                # visible on the network.
                self.async_set_available_state(False)
                return
            except (AccessoryDisconnectedError, EncryptionError):
                # Temporary connection failure. Device may still available but our
                # connection was dropped or we are reconnecting
                self._poll_failures += 1
                if self._poll_failures >= MAX_POLL_FAILURES_TO_DECLARE_UNAVAILABLE:
                    self.async_set_available_state(False)
                return

            self._poll_failures = 0
            self.process_new_events(new_values_dict)

            _LOGGER.debug("Finished HomeKit device update: %s", self.unique_id)

    def process_new_events(
        self, new_values_dict: dict[tuple[int, int], dict[str, Any]]
    ) -> None:
        """Process events from accessory into HA state."""
        self.async_set_available_state(True)

        # Process any stateless events (via device_triggers)
        async_fire_triggers(self, new_values_dict)

        self.entity_map.process_changes(new_values_dict)

        to_callback: set[CALLBACK_TYPE] = set()
        for aid_iid in new_values_dict:
            if callbacks := self._subscriptions.get(aid_iid):
                to_callback.update(callbacks)

        for callback_ in to_callback:
            callback_()

    @callback
    def _remove_characteristics_callback(
        self, characteristics: set[tuple[int, int]], callback_: CALLBACK_TYPE
    ) -> None:
        """Remove a characteristics callback."""
        for aid_iid in characteristics:
            self._subscriptions[aid_iid].remove(callback_)
            if not self._subscriptions[aid_iid]:
                del self._subscriptions[aid_iid]

    @callback
    def async_subscribe(
        self, characteristics: set[tuple[int, int]], callback_: CALLBACK_TYPE
    ) -> CALLBACK_TYPE:
        """Add characteristics to the watch list."""
        for aid_iid in characteristics:
            self._subscriptions.setdefault(aid_iid, set()).add(callback_)
        return partial(
            self._remove_characteristics_callback, characteristics, callback_
        )

    @callback
    def _remove_availability_callback(self, callback_: CALLBACK_TYPE) -> None:
        """Remove an availability callback."""
        self._availability_callbacks.remove(callback_)

    @callback
    def async_subscribe_availability(self, callback_: CALLBACK_TYPE) -> CALLBACK_TYPE:
        """Add characteristics to the watch list."""
        self._availability_callbacks.add(callback_)
        return partial(self._remove_availability_callback, callback_)

    @callback
    def _remove_config_changed_callback(self, callback_: CALLBACK_TYPE) -> None:
        """Remove an availability callback."""
        self._config_changed_callbacks.remove(callback_)

    @callback
    def async_subscribe_config_changed(self, callback_: CALLBACK_TYPE) -> CALLBACK_TYPE:
        """Subscribe to config of the accessory being changed aka c# changes."""
        self._config_changed_callbacks.add(callback_)
        return partial(self._remove_config_changed_callback, callback_)

    async def get_characteristics(self, *args: Any, **kwargs: Any) -> dict[str, Any]:
        """Read latest state from homekit accessory."""
        return await self.pairing.get_characteristics(*args, **kwargs)

    async def put_characteristics(
        self, characteristics: Iterable[tuple[int, int, Any]]
    ) -> None:
        """Control a HomeKit device state from Home Assistant."""
        await self.pairing.put_characteristics(characteristics)

    @property
    def is_unprovisioned_thread_device(self) -> bool:
        """Is this a thread capable device not connected by CoAP."""
        if self.pairing.controller.transport_type != TransportType.BLE:
            return False

        if not self.entity_map.aid(1).services.first(
            service_type=ServicesTypes.THREAD_TRANSPORT
        ):
            return False

        return True

    async def async_thread_provision(self) -> None:
        """Migrate a HomeKit pairing to CoAP (Thread)."""
        if self.pairing.controller.transport_type == TransportType.COAP:
            raise HomeAssistantError("Already connected to a thread network")

        if not (dataset := await async_get_preferred_dataset(self.hass)):
            raise HomeAssistantError("No thread network credentials available")

        await self.pairing.thread_provision(dataset)

        try:
            discovery = (
                await self.hass.data[CONTROLLER]
                .transports[TransportType.COAP]
                .async_find(self.unique_id, timeout=30)
            )
            self.hass.config_entries.async_update_entry(
                self.config_entry,
                data={
                    **self.config_entry.data,
                    "Connection": "CoAP",
                    "AccessoryIP": discovery.description.address,
                    "AccessoryPort": discovery.description.port,
                },
            )
            _LOGGER.debug(
                "%s: Found device on local network, migrating integration to Thread",
                self.unique_id,
            )

        except AccessoryNotFoundError as exc:
            _LOGGER.debug(
                "%s: Failed to appear on local network as a Thread device, reverting to BLE",
                self.unique_id,
            )
            raise HomeAssistantError("Could not migrate device to Thread") from exc

        finally:
            await self.hass.config_entries.async_reload(self.config_entry.entry_id)

    @property
    def unique_id(self) -> str:
        """Return a unique id for this accessory or bridge.

        This id is random and will change if a device undergoes a hard reset.
        """
        return self.pairing_data["AccessoryPairingID"]<|MERGE_RESOLUTION|>--- conflicted
+++ resolved
@@ -656,15 +656,8 @@
         for accessory in self.entity_map.accessories:
             entity_key = (accessory.aid, None, None)
             for handler in handlers:
-<<<<<<< HEAD
-                if (accessory.aid, None, None) in self.entities:
-                    continue
-                if handler(accessory):
-                    self.entities.add((accessory.aid, None, None))
-=======
                 if entity_key not in self.entities and handler(accessory):
                     self.entities.add(entity_key)
->>>>>>> 042dc49a
                     break
 
     def add_char_factory(self, add_entities_cb: AddCharacteristicCb) -> None:
@@ -678,15 +671,8 @@
                 for char in service.characteristics:
                     entity_key = (accessory.aid, service.iid, char.iid)
                     for handler in handlers:
-<<<<<<< HEAD
-                        if (accessory.aid, service.iid, char.iid) in self.entities:
-                            continue
-                        if handler(char):
-                            self.entities.add((accessory.aid, service.iid, char.iid))
-=======
                         if entity_key not in self.entities and handler(char):
                             self.entities.add(entity_key)
->>>>>>> 042dc49a
                             break
 
     def add_listener(self, add_entities_cb: AddServiceCb) -> None:
@@ -734,11 +720,7 @@
 
                 for listener in callbacks:
                     if listener(service):
-<<<<<<< HEAD
-                        self.entities.add((aid, None, iid))
-=======
                         self.entities.add(entity_key)
->>>>>>> 042dc49a
                         break
 
     async def async_load_platform(self, platform: str) -> None:
