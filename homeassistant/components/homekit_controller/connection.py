"""Helpers for managing a pairing with a HomeKit accessory or bridge."""
import asyncio
import datetime
import logging

from aiohomekit.exceptions import (
    AccessoryDisconnectedError,
    AccessoryNotFoundError,
    EncryptionError,
)
from aiohomekit.model import Accessories, Accessory
from aiohomekit.model.characteristics import CharacteristicsTypes
from aiohomekit.model.services import ServicesTypes

from homeassistant.const import ATTR_VIA_DEVICE
from homeassistant.core import callback
from homeassistant.helpers import device_registry as dr
from homeassistant.helpers.entity import DeviceInfo
from homeassistant.helpers.event import async_track_time_interval

from .const import (
    CHARACTERISTIC_PLATFORMS,
    CONTROLLER,
    DOMAIN,
    ENTITY_MAP,
    HOMEKIT_ACCESSORY_DISPATCH,
    IDENTIFIER_ACCESSORY_ID,
    IDENTIFIER_LEGACY_ACCESSORY_ID,
    IDENTIFIER_LEGACY_SERIAL_NUMBER,
    IDENTIFIER_SERIAL_NUMBER,
)
from .device_trigger import async_fire_triggers, async_setup_triggers_for_entry

DEFAULT_SCAN_INTERVAL = datetime.timedelta(seconds=60)
RETRY_INTERVAL = 60  # seconds
MAX_POLL_FAILURES_TO_DECLARE_UNAVAILABLE = 3

_LOGGER = logging.getLogger(__name__)


def valid_serial_number(serial):
    """Return if the serial number appears to be valid."""
    if not serial:
        return False
    try:
        return float("".join(serial.rsplit(".", 1))) > 1
    except ValueError:
        return True


def get_accessory_information(accessory):
    """Obtain the accessory information service of a HomeKit device."""
    result = {}
    for service in accessory["services"]:
        stype = service["type"].upper()
        if ServicesTypes.get_short(stype) != "accessory-information":
            continue
        for characteristic in service["characteristics"]:
            ctype = CharacteristicsTypes.get_short(characteristic["type"])
            if "value" in characteristic:
                result[ctype] = characteristic["value"]
    return result


def get_bridge_information(accessories):
    """Return the accessory info for the bridge."""
    for accessory in accessories:
        if accessory["aid"] == 1:
            return get_accessory_information(accessory)
    return get_accessory_information(accessories[0])


def get_accessory_name(accessory_info):
    """Return the name field of an accessory."""
    for field in ("name", "model", "manufacturer"):
        if field in accessory_info:
            return accessory_info[field]
    return None


class HKDevice:
    """HomeKit device."""

    def __init__(self, hass, config_entry, pairing_data):
        """Initialise a generic HomeKit device."""

        self.hass = hass
        self.config_entry = config_entry

        # We copy pairing_data because homekit_python may mutate it, but we
        # don't want to mutate a dict owned by a config entry.
        self.pairing_data = pairing_data.copy()

        self.pairing = hass.data[CONTROLLER].load_pairing(
            self.pairing_data["AccessoryPairingID"], self.pairing_data
        )

        self.accessories = None
        self.config_num = 0

        self.entity_map = Accessories()

        # A list of callbacks that turn HK accessories into entities
        self.accessory_factories = []

        # A list of callbacks that turn HK service metadata into entities
        self.listeners = []

        # A list of callbacks that turn HK characteristics into entities
        self.char_factories = []

        # The platorms we have forwarded the config entry so far. If a new
        # accessory is added to a bridge we may have to load additional
        # platforms. We don't want to load all platforms up front if its just
        # a lightbulb. And we don't want to forward a config entry twice
        # (triggers a Config entry already set up error)
        self.platforms = set()

        # This just tracks aid/iid pairs so we know if a HK service has been
        # mapped to a HA entity.
        self.entities = []

        # A map of aid -> device_id
        # Useful when routing events to triggers
        self.devices = {}

        self.available = False

        self.signal_state_updated = "_".join((DOMAIN, self.unique_id, "state_updated"))

        # Current values of all characteristics homekit_controller is tracking.
        # Key is a (accessory_id, characteristic_id) tuple.
        self.current_state = {}

        self.pollable_characteristics = []

        # If this is set polling is active and can be disabled by calling
        # this method.
        self._polling_interval_remover = None

        # Never allow concurrent polling of the same accessory or bridge
        self._polling_lock = asyncio.Lock()
        self._polling_lock_warned = False
        self._poll_failures = 0

        # This is set to True if we can't rely on serial numbers to be unique
        self.unreliable_serial_numbers = False

        self.watchable_characteristics = []

        self.pairing.dispatcher_connect(self.process_new_events)

    def add_pollable_characteristics(self, characteristics):
        """Add (aid, iid) pairs that we need to poll."""
        self.pollable_characteristics.extend(characteristics)

    def remove_pollable_characteristics(self, accessory_id):
        """Remove all pollable characteristics by accessory id."""
        self.pollable_characteristics = [
            char for char in self.pollable_characteristics if char[0] != accessory_id
        ]

    def add_watchable_characteristics(self, characteristics):
        """Add (aid, iid) pairs that we need to poll."""
        self.watchable_characteristics.extend(characteristics)
        self.hass.async_create_task(self.pairing.subscribe(characteristics))

    def remove_watchable_characteristics(self, accessory_id):
        """Remove all pollable characteristics by accessory id."""
        self.watchable_characteristics = [
            char for char in self.watchable_characteristics if char[0] != accessory_id
        ]

    @callback
    def async_set_available_state(self, available):
        """Mark state of all entities on this connection when it becomes available or unavailable."""
        _LOGGER.debug(
            "Called async_set_available_state with %s for %s", available, self.unique_id
        )
        if self.available == available:
            return
        self.available = available
        self.hass.helpers.dispatcher.async_dispatcher_send(self.signal_state_updated)

    async def async_setup(self):
        """Prepare to use a paired HomeKit device in Home Assistant."""
        cache = self.hass.data[ENTITY_MAP].get_map(self.unique_id)
        if not cache:
            if await self.async_refresh_entity_map(self.config_num):
                self._polling_interval_remover = async_track_time_interval(
                    self.hass, self.async_update, DEFAULT_SCAN_INTERVAL
                )
                return True
            return False

        self.accessories = cache["accessories"]
        self.config_num = cache["config_num"]

        self.entity_map = Accessories.from_list(self.accessories)

        self._polling_interval_remover = async_track_time_interval(
            self.hass, self.async_update, DEFAULT_SCAN_INTERVAL
        )

        self.hass.async_create_task(self.async_process_entity_map())

        return True

    def device_info_for_accessory(self, accessory: Accessory) -> DeviceInfo:
        """Build a DeviceInfo for a given accessory."""
        info = accessory.services.first(
            service_type=ServicesTypes.ACCESSORY_INFORMATION,
        )

<<<<<<< HEAD
        serial_number = info.value(CharacteristicsTypes.SERIAL_NUMBER)

        if valid_serial_number(serial_number):
            identifiers = {(DOMAIN, IDENTIFIER_SERIAL_NUMBER, serial_number)}
        else:
            # Some accessories do not have a serial number
            identifiers = {
                (
                    DOMAIN,
                    IDENTIFIER_ACCESSORY_ID,
                    f"{self.unique_id}_{accessory.aid}",
                )
            }

        if accessory.aid == 1:
            # Accessory 1 is the root device (sometimes the only device, sometimes a bridge)
            # Link the root device to the pairing id for the connection.
            identifiers.add((DOMAIN, IDENTIFIER_ACCESSORY_ID, self.unique_id))
=======
        identifiers = {
            (
                IDENTIFIER_ACCESSORY_ID,
                f"{self.unique_id}:aid:{accessory.aid}",
            )
        }

        if not self.unreliable_serial_numbers:
            serial_number = info.value(CharacteristicsTypes.SERIAL_NUMBER)
            identifiers.add((IDENTIFIER_SERIAL_NUMBER, serial_number))
>>>>>>> d79594ed

        device_info = DeviceInfo(
            identifiers=identifiers,
            name=info.value(CharacteristicsTypes.NAME),
            manufacturer=info.value(CharacteristicsTypes.MANUFACTURER, ""),
            model=info.value(CharacteristicsTypes.MODEL, ""),
            sw_version=info.value(CharacteristicsTypes.FIRMWARE_REVISION, ""),
            hw_version=info.value(CharacteristicsTypes.HARDWARE_REVISION, ""),
        )

        if accessory.aid != 1:
            # Every pairing has an accessory 1
            # It *doesn't* have a via_device, as it is the device we are connecting to
            # Every other accessory should use it as its via device.
            device_info[ATTR_VIA_DEVICE] = (
<<<<<<< HEAD
                DOMAIN,
                IDENTIFIER_SERIAL_NUMBER,
                self.connection_info["serial-number"],
=======
                IDENTIFIER_ACCESSORY_ID,
                f"{self.unique_id}:aid:1",
>>>>>>> d79594ed
            )

        return device_info

<<<<<<< HEAD
=======
    @callback
    def async_migrate_devices(self):
        """Migrate legacy device entries from 3-tuples to 2-tuples."""
        _LOGGER.debug(
            "Migrating device registry entries for pairing %s", self.unique_id
        )

        device_registry = dr.async_get(self.hass)

        for accessory in self.entity_map.accessories:
            info = accessory.services.first(
                service_type=ServicesTypes.ACCESSORY_INFORMATION,
            )

            identifiers = {
                (
                    DOMAIN,
                    IDENTIFIER_LEGACY_ACCESSORY_ID,
                    f"{self.unique_id}_{accessory.aid}",
                ),
            }

            if accessory.aid == 1:
                identifiers.add(
                    (DOMAIN, IDENTIFIER_LEGACY_ACCESSORY_ID, self.unique_id)
                )

            serial_number = info.value(CharacteristicsTypes.SERIAL_NUMBER)
            if valid_serial_number(serial_number):
                identifiers.add(
                    (DOMAIN, IDENTIFIER_LEGACY_SERIAL_NUMBER, serial_number)
                )

            device = device_registry.async_get_device(identifiers=identifiers)
            if not device:
                continue

            if self.config_entry.entry_id not in device.config_entries:
                _LOGGER.info(
                    "Found candidate device for %s:aid:%s, but owned by a different config entry, skipping",
                    self.unique_id,
                    accessory.aid,
                )
                continue

            _LOGGER.info(
                "Migrating device identifiers for %s:aid:%s",
                self.unique_id,
                accessory.aid,
            )

            new_identifiers = {
                (
                    IDENTIFIER_ACCESSORY_ID,
                    f"{self.unique_id}:aid:{accessory.aid}",
                )
            }

            if not self.unreliable_serial_numbers:
                serial_number = info.value(CharacteristicsTypes.SERIAL_NUMBER)
                new_identifiers.add((IDENTIFIER_SERIAL_NUMBER, serial_number))
            else:
                _LOGGER.debug(
                    "Not migrating serial number identifier for %s:aid:%s (it is wrong, not unique or unreliable)",
                    self.unique_id,
                    accessory.aid,
                )

            device_registry.async_update_device(
                device.id, new_identifiers=new_identifiers
            )

>>>>>>> d79594ed
    @callback
    def async_create_devices(self):
        """
        Build device registry entries for all accessories paired with the bridge.

        This is done as well as by the entities for 2 reasons. First, the bridge
        might not have any entities attached to it. Secondly there are stateless
        entities like doorbells and remote controls.
        """
        device_registry = dr.async_get(self.hass)

        devices = {}

        # Accessories need to be created in the correct order or setting up
        # relationships with ATTR_VIA_DEVICE may fail.
        for accessory in sorted(
            self.entity_map.accessories, key=lambda accessory: accessory.aid
        ):
<<<<<<< HEAD

            device_info = self.device_info_for_accessory(accessory)
            device = device_registry.async_get_or_create(
                config_entry_id=self.config_entry.entry_id,
                **device_info,
            )
=======
            device_info = self.device_info_for_accessory(accessory)

            device = device_registry.async_get_or_create(
                config_entry_id=self.config_entry.entry_id,
                **device_info,
            )

            devices[accessory.aid] = device.id

        self.devices = devices

    @callback
    def async_detect_workarounds(self):
        """Detect any workarounds that are needed for this pairing."""
        unreliable_serial_numbers = False

        devices = set()

        for accessory in self.entity_map.accessories:
            info = accessory.services.first(
                service_type=ServicesTypes.ACCESSORY_INFORMATION,
            )

            serial_number = info.value(CharacteristicsTypes.SERIAL_NUMBER)

            if not valid_serial_number(serial_number):
                _LOGGER.debug(
                    "Serial number %r is not valid, it cannot be used as a unique identifier",
                    serial_number,
                )
                unreliable_serial_numbers = True

            elif serial_number in devices:
                _LOGGER.debug(
                    "Serial number %r is duplicated within this pairing, it cannot be used as a unique identifier",
                    serial_number,
                )
                unreliable_serial_numbers = True

            elif serial_number == info.value(CharacteristicsTypes.HARDWARE_REVISION):
                # This is a known bug with some devices (e.g. RYSE SmartShades)
                _LOGGER.debug(
                    "Serial number %r is actually the hardware revision, it cannot be used as a unique identifier",
                    serial_number,
                )
                unreliable_serial_numbers = True
>>>>>>> d79594ed

            devices.add(serial_number)

        self.unreliable_serial_numbers = unreliable_serial_numbers

    async def async_process_entity_map(self):
        """
        Process the entity map and load any platforms or entities that need adding.

        This is idempotent and will be called at startup and when we detect metadata changes
        via the c# counter on the zeroconf record.
        """
        # Ensure the Pairing object has access to the latest version of the entity map. This
        # is especially important for BLE, as the Pairing instance relies on the entity map
        # to map aid/iid to GATT characteristics. So push it to there as well.

        self.pairing.pairing_data["accessories"] = self.accessories

        self.async_detect_workarounds()

        # Migrate to new device ids
        self.async_migrate_devices()

        await self.async_load_platforms()

        self.async_create_devices()

        # Load any triggers for this config entry
        await async_setup_triggers_for_entry(self.hass, self.config_entry)

        self.add_entities()

        if self.watchable_characteristics:
            await self.pairing.subscribe(self.watchable_characteristics)
            if not self.pairing.connection.is_connected:
                return

        await self.async_update()

    async def async_unload(self):
        """Stop interacting with device and prepare for removal from hass."""
        if self._polling_interval_remover:
            self._polling_interval_remover()

        await self.pairing.close()

        return await self.hass.config_entries.async_unload_platforms(
            self.config_entry, self.platforms
        )

    async def async_refresh_entity_map(self, config_num):
        """Handle setup of a HomeKit accessory."""
        try:
            self.accessories = await self.pairing.list_accessories_and_characteristics()
        except AccessoryDisconnectedError:
            # If we fail to refresh this data then we will naturally retry
            # later when Bonjour spots c# is still not up to date.
            return False

        self.entity_map = Accessories.from_list(self.accessories)

        self.hass.data[ENTITY_MAP].async_create_or_update_map(
            self.unique_id, config_num, self.accessories
        )

        self.config_num = config_num
        self.hass.async_create_task(self.async_process_entity_map())

        return True

    def add_accessory_factory(self, add_entities_cb):
        """Add a callback to run when discovering new entities for accessories."""
        self.accessory_factories.append(add_entities_cb)
        self._add_new_entities_for_accessory([add_entities_cb])

    def _add_new_entities_for_accessory(self, handlers):
        for accessory in self.entity_map.accessories:
            for handler in handlers:
                if (accessory.aid, None) in self.entities:
                    continue
                if handler(accessory):
                    self.entities.append((accessory.aid, None))
                    break

    def add_char_factory(self, add_entities_cb):
        """Add a callback to run when discovering new entities for accessories."""
        self.char_factories.append(add_entities_cb)
        self._add_new_entities_for_char([add_entities_cb])

    def _add_new_entities_for_char(self, handlers):
        for accessory in self.entity_map.accessories:
            for service in accessory.services:
                for char in service.characteristics:
                    for handler in handlers:
                        if (accessory.aid, service.iid, char.iid) in self.entities:
                            continue
                        if handler(char):
                            self.entities.append((accessory.aid, service.iid, char.iid))
                            break

    def add_listener(self, add_entities_cb):
        """Add a callback to run when discovering new entities for services."""
        self.listeners.append(add_entities_cb)
        self._add_new_entities([add_entities_cb])

    def add_entities(self):
        """Process the entity map and create HA entities."""
        self._add_new_entities(self.listeners)
        self._add_new_entities_for_accessory(self.accessory_factories)
        self._add_new_entities_for_char(self.char_factories)

    def _add_new_entities(self, callbacks):
        for accessory in self.entity_map.accessories:
            aid = accessory.aid
            for service in accessory.services:
                iid = service.iid

                if (aid, iid) in self.entities:
                    # Don't add the same entity again
                    continue

                for listener in callbacks:
                    if listener(service):
                        self.entities.append((aid, iid))
                        break

    async def async_load_platform(self, platform):
        """Load a single platform idempotently."""
        if platform in self.platforms:
            return

        self.platforms.add(platform)
        try:
            await self.hass.config_entries.async_forward_entry_setup(
                self.config_entry, platform
            )
        except Exception:
            self.platforms.remove(platform)
            raise

    async def async_load_platforms(self):
        """Load any platforms needed by this HomeKit device."""
        tasks = []
        for accessory in self.accessories:
            for service in accessory["services"]:
                stype = ServicesTypes.get_short(service["type"].upper())
                if stype in HOMEKIT_ACCESSORY_DISPATCH:
                    platform = HOMEKIT_ACCESSORY_DISPATCH[stype]
                    if platform not in self.platforms:
                        tasks.append(self.async_load_platform(platform))

                for char in service["characteristics"]:
                    if char["type"].upper() in CHARACTERISTIC_PLATFORMS:
                        platform = CHARACTERISTIC_PLATFORMS[char["type"].upper()]
                        if platform not in self.platforms:
                            tasks.append(self.async_load_platform(platform))

        if tasks:
            await asyncio.gather(*tasks)

    async def async_update(self, now=None):
        """Poll state of all entities attached to this bridge/accessory."""
        if not self.pollable_characteristics:
            self.async_set_available_state(self.pairing.connection.is_connected)
            _LOGGER.debug(
                "HomeKit connection not polling any characteristics: %s", self.unique_id
            )
            return

        if self._polling_lock.locked():
            if not self._polling_lock_warned:
                _LOGGER.warning(
                    "HomeKit controller update skipped as previous poll still in flight: %s",
                    self.unique_id,
                )
                self._polling_lock_warned = True
            return

        if self._polling_lock_warned:
            _LOGGER.info(
                "HomeKit controller no longer detecting back pressure - not skipping poll: %s",
                self.unique_id,
            )
            self._polling_lock_warned = False

        async with self._polling_lock:
            _LOGGER.debug("Starting HomeKit controller update: %s", self.unique_id)

            try:
                new_values_dict = await self.get_characteristics(
                    self.pollable_characteristics
                )
            except AccessoryNotFoundError:
                # Not only did the connection fail, but also the accessory is not
                # visible on the network.
                self.async_set_available_state(False)
                return
            except (AccessoryDisconnectedError, EncryptionError):
                # Temporary connection failure. Device may still available but our
                # connection was dropped or we are reconnecting
                self._poll_failures += 1
                if self._poll_failures >= MAX_POLL_FAILURES_TO_DECLARE_UNAVAILABLE:
                    self.async_set_available_state(False)
                return

            self._poll_failures = 0
            self.process_new_events(new_values_dict)

            _LOGGER.debug("Finished HomeKit controller update: %s", self.unique_id)

    def process_new_events(self, new_values_dict):
        """Process events from accessory into HA state."""
        self.async_set_available_state(True)

        # Process any stateless events (via device_triggers)
        async_fire_triggers(self, new_values_dict)

        for (aid, cid), value in new_values_dict.items():
            accessory = self.current_state.setdefault(aid, {})
            accessory[cid] = value

        # self.current_state will be replaced by entity_map in a future PR
        # For now we update both
        self.entity_map.process_changes(new_values_dict)

        self.hass.helpers.dispatcher.async_dispatcher_send(self.signal_state_updated)

    async def get_characteristics(self, *args, **kwargs):
        """Read latest state from homekit accessory."""
        return await self.pairing.get_characteristics(*args, **kwargs)

    async def put_characteristics(self, characteristics):
        """Control a HomeKit device state from Home Assistant."""
        results = await self.pairing.put_characteristics(characteristics)

        # Feed characteristics back into HA and update the current state
        # results will only contain failures, so anythin in characteristics
        # but not in results was applied successfully - we can just have HA
        # reflect the change immediately.

        new_entity_state = {}
        for aid, iid, value in characteristics:
            key = (aid, iid)

            # If the key was returned by put_characteristics() then the
            # change didn't work
            if key in results:
                continue

            # Otherwise it was accepted and we can apply the change to
            # our state
            new_entity_state[key] = {"value": value}

        self.process_new_events(new_entity_state)

    @property
    def unique_id(self):
        """
        Return a unique id for this accessory or bridge.

        This id is random and will change if a device undergoes a hard reset.
        """
        return self.pairing_data["AccessoryPairingID"]

    @property
    def connection_info(self):
        """Return accessory information for the main accessory."""
        return get_bridge_information(self.accessories)

    @property
    def name(self):
        """Name of the bridge accessory."""
        return get_accessory_name(self.connection_info) or self.unique_id<|MERGE_RESOLUTION|>--- conflicted
+++ resolved
@@ -212,26 +212,6 @@
             service_type=ServicesTypes.ACCESSORY_INFORMATION,
         )
 
-<<<<<<< HEAD
-        serial_number = info.value(CharacteristicsTypes.SERIAL_NUMBER)
-
-        if valid_serial_number(serial_number):
-            identifiers = {(DOMAIN, IDENTIFIER_SERIAL_NUMBER, serial_number)}
-        else:
-            # Some accessories do not have a serial number
-            identifiers = {
-                (
-                    DOMAIN,
-                    IDENTIFIER_ACCESSORY_ID,
-                    f"{self.unique_id}_{accessory.aid}",
-                )
-            }
-
-        if accessory.aid == 1:
-            # Accessory 1 is the root device (sometimes the only device, sometimes a bridge)
-            # Link the root device to the pairing id for the connection.
-            identifiers.add((DOMAIN, IDENTIFIER_ACCESSORY_ID, self.unique_id))
-=======
         identifiers = {
             (
                 IDENTIFIER_ACCESSORY_ID,
@@ -242,7 +222,6 @@
         if not self.unreliable_serial_numbers:
             serial_number = info.value(CharacteristicsTypes.SERIAL_NUMBER)
             identifiers.add((IDENTIFIER_SERIAL_NUMBER, serial_number))
->>>>>>> d79594ed
 
         device_info = DeviceInfo(
             identifiers=identifiers,
@@ -258,20 +237,12 @@
             # It *doesn't* have a via_device, as it is the device we are connecting to
             # Every other accessory should use it as its via device.
             device_info[ATTR_VIA_DEVICE] = (
-<<<<<<< HEAD
-                DOMAIN,
-                IDENTIFIER_SERIAL_NUMBER,
-                self.connection_info["serial-number"],
-=======
                 IDENTIFIER_ACCESSORY_ID,
                 f"{self.unique_id}:aid:1",
->>>>>>> d79594ed
             )
 
         return device_info
 
-<<<<<<< HEAD
-=======
     @callback
     def async_migrate_devices(self):
         """Migrate legacy device entries from 3-tuples to 2-tuples."""
@@ -344,7 +315,6 @@
                 device.id, new_identifiers=new_identifiers
             )
 
->>>>>>> d79594ed
     @callback
     def async_create_devices(self):
         """
@@ -363,14 +333,6 @@
         for accessory in sorted(
             self.entity_map.accessories, key=lambda accessory: accessory.aid
         ):
-<<<<<<< HEAD
-
-            device_info = self.device_info_for_accessory(accessory)
-            device = device_registry.async_get_or_create(
-                config_entry_id=self.config_entry.entry_id,
-                **device_info,
-            )
-=======
             device_info = self.device_info_for_accessory(accessory)
 
             device = device_registry.async_get_or_create(
@@ -417,7 +379,6 @@
                     serial_number,
                 )
                 unreliable_serial_numbers = True
->>>>>>> d79594ed
 
             devices.add(serial_number)
 
