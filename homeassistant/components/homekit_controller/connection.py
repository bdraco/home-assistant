--- conflicted
+++ resolved
@@ -5,14 +5,9 @@
 from collections.abc import Callable
 import datetime
 import logging
-from types import MappingProxyType
-from typing import Any, cast
+from typing import Any
 
 from aiohomekit import Controller
-<<<<<<< HEAD
-from aiohomekit.controller.controller import IpPairing
-=======
->>>>>>> 656a1456
 from aiohomekit.exceptions import (
     AccessoryDisconnectedError,
     AccessoryNotFoundError,
@@ -22,9 +17,8 @@
 from aiohomekit.model.characteristics import Characteristic
 from aiohomekit.model.services import Service
 
-from homeassistant.config_entries import ConfigEntry
 from homeassistant.const import ATTR_VIA_DEVICE
-from homeassistant.core import CALLBACK_TYPE, HomeAssistant, callback
+from homeassistant.core import CALLBACK_TYPE, callback
 from homeassistant.helpers import device_registry as dr
 from homeassistant.helpers.dispatcher import async_dispatcher_send
 from homeassistant.helpers.entity import DeviceInfo
@@ -68,12 +62,7 @@
 class HKDevice:
     """HomeKit device."""
 
-    def __init__(
-        self,
-        hass: HomeAssistant,
-        config_entry: ConfigEntry,
-        pairing_data: MappingProxyType[str, Any],
-    ) -> None:
+    def __init__(self, hass, config_entry, pairing_data) -> None:
         """Initialise a generic HomeKit device."""
 
         self.hass = hass
@@ -83,20 +72,10 @@
         # don't want to mutate a dict owned by a config entry.
         self.pairing_data = pairing_data.copy()
 
-<<<<<<< HEAD
-        controller: Controller = hass.data[CONTROLLER]
-
-        self.pairing = cast(
-            IpPairing,
-            controller.load_pairing(
-                self.pairing_data["AccessoryPairingID"], self.pairing_data
-            ),
-=======
         connection: Controller = hass.data[CONTROLLER]
 
         self.pairing = connection.load_pairing(
             self.pairing_data["AccessoryPairingID"], self.pairing_data
->>>>>>> 656a1456
         )
 
         self.accessories: list[Any] | None = None
