"""Helpers for managing a pairing with a HomeKit accessory or bridge."""
from __future__ import annotations

import asyncio
from collections.abc import Callable, Iterable
from datetime import datetime, timedelta
import logging
from operator import attrgetter
from types import MappingProxyType
from typing import Any

from aiohomekit import Controller
from aiohomekit.controller import TransportType
from aiohomekit.exceptions import (
    AccessoryDisconnectedError,
    AccessoryNotFoundError,
    EncryptionError,
)
from aiohomekit.model import Accessories, Accessory, Transport
from aiohomekit.model.characteristics import Characteristic
from aiohomekit.model.services import Service, ServicesTypes

from homeassistant.components.thread.dataset_store import async_get_preferred_dataset
from homeassistant.config_entries import ConfigEntry
from homeassistant.const import ATTR_VIA_DEVICE, EVENT_HOMEASSISTANT_STARTED
from homeassistant.core import CALLBACK_TYPE, CoreState, Event, HomeAssistant, callback
from homeassistant.exceptions import HomeAssistantError
from homeassistant.helpers import device_registry as dr, entity_registry as er
from homeassistant.helpers.debounce import Debouncer
from homeassistant.helpers.device_registry import DeviceInfo
from homeassistant.helpers.event import async_track_time_interval

from .config_flow import normalize_hkid
from .const import (
    CHARACTERISTIC_PLATFORMS,
    CONTROLLER,
    DEBOUNCE_COOLDOWN,
    DOMAIN,
    HOMEKIT_ACCESSORY_DISPATCH,
    IDENTIFIER_ACCESSORY_ID,
    IDENTIFIER_LEGACY_ACCESSORY_ID,
    IDENTIFIER_LEGACY_SERIAL_NUMBER,
    IDENTIFIER_SERIAL_NUMBER,
    STARTUP_EXCEPTIONS,
)
from .device_trigger import async_fire_triggers, async_setup_triggers_for_entry

RETRY_INTERVAL = 60  # seconds
MAX_POLL_FAILURES_TO_DECLARE_UNAVAILABLE = 3


BLE_AVAILABILITY_CHECK_INTERVAL = 1800  # seconds

_LOGGER = logging.getLogger(__name__)

AddAccessoryCb = Callable[[Accessory], bool]
AddServiceCb = Callable[[Service], bool]
AddCharacteristicCb = Callable[[Characteristic], bool]


def valid_serial_number(serial: str) -> bool:
    """Return if the serial number appears to be valid."""
    if not serial:
        return False
    try:
        return float("".join(serial.rsplit(".", 1))) > 1
    except ValueError:
        return True


class HKDevice:
    """HomeKit device."""

    def __init__(
        self,
        hass: HomeAssistant,
        config_entry: ConfigEntry,
        pairing_data: MappingProxyType[str, Any],
    ) -> None:
        """Initialise a generic HomeKit device."""

        self.hass = hass
        self.config_entry = config_entry

        # We copy pairing_data because homekit_python may mutate it, but we
        # don't want to mutate a dict owned by a config entry.
        self.pairing_data = pairing_data.copy()

        connection: Controller = hass.data[CONTROLLER]

        self.pairing = connection.load_pairing(self.unique_id, self.pairing_data)

        # A list of callbacks that turn HK accessories into entities
        self.accessory_factories: list[AddAccessoryCb] = []

        # A list of callbacks that turn HK service metadata into entities
        self.listeners: list[AddServiceCb] = []

        # A list of callbacks that turn HK service metadata into triggers
        self.trigger_factories: list[AddServiceCb] = []

        # Track aid/iid pairs so we know if we already handle triggers for a HK
        # service.
        self._triggers: list[tuple[int, int]] = []

        # A list of callbacks that turn HK characteristics into entities
        self.char_factories: list[AddCharacteristicCb] = []

        # The platorms we have forwarded the config entry so far. If a new
        # accessory is added to a bridge we may have to load additional
        # platforms. We don't want to load all platforms up front if its just
        # a lightbulb. And we don't want to forward a config entry twice
        # (triggers a Config entry already set up error)
        self.platforms: set[str] = set()

        # This just tracks aid/iid pairs so we know if a HK service has been
        # mapped to a HA entity.
        self.entities: list[tuple[int, int | None, int | None]] = []

        # A map of aid -> device_id
        # Useful when routing events to triggers
        self.devices: dict[int, str] = {}

        self.available = False

        self.pollable_characteristics: list[tuple[int, int]] = []

        # Never allow concurrent polling of the same accessory or bridge
        self._polling_lock = asyncio.Lock()
        self._polling_lock_warned = False
        self._poll_failures = 0

        # This is set to True if we can't rely on serial numbers to be unique
        self.unreliable_serial_numbers = False

        self.watchable_characteristics: list[tuple[int, int]] = []

        self._debounced_update = Debouncer(
            hass,
            _LOGGER,
            cooldown=DEBOUNCE_COOLDOWN,
            immediate=False,
            function=self.async_update,
        )

        self._availability_callbacks: set[CALLBACK_TYPE] = set()
        self._config_changed_callbacks: set[CALLBACK_TYPE] = set()
        self._subscriptions: dict[tuple[int, int], set[CALLBACK_TYPE]] = {}

    @property
    def entity_map(self) -> Accessories:
        """Return the accessories from the pairing."""
        return self.pairing.accessories_state.accessories

    @property
    def config_num(self) -> int:
        """Return the config num from the pairing."""
        return self.pairing.accessories_state.config_num

    def add_pollable_characteristics(
        self, characteristics: list[tuple[int, int]]
    ) -> None:
        """Add (aid, iid) pairs that we need to poll."""
        self.pollable_characteristics.extend(characteristics)

    def remove_pollable_characteristics(self, accessory_id: int) -> None:
        """Remove all pollable characteristics by accessory id."""
        self.pollable_characteristics = [
            char for char in self.pollable_characteristics if char[0] != accessory_id
        ]

    async def add_watchable_characteristics(
        self, characteristics: list[tuple[int, int]]
    ) -> None:
        """Add (aid, iid) pairs that we need to poll."""
        self.watchable_characteristics.extend(characteristics)
        await self.pairing.subscribe(characteristics)

    def remove_watchable_characteristics(self, accessory_id: int) -> None:
        """Remove all pollable characteristics by accessory id."""
        self.watchable_characteristics = [
            char for char in self.watchable_characteristics if char[0] != accessory_id
        ]

    @callback
    def async_set_available_state(self, available: bool) -> None:
        """Mark state of all entities on this connection when it becomes available or unavailable."""
        _LOGGER.debug(
            "Called async_set_available_state with %s for %s", available, self.unique_id
        )
        if self.available == available:
            return
        self.available = available
        for callback_ in self._availability_callbacks:
            callback_()

    async def _async_populate_ble_accessory_state(self, event: Event) -> None:
        """Populate the BLE accessory state without blocking startup.

        If the accessory was asleep at startup we need to retry
        since we continued on to allow startup to proceed.

        If this fails the state may be inconsistent, but will
        get corrected as soon as the accessory advertises again.
        """
        self._async_start_polling()
        try:
            await self.pairing.async_populate_accessories_state(force_update=True)
        except STARTUP_EXCEPTIONS as ex:
            _LOGGER.debug(
                (
                    "Failed to populate BLE accessory state for %s, accessory may be"
                    " sleeping and will be retried the next time it advertises: %s"
                ),
                self.config_entry.title,
                ex,
            )

    async def async_setup(self) -> None:
        """Prepare to use a paired HomeKit device in Home Assistant."""
        pairing = self.pairing
        transport = pairing.transport
        entry = self.config_entry

        # We need to force an update here to make sure we have
        # the latest values since the async_update we do in
        # async_process_entity_map will no values to poll yet
        # since entities are added via dispatching and then
        # they add the chars they are concerned about in
        # async_added_to_hass which is too late.
        #
        # Ideally we would know which entities we are about to add
        # so we only poll those chars but that is not possible
        # yet.
        attempts = None if self.hass.state == CoreState.running else 1
        if (
            transport == Transport.BLE
            and pairing.accessories
            and pairing.accessories.has_aid(1)
        ):
            # The GSN gets restored and a catch up poll will be
            # triggered via disconnected events automatically
            # if we are out of sync. To be sure we are in sync;
            # If for some reason the BLE connection failed
            # previously we force an update after startup
            # is complete.
            entry.async_on_unload(
                self.hass.bus.async_listen(
                    EVENT_HOMEASSISTANT_STARTED,
                    self._async_populate_ble_accessory_state,
                )
            )
        else:
            await self.pairing.async_populate_accessories_state(
                force_update=True, attempts=attempts
            )
            self._async_start_polling()

        entry.async_on_unload(pairing.dispatcher_connect(self.process_new_events))
        entry.async_on_unload(
            pairing.dispatcher_connect_config_changed(self.process_config_changed)
        )
        entry.async_on_unload(
            pairing.dispatcher_availability_changed(self.async_set_available_state)
        )

        await self.async_process_entity_map()

        # If everything is up to date, we can create the entities
        # since we know the data is not stale.
        await self.async_add_new_entities()

        self.async_set_available_state(self.pairing.is_available)

        if transport == Transport.BLE:
            # If we are using BLE, we need to periodically check of the
            # BLE device is available since we won't get callbacks
            # when it goes away since we HomeKit supports disconnected
            # notifications and we cannot treat a disconnect as unavailability.
            entry.async_on_unload(
                async_track_time_interval(
                    self.hass,
                    self.async_update_available_state,
                    timedelta(seconds=BLE_AVAILABILITY_CHECK_INTERVAL),
                    name=f"HomeKit Device {self.unique_id} BLE availability "
                    "check poll",
                )
            )
            # BLE devices always get an RSSI sensor as well
            if "sensor" not in self.platforms:
                await self.async_load_platform("sensor")

    @callback
    def _async_start_polling(self) -> None:
        """Start polling for updates."""
        # We use async_request_update to avoid multiple updates
        # at the same time which would generate a spurious warning
        # in the log about concurrent polling.
        self.config_entry.async_on_unload(
            async_track_time_interval(
                self.hass,
                self.async_request_update,
                self.pairing.poll_interval,
                name=f"HomeKit Device {self.unique_id} availability check poll",
            )
        )

    async def async_add_new_entities(self) -> None:
        """Add new entities to Home Assistant."""
        await self.async_load_platforms()
        self.add_entities()

    def device_info_for_accessory(self, accessory: Accessory) -> DeviceInfo:
        """Build a DeviceInfo for a given accessory."""
        identifiers = {
            (
                IDENTIFIER_ACCESSORY_ID,
                f"{self.unique_id}:aid:{accessory.aid}",
            )
        }

        if not self.unreliable_serial_numbers:
            identifiers.add((IDENTIFIER_SERIAL_NUMBER, accessory.serial_number))

        device_info = DeviceInfo(
            identifiers={
                (
                    IDENTIFIER_ACCESSORY_ID,
                    f"{self.unique_id}:aid:{accessory.aid}",
                )
            },
            name=accessory.name,
            manufacturer=accessory.manufacturer,
            model=accessory.model,
            sw_version=accessory.firmware_revision,
            hw_version=accessory.hardware_revision,
        )

        if accessory.aid != 1:
            # Every pairing has an accessory 1
            # It *doesn't* have a via_device, as it is the device we are connecting to
            # Every other accessory should use it as its via device.
            device_info[ATTR_VIA_DEVICE] = (
                IDENTIFIER_ACCESSORY_ID,
                f"{self.unique_id}:aid:1",
            )

        return device_info

    @callback
    def async_migrate_devices(self) -> None:
        """Migrate legacy device entries from 3-tuples to 2-tuples."""
        _LOGGER.debug(
            "Migrating device registry entries for pairing %s", self.unique_id
        )

        device_registry = dr.async_get(self.hass)

        for accessory in self.entity_map.accessories:
            identifiers = {
                (
                    DOMAIN,
                    IDENTIFIER_LEGACY_ACCESSORY_ID,
                    f"{self.unique_id}_{accessory.aid}",
                ),
            }

            if accessory.aid == 1:
                identifiers.add(
                    (DOMAIN, IDENTIFIER_LEGACY_ACCESSORY_ID, self.unique_id)
                )

            if valid_serial_number(accessory.serial_number):
                identifiers.add(
                    (DOMAIN, IDENTIFIER_LEGACY_SERIAL_NUMBER, accessory.serial_number)
                )

            device = device_registry.async_get_device(identifiers=identifiers)  # type: ignore[arg-type]
            if not device:
                continue

            if self.config_entry.entry_id not in device.config_entries:
                _LOGGER.info(
                    (
                        "Found candidate device for %s:aid:%s, but owned by a different"
                        " config entry, skipping"
                    ),
                    self.unique_id,
                    accessory.aid,
                )
                continue

            _LOGGER.info(
                "Migrating device identifiers for %s:aid:%s",
                self.unique_id,
                accessory.aid,
            )
            device_registry.async_update_device(
                device.id,
                new_identifiers={
                    (
                        IDENTIFIER_ACCESSORY_ID,
                        f"{self.unique_id}:aid:{accessory.aid}",
                    )
                },
            )

    @callback
    def async_migrate_unique_id(
        self, old_unique_id: str, new_unique_id: str, platform: str
    ) -> None:
        """Migrate legacy unique IDs to new format."""
        _LOGGER.debug(
            "Checking if unique ID %s on %s needs to be migrated",
            old_unique_id,
            platform,
        )
        entity_registry = er.async_get(self.hass)
        # async_get_entity_id wants the "homekit_controller" domain
        # in the platform field and the actual platform in the domain
        # field for historical reasons since everything used to be
        # PLATFORM.INTEGRATION instead of INTEGRATION.PLATFORM
        if (
            entity_id := entity_registry.async_get_entity_id(
                platform, DOMAIN, old_unique_id
            )
        ) is None:
            _LOGGER.debug("Unique ID %s does not need to be migrated", old_unique_id)
            return
        if new_entity_id := entity_registry.async_get_entity_id(
            platform, DOMAIN, new_unique_id
        ):
            _LOGGER.debug(
                (
                    "Unique ID %s is already in use by %s (system may have been"
                    " downgraded)"
                ),
                new_unique_id,
                new_entity_id,
            )
            return
        _LOGGER.debug(
            "Migrating unique ID for entity %s (%s -> %s)",
            entity_id,
            old_unique_id,
            new_unique_id,
        )
        entity_registry.async_update_entity(entity_id, new_unique_id=new_unique_id)

    @callback
    def async_remove_legacy_device_serial_numbers(self) -> None:
        """Migrate remove legacy serial numbers from devices.

        We no longer use serial numbers as device identifiers
        since they are not reliable, and the HomeKit spec
        does not require them to be stable.
        """
        _LOGGER.debug(
            (
                "Removing legacy serial numbers from device registry entries for"
                " pairing %s"
            ),
            self.unique_id,
        )

        device_registry = dr.async_get(self.hass)
        for accessory in self.entity_map.accessories:
            identifiers = {
                (
                    IDENTIFIER_ACCESSORY_ID,
                    f"{self.unique_id}:aid:{accessory.aid}",
                )
            }
            legacy_serial_identifier = (
                IDENTIFIER_SERIAL_NUMBER,
                accessory.serial_number,
            )

            device = device_registry.async_get_device(identifiers=identifiers)
            if not device or legacy_serial_identifier not in device.identifiers:
                continue

            device_registry.async_update_device(device.id, new_identifiers=identifiers)

    @callback
    def async_migrate_ble_unique_id(self) -> None:
        """Config entries from step_bluetooth used incorrect identifier for unique_id."""
        unique_id = normalize_hkid(self.unique_id)
        if unique_id != self.config_entry.unique_id:
            _LOGGER.debug(
                "Fixing incorrect unique_id: %s -> %s",
                self.config_entry.unique_id,
                unique_id,
            )
            self.hass.config_entries.async_update_entry(
                self.config_entry, unique_id=unique_id
            )

    @callback
    def async_create_devices(self) -> None:
        """Build device registry entries for all accessories paired with the bridge.

        This is done as well as by the entities for 2 reasons. First, the bridge
        might not have any entities attached to it. Secondly there are stateless
        entities like doorbells and remote controls.
        """
        device_registry = dr.async_get(self.hass)

        devices = {}

        # Accessories need to be created in the correct order or setting up
        # relationships with ATTR_VIA_DEVICE may fail.
        for accessory in sorted(self.entity_map.accessories, key=attrgetter("aid")):
            device_info = self.device_info_for_accessory(accessory)

            device = device_registry.async_get_or_create(
                config_entry_id=self.config_entry.entry_id,
                **device_info,
            )

            devices[accessory.aid] = device.id

        self.devices = devices

    @callback
    def async_detect_workarounds(self) -> None:
        """Detect any workarounds that are needed for this pairing."""
        unreliable_serial_numbers = False

        devices = set()

        for accessory in self.entity_map.accessories:
            if not valid_serial_number(accessory.serial_number):
                _LOGGER.debug(
                    (
                        "Serial number %r is not valid, it cannot be used as a unique"
                        " identifier"
                    ),
                    accessory.serial_number,
                )
                unreliable_serial_numbers = True

            elif accessory.serial_number in devices:
                _LOGGER.debug(
                    (
                        "Serial number %r is duplicated within this pairing, it cannot"
                        " be used as a unique identifier"
                    ),
                    accessory.serial_number,
                )
                unreliable_serial_numbers = True

            elif accessory.serial_number == accessory.hardware_revision:
                # This is a known bug with some devices (e.g. RYSE SmartShades)
                _LOGGER.debug(
                    (
                        "Serial number %r is actually the hardware revision, it cannot"
                        " be used as a unique identifier"
                    ),
                    accessory.serial_number,
                )
                unreliable_serial_numbers = True

            devices.add(accessory.serial_number)

        self.unreliable_serial_numbers = unreliable_serial_numbers

    async def async_process_entity_map(self) -> None:
        """Process the entity map and load any platforms or entities that need adding.

        This is idempotent and will be called at startup and when we detect metadata changes
        via the c# counter on the zeroconf record.
        """
        # Ensure the Pairing object has access to the latest version of the entity map. This
        # is especially important for BLE, as the Pairing instance relies on the entity map
        # to map aid/iid to GATT characteristics. So push it to there as well.
        self.async_detect_workarounds()

        # Migrate to new device ids
        self.async_migrate_devices()

        # Remove any of the legacy serial numbers from the device registry
        self.async_remove_legacy_device_serial_numbers()

        self.async_migrate_ble_unique_id()

        self.async_create_devices()

        # Load any triggers for this config entry
        await async_setup_triggers_for_entry(self.hass, self.config_entry)

    async def async_unload(self) -> None:
        """Stop interacting with device and prepare for removal from hass."""
        await self.pairing.shutdown()

        await self.hass.config_entries.async_unload_platforms(
            self.config_entry, self.platforms
        )

    def process_config_changed(self, config_num: int) -> None:
        """Handle a config change notification from the pairing."""
        self.hass.async_create_task(self.async_update_new_accessories_state())

    async def async_update_new_accessories_state(self) -> None:
        """Process a change in the pairings accessories state."""
        await self.async_process_entity_map()
        if self.watchable_characteristics:
            await self.pairing.subscribe(self.watchable_characteristics)
        for callback_ in self._config_changed_callbacks:
            callback_()
        await self.async_update()
        await self.async_add_new_entities()

    def add_accessory_factory(self, add_entities_cb) -> None:
        """Add a callback to run when discovering new entities for accessories."""
        self.accessory_factories.append(add_entities_cb)
        self._add_new_entities_for_accessory([add_entities_cb])

    def _add_new_entities_for_accessory(self, handlers) -> None:
        for accessory in self.entity_map.accessories:
            for handler in handlers:
                if (accessory.aid, None, None) in self.entities:
                    continue
                if handler(accessory):
                    self.entities.append((accessory.aid, None, None))
                    break

    def add_char_factory(self, add_entities_cb: AddCharacteristicCb) -> None:
        """Add a callback to run when discovering new entities for accessories."""
        self.char_factories.append(add_entities_cb)
        self._add_new_entities_for_char([add_entities_cb])

    def _add_new_entities_for_char(self, handlers) -> None:
        for accessory in self.entity_map.accessories:
            for service in accessory.services:
                for char in service.characteristics:
                    for handler in handlers:
                        if (accessory.aid, service.iid, char.iid) in self.entities:
                            continue
                        if handler(char):
                            self.entities.append((accessory.aid, service.iid, char.iid))
                            break

    def add_listener(self, add_entities_cb: AddServiceCb) -> None:
        """Add a callback to run when discovering new entities for services."""
        self.listeners.append(add_entities_cb)
        self._add_new_entities([add_entities_cb])

    def add_trigger_factory(self, add_triggers_cb: AddServiceCb) -> None:
        """Add a callback to run when discovering new triggers for services."""
        self.trigger_factories.append(add_triggers_cb)
        self._add_new_triggers([add_triggers_cb])

    def _add_new_triggers(self, callbacks: list[AddServiceCb]) -> None:
        for accessory in self.entity_map.accessories:
            aid = accessory.aid
            for service in accessory.services:
                iid = service.iid
                entity_key = (aid, iid)

                if entity_key in self._triggers:
                    # Don't add the same trigger again
                    continue

                for add_trigger_cb in callbacks:
                    if add_trigger_cb(service):
                        self._triggers.append(entity_key)
                        break

    def add_entities(self) -> None:
        """Process the entity map and create HA entities."""
        self._add_new_entities(self.listeners)
        self._add_new_entities_for_accessory(self.accessory_factories)
        self._add_new_entities_for_char(self.char_factories)
        self._add_new_triggers(self.trigger_factories)

    def _add_new_entities(self, callbacks) -> None:
        for accessory in self.entity_map.accessories:
            aid = accessory.aid
            for service in accessory.services:
                iid = service.iid

                if (aid, None, iid) in self.entities:
                    # Don't add the same entity again
                    continue

                for listener in callbacks:
                    if listener(service):
                        self.entities.append((aid, None, iid))
                        break

    async def async_load_platform(self, platform: str) -> None:
        """Load a single platform idempotently."""
        if platform in self.platforms:
            return

        self.platforms.add(platform)
        try:
            await self.hass.config_entries.async_forward_entry_setup(
                self.config_entry, platform
            )
        except Exception:
            self.platforms.remove(platform)
            raise

    async def async_load_platforms(self) -> None:
        """Load any platforms needed by this HomeKit device."""
        to_load: set[str] = set()
        for accessory in self.entity_map.accessories:
            for service in accessory.services:
                if service.type in HOMEKIT_ACCESSORY_DISPATCH:
                    platform = HOMEKIT_ACCESSORY_DISPATCH[service.type]
                    if platform not in self.platforms:
                        to_load.add(platform)

                for char in service.characteristics:
                    if char.type in CHARACTERISTIC_PLATFORMS:
                        platform = CHARACTERISTIC_PLATFORMS[char.type]
                        if platform not in self.platforms:
                            to_load.add(platform)

        if to_load:
            await asyncio.gather(
                *[self.async_load_platform(platform) for platform in to_load]
            )

    @callback
    def async_update_available_state(self, *_: Any) -> None:
        """Update the available state of the device."""
        self.async_set_available_state(self.pairing.is_available)

    async def async_request_update(self, now: datetime | None = None) -> None:
        """Request an debounced update from the accessory."""
        await self._debounced_update.async_call()

    async def async_update(self, now=None):
        """Poll state of all entities attached to this bridge/accessory."""
        if not self.pollable_characteristics:
            self.async_update_available_state()
            _LOGGER.debug(
                "HomeKit connection not polling any characteristics: %s", self.unique_id
            )
            return

        if self._polling_lock.locked():
            if not self._polling_lock_warned:
                _LOGGER.warning(
                    (
                        "HomeKit device update skipped as previous poll still in"
                        " flight: %s"
                    ),
                    self.unique_id,
                )
                self._polling_lock_warned = True
            return

        if self._polling_lock_warned:
            _LOGGER.info(
                (
                    "HomeKit device no longer detecting back pressure - not"
                    " skipping poll: %s"
                ),
                self.unique_id,
            )
            self._polling_lock_warned = False

        async with self._polling_lock:
            _LOGGER.debug("Starting HomeKit device update: %s", self.unique_id)

            try:
                new_values_dict = await self.get_characteristics(
                    self.pollable_characteristics
                )
            except AccessoryNotFoundError:
                # Not only did the connection fail, but also the accessory is not
                # visible on the network.
                self.async_set_available_state(False)
                return
            except (AccessoryDisconnectedError, EncryptionError):
                # Temporary connection failure. Device may still available but our
                # connection was dropped or we are reconnecting
                self._poll_failures += 1
                if self._poll_failures >= MAX_POLL_FAILURES_TO_DECLARE_UNAVAILABLE:
                    self.async_set_available_state(False)
                return

            self._poll_failures = 0
            self.process_new_events(new_values_dict)

            _LOGGER.debug("Finished HomeKit device update: %s", self.unique_id)

    def process_new_events(
        self, new_values_dict: dict[tuple[int, int], dict[str, Any]]
    ) -> None:
        """Process events from accessory into HA state."""
        self.async_set_available_state(True)

        # Process any stateless events (via device_triggers)
        async_fire_triggers(self, new_values_dict)

        self.entity_map.process_changes(new_values_dict)

        to_callback: set[CALLBACK_TYPE] = set()
        for aid_iid in new_values_dict:
            if callbacks := self._subscriptions.get(aid_iid):
                to_callback.update(callbacks)

        for callback_ in to_callback:
            callback_()

    @callback
    def async_subscribe(
        self, characteristics: Iterable[tuple[int, int]], callback_: CALLBACK_TYPE
    ) -> CALLBACK_TYPE:
        """Add characteristics to the watch list."""
        for aid_iid in characteristics:
            self._subscriptions.setdefault(aid_iid, set()).add(callback_)

        def _unsub():
            for aid_iid in characteristics:
                self._subscriptions[aid_iid].remove(callback_)
                if not self._subscriptions[aid_iid]:
                    del self._subscriptions[aid_iid]

        return _unsub

    @callback
    def async_subscribe_availability(self, callback_: CALLBACK_TYPE) -> CALLBACK_TYPE:
        """Add characteristics to the watch list."""
        self._availability_callbacks.add(callback_)

        def _unsub():
            self._availability_callbacks.remove(callback_)

        return _unsub

    @callback
    def async_subscribe_config_changed(self, callback_: CALLBACK_TYPE) -> CALLBACK_TYPE:
<<<<<<< HEAD
        """Add characteristics to the watch list."""
=======
        """Subscribe to config of the accessory being changed aka c# changes."""
>>>>>>> 33d7ad7d
        self._config_changed_callbacks.add(callback_)

        def _unsub():
            self._config_changed_callbacks.remove(callback_)

        return _unsub

    async def get_characteristics(self, *args: Any, **kwargs: Any) -> dict[str, Any]:
        """Read latest state from homekit accessory."""
        return await self.pairing.get_characteristics(*args, **kwargs)

    async def put_characteristics(
        self, characteristics: Iterable[tuple[int, int, Any]]
    ) -> None:
        """Control a HomeKit device state from Home Assistant."""
        await self.pairing.put_characteristics(characteristics)

    @property
    def is_unprovisioned_thread_device(self) -> bool:
        """Is this a thread capable device not connected by CoAP."""
        if self.pairing.controller.transport_type != TransportType.BLE:
            return False

        if not self.entity_map.aid(1).services.first(
            service_type=ServicesTypes.THREAD_TRANSPORT
        ):
            return False

        return True

    async def async_thread_provision(self) -> None:
        """Migrate a HomeKit pairing to CoAP (Thread)."""
        if self.pairing.controller.transport_type == TransportType.COAP:
            raise HomeAssistantError("Already connected to a thread network")

        if not (dataset := await async_get_preferred_dataset(self.hass)):
            raise HomeAssistantError("No thread network credentials available")

        await self.pairing.thread_provision(dataset)

        try:
            discovery = (
                await self.hass.data[CONTROLLER]
                .transports[TransportType.COAP]
                .async_find(self.unique_id, timeout=30)
            )
            self.hass.config_entries.async_update_entry(
                self.config_entry,
                data={
                    **self.config_entry.data,
                    "Connection": "CoAP",
                    "AccessoryIP": discovery.description.address,
                    "AccessoryPort": discovery.description.port,
                },
            )
            _LOGGER.debug(
                "%s: Found device on local network, migrating integration to Thread",
                self.unique_id,
            )

        except AccessoryNotFoundError as exc:
            _LOGGER.debug(
                "%s: Failed to appear on local network as a Thread device, reverting to BLE",
                self.unique_id,
            )
            raise HomeAssistantError("Could not migrate device to Thread") from exc

        finally:
            await self.hass.config_entries.async_reload(self.config_entry.entry_id)

    @property
    def unique_id(self) -> str:
        """Return a unique id for this accessory or bridge.

        This id is random and will change if a device undergoes a hard reset.
        """
        return self.pairing_data["AccessoryPairingID"]<|MERGE_RESOLUTION|>--- conflicted
+++ resolved
@@ -836,11 +836,7 @@
 
     @callback
     def async_subscribe_config_changed(self, callback_: CALLBACK_TYPE) -> CALLBACK_TYPE:
-<<<<<<< HEAD
-        """Add characteristics to the watch list."""
-=======
         """Subscribe to config of the accessory being changed aka c# changes."""
->>>>>>> 33d7ad7d
         self._config_changed_callbacks.add(callback_)
 
         def _unsub():
