--- conflicted
+++ resolved
@@ -383,10 +383,6 @@
     @callback
     def _async_step_pair_show_form(self, errors=None):
         # pylint: disable=no-member # https://github.com/PyCQA/pylint/issues/3167
-<<<<<<< HEAD
-        self.context["title_placeholders"] = {"model": self.model}
-=======
->>>>>>> 7f1f1880
         return self.async_show_form(
             step_id="pair",
             errors=errors or {},
