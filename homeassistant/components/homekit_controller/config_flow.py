--- conflicted
+++ resolved
@@ -117,11 +117,8 @@
             self.model = getattr(
                 self.devices[key].description, "model", "Bluetooth device"
             )
-<<<<<<< HEAD
             self.name = self.devices[key].description.name
-=======
             self.name = self.devices[key].description.name or "Bluetooth device"
->>>>>>> 89e30599
 
             await self.async_set_unique_id(
                 normalize_hkid(self.hkid), raise_on_progress=False
