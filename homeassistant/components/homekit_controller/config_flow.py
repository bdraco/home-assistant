"""Config flow to configure homekit_controller."""
import logging
import re

import aiohomekit
import voluptuous as vol

from homeassistant import config_entries
from homeassistant.components import zeroconf
from homeassistant.core import callback

from .connection import get_accessory_name, get_bridge_information
from .const import DOMAIN, KNOWN_DEVICES

HOMEKIT_IGNORE = ["Home Assistant Bridge"]
HOMEKIT_DIR = ".homekit"
PAIRING_FILE = "pairing.json"

PIN_FORMAT = re.compile(r"^(\d{3})-{0,1}(\d{2})-{0,1}(\d{3})$")

_LOGGER = logging.getLogger(__name__)


def normalize_hkid(hkid):
    """Normalize a hkid so that it is safe to compare with other normalized hkids."""
    return hkid.lower()


@callback
def find_existing_host(hass, serial):
    """Return a set of the configured hosts."""
    for entry in hass.config_entries.async_entries(DOMAIN):
        if entry.data.get("AccessoryPairingID") == serial:
            return entry


def ensure_pin_format(pin):
    """
    Ensure a pin code is correctly formatted.

    Ensures a pin code is in the format 111-11-111. Handles codes with and without dashes.

    If incorrect code is entered, an exception is raised.
    """
    match = PIN_FORMAT.search(pin)
    if not match:
        raise aiohomekit.exceptions.MalformedPinError(f"Invalid PIN code f{pin}")
    return "-".join(match.groups())


@config_entries.HANDLERS.register(DOMAIN)
class HomekitControllerFlowHandler(config_entries.ConfigFlow):
    """Handle a HomeKit config flow."""

    VERSION = 1
    CONNECTION_CLASS = config_entries.CONN_CLASS_LOCAL_PUSH

    def __init__(self):
        """Initialize the homekit_controller flow."""
        self.model = None
        self.hkid = None
        self.devices = {}
        self.controller = None
        self.finish_pairing = None
        self.try_later_reason = None

    async def _async_setup_controller(self):
        """Create the controller."""
        zeroconf_instance = await zeroconf.async_get_instance(self.hass)
        self.controller = aiohomekit.Controller(zeroconf_instance=zeroconf_instance)

    async def async_step_user(self, user_input=None):
        """Handle a flow start."""
        errors = {}

        if user_input is not None:
            key = user_input["device"]
            self.hkid = self.devices[key].device_id
            self.model = self.devices[key].info["md"]
            await self.async_set_unique_id(
                normalize_hkid(self.hkid), raise_on_progress=False
            )
            return await self.async_step_pair()

        if self.controller is None:
            await self._async_setup_controller()

        all_hosts = await self.controller.discover_ip()

        self.devices = {}
        for host in all_hosts:
            status_flags = int(host.info["sf"])
            paired = not status_flags & 0x01
            if paired:
                continue
            self.devices[host.info["name"]] = host

        if not self.devices:
            return self.async_abort(reason="no_devices")

        return self.async_show_form(
            step_id="user",
            errors=errors,
            data_schema=vol.Schema(
                {vol.Required("device"): vol.In(self.devices.keys())}
            ),
        )

    async def async_step_unignore(self, user_input):
        """Rediscover a previously ignored discover."""
        unique_id = user_input["unique_id"]
        await self.async_set_unique_id(unique_id)

        if self.controller is None:
            await self._async_setup_controller()

        devices = await self.controller.discover_ip(max_seconds=5)
        for device in devices:
            if normalize_hkid(device.device_id) != unique_id:
                continue
            record = device.info
            return await self.async_step_zeroconf(
                {
                    "host": record["address"],
                    "port": record["port"],
                    "hostname": record["name"],
                    "type": "_hap._tcp.local.",
                    "name": record["name"],
                    "properties": {
                        "md": record["md"],
                        "pv": record["pv"],
                        "id": unique_id,
                        "c#": record["c#"],
                        "s#": record["s#"],
                        "ff": record["ff"],
                        "ci": record["ci"],
                        "sf": record["sf"],
                        "sh": "",
                    },
                }
            )

        return self.async_abort(reason="no_devices")

    async def async_step_zeroconf(self, discovery_info):
        """Handle a discovered HomeKit accessory.

        This flow is triggered by the discovery component.
        """
        # Normalize properties from discovery
        # homekit_python has code to do this, but not in a form we can
        # easily use, so do the bare minimum ourselves here instead.
        properties = {
            key.lower(): value for (key, value) in discovery_info["properties"].items()
        }

        # The hkid is a unique random number that looks like a pairing code.
        # It changes if a device is factory reset.
        hkid = properties["id"]
        model = properties["md"]
        name = discovery_info["name"].replace("._hap._tcp.local.", "")
        status_flags = int(properties["sf"])
        paired = not status_flags & 0x01

        # The configuration number increases every time the characteristic map
        # needs updating. Some devices use a slightly off-spec name so handle
        # both cases.
        try:
            config_num = int(properties["c#"])
        except KeyError:
            _LOGGER.warning(
                "HomeKit device %s: c# not exposed, in violation of spec", hkid
            )
            config_num = None

        # If the device is already paired and known to us we should monitor c#
        # (config_num) for changes. If it changes, we check for new entities
        if paired and hkid in self.hass.data.get(KNOWN_DEVICES, {}):
            conn = self.hass.data[KNOWN_DEVICES][hkid]
            if conn.config_num != config_num:
                _LOGGER.debug(
                    "HomeKit info %s: c# incremented, refreshing entities", hkid
                )
                self.hass.async_create_task(conn.async_refresh_entity_map(config_num))
            return self.async_abort(reason="already_configured")

        _LOGGER.debug("Discovered device %s (%s - %s)", name, model, hkid)

        # Device isn't paired with us or anyone else.
        # But we have a 'complete' config entry for it - that is probably
        # invalid. Remove it automatically.
        existing = find_existing_host(self.hass, hkid)
        if not paired and existing:
            await self.hass.config_entries.async_remove(existing.entry_id)

        # Set unique-id and error out if it's already configured
        await self.async_set_unique_id(normalize_hkid(hkid))
        self._abort_if_unique_id_configured()

        # pylint: disable=no-member # https://github.com/PyCQA/pylint/issues/3167
        self.context["hkid"] = hkid
        self.context["title_placeholders"] = {"name": name}

        if paired:
            # Device is paired but not to us - ignore it
            _LOGGER.debug("HomeKit device %s ignored as already paired", hkid)
            return self.async_abort(reason="already_paired")

        # Devices in HOMEKIT_IGNORE have native local integrations - users
        # should be encouraged to use native integration and not confused
        # by alternative HK API.
        if model in HOMEKIT_IGNORE:
            return self.async_abort(reason="ignored_model")

        self.model = model
        self.hkid = hkid

        # We want to show the pairing form - but don't call async_step_pair
        # directly as it has side effects (will ask the device to show a
        # pairing code)
        return self._async_step_pair_show_form()

    async def async_step_pair(self, pair_info=None):
        """Pair with a new HomeKit accessory."""
        # If async_step_pair is called with no pairing code then we do the M1
        # phase of pairing. If this is successful the device enters pairing
        # mode.

        # If it doesn't have a screen then the pin is static.

        # If it has a display it will display a pin on that display. In
        # this case the code is random. So we have to call the start_pairing
        # API before the user can enter a pin. But equally we don't want to
        # call start_pairing when the device is discovered, only when they
        # click on 'Configure' in the UI.

        # start_pairing will make the device show its pin and return a
        # callable. We call the callable with the pin that the user has typed
        # in.

        errors = {}

        if self.controller is None:
            await self._async_setup_controller()

        if pair_info and self.finish_pairing:
            code = pair_info["pairing_code"]
            try:
                code = ensure_pin_format(code)
                pairing = await self.finish_pairing(code)
                return await self._entry_from_accessory(pairing)
            except aiohomekit.exceptions.MalformedPinError:
                # Library claimed pin was invalid before even making an API call
                errors["pairing_code"] = "authentication_error"
            except aiohomekit.AuthenticationError:
                # PairSetup M4 - SRP proof failed
                # PairSetup M6 - Ed25519 signature verification failed
                # PairVerify M4 - Decryption failed
                # PairVerify M4 - Device not recognised
                # PairVerify M4 - Ed25519 signature verification failed
                errors["pairing_code"] = "authentication_error"
                self.finish_pairing = None
            except aiohomekit.UnknownError:
                # An error occurred on the device whilst performing this
                # operation.
                errors["pairing_code"] = "unknown_error"
                self.finish_pairing = None
            except aiohomekit.MaxPeersError:
                # The device can't pair with any more accessories.
                errors["pairing_code"] = "max_peers_error"
                self.finish_pairing = None
            except aiohomekit.AccessoryNotFoundError:
                # Can no longer find the device on the network
                return self.async_abort(reason="accessory_not_found_error")
            except Exception:  # pylint: disable=broad-except
                _LOGGER.exception("Pairing attempt failed with an unhandled exception")
                self.finish_pairing = None
                errors["pairing_code"] = "pairing_failed"

        if not self.finish_pairing:
            # Its possible that the first try may have been busy so
            # we always check to see if self.finish_paring has been
            # set.
            discovery = await self.controller.find_ip_by_device_id(self.hkid)
<<<<<<< HEAD
            _LOGGER.warning("start discovery")

            try:
                _LOGGER.warning("start start_pairing")
                self.finish_pairing = await discovery.start_pairing(self.hkid)
                self.try_later_reason = None
=======

            try:
                self.finish_pairing = await discovery.start_pairing(self.hkid)
>>>>>>> 56287a78

            except aiohomekit.BusyError:
                # Already performing a pair setup operation with a different
                # controller
<<<<<<< HEAD
                self.try_later_reason = "busy_error"
                return await self.async_step_try_pair_later()
            except aiohomekit.MaxTriesError:
                # The accessory has received more than 100 unsuccessful auth
                # attempts.
                self.try_later_reason = "max_tries_error"
                return await self.async_step_try_pair_later()
=======
                return await self.async_step_busy_error()
            except aiohomekit.MaxTriesError:
                # The accessory has received more than 100 unsuccessful auth
                # attempts.
                return await self.async_step_max_tries_error()
>>>>>>> 56287a78
            except aiohomekit.UnavailableError:
                # The accessory is already paired - cannot try to pair again.
                return self.async_abort(reason="already_paired")
            except aiohomekit.AccessoryNotFoundError:
                # Can no longer find the device on the network
                return self.async_abort(reason="accessory_not_found_error")
            except IndexError:
                # TLV error, usually not in pairing mode
                _LOGGER.exception("Pairing communication failed")
<<<<<<< HEAD
                self.try_later_reason = "protocol_error"
                return await self.async_step_try_pair_later()
=======
                return await self.async_step_protocol_error()
>>>>>>> 56287a78
            except Exception:  # pylint: disable=broad-except
                _LOGGER.exception("Pairing attempt failed with an unhandled exception")
                errors["pairing_code"] = "pairing_failed"

        return self._async_step_pair_show_form(errors)

<<<<<<< HEAD
    async def async_step_try_pair_later(self, user_input=None):
        """Retry pairing after the accessory is busy or unavailable."""
        if user_input is not None:
            return await self.async_step_pair()

        return self.async_show_form(
            step_id="try_pair_later", errors={"base": self.try_later_reason}
        )
=======
    async def async_step_busy_error(self, user_input=None):
        """Retry pairing after the accessory is busy."""
        if user_input is not None:
            return await self.async_step_pair()

        return self.async_show_form(step_id="busy_error")

    async def async_step_max_tries_error(self, user_input=None):
        """Retry pairing after the accessory has reached max tries."""
        if user_input is not None:
            return await self.async_step_pair()

        return self.async_show_form(step_id="max_tries_error")

    async def async_step_protocol_error(self, user_input=None):
        """Retry pairing after the accessory has a protocol error."""
        if user_input is not None:
            return await self.async_step_pair()

        return self.async_show_form(step_id="protocol_error")
>>>>>>> 56287a78

    @callback
    def _async_step_pair_show_form(self, errors=None):
        return self.async_show_form(
            step_id="pair",
            errors=errors or {},
            data_schema=vol.Schema(
                {vol.Required("pairing_code"): vol.All(str, vol.Strip)}
            ),
        )

    async def _entry_from_accessory(self, pairing):
        """Return a config entry from an initialized bridge."""
        # The bulk of the pairing record is stored on the config entry.
        # A specific exception is the 'accessories' key. This is more
        # volatile. We do cache it, but not against the config entry.
        # So copy the pairing data and mutate the copy.
        pairing_data = pairing.pairing_data.copy()

        # Use the accessories data from the pairing operation if it is
        # available. Otherwise request a fresh copy from the API.
        # This removes the 'accessories' key from pairing_data at
        # the same time.
        accessories = pairing_data.pop("accessories", None)
        if not accessories:
            accessories = await pairing.list_accessories_and_characteristics()

        bridge_info = get_bridge_information(accessories)
        name = get_accessory_name(bridge_info)

        return self.async_create_entry(title=name, data=pairing_data)<|MERGE_RESOLUTION|>--- conflicted
+++ resolved
@@ -62,7 +62,6 @@
         self.devices = {}
         self.controller = None
         self.finish_pairing = None
-        self.try_later_reason = None
 
     async def _async_setup_controller(self):
         """Create the controller."""
@@ -282,37 +281,18 @@
             # we always check to see if self.finish_paring has been
             # set.
             discovery = await self.controller.find_ip_by_device_id(self.hkid)
-<<<<<<< HEAD
-            _LOGGER.warning("start discovery")
-
-            try:
-                _LOGGER.warning("start start_pairing")
-                self.finish_pairing = await discovery.start_pairing(self.hkid)
-                self.try_later_reason = None
-=======
 
             try:
                 self.finish_pairing = await discovery.start_pairing(self.hkid)
->>>>>>> 56287a78
 
             except aiohomekit.BusyError:
                 # Already performing a pair setup operation with a different
                 # controller
-<<<<<<< HEAD
-                self.try_later_reason = "busy_error"
-                return await self.async_step_try_pair_later()
-            except aiohomekit.MaxTriesError:
-                # The accessory has received more than 100 unsuccessful auth
-                # attempts.
-                self.try_later_reason = "max_tries_error"
-                return await self.async_step_try_pair_later()
-=======
                 return await self.async_step_busy_error()
             except aiohomekit.MaxTriesError:
                 # The accessory has received more than 100 unsuccessful auth
                 # attempts.
                 return await self.async_step_max_tries_error()
->>>>>>> 56287a78
             except aiohomekit.UnavailableError:
                 # The accessory is already paired - cannot try to pair again.
                 return self.async_abort(reason="already_paired")
@@ -322,28 +302,13 @@
             except IndexError:
                 # TLV error, usually not in pairing mode
                 _LOGGER.exception("Pairing communication failed")
-<<<<<<< HEAD
-                self.try_later_reason = "protocol_error"
-                return await self.async_step_try_pair_later()
-=======
                 return await self.async_step_protocol_error()
->>>>>>> 56287a78
             except Exception:  # pylint: disable=broad-except
                 _LOGGER.exception("Pairing attempt failed with an unhandled exception")
                 errors["pairing_code"] = "pairing_failed"
 
         return self._async_step_pair_show_form(errors)
 
-<<<<<<< HEAD
-    async def async_step_try_pair_later(self, user_input=None):
-        """Retry pairing after the accessory is busy or unavailable."""
-        if user_input is not None:
-            return await self.async_step_pair()
-
-        return self.async_show_form(
-            step_id="try_pair_later", errors={"base": self.try_later_reason}
-        )
-=======
     async def async_step_busy_error(self, user_input=None):
         """Retry pairing after the accessory is busy."""
         if user_input is not None:
@@ -364,7 +329,6 @@
             return await self.async_step_pair()
 
         return self.async_show_form(step_id="protocol_error")
->>>>>>> 56287a78
 
     @callback
     def _async_step_pair_show_form(self, errors=None):
