"""Representation of Z-Wave sensors."""
from __future__ import annotations

from collections.abc import Mapping
from typing import cast

import voluptuous as vol
from zwave_js_server.client import Client as ZwaveClient
from zwave_js_server.const import CommandClass, ControllerStatus, NodeStatus
from zwave_js_server.const.command_class.meter import (
    RESET_METER_OPTION_TARGET_VALUE,
    RESET_METER_OPTION_TYPE,
)
from zwave_js_server.exceptions import BaseZwaveJSServerError
from zwave_js_server.model.controller import Controller
from zwave_js_server.model.controller.statistics import ControllerStatisticsDataType
from zwave_js_server.model.driver import Driver
from zwave_js_server.model.node import Node as ZwaveNode
from zwave_js_server.model.node.statistics import NodeStatisticsDataType
from zwave_js_server.model.value import ConfigurationValue, ConfigurationValueType
from zwave_js_server.util.command_class.meter import get_meter_type

from homeassistant.backports.functools import cached_property
from homeassistant.components.sensor import (
    DOMAIN as SENSOR_DOMAIN,
    SensorDeviceClass,
    SensorEntity,
    SensorEntityDescription,
    SensorStateClass,
)
from homeassistant.config_entries import ConfigEntry
from homeassistant.const import (
    CONCENTRATION_PARTS_PER_MILLION,
    LIGHT_LUX,
    PERCENTAGE,
    SIGNAL_STRENGTH_DECIBELS_MILLIWATT,
    UV_INDEX,
    EntityCategory,
    UnitOfElectricCurrent,
    UnitOfElectricPotential,
    UnitOfEnergy,
    UnitOfPower,
    UnitOfPressure,
    UnitOfTemperature,
    UnitOfTime,
)
from homeassistant.core import HomeAssistant, callback
from homeassistant.exceptions import HomeAssistantError
from homeassistant.helpers import entity_platform
from homeassistant.helpers.dispatcher import async_dispatcher_connect
from homeassistant.helpers.entity_platform import AddEntitiesCallback
from homeassistant.helpers.typing import UNDEFINED, StateType

from .const import (
    ATTR_METER_TYPE,
    ATTR_METER_TYPE_NAME,
    ATTR_VALUE,
    DATA_CLIENT,
    DOMAIN,
    ENTITY_DESC_KEY_BATTERY,
    ENTITY_DESC_KEY_CO,
    ENTITY_DESC_KEY_CO2,
    ENTITY_DESC_KEY_CURRENT,
    ENTITY_DESC_KEY_ENERGY_MEASUREMENT,
    ENTITY_DESC_KEY_ENERGY_PRODUCTION_POWER,
    ENTITY_DESC_KEY_ENERGY_PRODUCTION_TIME,
    ENTITY_DESC_KEY_ENERGY_PRODUCTION_TODAY,
    ENTITY_DESC_KEY_ENERGY_PRODUCTION_TOTAL,
    ENTITY_DESC_KEY_ENERGY_TOTAL_INCREASING,
    ENTITY_DESC_KEY_HUMIDITY,
    ENTITY_DESC_KEY_ILLUMINANCE,
    ENTITY_DESC_KEY_MEASUREMENT,
    ENTITY_DESC_KEY_POWER,
    ENTITY_DESC_KEY_POWER_FACTOR,
    ENTITY_DESC_KEY_PRESSURE,
    ENTITY_DESC_KEY_SIGNAL_STRENGTH,
    ENTITY_DESC_KEY_TARGET_TEMPERATURE,
    ENTITY_DESC_KEY_TEMPERATURE,
    ENTITY_DESC_KEY_TOTAL_INCREASING,
    ENTITY_DESC_KEY_UV_INDEX,
    ENTITY_DESC_KEY_VOLTAGE,
    LOGGER,
    SERVICE_RESET_METER,
)
from .discovery import ZwaveDiscoveryInfo
from .discovery_data_template import (
    NumericSensorDataTemplate,
    NumericSensorDataTemplateData,
)
from .entity import ZWaveBaseEntity
from .helpers import get_device_info, get_valueless_base_unique_id

PARALLEL_UPDATES = 0

CONTROLLER_STATUS_ICON: dict[ControllerStatus, str] = {
    ControllerStatus.READY: "mdi:check",
    ControllerStatus.UNRESPONSIVE: "mdi:bell-off",
    ControllerStatus.JAMMED: "mdi:lock",
}

NODE_STATUS_ICON: dict[NodeStatus, str] = {
    NodeStatus.ALIVE: "mdi:heart-pulse",
    NodeStatus.ASLEEP: "mdi:sleep",
    NodeStatus.AWAKE: "mdi:eye",
    NodeStatus.DEAD: "mdi:robot-dead",
    NodeStatus.UNKNOWN: "mdi:help-rhombus",
}


# These descriptions should include device class.
ENTITY_DESCRIPTION_KEY_DEVICE_CLASS_MAP: dict[
    tuple[str, str], SensorEntityDescription
] = {
    (ENTITY_DESC_KEY_BATTERY, PERCENTAGE): SensorEntityDescription(
        ENTITY_DESC_KEY_BATTERY,
        device_class=SensorDeviceClass.BATTERY,
        entity_category=EntityCategory.DIAGNOSTIC,
        state_class=SensorStateClass.MEASUREMENT,
        native_unit_of_measurement=PERCENTAGE,
    ),
    (ENTITY_DESC_KEY_CURRENT, UnitOfElectricCurrent.AMPERE): SensorEntityDescription(
        ENTITY_DESC_KEY_CURRENT,
        device_class=SensorDeviceClass.CURRENT,
        state_class=SensorStateClass.MEASUREMENT,
        native_unit_of_measurement=UnitOfElectricCurrent.AMPERE,
    ),
    (ENTITY_DESC_KEY_VOLTAGE, UnitOfElectricPotential.VOLT): SensorEntityDescription(
        ENTITY_DESC_KEY_VOLTAGE,
        device_class=SensorDeviceClass.VOLTAGE,
        state_class=SensorStateClass.MEASUREMENT,
        native_unit_of_measurement=UnitOfElectricPotential.VOLT,
    ),
    (
        ENTITY_DESC_KEY_VOLTAGE,
        UnitOfElectricPotential.MILLIVOLT,
    ): SensorEntityDescription(
        ENTITY_DESC_KEY_VOLTAGE,
        device_class=SensorDeviceClass.VOLTAGE,
        state_class=SensorStateClass.MEASUREMENT,
        native_unit_of_measurement=UnitOfElectricPotential.MILLIVOLT,
    ),
    (
        ENTITY_DESC_KEY_ENERGY_TOTAL_INCREASING,
        UnitOfEnergy.KILO_WATT_HOUR,
    ): SensorEntityDescription(
        ENTITY_DESC_KEY_ENERGY_TOTAL_INCREASING,
        device_class=SensorDeviceClass.ENERGY,
        state_class=SensorStateClass.TOTAL_INCREASING,
        native_unit_of_measurement=UnitOfEnergy.KILO_WATT_HOUR,
    ),
    (ENTITY_DESC_KEY_POWER, UnitOfPower.WATT): SensorEntityDescription(
        ENTITY_DESC_KEY_POWER,
        device_class=SensorDeviceClass.POWER,
        state_class=SensorStateClass.MEASUREMENT,
        native_unit_of_measurement=UnitOfPower.WATT,
    ),
    (ENTITY_DESC_KEY_POWER_FACTOR, PERCENTAGE): SensorEntityDescription(
        ENTITY_DESC_KEY_POWER_FACTOR,
        device_class=SensorDeviceClass.POWER_FACTOR,
        state_class=SensorStateClass.MEASUREMENT,
        native_unit_of_measurement=PERCENTAGE,
    ),
    (ENTITY_DESC_KEY_CO, CONCENTRATION_PARTS_PER_MILLION): SensorEntityDescription(
        ENTITY_DESC_KEY_CO,
        device_class=SensorDeviceClass.CO,
        state_class=SensorStateClass.MEASUREMENT,
        native_unit_of_measurement=CONCENTRATION_PARTS_PER_MILLION,
    ),
    (ENTITY_DESC_KEY_CO2, CONCENTRATION_PARTS_PER_MILLION): SensorEntityDescription(
        ENTITY_DESC_KEY_CO2,
        device_class=SensorDeviceClass.CO2,
        state_class=SensorStateClass.MEASUREMENT,
        native_unit_of_measurement=CONCENTRATION_PARTS_PER_MILLION,
    ),
    (ENTITY_DESC_KEY_HUMIDITY, PERCENTAGE): SensorEntityDescription(
        ENTITY_DESC_KEY_HUMIDITY,
        device_class=SensorDeviceClass.HUMIDITY,
        state_class=SensorStateClass.MEASUREMENT,
        native_unit_of_measurement=PERCENTAGE,
    ),
    (ENTITY_DESC_KEY_ILLUMINANCE, LIGHT_LUX): SensorEntityDescription(
        ENTITY_DESC_KEY_ILLUMINANCE,
        device_class=SensorDeviceClass.ILLUMINANCE,
        state_class=SensorStateClass.MEASUREMENT,
        native_unit_of_measurement=LIGHT_LUX,
    ),
    (ENTITY_DESC_KEY_PRESSURE, UnitOfPressure.KPA): SensorEntityDescription(
        ENTITY_DESC_KEY_PRESSURE,
        device_class=SensorDeviceClass.PRESSURE,
        state_class=SensorStateClass.MEASUREMENT,
        native_unit_of_measurement=UnitOfPressure.KPA,
    ),
    (ENTITY_DESC_KEY_PRESSURE, UnitOfPressure.PSI): SensorEntityDescription(
        ENTITY_DESC_KEY_PRESSURE,
        device_class=SensorDeviceClass.PRESSURE,
        state_class=SensorStateClass.MEASUREMENT,
        native_unit_of_measurement=UnitOfPressure.PSI,
    ),
    (ENTITY_DESC_KEY_PRESSURE, UnitOfPressure.INHG): SensorEntityDescription(
        ENTITY_DESC_KEY_PRESSURE,
        device_class=SensorDeviceClass.PRESSURE,
        state_class=SensorStateClass.MEASUREMENT,
        native_unit_of_measurement=UnitOfPressure.INHG,
    ),
    (ENTITY_DESC_KEY_PRESSURE, UnitOfPressure.MMHG): SensorEntityDescription(
        ENTITY_DESC_KEY_PRESSURE,
        device_class=SensorDeviceClass.PRESSURE,
        state_class=SensorStateClass.MEASUREMENT,
        native_unit_of_measurement=UnitOfPressure.MMHG,
    ),
    (
        ENTITY_DESC_KEY_SIGNAL_STRENGTH,
        SIGNAL_STRENGTH_DECIBELS_MILLIWATT,
    ): SensorEntityDescription(
        ENTITY_DESC_KEY_SIGNAL_STRENGTH,
        device_class=SensorDeviceClass.SIGNAL_STRENGTH,
        entity_category=EntityCategory.DIAGNOSTIC,
        entity_registry_enabled_default=False,
        state_class=SensorStateClass.MEASUREMENT,
        native_unit_of_measurement=SIGNAL_STRENGTH_DECIBELS_MILLIWATT,
    ),
    (ENTITY_DESC_KEY_TEMPERATURE, UnitOfTemperature.CELSIUS): SensorEntityDescription(
        ENTITY_DESC_KEY_TEMPERATURE,
        device_class=SensorDeviceClass.TEMPERATURE,
        state_class=SensorStateClass.MEASUREMENT,
        native_unit_of_measurement=UnitOfTemperature.CELSIUS,
    ),
    (
        ENTITY_DESC_KEY_TEMPERATURE,
        UnitOfTemperature.FAHRENHEIT,
    ): SensorEntityDescription(
        ENTITY_DESC_KEY_TEMPERATURE,
        device_class=SensorDeviceClass.TEMPERATURE,
        state_class=SensorStateClass.MEASUREMENT,
        native_unit_of_measurement=UnitOfTemperature.FAHRENHEIT,
    ),
    (
        ENTITY_DESC_KEY_TARGET_TEMPERATURE,
        UnitOfTemperature.CELSIUS,
    ): SensorEntityDescription(
        ENTITY_DESC_KEY_TARGET_TEMPERATURE,
        device_class=SensorDeviceClass.TEMPERATURE,
        native_unit_of_measurement=UnitOfTemperature.CELSIUS,
    ),
    (
        ENTITY_DESC_KEY_TARGET_TEMPERATURE,
        UnitOfTemperature.FAHRENHEIT,
    ): SensorEntityDescription(
        ENTITY_DESC_KEY_TARGET_TEMPERATURE,
        device_class=SensorDeviceClass.TEMPERATURE,
        native_unit_of_measurement=UnitOfTemperature.FAHRENHEIT,
    ),
    (
        ENTITY_DESC_KEY_ENERGY_PRODUCTION_TIME,
        UnitOfTime.SECONDS,
    ): SensorEntityDescription(
        ENTITY_DESC_KEY_ENERGY_PRODUCTION_TIME,
        name="Energy production time",
        device_class=SensorDeviceClass.DURATION,
        native_unit_of_measurement=UnitOfTime.SECONDS,
    ),
    (ENTITY_DESC_KEY_ENERGY_PRODUCTION_TIME, UnitOfTime.HOURS): SensorEntityDescription(
        ENTITY_DESC_KEY_ENERGY_PRODUCTION_TIME,
        device_class=SensorDeviceClass.DURATION,
        native_unit_of_measurement=UnitOfTime.HOURS,
    ),
    (
        ENTITY_DESC_KEY_ENERGY_PRODUCTION_TODAY,
        UnitOfEnergy.WATT_HOUR,
    ): SensorEntityDescription(
        ENTITY_DESC_KEY_ENERGY_PRODUCTION_TODAY,
        name="Energy production today",
        device_class=SensorDeviceClass.ENERGY,
        state_class=SensorStateClass.TOTAL_INCREASING,
        native_unit_of_measurement=UnitOfEnergy.WATT_HOUR,
    ),
    (
        ENTITY_DESC_KEY_ENERGY_PRODUCTION_TOTAL,
        UnitOfEnergy.WATT_HOUR,
    ): SensorEntityDescription(
        ENTITY_DESC_KEY_ENERGY_PRODUCTION_TOTAL,
        name="Energy production total",
        device_class=SensorDeviceClass.ENERGY,
        state_class=SensorStateClass.TOTAL_INCREASING,
        native_unit_of_measurement=UnitOfEnergy.WATT_HOUR,
    ),
    (
        ENTITY_DESC_KEY_ENERGY_PRODUCTION_POWER,
        UnitOfPower.WATT,
    ): SensorEntityDescription(
        ENTITY_DESC_KEY_POWER,
        name="Energy production power",
        device_class=SensorDeviceClass.POWER,
        state_class=SensorStateClass.MEASUREMENT,
        native_unit_of_measurement=UnitOfPower.WATT,
    ),
}

# These descriptions are without device class.
ENTITY_DESCRIPTION_KEY_MAP = {
    ENTITY_DESC_KEY_CO: SensorEntityDescription(
        ENTITY_DESC_KEY_CO,
        state_class=SensorStateClass.MEASUREMENT,
    ),
    ENTITY_DESC_KEY_ENERGY_MEASUREMENT: SensorEntityDescription(
        ENTITY_DESC_KEY_ENERGY_MEASUREMENT,
        state_class=SensorStateClass.MEASUREMENT,
    ),
    ENTITY_DESC_KEY_HUMIDITY: SensorEntityDescription(
        ENTITY_DESC_KEY_HUMIDITY,
        state_class=SensorStateClass.MEASUREMENT,
    ),
    ENTITY_DESC_KEY_ILLUMINANCE: SensorEntityDescription(
        ENTITY_DESC_KEY_ILLUMINANCE,
        state_class=SensorStateClass.MEASUREMENT,
    ),
    ENTITY_DESC_KEY_POWER_FACTOR: SensorEntityDescription(
        ENTITY_DESC_KEY_POWER_FACTOR,
        state_class=SensorStateClass.MEASUREMENT,
    ),
    ENTITY_DESC_KEY_SIGNAL_STRENGTH: SensorEntityDescription(
        ENTITY_DESC_KEY_SIGNAL_STRENGTH,
        entity_category=EntityCategory.DIAGNOSTIC,
        entity_registry_enabled_default=False,
        state_class=SensorStateClass.MEASUREMENT,
    ),
    ENTITY_DESC_KEY_MEASUREMENT: SensorEntityDescription(
        ENTITY_DESC_KEY_MEASUREMENT,
        state_class=SensorStateClass.MEASUREMENT,
    ),
    ENTITY_DESC_KEY_TOTAL_INCREASING: SensorEntityDescription(
        ENTITY_DESC_KEY_TOTAL_INCREASING,
        state_class=SensorStateClass.TOTAL_INCREASING,
    ),
    ENTITY_DESC_KEY_UV_INDEX: SensorEntityDescription(
        ENTITY_DESC_KEY_UV_INDEX,
        state_class=SensorStateClass.MEASUREMENT,
        native_unit_of_measurement=UV_INDEX,
    ),
}


# Controller statistics descriptions
ENTITY_DESCRIPTION_CONTROLLER_STATISTICS_LIST = [
    SensorEntityDescription(
        "messagesTX",
        name="Successful messages (TX)",
        state_class=SensorStateClass.TOTAL,
    ),
    SensorEntityDescription(
        "messagesRX",
        name="Successful messages (RX)",
        state_class=SensorStateClass.TOTAL,
    ),
    SensorEntityDescription(
        "messagesDroppedTX",
        name="Messages dropped (TX)",
        state_class=SensorStateClass.TOTAL,
    ),
    SensorEntityDescription(
        "messagesDroppedRX",
        name="Messages dropped (RX)",
        state_class=SensorStateClass.TOTAL,
    ),
    SensorEntityDescription(
        "NAK",
        name="Messages not accepted",
        state_class=SensorStateClass.TOTAL,
    ),
    SensorEntityDescription(
        "CAN", name="Collisions", state_class=SensorStateClass.TOTAL
    ),
    SensorEntityDescription(
        "timeoutACK", name="Missing ACKs", state_class=SensorStateClass.TOTAL
    ),
    SensorEntityDescription(
        "timeoutResponse",
        name="Timed out responses",
        state_class=SensorStateClass.TOTAL,
    ),
    SensorEntityDescription(
        "timeoutCallback",
        name="Timed out callbacks",
        state_class=SensorStateClass.TOTAL,
    ),
    SensorEntityDescription(
        "backgroundRSSI.channel0.average",
        name="Average background RSSI (channel 0)",
        native_unit_of_measurement=SIGNAL_STRENGTH_DECIBELS_MILLIWATT,
        device_class=SensorDeviceClass.SIGNAL_STRENGTH,
    ),
    SensorEntityDescription(
        "backgroundRSSI.channel0.current",
        name="Current background RSSI (channel 0)",
        native_unit_of_measurement=SIGNAL_STRENGTH_DECIBELS_MILLIWATT,
        device_class=SensorDeviceClass.SIGNAL_STRENGTH,
        state_class=SensorStateClass.MEASUREMENT,
    ),
    SensorEntityDescription(
        "backgroundRSSI.channel1.average",
        name="Average background RSSI (channel 1)",
        native_unit_of_measurement=SIGNAL_STRENGTH_DECIBELS_MILLIWATT,
        device_class=SensorDeviceClass.SIGNAL_STRENGTH,
    ),
    SensorEntityDescription(
        "backgroundRSSI.channel1.current",
        name="Current background RSSI (channel 1)",
        native_unit_of_measurement=SIGNAL_STRENGTH_DECIBELS_MILLIWATT,
        device_class=SensorDeviceClass.SIGNAL_STRENGTH,
        state_class=SensorStateClass.MEASUREMENT,
    ),
    SensorEntityDescription(
        "backgroundRSSI.channel2.average",
        name="Average background RSSI (channel 2)",
        native_unit_of_measurement=SIGNAL_STRENGTH_DECIBELS_MILLIWATT,
        device_class=SensorDeviceClass.SIGNAL_STRENGTH,
    ),
    SensorEntityDescription(
        "backgroundRSSI.channel2.current",
        name="Current background RSSI (channel 2)",
        native_unit_of_measurement=SIGNAL_STRENGTH_DECIBELS_MILLIWATT,
        device_class=SensorDeviceClass.SIGNAL_STRENGTH,
        state_class=SensorStateClass.MEASUREMENT,
    ),
]

# Node statistics descriptions
ENTITY_DESCRIPTION_NODE_STATISTICS_LIST = [
    SensorEntityDescription(
        "commandsRX",
        name="Successful commands (RX)",
        state_class=SensorStateClass.TOTAL,
    ),
    SensorEntityDescription(
        "commandsTX",
        name="Successful commands (TX)",
        state_class=SensorStateClass.TOTAL,
    ),
    SensorEntityDescription(
        "commandsDroppedRX",
        name="Commands dropped (RX)",
        state_class=SensorStateClass.TOTAL,
    ),
    SensorEntityDescription(
        "commandsDroppedTX",
        name="Commands dropped (TX)",
        state_class=SensorStateClass.TOTAL,
    ),
    SensorEntityDescription(
        "timeoutResponse",
        name="Timed out responses",
        state_class=SensorStateClass.TOTAL,
    ),
    SensorEntityDescription(
        "rtt",
        name="Round Trip Time",
        native_unit_of_measurement=UnitOfTime.MILLISECONDS,
        device_class=SensorDeviceClass.DURATION,
        state_class=SensorStateClass.MEASUREMENT,
    ),
    SensorEntityDescription(
        "rssi",
        name="RSSI",
        native_unit_of_measurement=SIGNAL_STRENGTH_DECIBELS_MILLIWATT,
        device_class=SensorDeviceClass.SIGNAL_STRENGTH,
        state_class=SensorStateClass.MEASUREMENT,
    ),
]


def get_entity_description(
    data: NumericSensorDataTemplateData,
) -> SensorEntityDescription:
    """Return the entity description for the given data."""
    data_description_key = data.entity_description_key or ""
    data_unit = data.unit_of_measurement or ""
    return ENTITY_DESCRIPTION_KEY_DEVICE_CLASS_MAP.get(
        (data_description_key, data_unit),
        ENTITY_DESCRIPTION_KEY_MAP.get(
            data_description_key,
            SensorEntityDescription(
                "base_sensor", native_unit_of_measurement=data.unit_of_measurement
            ),
        ),
    )


async def async_setup_entry(
    hass: HomeAssistant,
    config_entry: ConfigEntry,
    async_add_entities: AddEntitiesCallback,
) -> None:
    """Set up Z-Wave sensor from config entry."""
    client: ZwaveClient = hass.data[DOMAIN][config_entry.entry_id][DATA_CLIENT]
    driver = client.driver
    assert driver is not None  # Driver is ready before platforms are loaded.

    @callback
    def async_add_sensor(info: ZwaveDiscoveryInfo) -> None:
        """Add Z-Wave Sensor."""
        entities: list[ZWaveBaseEntity] = []

        if info.platform_data:
            data: NumericSensorDataTemplateData = info.platform_data
        else:
            data = NumericSensorDataTemplateData()

        entity_description = get_entity_description(data)

        if info.platform_hint == "numeric_sensor":
            entities.append(
                ZWaveNumericSensor(
                    config_entry,
                    driver,
                    info,
                    entity_description,
                    data.unit_of_measurement,
                )
            )
        elif info.platform_hint == "list_sensor":
            entities.append(
                ZWaveListSensor(config_entry, driver, info, entity_description)
            )
        elif info.platform_hint == "config_parameter":
            entities.append(
                ZWaveConfigParameterSensor(
                    config_entry, driver, info, entity_description
                )
            )
        elif info.platform_hint == "meter":
            entities.append(
                ZWaveMeterSensor(config_entry, driver, info, entity_description)
            )
        else:
            entities.append(ZwaveSensor(config_entry, driver, info, entity_description))

        async_add_entities(entities)

    @callback
    def async_add_controller_status_sensor() -> None:
        """Add controller status sensor."""
        async_add_entities([ZWaveControllerStatusSensor(config_entry, driver)])

    @callback
    def async_add_node_status_sensor(node: ZwaveNode) -> None:
        """Add node status sensor."""
        async_add_entities([ZWaveNodeStatusSensor(config_entry, driver, node)])

    @callback
    def async_add_statistics_sensors(node: ZwaveNode) -> None:
        """Add statistics sensors."""
        async_add_entities(
            [
                ZWaveStatisticsSensor(
                    config_entry,
                    driver,
                    driver.controller if driver.controller.own_node == node else node,
                    entity_description,
                )
                for entity_description in (
                    ENTITY_DESCRIPTION_CONTROLLER_STATISTICS_LIST
                    if driver.controller.own_node == node
                    else ENTITY_DESCRIPTION_NODE_STATISTICS_LIST
                )
            ]
        )

    config_entry.async_on_unload(
        async_dispatcher_connect(
            hass,
            f"{DOMAIN}_{config_entry.entry_id}_add_{SENSOR_DOMAIN}",
            async_add_sensor,
        )
    )

    config_entry.async_on_unload(
        async_dispatcher_connect(
            hass,
            f"{DOMAIN}_{config_entry.entry_id}_add_controller_status_sensor",
            async_add_controller_status_sensor,
        )
    )

    config_entry.async_on_unload(
        async_dispatcher_connect(
            hass,
            f"{DOMAIN}_{config_entry.entry_id}_add_node_status_sensor",
            async_add_node_status_sensor,
        )
    )

    config_entry.async_on_unload(
        async_dispatcher_connect(
            hass,
            f"{DOMAIN}_{config_entry.entry_id}_add_statistics_sensors",
            async_add_statistics_sensors,
        )
    )

    platform = entity_platform.async_get_current_platform()
    platform.async_register_entity_service(
        SERVICE_RESET_METER,
        {
            vol.Optional(ATTR_METER_TYPE): vol.Coerce(int),
            vol.Optional(ATTR_VALUE): vol.Coerce(int),
        },
        "async_reset_meter",
    )


class ZwaveSensor(ZWaveBaseEntity, SensorEntity):
    """Basic Representation of a Z-Wave sensor."""

    def __init__(
        self,
        config_entry: ConfigEntry,
        driver: Driver,
        info: ZwaveDiscoveryInfo,
        entity_description: SensorEntityDescription,
        unit_of_measurement: str | None = None,
    ) -> None:
        """Initialize a ZWaveSensorBase entity."""
        self.entity_description = entity_description
        super().__init__(config_entry, driver, info)
        self._attr_native_unit_of_measurement = unit_of_measurement

        # Entity class attributes
        self._attr_force_update = True
        if not entity_description.name or entity_description.name is UNDEFINED:
            self._attr_name = self.generate_name(include_value_name=True)

    @property
    def native_value(self) -> StateType:
        """Return state of the sensor."""
        key = str(self.info.primary_value.value)
        if key not in self.info.primary_value.metadata.states:
            return self.info.primary_value.value
        return str(self.info.primary_value.metadata.states[key])

    @property
    def native_unit_of_measurement(self) -> str | None:
        """Return unit of measurement the value is expressed in."""
        if (unit := super().native_unit_of_measurement) is not None:
            return unit
        if self.info.primary_value.metadata.unit is None:
            return None
        return str(self.info.primary_value.metadata.unit)

    @property  # type: ignore[override]
    # fget is used in the child classes which is not compatible with cached_property
    # mypy also doesn't know about fget: https://github.com/python/mypy/issues/6185
    def device_class(self) -> SensorDeviceClass | None:
        """Return device class of sensor."""
        return super().device_class


class ZWaveNumericSensor(ZwaveSensor):
    """Representation of a Z-Wave Numeric sensor."""

    @callback
    def on_value_update(self) -> None:
        """Handle scale changes for this value on value updated event."""
        data = NumericSensorDataTemplate().resolve_data(self.info.primary_value)
        self.entity_description = get_entity_description(data)
        self._attr_native_unit_of_measurement = data.unit_of_measurement

    @property
    def native_value(self) -> float:
        """Return state of the sensor."""
        if self.info.primary_value.value is None:
            return 0
        return round(float(self.info.primary_value.value), 2)


class ZWaveMeterSensor(ZWaveNumericSensor):
    """Representation of a Z-Wave Meter CC sensor."""

    @property
    def extra_state_attributes(self) -> Mapping[str, int | str] | None:
        """Return extra state attributes."""
        meter_type = get_meter_type(self.info.primary_value)
        return {
            ATTR_METER_TYPE: meter_type.value,
            ATTR_METER_TYPE_NAME: meter_type.name,
        }

    async def async_reset_meter(
        self, meter_type: int | None = None, value: int | None = None
    ) -> None:
        """Reset meter(s) on device."""
        node = self.info.node
        endpoint = self.info.primary_value.endpoint or 0
        options = {}
        if meter_type is not None:
            options[RESET_METER_OPTION_TYPE] = meter_type
        if value is not None:
            options[RESET_METER_OPTION_TARGET_VALUE] = value
        args = [options] if options else []
        try:
            await node.endpoints[endpoint].async_invoke_cc_api(
                CommandClass.METER, "reset", *args, wait_for_result=False
            )
        except BaseZwaveJSServerError as err:
            LOGGER.error(
                "Failed to reset meters on node %s endpoint %s: %s", node, endpoint, err
            )
            raise HomeAssistantError from err
        LOGGER.debug(
            "Meters on node %s endpoint %s reset with the following options: %s",
            node,
            endpoint,
            options,
        )


class ZWaveListSensor(ZwaveSensor):
    """Representation of a Z-Wave Numeric sensor with multiple states."""

    def __init__(
        self,
        config_entry: ConfigEntry,
        driver: Driver,
        info: ZwaveDiscoveryInfo,
        entity_description: SensorEntityDescription,
        unit_of_measurement: str | None = None,
    ) -> None:
        """Initialize a ZWaveListSensor entity."""
        super().__init__(
            config_entry, driver, info, entity_description, unit_of_measurement
        )

        # Entity class attributes
        # Notification sensors have the following name mapping (variables are property
        # keys, name is property)
        # https://github.com/zwave-js/node-zwave-js/blob/master/packages/config/config/notifications.json
        self._attr_name = self.generate_name(
            alternate_value_name=self.info.primary_value.property_name,
            additional_info=[self.info.primary_value.property_key_name],
        )

    @property
    def options(self) -> list[str] | None:
        """Return options for enum sensor."""
        if self.device_class == SensorDeviceClass.ENUM:
            return list(self.info.primary_value.metadata.states.values())
        return None

<<<<<<< HEAD
    @cached_property  # type: ignore[override]
=======
    @property  # type: ignore[override]
>>>>>>> f989028d
    # fget is used which is not compatible with cached_property
    # mypy also doesn't know about fget: https://github.com/python/mypy/issues/6185
    def device_class(self) -> SensorDeviceClass | None:
        """Return sensor device class."""
        if (device_class := super().device_class) is not None:
            return device_class
        if self.info.primary_value.metadata.states:
            return SensorDeviceClass.ENUM
        return None

    @property
    def extra_state_attributes(self) -> dict[str, str] | None:
        """Return the device specific state attributes."""
        if (value := self.info.primary_value.value) is None:
            return None
        # add the value's int value as property for multi-value (list) items
        return {ATTR_VALUE: value}


class ZWaveConfigParameterSensor(ZWaveListSensor):
    """Representation of a Z-Wave config parameter sensor."""

    _attr_entity_category = EntityCategory.DIAGNOSTIC

    def __init__(
        self,
        config_entry: ConfigEntry,
        driver: Driver,
        info: ZwaveDiscoveryInfo,
        entity_description: SensorEntityDescription,
        unit_of_measurement: str | None = None,
    ) -> None:
        """Initialize a ZWaveConfigParameterSensor entity."""
        super().__init__(
            config_entry, driver, info, entity_description, unit_of_measurement
        )
        self._primary_value = cast(ConfigurationValue, self.info.primary_value)

        property_key_name = self.info.primary_value.property_key_name
        # Entity class attributes
        self._attr_name = self.generate_name(
            alternate_value_name=self.info.primary_value.property_name,
            additional_info=[property_key_name] if property_key_name else None,
        )

    @property  # type: ignore[override]
    def device_class(self) -> SensorDeviceClass | None:
        """Return sensor device class."""
        # mypy doesn't know about fget: https://github.com/python/mypy/issues/6185
        if (device_class := ZwaveSensor.device_class.fget(self)) is not None:  # type: ignore[attr-defined]
            return device_class  # type: ignore[no-any-return]
        if (
            self._primary_value.configuration_value_type
            == ConfigurationValueType.ENUMERATED
        ):
            return SensorDeviceClass.ENUM
        return None

    @property
    def extra_state_attributes(self) -> dict[str, str] | None:
        """Return the device specific state attributes."""
        if (value := self.info.primary_value.value) is None:
            return None
        # add the value's int value as property for multi-value (list) items
        return {ATTR_VALUE: value}


class ZWaveNodeStatusSensor(SensorEntity):
    """Representation of a node status sensor."""

    _attr_should_poll = False
    _attr_entity_category = EntityCategory.DIAGNOSTIC
    _attr_has_entity_name = True

    def __init__(
        self, config_entry: ConfigEntry, driver: Driver, node: ZwaveNode
    ) -> None:
        """Initialize a generic Z-Wave device entity."""
        self.config_entry = config_entry
        self.node = node

        # Entity class attributes
        self._attr_name = "Node status"
        self._base_unique_id = get_valueless_base_unique_id(driver, node)
        self._attr_unique_id = f"{self._base_unique_id}.node_status"
        # device may not be precreated in main handler yet
        self._attr_device_info = get_device_info(driver, node)

    async def async_poll_value(self, _: bool) -> None:
        """Poll a value."""
        # We log an error instead of raising an exception because this service call occurs
        # in a separate task since it is called via the dispatcher and we don't want to
        # raise the exception in that separate task because it is confusing to the user.
        LOGGER.error(
            "There is no value to refresh for this entity so the zwave_js.refresh_value"
            " service won't work for it"
        )

    @callback
    def _status_changed(self, _: dict) -> None:
        """Call when status event is received."""
        self._attr_native_value = self.node.status.name.lower()
        self.async_write_ha_state()

    @property
    def icon(self) -> str | None:
        """Icon of the entity."""
        return NODE_STATUS_ICON[self.node.status]

    async def async_added_to_hass(self) -> None:
        """Call when entity is added."""
        # Add value_changed callbacks.
        for evt in ("wake up", "sleep", "dead", "alive"):
            self.async_on_remove(self.node.on(evt, self._status_changed))
        self.async_on_remove(
            async_dispatcher_connect(
                self.hass,
                f"{DOMAIN}_{self.unique_id}_poll_value",
                self.async_poll_value,
            )
        )
        # we don't listen for `remove_entity_on_ready_node` signal because this entity
        # is created when the node is added which occurs before ready. It only needs to
        # be removed if the node is removed from the network.
        self.async_on_remove(
            async_dispatcher_connect(
                self.hass,
                f"{DOMAIN}_{self._base_unique_id}_remove_entity",
                self.async_remove,
            )
        )
        self._attr_native_value: str = self.node.status.name.lower()
        self.async_write_ha_state()


class ZWaveControllerStatusSensor(SensorEntity):
    """Representation of a controller status sensor."""

    _attr_should_poll = False
    _attr_entity_category = EntityCategory.DIAGNOSTIC
    _attr_has_entity_name = True

    def __init__(self, config_entry: ConfigEntry, driver: Driver) -> None:
        """Initialize a generic Z-Wave device entity."""
        self.config_entry = config_entry
        self.controller = driver.controller
        node = self.controller.own_node
        assert node

        # Entity class attributes
        self._attr_name = "Status"
        self._base_unique_id = get_valueless_base_unique_id(driver, node)
        self._attr_unique_id = f"{self._base_unique_id}.controller_status"
        # device may not be precreated in main handler yet
        self._attr_device_info = get_device_info(driver, node)

    async def async_poll_value(self, _: bool) -> None:
        """Poll a value."""
        # We log an error instead of raising an exception because this service call occurs
        # in a separate task since it is called via the dispatcher and we don't want to
        # raise the exception in that separate task because it is confusing to the user.
        LOGGER.error(
            "There is no value to refresh for this entity so the zwave_js.refresh_value"
            " service won't work for it"
        )

    @callback
    def _status_changed(self, _: dict) -> None:
        """Call when status event is received."""
        self._attr_native_value = self.controller.status.name.lower()
        self.async_write_ha_state()

    @property
    def icon(self) -> str | None:
        """Icon of the entity."""
        return CONTROLLER_STATUS_ICON[self.controller.status]

    async def async_added_to_hass(self) -> None:
        """Call when entity is added."""
        # Add value_changed callbacks.
        self.async_on_remove(self.controller.on("status changed", self._status_changed))
        self.async_on_remove(
            async_dispatcher_connect(
                self.hass,
                f"{DOMAIN}_{self.unique_id}_poll_value",
                self.async_poll_value,
            )
        )
        # we don't listen for `remove_entity_on_ready_node` signal because this is not
        # a regular node
        self.async_on_remove(
            async_dispatcher_connect(
                self.hass,
                f"{DOMAIN}_{self._base_unique_id}_remove_entity",
                self.async_remove,
            )
        )
        self._attr_native_value: str = self.controller.status.name.lower()


class ZWaveStatisticsSensor(SensorEntity):
    """Representation of a node/controller statistics sensor."""

    _attr_should_poll = False
    _attr_entity_category = EntityCategory.DIAGNOSTIC
    _attr_entity_registry_enabled_default = False
    _attr_has_entity_name = True

    def __init__(
        self,
        config_entry: ConfigEntry,
        driver: Driver,
        statistics_src: ZwaveNode | Controller,
        description: SensorEntityDescription,
    ) -> None:
        """Initialize a Z-Wave statistics entity."""
        self.entity_description = description
        self.config_entry = config_entry
        self.statistics_src = statistics_src
        node = (
            statistics_src.own_node
            if isinstance(statistics_src, Controller)
            else statistics_src
        )
        assert node

        # Entity class attributes
        self._base_unique_id = get_valueless_base_unique_id(driver, node)
        self._attr_unique_id = f"{self._base_unique_id}.statistics_{description.key}"
        # device may not be precreated in main handler yet
        self._attr_device_info = get_device_info(driver, node)

    async def async_poll_value(self, _: bool) -> None:
        """Poll a value."""
        # We log an error instead of raising an exception because this service call occurs
        # in a separate task since it is called via the dispatcher and we don't want to
        # raise the exception in that separate task because it is confusing to the user.
        LOGGER.error(
            "There is no value to refresh for this entity so the zwave_js.refresh_value"
            " service won't work for it"
        )

    def _get_data_from_statistics(
        self, statistics: ControllerStatisticsDataType | NodeStatisticsDataType
    ) -> int | None:
        """Get the data from the statistics dict."""
        if "." not in self.entity_description.key:
            return cast(int | None, statistics.get(self.entity_description.key))

        # If key contains dots, we need to traverse the dict to get to the right value
        for key in self.entity_description.key.split("."):
            if key not in statistics:
                return None
            statistics = statistics[key]  # type: ignore[literal-required]
        return cast(int, statistics)

    @callback
    def statistics_updated(self, event_data: dict) -> None:
        """Call when statistics updated event is received."""
        self._attr_native_value = self._get_data_from_statistics(
            event_data["statistics"]
        )
        self.async_write_ha_state()

    async def async_added_to_hass(self) -> None:
        """Call when entity is added."""
        self.async_on_remove(
            async_dispatcher_connect(
                self.hass,
                f"{DOMAIN}_{self.unique_id}_poll_value",
                self.async_poll_value,
            )
        )
        self.async_on_remove(
            async_dispatcher_connect(
                self.hass,
                f"{DOMAIN}_{self._base_unique_id}_remove_entity",
                self.async_remove,
            )
        )
        self.async_on_remove(
            self.statistics_src.on("statistics updated", self.statistics_updated)
        )

        # Set initial state
        self._attr_native_value = self._get_data_from_statistics(
            self.statistics_src.statistics.data
        )<|MERGE_RESOLUTION|>--- conflicted
+++ resolved
@@ -20,7 +20,6 @@
 from zwave_js_server.model.value import ConfigurationValue, ConfigurationValueType
 from zwave_js_server.util.command_class.meter import get_meter_type
 
-from homeassistant.backports.functools import cached_property
 from homeassistant.components.sensor import (
     DOMAIN as SENSOR_DOMAIN,
     SensorDeviceClass,
@@ -745,11 +744,7 @@
             return list(self.info.primary_value.metadata.states.values())
         return None
 
-<<<<<<< HEAD
-    @cached_property  # type: ignore[override]
-=======
     @property  # type: ignore[override]
->>>>>>> f989028d
     # fget is used which is not compatible with cached_property
     # mypy also doesn't know about fget: https://github.com/python/mypy/issues/6185
     def device_class(self) -> SensorDeviceClass | None:
