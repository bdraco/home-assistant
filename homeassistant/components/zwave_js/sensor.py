"""Representation of Z-Wave sensors."""
from __future__ import annotations

from collections.abc import Mapping
from typing import cast

import voluptuous as vol
from zwave_js_server.client import Client as ZwaveClient
from zwave_js_server.const import CommandClass, ControllerStatus, NodeStatus
from zwave_js_server.const.command_class.meter import (
    RESET_METER_OPTION_TARGET_VALUE,
    RESET_METER_OPTION_TYPE,
)
from zwave_js_server.exceptions import BaseZwaveJSServerError
from zwave_js_server.model.controller import Controller
from zwave_js_server.model.controller.statistics import ControllerStatisticsDataType
from zwave_js_server.model.driver import Driver
from zwave_js_server.model.node import Node as ZwaveNode
from zwave_js_server.model.node.statistics import NodeStatisticsDataType
from zwave_js_server.model.value import ConfigurationValue, ConfigurationValueType
from zwave_js_server.util.command_class.meter import get_meter_type

from homeassistant.components.sensor import (
    DOMAIN as SENSOR_DOMAIN,
    SensorDeviceClass,
    SensorEntity,
    SensorEntityDescription,
    SensorStateClass,
)
from homeassistant.config_entries import ConfigEntry
from homeassistant.const import (
    CONCENTRATION_PARTS_PER_MILLION,
    LIGHT_LUX,
    PERCENTAGE,
    SIGNAL_STRENGTH_DECIBELS_MILLIWATT,
    UV_INDEX,
    EntityCategory,
    UnitOfElectricCurrent,
    UnitOfElectricPotential,
    UnitOfEnergy,
    UnitOfPower,
    UnitOfPressure,
    UnitOfTemperature,
    UnitOfTime,
)
from homeassistant.core import HomeAssistant, callback
from homeassistant.exceptions import HomeAssistantError
from homeassistant.helpers import entity_platform
from homeassistant.helpers.dispatcher import async_dispatcher_connect
from homeassistant.helpers.entity_platform import AddEntitiesCallback
from homeassistant.helpers.typing import UNDEFINED, StateType

from .const import (
    ATTR_METER_TYPE,
    ATTR_METER_TYPE_NAME,
    ATTR_VALUE,
    DATA_CLIENT,
    DOMAIN,
    ENTITY_DESC_KEY_BATTERY,
    ENTITY_DESC_KEY_CO,
    ENTITY_DESC_KEY_CO2,
    ENTITY_DESC_KEY_CURRENT,
    ENTITY_DESC_KEY_ENERGY_MEASUREMENT,
    ENTITY_DESC_KEY_ENERGY_PRODUCTION_POWER,
    ENTITY_DESC_KEY_ENERGY_PRODUCTION_TIME,
    ENTITY_DESC_KEY_ENERGY_PRODUCTION_TODAY,
    ENTITY_DESC_KEY_ENERGY_PRODUCTION_TOTAL,
    ENTITY_DESC_KEY_ENERGY_TOTAL_INCREASING,
    ENTITY_DESC_KEY_HUMIDITY,
    ENTITY_DESC_KEY_ILLUMINANCE,
    ENTITY_DESC_KEY_MEASUREMENT,
    ENTITY_DESC_KEY_POWER,
    ENTITY_DESC_KEY_POWER_FACTOR,
    ENTITY_DESC_KEY_PRESSURE,
    ENTITY_DESC_KEY_SIGNAL_STRENGTH,
    ENTITY_DESC_KEY_TARGET_TEMPERATURE,
    ENTITY_DESC_KEY_TEMPERATURE,
    ENTITY_DESC_KEY_TOTAL_INCREASING,
    ENTITY_DESC_KEY_UV_INDEX,
    ENTITY_DESC_KEY_VOLTAGE,
    LOGGER,
    SERVICE_RESET_METER,
)
from .discovery import ZwaveDiscoveryInfo
from .discovery_data_template import (
    NumericSensorDataTemplate,
    NumericSensorDataTemplateData,
)
from .entity import ZWaveBaseEntity
from .helpers import get_device_info, get_valueless_base_unique_id

PARALLEL_UPDATES = 0

CONTROLLER_STATUS_ICON: dict[ControllerStatus, str] = {
    ControllerStatus.READY: "mdi:check",
    ControllerStatus.UNRESPONSIVE: "mdi:bell-off",
    ControllerStatus.JAMMED: "mdi:lock",
}

NODE_STATUS_ICON: dict[NodeStatus, str] = {
    NodeStatus.ALIVE: "mdi:heart-pulse",
    NodeStatus.ASLEEP: "mdi:sleep",
    NodeStatus.AWAKE: "mdi:eye",
    NodeStatus.DEAD: "mdi:robot-dead",
    NodeStatus.UNKNOWN: "mdi:help-rhombus",
}


# These descriptions should include device class.
ENTITY_DESCRIPTION_KEY_DEVICE_CLASS_MAP: dict[
    tuple[str, str], SensorEntityDescription
] = {
    (ENTITY_DESC_KEY_BATTERY, PERCENTAGE): SensorEntityDescription(
        ENTITY_DESC_KEY_BATTERY,
        device_class=SensorDeviceClass.BATTERY,
        entity_category=EntityCategory.DIAGNOSTIC,
        state_class=SensorStateClass.MEASUREMENT,
        native_unit_of_measurement=PERCENTAGE,
    ),
    (ENTITY_DESC_KEY_CURRENT, UnitOfElectricCurrent.AMPERE): SensorEntityDescription(
        ENTITY_DESC_KEY_CURRENT,
        device_class=SensorDeviceClass.CURRENT,
        state_class=SensorStateClass.MEASUREMENT,
        native_unit_of_measurement=UnitOfElectricCurrent.AMPERE,
    ),
    (ENTITY_DESC_KEY_VOLTAGE, UnitOfElectricPotential.VOLT): SensorEntityDescription(
        ENTITY_DESC_KEY_VOLTAGE,
        device_class=SensorDeviceClass.VOLTAGE,
        state_class=SensorStateClass.MEASUREMENT,
        native_unit_of_measurement=UnitOfElectricPotential.VOLT,
    ),
    (
        ENTITY_DESC_KEY_VOLTAGE,
        UnitOfElectricPotential.MILLIVOLT,
    ): SensorEntityDescription(
        ENTITY_DESC_KEY_VOLTAGE,
        device_class=SensorDeviceClass.VOLTAGE,
        state_class=SensorStateClass.MEASUREMENT,
        native_unit_of_measurement=UnitOfElectricPotential.MILLIVOLT,
    ),
    (
        ENTITY_DESC_KEY_ENERGY_TOTAL_INCREASING,
        UnitOfEnergy.KILO_WATT_HOUR,
    ): SensorEntityDescription(
        ENTITY_DESC_KEY_ENERGY_TOTAL_INCREASING,
        device_class=SensorDeviceClass.ENERGY,
        state_class=SensorStateClass.TOTAL_INCREASING,
        native_unit_of_measurement=UnitOfEnergy.KILO_WATT_HOUR,
    ),
    (ENTITY_DESC_KEY_POWER, UnitOfPower.WATT): SensorEntityDescription(
        ENTITY_DESC_KEY_POWER,
        device_class=SensorDeviceClass.POWER,
        state_class=SensorStateClass.MEASUREMENT,
        native_unit_of_measurement=UnitOfPower.WATT,
    ),
    (ENTITY_DESC_KEY_POWER_FACTOR, PERCENTAGE): SensorEntityDescription(
        ENTITY_DESC_KEY_POWER_FACTOR,
        device_class=SensorDeviceClass.POWER_FACTOR,
        state_class=SensorStateClass.MEASUREMENT,
        native_unit_of_measurement=PERCENTAGE,
    ),
    (ENTITY_DESC_KEY_CO, CONCENTRATION_PARTS_PER_MILLION): SensorEntityDescription(
        ENTITY_DESC_KEY_CO,
        device_class=SensorDeviceClass.CO,
        state_class=SensorStateClass.MEASUREMENT,
        native_unit_of_measurement=CONCENTRATION_PARTS_PER_MILLION,
    ),
    (ENTITY_DESC_KEY_CO2, CONCENTRATION_PARTS_PER_MILLION): SensorEntityDescription(
        ENTITY_DESC_KEY_CO2,
        device_class=SensorDeviceClass.CO2,
        state_class=SensorStateClass.MEASUREMENT,
        native_unit_of_measurement=CONCENTRATION_PARTS_PER_MILLION,
    ),
    (ENTITY_DESC_KEY_HUMIDITY, PERCENTAGE): SensorEntityDescription(
        ENTITY_DESC_KEY_HUMIDITY,
        device_class=SensorDeviceClass.HUMIDITY,
        state_class=SensorStateClass.MEASUREMENT,
        native_unit_of_measurement=PERCENTAGE,
    ),
    (ENTITY_DESC_KEY_ILLUMINANCE, LIGHT_LUX): SensorEntityDescription(
        ENTITY_DESC_KEY_ILLUMINANCE,
        device_class=SensorDeviceClass.ILLUMINANCE,
        state_class=SensorStateClass.MEASUREMENT,
        native_unit_of_measurement=LIGHT_LUX,
    ),
    (ENTITY_DESC_KEY_PRESSURE, UnitOfPressure.KPA): SensorEntityDescription(
        ENTITY_DESC_KEY_PRESSURE,
        device_class=SensorDeviceClass.PRESSURE,
        state_class=SensorStateClass.MEASUREMENT,
        native_unit_of_measurement=UnitOfPressure.KPA,
    ),
    (ENTITY_DESC_KEY_PRESSURE, UnitOfPressure.PSI): SensorEntityDescription(
        ENTITY_DESC_KEY_PRESSURE,
        device_class=SensorDeviceClass.PRESSURE,
        state_class=SensorStateClass.MEASUREMENT,
        native_unit_of_measurement=UnitOfPressure.PSI,
    ),
    (ENTITY_DESC_KEY_PRESSURE, UnitOfPressure.INHG): SensorEntityDescription(
        ENTITY_DESC_KEY_PRESSURE,
        device_class=SensorDeviceClass.PRESSURE,
        state_class=SensorStateClass.MEASUREMENT,
        native_unit_of_measurement=UnitOfPressure.INHG,
    ),
    (ENTITY_DESC_KEY_PRESSURE, UnitOfPressure.MMHG): SensorEntityDescription(
        ENTITY_DESC_KEY_PRESSURE,
        device_class=SensorDeviceClass.PRESSURE,
        state_class=SensorStateClass.MEASUREMENT,
        native_unit_of_measurement=UnitOfPressure.MMHG,
    ),
    (
        ENTITY_DESC_KEY_SIGNAL_STRENGTH,
        SIGNAL_STRENGTH_DECIBELS_MILLIWATT,
    ): SensorEntityDescription(
        ENTITY_DESC_KEY_SIGNAL_STRENGTH,
        device_class=SensorDeviceClass.SIGNAL_STRENGTH,
        entity_category=EntityCategory.DIAGNOSTIC,
        entity_registry_enabled_default=False,
        state_class=SensorStateClass.MEASUREMENT,
        native_unit_of_measurement=SIGNAL_STRENGTH_DECIBELS_MILLIWATT,
    ),
    (ENTITY_DESC_KEY_TEMPERATURE, UnitOfTemperature.CELSIUS): SensorEntityDescription(
        ENTITY_DESC_KEY_TEMPERATURE,
        device_class=SensorDeviceClass.TEMPERATURE,
        state_class=SensorStateClass.MEASUREMENT,
        native_unit_of_measurement=UnitOfTemperature.CELSIUS,
    ),
    (
        ENTITY_DESC_KEY_TEMPERATURE,
        UnitOfTemperature.FAHRENHEIT,
    ): SensorEntityDescription(
        ENTITY_DESC_KEY_TEMPERATURE,
        device_class=SensorDeviceClass.TEMPERATURE,
        state_class=SensorStateClass.MEASUREMENT,
        native_unit_of_measurement=UnitOfTemperature.FAHRENHEIT,
    ),
    (
        ENTITY_DESC_KEY_TARGET_TEMPERATURE,
        UnitOfTemperature.CELSIUS,
    ): SensorEntityDescription(
        ENTITY_DESC_KEY_TARGET_TEMPERATURE,
        device_class=SensorDeviceClass.TEMPERATURE,
        native_unit_of_measurement=UnitOfTemperature.CELSIUS,
    ),
    (
        ENTITY_DESC_KEY_TARGET_TEMPERATURE,
        UnitOfTemperature.FAHRENHEIT,
    ): SensorEntityDescription(
        ENTITY_DESC_KEY_TARGET_TEMPERATURE,
        device_class=SensorDeviceClass.TEMPERATURE,
        native_unit_of_measurement=UnitOfTemperature.FAHRENHEIT,
    ),
    (
        ENTITY_DESC_KEY_ENERGY_PRODUCTION_TIME,
        UnitOfTime.SECONDS,
    ): SensorEntityDescription(
        ENTITY_DESC_KEY_ENERGY_PRODUCTION_TIME,
        name="Energy production time",
        device_class=SensorDeviceClass.DURATION,
        native_unit_of_measurement=UnitOfTime.SECONDS,
    ),
    (ENTITY_DESC_KEY_ENERGY_PRODUCTION_TIME, UnitOfTime.HOURS): SensorEntityDescription(
        ENTITY_DESC_KEY_ENERGY_PRODUCTION_TIME,
        device_class=SensorDeviceClass.DURATION,
        native_unit_of_measurement=UnitOfTime.HOURS,
    ),
    (
        ENTITY_DESC_KEY_ENERGY_PRODUCTION_TODAY,
        UnitOfEnergy.WATT_HOUR,
    ): SensorEntityDescription(
        ENTITY_DESC_KEY_ENERGY_PRODUCTION_TODAY,
        name="Energy production today",
        device_class=SensorDeviceClass.ENERGY,
        state_class=SensorStateClass.TOTAL_INCREASING,
        native_unit_of_measurement=UnitOfEnergy.WATT_HOUR,
    ),
    (
        ENTITY_DESC_KEY_ENERGY_PRODUCTION_TOTAL,
        UnitOfEnergy.WATT_HOUR,
    ): SensorEntityDescription(
        ENTITY_DESC_KEY_ENERGY_PRODUCTION_TOTAL,
        name="Energy production total",
        device_class=SensorDeviceClass.ENERGY,
        state_class=SensorStateClass.TOTAL_INCREASING,
        native_unit_of_measurement=UnitOfEnergy.WATT_HOUR,
    ),
    (
        ENTITY_DESC_KEY_ENERGY_PRODUCTION_POWER,
        UnitOfPower.WATT,
    ): SensorEntityDescription(
        ENTITY_DESC_KEY_POWER,
        name="Energy production power",
        device_class=SensorDeviceClass.POWER,
        state_class=SensorStateClass.MEASUREMENT,
        native_unit_of_measurement=UnitOfPower.WATT,
    ),
}

# These descriptions are without device class.
ENTITY_DESCRIPTION_KEY_MAP = {
    ENTITY_DESC_KEY_CO: SensorEntityDescription(
        ENTITY_DESC_KEY_CO,
        state_class=SensorStateClass.MEASUREMENT,
    ),
    ENTITY_DESC_KEY_ENERGY_MEASUREMENT: SensorEntityDescription(
        ENTITY_DESC_KEY_ENERGY_MEASUREMENT,
        state_class=SensorStateClass.MEASUREMENT,
    ),
    ENTITY_DESC_KEY_HUMIDITY: SensorEntityDescription(
        ENTITY_DESC_KEY_HUMIDITY,
        state_class=SensorStateClass.MEASUREMENT,
    ),
    ENTITY_DESC_KEY_ILLUMINANCE: SensorEntityDescription(
        ENTITY_DESC_KEY_ILLUMINANCE,
        state_class=SensorStateClass.MEASUREMENT,
    ),
    ENTITY_DESC_KEY_POWER_FACTOR: SensorEntityDescription(
        ENTITY_DESC_KEY_POWER_FACTOR,
        state_class=SensorStateClass.MEASUREMENT,
    ),
    ENTITY_DESC_KEY_SIGNAL_STRENGTH: SensorEntityDescription(
        ENTITY_DESC_KEY_SIGNAL_STRENGTH,
        entity_category=EntityCategory.DIAGNOSTIC,
        entity_registry_enabled_default=False,
        state_class=SensorStateClass.MEASUREMENT,
    ),
    ENTITY_DESC_KEY_MEASUREMENT: SensorEntityDescription(
        ENTITY_DESC_KEY_MEASUREMENT,
        state_class=SensorStateClass.MEASUREMENT,
    ),
    ENTITY_DESC_KEY_TOTAL_INCREASING: SensorEntityDescription(
        ENTITY_DESC_KEY_TOTAL_INCREASING,
        state_class=SensorStateClass.TOTAL_INCREASING,
    ),
    ENTITY_DESC_KEY_UV_INDEX: SensorEntityDescription(
        ENTITY_DESC_KEY_UV_INDEX,
        state_class=SensorStateClass.MEASUREMENT,
        native_unit_of_measurement=UV_INDEX,
    ),
}


# Controller statistics descriptions
ENTITY_DESCRIPTION_CONTROLLER_STATISTICS_LIST = [
    SensorEntityDescription(
        "messagesTX",
        name="Successful messages (TX)",
        state_class=SensorStateClass.TOTAL,
    ),
    SensorEntityDescription(
        "messagesRX",
        name="Successful messages (RX)",
        state_class=SensorStateClass.TOTAL,
    ),
    SensorEntityDescription(
        "messagesDroppedTX",
        name="Messages dropped (TX)",
        state_class=SensorStateClass.TOTAL,
    ),
    SensorEntityDescription(
        "messagesDroppedRX",
        name="Messages dropped (RX)",
        state_class=SensorStateClass.TOTAL,
    ),
    SensorEntityDescription(
        "NAK",
        name="Messages not accepted",
        state_class=SensorStateClass.TOTAL,
    ),
    SensorEntityDescription(
        "CAN", name="Collisions", state_class=SensorStateClass.TOTAL
    ),
    SensorEntityDescription(
        "timeoutACK", name="Missing ACKs", state_class=SensorStateClass.TOTAL
    ),
    SensorEntityDescription(
        "timeoutResponse",
        name="Timed out responses",
        state_class=SensorStateClass.TOTAL,
    ),
    SensorEntityDescription(
        "timeoutCallback",
        name="Timed out callbacks",
        state_class=SensorStateClass.TOTAL,
    ),
    SensorEntityDescription(
        "backgroundRSSI.channel0.average",
        name="Average background RSSI (channel 0)",
        native_unit_of_measurement=SIGNAL_STRENGTH_DECIBELS_MILLIWATT,
        device_class=SensorDeviceClass.SIGNAL_STRENGTH,
    ),
    SensorEntityDescription(
        "backgroundRSSI.channel0.current",
        name="Current background RSSI (channel 0)",
        native_unit_of_measurement=SIGNAL_STRENGTH_DECIBELS_MILLIWATT,
        device_class=SensorDeviceClass.SIGNAL_STRENGTH,
        state_class=SensorStateClass.MEASUREMENT,
    ),
    SensorEntityDescription(
        "backgroundRSSI.channel1.average",
        name="Average background RSSI (channel 1)",
        native_unit_of_measurement=SIGNAL_STRENGTH_DECIBELS_MILLIWATT,
        device_class=SensorDeviceClass.SIGNAL_STRENGTH,
    ),
    SensorEntityDescription(
        "backgroundRSSI.channel1.current",
        name="Current background RSSI (channel 1)",
        native_unit_of_measurement=SIGNAL_STRENGTH_DECIBELS_MILLIWATT,
        device_class=SensorDeviceClass.SIGNAL_STRENGTH,
        state_class=SensorStateClass.MEASUREMENT,
    ),
    SensorEntityDescription(
        "backgroundRSSI.channel2.average",
        name="Average background RSSI (channel 2)",
        native_unit_of_measurement=SIGNAL_STRENGTH_DECIBELS_MILLIWATT,
        device_class=SensorDeviceClass.SIGNAL_STRENGTH,
    ),
    SensorEntityDescription(
        "backgroundRSSI.channel2.current",
        name="Current background RSSI (channel 2)",
        native_unit_of_measurement=SIGNAL_STRENGTH_DECIBELS_MILLIWATT,
        device_class=SensorDeviceClass.SIGNAL_STRENGTH,
        state_class=SensorStateClass.MEASUREMENT,
    ),
]

# Node statistics descriptions
ENTITY_DESCRIPTION_NODE_STATISTICS_LIST = [
    SensorEntityDescription(
        "commandsRX",
        name="Successful commands (RX)",
        state_class=SensorStateClass.TOTAL,
    ),
    SensorEntityDescription(
        "commandsTX",
        name="Successful commands (TX)",
        state_class=SensorStateClass.TOTAL,
    ),
    SensorEntityDescription(
        "commandsDroppedRX",
        name="Commands dropped (RX)",
        state_class=SensorStateClass.TOTAL,
    ),
    SensorEntityDescription(
        "commandsDroppedTX",
        name="Commands dropped (TX)",
        state_class=SensorStateClass.TOTAL,
    ),
    SensorEntityDescription(
        "timeoutResponse",
        name="Timed out responses",
        state_class=SensorStateClass.TOTAL,
    ),
    SensorEntityDescription(
        "rtt",
        name="Round Trip Time",
        native_unit_of_measurement=UnitOfTime.MILLISECONDS,
        device_class=SensorDeviceClass.DURATION,
        state_class=SensorStateClass.MEASUREMENT,
    ),
    SensorEntityDescription(
        "rssi",
        name="RSSI",
        native_unit_of_measurement=SIGNAL_STRENGTH_DECIBELS_MILLIWATT,
        device_class=SensorDeviceClass.SIGNAL_STRENGTH,
        state_class=SensorStateClass.MEASUREMENT,
    ),
]


def get_entity_description(
    data: NumericSensorDataTemplateData,
) -> SensorEntityDescription:
    """Return the entity description for the given data."""
    data_description_key = data.entity_description_key or ""
    data_unit = data.unit_of_measurement or ""
    return ENTITY_DESCRIPTION_KEY_DEVICE_CLASS_MAP.get(
        (data_description_key, data_unit),
        ENTITY_DESCRIPTION_KEY_MAP.get(
            data_description_key,
            SensorEntityDescription(
                "base_sensor", native_unit_of_measurement=data.unit_of_measurement
            ),
        ),
    )


async def async_setup_entry(
    hass: HomeAssistant,
    config_entry: ConfigEntry,
    async_add_entities: AddEntitiesCallback,
) -> None:
    """Set up Z-Wave sensor from config entry."""
    client: ZwaveClient = hass.data[DOMAIN][config_entry.entry_id][DATA_CLIENT]
    driver = client.driver
    assert driver is not None  # Driver is ready before platforms are loaded.

    @callback
    def async_add_sensor(info: ZwaveDiscoveryInfo) -> None:
        """Add Z-Wave Sensor."""
        entities: list[ZWaveBaseEntity] = []

        if info.platform_data:
            data: NumericSensorDataTemplateData = info.platform_data
        else:
            data = NumericSensorDataTemplateData()

        entity_description = get_entity_description(data)

        if info.platform_hint == "numeric_sensor":
            entities.append(
                ZWaveNumericSensor(
                    config_entry,
                    driver,
                    info,
                    entity_description,
                    data.unit_of_measurement,
                )
            )
        elif info.platform_hint == "list_sensor":
            entities.append(
                ZWaveListSensor(config_entry, driver, info, entity_description)
            )
        elif info.platform_hint == "config_parameter":
            entities.append(
                ZWaveConfigParameterSensor(
                    config_entry, driver, info, entity_description
                )
            )
        elif info.platform_hint == "meter":
            entities.append(
                ZWaveMeterSensor(config_entry, driver, info, entity_description)
            )
        else:
            entities.append(ZwaveSensor(config_entry, driver, info, entity_description))

        async_add_entities(entities)

    @callback
    def async_add_controller_status_sensor() -> None:
        """Add controller status sensor."""
        async_add_entities([ZWaveControllerStatusSensor(config_entry, driver)])

    @callback
    def async_add_node_status_sensor(node: ZwaveNode) -> None:
        """Add node status sensor."""
        async_add_entities([ZWaveNodeStatusSensor(config_entry, driver, node)])

    @callback
    def async_add_statistics_sensors(node: ZwaveNode) -> None:
        """Add statistics sensors."""
        async_add_entities(
            [
                ZWaveStatisticsSensor(
                    config_entry,
                    driver,
                    driver.controller if driver.controller.own_node == node else node,
                    entity_description,
                )
                for entity_description in (
                    ENTITY_DESCRIPTION_CONTROLLER_STATISTICS_LIST
                    if driver.controller.own_node == node
                    else ENTITY_DESCRIPTION_NODE_STATISTICS_LIST
                )
            ]
        )

    config_entry.async_on_unload(
        async_dispatcher_connect(
            hass,
            f"{DOMAIN}_{config_entry.entry_id}_add_{SENSOR_DOMAIN}",
            async_add_sensor,
        )
    )

    config_entry.async_on_unload(
        async_dispatcher_connect(
            hass,
            f"{DOMAIN}_{config_entry.entry_id}_add_controller_status_sensor",
            async_add_controller_status_sensor,
        )
    )

    config_entry.async_on_unload(
        async_dispatcher_connect(
            hass,
            f"{DOMAIN}_{config_entry.entry_id}_add_node_status_sensor",
            async_add_node_status_sensor,
        )
    )

    config_entry.async_on_unload(
        async_dispatcher_connect(
            hass,
            f"{DOMAIN}_{config_entry.entry_id}_add_statistics_sensors",
            async_add_statistics_sensors,
        )
    )

    platform = entity_platform.async_get_current_platform()
    platform.async_register_entity_service(
        SERVICE_RESET_METER,
        {
            vol.Optional(ATTR_METER_TYPE): vol.Coerce(int),
            vol.Optional(ATTR_VALUE): vol.Coerce(int),
        },
        "async_reset_meter",
    )


class ZwaveSensor(ZWaveBaseEntity, SensorEntity):
    """Basic Representation of a Z-Wave sensor."""

    def __init__(
        self,
        config_entry: ConfigEntry,
        driver: Driver,
        info: ZwaveDiscoveryInfo,
        entity_description: SensorEntityDescription,
        unit_of_measurement: str | None = None,
    ) -> None:
        """Initialize a ZWaveSensorBase entity."""
        self.entity_description = entity_description
        super().__init__(config_entry, driver, info)
        self._attr_native_unit_of_measurement = unit_of_measurement

        # Entity class attributes
        self._attr_force_update = True
        if not entity_description.name or entity_description.name is UNDEFINED:
            self._attr_name = self.generate_name(include_value_name=True)

    @property
    def native_value(self) -> StateType:
        """Return state of the sensor."""
        key = str(self.info.primary_value.value)
        if key not in self.info.primary_value.metadata.states:
            return self.info.primary_value.value
        return str(self.info.primary_value.metadata.states[key])

    @property
    def native_unit_of_measurement(self) -> str | None:
        """Return unit of measurement the value is expressed in."""
        if (unit := super().native_unit_of_measurement) is not None:
            return unit
        if self.info.primary_value.metadata.unit is None:
            return None
        return str(self.info.primary_value.metadata.unit)


class ZWaveNumericSensor(ZwaveSensor):
    """Representation of a Z-Wave Numeric sensor."""

    @callback
    def on_value_update(self) -> None:
        """Handle scale changes for this value on value updated event."""
        data = NumericSensorDataTemplate().resolve_data(self.info.primary_value)
        self.entity_description = get_entity_description(data)
        self._attr_native_unit_of_measurement = data.unit_of_measurement

    @property
    def native_value(self) -> float:
        """Return state of the sensor."""
        if self.info.primary_value.value is None:
            return 0
        return round(float(self.info.primary_value.value), 2)


class ZWaveMeterSensor(ZWaveNumericSensor):
    """Representation of a Z-Wave Meter CC sensor."""

    @property
    def extra_state_attributes(self) -> Mapping[str, int | str] | None:
        """Return extra state attributes."""
        meter_type = get_meter_type(self.info.primary_value)
        return {
            ATTR_METER_TYPE: meter_type.value,
            ATTR_METER_TYPE_NAME: meter_type.name,
        }

    async def async_reset_meter(
        self, meter_type: int | None = None, value: int | None = None
    ) -> None:
        """Reset meter(s) on device."""
        node = self.info.node
        endpoint = self.info.primary_value.endpoint or 0
        options = {}
        if meter_type is not None:
            options[RESET_METER_OPTION_TYPE] = meter_type
        if value is not None:
            options[RESET_METER_OPTION_TARGET_VALUE] = value
        args = [options] if options else []
        try:
            await node.endpoints[endpoint].async_invoke_cc_api(
                CommandClass.METER, "reset", *args, wait_for_result=False
            )
        except BaseZwaveJSServerError as err:
            LOGGER.error(
                "Failed to reset meters on node %s endpoint %s: %s", node, endpoint, err
            )
            raise HomeAssistantError from err
        LOGGER.debug(
            "Meters on node %s endpoint %s reset with the following options: %s",
            node,
            endpoint,
            options,
        )


class ZWaveListSensor(ZwaveSensor):
    """Representation of a Z-Wave Numeric sensor with multiple states."""

    def __init__(
        self,
        config_entry: ConfigEntry,
        driver: Driver,
        info: ZwaveDiscoveryInfo,
        entity_description: SensorEntityDescription,
        unit_of_measurement: str | None = None,
    ) -> None:
        """Initialize a ZWaveListSensor entity."""
        super().__init__(
            config_entry, driver, info, entity_description, unit_of_measurement
        )

        # Entity class attributes
        # Notification sensors have the following name mapping (variables are property
        # keys, name is property)
        # https://github.com/zwave-js/node-zwave-js/blob/master/packages/config/config/notifications.json
        self._attr_name = self.generate_name(
            alternate_value_name=self.info.primary_value.property_name,
            additional_info=[self.info.primary_value.property_key_name],
        )
<<<<<<< HEAD
=======

    @property
    def options(self) -> list[str] | None:
        """Return options for enum sensor."""
        if self.device_class == SensorDeviceClass.ENUM:
            return list(self.info.primary_value.metadata.states.values())
        return None

    @property
    def device_class(self) -> SensorDeviceClass | None:
        """Return sensor device class."""
        if (device_class := super().device_class) is not None:
            return device_class
>>>>>>> ec2364ef
        if self.info.primary_value.metadata.states:
            self._attr_device_class = SensorDeviceClass.ENUM
            self._attr_options = list(info.primary_value.metadata.states.values())

    @property
    def extra_state_attributes(self) -> dict[str, str] | None:
        """Return the device specific state attributes."""
        if (value := self.info.primary_value.value) is None:
            return None
        # add the value's int value as property for multi-value (list) items
        return {ATTR_VALUE: value}


class ZWaveConfigParameterSensor(ZWaveListSensor):
    """Representation of a Z-Wave config parameter sensor."""

    _attr_entity_category = EntityCategory.DIAGNOSTIC

    def __init__(
        self,
        config_entry: ConfigEntry,
        driver: Driver,
        info: ZwaveDiscoveryInfo,
        entity_description: SensorEntityDescription,
        unit_of_measurement: str | None = None,
    ) -> None:
        """Initialize a ZWaveConfigParameterSensor entity."""
        super().__init__(
            config_entry, driver, info, entity_description, unit_of_measurement
        )
        self._primary_value = cast(ConfigurationValue, self.info.primary_value)

        property_key_name = self.info.primary_value.property_key_name
        # Entity class attributes
        self._attr_name = self.generate_name(
            alternate_value_name=self.info.primary_value.property_name,
            additional_info=[property_key_name] if property_key_name else None,
        )
<<<<<<< HEAD
=======

    @property
    def device_class(self) -> SensorDeviceClass | None:
        """Return sensor device class."""
        # mypy doesn't know about fget: https://github.com/python/mypy/issues/6185
        if (device_class := ZwaveSensor.device_class.fget(self)) is not None:  # type: ignore[attr-defined]
            return device_class  # type: ignore[no-any-return]
>>>>>>> ec2364ef
        if (
            self.entity_description.device_class is None
            and not hasattr(self, "_attr_device_class")
            and self._primary_value.configuration_value_type
            == ConfigurationValueType.ENUMERATED
        ):
            self._attr_device_class = SensorDeviceClass.ENUM

    @property
    def extra_state_attributes(self) -> dict[str, str] | None:
        """Return the device specific state attributes."""
        if (value := self.info.primary_value.value) is None:
            return None
        # add the value's int value as property for multi-value (list) items
        return {ATTR_VALUE: value}


class ZWaveNodeStatusSensor(SensorEntity):
    """Representation of a node status sensor."""

    _attr_should_poll = False
    _attr_entity_category = EntityCategory.DIAGNOSTIC
    _attr_has_entity_name = True

    def __init__(
        self, config_entry: ConfigEntry, driver: Driver, node: ZwaveNode
    ) -> None:
        """Initialize a generic Z-Wave device entity."""
        self.config_entry = config_entry
        self.node = node

        # Entity class attributes
        self._attr_name = "Node status"
        self._base_unique_id = get_valueless_base_unique_id(driver, node)
        self._attr_unique_id = f"{self._base_unique_id}.node_status"
        # device may not be precreated in main handler yet
        self._attr_device_info = get_device_info(driver, node)

    async def async_poll_value(self, _: bool) -> None:
        """Poll a value."""
        # We log an error instead of raising an exception because this service call occurs
        # in a separate task since it is called via the dispatcher and we don't want to
        # raise the exception in that separate task because it is confusing to the user.
        LOGGER.error(
            "There is no value to refresh for this entity so the zwave_js.refresh_value"
            " service won't work for it"
        )

    @callback
    def _status_changed(self, _: dict) -> None:
        """Call when status event is received."""
        self._attr_native_value = self.node.status.name.lower()
        self.async_write_ha_state()

    @property
    def icon(self) -> str | None:
        """Icon of the entity."""
        return NODE_STATUS_ICON[self.node.status]

    async def async_added_to_hass(self) -> None:
        """Call when entity is added."""
        # Add value_changed callbacks.
        for evt in ("wake up", "sleep", "dead", "alive"):
            self.async_on_remove(self.node.on(evt, self._status_changed))
        self.async_on_remove(
            async_dispatcher_connect(
                self.hass,
                f"{DOMAIN}_{self.unique_id}_poll_value",
                self.async_poll_value,
            )
        )
        # we don't listen for `remove_entity_on_ready_node` signal because this entity
        # is created when the node is added which occurs before ready. It only needs to
        # be removed if the node is removed from the network.
        self.async_on_remove(
            async_dispatcher_connect(
                self.hass,
                f"{DOMAIN}_{self._base_unique_id}_remove_entity",
                self.async_remove,
            )
        )
        self._attr_native_value: str = self.node.status.name.lower()
        self.async_write_ha_state()


class ZWaveControllerStatusSensor(SensorEntity):
    """Representation of a controller status sensor."""

    _attr_should_poll = False
    _attr_entity_category = EntityCategory.DIAGNOSTIC
    _attr_has_entity_name = True

    def __init__(self, config_entry: ConfigEntry, driver: Driver) -> None:
        """Initialize a generic Z-Wave device entity."""
        self.config_entry = config_entry
        self.controller = driver.controller
        node = self.controller.own_node
        assert node

        # Entity class attributes
        self._attr_name = "Status"
        self._base_unique_id = get_valueless_base_unique_id(driver, node)
        self._attr_unique_id = f"{self._base_unique_id}.controller_status"
        # device may not be precreated in main handler yet
        self._attr_device_info = get_device_info(driver, node)

    async def async_poll_value(self, _: bool) -> None:
        """Poll a value."""
        # We log an error instead of raising an exception because this service call occurs
        # in a separate task since it is called via the dispatcher and we don't want to
        # raise the exception in that separate task because it is confusing to the user.
        LOGGER.error(
            "There is no value to refresh for this entity so the zwave_js.refresh_value"
            " service won't work for it"
        )

    @callback
    def _status_changed(self, _: dict) -> None:
        """Call when status event is received."""
        self._attr_native_value = self.controller.status.name.lower()
        self.async_write_ha_state()

    @property
    def icon(self) -> str | None:
        """Icon of the entity."""
        return CONTROLLER_STATUS_ICON[self.controller.status]

    async def async_added_to_hass(self) -> None:
        """Call when entity is added."""
        # Add value_changed callbacks.
        self.async_on_remove(self.controller.on("status changed", self._status_changed))
        self.async_on_remove(
            async_dispatcher_connect(
                self.hass,
                f"{DOMAIN}_{self.unique_id}_poll_value",
                self.async_poll_value,
            )
        )
        # we don't listen for `remove_entity_on_ready_node` signal because this is not
        # a regular node
        self.async_on_remove(
            async_dispatcher_connect(
                self.hass,
                f"{DOMAIN}_{self._base_unique_id}_remove_entity",
                self.async_remove,
            )
        )
        self._attr_native_value: str = self.controller.status.name.lower()


class ZWaveStatisticsSensor(SensorEntity):
    """Representation of a node/controller statistics sensor."""

    _attr_should_poll = False
    _attr_entity_category = EntityCategory.DIAGNOSTIC
    _attr_entity_registry_enabled_default = False
    _attr_has_entity_name = True

    def __init__(
        self,
        config_entry: ConfigEntry,
        driver: Driver,
        statistics_src: ZwaveNode | Controller,
        description: SensorEntityDescription,
    ) -> None:
        """Initialize a Z-Wave statistics entity."""
        self.entity_description = description
        self.config_entry = config_entry
        self.statistics_src = statistics_src
        node = (
            statistics_src.own_node
            if isinstance(statistics_src, Controller)
            else statistics_src
        )
        assert node

        # Entity class attributes
        self._base_unique_id = get_valueless_base_unique_id(driver, node)
        self._attr_unique_id = f"{self._base_unique_id}.statistics_{description.key}"
        # device may not be precreated in main handler yet
        self._attr_device_info = get_device_info(driver, node)

    async def async_poll_value(self, _: bool) -> None:
        """Poll a value."""
        # We log an error instead of raising an exception because this service call occurs
        # in a separate task since it is called via the dispatcher and we don't want to
        # raise the exception in that separate task because it is confusing to the user.
        LOGGER.error(
            "There is no value to refresh for this entity so the zwave_js.refresh_value"
            " service won't work for it"
        )

    def _get_data_from_statistics(
        self, statistics: ControllerStatisticsDataType | NodeStatisticsDataType
    ) -> int | None:
        """Get the data from the statistics dict."""
        if "." not in self.entity_description.key:
            return cast(int | None, statistics.get(self.entity_description.key))

        # If key contains dots, we need to traverse the dict to get to the right value
        for key in self.entity_description.key.split("."):
            if key not in statistics:
                return None
            statistics = statistics[key]  # type: ignore[literal-required]
        return cast(int, statistics)

    @callback
    def statistics_updated(self, event_data: dict) -> None:
        """Call when statistics updated event is received."""
        self._attr_native_value = self._get_data_from_statistics(
            event_data["statistics"]
        )
        self.async_write_ha_state()

    async def async_added_to_hass(self) -> None:
        """Call when entity is added."""
        self.async_on_remove(
            async_dispatcher_connect(
                self.hass,
                f"{DOMAIN}_{self.unique_id}_poll_value",
                self.async_poll_value,
            )
        )
        self.async_on_remove(
            async_dispatcher_connect(
                self.hass,
                f"{DOMAIN}_{self._base_unique_id}_remove_entity",
                self.async_remove,
            )
        )
        self.async_on_remove(
            self.statistics_src.on("statistics updated", self.statistics_updated)
        )

        # Set initial state
        self._attr_native_value = self._get_data_from_statistics(
            self.statistics_src.statistics.data
        )<|MERGE_RESOLUTION|>--- conflicted
+++ resolved
@@ -729,8 +729,6 @@
             alternate_value_name=self.info.primary_value.property_name,
             additional_info=[self.info.primary_value.property_key_name],
         )
-<<<<<<< HEAD
-=======
 
     @property
     def options(self) -> list[str] | None:
@@ -744,10 +742,9 @@
         """Return sensor device class."""
         if (device_class := super().device_class) is not None:
             return device_class
->>>>>>> ec2364ef
         if self.info.primary_value.metadata.states:
-            self._attr_device_class = SensorDeviceClass.ENUM
-            self._attr_options = list(info.primary_value.metadata.states.values())
+            return SensorDeviceClass.ENUM
+        return None
 
     @property
     def extra_state_attributes(self) -> dict[str, str] | None:
@@ -783,8 +780,6 @@
             alternate_value_name=self.info.primary_value.property_name,
             additional_info=[property_key_name] if property_key_name else None,
         )
-<<<<<<< HEAD
-=======
 
     @property
     def device_class(self) -> SensorDeviceClass | None:
@@ -792,14 +787,12 @@
         # mypy doesn't know about fget: https://github.com/python/mypy/issues/6185
         if (device_class := ZwaveSensor.device_class.fget(self)) is not None:  # type: ignore[attr-defined]
             return device_class  # type: ignore[no-any-return]
->>>>>>> ec2364ef
         if (
-            self.entity_description.device_class is None
-            and not hasattr(self, "_attr_device_class")
-            and self._primary_value.configuration_value_type
+            self._primary_value.configuration_value_type
             == ConfigurationValueType.ENUMERATED
         ):
-            self._attr_device_class = SensorDeviceClass.ENUM
+            return SensorDeviceClass.ENUM
+        return None
 
     @property
     def extra_state_attributes(self) -> dict[str, str] | None:
