"""Component to make instant statistics about your history."""
from __future__ import annotations

from abc import abstractmethod
import datetime

import voluptuous as vol

from homeassistant.components.sensor import (
    PLATFORM_SCHEMA,
    SensorDeviceClass,
    SensorEntity,
    SensorStateClass,
)
from homeassistant.const import (
    CONF_ENTITY_ID,
    CONF_NAME,
    CONF_STATE,
    CONF_TYPE,
    PERCENTAGE,
<<<<<<< HEAD
    TIME_SECONDS,
=======
    UnitOfTime,
>>>>>>> 1759f58f
)
from homeassistant.core import HomeAssistant, callback
from homeassistant.exceptions import PlatformNotReady
import homeassistant.helpers.config_validation as cv
from homeassistant.helpers.entity_platform import AddEntitiesCallback
from homeassistant.helpers.reload import async_setup_reload_service
from homeassistant.helpers.template import Template
from homeassistant.helpers.typing import ConfigType, DiscoveryInfoType
from homeassistant.helpers.update_coordinator import CoordinatorEntity

from . import DOMAIN, PLATFORMS
from .coordinator import HistoryStatsUpdateCoordinator
from .data import HistoryStats
from .helpers import pretty_ratio

CONF_START = "start"
CONF_END = "end"
CONF_DURATION = "duration"
CONF_PERIOD_KEYS = [CONF_START, CONF_END, CONF_DURATION]

CONF_TYPE_TIME = "time"
CONF_TYPE_RATIO = "ratio"
CONF_TYPE_COUNT = "count"
CONF_TYPE_KEYS = [CONF_TYPE_TIME, CONF_TYPE_RATIO, CONF_TYPE_COUNT]

DEFAULT_NAME = "unnamed statistics"
UNITS: dict[str, str] = {
<<<<<<< HEAD
    CONF_TYPE_TIME: TIME_SECONDS,
=======
    CONF_TYPE_TIME: UnitOfTime.HOURS,
>>>>>>> 1759f58f
    CONF_TYPE_RATIO: PERCENTAGE,
    CONF_TYPE_COUNT: "",
}
ICON = "mdi:chart-line"


def exactly_two_period_keys(conf):
    """Ensure exactly 2 of CONF_PERIOD_KEYS are provided."""
    if sum(param in conf for param in CONF_PERIOD_KEYS) != 2:
        raise vol.Invalid(
            "You must provide exactly 2 of the following: start, end, duration"
        )
    return conf


PLATFORM_SCHEMA = vol.All(
    PLATFORM_SCHEMA.extend(
        {
            vol.Required(CONF_ENTITY_ID): cv.entity_id,
            vol.Required(CONF_STATE): vol.All(cv.ensure_list, [cv.string]),
            vol.Optional(CONF_START): cv.template,
            vol.Optional(CONF_END): cv.template,
            vol.Optional(CONF_DURATION): cv.time_period,
            vol.Optional(CONF_TYPE, default=CONF_TYPE_TIME): vol.In(CONF_TYPE_KEYS),
            vol.Optional(CONF_NAME, default=DEFAULT_NAME): cv.string,
        }
    ),
    exactly_two_period_keys,
)


# noinspection PyUnusedLocal
async def async_setup_platform(
    hass: HomeAssistant,
    config: ConfigType,
    async_add_entities: AddEntitiesCallback,
    discovery_info: DiscoveryInfoType | None = None,
) -> None:
    """Set up the History Stats sensor."""
    await async_setup_reload_service(hass, DOMAIN, PLATFORMS)

    entity_id: str = config[CONF_ENTITY_ID]
    entity_states: list[str] = config[CONF_STATE]
    start: Template | None = config.get(CONF_START)
    end: Template | None = config.get(CONF_END)
    duration: datetime.timedelta | None = config.get(CONF_DURATION)
    sensor_type: str = config[CONF_TYPE]
    name: str = config[CONF_NAME]

    for template in (start, end):
        if template is not None:
            template.hass = hass

    history_stats = HistoryStats(hass, entity_id, entity_states, start, end, duration)
    coordinator = HistoryStatsUpdateCoordinator(hass, history_stats, name)
    await coordinator.async_refresh()
    if not coordinator.last_update_success:
        raise PlatformNotReady from coordinator.last_exception
    async_add_entities([HistoryStatsSensor(coordinator, sensor_type, name)])


class HistoryStatsSensorBase(
    CoordinatorEntity[HistoryStatsUpdateCoordinator], SensorEntity
):
    """Base class for a HistoryStats sensor."""

    _attr_icon = ICON

    def __init__(
        self,
        coordinator: HistoryStatsUpdateCoordinator,
        name: str,
    ) -> None:
        """Initialize the HistoryStats sensor base class."""
        super().__init__(coordinator)
        self._attr_name = name

    async def async_added_to_hass(self) -> None:
        """Entity has been added to hass."""
        await super().async_added_to_hass()
        self.async_on_remove(self.coordinator.async_setup_state_listener())

    def _handle_coordinator_update(self) -> None:
        """Set attrs from value and count."""
        self._process_update()
        super()._handle_coordinator_update()

    @callback
    @abstractmethod
    def _process_update(self) -> None:
        """Process an update from the coordinator."""


class HistoryStatsSensor(HistoryStatsSensorBase):
    """A HistoryStats sensor."""

    _attr_state_class = SensorStateClass.MEASUREMENT

    def __init__(
        self,
        coordinator: HistoryStatsUpdateCoordinator,
        sensor_type: str,
        name: str,
    ) -> None:
        """Initialize the HistoryStats sensor."""
        super().__init__(coordinator, name)
        self._attr_native_unit_of_measurement = UNITS[sensor_type]
        self._type = sensor_type
        self._process_update()
        if self._type == CONF_TYPE_TIME:
            self._attr_device_class = SensorDeviceClass.DURATION

    @callback
    def _process_update(self) -> None:
        """Process an update from the coordinator."""
        state = self.coordinator.data
        if state is None or state.seconds_matched is None:
            self._attr_native_value = None
            return

        if self._type == CONF_TYPE_TIME:
            self._attr_native_value = state.seconds_matched
        elif self._type == CONF_TYPE_RATIO:
            self._attr_native_value = pretty_ratio(state.seconds_matched, state.period)
        elif self._type == CONF_TYPE_COUNT:
            self._attr_native_value = state.match_count<|MERGE_RESOLUTION|>--- conflicted
+++ resolved
@@ -18,11 +18,8 @@
     CONF_STATE,
     CONF_TYPE,
     PERCENTAGE,
-<<<<<<< HEAD
     TIME_SECONDS,
-=======
     UnitOfTime,
->>>>>>> 1759f58f
 )
 from homeassistant.core import HomeAssistant, callback
 from homeassistant.exceptions import PlatformNotReady
@@ -50,11 +47,7 @@
 
 DEFAULT_NAME = "unnamed statistics"
 UNITS: dict[str, str] = {
-<<<<<<< HEAD
     CONF_TYPE_TIME: TIME_SECONDS,
-=======
-    CONF_TYPE_TIME: UnitOfTime.HOURS,
->>>>>>> 1759f58f
     CONF_TYPE_RATIO: PERCENTAGE,
     CONF_TYPE_COUNT: "",
 }
