--- conflicted
+++ resolved
@@ -17,21 +17,14 @@
     PERCENTAGE,
     TIME_HOURS,
 )
-<<<<<<< HEAD
-from homeassistant.core import CoreState, Event, HomeAssistant, State, callback
-=======
 from homeassistant.core import Event, HomeAssistant, State, callback
->>>>>>> 78ba096d
 from homeassistant.exceptions import TemplateError
 import homeassistant.helpers.config_validation as cv
 from homeassistant.helpers.entity_platform import AddEntitiesCallback
 from homeassistant.helpers.event import async_track_state_change_event
 from homeassistant.helpers.reload import async_setup_reload_service
-<<<<<<< HEAD
+from homeassistant.helpers.start import async_at_start
 from homeassistant.helpers.template import Template
-=======
-from homeassistant.helpers.start import async_at_start
->>>>>>> 78ba096d
 from homeassistant.helpers.typing import ConfigType, DiscoveryInfoType
 import homeassistant.util.dt as dt_util
 
@@ -204,17 +197,8 @@
         self._start = start
         self._end = end
         self._type = sensor_type
-<<<<<<< HEAD
         self._period = (datetime.datetime.min, datetime.datetime.min)
 
-=======
-        self._name = name
-        self._unit_of_measurement = UNITS[sensor_type]
-
-        self._period = (datetime.datetime.min, datetime.datetime.min)
-        self.value = None
-        self.count = None
->>>>>>> 78ba096d
         self._history_current_period: list[State] = []
         self._previous_run_before_start = False
 
@@ -230,15 +214,6 @@
 
     async def async_added_to_hass(self):
         """Create listeners when the entity is added."""
-<<<<<<< HEAD
-        if self.hass.state == CoreState.running:
-            self._async_start_refresh()
-            return
-        # Delay first refresh to keep startup fast
-        self.hass.bus.async_listen_once(
-            EVENT_HOMEASSISTANT_START, self._async_start_refresh
-        )
-=======
         self.async_on_remove(async_at_start(self.hass, self._async_start_refresh))
 
     async def async_update(self) -> None:
@@ -250,59 +225,10 @@
         await self._async_update(event)
         self.async_write_ha_state()
 
-    @property
-    def name(self):
-        """Return the name of the sensor."""
-        return self._name
-
-    @property
-    def native_value(self):
-        """Return the state of the sensor."""
-        if self.value is None or self.count is None:
-            return None
-
-        if self._type == CONF_TYPE_TIME:
-            return round(self.value, 2)
-
-        if self._type == CONF_TYPE_RATIO:
-            return HistoryStatsHelper.pretty_ratio(self.value, self._period)
-
-        if self._type == CONF_TYPE_COUNT:
-            return self.count
-
-    @property
-    def native_unit_of_measurement(self):
-        """Return the unit the value is expressed in."""
-        return self._unit_of_measurement
-
-    @property
-    def extra_state_attributes(self):
-        """Return the state attributes of the sensor."""
-        if self.value is None:
-            return {}
->>>>>>> 78ba096d
-
-    async def async_update(self) -> None:
-        """Get the latest data and updates the states."""
-        await self._async_update(None)
-
-    async def _async_update_from_event(self, event: Event) -> None:
-        """Do an update and write the state if its changed."""
-        await self._async_update(event)
-        self.async_write_ha_state()
-
     async def _async_update(self, event: Event | None) -> None:
-<<<<<<< HEAD
         """Process an update."""
         # Get previous values of start and end
         previous_period_start, previous_period_end = self._period
-=======
-        """Get the latest data and updates the states."""
-        # Get previous values of start and end
-
-        p_start, p_end = self._period
-
->>>>>>> 78ba096d
         # Parse templates
         self.update_period()
         current_period_start, current_period_end = self._period
@@ -314,7 +240,6 @@
         previous_period_end = dt_util.as_utc(previous_period_end)
 
         # Compute integer timestamps
-<<<<<<< HEAD
         current_period_start_timestamp = _floored_timestamp(current_period_start)
         current_period_end_timestamp = _floored_timestamp(current_period_end)
         previous_period_start_timestamp = _floored_timestamp(previous_period_start)
@@ -322,15 +247,6 @@
         now_timestamp = _floored_timestamp(datetime.datetime.now())
 
         if now_timestamp < current_period_start_timestamp:
-=======
-        start_timestamp = math.floor(dt_util.as_timestamp(start))
-        end_timestamp = math.floor(dt_util.as_timestamp(end))
-        p_start_timestamp = math.floor(dt_util.as_timestamp(p_start))
-        p_end_timestamp = math.floor(dt_util.as_timestamp(p_end))
-        now_timestamp = math.floor(dt_util.as_timestamp(now))
-
-        if now_timestamp < start_timestamp:
->>>>>>> 78ba096d
             # History cannot tell the future
             self._history_current_period = []
             self._previous_run_before_start = True
@@ -344,38 +260,22 @@
         #
         elif (
             not self._previous_run_before_start
-<<<<<<< HEAD
             and current_period_start_timestamp == previous_period_start_timestamp
             and (
                 current_period_end_timestamp == previous_period_end_timestamp
                 or (
                     current_period_end_timestamp >= previous_period_end_timestamp
                     and previous_period_end_timestamp <= now_timestamp
-=======
-            and start_timestamp == p_start_timestamp
-            and (
-                end_timestamp == p_end_timestamp
-                or (
-                    end_timestamp >= p_end_timestamp
-                    and p_end_timestamp <= now_timestamp
->>>>>>> 78ba096d
                 )
             )
         ):
             new_data = False
             if event and event.data["new_state"] is not None:
                 new_state: State = event.data["new_state"]
-<<<<<<< HEAD
                 if current_period_start <= new_state.last_changed <= current_period_end:
                     self._history_current_period.append(new_state)
                     new_data = True
             if not new_data and current_period_end_timestamp < now_timestamp:
-=======
-                if start <= new_state.last_changed <= end:
-                    self._history_current_period.append(new_state)
-                    new_data = True
-            if not new_data and end_timestamp < now_timestamp:
->>>>>>> 78ba096d
                 # If period has not changed and current time after the period end...
                 # Don't compute anything as the value cannot have changed
                 return
@@ -383,20 +283,13 @@
             self._history_current_period = await get_instance(
                 self.hass
             ).async_add_executor_job(
-<<<<<<< HEAD
                 self._update_from_database,
                 current_period_start,
                 current_period_end,
-=======
-                self._update,
-                start,
-                end,
->>>>>>> 78ba096d
             )
             self._previous_run_before_start = False
 
         if not self._history_current_period:
-<<<<<<< HEAD
             self._async_set_native_value(None, None)
             return
 
@@ -410,21 +303,6 @@
     def _update_from_database(
         self, start: datetime.datetime, end: datetime.datetime
     ) -> list[State]:
-=======
-            self.value = None
-            self.count = None
-            return
-
-        self._async_compute_hours_and_changes(
-            now_timestamp,
-            start_timestamp,
-            end_timestamp,
-        )
-
-    def _update(self, start: datetime.datetime, end: datetime.datetime) -> list[State]:
-        """Update from the database."""
-        # Get history between start and end
->>>>>>> 78ba096d
         return history.state_changes_during_period(
             self.hass,
             start,
@@ -436,16 +314,11 @@
 
     def _async_compute_hours_and_changes(
         self, now_timestamp: float, start_timestamp: float, end_timestamp: float
-<<<<<<< HEAD
     ) -> tuple[float, int]:
-=======
-    ) -> None:
->>>>>>> 78ba096d
         """Compute the hours matched and changes from the history list and first state."""
         # state_changes_during_period is called with include_start_time_state=True
         # which is the default and always provides the state at the start
         # of the period
-<<<<<<< HEAD
         previous_state_matches = (
             self._history_current_period
             and self._history_current_period[0].state in self._entity_states
@@ -458,20 +331,6 @@
         for item in self._history_current_period:
             current_state_matches = item.state in self._entity_states
             state_change_timestamp = item.last_changed.timestamp()
-=======
-        last_state = (
-            self._history_current_period
-            and self._history_current_period[0].state in self._entity_states
-        )
-        last_time = start_timestamp
-        elapsed = 0.0
-        count = 0
-
-        # Make calculations
-        for item in self._history_current_period:
-            current_state = item.state in self._entity_states
-            current_time = item.last_changed.timestamp()
->>>>>>> 78ba096d
 
             if previous_state_matches:
                 elapsed += state_change_timestamp - last_state_change_timestamp
@@ -513,61 +372,8 @@
 
     def update_period(self) -> None:
         """Parse the templates and store a datetime tuple in _period."""
-<<<<<<< HEAD
         if new_period := async_calculate_period(self._duration, self._start, self._end):
             self._period = new_period
-=======
-        start = None
-        end = None
-
-        # Parse start
-        if self._start is not None:
-            try:
-                start_rendered = self._start.async_render()
-            except (TemplateError, TypeError) as ex:
-                HistoryStatsHelper.handle_template_exception(ex, "start")
-                return
-            if isinstance(start_rendered, str):
-                start = dt_util.parse_datetime(start_rendered)
-            if start is None:
-                try:
-                    start = dt_util.as_local(
-                        dt_util.utc_from_timestamp(math.floor(float(start_rendered)))
-                    )
-                except ValueError:
-                    _LOGGER.error(
-                        "Parsing error: start must be a datetime or a timestamp"
-                    )
-                    return
-
-        # Parse end
-        if self._end is not None:
-            try:
-                end_rendered = self._end.async_render()
-            except (TemplateError, TypeError) as ex:
-                HistoryStatsHelper.handle_template_exception(ex, "end")
-                return
-            if isinstance(end_rendered, str):
-                end = dt_util.parse_datetime(end_rendered)
-            if end is None:
-                try:
-                    end = dt_util.as_local(
-                        dt_util.utc_from_timestamp(math.floor(float(end_rendered)))
-                    )
-                except ValueError:
-                    _LOGGER.error(
-                        "Parsing error: end must be a datetime or a timestamp"
-                    )
-                    return
-
-        # Calculate start or end using the duration
-        if start is None:
-            start = end - self._duration
-        if end is None:
-            end = start + self._duration
-
-        self._period = start, end
->>>>>>> 78ba096d
 
 
 class HistoryStatsHelper:
