--- conflicted
+++ resolved
@@ -14,9 +14,5 @@
   },
   "iot_class": "cloud_polling",
   "loggers": ["pkce", "pymyq"],
-<<<<<<< HEAD
-  "requirements": ["python-myq==3.1.8"]
-=======
   "requirements": ["python-myq==3.1.9"]
->>>>>>> faaa8055
 }