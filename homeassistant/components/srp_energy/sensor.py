--- conflicted
+++ resolved
@@ -30,14 +30,10 @@
 
     _attr_attribution = "Powered by SRP Energy"
     _attr_icon = "mdi:flash"
-<<<<<<< HEAD
     _attr_should_poll = False
     _attr_device_class = SensorDeviceClass.ENERGY
-=======
     _attr_native_unit_of_measurement = UnitOfEnergy.KILO_WATT_HOUR
-    _attr_device_class = SensorDeviceClass.ENERGY
     _attr_state_class = SensorStateClass.TOTAL_INCREASING
->>>>>>> fabb098e
 
     def __init__(
         self, coordinator: SRPEnergyDataUpdateCoordinator, config_entry: ConfigEntry
@@ -50,7 +46,6 @@
     @property
     def native_value(self) -> float:
         """Return the state of the device."""
-<<<<<<< HEAD
         return self.coordinator.data
 
     @property
@@ -81,7 +76,4 @@
 
         Only used by the generic entity update service.
         """
-        await self.coordinator.async_request_refresh()
-=======
-        return self.coordinator.data
->>>>>>> fabb098e
+        await self.coordinator.async_request_refresh()