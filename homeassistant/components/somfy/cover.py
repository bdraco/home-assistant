"""Support for Somfy Covers."""

from pymfy.api.devices.blind import Blind
from pymfy.api.devices.category import Category

from homeassistant.components.cover import (
    ATTR_POSITION,
    ATTR_TILT_POSITION,
    DEVICE_CLASS_BLIND,
    DEVICE_CLASS_SHUTTER,
    CoverEntity,
)
from homeassistant.const import STATE_CLOSED, STATE_OPEN
from homeassistant.helpers.restore_state import RestoreEntity

from . import SomfyEntity
from .const import API, CONF_OPTIMISTIC, COORDINATOR, DOMAIN

BLIND_DEVICE_CATEGORIES = {Category.INTERIOR_BLIND.value, Category.EXTERIOR_BLIND.value}
SHUTTER_DEVICE_CATEGORIES = {Category.EXTERIOR_BLIND.value}
SUPPORTED_CATEGORIES = {
    Category.ROLLER_SHUTTER.value,
    Category.INTERIOR_BLIND.value,
    Category.EXTERIOR_BLIND.value,
}


async def async_setup_entry(hass, config_entry, async_add_entities):
    """Set up the Somfy cover platform."""

    def get_covers():
        """Retrieve covers."""
        domain_data = hass.data[DOMAIN]
        coordinator = domain_data[COORDINATOR]
        api = domain_data[API]

        return [
            SomfyCover(coordinator, device_id, api, domain_data[CONF_OPTIMISTIC])
            for device_id, device in coordinator.data.items()
            if SUPPORTED_CATEGORIES & set(device.categories)
        ]

    async_add_entities(await hass.async_add_executor_job(get_covers))


class SomfyCover(SomfyEntity, RestoreEntity, CoverEntity):
    """Representation of a Somfy cover device."""

    def __init__(self, coordinator, device_id, api, optimistic):
        """Initialize the Somfy device."""
        super().__init__(coordinator, device_id, api)
        self.cover = Blind(self.device, self.api)
        self.categories = set(self.device.categories)
        self.optimistic = optimistic
        self._closed = None
        self._is_opening = None
        self._is_closing = None

    async def async_update(self):
        """Update the device with the latest data."""
        await super().async_update()
        self.cover = Blind(self.device, self.api)

    def close_cover(self, **kwargs):
        """Close the cover."""
        self._is_closing = True
        self.schedule_update_ha_state()
        try:
            # Blocks until the close command is sent
            self.cover.close()
            self._closed = True
        finally:
            self._is_closing = None
            self.schedule_update_ha_state()

    def open_cover(self, **kwargs):
        """Open the cover."""
        self._is_opening = True
        self.schedule_update_ha_state()
        try:
            # Blocks until the open command is sent
            self.cover.open()
            self._closed = False
        finally:
            self._is_opening = None
            self.schedule_update_ha_state()

    def stop_cover(self, **kwargs):
        """Stop the cover."""
        self.cover.stop()

    def set_cover_position(self, **kwargs):
        """Move the cover shutter to a specific position."""
        self.cover.set_position(100 - kwargs[ATTR_POSITION])

    @property
    def device_class(self):
        """Return the device class."""
        if self.categories & BLIND_DEVICE_CATEGORIES:
            return DEVICE_CLASS_BLIND
        if self.categories & SHUTTER_DEVICE_CATEGORIES:
            return DEVICE_CLASS_SHUTTER
        return None

    @property
    def current_cover_position(self):
        """Return the current position of cover shutter."""
        position = None
        if self.has_capability("position"):
            position = 100 - self.cover.get_position()
        return position

    @property
    def is_opening(self):
        """Return if the cover is opening."""
        if not self.optimistic:
            return None
        return self._is_opening

    @property
    def is_closing(self):
        """Return if the cover is closing."""
        if not self.optimistic:
            return None
        return self._is_closing

    @property
    def is_closed(self):
        """Return if the cover is closed."""
        is_closed = None
        if self.has_capability("position"):
            is_closed = self.cover.is_closed()
        elif self.optimistic:
            is_closed = self._closed
        return is_closed

    @property
    def current_cover_tilt_position(self):
        """Return current position of cover tilt.

        None is unknown, 0 is closed, 100 is fully open.
        """
        orientation = None
        if self.has_capability("rotation"):
            orientation = 100 - self.cover.orientation
        return orientation

    def set_cover_tilt_position(self, **kwargs):
        """Move the cover tilt to a specific position."""
        self.cover.orientation = 100 - kwargs[ATTR_TILT_POSITION]

    def open_cover_tilt(self, **kwargs):
        """Open the cover tilt."""
        self.cover.orientation = 0

    def close_cover_tilt(self, **kwargs):
        """Close the cover tilt."""
        self.cover.orientation = 100

    def stop_cover_tilt(self, **kwargs):
        """Stop the cover."""
        self.cover.stop()

    async def async_added_to_hass(self):
        """Complete the initialization."""
        await super().async_added_to_hass()
<<<<<<< HEAD
        if self.optimistic:
            # Restore the last state if we use optimistic
            last_state = await self.async_get_last_state()

            if last_state is not None and last_state.state in (
                STATE_OPEN,
                STATE_CLOSED,
            ):
                self._closed = last_state.state == STATE_CLOSED

        await self.async_update()
=======
        if not self.optimistic:
            return
        # Restore the last state if we use optimistic
        last_state = await self.async_get_last_state()

        if last_state is not None and last_state.state in (
            STATE_OPEN,
            STATE_CLOSED,
        ):
            self._closed = last_state.state == STATE_CLOSED
>>>>>>> b11595fb
<|MERGE_RESOLUTION|>--- conflicted
+++ resolved
@@ -164,19 +164,6 @@
     async def async_added_to_hass(self):
         """Complete the initialization."""
         await super().async_added_to_hass()
-<<<<<<< HEAD
-        if self.optimistic:
-            # Restore the last state if we use optimistic
-            last_state = await self.async_get_last_state()
-
-            if last_state is not None and last_state.state in (
-                STATE_OPEN,
-                STATE_CLOSED,
-            ):
-                self._closed = last_state.state == STATE_CLOSED
-
-        await self.async_update()
-=======
         if not self.optimistic:
             return
         # Restore the last state if we use optimistic
@@ -186,5 +173,4 @@
             STATE_OPEN,
             STATE_CLOSED,
         ):
-            self._closed = last_state.state == STATE_CLOSED
->>>>>>> b11595fb
+            self._closed = last_state.state == STATE_CLOSED