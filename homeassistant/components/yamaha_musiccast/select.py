--- conflicted
+++ resolved
@@ -3,7 +3,6 @@
 
 from aiomusiccast.capabilities import OptionSetter
 
-from homeassistant.backports.functools import cached_property
 from homeassistant.components.select import SelectEntity
 from homeassistant.config_entries import ConfigEntry
 from homeassistant.core import HomeAssistant
@@ -57,20 +56,7 @@
         """Select the given option."""
         value = {val: key for key, val in self.capability.options.items()}[option]
         await self.capability.set(value)
-<<<<<<< HEAD
-
-    @cached_property
-    def translation_key(self) -> str | None:
-        """Return the translation key to translate the entity's states."""
-        return TRANSLATION_KEY_MAPPING.get(self.capability.id)
-
-    @property
-    def options(self) -> list[str]:
-        """Return the list possible options."""
-        return list(self.capability.options.values())
-=======
         self._attr_translation_key = TRANSLATION_KEY_MAPPING.get(self.capability.id)
->>>>>>> c3a7aee4
 
     @property
     def current_option(self) -> str | None:
