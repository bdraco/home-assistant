--- conflicted
+++ resolved
@@ -137,30 +137,9 @@
     ) -> None:
         """Initialize the MusicCast entity."""
         super().__init__(coordinator)
-<<<<<<< HEAD
-        self._enabled_default = enabled_default
-        self._icon = icon
-        self._name = name
-
-    @property
-    def name(self) -> str:
-        """Return the name of the entity."""
-        return self._name
-
-    @property
-    def icon(self) -> str:
-        """Return the mdi icon of the entity."""
-        return self._icon
-
-    @cached_property
-    def entity_registry_enabled_default(self) -> bool:
-        """Return if the entity should be enabled when first added to the entity registry."""
-        return self._enabled_default
-=======
         self._attr_entity_registry_enabled_default = enabled_default
         self._attr_icon = icon
         self._attr_name = name
->>>>>>> 4e202eb3
 
 
 class MusicCastDeviceEntity(MusicCastEntity):
