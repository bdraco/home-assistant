--- conflicted
+++ resolved
@@ -110,8 +110,6 @@
     percentage_step:
       description: Increase speed by a percentage. Should be between 0..100. [optional]
       example: 50
-<<<<<<< HEAD
-=======
       selector:
         number:
           min: 0
@@ -119,7 +117,6 @@
           step: 1
           unit_of_measurement: "%"
           mode: slider
->>>>>>> d20ca3f8
 
 decrease_speed:
   description: Decrease the speed of the fan by one speed or a percentage_step.
@@ -129,9 +126,6 @@
       example: "fan.living_room"
     percentage_step:
       description: Decrease speed by a percentage. Should be between 0..100. [optional]
-<<<<<<< HEAD
-      example: 50
-=======
       example: 50
       selector:
         number:
@@ -139,5 +133,4 @@
           max: 100
           step: 1
           unit_of_measurement: "%"
-          mode: slider
->>>>>>> d20ca3f8
+          mode: slider