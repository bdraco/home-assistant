--- conflicted
+++ resolved
@@ -4,7 +4,6 @@
 from pyplaato.models.device import PlaatoDevice
 from pyplaato.plaato import PlaatoKeg
 
-from homeassistant.backports.functools import cached_property
 from homeassistant.components.sensor import SensorDeviceClass, SensorEntity
 from homeassistant.config_entries import ConfigEntry
 from homeassistant.core import HomeAssistant, callback
@@ -73,25 +72,11 @@
 class PlaatoSensor(PlaatoEntity, SensorEntity):
     """Representation of a Plaato Sensor."""
 
-<<<<<<< HEAD
-    @cached_property
-    def device_class(self) -> SensorDeviceClass | None:
-        """Return the class of this device, from SensorDeviceClass."""
-        if (
-            self._coordinator is not None
-            and self._sensor_type == PlaatoKeg.Pins.TEMPERATURE
-        ):
-            return SensorDeviceClass.TEMPERATURE
-        if self._sensor_type == ATTR_TEMP:
-            return SensorDeviceClass.TEMPERATURE
-        return None
-=======
     def __init__(self, data, sensor_type, coordinator=None) -> None:
         """Initialize plaato sensor."""
         super().__init__(data, sensor_type, coordinator)
         if sensor_type is PlaatoKeg.Pins.TEMPERATURE or sensor_type == ATTR_TEMP:
             self._attr_device_class = SensorDeviceClass.TEMPERATURE
->>>>>>> f989028d
 
     @property
     def native_value(self):
