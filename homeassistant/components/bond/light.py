--- conflicted
+++ resolved
@@ -38,13 +38,13 @@
     ]
 
     fan_up_lights: List[Entity] = [
-        BondUpLight(hub, device)
+        BondUpLight(hub, device, bpup_subs)
         for device in hub.devices
         if DeviceType.is_fan(device.type) and device.supports_up_light()
     ]
 
     fan_down_lights: List[Entity] = [
-        BondDownLight(hub, device)
+        BondDownLight(hub, device, bpup_subs)
         for device in hub.devices
         if DeviceType.is_fan(device.type) and device.supports_down_light()
     ]
@@ -77,12 +77,7 @@
         sub_device: Optional[str] = None,
     ):
         """Create HA entity representing Bond fan."""
-<<<<<<< HEAD
-        super().__init__(hub, device, bpup_subs, sub_device)
-        self._brightness: Optional[int] = None
-=======
-        super().__init__(hub, device, sub_device)
->>>>>>> 1cc8456d
+        super().__init__(hub, device, bpup_subs, sub_device)
         self._light: Optional[int] = None
 
     @property
@@ -100,10 +95,14 @@
     """Representation of a Bond light."""
 
     def __init__(
-        self, hub: BondHub, device: BondDevice, sub_device: Optional[str] = None
-    ):
-        """Create HA entity representing Bond fan."""
-        super().__init__(hub, device, sub_device)
+        self,
+        hub: BondHub,
+        device: BondDevice,
+        bpup_subs: BPUPSubscriptions,
+        sub_device: Optional[str] = None,
+    ):
+        """Create HA entity representing Bond fan."""
+        super().__init__(hub, device, bpup_subs, sub_device)
         self._brightness: Optional[int] = None
 
     def _apply_state(self, state: dict):
@@ -145,10 +144,14 @@
     """Representation of a Bond light."""
 
     def __init__(
-        self, hub: BondHub, device: BondDevice, sub_device: Optional[str] = None
-    ):
-        """Create HA entity representing Bond fan."""
-        super().__init__(hub, device, sub_device)
+        self,
+        hub: BondHub,
+        device: BondDevice,
+        bpup_subs: BPUPSubscriptions,
+        sub_device: Optional[str] = None,
+    ):
+        """Create HA entity representing Bond fan."""
+        super().__init__(hub, device, bpup_subs, sub_device)
 
     def _apply_state(self, state: dict):
         self._light = state.get("down_light")
@@ -170,10 +173,14 @@
     """Representation of a Bond light."""
 
     def __init__(
-        self, hub: BondHub, device: BondDevice, sub_device: Optional[str] = None
-    ):
-        """Create HA entity representing Bond fan."""
-        super().__init__(hub, device, sub_device)
+        self,
+        hub: BondHub,
+        device: BondDevice,
+        bpup_subs: BPUPSubscriptions,
+        sub_device: Optional[str] = None,
+    ):
+        """Create HA entity representing Bond fan."""
+        super().__init__(hub, device, bpup_subs, sub_device)
 
     def _apply_state(self, state: dict):
         self._light = state.get("up_light")
