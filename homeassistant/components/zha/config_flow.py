"""Config flow for ZHA."""
from __future__ import annotations

from typing import Any

import serial.tools.list_ports
import voluptuous as vol
from zigpy.config import CONF_DEVICE, CONF_DEVICE_PATH

from homeassistant import config_entries
from homeassistant.components import usb
from homeassistant.const import CONF_HOST, CONF_NAME
from homeassistant.helpers.typing import DiscoveryInfoType

from .core.const import (
    CONF_BAUDRATE,
    CONF_FLOWCONTROL,
    CONF_RADIO_TYPE,
    DOMAIN,
    RadioType,
)

CONF_MANUAL_PATH = "Enter Manually"
SUPPORTED_PORT_SETTINGS = (
    CONF_BAUDRATE,
    CONF_FLOWCONTROL,
)
DECONZ_DOMAIN = "deconz"


class ZhaFlowHandler(config_entries.ConfigFlow, domain=DOMAIN):
    """Handle a config flow."""

    VERSION = 2

    def __init__(self):
        """Initialize flow instance."""
        self._device_path = None
        self._radio_type = None
        self._title = None

    async def async_step_user(self, user_input=None):
        """Handle a zha config flow start."""
        if self._async_current_entries():
            return self.async_abort(reason="single_instance_allowed")

        ports = await self.hass.async_add_executor_job(serial.tools.list_ports.comports)
        list_of_ports = [
            f"{p}, s/n: {p.serial_number or 'n/a'}"
            + (f" - {p.manufacturer}" if p.manufacturer else "")
            for p in ports
        ]

        if not list_of_ports:
            return await self.async_step_pick_radio()

        list_of_ports.append(CONF_MANUAL_PATH)

        if user_input is not None:
            user_selection = user_input[CONF_DEVICE_PATH]
            if user_selection == CONF_MANUAL_PATH:
                return await self.async_step_pick_radio()

            port = ports[list_of_ports.index(user_selection)]
            dev_path = await self.hass.async_add_executor_job(
                usb.get_serial_by_id, port.device
            )
            auto_detected_data = await detect_radios(dev_path)
            if auto_detected_data is not None:
                title = f"{port.description}, s/n: {port.serial_number or 'n/a'}"
                title += f" - {port.manufacturer}" if port.manufacturer else ""
                return self.async_create_entry(
                    title=title,
                    data=auto_detected_data,
                )

            # did not detect anything
            self._device_path = dev_path
            return await self.async_step_pick_radio()

        schema = vol.Schema({vol.Required(CONF_DEVICE_PATH): vol.In(list_of_ports)})
        return self.async_show_form(step_id="user", data_schema=schema)

    async def async_step_pick_radio(self, user_input=None):
        """Select radio type."""

        if user_input is not None:
            self._radio_type = RadioType.get_by_description(user_input[CONF_RADIO_TYPE])
            return await self.async_step_port_config()

        schema = {vol.Required(CONF_RADIO_TYPE): vol.In(sorted(RadioType.list()))}
        return self.async_show_form(
            step_id="pick_radio",
            data_schema=vol.Schema(schema),
        )

    async def async_step_usb(self, discovery_info: DiscoveryInfoType):
        """Handle usb discovery."""
        vid = discovery_info["vid"]
        pid = discovery_info["pid"]
        serial_number = discovery_info["serial_number"]
        device = discovery_info["device"]
        manufacturer = discovery_info["manufacturer"]
        description = discovery_info["description"]
        dev_path = await self.hass.async_add_executor_job(usb.get_serial_by_id, device)
        unique_id = f"{vid}:{pid}_{serial_number}_{manufacturer}_{description}"
        if current_entry := await self.async_set_unique_id(unique_id):
            self._abort_if_unique_id_configured(
                updates={
                    CONF_DEVICE: {
                        **current_entry.data[CONF_DEVICE],
                        CONF_DEVICE_PATH: dev_path,
                    },
                }
            )
        # Check if already configured
        if self._async_current_entries():
            return self.async_abort(reason="single_instance_allowed")

        # If they already have a discovery for deconz
        # we ignore the usb discovery as they probably
        # want to use it there instead
        for flow in self.hass.config_entries.flow.async_progress():
            if flow["handler"] == DECONZ_DOMAIN:
                return self.async_abort(reason="not_zha_device")
<<<<<<< HEAD
        for entry in self.hass.config_entries.async_entries("deconz"):
=======
        for entry in self.hass.config_entries.async_entries(DECONZ_DOMAIN):
>>>>>>> 728ca757
            if entry.source != config_entries.SOURCE_IGNORE:
                return self.async_abort(reason="not_zha_device")

        self._device_path = dev_path
        self._title = usb.human_readable_device_name(
            dev_path,
            serial_number,
            manufacturer,
            description,
            vid,
            pid,
        )
        self._set_confirm_only()
        self.context["title_placeholders"] = {CONF_NAME: self._title}
        return await self.async_step_confirm()

    async def async_step_confirm(self, user_input=None):
        """Confirm a discovery."""
        if user_input is not None:
            auto_detected_data = await detect_radios(self._device_path)
            if auto_detected_data is None:
                # This probably will not happen how they have
                # have very specific usb matching, but there could
                # be a problem with the device
                return self.async_abort(reason="usb_probe_failed")
            return self.async_create_entry(
                title=self._title,
                data=auto_detected_data,
            )

        return self.async_show_form(
            step_id="confirm",
            description_placeholders={CONF_NAME: self._title},
            data_schema=vol.Schema({}),
        )

    async def async_step_zeroconf(self, discovery_info: DiscoveryInfoType):
        """Handle zeroconf discovery."""
        # Hostname is format: livingroom.local.
        local_name = discovery_info["hostname"][:-1]
        node_name = local_name[: -len(".local")]
        host = discovery_info[CONF_HOST]
        device_path = f"socket://{host}:6638"

        if current_entry := await self.async_set_unique_id(node_name):
            self._abort_if_unique_id_configured(
                updates={
                    CONF_DEVICE: {
                        **current_entry.data[CONF_DEVICE],
                        CONF_DEVICE_PATH: device_path,
                    },
                }
            )

        # Check if already configured
        if self._async_current_entries():
            return self.async_abort(reason="single_instance_allowed")

        self.context["title_placeholders"] = {
            CONF_NAME: node_name,
        }

        self._device_path = device_path
        self._radio_type = (
            RadioType.ezsp.name if "efr32" in local_name else RadioType.znp.name
        )

        return await self.async_step_port_config()

    async def async_step_port_config(self, user_input=None):
        """Enter port settings specific for this type of radio."""
        errors = {}
        app_cls = RadioType[self._radio_type].controller

        if user_input is not None:
            self._device_path = user_input.get(CONF_DEVICE_PATH)
            if await app_cls.probe(user_input):
                serial_by_id = await self.hass.async_add_executor_job(
                    usb.get_serial_by_id, user_input[CONF_DEVICE_PATH]
                )
                user_input[CONF_DEVICE_PATH] = serial_by_id
                return self.async_create_entry(
                    title=user_input[CONF_DEVICE_PATH],
                    data={CONF_DEVICE: user_input, CONF_RADIO_TYPE: self._radio_type},
                )
            errors["base"] = "cannot_connect"

        schema = {
            vol.Required(
                CONF_DEVICE_PATH, default=self._device_path or vol.UNDEFINED
            ): str
        }
        radio_schema = app_cls.SCHEMA_DEVICE.schema
        if isinstance(radio_schema, vol.Schema):
            radio_schema = radio_schema.schema

        source = self.context.get("source")
        for param, value in radio_schema.items():
            if param in SUPPORTED_PORT_SETTINGS:
                schema[param] = value
                if source == config_entries.SOURCE_ZEROCONF and param == CONF_BAUDRATE:
                    schema[param] = 115200

        return self.async_show_form(
            step_id="port_config",
            data_schema=vol.Schema(schema),
            errors=errors,
        )


async def detect_radios(dev_path: str) -> dict[str, Any] | None:
    """Probe all radio types on the device port."""
    for radio in RadioType:
        dev_config = radio.controller.SCHEMA_DEVICE({CONF_DEVICE_PATH: dev_path})
        probe_result = await radio.controller.probe(dev_config)
        if probe_result:
            if isinstance(probe_result, dict):
                return {CONF_RADIO_TYPE: radio.name, CONF_DEVICE: probe_result}
            return {CONF_RADIO_TYPE: radio.name, CONF_DEVICE: dev_config}

    return None<|MERGE_RESOLUTION|>--- conflicted
+++ resolved
@@ -123,11 +123,7 @@
         for flow in self.hass.config_entries.flow.async_progress():
             if flow["handler"] == DECONZ_DOMAIN:
                 return self.async_abort(reason="not_zha_device")
-<<<<<<< HEAD
-        for entry in self.hass.config_entries.async_entries("deconz"):
-=======
         for entry in self.hass.config_entries.async_entries(DECONZ_DOMAIN):
->>>>>>> 728ca757
             if entry.source != config_entries.SOURCE_IGNORE:
                 return self.async_abort(reason="not_zha_device")
 
