--- conflicted
+++ resolved
@@ -169,11 +169,14 @@
         # The has_* calls are stable for the life of the device
         # and do not do I/O
         self._has_relative_humidity = thermostat.has_relative_humidity()
+        self._has_emergency_heat = thermostat.has_emergency_heat()
         self._has_humidify_support = thermostat.has_humidify_support()
         self._has_dehumidify_support = thermostat.has_dehumidify_support()
         self._attr_supported_features = NEXIA_SUPPORTED
         if self._has_humidify_support or self._has_dehumidify_support:
             self._attr_supported_features |= ClimateEntityFeature.TARGET_HUMIDITY
+        if self._has_emergency_heat:
+            self._attr_supported_features |= ClimateEntityFeature.AUX_HEAT
         self._attr_preset_modes = zone.get_presets()
         self._attr_fan_modes = thermostat.get_fan_modes()
         self._attr_hvac_modes = HVAC_MODES
@@ -349,6 +352,11 @@
         self._signal_zone_update()
 
     @property
+    def is_aux_heat(self) -> bool:
+        """Emergency heat state."""
+        return self._thermostat.is_emergency_heat_active()
+
+    @property
     def extra_state_attributes(self) -> dict[str, str] | None:
         """Return the device specific state attributes."""
         if not self._has_relative_humidity:
@@ -370,8 +378,6 @@
         await self._zone.set_preset(preset_mode)
         self._signal_zone_update()
 
-<<<<<<< HEAD
-=======
     async def async_turn_aux_heat_off(self) -> None:
         """Turn Aux Heat off."""
         async_create_issue(
@@ -402,7 +408,6 @@
         await self._thermostat.set_emergency_heat(True)
         self._signal_thermostat_update()
 
->>>>>>> 84cb9b1e
     async def async_turn_off(self) -> None:
         """Turn off the zone."""
         await self.async_set_hvac_mode(HVACMode.OFF)
