--- conflicted
+++ resolved
@@ -457,15 +457,4 @@
 
         Update a single zone.
         """
-<<<<<<< HEAD
-        dispatcher_send(self.hass, f"{SIGNAL_ZONE_UPDATE}-{self._zone.zone_id}")
-
-    async def async_update(self):
-        """Update the entity.
-
-        Only used by the generic entity update service.
-        """
-        await self.coordinator.async_request_refresh()
-=======
-        dispatcher_send(self.hass, f"{SIGNAL_ZONE_UPDATE}-{self._zone.zone_id}")
->>>>>>> 4294d107
+        dispatcher_send(self.hass, f"{SIGNAL_ZONE_UPDATE}-{self._zone.zone_id}")