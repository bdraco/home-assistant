"""Support for Huawei LTE sensors."""
from __future__ import annotations

from bisect import bisect
from collections.abc import Callable, Sequence
from dataclasses import dataclass, field
from datetime import datetime, timedelta
import logging
import re

from huawei_lte_api.enums.net import NetworkModeEnum

from homeassistant.backports.functools import cached_property
from homeassistant.components.sensor import (
    DOMAIN as SENSOR_DOMAIN,
    SensorDeviceClass,
    SensorEntity,
    SensorEntityDescription,
    SensorStateClass,
)
from homeassistant.config_entries import ConfigEntry
from homeassistant.const import (
    PERCENTAGE,
    EntityCategory,
    UnitOfDataRate,
    UnitOfFrequency,
    UnitOfInformation,
    UnitOfTime,
)
from homeassistant.core import HomeAssistant
from homeassistant.helpers.entity import Entity
from homeassistant.helpers.entity_platform import AddEntitiesCallback
from homeassistant.helpers.typing import StateType

from . import HuaweiLteBaseEntityWithDevice
from .const import (
    DOMAIN,
    KEY_DEVICE_INFORMATION,
    KEY_DEVICE_SIGNAL,
    KEY_MONITORING_CHECK_NOTIFICATIONS,
    KEY_MONITORING_MONTH_STATISTICS,
    KEY_MONITORING_STATUS,
    KEY_MONITORING_TRAFFIC_STATISTICS,
    KEY_NET_CURRENT_PLMN,
    KEY_NET_NET_MODE,
    KEY_SMS_SMS_COUNT,
    SENSOR_KEYS,
)

_LOGGER = logging.getLogger(__name__)


def format_default(value: StateType) -> tuple[StateType, str | None]:
    """Format value."""
    unit = None
    if value is not None:
        # Clean up value and infer unit, e.g. -71dBm, 15 dB
        if match := re.match(
            r"([>=<]*)(?P<value>.+?)\s*(?P<unit>[a-zA-Z]+)\s*$", str(value)
        ):
            try:
                value = float(match.group("value"))
                unit = match.group("unit")
            except ValueError:
                pass
    return value, unit


def format_freq_mhz(value: StateType) -> tuple[StateType, UnitOfFrequency]:
    """Format a frequency value for which source is in tenths of MHz."""
    return (
        float(value) / 10 if value is not None else None,
        UnitOfFrequency.MEGAHERTZ,
    )


def format_last_reset_elapsed_seconds(value: str | None) -> datetime | None:
    """Convert elapsed seconds to last reset datetime."""
    if value is None:
        return None
    try:
        last_reset = datetime.now() - timedelta(seconds=int(value))
        last_reset.replace(microsecond=0)
        return last_reset
    except ValueError:
        return None


def signal_icon(limits: Sequence[int], value: StateType) -> str:
    """Get signal icon."""
    return (
        "mdi:signal-cellular-outline",
        "mdi:signal-cellular-1",
        "mdi:signal-cellular-2",
        "mdi:signal-cellular-3",
    )[bisect(limits, value if value is not None else -1000)]


def bandwidth_icon(limits: Sequence[int], value: StateType) -> str:
    """Get bandwidth icon."""
    return (
        "mdi:speedometer-slow",
        "mdi:speedometer-medium",
        "mdi:speedometer",
    )[bisect(limits, value if value is not None else -1000)]


@dataclass
class HuaweiSensorGroup:
    """Class describing Huawei LTE sensor groups."""

    descriptions: dict[str, HuaweiSensorEntityDescription]
    include: re.Pattern[str] | None = None
    exclude: re.Pattern[str] | None = None


@dataclass
class HuaweiSensorEntityDescription(SensorEntityDescription):
    """Class describing Huawei LTE sensor entities."""

    # HuaweiLteSensor does not support UNDEFINED or None,
    # restrict the type to str.
    name: str = ""

    format_fn: Callable[[str], tuple[StateType, str | None]] = format_default
    icon_fn: Callable[[StateType], str] | None = None
    device_class_fn: Callable[[StateType], SensorDeviceClass | None] | None = None
    last_reset_item: str | None = None
    last_reset_format_fn: Callable[[str | None], datetime | None] | None = None


SENSOR_META: dict[str, HuaweiSensorGroup] = {
    #
    # Device information
    #
    KEY_DEVICE_INFORMATION: HuaweiSensorGroup(
        include=re.compile(r"^(WanIP.*Address|uptime)$", re.IGNORECASE),
        descriptions={
            "uptime": HuaweiSensorEntityDescription(
                key="uptime",
                name="Uptime",
                icon="mdi:timer-outline",
                native_unit_of_measurement=UnitOfTime.SECONDS,
                device_class=SensorDeviceClass.DURATION,
                entity_category=EntityCategory.DIAGNOSTIC,
            ),
            "WanIPAddress": HuaweiSensorEntityDescription(
                key="WanIPAddress",
                name="WAN IP address",
                icon="mdi:ip",
                entity_category=EntityCategory.DIAGNOSTIC,
                entity_registry_enabled_default=True,
            ),
            "WanIPv6Address": HuaweiSensorEntityDescription(
                key="WanIPv6Address",
                name="WAN IPv6 address",
                icon="mdi:ip",
                entity_category=EntityCategory.DIAGNOSTIC,
            ),
        },
    ),
    #
    # Signal
    #
    KEY_DEVICE_SIGNAL: HuaweiSensorGroup(
        descriptions={
            "arfcn": HuaweiSensorEntityDescription(
                key="arfcn",
                name="ARFCN",
                entity_category=EntityCategory.DIAGNOSTIC,
            ),
            "band": HuaweiSensorEntityDescription(
                key="band",
                name="Band",
                entity_category=EntityCategory.DIAGNOSTIC,
            ),
            "bsic": HuaweiSensorEntityDescription(
                key="bsic",
                name="Base station identity code",
                entity_category=EntityCategory.DIAGNOSTIC,
            ),
            "cell_id": HuaweiSensorEntityDescription(
                key="cell_id",
                name="Cell ID",
                icon="mdi:transmission-tower",
                entity_category=EntityCategory.DIAGNOSTIC,
            ),
            "cqi0": HuaweiSensorEntityDescription(
                key="cqi0",
                name="CQI 0",
                icon="mdi:speedometer",
                entity_category=EntityCategory.DIAGNOSTIC,
            ),
            "cqi1": HuaweiSensorEntityDescription(
                key="cqi1",
                name="CQI 1",
                icon="mdi:speedometer",
            ),
            "dl_mcs": HuaweiSensorEntityDescription(
                key="dl_mcs",
                name="Downlink MCS",
                entity_category=EntityCategory.DIAGNOSTIC,
            ),
            "dlbandwidth": HuaweiSensorEntityDescription(
                key="dlbandwidth",
                name="Downlink bandwidth",
                icon_fn=lambda x: bandwidth_icon((8, 15), x),
                entity_category=EntityCategory.DIAGNOSTIC,
            ),
            "dlfrequency": HuaweiSensorEntityDescription(
                key="dlfrequency",
                name="Downlink frequency",
                device_class=SensorDeviceClass.FREQUENCY,
                entity_category=EntityCategory.DIAGNOSTIC,
            ),
            "earfcn": HuaweiSensorEntityDescription(
                key="earfcn",
                name="EARFCN",
                entity_category=EntityCategory.DIAGNOSTIC,
            ),
            "ecio": HuaweiSensorEntityDescription(
                key="ecio",
                name="EC/IO",
                device_class=SensorDeviceClass.SIGNAL_STRENGTH,
                # https://wiki.teltonika.lt/view/EC/IO
                icon_fn=lambda x: signal_icon((-20, -10, -6), x),
                state_class=SensorStateClass.MEASUREMENT,
                entity_category=EntityCategory.DIAGNOSTIC,
            ),
            "enodeb_id": HuaweiSensorEntityDescription(
                key="enodeb_id",
                name="eNodeB ID",
                entity_category=EntityCategory.DIAGNOSTIC,
            ),
            "lac": HuaweiSensorEntityDescription(
                key="lac",
                name="LAC",
                icon="mdi:map-marker",
                entity_category=EntityCategory.DIAGNOSTIC,
            ),
            "ltedlfreq": HuaweiSensorEntityDescription(
                key="ltedlfreq",
                name="LTE downlink frequency",
                format_fn=format_freq_mhz,
                suggested_display_precision=0,
                device_class=SensorDeviceClass.FREQUENCY,
                entity_category=EntityCategory.DIAGNOSTIC,
            ),
            "lteulfreq": HuaweiSensorEntityDescription(
                key="lteulfreq",
                name="LTE uplink frequency",
                format_fn=format_freq_mhz,
                suggested_display_precision=0,
                device_class=SensorDeviceClass.FREQUENCY,
                entity_category=EntityCategory.DIAGNOSTIC,
            ),
            "mode": HuaweiSensorEntityDescription(
                key="mode",
                name="Mode",
                format_fn=lambda x: (
                    {"0": "2G", "2": "3G", "7": "4G"}.get(x),
                    None,
                ),
                icon_fn=lambda x: (
                    {
                        "2G": "mdi:signal-2g",
                        "3G": "mdi:signal-3g",
                        "4G": "mdi:signal-4g",
                    }.get(str(x), "mdi:signal")
                ),
                entity_category=EntityCategory.DIAGNOSTIC,
            ),
            "pci": HuaweiSensorEntityDescription(
                key="pci",
                name="PCI",
                icon="mdi:transmission-tower",
                entity_category=EntityCategory.DIAGNOSTIC,
            ),
            "plmn": HuaweiSensorEntityDescription(
                key="plmn",
                name="PLMN",
                entity_category=EntityCategory.DIAGNOSTIC,
            ),
            "rac": HuaweiSensorEntityDescription(
                key="rac",
                name="RAC",
                icon="mdi:map-marker",
                entity_category=EntityCategory.DIAGNOSTIC,
            ),
            "rrc_status": HuaweiSensorEntityDescription(
                key="rrc_status",
                name="RRC status",
                entity_category=EntityCategory.DIAGNOSTIC,
            ),
            "rscp": HuaweiSensorEntityDescription(
                key="rscp",
                name="RSCP",
                device_class=SensorDeviceClass.SIGNAL_STRENGTH,
                # https://wiki.teltonika.lt/view/RSCP
                icon_fn=lambda x: signal_icon((-95, -85, -75), x),
                state_class=SensorStateClass.MEASUREMENT,
                entity_category=EntityCategory.DIAGNOSTIC,
            ),
            "rsrp": HuaweiSensorEntityDescription(
                key="rsrp",
                name="RSRP",
                device_class=SensorDeviceClass.SIGNAL_STRENGTH,
                # http://www.lte-anbieter.info/technik/rsrp.php
                icon_fn=lambda x: signal_icon((-110, -95, -80), x),
                state_class=SensorStateClass.MEASUREMENT,
                entity_category=EntityCategory.DIAGNOSTIC,
                entity_registry_enabled_default=True,
            ),
            "rsrq": HuaweiSensorEntityDescription(
                key="rsrq",
                name="RSRQ",
                device_class=SensorDeviceClass.SIGNAL_STRENGTH,
                # http://www.lte-anbieter.info/technik/rsrq.php
                icon_fn=lambda x: signal_icon((-11, -8, -5), x),
                state_class=SensorStateClass.MEASUREMENT,
                entity_category=EntityCategory.DIAGNOSTIC,
                entity_registry_enabled_default=True,
            ),
            "rssi": HuaweiSensorEntityDescription(
                key="rssi",
                name="RSSI",
                device_class=SensorDeviceClass.SIGNAL_STRENGTH,
                # https://eyesaas.com/wi-fi-signal-strength/
                icon_fn=lambda x: signal_icon((-80, -70, -60), x),
                state_class=SensorStateClass.MEASUREMENT,
                entity_category=EntityCategory.DIAGNOSTIC,
                entity_registry_enabled_default=True,
            ),
            "sinr": HuaweiSensorEntityDescription(
                key="sinr",
                name="SINR",
                device_class=SensorDeviceClass.SIGNAL_STRENGTH,
                # http://www.lte-anbieter.info/technik/sinr.php
                icon_fn=lambda x: signal_icon((0, 5, 10), x),
                state_class=SensorStateClass.MEASUREMENT,
                entity_category=EntityCategory.DIAGNOSTIC,
                entity_registry_enabled_default=True,
            ),
            "tac": HuaweiSensorEntityDescription(
                key="tac",
                name="TAC",
                icon="mdi:map-marker",
                entity_category=EntityCategory.DIAGNOSTIC,
            ),
            "tdd": HuaweiSensorEntityDescription(
                key="tdd",
                name="TDD",
                entity_category=EntityCategory.DIAGNOSTIC,
            ),
            "transmode": HuaweiSensorEntityDescription(
                key="transmode",
                name="Transmission mode",
                entity_category=EntityCategory.DIAGNOSTIC,
            ),
            "txpower": HuaweiSensorEntityDescription(
                key="txpower",
                name="Transmit power",
                # The value we get from the API tends to consist of several, e.g.
                #     PPusch:15dBm PPucch:2dBm PSrs:42dBm PPrach:1dBm
                # Present as SIGNAL_STRENGTH only if it was parsed to a number.
                # We could try to parse this to separate component sensors sometime.
                device_class_fn=lambda x: (
                    SensorDeviceClass.SIGNAL_STRENGTH
                    if isinstance(x, (float, int))
                    else None
                ),
                entity_category=EntityCategory.DIAGNOSTIC,
            ),
            "ul_mcs": HuaweiSensorEntityDescription(
                key="ul_mcs",
                name="Uplink MCS",
                entity_category=EntityCategory.DIAGNOSTIC,
            ),
            "ulbandwidth": HuaweiSensorEntityDescription(
                key="ulbandwidth",
                name="Uplink bandwidth",
                icon_fn=lambda x: bandwidth_icon((8, 15), x),
                entity_category=EntityCategory.DIAGNOSTIC,
            ),
            "ulfrequency": HuaweiSensorEntityDescription(
                key="ulfrequency",
                name="Uplink frequency",
                device_class=SensorDeviceClass.FREQUENCY,
                entity_category=EntityCategory.DIAGNOSTIC,
            ),
        }
    ),
    #
    # Monitoring
    #
    KEY_MONITORING_CHECK_NOTIFICATIONS: HuaweiSensorGroup(
        exclude=re.compile(
            r"^(onlineupdatestatus|smsstoragefull)$",
            re.IGNORECASE,
        ),
        descriptions={
            "UnreadMessage": HuaweiSensorEntityDescription(
                key="UnreadMessage", name="SMS unread", icon="mdi:email-arrow-left"
            ),
        },
    ),
    KEY_MONITORING_MONTH_STATISTICS: HuaweiSensorGroup(
        exclude=re.compile(
            r"^(currentday|month)(duration|lastcleartime)$", re.IGNORECASE
        ),
        descriptions={
            "CurrentDayUsed": HuaweiSensorEntityDescription(
                key="CurrentDayUsed",
                name="Current day transfer",
                native_unit_of_measurement=UnitOfInformation.BYTES,
                device_class=SensorDeviceClass.DATA_SIZE,
                icon="mdi:arrow-up-down-bold",
                state_class=SensorStateClass.TOTAL,
                last_reset_item="CurrentDayDuration",
                last_reset_format_fn=format_last_reset_elapsed_seconds,
            ),
            "CurrentMonthDownload": HuaweiSensorEntityDescription(
                key="CurrentMonthDownload",
                name="Current month download",
                native_unit_of_measurement=UnitOfInformation.BYTES,
                device_class=SensorDeviceClass.DATA_SIZE,
                icon="mdi:download",
                state_class=SensorStateClass.TOTAL,
                last_reset_item="MonthDuration",
                last_reset_format_fn=format_last_reset_elapsed_seconds,
            ),
            "CurrentMonthUpload": HuaweiSensorEntityDescription(
                key="CurrentMonthUpload",
                name="Current month upload",
                native_unit_of_measurement=UnitOfInformation.BYTES,
                device_class=SensorDeviceClass.DATA_SIZE,
                icon="mdi:upload",
                state_class=SensorStateClass.TOTAL,
                last_reset_item="MonthDuration",
                last_reset_format_fn=format_last_reset_elapsed_seconds,
            ),
        },
    ),
    KEY_MONITORING_STATUS: HuaweiSensorGroup(
        include=re.compile(
            r"^(batterypercent|currentwifiuser|(primary|secondary).*dns)$",
            re.IGNORECASE,
        ),
        descriptions={
            "BatteryPercent": HuaweiSensorEntityDescription(
                key="BatteryPercent",
                name="Battery",
                device_class=SensorDeviceClass.BATTERY,
                native_unit_of_measurement=PERCENTAGE,
                state_class=SensorStateClass.MEASUREMENT,
                entity_category=EntityCategory.DIAGNOSTIC,
            ),
            "CurrentWifiUser": HuaweiSensorEntityDescription(
                key="CurrentWifiUser",
                name="WiFi clients connected",
                icon="mdi:wifi",
                state_class=SensorStateClass.MEASUREMENT,
                entity_category=EntityCategory.DIAGNOSTIC,
            ),
            "PrimaryDns": HuaweiSensorEntityDescription(
                key="PrimaryDns",
                name="Primary DNS server",
                icon="mdi:ip",
                entity_category=EntityCategory.DIAGNOSTIC,
            ),
            "PrimaryIPv6Dns": HuaweiSensorEntityDescription(
                key="PrimaryIPv6Dns",
                name="Primary IPv6 DNS server",
                icon="mdi:ip",
                entity_category=EntityCategory.DIAGNOSTIC,
            ),
            "SecondaryDns": HuaweiSensorEntityDescription(
                key="SecondaryDns",
                name="Secondary DNS server",
                icon="mdi:ip",
                entity_category=EntityCategory.DIAGNOSTIC,
            ),
            "SecondaryIPv6Dns": HuaweiSensorEntityDescription(
                key="SecondaryIPv6Dns",
                name="Secondary IPv6 DNS server",
                icon="mdi:ip",
                entity_category=EntityCategory.DIAGNOSTIC,
            ),
        },
    ),
    KEY_MONITORING_TRAFFIC_STATISTICS: HuaweiSensorGroup(
        exclude=re.compile(r"^showtraffic$", re.IGNORECASE),
        descriptions={
            "CurrentConnectTime": HuaweiSensorEntityDescription(
                key="CurrentConnectTime",
                name="Current connection duration",
                native_unit_of_measurement=UnitOfTime.SECONDS,
                device_class=SensorDeviceClass.DURATION,
                icon="mdi:timer-outline",
            ),
            "CurrentDownload": HuaweiSensorEntityDescription(
                key="CurrentDownload",
                name="Current connection download",
                native_unit_of_measurement=UnitOfInformation.BYTES,
                device_class=SensorDeviceClass.DATA_SIZE,
                icon="mdi:download",
                state_class=SensorStateClass.TOTAL_INCREASING,
            ),
            "CurrentDownloadRate": HuaweiSensorEntityDescription(
                key="CurrentDownloadRate",
                name="Current download rate",
                native_unit_of_measurement=UnitOfDataRate.BYTES_PER_SECOND,
                device_class=SensorDeviceClass.DATA_RATE,
                icon="mdi:download",
                state_class=SensorStateClass.MEASUREMENT,
            ),
            "CurrentUpload": HuaweiSensorEntityDescription(
                key="CurrentUpload",
                name="Current connection upload",
                native_unit_of_measurement=UnitOfInformation.BYTES,
                device_class=SensorDeviceClass.DATA_SIZE,
                icon="mdi:upload",
                state_class=SensorStateClass.TOTAL_INCREASING,
            ),
            "CurrentUploadRate": HuaweiSensorEntityDescription(
                key="CurrentUploadRate",
                name="Current upload rate",
                native_unit_of_measurement=UnitOfDataRate.BYTES_PER_SECOND,
                device_class=SensorDeviceClass.DATA_RATE,
                icon="mdi:upload",
                state_class=SensorStateClass.MEASUREMENT,
            ),
            "TotalConnectTime": HuaweiSensorEntityDescription(
                key="TotalConnectTime",
                name="Total connected duration",
                native_unit_of_measurement=UnitOfTime.SECONDS,
                device_class=SensorDeviceClass.DURATION,
                icon="mdi:timer-outline",
                state_class=SensorStateClass.TOTAL_INCREASING,
            ),
            "TotalDownload": HuaweiSensorEntityDescription(
                key="TotalDownload",
                name="Total download",
                native_unit_of_measurement=UnitOfInformation.BYTES,
                device_class=SensorDeviceClass.DATA_SIZE,
                icon="mdi:download",
                state_class=SensorStateClass.TOTAL_INCREASING,
            ),
            "TotalUpload": HuaweiSensorEntityDescription(
                key="TotalUpload",
                name="Total upload",
                native_unit_of_measurement=UnitOfInformation.BYTES,
                device_class=SensorDeviceClass.DATA_SIZE,
                icon="mdi:upload",
                state_class=SensorStateClass.TOTAL_INCREASING,
            ),
        },
    ),
    #
    # Network
    #
    KEY_NET_CURRENT_PLMN: HuaweiSensorGroup(
        exclude=re.compile(r"^(Rat|ShortName|Spn)$", re.IGNORECASE),
        descriptions={
            "FullName": HuaweiSensorEntityDescription(
                key="FullName",
                name="Operator name",
                entity_category=EntityCategory.DIAGNOSTIC,
            ),
            "Numeric": HuaweiSensorEntityDescription(
                key="Numeric",
                name="Operator code",
                entity_category=EntityCategory.DIAGNOSTIC,
            ),
            "State": HuaweiSensorEntityDescription(
                key="State",
                name="Operator search mode",
                format_fn=lambda x: (
                    {"0": "Auto", "1": "Manual"}.get(x),
                    None,
                ),
                entity_category=EntityCategory.DIAGNOSTIC,
            ),
        },
    ),
    KEY_NET_NET_MODE: HuaweiSensorGroup(
        include=re.compile(r"^NetworkMode$", re.IGNORECASE),
        descriptions={
            "NetworkMode": HuaweiSensorEntityDescription(
                key="NetworkMode",
                name="Preferred mode",
                format_fn=lambda x: (
                    {
                        NetworkModeEnum.MODE_AUTO.value: "4G/3G/2G",
                        NetworkModeEnum.MODE_4G_3G_AUTO.value: "4G/3G",
                        NetworkModeEnum.MODE_4G_2G_AUTO.value: "4G/2G",
                        NetworkModeEnum.MODE_4G_ONLY.value: "4G",
                        NetworkModeEnum.MODE_3G_2G_AUTO.value: "3G/2G",
                        NetworkModeEnum.MODE_3G_ONLY.value: "3G",
                        NetworkModeEnum.MODE_2G_ONLY.value: "2G",
                    }.get(x),
                    None,
                ),
                entity_category=EntityCategory.DIAGNOSTIC,
            ),
        },
    ),
    #
    # SMS
    #
    KEY_SMS_SMS_COUNT: HuaweiSensorGroup(
        descriptions={
            "LocalDeleted": HuaweiSensorEntityDescription(
                key="LocalDeleted",
                name="SMS deleted (device)",
                icon="mdi:email-minus",
            ),
            "LocalDraft": HuaweiSensorEntityDescription(
                key="LocalDraft",
                name="SMS drafts (device)",
                icon="mdi:email-arrow-right-outline",
            ),
            "LocalInbox": HuaweiSensorEntityDescription(
                key="LocalInbox",
                name="SMS inbox (device)",
                icon="mdi:email",
            ),
            "LocalMax": HuaweiSensorEntityDescription(
                key="LocalMax",
                name="SMS capacity (device)",
                icon="mdi:email",
            ),
            "LocalOutbox": HuaweiSensorEntityDescription(
                key="LocalOutbox",
                name="SMS outbox (device)",
                icon="mdi:email-arrow-right",
            ),
            "LocalUnread": HuaweiSensorEntityDescription(
                key="LocalUnread",
                name="SMS unread (device)",
                icon="mdi:email-arrow-left",
            ),
            "SimDraft": HuaweiSensorEntityDescription(
                key="SimDraft",
                name="SMS drafts (SIM)",
                icon="mdi:email-arrow-right-outline",
            ),
            "SimInbox": HuaweiSensorEntityDescription(
                key="SimInbox",
                name="SMS inbox (SIM)",
                icon="mdi:email",
            ),
            "SimMax": HuaweiSensorEntityDescription(
                key="SimMax",
                name="SMS capacity (SIM)",
                icon="mdi:email",
            ),
            "SimOutbox": HuaweiSensorEntityDescription(
                key="SimOutbox",
                name="SMS outbox (SIM)",
                icon="mdi:email-arrow-right",
            ),
            "SimUnread": HuaweiSensorEntityDescription(
                key="SimUnread",
                name="SMS unread (SIM)",
                icon="mdi:email-arrow-left",
            ),
            "SimUsed": HuaweiSensorEntityDescription(
                key="SimUsed",
                name="SMS messages (SIM)",
                icon="mdi:email-arrow-left",
            ),
        },
    ),
}


async def async_setup_entry(
    hass: HomeAssistant,
    config_entry: ConfigEntry,
    async_add_entities: AddEntitiesCallback,
) -> None:
    """Set up from config entry."""
    router = hass.data[DOMAIN].routers[config_entry.entry_id]
    sensors: list[Entity] = []
    for key in SENSOR_KEYS:
        if not (items := router.data.get(key)):
            continue
        if key_meta := SENSOR_META.get(key):
            if key_meta.include:
                items = filter(key_meta.include.search, items)
            if key_meta.exclude:
                items = [x for x in items if not key_meta.exclude.search(x)]
        for item in items:
            sensors.append(
                HuaweiLteSensor(
                    router,
                    key,
                    item,
                    SENSOR_META[key].descriptions.get(
                        item, HuaweiSensorEntityDescription(key=item)
                    ),
                )
            )

    async_add_entities(sensors, True)


@dataclass
class HuaweiLteSensor(HuaweiLteBaseEntityWithDevice, SensorEntity):
    """Huawei LTE sensor entity."""

    key: str
    item: str
    entity_description: HuaweiSensorEntityDescription

    _state: StateType = field(default=None, init=False)
    _unit: str | None = field(default=None, init=False)
    _last_reset: datetime | None = field(default=None, init=False)

    def __post_init__(self) -> None:
        """Initialize remaining attributes."""
        self._attr_name = self.entity_description.name or self.item

    async def async_added_to_hass(self) -> None:
        """Subscribe to needed data on add."""
        await super().async_added_to_hass()
        self.router.subscriptions[self.key].add(f"{SENSOR_DOMAIN}/{self.item}")
        if self.entity_description.last_reset_item:
            self.router.subscriptions[self.key].add(
                f"{SENSOR_DOMAIN}/{self.entity_description.last_reset_item}"
            )

    async def async_will_remove_from_hass(self) -> None:
        """Unsubscribe from needed data on remove."""
        await super().async_will_remove_from_hass()
        self.router.subscriptions[self.key].remove(f"{SENSOR_DOMAIN}/{self.item}")
        if self.entity_description.last_reset_item:
            self.router.subscriptions[self.key].remove(
                f"{SENSOR_DOMAIN}/{self.entity_description.last_reset_item}"
            )

    @property
    def _device_unique_id(self) -> str:
        return f"{self.key}.{self.item}"

    @property
    def native_value(self) -> StateType:
        """Return sensor state."""
        return self._state

    @property
    def native_unit_of_measurement(self) -> str | None:
        """Return sensor's unit of measurement."""
        return self.entity_description.native_unit_of_measurement or self._unit

    @property
    def icon(self) -> str | None:
        """Return icon for sensor."""
        if self.entity_description.icon_fn:
            return self.entity_description.icon_fn(self.state)
        return self.entity_description.icon

<<<<<<< HEAD
    @cached_property
=======
    @property  # type: ignore[override]
    # The device class might change at run time of the signal
    # is not a number, so we override here.
>>>>>>> 613f37ba
    def device_class(self) -> SensorDeviceClass | None:
        """Return device class for sensor."""
        if self.entity_description.device_class_fn:
            # Note: using self.state could infloop here.
            return self.entity_description.device_class_fn(self.native_value)
        return super().device_class

    @property
    def last_reset(self) -> datetime | None:
        """Return the time when the sensor was last reset, if any."""
        return self._last_reset

    async def async_update(self) -> None:
        """Update state."""
        try:
            value = self.router.data[self.key][self.item]
        except KeyError:
            _LOGGER.debug("%s[%s] not in data", self.key, self.item)
            value = None

        last_reset = None
        if (
            self.entity_description.last_reset_item
            and self.entity_description.last_reset_format_fn
        ):
            try:
                last_reset_value = self.router.data[self.key][
                    self.entity_description.last_reset_item
                ]
            except KeyError:
                _LOGGER.debug(
                    "%s[%s] not in data",
                    self.key,
                    self.entity_description.last_reset_item,
                )
            else:
                last_reset = self.entity_description.last_reset_format_fn(
                    last_reset_value
                )

        self._state, self._unit = self.entity_description.format_fn(value)
        self._last_reset = last_reset
        self._available = value is not None<|MERGE_RESOLUTION|>--- conflicted
+++ resolved
@@ -10,7 +10,6 @@
 
 from huawei_lte_api.enums.net import NetworkModeEnum
 
-from homeassistant.backports.functools import cached_property
 from homeassistant.components.sensor import (
     DOMAIN as SENSOR_DOMAIN,
     SensorDeviceClass,
@@ -761,13 +760,9 @@
             return self.entity_description.icon_fn(self.state)
         return self.entity_description.icon
 
-<<<<<<< HEAD
-    @cached_property
-=======
     @property  # type: ignore[override]
     # The device class might change at run time of the signal
     # is not a number, so we override here.
->>>>>>> 613f37ba
     def device_class(self) -> SensorDeviceClass | None:
         """Return device class for sensor."""
         if self.entity_description.device_class_fn:
