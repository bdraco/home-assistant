{
  "domain": "backup",
  "name": "Backup",
  "codeowners": ["@home-assistant/core"],
  "dependencies": ["http", "websocket_api"],
  "documentation": "https://www.home-assistant.io/integrations/backup",
  "integration_type": "system",
  "iot_class": "calculated",
  "quality_scale": "internal",
<<<<<<< HEAD
  "requirements": ["securetar==2023.12.0"]
=======
  "requirements": ["securetar==2024.2.0"]
>>>>>>> e27e799d
}<|MERGE_RESOLUTION|>--- conflicted
+++ resolved
@@ -7,9 +7,5 @@
   "integration_type": "system",
   "iot_class": "calculated",
   "quality_scale": "internal",
-<<<<<<< HEAD
-  "requirements": ["securetar==2023.12.0"]
-=======
   "requirements": ["securetar==2024.2.0"]
->>>>>>> e27e799d
 }