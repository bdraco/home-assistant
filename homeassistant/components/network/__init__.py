--- conflicted
+++ resolved
@@ -126,7 +126,6 @@
     return broadcast_addresses
 
 
-<<<<<<< HEAD
 async def async_ip_on_same_subnet(
     hass: HomeAssistant, ip_to_check: str | IPv4Address | IPv6Address
 ) -> bool:
@@ -149,7 +148,8 @@
                 ):
                     return True
     return False
-=======
+
+
 async def async_get_announced_addresses(hass: HomeAssistant) -> list[str]:
     """Return a list of IP addresses to announce via zeroconf.
 
@@ -174,7 +174,6 @@
             addresses.remove(default_ip)
         return [default_ip] + list(addresses)
     return list(addresses)
->>>>>>> 1dafefba
 
 
 async def async_setup(hass: HomeAssistant, config: ConfigType) -> bool:
