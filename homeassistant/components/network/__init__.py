"""The Network Configuration integration."""
from __future__ import annotations

from ipaddress import (
    IPv4Address,
    IPv4Network,
    IPv6Address,
    IPv6Network,
    ip_address,
    ip_interface,
)
import logging

from homeassistant.core import HomeAssistant, callback
from homeassistant.exceptions import HomeAssistantError
from homeassistant.helpers import config_validation as cv
from homeassistant.helpers.typing import UNDEFINED, ConfigType, UndefinedType
from homeassistant.loader import bind_hass

from . import util
from .const import (
    DOMAIN,
    IPV4_BROADCAST_ADDR,
    LOOPBACK_TARGET_IP,
    MDNS_TARGET_IP,
    PUBLIC_TARGET_IP,
)
from .models import Adapter
from .network import Network, async_get_network

_LOGGER = logging.getLogger(__name__)

CONFIG_SCHEMA = cv.empty_config_schema(DOMAIN)


@bind_hass
async def async_get_adapters(hass: HomeAssistant) -> list[Adapter]:
    """Get the network adapter configuration."""
    network: Network = await async_get_network(hass)
    return network.adapters


@bind_hass
async def async_get_source_ip(
    hass: HomeAssistant, target_ip: str | UndefinedType = UNDEFINED
) -> str:
    """Get the source ip for a target ip."""
    adapters = await async_get_adapters(hass)
    all_ipv4s = []
    for adapter in adapters:
        if adapter["enabled"] and (ipv4s := adapter["ipv4"]):
            all_ipv4s.extend([ipv4["address"] for ipv4 in ipv4s])

    if target_ip is UNDEFINED:
        source_ip = (
            util.async_get_source_ip(PUBLIC_TARGET_IP)
            or util.async_get_source_ip(MDNS_TARGET_IP)
            or util.async_get_source_ip(LOOPBACK_TARGET_IP)
        )
    else:
        source_ip = util.async_get_source_ip(target_ip)

    if not all_ipv4s:
        _LOGGER.warning(
            "Because the system does not have any enabled IPv4 addresses, source"
            " address detection may be inaccurate"
        )
        if source_ip is None:
            raise HomeAssistantError(
                "Could not determine source ip because the system does not have any"
                " enabled IPv4 addresses and creating a socket failed"
            )
        return source_ip

    return source_ip if source_ip in all_ipv4s else all_ipv4s[0]


@bind_hass
async def async_get_enabled_source_ips(
    hass: HomeAssistant,
) -> list[IPv4Address | IPv6Address]:
    """Build the list of enabled source ips."""
    adapters = await async_get_adapters(hass)
    sources: list[IPv4Address | IPv6Address] = []
    for adapter in adapters:
        if not adapter["enabled"]:
            continue
        if adapter["ipv4"]:
            addrs_ipv4 = [IPv4Address(ipv4["address"]) for ipv4 in adapter["ipv4"]]
            sources.extend(addrs_ipv4)
        if adapter["ipv6"]:
            addrs_ipv6 = [
                IPv6Address(f"{ipv6['address']}%{ipv6['scope_id']}")
                for ipv6 in adapter["ipv6"]
            ]
            sources.extend(addrs_ipv6)

    return sources


@callback
def async_only_default_interface_enabled(adapters: list[Adapter]) -> bool:
    """Check to see if any non-default adapter is enabled."""
    return not any(
        adapter["enabled"] and not adapter["default"] for adapter in adapters
    )


@bind_hass
async def async_get_ipv4_broadcast_addresses(hass: HomeAssistant) -> set[IPv4Address]:
    """Return a set of broadcast addresses."""
    broadcast_addresses: set[IPv4Address] = {IPv4Address(IPV4_BROADCAST_ADDR)}
    adapters = await async_get_adapters(hass)
    if async_only_default_interface_enabled(adapters):
        return broadcast_addresses
    for adapter in adapters:
        if not adapter["enabled"]:
            continue
        for ip_info in adapter["ipv4"]:
            interface = ip_interface(
                f"{ip_info['address']}/{ip_info['network_prefix']}"
            )
            broadcast_addresses.add(
                IPv4Address(interface.network.broadcast_address.exploded)
            )
    return broadcast_addresses


<<<<<<< HEAD
async def async_ip_on_same_subnet(
    hass: HomeAssistant, ip_to_check: str | IPv4Address | IPv6Address
) -> bool:
    """Check if an ip address is on the same subnet as one of the configured network addresses."""
    adapters = await async_get_adapters(hass)
    ip_addr = ip_address(ip_to_check)
    for adapter in adapters:
        if not adapter["enabled"]:
            continue
        if ip_addr.version == 4:
            for ip_info in adapter["ipv4"]:
                if ip_addr in IPv4Network(
                    f"{ip_info['address']}/{ip_info['network_prefix']}", strict=False
                ):
                    return True
        if ip_addr.version == 6:
            for ip_info in adapter["ipv6"]:
                if ip_addr in IPv6Network(
                    f"{ip_info['address']}/{ip_info['network_prefix']}", strict=False
                ):
                    return True
    return False


async def async_get_announced_addresses(hass: HomeAssistant) -> list[str]:
=======
async def async_get_announce_addresses(hass: HomeAssistant) -> list[str]:
>>>>>>> a1b8bdf3
    """Return a list of IP addresses to announce via zeroconf.

    The default ip address is always returned first if available.
    """
    adapters = await async_get_adapters(hass)
    addresses: list[str] = []
    default_ip: str | None = None
    for adapter in adapters:
        if not adapter["enabled"]:
            continue
        for ips in adapter["ipv4"]:
            addresses.append(str(IPv4Address(ips["address"])))
        for ips in adapter["ipv6"]:
            addresses.append(str(IPv6Address(ips["address"])))

    # Puts the default IPv4 address first in the list to preserve compatibility,
    # because some mDNS implementations ignores anything but the first announced
    # address.
    if default_ip := await async_get_source_ip(hass, target_ip=MDNS_TARGET_IP):
        if default_ip in addresses:
            addresses.remove(default_ip)
        return [default_ip] + list(addresses)
    return list(addresses)


async def async_setup(hass: HomeAssistant, config: ConfigType) -> bool:
    """Set up network for Home Assistant."""
    # Avoid circular issue: http->network->websocket_api->http
    from .websocket import (  # pylint: disable=import-outside-toplevel
        async_register_websocket_commands,
    )

    async_register_websocket_commands(hass)
    return True<|MERGE_RESOLUTION|>--- conflicted
+++ resolved
@@ -126,7 +126,6 @@
     return broadcast_addresses
 
 
-<<<<<<< HEAD
 async def async_ip_on_same_subnet(
     hass: HomeAssistant, ip_to_check: str | IPv4Address | IPv6Address
 ) -> bool:
@@ -151,10 +150,7 @@
     return False
 
 
-async def async_get_announced_addresses(hass: HomeAssistant) -> list[str]:
-=======
 async def async_get_announce_addresses(hass: HomeAssistant) -> list[str]:
->>>>>>> a1b8bdf3
     """Return a list of IP addresses to announce via zeroconf.
 
     The default ip address is always returned first if available.
