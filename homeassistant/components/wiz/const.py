--- conflicted
+++ resolved
@@ -20,9 +20,7 @@
     WizLightConnectionError,
     ConnectionRefusedError,
 )
-<<<<<<< HEAD
+WIZ_CONNECT_EXCEPTIONS = (WizLightNotKnownBulb, *WIZ_EXCEPTIONS)
 
-SIGNAL_WIZ_PIR = "wiz_pir_{}"
-=======
->>>>>>> 578456bb
-WIZ_CONNECT_EXCEPTIONS = (WizLightNotKnownBulb, *WIZ_EXCEPTIONS)+
+SIGNAL_WIZ_PIR = "wiz_pir_{}"