{
  "domain": "wiz",
  "name": "WiZ",
  "config_flow": true,
  "dhcp": [
    {"macaddress":"A8BB50*"},
    {"hostname":"wiz_[0-9a-f][0-9a-f][0-9a-f][0-9a-f][0-9a-f][0-9a-f]"}
  ],
  "dependencies": ["network"],
  "documentation": "https://www.home-assistant.io/integrations/wiz",
<<<<<<< HEAD
  "requirements": ["pywizlight==0.5"],
  "iot_class": "local_push",
=======
  "requirements": ["pywizlight==0.5.1"],
  "iot_class": "local_polling",
>>>>>>> f147e881
  "codeowners": ["@sbidy"]
}<|MERGE_RESOLUTION|>--- conflicted
+++ resolved
@@ -8,12 +8,7 @@
   ],
   "dependencies": ["network"],
   "documentation": "https://www.home-assistant.io/integrations/wiz",
-<<<<<<< HEAD
-  "requirements": ["pywizlight==0.5"],
-  "iot_class": "local_push",
-=======
   "requirements": ["pywizlight==0.5.1"],
   "iot_class": "local_polling",
->>>>>>> f147e881
   "codeowners": ["@sbidy"]
 }