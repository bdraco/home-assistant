--- conflicted
+++ resolved
@@ -34,11 +34,7 @@
     async def async_step_dhcp(self, discovery_info: dhcp.DhcpServiceInfo) -> FlowResult:
         """Handle discovery via dhcp."""
         self._discovered_device = DiscoveredBulb(
-<<<<<<< HEAD
-            discovery_info.macaddress, discovery_info.ip
-=======
             discovery_info.ip, discovery_info.macaddress
->>>>>>> 8c0afcd9
         )
         return await self._async_handle_discovery()
 
@@ -55,11 +51,7 @@
         """Handle any discovery."""
         device = self._discovered_device
         assert device is not None
-<<<<<<< HEAD
-        _LOGGER.debug("Discovered debug: %s", device)
-=======
         _LOGGER.debug("Discovered device: %s", device)
->>>>>>> 8c0afcd9
         ip_address = device.ip_address
         mac = device.mac_address
         await self.async_set_unique_id(mac)
