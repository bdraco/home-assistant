--- conflicted
+++ resolved
@@ -51,10 +51,7 @@
         """Handle any discovery."""
         device = self._discovered_device
         assert device is not None
-<<<<<<< HEAD
-=======
         _LOGGER.debug("Discovered debug: %s", device)
->>>>>>> 7d6bf3c7
         ip_address = device.ip_address
         mac = device.mac_address
         await self.async_set_unique_id(mac)
