--- conflicted
+++ resolved
@@ -90,20 +90,11 @@
 
     await bulb.start_push(_async_push_update)
     bulb.set_discovery_callback(lambda bulb: async_trigger_discovery(hass, [bulb]))
-<<<<<<< HEAD
-    await coordinator.async_refresh()
-    if not coordinator.last_update_success:
-        await bulb.async_close()
-        raise ConfigEntryNotReady(
-            f"{ip_address}: {coordinator.last_exception}"
-        ) from coordinator.last_exception
-=======
     try:
         await coordinator.async_config_entry_first_refresh()
     except ConfigEntryNotReady as err:
         await bulb.async_close()
         raise err
->>>>>>> 34b6ad33
 
     async def _async_shutdown_on_stop(event: Event) -> None:
         await bulb.async_close()
