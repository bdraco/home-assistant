--- conflicted
+++ resolved
@@ -24,11 +24,7 @@
     }
 )
 
-<<<<<<< HEAD
-DISCOVERY_TIMEOUT = 3
-=======
 DISCOVERY_TIMEOUT = 10
->>>>>>> 3e13bbd9
 CONNECT_TIMEOUT = 5
 
 ATTR_CURRENT_A: Final = "current_a"
