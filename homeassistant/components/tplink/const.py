--- conflicted
+++ resolved
@@ -3,8 +3,6 @@
 from __future__ import annotations
 
 from typing import Final
-
-from kasa import Module
 
 from homeassistant.const import Platform
 
@@ -23,11 +21,4 @@
 
 CONF_DEVICE_CONFIG: Final = "device_config"
 
-<<<<<<< HEAD
-PLATFORMS: Final = [Platform.LIGHT, Platform.SENSOR, Platform.SWITCH]
-
-# List of modules that should be excluded from SWITCH platform creation.
-NO_SWITCH_DEVICE_MODULES = [Module.Light]
-=======
-PLATFORMS: Final = [Platform.FAN, Platform.LIGHT, Platform.SENSOR, Platform.SWITCH]
->>>>>>> 64ab6471
+PLATFORMS: Final = [Platform.FAN, Platform.LIGHT, Platform.SENSOR, Platform.SWITCH]