"""Component to embed TP-Link smart home devices."""
from __future__ import annotations

from datetime import datetime, timedelta
import logging
from typing import Any

from kasa import SmartDevice, SmartDeviceException
<<<<<<< HEAD
import voluptuous as vol

from homeassistant import config_entries
from homeassistant.components.switch import ATTR_CURRENT_POWER_W, ATTR_TODAY_ENERGY_KWH
from homeassistant.config_entries import ConfigEntry
from homeassistant.const import ATTR_VOLTAGE, CONF_HOST
from homeassistant.core import HomeAssistant
from homeassistant.helpers import device_registry as dr
import homeassistant.helpers.config_validation as cv
=======
from kasa.discover import Discover
from kasa.protocol import TPLinkSmartHomeProtocol
import voluptuous as vol

from homeassistant import config_entries
from homeassistant.config_entries import ConfigEntry, ConfigEntryNotReady
from homeassistant.const import ATTR_VOLTAGE, CONF_HOST, CONF_MAC, CONF_NAME
from homeassistant.core import HomeAssistant, callback, split_entity_id
from homeassistant.helpers import device_registry as dr, entity_registry as er
import homeassistant.helpers.config_validation as cv
from homeassistant.helpers.event import async_call_later
>>>>>>> 233f74fd
from homeassistant.helpers.typing import ConfigType
from homeassistant.helpers.update_coordinator import DataUpdateCoordinator, UpdateFailed

from .const import (
    ATTR_CURRENT_A,
    ATTR_CURRENT_POWER_W,
    ATTR_TODAY_ENERGY_KWH,
    ATTR_TOTAL_ENERGY_KWH,
    CONF_DIMMER,
    CONF_DISCOVERY,
    CONF_EMETER_PARAMS,
    CONF_LEGACY_ENTRY_ID,
    CONF_LIGHT,
    CONF_STRIP,
    CONF_SWITCH,
    DISCOVERED_DEVICES,
    DOMAIN,
    MAC_ADDRESS_LEN,
    PLATFORMS,
<<<<<<< HEAD
    UNAVAILABLE_DEVICES,
=======
>>>>>>> 233f74fd
)

_LOGGER = logging.getLogger(__name__)

TPLINK_HOST_SCHEMA = vol.Schema({vol.Required(CONF_HOST): cv.string})

CONFIG_SCHEMA = vol.Schema(
    {
        DOMAIN: vol.Schema(
            {
                vol.Optional(CONF_LIGHT, default=[]): vol.All(
                    cv.ensure_list, [TPLINK_HOST_SCHEMA]
                ),
                vol.Optional(CONF_SWITCH, default=[]): vol.All(
                    cv.ensure_list, [TPLINK_HOST_SCHEMA]
                ),
                vol.Optional(CONF_STRIP, default=[]): vol.All(
                    cv.ensure_list, [TPLINK_HOST_SCHEMA]
                ),
                vol.Optional(CONF_DIMMER, default=[]): vol.All(
                    cv.ensure_list, [TPLINK_HOST_SCHEMA]
                ),
                vol.Optional(CONF_DISCOVERY, default=True): cv.boolean,
            }
        )
    },
    extra=vol.ALLOW_EXTRA,
)


async def async_cleanup_legacy_entry(
    hass: HomeAssistant,
    legacy_entry_id: str,
) -> None:
    """Cleanup the legacy entry if the migration is successful."""
    entity_registry = er.async_get(hass)
    if not er.async_entries_for_config_entry(entity_registry, legacy_entry_id):
        await hass.config_entries.async_remove(legacy_entry_id)


@callback
def async_migrate_legacy_entries(
    hass: HomeAssistant,
    config_entries_by_mac: dict[str, ConfigEntry],
    legacy_entry: ConfigEntry,
) -> None:
    """Migrate the legacy config entries to have an entry per device."""
    entity_registry = er.async_get(hass)
    tplink_reg_entities = er.async_entries_for_config_entry(
        entity_registry, legacy_entry.entry_id
    )

    for reg_entity in tplink_reg_entities:
        # Only migrate entities with a mac address only
        if len(reg_entity.unique_id) != MAC_ADDRESS_LEN:
            continue
        mac = dr.format_mac(reg_entity.unique_id)
        if mac in config_entries_by_mac:
            continue

        domain = (split_entity_id(reg_entity.entity_id))[0]
        if domain not in ("switch", "light"):
            continue
        hass.async_create_task(
            hass.config_entries.flow.async_init(
                DOMAIN,
                context={"source": "migration"},
                data={
                    CONF_LEGACY_ENTRY_ID: reg_entity.config_entry_id,
                    CONF_MAC: mac,
                    CONF_NAME: reg_entity.name
                    or reg_entity.original_name
                    or f"TP-Link device {mac}",
                },
            )
        )

    async def _async_cleanup_legacy_entry(_now: datetime) -> None:
        await async_cleanup_legacy_entry(hass, legacy_entry.entry_id)

    async_call_later(hass, 60, _async_cleanup_legacy_entry)


@callback
def async_migrate_yaml_entries(hass: HomeAssistant, conf: ConfigType) -> None:
    """Migrate yaml to config entries."""
    for device_type in (CONF_LIGHT, CONF_SWITCH, CONF_STRIP, CONF_DIMMER):
        if device_type not in conf:
            continue
        for device in conf[device_type]:
            hass.async_create_task(
                hass.config_entries.flow.async_init(
                    DOMAIN,
                    context={"source": config_entries.SOURCE_IMPORT},
                    data={
                        CONF_HOST: device[CONF_HOST],
                    },
                )
            )


<<<<<<< HEAD
    # These will contain the initialized devices
    hass_data[CONF_LIGHT] = []
    hass_data[CONF_SWITCH] = []
    hass_data[UNAVAILABLE_DEVICES] = []
    lights: list[SmartDevice] = hass_data[CONF_LIGHT]
    switches: list[SmartDevice] = hass_data[CONF_SWITCH]

    # Add static devices
    static_devices = SmartDevices()
    if config_data is not None:
        static_devices = await get_static_devices(config_data)

        lights.extend(static_devices.lights)
        switches.extend(static_devices.switches)

    # Add discovered devices
    if config_data is None or config_data[CONF_DISCOVERY]:
        discovered_devices = await async_discover_devices(
            hass, static_devices, device_count
=======
@callback
def async_trigger_discovery(
    hass: HomeAssistant,
    discovered_devices: dict[str, SmartDevice],
) -> None:
    """Trigger config flows for discovered devices."""
    for formatted_mac, device in discovered_devices.items():
        hass.async_create_task(
            hass.config_entries.flow.async_init(
                DOMAIN,
                context={"source": config_entries.SOURCE_DISCOVERY},
                data={
                    CONF_NAME: device.alias,
                    CONF_HOST: device.host,
                    CONF_MAC: formatted_mac,
                },
            )
>>>>>>> 233f74fd
        )


async def async_setup(hass: HomeAssistant, config: ConfigType) -> bool:
    """Set up the TP-Link component."""
    conf = config.get(DOMAIN)
    hass.data[DOMAIN] = {}

    legacy_entry = None
    config_entries_by_mac = {}
    for entry in hass.config_entries.async_entries(DOMAIN):
        if entry.unique_id is None or entry.unique_id == DOMAIN:
            legacy_entry = entry
        else:
            config_entries_by_mac[entry.unique_id] = entry

<<<<<<< HEAD
    # prepare DataUpdateCoordinators
    coordinators: dict[str, TPLinkDataUpdateCoordinator] = {}
    hass_data[COORDINATORS] = coordinators
    for device in switches + lights:
        coordinator = coordinators[device.device_id] = TPLinkDataUpdateCoordinator(
            hass, device
        )

        try:
            await coordinator.async_refresh()
        except SmartDeviceException:
            _LOGGER.warning(
                "Device at '%s' not reachable during setup, retry not yet implemented",
                device.host,
            )
            continue

=======
    discovered_devices = {
        dr.format_mac(device.mac): device
        for device in (await Discover.discover()).values()
    }
    hass.data[DOMAIN][DISCOVERED_DEVICES] = discovered_devices

    if legacy_entry:
        async_migrate_legacy_entries(hass, config_entries_by_mac, legacy_entry)

    if conf is not None:
        async_migrate_yaml_entries(hass, conf)

    if discovered_devices:
        async_trigger_discovery(hass, discovered_devices)

    return True


async def async_migrate_entities_devices(
    hass: HomeAssistant, legacy_entry_id: str, new_entry: ConfigEntry
) -> None:
    """Move entities and devices to the new config entry."""
    entity_registry = er.async_get(hass)
    tplink_reg_entities = er.async_entries_for_config_entry(
        entity_registry, legacy_entry_id
    )

    for reg_entity in tplink_reg_entities:
        # Only migrate entities with a mac address only
        if len(reg_entity.unique_id) < MAC_ADDRESS_LEN:
            continue
        if dr.format_mac(reg_entity.unique_id[:MAC_ADDRESS_LEN]) == new_entry.unique_id:
            entity_registry._async_update_entity(  # pylint: disable=protected-access
                reg_entity.entity_id, config_entry_id=new_entry.entry_id
            )

    device_registry = dr.async_get(hass)
    tplink_dev_entities = dr.async_entries_for_config_entry(
        device_registry, legacy_entry_id
    )
    for dev_entry in tplink_dev_entities:
        for connection_type, value in dev_entry.connections:
            if (
                connection_type == dr.CONNECTION_NETWORK_MAC
                and value == new_entry.unique_id
            ):
                device_registry._async_update_device(  # pylint: disable=protected-access
                    dev_entry.id, add_config_entry_id=new_entry.entry_id
                )

    hass.config_entries.async_update_entry(
        new_entry,
        data={k: v for k, v in new_entry.data.items() if k != CONF_LEGACY_ENTRY_ID},
    )


async def async_setup_entry(hass: HomeAssistant, entry: ConfigEntry) -> bool:
    """Set up TPLink from a config entry."""
    if not entry.unique_id or entry.unique_id == DOMAIN:
        return True

    if legacy_entry_id := entry.data.get(CONF_LEGACY_ENTRY_ID):
        await async_migrate_entities_devices(hass, legacy_entry_id, entry)

    protocol = TPLinkSmartHomeProtocol(entry.data[CONF_HOST])
    try:
        info = await protocol.query(Discover.DISCOVERY_QUERY)
    except SmartDeviceException as ex:
        raise ConfigEntryNotReady from ex

    device_class = Discover._get_device_class(info)  # pylint: disable=protected-access
    device = device_class(entry.data[CONF_HOST])
    coordinator = TPLinkDataUpdateCoordinator(hass, device)
    await coordinator.async_config_entry_first_refresh()

    hass.data[DOMAIN][entry.entry_id] = coordinator
>>>>>>> 233f74fd
    hass.config_entries.async_setup_platforms(entry, PLATFORMS)

    return True


async def async_unload_entry(hass: HomeAssistant, entry: ConfigEntry) -> bool:
    """Unload a config entry."""
    hass_data: dict[str, Any] = hass.data[DOMAIN]
    if unload_ok := await hass.config_entries.async_unload_platforms(entry, PLATFORMS):
        if entry.entry_id in hass_data:
            hass_data.pop(entry.entry_id)
    return unload_ok


class TPLinkDataUpdateCoordinator(DataUpdateCoordinator):
    """DataUpdateCoordinator to gather data for specific SmartPlug."""

    def __init__(
        self,
        hass: HomeAssistant,
        device: SmartDevice,
    ) -> None:
        """Initialize DataUpdateCoordinator to gather data for specific SmartPlug."""
        self.device = device
        self.update_children = True
        update_interval = timedelta(seconds=10)
        super().__init__(
            hass,
            _LOGGER,
<<<<<<< HEAD
            name=device.alias,
=======
            name=device.host,
>>>>>>> 233f74fd
            update_interval=update_interval,
        )

    async def _async_update_data(self) -> dict:
        """Fetch all device and sensor data from api."""
        try:
            await self.device.update(update_children=self.update_children)
        except SmartDeviceException as ex:
            raise UpdateFailed(ex) from ex
        else:
            self.update_children = True

        self.name = self.device.alias

        # Check if the device has emeter
        if not self.device.has_emeter:
            return {}

        if (emeter_today := self.device.emeter_today) is not None:
            consumption_today = emeter_today
        else:
            # today's consumption not available, when device was off all the day
            # bulb's do not report this information, so filter it out
            consumption_today = None if self.device.is_bulb else 0.0

        emeter_readings = self.device.emeter_realtime
        return {
            CONF_EMETER_PARAMS: {
                ATTR_CURRENT_POWER_W: emeter_readings.power,
                ATTR_TOTAL_ENERGY_KWH: emeter_readings.total,
                ATTR_VOLTAGE: emeter_readings.voltage,
                ATTR_CURRENT_A: emeter_readings.current,
                ATTR_TODAY_ENERGY_KWH: consumption_today,
            }
        }<|MERGE_RESOLUTION|>--- conflicted
+++ resolved
@@ -6,17 +6,6 @@
 from typing import Any
 
 from kasa import SmartDevice, SmartDeviceException
-<<<<<<< HEAD
-import voluptuous as vol
-
-from homeassistant import config_entries
-from homeassistant.components.switch import ATTR_CURRENT_POWER_W, ATTR_TODAY_ENERGY_KWH
-from homeassistant.config_entries import ConfigEntry
-from homeassistant.const import ATTR_VOLTAGE, CONF_HOST
-from homeassistant.core import HomeAssistant
-from homeassistant.helpers import device_registry as dr
-import homeassistant.helpers.config_validation as cv
-=======
 from kasa.discover import Discover
 from kasa.protocol import TPLinkSmartHomeProtocol
 import voluptuous as vol
@@ -28,7 +17,6 @@
 from homeassistant.helpers import device_registry as dr, entity_registry as er
 import homeassistant.helpers.config_validation as cv
 from homeassistant.helpers.event import async_call_later
->>>>>>> 233f74fd
 from homeassistant.helpers.typing import ConfigType
 from homeassistant.helpers.update_coordinator import DataUpdateCoordinator, UpdateFailed
 
@@ -48,10 +36,6 @@
     DOMAIN,
     MAC_ADDRESS_LEN,
     PLATFORMS,
-<<<<<<< HEAD
-    UNAVAILABLE_DEVICES,
-=======
->>>>>>> 233f74fd
 )
 
 _LOGGER = logging.getLogger(__name__)
@@ -153,27 +137,6 @@
             )
 
 
-<<<<<<< HEAD
-    # These will contain the initialized devices
-    hass_data[CONF_LIGHT] = []
-    hass_data[CONF_SWITCH] = []
-    hass_data[UNAVAILABLE_DEVICES] = []
-    lights: list[SmartDevice] = hass_data[CONF_LIGHT]
-    switches: list[SmartDevice] = hass_data[CONF_SWITCH]
-
-    # Add static devices
-    static_devices = SmartDevices()
-    if config_data is not None:
-        static_devices = await get_static_devices(config_data)
-
-        lights.extend(static_devices.lights)
-        switches.extend(static_devices.switches)
-
-    # Add discovered devices
-    if config_data is None or config_data[CONF_DISCOVERY]:
-        discovered_devices = await async_discover_devices(
-            hass, static_devices, device_count
-=======
 @callback
 def async_trigger_discovery(
     hass: HomeAssistant,
@@ -191,7 +154,6 @@
                     CONF_MAC: formatted_mac,
                 },
             )
->>>>>>> 233f74fd
         )
 
 
@@ -208,25 +170,6 @@
         else:
             config_entries_by_mac[entry.unique_id] = entry
 
-<<<<<<< HEAD
-    # prepare DataUpdateCoordinators
-    coordinators: dict[str, TPLinkDataUpdateCoordinator] = {}
-    hass_data[COORDINATORS] = coordinators
-    for device in switches + lights:
-        coordinator = coordinators[device.device_id] = TPLinkDataUpdateCoordinator(
-            hass, device
-        )
-
-        try:
-            await coordinator.async_refresh()
-        except SmartDeviceException:
-            _LOGGER.warning(
-                "Device at '%s' not reachable during setup, retry not yet implemented",
-                device.host,
-            )
-            continue
-
-=======
     discovered_devices = {
         dr.format_mac(device.mac): device
         for device in (await Discover.discover()).values()
@@ -303,7 +246,6 @@
     await coordinator.async_config_entry_first_refresh()
 
     hass.data[DOMAIN][entry.entry_id] = coordinator
->>>>>>> 233f74fd
     hass.config_entries.async_setup_platforms(entry, PLATFORMS)
 
     return True
@@ -333,11 +275,7 @@
         super().__init__(
             hass,
             _LOGGER,
-<<<<<<< HEAD
-            name=device.alias,
-=======
             name=device.host,
->>>>>>> 233f74fd
             update_interval=update_interval,
         )
 
