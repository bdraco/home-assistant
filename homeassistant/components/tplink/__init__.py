--- conflicted
+++ resolved
@@ -246,9 +246,5 @@
 
 
 def mac_alias(mac: str) -> str:
-<<<<<<< HEAD
-    """Convert a MAC address to a short address."""
-=======
     """Convert a MAC address to a short address for the UI."""
->>>>>>> 24033148
     return mac.replace(":", "")[-4:].upper()