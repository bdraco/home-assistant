--- conflicted
+++ resolved
@@ -5,11 +5,7 @@
 from dataclasses import dataclass
 from typing import cast
 
-<<<<<<< HEAD
-from kasa import Device, DeviceType
-=======
 from kasa import Device, Feature
->>>>>>> 1017c879
 
 from homeassistant.components.sensor import (
     SensorDeviceClass,
@@ -139,39 +135,7 @@
     ),
 )
 
-<<<<<<< HEAD
-
-def async_emeter_from_device(
-    device: Device, description: TPLinkSensorEntityDescription
-) -> float | None:
-    """Map a sensor key to the device attribute."""
-    if attr := description.emeter_attr:
-        if (val := getattr(device.emeter_realtime, attr)) is None:
-            return None
-        return round(cast(float, val), description.precision)
-
-    # ATTR_TODAY_ENERGY_KWH
-    if (emeter_today := device.emeter_today) is not None:
-        return round(cast(float, emeter_today), description.precision)
-    # today's consumption not available, when device was off all the day
-    # bulb's do not report this information, so filter it out
-    return None if device.device_type == DeviceType.Bulb else 0.0
-
-
-def _async_sensors_for_device(
-    device: Device,
-    coordinator: TPLinkDataUpdateCoordinator,
-    parent: Device | None = None,
-) -> list[SmartPlugSensor]:
-    """Generate the sensors for the device."""
-    return [
-        SmartPlugSensor(device, coordinator, description, parent)
-        for description in ENERGY_SENSORS
-        if async_emeter_from_device(device, description) is not None
-    ]
-=======
 SENSOR_DESCRIPTIONS_MAP = {desc.key: desc for desc in SENSOR_DESCRIPTIONS}
->>>>>>> 1017c879
 
 
 async def async_setup_entry(
@@ -183,22 +147,6 @@
     data = config_entry.runtime_data
     parent_coordinator = data.parent_coordinator
     children_coordinators = data.children_coordinators
-<<<<<<< HEAD
-    entities: list[SmartPlugSensor] = []
-    parent = parent_coordinator.device
-    if not parent.has_emeter:
-        return
-
-    if parent.children:
-        # Historically we only add the children if the device is a strip
-        for idx, child in enumerate(parent.children):
-            entities.extend(
-                _async_sensors_for_device(child, children_coordinators[idx], parent)
-            )
-    else:
-        entities.extend(_async_sensors_for_device(parent, parent_coordinator))
-
-=======
     device = parent_coordinator.device
 
     entities = CoordinatedTPLinkFeatureEntity.entities_for_device_and_its_children(
@@ -209,7 +157,6 @@
         descriptions=SENSOR_DESCRIPTIONS_MAP,
         child_coordinators=children_coordinators,
     )
->>>>>>> 1017c879
     async_add_entities(entities)
 
 
@@ -227,31 +174,11 @@
         description: TPLinkSensorEntityDescription,
         parent: Device | None = None,
     ) -> None:
-<<<<<<< HEAD
-        """Initialize the switch."""
-        self.entity_description = description
-        super().__init__(
-            device,
-            coordinator,
-            parent=parent,
-            unique_id=f"{legacy_device_id(device)}_{description.key}",
-        )
-        if parent is not None:
-            assert device.alias
-            self._attr_translation_placeholders = {"device_name": device.alias}
-            if description.translation_key:
-                self._attr_translation_key = f"{description.translation_key}_child"
-            else:
-                assert description.device_class
-                self._attr_translation_key = f"{description.device_class.value}_child"
-        self._async_update_attrs()
-=======
         """Initialize the sensor."""
         super().__init__(
             device, coordinator, description=description, feature=feature, parent=parent
         )
         self._async_call_update_attrs()
->>>>>>> 1017c879
 
     @callback
     def _async_update_attrs(self) -> None:
