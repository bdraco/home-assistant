"""Support for TPLink HS100/HS110/HS200 smart switch energy sensors."""

from __future__ import annotations

from dataclasses import dataclass
import logging
from typing import cast

from kasa import SmartDevice

from homeassistant.components.sensor import (
    SensorDeviceClass,
    SensorEntity,
    SensorEntityDescription,
    SensorStateClass,
)
from homeassistant.config_entries import ConfigEntry
from homeassistant.const import (
    ATTR_VOLTAGE,
    UnitOfElectricCurrent,
    UnitOfElectricPotential,
    UnitOfEnergy,
    UnitOfPower,
)
from homeassistant.core import HomeAssistant, callback
from homeassistant.helpers.entity_platform import AddEntitiesCallback

from . import legacy_device_id
from .const import (
    ATTR_CURRENT_A,
    ATTR_CURRENT_POWER_W,
    ATTR_TODAY_ENERGY_KWH,
    ATTR_TOTAL_ENERGY_KWH,
    DOMAIN,
)
from .coordinator import TPLinkDataUpdateCoordinator
from .entity import CoordinatedTPLinkEntity
from .models import TPLinkData

_LOGGER = logging.getLogger(__name__)


@dataclass(frozen=True)
class TPLinkSensorEntityDescription(SensorEntityDescription):
    """Describes TPLink sensor entity."""

    emeter_attr: str | None = None
    precision: int | None = None


ENERGY_SENSORS: tuple[TPLinkSensorEntityDescription, ...] = (
    TPLinkSensorEntityDescription(
        key=ATTR_CURRENT_POWER_W,
        translation_key="current_consumption",
        native_unit_of_measurement=UnitOfPower.WATT,
        device_class=SensorDeviceClass.POWER,
        state_class=SensorStateClass.MEASUREMENT,
        emeter_attr="power",
        precision=1,
    ),
    TPLinkSensorEntityDescription(
        key=ATTR_TOTAL_ENERGY_KWH,
        translation_key="total_consumption",
        native_unit_of_measurement=UnitOfEnergy.KILO_WATT_HOUR,
        device_class=SensorDeviceClass.ENERGY,
        state_class=SensorStateClass.TOTAL_INCREASING,
        emeter_attr="total",
        precision=3,
    ),
    TPLinkSensorEntityDescription(
        key=ATTR_TODAY_ENERGY_KWH,
        translation_key="today_consumption",
        native_unit_of_measurement=UnitOfEnergy.KILO_WATT_HOUR,
        device_class=SensorDeviceClass.ENERGY,
        state_class=SensorStateClass.TOTAL_INCREASING,
        precision=3,
    ),
    TPLinkSensorEntityDescription(
        key=ATTR_VOLTAGE,
        native_unit_of_measurement=UnitOfElectricPotential.VOLT,
        device_class=SensorDeviceClass.VOLTAGE,
        state_class=SensorStateClass.MEASUREMENT,
        emeter_attr="voltage",
        precision=1,
    ),
    TPLinkSensorEntityDescription(
        key=ATTR_CURRENT_A,
        native_unit_of_measurement=UnitOfElectricCurrent.AMPERE,
        device_class=SensorDeviceClass.CURRENT,
        state_class=SensorStateClass.MEASUREMENT,
        emeter_attr="current",
        precision=2,
    ),
)


def async_emeter_from_device(
    coordinator: TPLinkDataUpdateCoordinator, description: TPLinkSensorEntityDescription
) -> float | None:
    """Map a sensor key to the device attribute."""
    if (
        (attr := description.emeter_attr)
        and (emeter_realtime := coordinator.emeter_realtime)
        and (precision := description.precision)
    ):
        val: float | None = getattr(emeter_realtime, attr)
        if val is None:
            return None
        return round(val, precision)

    # ATTR_TODAY_ENERGY_KWH
    device = coordinator.device
    if (emeter_today := device.emeter_today) is not None and (
        precision := description.precision
    ):
        return round(cast(float, emeter_today), precision)

    # today's consumption not available, when device was off all the day
    # bulb's do not report this information, so filter it out
    return None if device.is_bulb else 0.0


def _async_sensors_for_device(
    device: SmartDevice,
    coordinator: TPLinkDataUpdateCoordinator,
    has_parent: bool = False,
) -> list[SmartPlugSensor]:
    """Generate the sensors for the device."""
    return [
        SmartPlugSensor(device, coordinator, description, has_parent)
        for description in ENERGY_SENSORS
        if async_emeter_from_device(coordinator, description) is not None
    ]


async def async_setup_entry(
    hass: HomeAssistant,
    config_entry: ConfigEntry,
    async_add_entities: AddEntitiesCallback,
) -> None:
    """Set up sensors."""
    data: TPLinkData = hass.data[DOMAIN][config_entry.entry_id]
    parent_coordinator = data.parent_coordinator
    children_coordinators = data.children_coordinators
    entities: list[SmartPlugSensor] = []
    parent = parent_coordinator.device
    if not parent.has_emeter:
        return

    if parent.is_strip:
        # Historically we only add the children if the device is a strip
        for idx, child in enumerate(parent.children):
            entities.extend(
                _async_sensors_for_device(child, children_coordinators[idx], True)
            )
    else:
        entities.extend(_async_sensors_for_device(parent, parent_coordinator))

    async_add_entities(entities)


class SmartPlugSensor(CoordinatedTPLinkEntity, SensorEntity):
    """Representation of a TPLink Smart Plug energy sensor."""

    entity_description: TPLinkSensorEntityDescription

    def __init__(
        self,
        device: SmartDevice,
        coordinator: TPLinkDataUpdateCoordinator,
        description: TPLinkSensorEntityDescription,
        has_parent: bool = False,
    ) -> None:
        """Initialize the switch."""
        super().__init__(device, coordinator)
        self.entity_description = description
        self._attr_unique_id = f"{legacy_device_id(device)}_{description.key}"
        if has_parent:
            assert device.alias
            self._attr_translation_placeholders = {"device_name": device.alias}
            if description.translation_key:
                self._attr_translation_key = f"{description.translation_key}_child"
            else:
                assert description.device_class
                self._attr_translation_key = f"{description.device_class.value}_child"
<<<<<<< HEAD

    @property
    def native_value(self) -> float | None:
        """Return the sensors state."""
        _LOGGER.warning("Fetch name value for %s", self.entity_id)
        return async_emeter_from_device(self.coordinator, self.entity_description)
=======
        self._async_update_attrs()

    @callback
    def _async_update_attrs(self) -> None:
        """Update the entity's attributes."""
        self._attr_native_value = async_emeter_from_device(
            self.device, self.entity_description
        )

    @callback
    def _handle_coordinator_update(self) -> None:
        """Handle updated data from the coordinator."""
        self._async_update_attrs()
        super()._handle_coordinator_update()
>>>>>>> acbe3597
<|MERGE_RESOLUTION|>--- conflicted
+++ resolved
@@ -3,7 +3,6 @@
 from __future__ import annotations
 
 from dataclasses import dataclass
-import logging
 from typing import cast
 
 from kasa import SmartDevice
@@ -36,8 +35,6 @@
 from .coordinator import TPLinkDataUpdateCoordinator
 from .entity import CoordinatedTPLinkEntity
 from .models import TPLinkData
-
-_LOGGER = logging.getLogger(__name__)
 
 
 @dataclass(frozen=True)
@@ -95,26 +92,17 @@
 
 
 def async_emeter_from_device(
-    coordinator: TPLinkDataUpdateCoordinator, description: TPLinkSensorEntityDescription
+    device: SmartDevice, description: TPLinkSensorEntityDescription
 ) -> float | None:
     """Map a sensor key to the device attribute."""
-    if (
-        (attr := description.emeter_attr)
-        and (emeter_realtime := coordinator.emeter_realtime)
-        and (precision := description.precision)
-    ):
-        val: float | None = getattr(emeter_realtime, attr)
-        if val is None:
+    if attr := description.emeter_attr:
+        if (val := getattr(device.emeter_realtime, attr)) is None:
             return None
-        return round(val, precision)
+        return round(cast(float, val), description.precision)
 
     # ATTR_TODAY_ENERGY_KWH
-    device = coordinator.device
-    if (emeter_today := device.emeter_today) is not None and (
-        precision := description.precision
-    ):
-        return round(cast(float, emeter_today), precision)
-
+    if (emeter_today := device.emeter_today) is not None:
+        return round(cast(float, emeter_today), description.precision)
     # today's consumption not available, when device was off all the day
     # bulb's do not report this information, so filter it out
     return None if device.is_bulb else 0.0
@@ -129,7 +117,7 @@
     return [
         SmartPlugSensor(device, coordinator, description, has_parent)
         for description in ENERGY_SENSORS
-        if async_emeter_from_device(coordinator, description) is not None
+        if async_emeter_from_device(device, description) is not None
     ]
 
 
@@ -183,14 +171,6 @@
             else:
                 assert description.device_class
                 self._attr_translation_key = f"{description.device_class.value}_child"
-<<<<<<< HEAD
-
-    @property
-    def native_value(self) -> float | None:
-        """Return the sensors state."""
-        _LOGGER.warning("Fetch name value for %s", self.entity_id)
-        return async_emeter_from_device(self.coordinator, self.entity_description)
-=======
         self._async_update_attrs()
 
     @callback
@@ -204,5 +184,4 @@
     def _handle_coordinator_update(self) -> None:
         """Handle updated data from the coordinator."""
         self._async_update_attrs()
-        super()._handle_coordinator_update()
->>>>>>> acbe3597
+        super()._handle_coordinator_update()