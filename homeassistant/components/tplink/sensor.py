"""Support for TPLink sensor entities."""

from __future__ import annotations

from dataclasses import dataclass
from typing import cast

from kasa import Device, Feature

from homeassistant.components.sensor import (
    SensorDeviceClass,
    SensorEntity,
    SensorEntityDescription,
    SensorStateClass,
)
from homeassistant.const import UnitOfTemperature
from homeassistant.core import HomeAssistant, callback
from homeassistant.helpers.entity_platform import AddEntitiesCallback

from . import TPLinkConfigEntry
from .coordinator import TPLinkDataUpdateCoordinator
from .entity import CoordinatedTPLinkFeatureEntity, TPLinkFeatureEntityDescription

UNIT_MAPPING = {
    "celsius": UnitOfTemperature.CELSIUS,
    "fahrenheit": UnitOfTemperature.FAHRENHEIT,
}


@dataclass(frozen=True, kw_only=True)
class TPLinkSensorEntityDescription(
    SensorEntityDescription, TPLinkFeatureEntityDescription
):
    """Base class for a TPLink feature based sensor entity description."""


SENSOR_DESCRIPTIONS: tuple[TPLinkSensorEntityDescription, ...] = (
    TPLinkSensorEntityDescription(
        key="current_consumption",
        device_class=SensorDeviceClass.POWER,
        state_class=SensorStateClass.MEASUREMENT,
    ),
    TPLinkSensorEntityDescription(
        key="consumption_total",
        device_class=SensorDeviceClass.ENERGY,
        state_class=SensorStateClass.TOTAL_INCREASING,
    ),
    TPLinkSensorEntityDescription(
        key="consumption_today",
        device_class=SensorDeviceClass.ENERGY,
        state_class=SensorStateClass.TOTAL_INCREASING,
    ),
    TPLinkSensorEntityDescription(
        key="consumption_this_month",
        device_class=SensorDeviceClass.ENERGY,
        state_class=SensorStateClass.TOTAL_INCREASING,
    ),
    TPLinkSensorEntityDescription(
        key="voltage",
        device_class=SensorDeviceClass.VOLTAGE,
        state_class=SensorStateClass.MEASUREMENT,
    ),
    TPLinkSensorEntityDescription(
        key="current",
        device_class=SensorDeviceClass.CURRENT,
        state_class=SensorStateClass.MEASUREMENT,
    ),
    TPLinkSensorEntityDescription(
        key="temperature",
        device_class=SensorDeviceClass.TEMPERATURE,
        state_class=SensorStateClass.MEASUREMENT,
    ),
    TPLinkSensorEntityDescription(
        # Disable as the value reported by the device changes seconds frequently
        entity_registry_enabled_default=False,
        key="on_since",
        device_class=SensorDeviceClass.TIMESTAMP,
    ),
    TPLinkSensorEntityDescription(
        key="rssi",
        device_class=SensorDeviceClass.SIGNAL_STRENGTH,
        state_class=SensorStateClass.MEASUREMENT,
    ),
    TPLinkSensorEntityDescription(
        key="signal_level",
        state_class=SensorStateClass.MEASUREMENT,
    ),
    TPLinkSensorEntityDescription(
        key="ssid",
    ),
    TPLinkSensorEntityDescription(
        key="battery_level",
        device_class=SensorDeviceClass.BATTERY,
        state_class=SensorStateClass.MEASUREMENT,
    ),
    TPLinkSensorEntityDescription(
        key="auto_off_at",
        device_class=SensorDeviceClass.TIMESTAMP,
    ),
    TPLinkSensorEntityDescription(
        key="device_time",
        device_class=SensorDeviceClass.TIMESTAMP,
    ),
    TPLinkSensorEntityDescription(
        key="humidity",
        device_class=SensorDeviceClass.HUMIDITY,
        state_class=SensorStateClass.MEASUREMENT,
    ),
    TPLinkSensorEntityDescription(
        key="report_interval",
        device_class=SensorDeviceClass.DURATION,
    ),
    TPLinkSensorEntityDescription(
        key="alarm_source",
    ),
    TPLinkSensorEntityDescription(
        key="temperature",
        device_class=SensorDeviceClass.TEMPERATURE,
<<<<<<< HEAD
    ),
    # Firmware based features are all disabled by default pending
    # the update platform
    TPLinkSensorEntityDescription(
        entity_registry_enabled_default=False,
        key="current_firmware_version",
    ),
    TPLinkSensorEntityDescription(
        entity_registry_enabled_default=False,
        key="available_firmware_version",
    ),
    # Thermostat based features are all disabled by default pending
    # the climate platform
    TPLinkSensorEntityDescription(
        key="thermostat_mode",
        entity_registry_enabled_default=False,
=======
>>>>>>> bd51bceb
    ),
)

SENSOR_DESCRIPTIONS_MAP = {desc.key: desc for desc in SENSOR_DESCRIPTIONS}


async def async_setup_entry(
    hass: HomeAssistant,
    config_entry: TPLinkConfigEntry,
    async_add_entities: AddEntitiesCallback,
) -> None:
    """Set up sensors."""
    data = config_entry.runtime_data
    parent_coordinator = data.parent_coordinator
    children_coordinators = data.children_coordinators
    device = parent_coordinator.device

    entities = CoordinatedTPLinkFeatureEntity.entities_for_device_and_its_children(
        device=device,
        coordinator=parent_coordinator,
        feature_type=Feature.Type.Sensor,
        entity_class=Sensor,
        descriptions=SENSOR_DESCRIPTIONS_MAP,
        child_coordinators=children_coordinators,
    )
    async_add_entities(entities)


class Sensor(CoordinatedTPLinkFeatureEntity, SensorEntity):
    """Representation of a feature-based TPLink sensor."""

    entity_description: TPLinkSensorEntityDescription

    def __init__(
        self,
        device: Device,
        coordinator: TPLinkDataUpdateCoordinator,
        *,
        feature: Feature,
        description: TPLinkSensorEntityDescription,
        parent: Device | None = None,
    ) -> None:
        """Initialize the sensor."""
        super().__init__(
            device, coordinator, description=description, feature=feature, parent=parent
        )
        self._async_call_update_attrs()

    @callback
    def _async_update_attrs(self) -> None:
        """Update the entity's attributes."""
        value = self._feature.value
        if value is not None and self._feature.precision_hint is not None:
            value = round(cast(float, value), self._feature.precision_hint)
            # We probably do not need this, when we are rounding already?
            self._attr_suggested_display_precision = self._feature.precision_hint

        self._attr_native_value = value
        # Map to homeassistant units and fallback to upstream one if none found
        if self._feature.unit is not None:
            self._attr_native_unit_of_measurement = UNIT_MAPPING.get(
                self._feature.unit, self._feature.unit
            )<|MERGE_RESOLUTION|>--- conflicted
+++ resolved
@@ -116,25 +116,6 @@
     TPLinkSensorEntityDescription(
         key="temperature",
         device_class=SensorDeviceClass.TEMPERATURE,
-<<<<<<< HEAD
-    ),
-    # Firmware based features are all disabled by default pending
-    # the update platform
-    TPLinkSensorEntityDescription(
-        entity_registry_enabled_default=False,
-        key="current_firmware_version",
-    ),
-    TPLinkSensorEntityDescription(
-        entity_registry_enabled_default=False,
-        key="available_firmware_version",
-    ),
-    # Thermostat based features are all disabled by default pending
-    # the climate platform
-    TPLinkSensorEntityDescription(
-        key="thermostat_mode",
-        entity_registry_enabled_default=False,
-=======
->>>>>>> bd51bceb
     ),
 )
 
