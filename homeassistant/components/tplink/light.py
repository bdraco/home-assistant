--- conflicted
+++ resolved
@@ -250,11 +250,7 @@
         if (brightness := kwargs.get(ATTR_BRIGHTNESS)) is not None:
             brightness = round((brightness * 100.0) / 255.0)
 
-<<<<<<< HEAD
-        if self._device.device_type == DeviceType.Dimmer and transition is None:
-=======
         if self._device.device_type is DeviceType.Dimmer and transition is None:
->>>>>>> 4290a1fc
             # This is a stopgap solution for inconsistent set_brightness
             # handling in the upstream library, see #57265.
             # This should be removed when the upstream has fixed the issue.
