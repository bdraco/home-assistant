"""Support for TPLink lights."""
from __future__ import annotations

import logging
from typing import Any, cast

<<<<<<< HEAD
from kasa import SmartBulb, SmartLightStrip
=======
from kasa import SmartBulb
>>>>>>> a136cf70

from homeassistant.components.light import (
    ATTR_BRIGHTNESS,
    ATTR_COLOR_TEMP,
    ATTR_EFFECT,
    ATTR_HS_COLOR,
    ATTR_TRANSITION,
    COLOR_MODE_BRIGHTNESS,
    COLOR_MODE_COLOR_TEMP,
    COLOR_MODE_HS,
    COLOR_MODE_ONOFF,
    SUPPORT_EFFECT,
    SUPPORT_TRANSITION,
    LightEntity,
)
from homeassistant.config_entries import ConfigEntry
from homeassistant.core import HomeAssistant
from homeassistant.helpers.entity_platform import AddEntitiesCallback
from homeassistant.util.color import (
    color_temperature_kelvin_to_mired as kelvin_to_mired,
    color_temperature_mired_to_kelvin as mired_to_kelvin,
)

from . import legacy_device_id
from .const import DOMAIN
from .coordinator import TPLinkDataUpdateCoordinator
from .entity import CoordinatedTPLinkEntity, async_refresh_after

_LOGGER = logging.getLogger(__name__)


async def async_setup_entry(
    hass: HomeAssistant,
    config_entry: ConfigEntry,
    async_add_entities: AddEntitiesCallback,
) -> None:
    """Set up switches."""
    coordinator: TPLinkDataUpdateCoordinator = hass.data[DOMAIN][config_entry.entry_id]
    device = cast(SmartBulb, coordinator.device)
    if device.is_bulb or device.is_light_strip or device.is_dimmer:
        async_add_entities([TPLinkSmartBulb(cast(SmartBulb, device), coordinator)])


class TPLinkSmartBulb(CoordinatedTPLinkEntity, LightEntity):
    """Representation of a TPLink Smart Bulb."""

    coordinator: TPLinkDataUpdateCoordinator
    device: SmartBulb

    def __init__(
        self,
        device: SmartBulb,
        coordinator: TPLinkDataUpdateCoordinator,
    ) -> None:
        """Initialize the switch."""
        super().__init__(device, coordinator)
        # For backwards compat with pyHS100
        if self.device.is_dimmer:
            # Dimmers used to use the switch format since
            # pyHS100 treated them as SmartPlug but the old code
            # created them as lights
            # https://github.com/home-assistant/core/blob/2021.9.7/homeassistant/components/tplink/common.py#L86
            self._attr_unique_id = legacy_device_id(device)
        else:
            self._attr_unique_id = self.device.mac.replace(":", "").upper()

    @async_refresh_after
    async def async_turn_on(self, **kwargs: Any) -> None:
        """Turn the light on."""
        if (transition := kwargs.get(ATTR_TRANSITION)) is not None:
            transition = int(transition * 1_000)

        if (brightness := kwargs.get(ATTR_BRIGHTNESS)) is not None:
            brightness = round((brightness * 100.0) / 255.0)

        if self.device.is_dimmer and transition is None:
            # This is a stopgap solution for inconsistent set_brightness handling
            # in the upstream library, see #57265.
            # This should be removed when the upstream has fixed the issue.
            # The device logic is to change the settings without turning it on
            # except when transition is defined, so we leverage that here for now.
            transition = 1

        # Handle turning to temp mode
        if ATTR_COLOR_TEMP in kwargs:
            color_tmp = mired_to_kelvin(int(kwargs[ATTR_COLOR_TEMP]))
            _LOGGER.debug("Changing color temp to %s", color_tmp)
            await self.device.set_color_temp(
                color_tmp, brightness=brightness, transition=transition
            )
            return

        # Handling turning to hs color mode
        if ATTR_HS_COLOR in kwargs:
            # TP-Link requires integers.
            hue, sat = tuple(int(val) for val in kwargs[ATTR_HS_COLOR])
            await self.device.set_hsv(hue, sat, brightness, transition=transition)
            return

        if ATTR_EFFECT in kwargs:
            assert isinstance(self.device, SmartLightStrip)
            await self.device.set_effect(kwargs[ATTR_EFFECT])
            return

        # Fallback to adjusting brightness or turning the bulb on
        if brightness is not None:
            await self.device.set_brightness(brightness, transition=transition)
        else:
            await self.device.turn_on(transition=transition)

    @async_refresh_after
    async def async_turn_off(self, **kwargs: Any) -> None:
        """Turn the light off."""
        if (transition := kwargs.get(ATTR_TRANSITION)) is not None:
            transition = int(transition * 1_000)
        await self.device.turn_off(transition=transition)

    @property
    def min_mireds(self) -> int:
        """Return minimum supported color temperature."""
        return kelvin_to_mired(self.device.valid_temperature_range.max)

    @property
    def max_mireds(self) -> int:
        """Return maximum supported color temperature."""
        return kelvin_to_mired(self.device.valid_temperature_range.min)

    @property
    def color_temp(self) -> int | None:
        """Return the color temperature of this light in mireds for HA."""
        return kelvin_to_mired(self.device.color_temp)

    @property
    def brightness(self) -> int | None:
        """Return the brightness of this light between 0..255."""
        return round((self.device.brightness * 255.0) / 100.0)

    @property
    def hs_color(self) -> tuple[int, int] | None:
        """Return the color."""
        hue, saturation, _ = self.device.hsv
        return hue, saturation

    @property
    def supported_features(self) -> int:
        """Flag supported features."""
        if self.device.has_effects:
            assert isinstance(self.device, SmartLightStrip)
            return SUPPORT_TRANSITION | SUPPORT_EFFECT
        return SUPPORT_TRANSITION

    @property
    def supported_color_modes(self) -> set[str] | None:
        """Return list of available color modes."""
        modes = set()
        if self.device.is_variable_color_temp:
            modes.add(COLOR_MODE_COLOR_TEMP)
        if self.device.is_color:
            modes.add(COLOR_MODE_HS)
        if self.device.is_dimmable:
            modes.add(COLOR_MODE_BRIGHTNESS)

        if not modes:
            modes.add(COLOR_MODE_ONOFF)

        return modes

    @property
    def color_mode(self) -> str | None:
        """Return the active color mode."""
        if self.device.is_color:
            if self.device.is_variable_color_temp and self.device.color_temp:
                return COLOR_MODE_COLOR_TEMP
            return COLOR_MODE_HS
        if self.device.is_variable_color_temp:
            return COLOR_MODE_COLOR_TEMP

        return COLOR_MODE_BRIGHTNESS

    @property
    def effect(self) -> str | None:
        """Return the current effect."""
        if not self.device.has_effects:
            return None
        assert isinstance(self.device, SmartLightStrip)
        return cast(str, self.device.effect["name"])

    @property
    def effect_list(self) -> list[str] | None:
        """Return the list of available effects."""
        if not self.device.has_effects:
            return None
        assert isinstance(self.device, SmartLightStrip)
        effect_list: list[str] = self.device.effect_list
        return effect_list<|MERGE_RESOLUTION|>--- conflicted
+++ resolved
@@ -4,11 +4,7 @@
 import logging
 from typing import Any, cast
 
-<<<<<<< HEAD
 from kasa import SmartBulb, SmartLightStrip
-=======
-from kasa import SmartBulb
->>>>>>> a136cf70
 
 from homeassistant.components.light import (
     ATTR_BRIGHTNESS,
