--- conflicted
+++ resolved
@@ -1,11 +1,7 @@
 {
   "domain": "tplink",
   "name": "TP-Link Smart Home",
-<<<<<<< HEAD
-  "codeowners": ["@rytilahti", "@thegardenmonkey", "@bdraco"],
-=======
   "codeowners": ["@rytilahti", "@thegardenmonkey", "@bdraco", "@sdb9696"],
->>>>>>> b4ab1bac
   "config_flow": true,
   "dependencies": ["network"],
   "dhcp": [
