{
  "domain": "tplink",
  "name": "TP-Link Smart Home",
  "codeowners": ["@rytilahti", "@thegardenmonkey", "@bdraco", "@sdb9696"],
  "config_flow": true,
  "dependencies": ["network"],
  "dhcp": [
    {
      "registered_devices": true
    },
    {
      "hostname": "e[sp]*",
      "macaddress": "3C52A1*"
    },
    {
      "hostname": "e[sp]*",
      "macaddress": "54AF97*"
    },
    {
      "hostname": "e[sp]*",
      "macaddress": "E848B8*"
    },
    {
      "hostname": "e[sp]*",
      "macaddress": "1C61B4*"
    },
    {
      "hostname": "e[sp]*",
      "macaddress": "003192*"
    },
    {
      "hostname": "hs*",
      "macaddress": "B4B024*"
    },
    {
      "hostname": "hs*",
      "macaddress": "9C5322*"
    },
    {
      "hostname": "k[lps]*",
      "macaddress": "5091E3*"
    },
    {
      "hostname": "k[lps]*",
      "macaddress": "9C5322*"
    },
    {
      "hostname": "hs*",
      "macaddress": "1C3BF3*"
    },
    {
      "hostname": "hs*",
      "macaddress": "50C7BF*"
    },
    {
      "hostname": "hs*",
      "macaddress": "68FF7B*"
    },
    {
      "hostname": "hs*",
      "macaddress": "98DAC4*"
    },
    {
      "hostname": "hs*",
      "macaddress": "B09575*"
    },
    {
      "hostname": "hs*",
      "macaddress": "C006C3*"
    },
    {
      "hostname": "lb*",
      "macaddress": "1C3BF3*"
    },
    {
      "hostname": "lb*",
      "macaddress": "50C7BF*"
    },
    {
      "hostname": "lb*",
      "macaddress": "68FF7B*"
    },
    {
      "hostname": "lb*",
      "macaddress": "98DAC4*"
    },
    {
      "hostname": "lb*",
      "macaddress": "B09575*"
    },
    {
      "hostname": "k[lps]*",
      "macaddress": "60A4B7*"
    },
    {
      "hostname": "k[lps]*",
      "macaddress": "005F67*"
    },
    {
      "hostname": "k[lps]*",
      "macaddress": "1027F5*"
    },
    {
      "hostname": "k[lps]*",
      "macaddress": "B0A7B9*"
    },
    {
      "hostname": "k[lps]*",
      "macaddress": "403F8C*"
    },
    {
      "hostname": "k[lps]*",
      "macaddress": "C0C9E3*"
    },
    {
      "hostname": "k[lps]*",
      "macaddress": "909A4A*"
    },
    {
      "hostname": "k[lps]*",
      "macaddress": "E848B8*"
    },
    {
      "hostname": "k[lps]*",
      "macaddress": "003192*"
    },
    {
      "hostname": "k[lps]*",
      "macaddress": "1C3BF3*"
    },
    {
      "hostname": "k[lps]*",
      "macaddress": "50C7BF*"
    },
    {
      "hostname": "k[lps]*",
      "macaddress": "68FF7B*"
    },
    {
      "hostname": "k[lps]*",
      "macaddress": "98DAC4*"
    },
    {
      "hostname": "k[lps]*",
      "macaddress": "B09575*"
    },
    {
      "hostname": "k[lps]*",
      "macaddress": "C006C3*"
    },
    {
      "hostname": "k[lps]*",
      "macaddress": "6C5AB0*"
    },
    {
      "hostname": "k[lps]*",
      "macaddress": "54AF97*"
    },
    {
      "hostname": "l[59]*",
      "macaddress": "54AF97*"
    },
    {
      "hostname": "k[lps]*",
      "macaddress": "AC15A2*"
    },
    {
      "hostname": "k[lps]*",
      "macaddress": "788CB5*"
    },
    {
      "hostname": "k[lps]*",
      "macaddress": "3460F9*"
    },
    {
      "hostname": "k[lps]*",
      "macaddress": "1C61B4*"
    },
    {
      "hostname": "l5*",
      "macaddress": "5CE931*"
    },
    {
      "hostname": "l[59]*",
      "macaddress": "3C52A1*"
    },
    {
      "hostname": "l5*",
      "macaddress": "5C628B*"
    },
    {
      "hostname": "tp*",
      "macaddress": "5C628B*"
    },
    {
      "hostname": "p1*",
      "macaddress": "482254*"
    },
    {
      "hostname": "s5*",
      "macaddress": "482254*"
    },
    {
      "hostname": "p1*",
      "macaddress": "30DE4B*"
    },
    {
      "hostname": "p1*",
      "macaddress": "3C52A1*"
    },
    {
      "hostname": "tp*",
      "macaddress": "3C52A1*"
    },
    {
      "hostname": "s5*",
      "macaddress": "3C52A1*"
    },
    {
      "hostname": "l9*",
      "macaddress": "A842A1*"
    },
    {
      "hostname": "l9*",
      "macaddress": "3460F9*"
    },
    {
      "hostname": "hs*",
      "macaddress": "704F57*"
    },
    {
      "hostname": "k[lps]*",
      "macaddress": "74DA88*"
    },
    {
      "hostname": "p3*",
      "macaddress": "788CB5*"
    },
    {
      "hostname": "p1*",
      "macaddress": "CC32E5*"
    },
    {
      "hostname": "k[lps]*",
      "macaddress": "CC32E5*"
    },
    {
      "hostname": "hs*",
      "macaddress": "CC32E5*"
    },
    {
      "hostname": "k[lps]*",
      "macaddress": "D80D17*"
    },
    {
      "hostname": "k[lps]*",
      "macaddress": "D84732*"
    },
    {
      "hostname": "p1*",
      "macaddress": "F0A731*"
    },
    {
      "hostname": "l9*",
      "macaddress": "F0A731*"
    }
  ],
  "documentation": "https://www.home-assistant.io/integrations/tplink",
  "iot_class": "local_polling",
  "loggers": ["kasa"],
  "quality_scale": "platinum",
<<<<<<< HEAD
  "requirements": ["python-kasa[speedups]==0.7.0.dev3"]
=======
  "requirements": ["python-kasa[speedups]==0.7.0.dev5"]
>>>>>>> 1017c879
}<|MERGE_RESOLUTION|>--- conflicted
+++ resolved
@@ -269,9 +269,5 @@
   "iot_class": "local_polling",
   "loggers": ["kasa"],
   "quality_scale": "platinum",
-<<<<<<< HEAD
-  "requirements": ["python-kasa[speedups]==0.7.0.dev3"]
-=======
   "requirements": ["python-kasa[speedups]==0.7.0.dev5"]
->>>>>>> 1017c879
 }