--- conflicted
+++ resolved
@@ -197,9 +197,5 @@
   "iot_class": "local_polling",
   "loggers": ["kasa"],
   "quality_scale": "platinum",
-<<<<<<< HEAD
-  "requirements": ["python-kasa[speedups]==0.6.0"]
-=======
   "requirements": ["python-kasa[speedups]==0.6.0.1"]
->>>>>>> 24033148
 }