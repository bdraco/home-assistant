--- conflicted
+++ resolved
@@ -181,9 +181,5 @@
   "iot_class": "local_polling",
   "loggers": ["kasa"],
   "quality_scale": "platinum",
-<<<<<<< HEAD
-  "requirements": ["python-kasa[speedups]==0.6.0.dev1"]
-=======
   "requirements": ["python-kasa[speedups]==0.6.0.dev3"]
->>>>>>> 3e13bbd9
 }