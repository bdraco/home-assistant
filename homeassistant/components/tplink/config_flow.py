--- conflicted
+++ resolved
@@ -12,11 +12,7 @@
     DeviceConfig,
     Discover,
     KasaException,
-<<<<<<< HEAD
-    TimeoutException,
-=======
     TimeoutError,
->>>>>>> 179c071e
 )
 import voluptuous as vol
 
