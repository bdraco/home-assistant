--- conflicted
+++ resolved
@@ -75,28 +75,16 @@
         )
 
     @callback
-<<<<<<< HEAD
-    def _update_config_if_entry_in_setup_retry(
-        self, entry: ConfigEntry, host: str, config: dict
-    ) -> None:
-        """If discovery encounters a device that is in SETUP_RETRY update the device config."""
-        if entry.state != ConfigEntryState.SETUP_RETRY:
-=======
     def _update_config_if_entry_in_setup_error(
         self, entry: ConfigEntry, host: str, config: dict
     ) -> None:
         """If discovery encounters a device that is in SETUP_ERROR update the device config."""
         if entry.state != ConfigEntryState.SETUP_ERROR:
->>>>>>> 24033148
             return
         entry_data = entry.data
         entry_config_dict = entry_data.get(CONF_DEVICE_CONFIG)
         if entry_config_dict == config and entry_data[CONF_HOST] == host:
-<<<<<<< HEAD
-            return
-=======
             return  # pragma: no cover
->>>>>>> 24033148
         self.hass.config_entries.async_update_entry(
             entry, data={**entry.data, CONF_DEVICE_CONFIG: config, CONF_HOST: host}
         )
@@ -114,11 +102,7 @@
             formatted_mac, raise_on_progress=False
         )
         if config and current_entry:
-<<<<<<< HEAD
-            self._update_config_if_entry_in_setup_retry(current_entry, host, config)
-=======
             self._update_config_if_entry_in_setup_error(current_entry, host, config)
->>>>>>> 24033148
         self._abort_if_unique_id_configured(updates={CONF_HOST: host})
         self._async_abort_entries_match({CONF_HOST: host})
         self.context[CONF_HOST] = host
@@ -312,13 +296,10 @@
     async def _async_reload_requires_auth_entries(self) -> None:
         """Reload any in progress config flow that now have credentials."""
         _config_entries = self.hass.config_entries
-<<<<<<< HEAD
-=======
 
         if reauth_entry := self.reauth_entry:
             await _config_entries.async_reload(reauth_entry.entry_id)
 
->>>>>>> 24033148
         for flow in _config_entries.flow.async_progress_by_handler(
             DOMAIN, include_uninitialized=True
         ):
@@ -326,13 +307,6 @@
             if context.get("source") != SOURCE_REAUTH:
                 continue
             entry_id: str = context["entry_id"]
-<<<<<<< HEAD
-            if (
-                reauth_entry := self.reauth_entry
-            ) and entry_id == reauth_entry.entry_id:
-                continue
-=======
->>>>>>> 24033148
             if entry := _config_entries.async_get_entry(entry_id):
                 await _config_entries.async_reload(entry.entry_id)
                 if entry.state is ConfigEntryState.LOADED:
@@ -361,14 +335,10 @@
         credentials: Optional[Credentials],
         raise_on_progress: bool,
     ) -> SmartDevice:
-<<<<<<< HEAD
-        """Try to connect."""
-=======
         """Try to discover the device and call update.
 
         Will try to connect to legacy devices if discovery fails.
         """
->>>>>>> 24033148
         try:
             self._discovered_device = await Discover.discover_single(
                 host, credentials=credentials
@@ -413,11 +383,7 @@
         return self._discovered_device
 
     async def async_step_reauth(self, entry_data: Mapping[str, Any]) -> FlowResult:
-<<<<<<< HEAD
-        """Handle reauth upon an API authentication error."""
-=======
         """Start the reauthentication flow if the device needs updated credentials."""
->>>>>>> 24033148
         self.reauth_entry = self.hass.config_entries.async_get_entry(
             self.context["entry_id"]
         )
@@ -449,10 +415,6 @@
                 errors["base"] = "cannot_connect"
             else:
                 await set_credentials(self.hass, username, password)
-<<<<<<< HEAD
-                await self.hass.config_entries.async_reload(reauth_entry.entry_id)
-=======
->>>>>>> 24033148
                 self.hass.async_create_task(self._async_reload_requires_auth_entries())
                 return self.async_abort(reason="reauth_successful")
 
