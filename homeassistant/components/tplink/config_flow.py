"""Config flow for TP-Link."""
from __future__ import annotations

from collections.abc import Mapping
from typing import Any, Optional

from kasa import (
    AuthenticationException,
    Credentials,
    Discover,
    SmartDevice,
    SmartDeviceException,
)
import voluptuous as vol

from homeassistant import config_entries
from homeassistant.components import dhcp
from homeassistant.config_entries import SOURCE_REAUTH, ConfigEntry, ConfigEntryState
from homeassistant.const import (
    CONF_ALIAS,
    CONF_DEVICE,
    CONF_HOST,
    CONF_MAC,
    CONF_MODEL,
    CONF_PASSWORD,
    CONF_USERNAME,
)
from homeassistant.core import callback
from homeassistant.data_entry_flow import FlowResult
from homeassistant.helpers import device_registry as dr
from homeassistant.helpers.httpx_client import create_async_httpx_client
from homeassistant.helpers.typing import DiscoveryInfoType

<<<<<<< HEAD
from . import async_discover_devices
from .const import CONF_DEVICE_TYPE, DOMAIN
=======
from . import async_discover_devices, get_credentials, set_credentials
from .const import CONF_DEVICE_CONFIG, CONNECT_TIMEOUT, DOMAIN

STEP_AUTH_DATA_SCHEMA = vol.Schema(
    {vol.Required(CONF_USERNAME): str, vol.Required(CONF_PASSWORD): str}
)
>>>>>>> f7c9ebb1


class ConfigFlow(config_entries.ConfigFlow, domain=DOMAIN):
    """Handle a config flow for tplink."""

    VERSION = 1
    MINOR_VERSION = 2
    reauth_entry: ConfigEntry | None = None

    def __init__(self) -> None:
        """Initialize the config flow."""
        self._discovered_devices: dict[str, SmartDevice] = {}
        self._discovered_device: SmartDevice | None = None

    async def async_step_dhcp(self, discovery_info: dhcp.DhcpServiceInfo) -> FlowResult:
        """Handle discovery via dhcp."""
        return await self._async_handle_discovery(
            discovery_info.ip, discovery_info.macaddress
        )

    async def async_step_integration_discovery(
        self, discovery_info: DiscoveryInfoType
    ) -> FlowResult:
        """Handle integration discovery."""
        return await self._async_handle_discovery(
            discovery_info[CONF_HOST],
            discovery_info[CONF_MAC],
            discovery_info[CONF_DEVICE_CONFIG],
        )

    @callback
    def _update_config_if_entry_in_setup_retry(self, config: dict) -> None:
        for entry in self._async_current_entries(include_ignore=True):
            if entry.unique_id != self.unique_id:
                continue
            if entry.state == ConfigEntryState.SETUP_RETRY:
                entry_config_dict = entry.data.get(CONF_DEVICE_CONFIG)
                if entry_config_dict != config:
                    self.hass.config_entries.async_update_entry(
                        entry, data={**entry.data, CONF_DEVICE_CONFIG: config}
                    )
                    self.hass.async_create_task(
                        self.hass.config_entries.async_reload(entry.entry_id),
                        f"config entry reload {entry.title} {entry.domain} {entry.entry_id}",
                    )

    async def _async_handle_discovery(
        self, host: str, mac: str, config: Optional[dict] = None
    ) -> FlowResult:
        """Handle any discovery."""
        await self.async_set_unique_id(dr.format_mac(mac))
        if config:
            self._update_config_if_entry_in_setup_retry(config)
        self._abort_if_unique_id_configured(updates={CONF_HOST: host})
        self._async_abort_entries_match({CONF_HOST: host})
        self.context[CONF_HOST] = host
        for progress in self._async_in_progress():
            if progress.get("context", {}).get(CONF_HOST) == host:
                return self.async_abort(reason="already_in_progress")
        credentials = await get_credentials(self.hass)
        try:
            await self._async_try_discover_and_update(
                host, credentials, raise_on_progress=True
            )
        except AuthenticationException:
            return await self.async_step_discovery_auth_confirm()
        except SmartDeviceException:
            return self.async_abort(reason="cannot_connect")

        return await self.async_step_discovery_confirm()

    async def async_step_discovery_auth_confirm(
        self, user_input: dict[str, Any] | None = None
    ) -> FlowResult:
        """Dialog that informs the user that auth is required."""
        assert self._discovered_device is not None
        errors = {}

        credentials = await get_credentials(self.hass)
        if credentials != self._discovered_device.config.credentials:
            try:
                device = await self._async_try_connect(
                    self._discovered_device, credentials
                )
            except AuthenticationException:
                pass  # Authentication exceptions should continue to the rest of the step
            else:
                self._discovered_device = device
                return await self.async_step_discovery_confirm()

        if user_input:
            username = user_input[CONF_USERNAME]
            password = user_input[CONF_PASSWORD]
            credentials = Credentials(username, password)
            try:
                device = await self._async_try_connect(
                    self._discovered_device, credentials
                )
            except AuthenticationException:
                errors["base"] = "invalid_auth"
            except SmartDeviceException:
                return self.async_abort(reason="cannot_connect")
            else:
                self._discovered_device = device
                await set_credentials(self.hass, username, password)
                self.hass.async_create_task(self._async_reload_requires_auth_entries())
                return await self.async_step_discovery_confirm()

        placeholders = {
            "name": self._discovered_device.alias,
            "model": self._discovered_device.model,
            "host": self._discovered_device.host,
        }
        self.context["title_placeholders"] = placeholders
        return self.async_show_form(
            step_id="discovery_auth_confirm",
            data_schema=STEP_AUTH_DATA_SCHEMA,
            errors=errors,
            description_placeholders=placeholders,
        )

    async def async_step_discovery_confirm(
        self, user_input: dict[str, Any] | None = None
    ) -> FlowResult:
        """Confirm discovery."""
        assert self._discovered_device is not None
        if user_input is not None:
            return self._async_create_entry_from_device(self._discovered_device)

        self._set_confirm_only()
        placeholders = {
            "name": self._discovered_device.alias,
            "model": self._discovered_device.model,
            "host": self._discovered_device.host,
        }
        self.context["title_placeholders"] = placeholders
        return self.async_show_form(
            step_id="discovery_confirm", description_placeholders=placeholders
        )

    async def async_step_user(
        self, user_input: dict[str, Any] | None = None
    ) -> FlowResult:
        """Handle the initial step."""
        errors = {}
        if user_input is not None:
            if not (host := user_input[CONF_HOST]):
                return await self.async_step_pick_device()
            self._async_abort_entries_match({CONF_HOST: host})
            self.context[CONF_HOST] = host
            credentials = await get_credentials(self.hass)
            try:
                device = await self._async_try_discover_and_update(
                    host, credentials, raise_on_progress=False
                )
            except AuthenticationException:
                return await self.async_step_user_auth_confirm()
            except SmartDeviceException:
                errors["base"] = "cannot_connect"
            else:
                return self._async_create_entry_from_device(device)

        return self.async_show_form(
            step_id="user",
            data_schema=vol.Schema({vol.Optional(CONF_HOST, default=""): str}),
            errors=errors,
        )

    async def async_step_user_auth_confirm(
        self, user_input: dict[str, Any] | None = None
    ) -> FlowResult:
        """Dialog that informs the user that auth is required."""
        errors = {}
        host = self.context[CONF_HOST]
        assert self._discovered_device is not None
        if user_input:
            username = user_input[CONF_USERNAME]
            password = user_input[CONF_PASSWORD]
            credentials = Credentials(username, password)
            try:
                device = await self._async_try_connect(
                    self._discovered_device, credentials
                )
            except AuthenticationException:
                errors["base"] = "invalid_auth"
            except SmartDeviceException:
                errors["base"] = "cannot_connect"
            else:
                await set_credentials(self.hass, username, password)
                self.hass.async_create_task(self._async_reload_requires_auth_entries())
                return self._async_create_entry_from_device(device)

        return self.async_show_form(
            step_id="user_auth_confirm",
            data_schema=STEP_AUTH_DATA_SCHEMA,
            errors=errors,
            description_placeholders={CONF_HOST: host},
        )

    async def async_step_pick_device(
        self, user_input: dict[str, Any] | None = None
    ) -> FlowResult:
        """Handle the step to pick discovered device."""
        if user_input is not None:
            mac = user_input[CONF_DEVICE]
            await self.async_set_unique_id(mac, raise_on_progress=False)
            self._discovered_device = self._discovered_devices[mac]
            host = self._discovered_device.host

            self.context[CONF_HOST] = host
            credentials = await get_credentials(self.hass)

            try:
                device = await self._async_try_connect(
                    self._discovered_device, credentials
                )
            except AuthenticationException:
                return await self.async_step_user_auth_confirm()
            except SmartDeviceException:
                return self.async_abort(reason="cannot_connect")
            return self._async_create_entry_from_device(device)

        configured_devices = {
            entry.unique_id for entry in self._async_current_entries()
        }
        self._discovered_devices = await async_discover_devices(self.hass)
        devices_name = {
            formatted_mac: (
                f"{device.alias} {device.model} ({device.host}) {formatted_mac}"
            )
            for formatted_mac, device in self._discovered_devices.items()
            if formatted_mac not in configured_devices
        }
        # Check if there is at least one device
        if not devices_name:
            return self.async_abort(reason="no_devices_found")
        return self.async_show_form(
            step_id="pick_device",
            data_schema=vol.Schema({vol.Required(CONF_DEVICE): vol.In(devices_name)}),
        )

    async def _async_reload_requires_auth_entries(self) -> None:
        entries: list[ConfigEntry] = self._async_current_entries(include_ignore=False)
        for entry in entries:
            if self.reauth_entry and entry.entry_id == self.reauth_entry.entry_id:
                continue
            if reauth_flow := next(
                entry.async_get_active_flows(self.hass, {SOURCE_REAUTH}), None
            ):
                await self.hass.config_entries.async_reload(entry.entry_id)
                if entry.state == ConfigEntryState.LOADED:
                    self.hass.config_entries.flow.async_abort(reauth_flow["flow_id"])

    @callback
    def _async_create_entry_from_device(self, device: SmartDevice) -> FlowResult:
        """Create a config entry from a smart device."""
        self._abort_if_unique_id_configured(updates={CONF_HOST: device.host})
        return self.async_create_entry(
            title=f"{device.alias} {device.model}",
            data={
                CONF_HOST: device.host,
<<<<<<< HEAD
                CONF_DEVICE_TYPE: device.device_type.value,
=======
                CONF_ALIAS: device.alias,
                CONF_MODEL: device.model,
                CONF_DEVICE_CONFIG: device.config.to_dict(
                    credentials_hash=device.credentials_hash
                ),
>>>>>>> f7c9ebb1
            },
        )

    async def _async_try_discover_and_update(
        self,
        host: str,
        credentials: Optional[Credentials],
        raise_on_progress: bool,
    ) -> SmartDevice:
        """Try to connect."""
        self._discovered_device = await Discover.discover_single(
            host, credentials=credentials
        )
        if self._discovered_device.config.uses_http:
            self._discovered_device.config.http_client = create_async_httpx_client(
                self.hass, verify_ssl=False
            )
        await self._discovered_device.update()
        await self.async_set_unique_id(
            dr.format_mac(self._discovered_device.mac),
            raise_on_progress=raise_on_progress,
        )
        return self._discovered_device

    async def _async_try_connect(
        self,
        discovered_device: SmartDevice,
        credentials: Optional[Credentials],
    ) -> SmartDevice:
        """Try to connect."""
        self._async_abort_entries_match({CONF_HOST: discovered_device.host})

        config = discovered_device.config
        if credentials:
            config.credentials = credentials
        config.timeout = CONNECT_TIMEOUT
        if config.uses_http:
            config.http_client = create_async_httpx_client(self.hass, verify_ssl=False)

        self._discovered_device = await SmartDevice.connect(config=config)
        await self.async_set_unique_id(
            dr.format_mac(self._discovered_device.mac),
            raise_on_progress=False,
        )
        return self._discovered_device

    async def async_step_reauth(self, entry_data: Mapping[str, Any]) -> FlowResult:
        """Handle reauth upon an API authentication error."""
        self.reauth_entry = self.hass.config_entries.async_get_entry(
            self.context["entry_id"]
        )
        return await self.async_step_reauth_confirm()

    async def async_step_reauth_confirm(
        self, user_input: dict[str, Any] | None = None
    ) -> FlowResult:
        """Dialog that informs the user that reauth is required."""
        errors = {}
        assert self.reauth_entry is not None

        if user_input:
            host = self.reauth_entry.data[CONF_HOST]
            username = user_input[CONF_USERNAME]
            password = user_input[CONF_PASSWORD]
            credentials = Credentials(username, password)
            try:
                await self._async_try_discover_and_update(
                    host,
                    credentials=credentials,
                    raise_on_progress=True,
                )
            except AuthenticationException:
                errors["base"] = "invalid_auth"
            except SmartDeviceException:
                errors["base"] = "unknown"
            else:
                await set_credentials(self.hass, username, password)
                await self.hass.config_entries.async_reload(self.reauth_entry.entry_id)
                self.hass.async_create_task(self._async_reload_requires_auth_entries())
                return self.async_abort(reason="reauth_successful")

        # Old config entries will not have these values.
        alias = self.reauth_entry.data.get(CONF_ALIAS) or "unknown"
        model = self.reauth_entry.data.get(CONF_MODEL) or "unknown"

        placeholders = {
            "name": alias,
            "model": model,
            "host": self.reauth_entry.data.get(CONF_HOST),
        }
        self.context["title_placeholders"] = placeholders
        return self.async_show_form(
            step_id="reauth_confirm",
            data_schema=STEP_AUTH_DATA_SCHEMA,
            errors=errors,
            description_placeholders=placeholders,
        )<|MERGE_RESOLUTION|>--- conflicted
+++ resolved
@@ -31,17 +31,12 @@
 from homeassistant.helpers.httpx_client import create_async_httpx_client
 from homeassistant.helpers.typing import DiscoveryInfoType
 
-<<<<<<< HEAD
-from . import async_discover_devices
-from .const import CONF_DEVICE_TYPE, DOMAIN
-=======
 from . import async_discover_devices, get_credentials, set_credentials
 from .const import CONF_DEVICE_CONFIG, CONNECT_TIMEOUT, DOMAIN
 
 STEP_AUTH_DATA_SCHEMA = vol.Schema(
     {vol.Required(CONF_USERNAME): str, vol.Required(CONF_PASSWORD): str}
 )
->>>>>>> f7c9ebb1
 
 
 class ConfigFlow(config_entries.ConfigFlow, domain=DOMAIN):
@@ -303,15 +298,11 @@
             title=f"{device.alias} {device.model}",
             data={
                 CONF_HOST: device.host,
-<<<<<<< HEAD
-                CONF_DEVICE_TYPE: device.device_type.value,
-=======
                 CONF_ALIAS: device.alias,
                 CONF_MODEL: device.model,
                 CONF_DEVICE_CONFIG: device.config.to_dict(
                     credentials_hash=device.credentials_hash
                 ),
->>>>>>> f7c9ebb1
             },
         )
 
