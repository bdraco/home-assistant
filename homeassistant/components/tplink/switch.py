--- conflicted
+++ resolved
@@ -46,15 +46,6 @@
     TPLinkSwitchEntityDescription(
         key="smooth_transitions",
     ),
-<<<<<<< HEAD
-    TPLinkSwitchEntityDescription(
-        key="frost_protection_enabled",
-    ),
-    TPLinkSwitchEntityDescription(
-        key="fan_sleep_mode",
-    ),
-=======
->>>>>>> bd51bceb
 )
 
 SWITCH_DESCRIPTIONS_MAP = {desc.key: desc for desc in SWITCH_DESCRIPTIONS}
