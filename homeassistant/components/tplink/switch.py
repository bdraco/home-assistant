"""Support for TPLink HS100/HS110/HS200 smart switch."""
from __future__ import annotations

import logging
from typing import Any, cast

from kasa import SmartDevice, SmartPlug

from homeassistant.components.switch import SwitchEntity
from homeassistant.config_entries import ConfigEntry
from homeassistant.const import EntityCategory
from homeassistant.core import HomeAssistant
from homeassistant.helpers.entity_platform import AddEntitiesCallback

from . import legacy_device_id
from .const import DOMAIN
from .coordinator import TPLinkDataUpdateCoordinator
from .entity import CoordinatedTPLinkEntity, async_refresh_after
from .models import TPLinkData

_LOGGER = logging.getLogger(__name__)


async def async_setup_entry(
    hass: HomeAssistant,
    config_entry: ConfigEntry,
    async_add_entities: AddEntitiesCallback,
) -> None:
    """Set up switches."""
    data: TPLinkData = hass.data[DOMAIN][config_entry.entry_id]
    parent_coordinator = data.parent_coordinator
    device = cast(SmartPlug, parent_coordinator.device)
    if not device.is_plug and not device.is_strip and not device.is_dimmer:
        return
    entities: list = []
    if device.is_strip:
        # Historically we only add the children if the device is a strip
        _LOGGER.debug("Initializing strip with %s sockets", len(device.children))
        for child in device.children:
            entities.append(SmartPlugSwitchChild(device, parent_coordinator, child))
    elif device.is_plug:
        entities.append(SmartPlugSwitch(device, parent_coordinator))

<<<<<<< HEAD
=======
    # this will be removed on the led is implemented
>>>>>>> f5baa6e6
    if hasattr(device, "led"):
        entities.append(SmartPlugLedSwitch(device, parent_coordinator))

    async_add_entities(entities)


class SmartPlugLedSwitch(CoordinatedTPLinkEntity, SwitchEntity):
    """Representation of switch for the LED of a TPLink Smart Plug."""

    device: SmartPlug

    _attr_translation_key = "led"
    _attr_entity_category = EntityCategory.CONFIG

    def __init__(
        self, device: SmartPlug, coordinator: TPLinkDataUpdateCoordinator
    ) -> None:
        """Initialize the LED switch."""
        super().__init__(device, coordinator)

        self._attr_unique_id = f"{self.device.mac}_led"

    @property
    def icon(self) -> str:
        """Return the icon for the LED."""
        return "mdi:led-on" if self.is_on else "mdi:led-off"

    @async_refresh_after
    async def async_turn_on(self, **kwargs: Any) -> None:
        """Turn the LED switch on."""
        await self.device.set_led(True)

    @async_refresh_after
    async def async_turn_off(self, **kwargs: Any) -> None:
        """Turn the LED switch off."""
        await self.device.set_led(False)

    @property
    def is_on(self) -> bool:
        """Return true if LED switch is on."""
        return bool(self.device.led)


class SmartPlugSwitch(CoordinatedTPLinkEntity, SwitchEntity):
    """Representation of a TPLink Smart Plug switch."""

    _attr_name = None

    def __init__(
        self,
        device: SmartDevice,
        coordinator: TPLinkDataUpdateCoordinator,
    ) -> None:
        """Initialize the switch."""
        super().__init__(device, coordinator)
        # For backwards compat with pyHS100
        self._attr_unique_id = legacy_device_id(device)

    @async_refresh_after
    async def async_turn_on(self, **kwargs: Any) -> None:
        """Turn the switch on."""
        await self.device.turn_on()

    @async_refresh_after
    async def async_turn_off(self, **kwargs: Any) -> None:
        """Turn the switch off."""
        await self.device.turn_off()


class SmartPlugSwitchChild(SmartPlugSwitch):
    """Representation of an individual plug of a TPLink Smart Plug strip."""

    def __init__(
        self,
        device: SmartDevice,
        coordinator: TPLinkDataUpdateCoordinator,
        plug: SmartDevice,
    ) -> None:
        """Initialize the child switch."""
        super().__init__(device, coordinator)
        self._plug = plug
        self._attr_unique_id = legacy_device_id(plug)
        self._attr_name = plug.alias

    @async_refresh_after
    async def async_turn_on(self, **kwargs: Any) -> None:
        """Turn the child switch on."""
        await self._plug.turn_on()

    @async_refresh_after
    async def async_turn_off(self, **kwargs: Any) -> None:
        """Turn the child switch off."""
        await self._plug.turn_off()

    @property
    def is_on(self) -> bool:
        """Return true if child switch is on."""
        return bool(self._plug.is_on)<|MERGE_RESOLUTION|>--- conflicted
+++ resolved
@@ -41,10 +41,7 @@
     elif device.is_plug:
         entities.append(SmartPlugSwitch(device, parent_coordinator))
 
-<<<<<<< HEAD
-=======
     # this will be removed on the led is implemented
->>>>>>> f5baa6e6
     if hasattr(device, "led"):
         entities.append(SmartPlugLedSwitch(device, parent_coordinator))
 
