--- conflicted
+++ resolved
@@ -9,21 +9,6 @@
 from kasa import Device, Feature
 
 from homeassistant.components.switch import SwitchEntity, SwitchEntityDescription
-<<<<<<< HEAD
-from homeassistant.config_entries import ConfigEntry
-from homeassistant.core import HomeAssistant, callback
-from homeassistant.helpers.entity_platform import AddEntitiesCallback
-
-from .const import DOMAIN
-from .coordinator import TPLinkDataUpdateCoordinator
-from .entity import (
-    CoordinatedTPLinkEntity,
-    _description_for_feature,
-    _entities_for_device_and_its_children,
-    async_refresh_after,
-)
-from .models import TPLinkData
-=======
 from homeassistant.core import HomeAssistant, callback
 from homeassistant.helpers.entity_platform import AddEntitiesCallback
 
@@ -34,7 +19,6 @@
     TPLinkFeatureEntityDescription,
     async_refresh_after,
 )
->>>>>>> 1017c879
 
 _LOGGER = logging.getLogger(__name__)
 
@@ -80,33 +64,21 @@
     parent_coordinator = data.parent_coordinator
     device = parent_coordinator.device
 
-<<<<<<< HEAD
-    entities = _entities_for_device_and_its_children(
-=======
     entities = CoordinatedTPLinkFeatureEntity.entities_for_device_and_its_children(
->>>>>>> 1017c879
         device,
         coordinator=parent_coordinator,
         feature_type=Feature.Switch,
         entity_class=TPLinkSwitch,
-<<<<<<< HEAD
-=======
         descriptions=SWITCH_DESCRIPTIONS_MAP,
->>>>>>> 1017c879
     )
 
     async_add_entities(entities)
 
 
-<<<<<<< HEAD
-class TPLinkSwitch(CoordinatedTPLinkEntity, SwitchEntity):
-    """Representation of a feature-based TPLink sensor."""
-=======
 class TPLinkSwitch(CoordinatedTPLinkFeatureEntity, SwitchEntity):
     """Representation of a feature-based TPLink switch."""
 
     entity_description: TPLinkSwitchEntityDescription
->>>>>>> 1017c879
 
     def __init__(
         self,
@@ -114,22 +86,6 @@
         coordinator: TPLinkDataUpdateCoordinator,
         *,
         feature: Feature,
-<<<<<<< HEAD
-        parent: Device | None = None,
-    ) -> None:
-        """Initialize the switch."""
-        super().__init__(device, coordinator, feature=feature, parent=parent)
-        self._feature: Feature
-
-        # Use the device name for the primary switch control
-        if feature.category is Feature.Category.Primary:
-            self._attr_name = None
-
-        self.entity_description = _description_for_feature(
-            SwitchEntityDescription, feature
-        )
-        self._async_update_attrs()
-=======
         description: TPLinkSwitchEntityDescription,
         parent: Device | None = None,
     ) -> None:
@@ -139,25 +95,16 @@
         )
 
         self._async_call_update_attrs()
->>>>>>> 1017c879
 
     @async_refresh_after
     async def async_turn_on(self, **kwargs: Any) -> None:
         """Turn the switch on."""
-<<<<<<< HEAD
-        await self._feature.set_value(True)  # type: ignore[no-untyped-call]
-=======
         await self._feature.set_value(True)
->>>>>>> 1017c879
 
     @async_refresh_after
     async def async_turn_off(self, **kwargs: Any) -> None:
         """Turn the switch off."""
-<<<<<<< HEAD
-        await self._feature.set_value(False)  # type: ignore[no-untyped-call]
-=======
         await self._feature.set_value(False)
->>>>>>> 1017c879
 
     @callback
     def _async_update_attrs(self) -> None:
