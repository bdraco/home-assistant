"""Support for TPLink switch entities."""

from __future__ import annotations

import logging
from typing import Any

<<<<<<< HEAD
from kasa import Device, Module
from kasa.interfaces import Led
=======
from kasa import Device, Feature
>>>>>>> 64ab6471

from homeassistant.components.switch import SwitchEntity, SwitchEntityDescription
from homeassistant.config_entries import ConfigEntry
from homeassistant.core import HomeAssistant, callback
from homeassistant.helpers.entity_platform import AddEntitiesCallback

<<<<<<< HEAD
from . import legacy_device_id
from .const import DOMAIN, NO_SWITCH_DEVICE_MODULES
=======
from .const import DOMAIN
>>>>>>> 64ab6471
from .coordinator import TPLinkDataUpdateCoordinator
from .entity import (
    CoordinatedTPLinkEntity,
    _description_for_feature,
    _entities_for_device_and_its_children,
    async_refresh_after,
)
from .models import TPLinkData

_LOGGER = logging.getLogger(__name__)


async def async_setup_entry(
    hass: HomeAssistant,
    config_entry: ConfigEntry,
    async_add_entities: AddEntitiesCallback,
) -> None:
    """Set up switches."""
    data: TPLinkData = hass.data[DOMAIN][config_entry.entry_id]
    parent_coordinator = data.parent_coordinator
    device = parent_coordinator.device
<<<<<<< HEAD
    add_device_switch = True
    for no_switch_module in NO_SWITCH_DEVICE_MODULES:
        if no_switch_module in device.modules:
            add_device_switch = False
            break
    entities: list = []
    if add_device_switch and device.children:
        # Historically we only add the children if the device is a strip
        _LOGGER.debug("Initializing strip with %s sockets", len(device.children))
        entities.extend(
            SmartPlugSwitchChild(device, parent_coordinator, child)
            for child in device.children
        )
    elif add_device_switch:
        entities.append(SmartPlugSwitch(device, parent_coordinator))

    if Module.Led in device.modules:
        entities.append(
            SmartPlugLedSwitch(device, parent_coordinator, device.modules[Module.Led])
        )
=======

    entities = _entities_for_device_and_its_children(
        device,
        coordinator=parent_coordinator,
        feature_type=Feature.Switch,
        entity_class=TPLinkSwitch,
    )
>>>>>>> 64ab6471

    async_add_entities(entities)


<<<<<<< HEAD
class SmartPlugLedSwitch(CoordinatedTPLinkEntity, SwitchEntity):
    """Representation of switch for the LED of a TPLink Smart Plug."""

    _attr_translation_key = "led"
    _attr_entity_category = EntityCategory.CONFIG

    def __init__(
        self, device: Device, coordinator: TPLinkDataUpdateCoordinator, led_module: Led
    ) -> None:
        """Initialize the LED switch."""
        super().__init__(device, coordinator)
        self._attr_unique_id = f"{device.mac}_led"
        self._led_module = led_module
        self._async_update_attrs()

    @async_refresh_after
    async def async_turn_on(self, **kwargs: Any) -> None:
        """Turn the LED switch on."""
        await self._led_module.set_led(True)

    @async_refresh_after
    async def async_turn_off(self, **kwargs: Any) -> None:
        """Turn the LED switch off."""
        await self._led_module.set_led(False)

    @callback
    def _async_update_attrs(self) -> None:
        """Update the entity's attributes."""
        self._attr_is_on = self._led_module.led

    @callback
    def _handle_coordinator_update(self) -> None:
        """Handle updated data from the coordinator."""
        self._async_update_attrs()
        super()._handle_coordinator_update()


class SmartPlugSwitch(CoordinatedTPLinkEntity, SwitchEntity):
    """Representation of a TPLink Smart Plug switch."""

    _attr_name: str | None = None
=======
class TPLinkSwitch(CoordinatedTPLinkEntity, SwitchEntity):
    """Representation of a feature-based TPLink sensor."""
>>>>>>> 64ab6471

    def __init__(
        self,
        device: Device,
        coordinator: TPLinkDataUpdateCoordinator,
        *,
        feature: Feature,
        parent: Device | None = None,
    ) -> None:
        """Initialize the switch."""
        super().__init__(device, coordinator, feature=feature, parent=parent)
        self._feature: Feature

        # Use the device name for the primary switch control
        if feature.category is Feature.Category.Primary:
            self._attr_name = None

        self.entity_description = _description_for_feature(
            SwitchEntityDescription, feature
        )
        self._async_update_attrs()
<<<<<<< HEAD
        super()._handle_coordinator_update()


class SmartPlugSwitchChild(SmartPlugSwitch):
    """Representation of an individual plug of a TPLink Smart Plug strip."""

    def __init__(
        self,
        device: Device,
        coordinator: TPLinkDataUpdateCoordinator,
        plug: Device,
    ) -> None:
        """Initialize the child switch."""
        self._plug = plug
        super().__init__(device, coordinator)
        self._attr_unique_id = legacy_device_id(plug)
        self._attr_name = plug.alias
=======
>>>>>>> 64ab6471

    @async_refresh_after
    async def async_turn_on(self, **kwargs: Any) -> None:
        """Turn the switch on."""
        await self._feature.set_value(True)  # type: ignore[no-untyped-call]

    @async_refresh_after
    async def async_turn_off(self, **kwargs: Any) -> None:
        """Turn the switch off."""
        await self._feature.set_value(False)  # type: ignore[no-untyped-call]

    @callback
    def _async_update_attrs(self) -> None:
        """Update the entity's attributes."""
        self._attr_is_on = self._feature.value<|MERGE_RESOLUTION|>--- conflicted
+++ resolved
@@ -5,24 +5,14 @@
 import logging
 from typing import Any
 
-<<<<<<< HEAD
-from kasa import Device, Module
-from kasa.interfaces import Led
-=======
 from kasa import Device, Feature
->>>>>>> 64ab6471
 
 from homeassistant.components.switch import SwitchEntity, SwitchEntityDescription
 from homeassistant.config_entries import ConfigEntry
 from homeassistant.core import HomeAssistant, callback
 from homeassistant.helpers.entity_platform import AddEntitiesCallback
 
-<<<<<<< HEAD
-from . import legacy_device_id
-from .const import DOMAIN, NO_SWITCH_DEVICE_MODULES
-=======
 from .const import DOMAIN
->>>>>>> 64ab6471
 from .coordinator import TPLinkDataUpdateCoordinator
 from .entity import (
     CoordinatedTPLinkEntity,
@@ -44,28 +34,6 @@
     data: TPLinkData = hass.data[DOMAIN][config_entry.entry_id]
     parent_coordinator = data.parent_coordinator
     device = parent_coordinator.device
-<<<<<<< HEAD
-    add_device_switch = True
-    for no_switch_module in NO_SWITCH_DEVICE_MODULES:
-        if no_switch_module in device.modules:
-            add_device_switch = False
-            break
-    entities: list = []
-    if add_device_switch and device.children:
-        # Historically we only add the children if the device is a strip
-        _LOGGER.debug("Initializing strip with %s sockets", len(device.children))
-        entities.extend(
-            SmartPlugSwitchChild(device, parent_coordinator, child)
-            for child in device.children
-        )
-    elif add_device_switch:
-        entities.append(SmartPlugSwitch(device, parent_coordinator))
-
-    if Module.Led in device.modules:
-        entities.append(
-            SmartPlugLedSwitch(device, parent_coordinator, device.modules[Module.Led])
-        )
-=======
 
     entities = _entities_for_device_and_its_children(
         device,
@@ -73,57 +41,12 @@
         feature_type=Feature.Switch,
         entity_class=TPLinkSwitch,
     )
->>>>>>> 64ab6471
 
     async_add_entities(entities)
 
 
-<<<<<<< HEAD
-class SmartPlugLedSwitch(CoordinatedTPLinkEntity, SwitchEntity):
-    """Representation of switch for the LED of a TPLink Smart Plug."""
-
-    _attr_translation_key = "led"
-    _attr_entity_category = EntityCategory.CONFIG
-
-    def __init__(
-        self, device: Device, coordinator: TPLinkDataUpdateCoordinator, led_module: Led
-    ) -> None:
-        """Initialize the LED switch."""
-        super().__init__(device, coordinator)
-        self._attr_unique_id = f"{device.mac}_led"
-        self._led_module = led_module
-        self._async_update_attrs()
-
-    @async_refresh_after
-    async def async_turn_on(self, **kwargs: Any) -> None:
-        """Turn the LED switch on."""
-        await self._led_module.set_led(True)
-
-    @async_refresh_after
-    async def async_turn_off(self, **kwargs: Any) -> None:
-        """Turn the LED switch off."""
-        await self._led_module.set_led(False)
-
-    @callback
-    def _async_update_attrs(self) -> None:
-        """Update the entity's attributes."""
-        self._attr_is_on = self._led_module.led
-
-    @callback
-    def _handle_coordinator_update(self) -> None:
-        """Handle updated data from the coordinator."""
-        self._async_update_attrs()
-        super()._handle_coordinator_update()
-
-
-class SmartPlugSwitch(CoordinatedTPLinkEntity, SwitchEntity):
-    """Representation of a TPLink Smart Plug switch."""
-
-    _attr_name: str | None = None
-=======
 class TPLinkSwitch(CoordinatedTPLinkEntity, SwitchEntity):
     """Representation of a feature-based TPLink sensor."""
->>>>>>> 64ab6471
 
     def __init__(
         self,
@@ -145,26 +68,6 @@
             SwitchEntityDescription, feature
         )
         self._async_update_attrs()
-<<<<<<< HEAD
-        super()._handle_coordinator_update()
-
-
-class SmartPlugSwitchChild(SmartPlugSwitch):
-    """Representation of an individual plug of a TPLink Smart Plug strip."""
-
-    def __init__(
-        self,
-        device: Device,
-        coordinator: TPLinkDataUpdateCoordinator,
-        plug: Device,
-    ) -> None:
-        """Initialize the child switch."""
-        self._plug = plug
-        super().__init__(device, coordinator)
-        self._attr_unique_id = legacy_device_id(plug)
-        self._attr_name = plug.alias
-=======
->>>>>>> 64ab6471
 
     @async_refresh_after
     async def async_turn_on(self, **kwargs: Any) -> None:
