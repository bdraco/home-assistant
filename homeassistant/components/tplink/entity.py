--- conflicted
+++ resolved
@@ -7,9 +7,6 @@
 import logging
 from typing import Any, Concatenate, TypedDict, Unpack
 
-<<<<<<< HEAD
-from kasa import AuthenticationError, Device, KasaException, TimeoutError
-=======
 from kasa import (
     AuthenticationError,
     Device,
@@ -18,7 +15,6 @@
     KasaException,
     TimeoutError,
 )
->>>>>>> 64ab6471
 
 from homeassistant.const import EntityCategory
 from homeassistant.core import callback
@@ -105,9 +101,6 @@
     _attr_has_entity_name = True
 
     def __init__(
-<<<<<<< HEAD
-        self, device: Device, coordinator: TPLinkDataUpdateCoordinator
-=======
         self,
         device: Device,
         coordinator: TPLinkDataUpdateCoordinator,
@@ -115,14 +108,10 @@
         feature: Feature | None = None,
         parent: Device | None = None,
         unique_id: str | None = None,
->>>>>>> 64ab6471
     ) -> None:
         """Initialize the entity."""
         super().__init__(coordinator)
         self.device: Device = device
-<<<<<<< HEAD
-        self._attr_unique_id = device.device_id
-=======
         self._feature = feature
         # Prefix the device name with the parent name unless it is a hub attached device.
         # Sensible default for child devices like strip plugs or the ks240 where the child
@@ -133,7 +122,6 @@
             name: str | None = f"{parent.alias} - {device.alias}"
         else:
             name = device.alias
->>>>>>> 64ab6471
         self._attr_device_info = DeviceInfo(
             identifiers={(DOMAIN, str(device.device_id))},
             manufacturer="TP-Link",
