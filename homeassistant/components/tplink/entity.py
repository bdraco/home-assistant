--- conflicted
+++ resolved
@@ -3,16 +3,10 @@
 from __future__ import annotations
 
 from abc import ABC, abstractmethod
-<<<<<<< HEAD
-from collections.abc import Awaitable, Callable, Coroutine
-import logging
-from typing import Any, Concatenate, TypedDict, Unpack
-=======
 from collections.abc import Awaitable, Callable, Coroutine, Mapping
 from dataclasses import dataclass, replace
 import logging
 from typing import Any, Concatenate
->>>>>>> 1017c879
 
 from kasa import (
     AuthenticationError,
@@ -29,12 +23,6 @@
 from homeassistant.helpers import device_registry as dr
 from homeassistant.helpers.device_registry import DeviceInfo
 from homeassistant.helpers.entity import EntityDescription
-<<<<<<< HEAD
-from homeassistant.helpers.update_coordinator import CoordinatorEntity
-
-from . import legacy_device_id
-from .const import DOMAIN, PRIMARY_STATE_ID
-=======
 from homeassistant.helpers.typing import UNDEFINED, UndefinedType
 from homeassistant.helpers.update_coordinator import CoordinatorEntity
 
@@ -47,15 +35,10 @@
     DOMAIN,
     PRIMARY_STATE_ID,
 )
->>>>>>> 1017c879
 from .coordinator import TPLinkDataUpdateCoordinator
 
 _LOGGER = logging.getLogger(__name__)
 
-<<<<<<< HEAD
-
-=======
->>>>>>> 1017c879
 # Mapping from upstream category to homeassistant category
 FEATURE_CATEGORY_TO_ENTITY_CATEGORY = {
     Feature.Category.Config: EntityCategory.CONFIG,
@@ -69,16 +52,6 @@
     DeviceType.Bulb,
     DeviceType.LightStrip,
     DeviceType.Dimmer,
-<<<<<<< HEAD
-    DeviceType.Fan,
-}
-
-
-class EntityDescriptionExtras(TypedDict, total=False):
-    """Extra kwargs that can be provided to entity descriptions."""
-
-    entity_registry_enabled_default: bool
-=======
 }
 
 LEGACY_KEY_MAPPING = {
@@ -92,7 +65,6 @@
 @dataclass(frozen=True, kw_only=True)
 class TPLinkFeatureEntityDescription(EntityDescription):
     """Base class for a TPLink feature based entity description."""
->>>>>>> 1017c879
 
 
 def async_refresh_after[_T: CoordinatedTPLinkEntity, **_P](
@@ -149,33 +121,6 @@
         *,
         feature: Feature | None = None,
         parent: Device | None = None,
-<<<<<<< HEAD
-        unique_id: str | None = None,
-    ) -> None:
-        """Initialize the entity."""
-        super().__init__(coordinator)
-        self.device: Device = device
-        self._feature = feature
-        # Prefix the device name with the parent name unless it is a hub attached device.
-        # Sensible default for child devices like strip plugs or the ks240 where the child
-        # alias makes more sense in the context of the parent.
-        # i.e. Hall Ceiling Fan & Bedroom Ceiling Fan; Child device aliases will be Ceiling Fan
-        # and Dimmer Switch for both so should be distinguished by the parent name.
-        if parent and parent.device_type != DeviceType.Hub:
-            name: str | None = f"{parent.alias} - {device.alias}"
-        else:
-            name = device.alias
-        self._attr_device_info = DeviceInfo(
-            identifiers={(DOMAIN, str(device.device_id))},
-            manufacturer="TP-Link",
-            model=device.model,
-            name=name,
-            sw_version=device.hw_info["sw_ver"],
-            hw_version=device.hw_info["hw_ver"],
-        )
-
-        if parent is not None:
-=======
     ) -> None:
         """Initialize the entity."""
         super().__init__(coordinator)
@@ -208,57 +153,12 @@
         )
 
         if parent is not None and parent != registry_device:
->>>>>>> 1017c879
             self._attr_device_info["via_device"] = (DOMAIN, parent.device_id)
         else:
             self._attr_device_info["connections"] = {
                 (dr.CONNECTION_NETWORK_MAC, device.mac)
             }
 
-<<<<<<< HEAD
-        # The rest of the initialization takes care of setting a proper unique_id
-        # This is transitional and will become cleaner as future platforms get converted.
-
-        # Specialized platforms define their own unique ids.
-        if unique_id is not None:
-            self._attr_unique_id = unique_id
-            return
-
-        # If no unique id is defined and we have no feature, it's a bug.
-        if feature is None:
-            raise HomeAssistantError(
-                "Entity is not feature-based nor does define unique_id"
-            )
-
-        self._attr_entity_category = self._category_for_feature(feature)
-
-        # Special handling for primary state attribute (backwards compat for the main switch).
-        if feature.id == PRIMARY_STATE_ID:
-            self._attr_unique_id = legacy_device_id(device)
-        else:
-            self._attr_unique_id = f"{legacy_device_id(device)}_{feature.id}"
-            _LOGGER.debug(
-                "Initializing feature-based %s with category %s",
-                self._attr_unique_id,
-                self._attr_entity_category,
-            )
-
-    def _category_for_feature(self, feature: Feature) -> EntityCategory | None:
-        """Return entity category for a feature."""
-        # Main controls have no category
-        if feature.category is Feature.Category.Primary:
-            return None
-
-        if (
-            entity_category := FEATURE_CATEGORY_TO_ENTITY_CATEGORY.get(feature.category)
-        ) is None:
-            _LOGGER.error(
-                "Unhandled category %s, fallback to DIAGNOSTIC", feature.category
-            )
-            entity_category = EntityCategory.DIAGNOSTIC
-
-        return entity_category
-=======
         self._attr_unique_id = self._get_unique_id()
 
     def _get_unique_id(self) -> str:
@@ -273,7 +173,6 @@
         """Handle being added to hass."""
         self._async_call_update_attrs()
         return await super().async_added_to_hass()
->>>>>>> 1017c879
 
     @abstractmethod
     @callback
@@ -282,117 +181,18 @@
         raise NotImplementedError
 
     @callback
-<<<<<<< HEAD
-    def _handle_coordinator_update(self) -> None:
-        """Handle updated data from the coordinator."""
-=======
     def _async_call_update_attrs(self) -> None:
         """Call update_attrs and make entity unavailable on error.
 
         update_attrs can sometimes fail if a device firmware update breaks the
         downstream library.
         """
->>>>>>> 1017c879
         try:
             self._async_update_attrs()
         except Exception as ex:  # noqa: BLE001
             if self._attr_available:
                 _LOGGER.warning(
                     "Unable to read data for %s %s: %s",
-<<<<<<< HEAD
-                    self.device,
-                    self.entity_description,
-                    ex,
-                )
-            self._attr_available = False
-
-        self._attr_available = True
-        super()._handle_coordinator_update()
-
-
-def _entities_for_device[_E: CoordinatedTPLinkEntity](
-    device: Device,
-    coordinator: TPLinkDataUpdateCoordinator,
-    *,
-    feature_type: Feature.Type,
-    entity_class: type[_E],
-    parent: Device | None = None,
-) -> list[_E]:
-    """Return a list of entities to add.
-
-    This filters out unwanted features to avoid creating unnecessary entities
-    for device features that are implemented by specialized platforms like light.
-    """
-    return [
-        entity_class(device, coordinator, feature=feat, parent=parent)
-        for feat in device.features.values()
-        if feat.type == feature_type
-        and (
-            feat.category != Feature.Category.Primary
-            or device.device_type not in DEVICETYPES_WITH_SPECIALIZED_PLATFORMS
-        )
-    ]
-
-
-def _entities_for_device_and_its_children[_E: CoordinatedTPLinkEntity](
-    device: Device,
-    coordinator: TPLinkDataUpdateCoordinator,
-    *,
-    feature_type: Feature.Type,
-    entity_class: type[_E],
-) -> list[_E]:
-    """Create entities for device and its children.
-
-    This is a helper that calls *_entities_for_device* for the device and its children.
-    """
-    entities: list[_E] = []
-    if device.children:
-        _LOGGER.debug("Initializing device with %s children", len(device.children))
-        for child in device.children:
-            entities.extend(
-                _entities_for_device(
-                    child,
-                    coordinator=coordinator,
-                    feature_type=feature_type,
-                    entity_class=entity_class,
-                    parent=device,
-                )
-            )
-
-    entities.extend(
-        _entities_for_device(
-            device,
-            coordinator=coordinator,
-            feature_type=feature_type,
-            entity_class=entity_class,
-        )
-    )
-
-    return entities
-
-
-def _description_for_feature[_D: EntityDescription](
-    desc_cls: type[_D], feature: Feature, **kwargs: Unpack[EntityDescriptionExtras]
-) -> _D:
-    """Return description object for the given feature.
-
-    This is responsible for setting the common parameters & deciding based on feature id
-    which additional parameters are passed.
-    """
-
-    # Disable all debug features that are not explicitly enabled.
-    if "entity_registry_enabled_default" not in kwargs:
-        kwargs["entity_registry_enabled_default"] = (
-            feature.category is not Feature.Category.Debug
-        )
-
-    return desc_cls(
-        key=feature.id,
-        translation_key=feature.id,
-        name=feature.name,
-        **kwargs,
-    )
-=======
                     self._device,
                     self.entity_id,
                     ex,
@@ -597,5 +397,4 @@
                     )
                 )
 
-        return entities
->>>>>>> 1017c879
+        return entities