{
  "config": {
    "flow_title": "{name} {model} ({host})",
    "step": {
      "user": {
        "description": "If you leave the host empty, discovery will be used to find devices.",
        "data": {
          "host": "[%key:common::config_flow::data::host%]"
        },
        "data_description": {
          "host": "Hostname or IP address of your TP-Link device."
        }
      },
      "pick_device": {
        "data": {
          "device": "[%key:common::config_flow::data::device%]"
        }
      },
      "discovery_confirm": {
        "description": "Do you want to set up {name} {model} ({host})?"
      },
      "user_auth_confirm": {
        "title": "Authenticate",
        "description": "The device requires authentication, please input your TP-Link credentials below.",
        "data": {
          "username": "[%key:common::config_flow::data::username%]",
          "password": "[%key:common::config_flow::data::password%]"
        }
      },
      "discovery_auth_confirm": {
        "title": "Authenticate",
        "description": "[%key:component::tplink::config::step::user_auth_confirm::description%]",
        "data": {
          "username": "[%key:common::config_flow::data::username%]",
          "password": "[%key:common::config_flow::data::password%]"
        }
      },
      "reauth": {
        "title": "[%key:common::config_flow::title::reauth%]",
        "description": "[%key:component::tplink::config::step::user_auth_confirm::description%]"
      },
      "reauth_confirm": {
        "title": "[%key:common::config_flow::title::reauth%]",
        "description": "[%key:component::tplink::config::step::user_auth_confirm::description%]",
        "data": {
          "username": "[%key:common::config_flow::data::username%]",
          "password": "[%key:common::config_flow::data::password%]"
        }
      }
    },
    "error": {
      "cannot_connect": "Connection error: {error}",
      "invalid_auth": "Invalid authentication: {error}"
    },
    "abort": {
      "already_configured": "[%key:common::config_flow::abort::already_configured_device%]",
      "no_devices_found": "[%key:common::config_flow::abort::no_devices_found%]",
      "reauth_successful": "[%key:common::config_flow::abort::reauth_successful%]"
    }
  },
  "entity": {
    "binary_sensor": {
      "humidity_warning": {
        "name": "Humidity warning"
      },
      "temperature_warning": {
        "name": "Temperature warning"
      },
      "overheated": {
        "name": "Overheated"
<<<<<<< HEAD
=======
      },
      "battery_low": {
        "name": "Battery low"
      },
      "cloud_connection": {
        "name": "Cloud connection"
      },
      "update_available": {
        "name": "[%key:component::binary_sensor::entity_component::update::name%]",
        "state": {
          "off": "[%key:component::binary_sensor::entity_component::update::state::off%]",
          "on": "[%key:component::binary_sensor::entity_component::update::state::on%]"
        }
      },
      "is_open": {
        "name": "[%key:component::binary_sensor::entity_component::door::name%]",
        "state": {
          "off": "[%key:common::state::closed%]",
          "on": "[%key:common::state::open%]"
        }
      },
      "water_alert": {
        "name": "[%key:component::binary_sensor::entity_component::moisture::name%]",
        "state": {
          "off": "[%key:component::binary_sensor::entity_component::moisture::state::off%]",
          "on": "[%key:component::binary_sensor::entity_component::moisture::state::on%]"
        }
>>>>>>> bd51bceb
      }
    },
    "button": {
      "test_alarm": {
        "name": "Test alarm"
      },
      "stop_alarm": {
        "name": "Stop alarm"
      }
    },
    "select": {
      "light_preset": {
        "name": "Light preset"
<<<<<<< HEAD
=======
      },
      "alarm_sound": {
        "name": "Alarm sound"
      },
      "alarm_volume": {
        "name": "Alarm volume"
>>>>>>> bd51bceb
      }
    },
    "sensor": {
      "current_consumption": {
        "name": "Current consumption"
      },
      "consumption_total": {
        "name": "Total consumption"
      },
      "consumption_today": {
        "name": "Today's consumption"
      },
      "consumption_this_month": {
        "name": "This month's consumption"
<<<<<<< HEAD
      },
      "on_since": {
        "name": "On since"
      },
      "ssid": {
        "name": "SSID"
      },
      "signal_level": {
        "name": "Signal level"
      },
      "current_firmware_version": {
        "name": "Current firmware version"
      },
      "available_firmware_version": {
        "name": "Available firmware version"
=======
      },
      "on_since": {
        "name": "On since"
      },
      "ssid": {
        "name": "SSID"
      },
      "signal_level": {
        "name": "Signal level"
      },
      "current_firmware_version": {
        "name": "Current firmware version"
      },
      "available_firmware_version": {
        "name": "Available firmware version"
      },
      "battery_level": {
        "name": "Battery level"
      },
      "temperature": {
        "name": "[%key:component::sensor::entity_component::temperature::name%]"
      },
      "voltage": {
        "name": "[%key:component::sensor::entity_component::voltage::name%]"
      },
      "current": {
        "name": "[%key:component::sensor::entity_component::current::name%]"
      },
      "humidity": {
        "name": "[%key:component::sensor::entity_component::humidity::name%]"
      },
      "device_time": {
        "name": "Device time"
      },
      "auto_off_at": {
        "name": "Auto off at"
      },
      "report_interval": {
        "name": "Report interval"
      },
      "alarm_source": {
        "name": "Alarm source"
      },
      "rssi": {
        "name": "[%key:component::sensor::entity_component::signal_strength::name%]"
>>>>>>> bd51bceb
      }
    },
    "switch": {
      "led": {
        "name": "LED"
      },
      "auto_update_enabled": {
        "name": "Auto update enabled"
      },
      "auto_off_enabled": {
        "name": "Auto off enabled"
      },
      "smooth_transitions": {
        "name": "Smooth transitions"
<<<<<<< HEAD
      },
      "fan_sleep_mode": {
        "name": "Fan sleep mode"
=======
>>>>>>> bd51bceb
      }
    },
    "number": {
      "smooth_transition_on": {
        "name": "Smooth on"
      },
      "smooth_transition_off": {
        "name": "Smooth off"
      },
      "auto_off_minutes": {
        "name": "Turn off in"
      },
      "temperature_offset": {
        "name": "Temperature offset"
      }
    }
  },
  "services": {
    "sequence_effect": {
      "name": "Sequence effect",
      "description": "Sets a sequence effect.",
      "fields": {
        "sequence": {
          "name": "Sequence",
          "description": "List of HSV sequences (Max 16)."
        },
        "segments": {
          "name": "Segments",
          "description": "List of Segments (0 for all)."
        },
        "brightness": {
          "name": "Brightness",
          "description": "Initial brightness."
        },
        "duration": {
          "name": "Duration",
          "description": "Duration."
        },
        "repeat_times": {
          "name": "Repetitions",
          "description": "Repetitions (0 for continuous)."
        },
        "transition": {
          "name": "Transition",
          "description": "Transition."
        },
        "spread": {
          "name": "Spread",
          "description": "Speed of spread."
        },
        "direction": {
          "name": "Direction",
          "description": "Direction."
        }
      }
    },
    "random_effect": {
      "name": "Random effect",
      "description": "Sets a random effect.",
      "fields": {
        "init_states": {
          "name": "Initial states",
          "description": "Initial HSV sequence."
        },
        "backgrounds": {
          "name": "Backgrounds",
          "description": "[%key:component::tplink::services::sequence_effect::fields::sequence::description%]"
        },
        "segments": {
          "name": "Segments",
          "description": "List of segments (0 for all)."
        },
        "brightness": {
          "name": "Brightness",
          "description": "[%key:component::tplink::services::sequence_effect::fields::brightness::description%]"
        },
        "duration": {
          "name": "Duration",
          "description": "[%key:component::tplink::services::sequence_effect::fields::duration::description%]"
        },
        "transition": {
          "name": "Transition",
          "description": "[%key:component::tplink::services::sequence_effect::fields::transition::description%]"
        },
        "fadeoff": {
          "name": "Fade off",
          "description": "Fade off."
        },
        "hue_range": {
          "name": "Hue range",
          "description": "Range of hue."
        },
        "saturation_range": {
          "name": "Saturation range",
          "description": "Range of saturation."
        },
        "brightness_range": {
          "name": "Brightness range",
          "description": "Range of brightness."
        },
        "transition_range": {
          "name": "Transition range",
          "description": "Range of transition."
        },
        "random_seed": {
          "name": "Random seed",
          "description": "Random seed."
        }
      }
    }
  },
  "exceptions": {
    "device_timeout": {
      "message": "Timeout communicating with the device {func}: {exc}"
    },
    "device_error": {
      "message": "Unable to communicate with the device {func}: {exc}"
    },
    "device_authentication": {
      "message": "Device authentication error {func}: {exc}"
    }
  }
}<|MERGE_RESOLUTION|>--- conflicted
+++ resolved
@@ -68,8 +68,6 @@
       },
       "overheated": {
         "name": "Overheated"
-<<<<<<< HEAD
-=======
       },
       "battery_low": {
         "name": "Battery low"
@@ -97,7 +95,6 @@
           "off": "[%key:component::binary_sensor::entity_component::moisture::state::off%]",
           "on": "[%key:component::binary_sensor::entity_component::moisture::state::on%]"
         }
->>>>>>> bd51bceb
       }
     },
     "button": {
@@ -111,15 +108,12 @@
     "select": {
       "light_preset": {
         "name": "Light preset"
-<<<<<<< HEAD
-=======
       },
       "alarm_sound": {
         "name": "Alarm sound"
       },
       "alarm_volume": {
         "name": "Alarm volume"
->>>>>>> bd51bceb
       }
     },
     "sensor": {
@@ -134,7 +128,6 @@
       },
       "consumption_this_month": {
         "name": "This month's consumption"
-<<<<<<< HEAD
       },
       "on_since": {
         "name": "On since"
@@ -150,22 +143,6 @@
       },
       "available_firmware_version": {
         "name": "Available firmware version"
-=======
-      },
-      "on_since": {
-        "name": "On since"
-      },
-      "ssid": {
-        "name": "SSID"
-      },
-      "signal_level": {
-        "name": "Signal level"
-      },
-      "current_firmware_version": {
-        "name": "Current firmware version"
-      },
-      "available_firmware_version": {
-        "name": "Available firmware version"
       },
       "battery_level": {
         "name": "Battery level"
@@ -196,7 +173,6 @@
       },
       "rssi": {
         "name": "[%key:component::sensor::entity_component::signal_strength::name%]"
->>>>>>> bd51bceb
       }
     },
     "switch": {
@@ -211,12 +187,6 @@
       },
       "smooth_transitions": {
         "name": "Smooth transitions"
-<<<<<<< HEAD
-      },
-      "fan_sleep_mode": {
-        "name": "Fan sleep mode"
-=======
->>>>>>> bd51bceb
       }
     },
     "number": {
