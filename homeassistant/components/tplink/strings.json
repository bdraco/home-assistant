--- conflicted
+++ resolved
@@ -21,11 +21,7 @@
       },
       "user_auth_confirm": {
         "title": "Authenticate",
-<<<<<<< HEAD
-        "description": "The TPLink device needs authentication",
-=======
         "description": "The device requires authentication, please input your credentials below.",
->>>>>>> 24033148
         "data": {
           "username": "[%key:common::config_flow::data::username%]",
           "password": "[%key:common::config_flow::data::password%]"
@@ -33,11 +29,7 @@
       },
       "discovery_auth_confirm": {
         "title": "Authenticate",
-<<<<<<< HEAD
-        "description": "The TPLink device needs authentication",
-=======
         "description": "The device requires authentication, please input your credentials below.",
->>>>>>> 24033148
         "data": {
           "username": "[%key:common::config_flow::data::username%]",
           "password": "[%key:common::config_flow::data::password%]"
@@ -45,19 +37,11 @@
       },
       "reauth": {
         "title": "[%key:common::config_flow::title::reauth%]",
-<<<<<<< HEAD
-        "description": "The TPLink device needs to re-authenticate to your account"
-      },
-      "reauth_confirm": {
-        "title": "[%key:common::config_flow::title::reauth%]",
-        "description": "The TPLink device needs to re-authenticate to your account",
-=======
         "description": "The device needs updated credentials, please input your credentials below."
       },
       "reauth_confirm": {
         "title": "[%key:common::config_flow::title::reauth%]",
         "description": "The device needs updated credentials, please input your credentials below.",
->>>>>>> 24033148
         "data": {
           "username": "[%key:common::config_flow::data::username%]",
           "password": "[%key:common::config_flow::data::password%]"
