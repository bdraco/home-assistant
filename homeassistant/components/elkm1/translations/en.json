{
    "config": {
        "abort": {
            "address_already_configured": "An ElkM1 with this address is already configured",
            "already_configured": "An ElkM1 with this prefix is already configured",
            "already_in_progress": "Configuration flow is already in progress",
            "cannot_connect": "Failed to connect"
        },
        "error": {
            "cannot_connect": "Failed to connect",
            "invalid_auth": "Invalid authentication",
            "unknown": "Unexpected error"
        },
        "flow_title": "{mac_address} ({host})",
        "step": {
            "discovered_connection": {
                "data": {
                    "password": "Password",
                    "protocol": "Protocol",
<<<<<<< HEAD
                    "temperature_unit": "The temperature unit ElkM1 uses.",
=======
>>>>>>> 70b5142b
                    "username": "Username"
                },
                "description": "Connect to the discovered system: {mac_address} ({host})",
                "title": "Connect to Elk-M1 Control"
            },
            "manual_connection": {
                "data": {
                    "address": "The IP address or domain or serial port if connecting via serial.",
                    "password": "Password",
                    "prefix": "A unique prefix (leave blank if you only have one ElkM1).",
                    "protocol": "Protocol",
                    "username": "Username"
                },
                "description": "The address string must be in the form 'address[:port]' for 'secure' and 'non-secure'. Example: '192.168.1.1'. The port is optional and defaults to 2101 for 'non-secure' and 2601 for 'secure'. For the serial protocol, the address must be in the form 'tty[:baud]'. Example: '/dev/ttyS1'. The baud is optional and defaults to 115200.",
                "title": "Connect to Elk-M1 Control"
            },
            "user": {
                "data": {
                    "device": "Device"
                },
                "description": "Choose a discovered system or 'Manual Entry' if no devices have been discovered.",
                "title": "Connect to Elk-M1 Control"
            }
        }
    }
}<|MERGE_RESOLUTION|>--- conflicted
+++ resolved
@@ -17,10 +17,6 @@
                 "data": {
                     "password": "Password",
                     "protocol": "Protocol",
-<<<<<<< HEAD
-                    "temperature_unit": "The temperature unit ElkM1 uses.",
-=======
->>>>>>> 70b5142b
                     "username": "Username"
                 },
                 "description": "Connect to the discovered system: {mac_address} ({host})",
