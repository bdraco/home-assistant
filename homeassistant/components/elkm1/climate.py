--- conflicted
+++ resolved
@@ -61,11 +61,7 @@
 ) -> None:
     """Create the Elk-M1 thermostat platform."""
     elk_data = config_entry.runtime_data
-<<<<<<< HEAD
-    elk = config_entry.runtime_data.elk
-=======
     elk = elk_data.elk
->>>>>>> ac54cdcd
     entities: list[ElkEntity] = []
     create_elk_entities(
         elk_data, elk.thermostats, "thermostat", ElkThermostat, entities
