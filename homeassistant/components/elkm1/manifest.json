--- conflicted
+++ resolved
@@ -2,11 +2,7 @@
   "domain": "elkm1",
   "name": "Elk-M1 Control",
   "documentation": "https://www.home-assistant.io/integrations/elkm1",
-<<<<<<< HEAD
-  "requirements": ["elkm1-lib==2.0.1"],
-=======
   "requirements": ["elkm1-lib==2.0.2"],
->>>>>>> 0895b368
   "dhcp": [{ "registered_devices": true }, { "macaddress": "00409D*" }],
   "codeowners": ["@gwww", "@bdraco"],
   "dependencies": ["network"],
