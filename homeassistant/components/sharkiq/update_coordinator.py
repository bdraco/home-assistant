"""Data update coordinator for shark iq vacuums."""

from typing import Dict, List, Set

from async_timeout import timeout
from sharkiqpy import (
    AylaApi,
    SharkIqAuthError,
    SharkIqAuthExpiringError,
    SharkIqNotAuthedError,
    SharkIqVacuum,
)

from homeassistant.config_entries import ConfigEntry
from homeassistant.core import HomeAssistant
from homeassistant.helpers.update_coordinator import DataUpdateCoordinator, UpdateFailed

from .const import API_TIMEOUT, DOMAIN, LOGGER, UPDATE_INTERVAL


class SharkIqUpdateCoordinator(DataUpdateCoordinator):
    """Define a wrapper class to update Shark IQ data."""

    def __init__(
        self,
        hass: HomeAssistant,
        config_entry: ConfigEntry,
        ayla_api: AylaApi,
        shark_vacs: List[SharkIqVacuum],
    ) -> None:
        """Set up the SharkIqUpdateCoordinator class."""
        self.ayla_api = ayla_api
        self.shark_vacs: Dict[SharkIqVacuum] = {
            sharkiq.serial_number: sharkiq for sharkiq in shark_vacs
        }
        self._config_entry = config_entry
        self._online_dsns = set()

        super().__init__(hass, LOGGER, name=DOMAIN, update_interval=UPDATE_INTERVAL)

    @property
    def online_dsns(self) -> Set[str]:
        """Get the set of all online DSNs."""
        return self._online_dsns

    def device_is_online(self, dsn: str) -> bool:
        """Return the online state of a given vacuum dsn."""
        return dsn in self._online_dsns

    @staticmethod
    async def _async_update_vacuum(sharkiq: SharkIqVacuum) -> None:
        """Asynchronously update the data for a single vacuum."""
        dsn = sharkiq.serial_number
        LOGGER.info("Updating sharkiq data for device DSN %s", dsn)
        with timeout(API_TIMEOUT):
            await sharkiq.async_update()

    async def _async_update_data(self) -> bool:
        """Update data device by device."""
        try:
            all_vacuums = await self.ayla_api.async_list_devices()
            self._online_dsns = {
                v["dsn"]
                for v in all_vacuums
                if v["connection_status"] == "Online" and v["dsn"] in self.shark_vacs
            }

            LOGGER.info("Updating sharkiq data")
            for dsn in self._online_dsns:
                await self._async_update_vacuum(self.shark_vacs[dsn])
        except (
            SharkIqAuthError,
            SharkIqNotAuthedError,
            SharkIqAuthExpiringError,
        ) as err:
            LOGGER.exception("Bad auth state", exc_info=err)
            flow_context = {
                "source": "reauth",
                "unique_id": self._config_entry.unique_id,
            }

            matching_flows = [
                flow
                for flow in self.hass.config_entries.flow.async_progress()
                if flow["context"] == flow_context
            ]

            if not matching_flows:
                self.hass.async_create_task(
                    self.hass.config_entries.flow.async_init(
                        DOMAIN,
                        context=flow_context,
                        data=self._config_entry.data,
                    )
                )

<<<<<<< HEAD
            raise UpdateFailed from err
        except Exception as err:  # pylint: disable=broad-except
            LOGGER.exception("Unexpected error updating SharkIQ", exc_info=err)
            raise UpdateFailed from err
=======
            raise UpdateFailed(err) from err
        except Exception as err:  # pylint: disable=broad-except
            LOGGER.exception("Unexpected error updating SharkIQ", exc_info=err)
            raise UpdateFailed(err) from err
>>>>>>> 0a389a46

        return True<|MERGE_RESOLUTION|>--- conflicted
+++ resolved
@@ -94,16 +94,9 @@
                     )
                 )
 
-<<<<<<< HEAD
-            raise UpdateFailed from err
-        except Exception as err:  # pylint: disable=broad-except
-            LOGGER.exception("Unexpected error updating SharkIQ", exc_info=err)
-            raise UpdateFailed from err
-=======
             raise UpdateFailed(err) from err
         except Exception as err:  # pylint: disable=broad-except
             LOGGER.exception("Unexpected error updating SharkIQ", exc_info=err)
             raise UpdateFailed(err) from err
->>>>>>> 0a389a46
 
         return True