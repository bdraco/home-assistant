"""The Xiaomi Bluetooth integration."""
from __future__ import annotations

import logging

from xiaomi_ble import SensorUpdate, XiaomiBluetoothDeviceData
from xiaomi_ble.parser import EncryptionScheme

from homeassistant import config_entries
from homeassistant.components.bluetooth import (
    DOMAIN as BLUETOOTH_DOMAIN,
    BluetoothScanningMode,
    BluetoothServiceInfoBleak,
    async_ble_device_from_address,
)
from homeassistant.components.bluetooth.active_update_processor import (
    ActiveBluetoothProcessorCoordinator,
)
from homeassistant.config_entries import ConfigEntry
from homeassistant.const import Platform
from homeassistant.core import CoreState, HomeAssistant
from homeassistant.helpers.device_registry import DeviceRegistry, async_get

from .const import DOMAIN, XIAOMI_BLE_EVENT, XiaomiBleEvent

PLATFORMS: list[Platform] = [Platform.BINARY_SENSOR, Platform.SENSOR]

_LOGGER = logging.getLogger(__name__)


def process_service_info(
    hass: HomeAssistant,
    entry: config_entries.ConfigEntry,
    data: XiaomiBluetoothDeviceData,
    service_info: BluetoothServiceInfoBleak,
    device_registry: DeviceRegistry,
) -> SensorUpdate:
    """Process a BluetoothServiceInfoBleak, running side effects and returning sensor data."""
    update = data.update(service_info)
    if update.events:
        address = service_info.device.address
        for device_key, event in update.events.items():
            sensor_device_info = update.devices[device_key.device_id]
            device = device_registry.async_get_or_create(
                config_entry_id=entry.entry_id,
<<<<<<< HEAD
                identifiers={(DOMAIN, address)},
=======
                identifiers={(BLUETOOTH_DOMAIN, address)},
>>>>>>> fff5f558
                manufacturer=sensor_device_info.manufacturer,
                model=sensor_device_info.model,
                name=sensor_device_info.name,
                sw_version=sensor_device_info.sw_version,
                hw_version=sensor_device_info.hw_version,
            )

            hass.bus.async_fire(
                XIAOMI_BLE_EVENT,
                dict(
                    XiaomiBleEvent(
                        device_id=device.id,
                        address=address,
                        event_type=event.event_type,
                        event_properties=event.event_properties,
                    )
                ),
            )

    # If device isn't pending we know it has seen at least one broadcast with a payload
    # If that payload was encrypted and the bindkey was not verified then we need to reauth
    if (
        not data.pending
        and data.encryption_scheme != EncryptionScheme.NONE
        and not data.bindkey_verified
    ):
        entry.async_start_reauth(hass, data={"device": data})

    return update


async def async_setup_entry(hass: HomeAssistant, entry: ConfigEntry) -> bool:
    """Set up Xiaomi BLE device from a config entry."""
    address = entry.unique_id
    assert address is not None

    kwargs = {}
    if bindkey := entry.data.get("bindkey"):
        kwargs["bindkey"] = bytes.fromhex(bindkey)
    data = XiaomiBluetoothDeviceData(**kwargs)

    def _needs_poll(
        service_info: BluetoothServiceInfoBleak, last_poll: float | None
    ) -> bool:
        # Only poll if hass is running, we need to poll,
        # and we actually have a way to connect to the device
        return (
            hass.state == CoreState.running
            and data.poll_needed(service_info, last_poll)
            and bool(
                async_ble_device_from_address(
                    hass, service_info.device.address, connectable=True
                )
            )
        )

    async def _async_poll(service_info: BluetoothServiceInfoBleak):
        # BluetoothServiceInfoBleak is defined in HA, otherwise would just pass it
        # directly to the Xiaomi code
        # Make sure the device we have is one that we can connect with
        # in case its coming from a passive scanner
        if service_info.connectable:
            connectable_device = service_info.device
        elif device := async_ble_device_from_address(
            hass, service_info.device.address, True
        ):
            connectable_device = device
        else:
            # We have no bluetooth controller that is in range of
            # the device to poll it
            raise RuntimeError(
                f"No connectable device found for {service_info.device.address}"
            )
        return await data.async_poll(connectable_device)

    device_registry = async_get(hass)
    coordinator = hass.data.setdefault(DOMAIN, {})[
        entry.entry_id
    ] = ActiveBluetoothProcessorCoordinator(
        hass,
        _LOGGER,
        address=address,
        mode=BluetoothScanningMode.PASSIVE,
        update_method=lambda service_info: process_service_info(
            hass, entry, data, service_info, device_registry
        ),
        needs_poll_method=_needs_poll,
        poll_method=_async_poll,
        # We will take advertisements from non-connectable devices
        # since we will trade the BLEDevice for a connectable one
        # if we need to poll it
        connectable=False,
    )
    await hass.config_entries.async_forward_entry_setups(entry, PLATFORMS)
    entry.async_on_unload(
        coordinator.async_start()
    )  # only start after all platforms have had a chance to subscribe
    return True


async def async_unload_entry(hass: HomeAssistant, entry: ConfigEntry) -> bool:
    """Unload a config entry."""
    if unload_ok := await hass.config_entries.async_unload_platforms(entry, PLATFORMS):
        hass.data[DOMAIN].pop(entry.entry_id)

    return unload_ok<|MERGE_RESOLUTION|>--- conflicted
+++ resolved
@@ -43,11 +43,7 @@
             sensor_device_info = update.devices[device_key.device_id]
             device = device_registry.async_get_or_create(
                 config_entry_id=entry.entry_id,
-<<<<<<< HEAD
-                identifiers={(DOMAIN, address)},
-=======
                 identifiers={(BLUETOOTH_DOMAIN, address)},
->>>>>>> fff5f558
                 manufacturer=sensor_device_info.manufacturer,
                 model=sensor_device_info.model,
                 name=sensor_device_info.name,
