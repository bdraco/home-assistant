--- conflicted
+++ resolved
@@ -60,11 +60,6 @@
     def _needs_poll(
         service_info: BluetoothServiceInfoBleak, last_poll: float | None
     ) -> bool:
-<<<<<<< HEAD
-        if hass.state != CoreState.running:
-            return False
-        return data.poll_needed(service_info, last_poll)
-=======
         # Only poll if hass is running, we need to poll,
         # and we actually have a way to connect to the device
         return (
@@ -76,7 +71,6 @@
                 )
             )
         )
->>>>>>> 07edb43e
 
     async def _async_poll(service_info: BluetoothServiceInfoBleak):
         # BluetoothServiceInfoBleak is defined in HA, otherwise would just pass it
