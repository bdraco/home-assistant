--- conflicted
+++ resolved
@@ -127,11 +127,7 @@
     data = BTHomeBluetoothDeviceData(**kwargs)
 
     device_registry = dr.async_get(hass)
-<<<<<<< HEAD
-    event_classes = entry.data.get(CONF_DISCOVERED_EVENT_CLASSES, set())
-=======
     event_classes = set(entry.data.get(CONF_DISCOVERED_EVENT_CLASSES, ()))
->>>>>>> 673cf9e2
     coordinator = BTHomePassiveBluetoothProcessorCoordinator(
         hass,
         _LOGGER,
