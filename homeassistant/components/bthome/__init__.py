"""The BTHome Bluetooth integration."""
from __future__ import annotations

import logging
from typing import cast

from bthome_ble import BTHomeBluetoothDeviceData, SensorUpdate
from bthome_ble.parser import EncryptionScheme

from homeassistant.components.bluetooth import (
    DOMAIN as BLUETOOTH_DOMAIN,
    BluetoothScanningMode,
    BluetoothServiceInfoBleak,
)
from homeassistant.config_entries import ConfigEntry
from homeassistant.const import Platform
from homeassistant.core import HomeAssistant
from homeassistant.helpers.device_registry import (
    CONNECTION_BLUETOOTH,
    DeviceRegistry,
    async_get,
)
from homeassistant.helpers.dispatcher import async_dispatcher_send

from .const import (
    BTHOME_BLE_EVENT,
    CONF_BINDKEY,
    CONF_DISCOVERED_EVENT_CLASSES,
    CONF_SLEEPY_DEVICE,
    DOMAIN,
    BTHomeBleEvent,
)
from .coordinator import BTHomePassiveBluetoothProcessorCoordinator

PLATFORMS: list[Platform] = [Platform.BINARY_SENSOR, Platform.EVENT, Platform.SENSOR]

_LOGGER = logging.getLogger(__name__)


def process_service_info(
    hass: HomeAssistant,
    entry: ConfigEntry,
    data: BTHomeBluetoothDeviceData,
    service_info: BluetoothServiceInfoBleak,
    device_registry: DeviceRegistry,
) -> SensorUpdate:
    """Process a BluetoothServiceInfoBleak, running side effects and returning sensor data."""
    update = data.update(service_info)
    coordinator: BTHomePassiveBluetoothProcessorCoordinator = hass.data[DOMAIN][
        entry.entry_id
    ]
    discovered_event_classes = coordinator.discovered_event_classes
    if entry.data.get(CONF_SLEEPY_DEVICE, False) != data.sleepy_device:
        hass.config_entries.async_update_entry(
            entry,
            data=entry.data | {CONF_SLEEPY_DEVICE: data.sleepy_device},
        )
    if update.events:
        address = service_info.device.address
        for device_key, event in update.events.items():
            sensor_device_info = update.devices[device_key.device_id]
            device = device_registry.async_get_or_create(
                config_entry_id=entry.entry_id,
                connections={(CONNECTION_BLUETOOTH, address)},
                identifiers={(BLUETOOTH_DOMAIN, address)},
                manufacturer=sensor_device_info.manufacturer,
                model=sensor_device_info.model,
                name=sensor_device_info.name,
                sw_version=sensor_device_info.sw_version,
                hw_version=sensor_device_info.hw_version,
            )
<<<<<<< HEAD
            # event_class may be postfixed with a number, ie 'button_1'
=======
            # event_class may be postfixed with a number, ie 'button_2'
>>>>>>> 8c6ace48
            # but if there is only one button then it will be 'button'
            event_class = event.device_key.key
            event_type = event.event_type

            ble_event = BTHomeBleEvent(
                device_id=device.id,
                address=address,
                event_class=event_class,  # ie 'button'
                event_type=event_type,  # ie 'press'
                event_properties=event.event_properties,
            )

            if event_class not in discovered_event_classes:
                discovered_event_classes.add(event_class)
                hass.config_entries.async_update_entry(
                    entry,
                    data=entry.data
                    | {CONF_DISCOVERED_EVENT_CLASSES: list(discovered_event_classes)},
                )
                async_dispatcher_send(
                    hass, format_discovered_event_class(address), event_class, ble_event
                )

            hass.bus.async_fire(BTHOME_BLE_EVENT, cast(dict, ble_event))
            async_dispatcher_send(
                hass,
                format_event_dispatcher_name(address, event_class),
                ble_event,
            )

    # If payload is encrypted and the bindkey is not verified then we need to reauth
    if data.encryption_scheme != EncryptionScheme.NONE and not data.bindkey_verified:
        entry.async_start_reauth(hass, data={"device": data})

    return update


def format_event_dispatcher_name(address: str, event_class: str) -> str:
    """Format an event dispatcher name."""
    return f"{DOMAIN}_event_{address}_{event_class}"


def format_discovered_event_class(address: str) -> str:
    """Format a discovered event class."""
    return f"{DOMAIN}_discovered_event_class_{address}"


async def async_setup_entry(hass: HomeAssistant, entry: ConfigEntry) -> bool:
    """Set up BTHome Bluetooth from a config entry."""
    address = entry.unique_id
    assert address is not None

    kwargs = {}
    if bindkey := entry.data.get(CONF_BINDKEY):
        kwargs[CONF_BINDKEY] = bytes.fromhex(bindkey)
    data = BTHomeBluetoothDeviceData(**kwargs)

    device_registry = async_get(hass)
    coordinator = hass.data.setdefault(DOMAIN, {})[
        entry.entry_id
    ] = BTHomePassiveBluetoothProcessorCoordinator(
        hass,
        _LOGGER,
        address=address,
        mode=BluetoothScanningMode.PASSIVE,
        update_method=lambda service_info: process_service_info(
            hass, entry, data, service_info, device_registry
        ),
        device_data=data,
        discovered_event_classes=set(entry.data.get(CONF_DISCOVERED_EVENT_CLASSES, [])),
        connectable=False,
        entry=entry,
    )
    await hass.config_entries.async_forward_entry_setups(entry, PLATFORMS)

    entry.async_on_unload(
        coordinator.async_start()
    )  # only start after all platforms have had a chance to subscribe
    return True


async def async_unload_entry(hass: HomeAssistant, entry: ConfigEntry) -> bool:
    """Unload a config entry."""
    if unload_ok := await hass.config_entries.async_unload_platforms(entry, PLATFORMS):
        hass.data[DOMAIN].pop(entry.entry_id)

    return unload_ok<|MERGE_RESOLUTION|>--- conflicted
+++ resolved
@@ -69,11 +69,7 @@
                 sw_version=sensor_device_info.sw_version,
                 hw_version=sensor_device_info.hw_version,
             )
-<<<<<<< HEAD
-            # event_class may be postfixed with a number, ie 'button_1'
-=======
             # event_class may be postfixed with a number, ie 'button_2'
->>>>>>> 8c6ace48
             # but if there is only one button then it will be 'button'
             event_class = event.device_key.key
             event_type = event.event_type
