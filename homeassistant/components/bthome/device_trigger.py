--- conflicted
+++ resolved
@@ -93,12 +93,7 @@
     return [
         {
             # Required fields of TRIGGER_BASE_SCHEMA
-<<<<<<< HEAD
-            CONF_PLATFORM: CONF_EVENT,
-            CONF_DOMAIN: DOMAIN,
-=======
             CONF_PLATFORM: "device",
->>>>>>> b6bbab5e
             CONF_DEVICE_ID: device_id,
             CONF_DOMAIN: DOMAIN,
             # Required fields of TRIGGER_SCHEMA
