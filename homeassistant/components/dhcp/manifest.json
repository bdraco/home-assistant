--- conflicted
+++ resolved
@@ -9,12 +9,7 @@
   "quality_scale": "internal",
   "requirements": [
     "scapy==2.5.0",
-<<<<<<< HEAD
     "aiodiscover==1.6.0",
-    "cached_ipaddress==0.2.0"
-=======
-    "aiodiscover==1.5.1",
     "cached_ipaddress==0.3.0"
->>>>>>> d4ffebb0
   ]
 }