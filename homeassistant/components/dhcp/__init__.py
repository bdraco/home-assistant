"""The dhcp integration."""

from __future__ import annotations

import asyncio
from collections.abc import Callable
from dataclasses import dataclass
from datetime import timedelta
from fnmatch import translate
from functools import lru_cache
import itertools
import logging
import re
from typing import Any, Final

import aiodhcpwatcher
from aiodiscover import DiscoverHosts
from aiodiscover.discovery import (
    HOSTNAME as DISCOVERY_HOSTNAME,
    IP_ADDRESS as DISCOVERY_IP_ADDRESS,
    MAC_ADDRESS as DISCOVERY_MAC_ADDRESS,
)
from cached_ipaddress import cached_ip_addresses

from homeassistant import config_entries
from homeassistant.components.device_tracker import (
    ATTR_HOST_NAME,
    ATTR_IP,
    ATTR_MAC,
    ATTR_SOURCE_TYPE,
    CONNECTED_DEVICE_REGISTERED,
    DOMAIN as DEVICE_TRACKER_DOMAIN,
    SourceType,
)
from homeassistant.const import (
    EVENT_HOMEASSISTANT_STARTED,
    EVENT_HOMEASSISTANT_STOP,
    STATE_HOME,
)
from homeassistant.core import (
    Event,
    EventStateChangedData,
    HomeAssistant,
    State,
    callback,
)
from homeassistant.data_entry_flow import BaseServiceInfo
from homeassistant.helpers import (
    config_validation as cv,
    device_registry as dr,
    discovery_flow,
)
from homeassistant.helpers.device_registry import CONNECTION_NETWORK_MAC, format_mac
from homeassistant.helpers.discovery_flow import DiscoveryKey
from homeassistant.helpers.dispatcher import async_dispatcher_connect
from homeassistant.helpers.event import (
    async_track_state_added_domain,
    async_track_time_interval,
)
from homeassistant.helpers.typing import ConfigType
from homeassistant.loader import DHCPMatcher, async_get_dhcp

from .const import DOMAIN

CONFIG_SCHEMA = cv.empty_config_schema(DOMAIN)

HOSTNAME: Final = "hostname"
MAC_ADDRESS: Final = "macaddress"
IP_ADDRESS: Final = "ip"
REGISTERED_DEVICES: Final = "registered_devices"
SCAN_INTERVAL = timedelta(minutes=60)


_LOGGER = logging.getLogger(__name__)


@dataclass(slots=True)
class DhcpServiceInfo(BaseServiceInfo):
    """Prepared info from dhcp entries."""

    ip: str
    hostname: str
    macaddress: str


@dataclass(slots=True)
class DhcpMatchers:
    """Prepared info from dhcp entries."""

    registered_devices_domains: set[str]
    no_oui_matchers: dict[str, list[DHCPMatcher]]
    oui_matchers: dict[str, list[DHCPMatcher]]


def async_index_integration_matchers(
    integration_matchers: list[DHCPMatcher],
) -> DhcpMatchers:
    """Index the integration matchers.

    We have three types of matchers:

    1. Registered devices
    2. Devices with no OUI - index by first char of lower() hostname
    3. Devices with OUI - index by OUI
    """
    registered_devices_domains: set[str] = set()
    no_oui_matchers: dict[str, list[DHCPMatcher]] = {}
    oui_matchers: dict[str, list[DHCPMatcher]] = {}
    for matcher in integration_matchers:
        domain = matcher["domain"]
        if REGISTERED_DEVICES in matcher:
            registered_devices_domains.add(domain)
            continue

        if mac_address := matcher.get(MAC_ADDRESS):
            oui_matchers.setdefault(mac_address[:6], []).append(matcher)
            continue

        if hostname := matcher.get(HOSTNAME):
            first_char = hostname[0].lower()
            no_oui_matchers.setdefault(first_char, []).append(matcher)

    return DhcpMatchers(
        registered_devices_domains=registered_devices_domains,
        no_oui_matchers=no_oui_matchers,
        oui_matchers=oui_matchers,
    )


async def async_setup(hass: HomeAssistant, config: ConfigType) -> bool:
    """Set up the dhcp component."""
    watchers: list[WatcherBase] = []
    address_data: dict[str, dict[str, str]] = {}
    integration_matchers = async_index_integration_matchers(await async_get_dhcp(hass))
    # For the passive classes we need to start listening
    # for state changes and connect the dispatchers before
    # everything else starts up or we will miss events
    device_watcher = DeviceTrackerWatcher(hass, address_data, integration_matchers)
    device_watcher.async_start()
    watchers.append(device_watcher)

    device_tracker_registered_watcher = DeviceTrackerRegisteredWatcher(
        hass, address_data, integration_matchers
    )
    device_tracker_registered_watcher.async_start()
    watchers.append(device_tracker_registered_watcher)

    async def _async_initialize(event: Event) -> None:
        await aiodhcpwatcher.async_init()

        network_watcher = NetworkWatcher(hass, address_data, integration_matchers)
        network_watcher.async_start()
        watchers.append(network_watcher)

        dhcp_watcher = DHCPWatcher(hass, address_data, integration_matchers)
        await dhcp_watcher.async_start()
        watchers.append(dhcp_watcher)

        rediscovery_watcher = RediscoveryWatcher(
            hass, address_data, integration_matchers
        )
        rediscovery_watcher.async_start()
        watchers.append(rediscovery_watcher)

        @callback
        def _async_stop(event: Event) -> None:
            for watcher in watchers:
                watcher.async_stop()

        hass.bus.async_listen_once(EVENT_HOMEASSISTANT_STOP, _async_stop)

    hass.bus.async_listen_once(EVENT_HOMEASSISTANT_STARTED, _async_initialize)
    return True


class WatcherBase:
    """Base class for dhcp and device tracker watching."""

    def __init__(
        self,
        hass: HomeAssistant,
        address_data: dict[str, dict[str, str]],
        integration_matchers: DhcpMatchers,
    ) -> None:
        """Initialize class."""
        super().__init__()

        self.hass = hass
        self._integration_matchers = integration_matchers
        self._address_data = address_data
        self._unsub: Callable[[], None] | None = None

    @callback
    def async_stop(self) -> None:
        """Stop scanning for new devices on the network."""
        if self._unsub:
            self._unsub()
            self._unsub = None

    @callback
    def async_process_client(
        self,
        ip_address: str,
        hostname: str,
        unformatted_mac_address: str,
        force: bool = False,
    ) -> None:
        """Process a client."""
        if (made_ip_address := cached_ip_addresses(ip_address)) is None:
            # Ignore invalid addresses
            _LOGGER.debug("Ignoring invalid IP Address: %s", ip_address)
            return

        if (
            made_ip_address.is_link_local
            or made_ip_address.is_loopback
            or made_ip_address.is_unspecified
        ):
            # Ignore self assigned addresses, loopback, invalid
            return

        formatted_mac = format_mac(unformatted_mac_address)
        # Historically, the MAC address was formatted without colons
        # and since all consumers of this data are expecting it to be
        # formatted without colons we will continue to do so
        mac_address = formatted_mac.replace(":", "")
        compressed_ip_address = made_ip_address.compressed

        data = self._address_data.get(mac_address)
        if (
            not force
            and data
            and data[IP_ADDRESS] == compressed_ip_address
            and data[HOSTNAME].startswith(hostname)
        ):
            # If the address data is the same no need
            # to process it
            return

        data = {IP_ADDRESS: compressed_ip_address, HOSTNAME: hostname}
        self._address_data[mac_address] = data

        lowercase_hostname = hostname.lower()
        uppercase_mac = mac_address.upper()

        _LOGGER.debug(
            "Processing updated address data for %s: mac=%s hostname=%s",
            ip_address,
            uppercase_mac,
            lowercase_hostname,
        )

        matched_domains: set[str] = set()
        matchers = self._integration_matchers
        registered_devices_domains = matchers.registered_devices_domains

        dev_reg = dr.async_get(self.hass)
        if device := dev_reg.async_get_device(
            connections={(CONNECTION_NETWORK_MAC, formatted_mac)}
        ):
            for entry_id in device.config_entries:
                if (
                    entry := self.hass.config_entries.async_get_entry(entry_id)
                ) and entry.domain in registered_devices_domains:
                    matched_domains.add(entry.domain)

        oui = uppercase_mac[:6]
        lowercase_hostname_first_char = (
            lowercase_hostname[0] if len(lowercase_hostname) else ""
        )
        for matcher in itertools.chain(
            matchers.no_oui_matchers.get(lowercase_hostname_first_char, ()),
            matchers.oui_matchers.get(oui, ()),
        ):
            domain = matcher["domain"]
            if (
                matcher_hostname := matcher.get(HOSTNAME)
            ) is not None and not _memorized_fnmatch(
                lowercase_hostname, matcher_hostname
            ):
                continue

            _LOGGER.debug("Matched %s against %s", data, matcher)
            matched_domains.add(domain)

        if not matched_domains:
            return  # avoid creating DiscoveryKey if there are no matches

        discovery_key = DiscoveryKey(
            domain=DOMAIN,
            key=mac_address,
            version=1,
        )
        for domain in matched_domains:
            discovery_flow.async_create_flow(
                self.hass,
                domain,
                {"source": config_entries.SOURCE_DHCP},
                DhcpServiceInfo(
                    ip=ip_address,
                    hostname=lowercase_hostname,
                    macaddress=mac_address,
                ),
                discovery_key=discovery_key,
            )


class NetworkWatcher(WatcherBase):
    """Class to query ptr records routers."""

    def __init__(
        self,
        hass: HomeAssistant,
        address_data: dict[str, dict[str, str]],
        integration_matchers: DhcpMatchers,
    ) -> None:
        """Initialize class."""
        super().__init__(hass, address_data, integration_matchers)
        self._discover_hosts: DiscoverHosts | None = None
        self._discover_task: asyncio.Task | None = None

    @callback
    def async_stop(self) -> None:
        """Stop scanning for new devices on the network."""
        super().async_stop()
        if self._discover_task:
            self._discover_task.cancel()
            self._discover_task = None

    @callback
    def async_start(self) -> None:
        """Start scanning for new devices on the network."""
        self._discover_hosts = DiscoverHosts()
        self._unsub = async_track_time_interval(
            self.hass,
            self.async_start_discover,
            SCAN_INTERVAL,
            name="DHCP network watcher",
        )
        self.async_start_discover()

    @callback
    def async_start_discover(self, *_: Any) -> None:
        """Start a new discovery task if one is not running."""
        if self._discover_task and not self._discover_task.done():
            return
        self._discover_task = self.hass.async_create_background_task(
            self.async_discover(), name="dhcp discovery", eager_start=True
        )

    async def async_discover(self) -> None:
        """Process discovery."""
        assert self._discover_hosts is not None
        for host in await self._discover_hosts.async_discover():
            self.async_process_client(
                host[DISCOVERY_IP_ADDRESS],
                host[DISCOVERY_HOSTNAME],
                host[DISCOVERY_MAC_ADDRESS],
            )


class DeviceTrackerWatcher(WatcherBase):
    """Class to watch dhcp data from routers."""

    @callback
    def async_start(self) -> None:
        """Stop watching for new device trackers."""
        self._unsub = async_track_state_added_domain(
            self.hass, [DEVICE_TRACKER_DOMAIN], self._async_process_device_event
        )
        for state in self.hass.states.async_all(DEVICE_TRACKER_DOMAIN):
            self._async_process_device_state(state)

    @callback
    def _async_process_device_event(self, event: Event[EventStateChangedData]) -> None:
        """Process a device tracker state change event."""
        self._async_process_device_state(event.data["new_state"])

    @callback
    def _async_process_device_state(self, state: State | None) -> None:
        """Process a device tracker state."""
        if state is None or state.state != STATE_HOME:
            return

        attributes = state.attributes

        if attributes.get(ATTR_SOURCE_TYPE) != SourceType.ROUTER:
            return

        ip_address = attributes.get(ATTR_IP)
        hostname = attributes.get(ATTR_HOST_NAME, "")
        mac_address = attributes.get(ATTR_MAC)

        if ip_address is None or mac_address is None:
            return

        self.async_process_client(ip_address, hostname, mac_address)


class DeviceTrackerRegisteredWatcher(WatcherBase):
    """Class to watch data from device tracker registrations."""

    @callback
    def async_start(self) -> None:
        """Stop watching for device tracker registrations."""
        self._unsub = async_dispatcher_connect(
            self.hass, CONNECTED_DEVICE_REGISTERED, self._async_process_device_data
        )

    @callback
    def _async_process_device_data(self, data: dict[str, str | None]) -> None:
        """Process a device tracker state."""
        ip_address = data[ATTR_IP]
        hostname = data[ATTR_HOST_NAME] or ""
        mac_address = data[ATTR_MAC]

        if ip_address is None or mac_address is None:
            return

        self.async_process_client(ip_address, hostname, mac_address)


class DHCPWatcher(WatcherBase):
    """Class to watch dhcp requests."""

    @callback
    def _async_process_dhcp_request(self, response: aiodhcpwatcher.DHCPRequest) -> None:
        """Process a dhcp request."""
        self.async_process_client(
            response.ip_address, response.hostname, response.mac_address
        )

    async def async_start(self) -> None:
        """Start watching for dhcp packets."""
        self._unsub = await aiodhcpwatcher.async_start(self._async_process_dhcp_request)


class RediscoveryWatcher(WatcherBase):
    """Class to trigger rediscovery on config entry removal."""

    @callback
    def _handle_config_entry_removed(
        self,
        entry: config_entries.ConfigEntry,
    ) -> None:
        """Handle config entry changes."""
        for discovery_key in entry.discovery_keys[DOMAIN]:
            if discovery_key.version != 1 or not isinstance(discovery_key.key, str):
                continue
            mac_address = discovery_key.key
<<<<<<< HEAD
            _LOGGER.debug("Rediscover unignored service %s", mac_address)
=======
            _LOGGER.debug("Rediscover service %s", mac_address)
>>>>>>> c099f4f5
            if data := self._address_data.get(mac_address):
                self.async_process_client(
                    data[IP_ADDRESS],
                    data[HOSTNAME],
                    mac_address,
                    True,  # Force rediscovery
                )

    @callback
    def async_start(self) -> None:
        """Start watching for config entry removals."""
        self._unsub = async_dispatcher_connect(
            self.hass,
            config_entries.signal_discovered_config_entry_removed(DOMAIN),
            self._handle_config_entry_removed,
        )


@lru_cache(maxsize=4096, typed=True)
def _compile_fnmatch(pattern: str) -> re.Pattern:
    """Compile a fnmatch pattern."""
    return re.compile(translate(pattern))


@lru_cache(maxsize=1024, typed=True)
def _memorized_fnmatch(name: str, pattern: str) -> bool:
    """Memorized version of fnmatch that has a larger lru_cache.

    The default version of fnmatch only has a lru_cache of 256 entries.
    With many devices we quickly reach that limit and end up compiling
    the same pattern over and over again.

    DHCP has its own memorized fnmatch with its own lru_cache
    since the data is going to be relatively the same
    since the devices will not change frequently
    """
    return bool(_compile_fnmatch(pattern).match(name))<|MERGE_RESOLUTION|>--- conflicted
+++ resolved
@@ -448,11 +448,7 @@
             if discovery_key.version != 1 or not isinstance(discovery_key.key, str):
                 continue
             mac_address = discovery_key.key
-<<<<<<< HEAD
-            _LOGGER.debug("Rediscover unignored service %s", mac_address)
-=======
             _LOGGER.debug("Rediscover service %s", mac_address)
->>>>>>> c099f4f5
             if data := self._address_data.get(mac_address):
                 self.async_process_client(
                     data[IP_ADDRESS],
