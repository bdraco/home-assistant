"""synology_dsm coordinators."""

from __future__ import annotations

from collections.abc import Awaitable, Callable, Coroutine
from datetime import timedelta
import logging
from typing import Any, Concatenate, ParamSpec, TypeVar

from synology_dsm.api.surveillance_station.camera import SynoCamera
from synology_dsm.exceptions import (
    SynologyDSMAPIErrorException,
    SynologyDSMNotLoggedInException,
)

from homeassistant.config_entries import ConfigEntry
from homeassistant.const import CONF_SCAN_INTERVAL
from homeassistant.core import HomeAssistant
from homeassistant.helpers.dispatcher import async_dispatcher_send
from homeassistant.helpers.update_coordinator import DataUpdateCoordinator, UpdateFailed

from .common import SynoApi, raise_config_entry_auth_error
from .const import (
    DEFAULT_SCAN_INTERVAL,
    SIGNAL_CAMERA_SOURCE_CHANGED,
    SYNOLOGY_AUTH_FAILED_EXCEPTIONS,
    SYNOLOGY_CONNECTION_EXCEPTIONS,
)

_LOGGER = logging.getLogger(__name__)
_DataT = TypeVar("_DataT")


_T = TypeVar("_T", bound="SynologyDSMUpdateCoordinator")
_P = ParamSpec("_P")


def async_re_login_on_expired(
    func: Callable[Concatenate[_T, _P], Awaitable[_DataT]],
) -> Callable[Concatenate[_T, _P], Coroutine[Any, Any, _DataT]]:
    """Define a wrapper to re-login when expired."""

    async def _async_wrap(self: _T, *args: _P.args, **kwargs: _P.kwargs) -> _DataT:
        for attempts in range(2):
            try:
                return await func(self, *args, **kwargs)
            except SynologyDSMNotLoggedInException:
                # If login is expired, try to login again
<<<<<<< HEAD
=======
                _LOGGER.debug("login is expired, try to login again")
>>>>>>> 5aec7af8
                try:
                    await self.api.async_login()
                except SYNOLOGY_AUTH_FAILED_EXCEPTIONS as err:
                    raise_config_entry_auth_error(err)
                if attempts == 0:
                    continue
            except SYNOLOGY_CONNECTION_EXCEPTIONS as err:
                raise UpdateFailed(f"Error communicating with API: {err}") from err

        raise UpdateFailed("Unknown error when communicating with API")

    return _async_wrap


class SynologyDSMUpdateCoordinator(DataUpdateCoordinator[_DataT]):
    """DataUpdateCoordinator base class for synology_dsm."""

    def __init__(
        self,
        hass: HomeAssistant,
        entry: ConfigEntry,
        api: SynoApi,
        update_interval: timedelta,
    ) -> None:
        """Initialize synology_dsm DataUpdateCoordinator."""
        self.api = api
        self.entry = entry
        super().__init__(
            hass,
            _LOGGER,
            name=f"{entry.title} {self.__class__.__name__}",
            update_interval=update_interval,
        )


class SynologyDSMSwitchUpdateCoordinator(
    SynologyDSMUpdateCoordinator[dict[str, dict[str, Any]]]
):
    """DataUpdateCoordinator to gather data for a synology_dsm switch devices."""

    def __init__(
        self,
        hass: HomeAssistant,
        entry: ConfigEntry,
        api: SynoApi,
    ) -> None:
        """Initialize DataUpdateCoordinator for switch devices."""
        super().__init__(hass, entry, api, timedelta(seconds=30))
        self.version: str | None = None

    async def async_setup(self) -> None:
        """Set up the coordinator initial data."""
        info = await self.api.dsm.surveillance_station.get_info()
        assert info is not None
        self.version = info["data"]["CMSMinVersion"]

    @async_re_login_on_expired
    async def _async_update_data(self) -> dict[str, dict[str, Any]]:
        """Fetch all data from api."""
        surveillance_station = self.api.surveillance_station
        assert surveillance_station is not None
        return {
            "switches": {
                "home_mode": bool(await surveillance_station.get_home_mode_status())
            }
        }


class SynologyDSMCentralUpdateCoordinator(SynologyDSMUpdateCoordinator[None]):
    """DataUpdateCoordinator to gather data for a synology_dsm central device."""

    def __init__(
        self,
        hass: HomeAssistant,
        entry: ConfigEntry,
        api: SynoApi,
    ) -> None:
        """Initialize DataUpdateCoordinator for central device."""
        super().__init__(
            hass,
            entry,
            api,
            timedelta(
                minutes=entry.options.get(CONF_SCAN_INTERVAL, DEFAULT_SCAN_INTERVAL)
            ),
        )

    @async_re_login_on_expired
    async def _async_update_data(self) -> None:
        """Fetch all data from api."""
        await self.api.async_update()


class SynologyDSMCameraUpdateCoordinator(
    SynologyDSMUpdateCoordinator[dict[str, dict[int, SynoCamera]]]
):
    """DataUpdateCoordinator to gather data for a synology_dsm cameras."""

    def __init__(
        self,
        hass: HomeAssistant,
        entry: ConfigEntry,
        api: SynoApi,
    ) -> None:
        """Initialize DataUpdateCoordinator for cameras."""
        super().__init__(hass, entry, api, timedelta(seconds=30))

    @async_re_login_on_expired
    async def _async_update_data(self) -> dict[str, dict[int, SynoCamera]]:
        """Fetch all camera data from api."""
        surveillance_station = self.api.surveillance_station
        assert surveillance_station is not None
        current_data: dict[int, SynoCamera] = {
            camera.id: camera for camera in surveillance_station.get_all_cameras()
        }

        try:
            await surveillance_station.update()
        except SynologyDSMAPIErrorException as err:
            raise UpdateFailed(f"Error communicating with API: {err}") from err

        new_data: dict[int, SynoCamera] = {
            camera.id: camera for camera in surveillance_station.get_all_cameras()
        }

        for cam_id, cam_data_new in new_data.items():
            if (
                (cam_data_current := current_data.get(cam_id)) is not None
                and cam_data_current.live_view.rtsp != cam_data_new.live_view.rtsp
            ):
                async_dispatcher_send(
                    self.hass,
                    f"{SIGNAL_CAMERA_SOURCE_CHANGED}_{self.entry.entry_id}_{cam_id}",
                    cam_data_new.live_view.rtsp,
                )

        return {"cameras": new_data}<|MERGE_RESOLUTION|>--- conflicted
+++ resolved
@@ -46,10 +46,7 @@
                 return await func(self, *args, **kwargs)
             except SynologyDSMNotLoggedInException:
                 # If login is expired, try to login again
-<<<<<<< HEAD
-=======
                 _LOGGER.debug("login is expired, try to login again")
->>>>>>> 5aec7af8
                 try:
                     await self.api.async_login()
                 except SYNOLOGY_AUTH_FAILED_EXCEPTIONS as err:
