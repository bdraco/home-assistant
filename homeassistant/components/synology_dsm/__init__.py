"""The Synology DSM component."""

from __future__ import annotations

from itertools import chain
import logging

from synology_dsm.api.surveillance_station import SynoSurveillanceStation
from synology_dsm.api.surveillance_station.camera import SynoCamera
from synology_dsm.exceptions import SynologyDSMNotLoggedInException

from homeassistant.config_entries import ConfigEntry
from homeassistant.const import CONF_MAC, CONF_TIMEOUT, CONF_VERIFY_SSL
from homeassistant.core import HomeAssistant
from homeassistant.exceptions import ConfigEntryNotReady
from homeassistant.helpers import config_validation as cv, device_registry as dr

from .common import SynoApi, raise_config_entry_auth_error
from .const import (
    DEFAULT_VERIFY_SSL,
    DOMAIN,
    EXCEPTION_DETAILS,
    EXCEPTION_UNKNOWN,
    PLATFORMS,
    SYNOLOGY_AUTH_FAILED_EXCEPTIONS,
    SYNOLOGY_CONNECTION_EXCEPTIONS,
)
from .coordinator import (
    SynologyDSMCameraUpdateCoordinator,
    SynologyDSMCentralUpdateCoordinator,
    SynologyDSMSwitchUpdateCoordinator,
)
from .models import SynologyDSMData
from .service import async_setup_services

CONFIG_SCHEMA = cv.removed(DOMAIN, raise_if_present=False)


_LOGGER = logging.getLogger(__name__)


async def async_setup_entry(hass: HomeAssistant, entry: ConfigEntry) -> bool:
    """Set up Synology DSM sensors."""

    # Migrate device identifiers
    dev_reg = dr.async_get(hass)
    devices: list[dr.DeviceEntry] = dr.async_entries_for_config_entry(
        dev_reg, entry.entry_id
    )
    for device in devices:
        old_identifier = list(next(iter(device.identifiers)))
        if len(old_identifier) > 2:
            new_identifier = {
                (old_identifier.pop(0), "_".join([str(x) for x in old_identifier]))
            }
            _LOGGER.debug(
                "migrate identifier '%s' to '%s'", device.identifiers, new_identifier
            )
            dev_reg.async_update_device(device.id, new_identifiers=new_identifier)

    # Migrate existing entry configuration
    if entry.data.get(CONF_VERIFY_SSL) is None:
        hass.config_entries.async_update_entry(
            entry, data={**entry.data, CONF_VERIFY_SSL: DEFAULT_VERIFY_SSL}
        )
<<<<<<< HEAD
    if (options := dict(entry.options)) and options.get(CONF_TIMEOUT):
=======
    if entry.options.get(CONF_TIMEOUT):
        options = dict(entry.options)
>>>>>>> f0719369
        options.pop(CONF_TIMEOUT)
        hass.config_entries.async_update_entry(entry, data=entry.data, options=options)

    # Continue setup
    api = SynoApi(hass, entry)
    try:
        await api.async_setup()
    except SYNOLOGY_AUTH_FAILED_EXCEPTIONS as err:
        raise_config_entry_auth_error(err)
    except (*SYNOLOGY_CONNECTION_EXCEPTIONS, SynologyDSMNotLoggedInException) as err:
        # SynologyDSMNotLoggedInException may be raised even if the user is
        # logged in because the session may have expired, and we need to retry
        # the login later.
        if err.args[0] and isinstance(err.args[0], dict):
            details = err.args[0].get(EXCEPTION_DETAILS, EXCEPTION_UNKNOWN)
        else:
            details = EXCEPTION_UNKNOWN
        raise ConfigEntryNotReady(details) from err

    # Services
    await async_setup_services(hass)

    # For SSDP compat
    if not entry.data.get(CONF_MAC):
        hass.config_entries.async_update_entry(
            entry, data={**entry.data, CONF_MAC: api.dsm.network.macs}
        )

    coordinator_central = SynologyDSMCentralUpdateCoordinator(hass, entry, api)

    available_apis = api.dsm.apis

    coordinator_cameras: SynologyDSMCameraUpdateCoordinator | None = None
    if api.surveillance_station is not None:
        coordinator_cameras = SynologyDSMCameraUpdateCoordinator(hass, entry, api)
        await coordinator_cameras.async_config_entry_first_refresh()

    coordinator_switches: SynologyDSMSwitchUpdateCoordinator | None = None
    if (
        SynoSurveillanceStation.INFO_API_KEY in available_apis
        and SynoSurveillanceStation.HOME_MODE_API_KEY in available_apis
        and api.surveillance_station is not None
    ):
        coordinator_switches = SynologyDSMSwitchUpdateCoordinator(hass, entry, api)
        await coordinator_switches.async_config_entry_first_refresh()
        try:
            await coordinator_switches.async_setup()
        except SYNOLOGY_CONNECTION_EXCEPTIONS as ex:
            raise ConfigEntryNotReady from ex

    synology_data = SynologyDSMData(
        api=api,
        coordinator_central=coordinator_central,
        coordinator_cameras=coordinator_cameras,
        coordinator_switches=coordinator_switches,
    )
    hass.data.setdefault(DOMAIN, {})[entry.unique_id] = synology_data
    await hass.config_entries.async_forward_entry_setups(entry, PLATFORMS)
    entry.async_on_unload(entry.add_update_listener(_async_update_listener))

    return True


async def async_unload_entry(hass: HomeAssistant, entry: ConfigEntry) -> bool:
    """Unload Synology DSM sensors."""
    if unload_ok := await hass.config_entries.async_unload_platforms(entry, PLATFORMS):
        entry_data: SynologyDSMData = hass.data[DOMAIN][entry.unique_id]
        await entry_data.api.async_unload()
        hass.data[DOMAIN].pop(entry.unique_id)
    return unload_ok


async def _async_update_listener(hass: HomeAssistant, entry: ConfigEntry) -> None:
    """Handle options update."""
    await hass.config_entries.async_reload(entry.entry_id)


async def async_remove_config_entry_device(
    hass: HomeAssistant, entry: ConfigEntry, device_entry: dr.DeviceEntry
) -> bool:
    """Remove synology_dsm config entry from a device."""
    data: SynologyDSMData = hass.data[DOMAIN][entry.unique_id]
    api = data.api
    assert api.information is not None
    serial = api.information.serial
    storage = api.storage
    assert storage is not None
    all_cameras: list[SynoCamera] = []
    if api.surveillance_station is not None:
        # get_all_cameras does not do I/O
        all_cameras = api.surveillance_station.get_all_cameras()
    device_ids = chain(
        (camera.id for camera in all_cameras),
        storage.volumes_ids,
        storage.disks_ids,
        storage.volumes_ids,
        (SynoSurveillanceStation.INFO_API_KEY,),  # Camera home/away
    )
    return not device_entry.identifiers.intersection(
        (
            (DOMAIN, serial),  # Base device
            *(
                (DOMAIN, f"{serial}_{device_id}") for device_id in device_ids
            ),  # Storage and cameras
        )
    )<|MERGE_RESOLUTION|>--- conflicted
+++ resolved
@@ -63,12 +63,8 @@
         hass.config_entries.async_update_entry(
             entry, data={**entry.data, CONF_VERIFY_SSL: DEFAULT_VERIFY_SSL}
         )
-<<<<<<< HEAD
-    if (options := dict(entry.options)) and options.get(CONF_TIMEOUT):
-=======
     if entry.options.get(CONF_TIMEOUT):
         options = dict(entry.options)
->>>>>>> f0719369
         options.pop(CONF_TIMEOUT)
         hass.config_entries.async_update_entry(entry, data=entry.data, options=options)
 
