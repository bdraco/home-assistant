--- conflicted
+++ resolved
@@ -104,11 +104,6 @@
             self._with_upgrade = False
             LOGGER.debug("Disabled fetching upgrade data during setup: %s", ex)
 
-<<<<<<< HEAD
-        self._setup_api_requests()
-        self._fetch_device_configuration()
-        self._update()
-=======
         self._fetch_device_configuration()
 
         try:
@@ -120,7 +115,6 @@
                 err,
             )
             raise err
->>>>>>> d3c8f1ba
 
     @callback
     def subscribe(self, api_key: str, unique_id: str) -> Callable[[], None]:
@@ -265,42 +259,23 @@
             # ignore API errors during logout
             pass
 
-<<<<<<< HEAD
+    async def async_update(self) -> None:
+        """Update function for updating API information."""
+        try:
+            await self._hass.async_add_executor_job(self._update)
+        except SYNOLOGY_CONNECTION_EXCEPTIONS as err:
+            LOGGER.debug(
+                "Connection error during update of '%s' with exception: %s",
+                self._entry.unique_id,
+                err,
+            )
+            LOGGER.warning(
+                "Connection error during update, fallback by reloading the entry"
+            )
+            await self._hass.config_entries.async_reload(self._entry.entry_id)
+
     def _update(self) -> None:
         """Update function for updating API information."""
         LOGGER.debug("Start data update for '%s'", self._entry.unique_id)
         self._setup_api_requests()
-        self.dsm.update(self._with_information)
-
-    async def async_update(self) -> None:
-        """Update function for updating API information."""
-        try:
-            await self._hass.async_add_executor_job(self._update)
-        except SYNOLOGY_CONNECTION_EXCEPTIONS as ex:
-=======
-    async def async_update(self) -> None:
-        """Update function for updating API information."""
-        try:
-            await self._hass.async_add_executor_job(self._update)
-        except SYNOLOGY_CONNECTION_EXCEPTIONS as err:
-            LOGGER.debug(
-                "Connection error during update of '%s' with exception: %s",
-                self._entry.unique_id,
-                err,
-            )
->>>>>>> d3c8f1ba
-            LOGGER.warning(
-                "Connection error during update: %s, fallback by reloading the entry",
-                ex,
-            )
-<<<<<<< HEAD
-            await self._hass.config_entries.async_reload(self._entry.entry_id)
-=======
-            await self._hass.config_entries.async_reload(self._entry.entry_id)
-
-    def _update(self) -> None:
-        """Update function for updating API information."""
-        LOGGER.debug("Start data update for '%s'", self._entry.unique_id)
-        self._setup_api_requests()
-        self.dsm.update(self._with_information)
->>>>>>> d3c8f1ba
+        self.dsm.update(self._with_information)