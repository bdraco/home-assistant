--- conflicted
+++ resolved
@@ -261,19 +261,6 @@
         friendly_name = discovery_info.name.removesuffix(HTTP_SUFFIX)
         return await self._async_step_from_discovery(
             host, friendly_name, discovered_macs
-<<<<<<< HEAD
-        )
-
-    async def async_step_ssdp(self, discovery_info: ssdp.SsdpServiceInfo) -> FlowResult:
-        """Handle a discovered synology_dsm via ssdp."""
-        parsed_url = urlparse(discovery_info.ssdp_location)
-        friendly_name = (
-            discovery_info.upnp[ssdp.ATTR_UPNP_FRIENDLY_NAME].split("(", 1)[0].strip()
-        )
-        discovered_macs = [
-            format_synology_mac(discovery_info.upnp[ssdp.ATTR_UPNP_SERIAL].upper())
-        ]
-=======
         )
 
     async def async_step_ssdp(self, discovery_info: ssdp.SsdpServiceInfo) -> FlowResult:
@@ -283,7 +270,6 @@
         friendly_name = upnp_friendly_name.split("(", 1)[0].strip()
         mac_address = discovery_info.upnp[ssdp.ATTR_UPNP_SERIAL]
         discovered_macs = [format_synology_mac(mac_address)]
->>>>>>> b84da14f
         # Synology NAS can broadcast on multiple IP addresses, since they can be connected to multiple ethernets.
         # The serial of the NAS is actually its MAC address.
         host = cast(str, parsed_url.hostname)
