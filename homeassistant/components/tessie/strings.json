--- conflicted
+++ resolved
@@ -23,13 +23,8 @@
   },
   "entity": {
     "climate": {
-<<<<<<< HEAD
-      "climate": {
-        "name": "Climate",
-=======
       "primary": {
         "name": "[%key:component::climate::title%]",
->>>>>>> a9a912cb
         "state_attributes": {
           "preset_mode": {
             "state": {
@@ -183,18 +178,5 @@
         "name": "Steering wheel heater"
       }
     }
-  },
-  "issues": {
-    "virtual_key": {
-      "title": "Virtual Key setup required",
-      "fix_flow": {
-        "step": {
-          "confirm": {
-            "title": "Virtual Key setup required",
-            "description": "Sending commands now requires a Virtual Key to be added to your Tesla. Open the Tessie App and send any command to setup the Virtual Key."
-          }
-        }
-      }
-    }
   }
 }