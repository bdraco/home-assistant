--- conflicted
+++ resolved
@@ -1,19 +1,11 @@
 """Tessie parent entity class."""
 
 from collections.abc import Awaitable, Callable
-<<<<<<< HEAD
-from http import HTTPStatus
-=======
->>>>>>> a9a912cb
 from typing import Any
 
 from aiohttp import ClientResponseError
 
 from homeassistant.exceptions import HomeAssistantError
-<<<<<<< HEAD
-from homeassistant.helpers import issue_registry as ir
-=======
->>>>>>> a9a912cb
 from homeassistant.helpers.device_registry import DeviceInfo
 from homeassistant.helpers.update_coordinator import CoordinatorEntity
 
@@ -61,45 +53,19 @@
 
     async def run(
         self, func: Callable[..., Awaitable[dict[str, bool]]], **kargs: Any
-<<<<<<< HEAD
-    ) -> bool:
-        """Run a tessie_api function and handle exceptions."""
-        try:
-            response = await func(
-=======
     ) -> None:
         """Run a tessie_api function and handle exceptions."""
         try:
             await func(
->>>>>>> a9a912cb
                 session=self.coordinator.session,
                 vin=self.vin,
                 api_key=self.coordinator.api_key,
                 **kargs,
             )
         except ClientResponseError as e:
-<<<<<<< HEAD
-            if e.status == HTTPStatus.INTERNAL_SERVER_ERROR:
-                # Create issue for Virtual Key setup
-                ir.async_create_issue(
-                    self.hass,
-                    DOMAIN,
-                    "virtual_key",
-                    is_fixable=True,
-                    is_persistent=False,
-                    learn_more_url="https://help.tessie.com/article/117-virtual-key",
-                    severity=ir.IssueSeverity.ERROR,
-                    translation_key="virtual_key",
-                )
-            raise HomeAssistantError from e
-        return response.get("result") is True
-
-    def set(self, *args) -> None:
-=======
             raise HomeAssistantError from e
 
     def set(self, *args: Any) -> None:
->>>>>>> a9a912cb
         """Set a value in coordinator data."""
         for key, value in args:
             self.coordinator.data[key] = value
