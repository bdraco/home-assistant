"""The SSDP integration."""
from __future__ import annotations

import asyncio
from collections.abc import Callable, Coroutine, Mapping
from dataclasses import dataclass, field
from datetime import timedelta
from enum import Enum
from ipaddress import IPv4Address, IPv6Address
import logging
import socket
from time import time
from typing import Any
from urllib.parse import urljoin
import xml.etree.ElementTree as ET

from async_upnp_client.aiohttp import AiohttpSessionRequester
from async_upnp_client.const import (
    AddressTupleVXType,
    DeviceIcon,
    DeviceInfo,
    DeviceOrServiceType,
    SsdpSource,
)
from async_upnp_client.description_cache import DescriptionCache
from async_upnp_client.server import UpnpServer, UpnpServerDevice, UpnpServerService
from async_upnp_client.ssdp import (
    SSDP_PORT,
    determine_source_target,
    fix_ipv6_address_scope_id,
    is_ipv4_address,
)
from async_upnp_client.ssdp_listener import SsdpDevice, SsdpDeviceTracker, SsdpListener
from async_upnp_client.utils import CaseInsensitiveDict

from homeassistant import config_entries
from homeassistant.components import network
from homeassistant.const import (
    EVENT_HOMEASSISTANT_STARTED,
    EVENT_HOMEASSISTANT_STOP,
    MATCH_ALL,
    __version__ as current_version,
)
from homeassistant.core import Event, HomeAssistant, callback as core_callback
from homeassistant.data_entry_flow import BaseServiceInfo
from homeassistant.helpers import config_validation as cv, discovery_flow
from homeassistant.helpers.aiohttp_client import async_get_clientsession
from homeassistant.helpers.event import async_track_time_interval
from homeassistant.helpers.instance_id import async_get as async_get_instance_id
from homeassistant.helpers.network import NoURLAvailableError, get_url
from homeassistant.helpers.system_info import async_get_system_info
from homeassistant.helpers.typing import ConfigType
from homeassistant.loader import async_get_ssdp, bind_hass
from homeassistant.util.async_ import create_eager_task

DOMAIN = "ssdp"
SSDP_SCANNER = "scanner"
UPNP_SERVER = "server"
UPNP_SERVER_MIN_PORT = 40000
UPNP_SERVER_MAX_PORT = 40100
SCAN_INTERVAL = timedelta(minutes=10)

IPV4_BROADCAST = IPv4Address("255.255.255.255")

# Attributes for accessing info from SSDP response
ATTR_SSDP_LOCATION = "ssdp_location"
ATTR_SSDP_ST = "ssdp_st"
ATTR_SSDP_NT = "ssdp_nt"
ATTR_SSDP_UDN = "ssdp_udn"
ATTR_SSDP_USN = "ssdp_usn"
ATTR_SSDP_EXT = "ssdp_ext"
ATTR_SSDP_SERVER = "ssdp_server"
ATTR_SSDP_BOOTID = "BOOTID.UPNP.ORG"
ATTR_SSDP_NEXTBOOTID = "NEXTBOOTID.UPNP.ORG"
# Attributes for accessing info from retrieved UPnP device description
ATTR_ST = "st"
ATTR_NT = "nt"
ATTR_UPNP_DEVICE_TYPE = "deviceType"
ATTR_UPNP_FRIENDLY_NAME = "friendlyName"
ATTR_UPNP_MANUFACTURER = "manufacturer"
ATTR_UPNP_MANUFACTURER_URL = "manufacturerURL"
ATTR_UPNP_MODEL_DESCRIPTION = "modelDescription"
ATTR_UPNP_MODEL_NAME = "modelName"
ATTR_UPNP_MODEL_NUMBER = "modelNumber"
ATTR_UPNP_MODEL_URL = "modelURL"
ATTR_UPNP_SERIAL = "serialNumber"
ATTR_UPNP_SERVICE_LIST = "serviceList"
ATTR_UPNP_UDN = "UDN"
ATTR_UPNP_UPC = "UPC"
ATTR_UPNP_PRESENTATION_URL = "presentationURL"
# Attributes for accessing info added by Home Assistant
ATTR_HA_MATCHING_DOMAINS = "x_homeassistant_matching_domains"

PRIMARY_MATCH_KEYS = [
    ATTR_UPNP_MANUFACTURER,
    ATTR_ST,
    ATTR_UPNP_DEVICE_TYPE,
    ATTR_NT,
    ATTR_UPNP_MANUFACTURER_URL,
]

_LOGGER = logging.getLogger(__name__)


CONFIG_SCHEMA = cv.empty_config_schema(DOMAIN)


@dataclass(slots=True)
class SsdpServiceInfo(BaseServiceInfo):
    """Prepared info from ssdp/upnp entries."""

    ssdp_usn: str
    ssdp_st: str
    upnp: Mapping[str, Any]
    ssdp_location: str | None = None
    ssdp_nt: str | None = None
    ssdp_udn: str | None = None
    ssdp_ext: str | None = None
    ssdp_server: str | None = None
    ssdp_headers: Mapping[str, Any] = field(default_factory=dict)
    ssdp_all_locations: set[str] = field(default_factory=set)
    x_homeassistant_matching_domains: set[str] = field(default_factory=set)


SsdpChange = Enum("SsdpChange", "ALIVE BYEBYE UPDATE")
SsdpCallback = Callable[[SsdpServiceInfo, SsdpChange], Coroutine[Any, Any, Any]]

SSDP_SOURCE_SSDP_CHANGE_MAPPING: Mapping[SsdpSource, SsdpChange] = {
    SsdpSource.SEARCH_ALIVE: SsdpChange.ALIVE,
    SsdpSource.SEARCH_CHANGED: SsdpChange.ALIVE,
    SsdpSource.ADVERTISEMENT_ALIVE: SsdpChange.ALIVE,
    SsdpSource.ADVERTISEMENT_BYEBYE: SsdpChange.BYEBYE,
    SsdpSource.ADVERTISEMENT_UPDATE: SsdpChange.UPDATE,
}


@bind_hass
async def async_register_callback(
    hass: HomeAssistant,
    callback: SsdpCallback,
    match_dict: None | dict[str, str] = None,
) -> Callable[[], None]:
    """Register to receive a callback on ssdp broadcast.

    Returns a callback that can be used to cancel the registration.
    """
    scanner: Scanner = hass.data[DOMAIN][SSDP_SCANNER]
    return await scanner.async_register_callback(callback, match_dict)


@bind_hass
async def async_get_discovery_info_by_udn_st(
    hass: HomeAssistant, udn: str, st: str
) -> SsdpServiceInfo | None:
    """Fetch the discovery info cache."""
    scanner: Scanner = hass.data[DOMAIN][SSDP_SCANNER]
    return await scanner.async_get_discovery_info_by_udn_st(udn, st)


@bind_hass
async def async_get_discovery_info_by_st(
    hass: HomeAssistant, st: str
) -> list[SsdpServiceInfo]:
    """Fetch all the entries matching the st."""
    scanner: Scanner = hass.data[DOMAIN][SSDP_SCANNER]
    return await scanner.async_get_discovery_info_by_st(st)


@bind_hass
async def async_get_discovery_info_by_udn(
    hass: HomeAssistant, udn: str
) -> list[SsdpServiceInfo]:
    """Fetch all the entries matching the udn."""
    scanner: Scanner = hass.data[DOMAIN][SSDP_SCANNER]
    return await scanner.async_get_discovery_info_by_udn(udn)


async def async_build_source_set(hass: HomeAssistant) -> set[IPv4Address | IPv6Address]:
    """Build the list of ssdp sources."""
    return {
        source_ip
        for source_ip in await network.async_get_enabled_source_ips(hass)
        if not source_ip.is_loopback
        and not source_ip.is_global
        and (source_ip.version == 6 and source_ip.scope_id or source_ip.version == 4)
    }


async def async_setup(hass: HomeAssistant, config: ConfigType) -> bool:
    """Set up the SSDP integration."""

    integration_matchers = IntegrationMatchers()
    integration_matchers.async_setup(await async_get_ssdp(hass))

    scanner = Scanner(hass, integration_matchers)
    server = Server(hass)
    hass.data[DOMAIN] = {
        SSDP_SCANNER: scanner,
        UPNP_SERVER: server,
    }

    await scanner.async_start()
    await server.async_start()

    return True


async def _async_run_ssdp_callback(
    callback: SsdpCallback,
    discovery_info: SsdpServiceInfo,
    ssdp_change: SsdpChange,
) -> None:
    try:
        await callback(discovery_info, ssdp_change)
    except Exception:  # pylint: disable=broad-except
        _LOGGER.exception("Failed to callback info: %s", discovery_info)


@core_callback
def _async_process_callbacks(
    hass: HomeAssistant,
    callbacks: list[SsdpCallback],
    discovery_info: SsdpServiceInfo,
    ssdp_change: SsdpChange,
) -> None:
    for callback in callbacks:
        hass.async_create_background_task(
            _async_run_ssdp_callback(callback, discovery_info, ssdp_change),
            name="process ssdp callbacks",
            eager_start=True,
        )


@core_callback
def _async_headers_match(
    headers: CaseInsensitiveDict, lower_match_dict: dict[str, str]
) -> bool:
    for header, val in lower_match_dict.items():
        if val == MATCH_ALL:
            if header not in headers:
                return False
        elif headers.get_lower(header) != val:
            return False
    return True


class IntegrationMatchers:
    """Optimized integration matching."""

    def __init__(self) -> None:
        """Init optimized integration matching."""
        self._match_by_key: dict[
            str, dict[str, list[tuple[str, dict[str, str]]]]
        ] | None = None

    @core_callback
    def async_setup(
        self, integration_matchers: dict[str, list[dict[str, str]]]
    ) -> None:
        """Build matchers by key.

        Here we convert the primary match keys into their own
        dicts so we can do lookups of the primary match
        key to find the match dict.
        """
        self._match_by_key = {}
        for key in PRIMARY_MATCH_KEYS:
            matchers_by_key = self._match_by_key[key] = {}
            for domain, matchers in integration_matchers.items():
                for matcher in matchers:
                    if match_value := matcher.get(key):
                        matchers_by_key.setdefault(match_value, []).append(
                            (domain, matcher)
                        )

    @core_callback
    def async_matching_domains(self, info_with_desc: CaseInsensitiveDict) -> set[str]:
        """Find domains matching the passed CaseInsensitiveDict."""
        assert self._match_by_key is not None
        domains = set()
        for key, matchers_by_key in self._match_by_key.items():
            if not (match_value := info_with_desc.get(key)):
                continue
            for domain, matcher in matchers_by_key.get(match_value, []):
                if domain in domains:
                    continue
                if all(info_with_desc.get(k) == v for (k, v) in matcher.items()):
                    domains.add(domain)
        return domains


class Scanner:
    """Class to manage SSDP searching and SSDP advertisements."""

    def __init__(
        self, hass: HomeAssistant, integration_matchers: IntegrationMatchers
    ) -> None:
        """Initialize class."""
        self.hass = hass
        self._cancel_scan: Callable[[], None] | None = None
        self._ssdp_listeners: list[SsdpListener] = []
        self._device_tracker = SsdpDeviceTracker()
        self._callbacks: list[tuple[SsdpCallback, dict[str, str]]] = []
        self._description_cache: DescriptionCache | None = None
        self.integration_matchers = integration_matchers

    @property
    def _ssdp_devices(self) -> list[SsdpDevice]:
        """Get all seen devices."""
        return list(self._device_tracker.devices.values())

    async def async_register_callback(
        self, callback: SsdpCallback, match_dict: None | dict[str, str] = None
    ) -> Callable[[], None]:
        """Register a callback."""
        if match_dict is None:
            lower_match_dict = {}
        else:
            lower_match_dict = {k.lower(): v for k, v in match_dict.items()}

        # Make sure any entries that happened
        # before the callback was registered are fired
        for ssdp_device in self._ssdp_devices:
            for headers in ssdp_device.all_combined_headers.values():
                if _async_headers_match(headers, lower_match_dict):
                    _async_process_callbacks(
                        self.hass,
                        [callback],
                        await self._async_headers_to_discovery_info(
                            ssdp_device, headers
                        ),
                        SsdpChange.ALIVE,
                    )

        callback_entry = (callback, lower_match_dict)
        self._callbacks.append(callback_entry)

        @core_callback
        def _async_remove_callback() -> None:
            self._callbacks.remove(callback_entry)

        return _async_remove_callback

    async def async_stop(self, *_: Any) -> None:
        """Stop the scanner."""
        assert self._cancel_scan is not None
        self._cancel_scan()

        await self._async_stop_ssdp_listeners()

    async def _async_stop_ssdp_listeners(self) -> None:
        """Stop the SSDP listeners."""
        await asyncio.gather(
            *(
                create_eager_task(listener.async_stop())
                for listener in self._ssdp_listeners
            ),
            return_exceptions=True,
        )

    async def async_scan(self, *_: Any) -> None:
        """Scan for new entries using ssdp listeners."""
        await self.async_scan_multicast()
        await self.async_scan_broadcast()

    async def async_scan_multicast(self, *_: Any) -> None:
        """Scan for new entries using multicase target."""
        for ssdp_listener in self._ssdp_listeners:
            await ssdp_listener.async_search()

    async def async_scan_broadcast(self, *_: Any) -> None:
        """Scan for new entries using broadcast target."""
        # Some sonos devices only seem to respond if we send to the broadcast
        # address. This matches pysonos' behavior
        # https://github.com/amelchio/pysonos/blob/d4329b4abb657d106394ae69357805269708c996/pysonos/discovery.py#L120
        for listener in self._ssdp_listeners:
            if is_ipv4_address(listener.source):
                await listener.async_search((str(IPV4_BROADCAST), SSDP_PORT))

    async def async_start(self) -> None:
        """Start the scanners."""
        session = async_get_clientsession(self.hass, verify_ssl=False)
        requester = AiohttpSessionRequester(session, True, 10)
        self._description_cache = DescriptionCache(requester)

        await self._async_start_ssdp_listeners()

        self.hass.bus.async_listen_once(EVENT_HOMEASSISTANT_STOP, self.async_stop)
        self._cancel_scan = async_track_time_interval(
            self.hass, self.async_scan, SCAN_INTERVAL, name="SSDP scanner"
        )

        # Trigger the initial-scan.
        await self.async_scan()

    async def _async_start_ssdp_listeners(self) -> None:
        """Start the SSDP Listeners."""
        # Devices are shared between all sources.
        for source_ip in await async_build_source_set(self.hass):
            source_ip_str = str(source_ip)
            if source_ip.version == 6:
                source_tuple: AddressTupleVXType = (
                    source_ip_str,
                    0,
                    0,
                    int(getattr(source_ip, "scope_id")),
                )
            else:
                source_tuple = (source_ip_str, 0)
            source, target = determine_source_target(source_tuple)
            source = fix_ipv6_address_scope_id(source) or source
            self._ssdp_listeners.append(
                SsdpListener(
                    callback=self._ssdp_listener_callback,
                    source=source,
                    target=target,
                    device_tracker=self._device_tracker,
                )
            )
        results = await asyncio.gather(
            *(
                create_eager_task(listener.async_start())
                for listener in self._ssdp_listeners
            ),
            return_exceptions=True,
        )
        failed_listeners = []
        for idx, result in enumerate(results):
            if isinstance(result, Exception):
                _LOGGER.debug(
                    "Failed to setup listener for %s: %s",
                    self._ssdp_listeners[idx].source,
                    result,
                )
                failed_listeners.append(self._ssdp_listeners[idx])
        for listener in failed_listeners:
            self._ssdp_listeners.remove(listener)

    @core_callback
    def _async_get_matching_callbacks(
        self,
        combined_headers: CaseInsensitiveDict,
    ) -> list[SsdpCallback]:
        """Return a list of callbacks that match."""
        return [
            callback
            for callback, lower_match_dict in self._callbacks
            if _async_headers_match(combined_headers, lower_match_dict)
        ]

    def _ssdp_listener_callback(
        self,
        ssdp_device: SsdpDevice,
        dst: DeviceOrServiceType,
        source: SsdpSource,
    ) -> None:
        """Handle a device/service change."""
        _LOGGER.debug(
            "SSDP: ssdp_device: %s, dst: %s, source: %s", ssdp_device, dst, source
        )

        assert self._description_cache

        location = ssdp_device.location
        _, info_desc = self._description_cache.peek_description_dict(location)
        if info_desc is None:
            # Fetch info desc in separate task and process from there.
            self.hass.async_create_background_task(
                self._ssdp_listener_process_callback_with_lookup(
                    ssdp_device, dst, source
                ),
                name=f"ssdp_info_desc_lookup_{location}",
                eager_start=True,
            )
            return

        # Info desc known, process directly.
        self._ssdp_listener_process_callback(ssdp_device, dst, source, info_desc)

    async def _ssdp_listener_process_callback_with_lookup(
        self,
        ssdp_device: SsdpDevice,
        dst: DeviceOrServiceType,
        source: SsdpSource,
    ) -> None:
        """Handle a device/service change."""
        location = ssdp_device.location
        self._ssdp_listener_process_callback(
            ssdp_device,
            dst,
            source,
            await self._async_get_description_dict(location),
        )

    def _ssdp_listener_process_callback(
        self,
        ssdp_device: SsdpDevice,
        dst: DeviceOrServiceType,
        source: SsdpSource,
        info_desc: Mapping[str, Any],
    ) -> None:
        """Handle a device/service change."""
        matching_domains: set[str] = set()
        combined_headers = ssdp_device.combined_headers(dst)
        callbacks = self._async_get_matching_callbacks(combined_headers)

        # If there are no changes from a search, do not trigger a config flow
        if source != SsdpSource.SEARCH_ALIVE:
            matching_domains = self.integration_matchers.async_matching_domains(
                CaseInsensitiveDict(combined_headers.as_dict(), **info_desc)
            )

        if (
            not callbacks
            and not matching_domains
            and source != SsdpSource.ADVERTISEMENT_BYEBYE
        ):
            return

        discovery_info = discovery_info_from_headers_and_description(
            ssdp_device, combined_headers, info_desc
        )
        discovery_info.x_homeassistant_matching_domains = matching_domains

        if callbacks:
            ssdp_change = SSDP_SOURCE_SSDP_CHANGE_MAPPING[source]
<<<<<<< HEAD
            _async_process_callbacks(self.hass, callbacks, discovery_info, ssdp_change)
=======
            self.hass.async_create_background_task(
                _async_process_callbacks(callbacks, discovery_info, ssdp_change),
                name=f"ssdp_callback_{ssdp_change.name}",
                eager_start=True,
            )
>>>>>>> 7ecf3405

        # Config flows should only be created for alive/update messages from alive devices
        if source == SsdpSource.ADVERTISEMENT_BYEBYE:
            self._async_dismiss_discoveries(discovery_info)
            return

        _LOGGER.debug("Discovery info: %s", discovery_info)

        location = ssdp_device.location
        for domain in matching_domains:
            _LOGGER.debug("Discovered %s at %s", domain, location)
            discovery_flow.async_create_flow(
                self.hass,
                domain,
                {"source": config_entries.SOURCE_SSDP},
                discovery_info,
            )

    def _async_dismiss_discoveries(
        self, byebye_discovery_info: SsdpServiceInfo
    ) -> None:
        """Dismiss all discoveries for the given address."""
        for flow in self.hass.config_entries.flow.async_progress_by_init_data_type(
            SsdpServiceInfo,
            lambda service_info: bool(
                service_info.ssdp_st == byebye_discovery_info.ssdp_st
                and service_info.ssdp_location == byebye_discovery_info.ssdp_location
            ),
        ):
            self.hass.config_entries.flow.async_abort(flow["flow_id"])

    async def _async_get_description_dict(
        self, location: str | None
    ) -> Mapping[str, str]:
        """Get description dict."""
        assert self._description_cache is not None

        has_description, description = self._description_cache.peek_description_dict(
            location
        )
        if has_description:
            return description or {}

        return await self._description_cache.async_get_description_dict(location) or {}

    async def _async_headers_to_discovery_info(
        self, ssdp_device: SsdpDevice, headers: CaseInsensitiveDict
    ) -> SsdpServiceInfo:
        """Combine the headers and description into discovery_info.

        Building this is a bit expensive so we only do it on demand.
        """
        assert self._description_cache is not None

        location = headers["location"]
        info_desc = await self._async_get_description_dict(location)
        return discovery_info_from_headers_and_description(
            ssdp_device, headers, info_desc
        )

    async def async_get_discovery_info_by_udn_st(
        self, udn: str, st: str
    ) -> SsdpServiceInfo | None:
        """Return discovery_info for a udn and st."""
        for ssdp_device in self._ssdp_devices:
            if ssdp_device.udn == udn:
                if headers := ssdp_device.combined_headers(st):
                    return await self._async_headers_to_discovery_info(
                        ssdp_device, headers
                    )
        return None

    async def async_get_discovery_info_by_st(self, st: str) -> list[SsdpServiceInfo]:
        """Return matching discovery_infos for a st."""
        return [
            await self._async_headers_to_discovery_info(ssdp_device, headers)
            for ssdp_device in self._ssdp_devices
            if (headers := ssdp_device.combined_headers(st))
        ]

    async def async_get_discovery_info_by_udn(self, udn: str) -> list[SsdpServiceInfo]:
        """Return matching discovery_infos for a udn."""
        return [
            await self._async_headers_to_discovery_info(ssdp_device, headers)
            for ssdp_device in self._ssdp_devices
            for headers in ssdp_device.all_combined_headers.values()
            if ssdp_device.udn == udn
        ]


def discovery_info_from_headers_and_description(
    ssdp_device: SsdpDevice,
    combined_headers: CaseInsensitiveDict,
    info_desc: Mapping[str, Any],
) -> SsdpServiceInfo:
    """Convert headers and description to discovery_info."""
    ssdp_usn = combined_headers["usn"]
    ssdp_st = combined_headers.get_lower("st")
    if isinstance(info_desc, CaseInsensitiveDict):
        upnp_info = {**info_desc.as_dict()}
    else:
        upnp_info = {**info_desc}

    # Increase compatibility: depending on the message type,
    # either the ST (Search Target, from M-SEARCH messages)
    # or NT (Notification Type, from NOTIFY messages) header is mandatory
    if not ssdp_st:
        ssdp_st = combined_headers["nt"]

    # Ensure UPnP "udn" is set
    if ATTR_UPNP_UDN not in upnp_info:
        if udn := _udn_from_usn(ssdp_usn):
            upnp_info[ATTR_UPNP_UDN] = udn

    return SsdpServiceInfo(
        ssdp_usn=ssdp_usn,
        ssdp_st=ssdp_st,
        ssdp_ext=combined_headers.get_lower("ext"),
        ssdp_server=combined_headers.get_lower("server"),
        ssdp_location=combined_headers.get_lower("location"),
        ssdp_udn=combined_headers.get_lower("_udn"),
        ssdp_nt=combined_headers.get_lower("nt"),
        ssdp_headers=combined_headers,
        upnp=upnp_info,
        ssdp_all_locations=set(ssdp_device.locations),
    )


def _udn_from_usn(usn: str | None) -> str | None:
    """Get the UDN from the USN."""
    if usn is None:
        return None
    if usn.startswith("uuid:"):
        return usn.split("::")[0]
    return None


class HassUpnpServiceDevice(UpnpServerDevice):
    """Hass Device."""

    DEVICE_DEFINITION = DeviceInfo(
        device_type="urn:home-assistant.io:device:HomeAssistant:1",
        friendly_name="filled_later_on",
        manufacturer="Home Assistant",
        manufacturer_url="https://www.home-assistant.io",
        model_description=None,
        model_name="filled_later_on",
        model_number=current_version,
        model_url="https://www.home-assistant.io",
        serial_number="filled_later_on",
        udn="filled_later_on",
        upc=None,
        presentation_url="https://my.home-assistant.io/",
        url="/device.xml",
        icons=[
            DeviceIcon(
                mimetype="image/png",
                width=1024,
                height=1024,
                depth=24,
                url="/static/icons/favicon-1024x1024.png",
            ),
            DeviceIcon(
                mimetype="image/png",
                width=512,
                height=512,
                depth=24,
                url="/static/icons/favicon-512x512.png",
            ),
            DeviceIcon(
                mimetype="image/png",
                width=384,
                height=384,
                depth=24,
                url="/static/icons/favicon-384x384.png",
            ),
            DeviceIcon(
                mimetype="image/png",
                width=192,
                height=192,
                depth=24,
                url="/static/icons/favicon-192x192.png",
            ),
        ],
        xml=ET.Element("server_device"),
    )
    EMBEDDED_DEVICES: list[type[UpnpServerDevice]] = []
    SERVICES: list[type[UpnpServerService]] = []


async def _async_find_next_available_port(source: AddressTupleVXType) -> int:
    """Get a free TCP port."""
    family = socket.AF_INET if is_ipv4_address(source) else socket.AF_INET6
    test_socket = socket.socket(family, socket.SOCK_STREAM)
    test_socket.setblocking(False)
    test_socket.setsockopt(socket.SOL_SOCKET, socket.SO_REUSEADDR, 1)

    for port in range(UPNP_SERVER_MIN_PORT, UPNP_SERVER_MAX_PORT):
        addr = (source[0],) + (port,) + source[2:]
        try:
            test_socket.bind(addr)
            return port
        except OSError:
            if port == UPNP_SERVER_MAX_PORT - 1:
                raise

    raise RuntimeError("unreachable")


class Server:
    """Class to be visible via SSDP searching and advertisements."""

    def __init__(self, hass: HomeAssistant) -> None:
        """Initialize class."""
        self.hass = hass
        self._upnp_servers: list[UpnpServer] = []

    async def async_start(self) -> None:
        """Start the server."""
        bus = self.hass.bus
        bus.async_listen_once(EVENT_HOMEASSISTANT_STOP, self.async_stop)
        bus.async_listen_once(
            EVENT_HOMEASSISTANT_STARTED, self._async_start_upnp_servers
        )

    async def _async_get_instance_udn(self) -> str:
        """Get Unique Device Name for this instance."""
        instance_id = await async_get_instance_id(self.hass)
        return f"uuid:{instance_id[0:8]}-{instance_id[8:12]}-{instance_id[12:16]}-{instance_id[16:20]}-{instance_id[20:32]}".upper()

    async def _async_start_upnp_servers(self, event: Event) -> None:
        """Start the UPnP/SSDP servers."""
        # Update UDN with our instance UDN.
        udn = await self._async_get_instance_udn()
        system_info = await async_get_system_info(self.hass)
        model_name = system_info["installation_type"]
        try:
            presentation_url = get_url(self.hass, allow_ip=True, prefer_external=False)
        except NoURLAvailableError:
            _LOGGER.warning(
                "Could not set up UPnP/SSDP server, as a presentation URL could"
                " not be determined; Please configure your internal URL"
                " in the Home Assistant general configuration"
            )
            return

        serial_number = await async_get_instance_id(self.hass)
        HassUpnpServiceDevice.DEVICE_DEFINITION = (
            HassUpnpServiceDevice.DEVICE_DEFINITION._replace(
                udn=udn,
                friendly_name=f"{self.hass.config.location_name} (Home Assistant)",
                model_name=model_name,
                presentation_url=presentation_url,
                serial_number=serial_number,
            )
        )

        # Update icon URLs.
        for index, icon in enumerate(HassUpnpServiceDevice.DEVICE_DEFINITION.icons):
            new_url = urljoin(presentation_url, icon.url)
            HassUpnpServiceDevice.DEVICE_DEFINITION.icons[index] = icon._replace(
                url=new_url
            )

        # Start a server on all source IPs.
        boot_id = int(time())
        for source_ip in await async_build_source_set(self.hass):
            source_ip_str = str(source_ip)
            if source_ip.version == 6:
                source_tuple: AddressTupleVXType = (
                    source_ip_str,
                    0,
                    0,
                    int(getattr(source_ip, "scope_id")),
                )
            else:
                source_tuple = (source_ip_str, 0)
            source, target = determine_source_target(source_tuple)
            source = fix_ipv6_address_scope_id(source) or source
            http_port = await _async_find_next_available_port(source)
            _LOGGER.debug("Binding UPnP HTTP server to: %s:%s", source_ip, http_port)
            self._upnp_servers.append(
                UpnpServer(
                    source=source,
                    target=target,
                    http_port=http_port,
                    server_device=HassUpnpServiceDevice,
                    boot_id=boot_id,
                )
            )
        results = await asyncio.gather(
            *(upnp_server.async_start() for upnp_server in self._upnp_servers),
            return_exceptions=True,
        )
        failed_servers = []
        for idx, result in enumerate(results):
            if isinstance(result, Exception):
                _LOGGER.debug(
                    "Failed to setup server for %s: %s",
                    self._upnp_servers[idx].source,
                    result,
                )
                failed_servers.append(self._upnp_servers[idx])
        for server in failed_servers:
            self._upnp_servers.remove(server)

    async def async_stop(self, *_: Any) -> None:
        """Stop the server."""
        await self._async_stop_upnp_servers()

    async def _async_stop_upnp_servers(self) -> None:
        """Stop UPnP/SSDP servers."""
        for server in self._upnp_servers:
            await server.async_stop()<|MERGE_RESOLUTION|>--- conflicted
+++ resolved
@@ -524,15 +524,7 @@
 
         if callbacks:
             ssdp_change = SSDP_SOURCE_SSDP_CHANGE_MAPPING[source]
-<<<<<<< HEAD
             _async_process_callbacks(self.hass, callbacks, discovery_info, ssdp_change)
-=======
-            self.hass.async_create_background_task(
-                _async_process_callbacks(callbacks, discovery_info, ssdp_change),
-                name=f"ssdp_callback_{ssdp_change.name}",
-                eager_start=True,
-            )
->>>>>>> 7ecf3405
 
         # Config flows should only be created for alive/update messages from alive devices
         if source == SsdpSource.ADVERTISEMENT_BYEBYE:
