--- conflicted
+++ resolved
@@ -126,13 +126,9 @@
 
 
 SsdpChange = Enum("SsdpChange", "ALIVE BYEBYE UPDATE")
-<<<<<<< HEAD
-SsdpCallback = Callable[[SsdpServiceInfo, SsdpChange], Coroutine[Any, Any, Any]]
-=======
 SsdpHassJobCallback = HassJob[
     [SsdpServiceInfo, SsdpChange], Coroutine[Any, Any, None] | None
 ]
->>>>>>> e75c6f7a
 
 SSDP_SOURCE_SSDP_CHANGE_MAPPING: Mapping[SsdpSource, SsdpChange] = {
     SsdpSource.SEARCH_ALIVE: SsdpChange.ALIVE,
@@ -226,46 +222,20 @@
     return True
 
 
-<<<<<<< HEAD
-async def _async_run_ssdp_callback(
-    callback: SsdpCallback,
-    discovery_info: SsdpServiceInfo,
-    ssdp_change: SsdpChange,
-) -> None:
-    try:
-        await callback(discovery_info, ssdp_change)
-    except Exception:  # pylint: disable=broad-except
-        _LOGGER.exception("Failed to callback info: %s", discovery_info)
-
-
-@core_callback
-def _async_process_callbacks(
-    hass: HomeAssistant,
-    callbacks: list[SsdpCallback],
-=======
 @core_callback
 def _async_process_callbacks(
     hass: HomeAssistant,
     callbacks: list[SsdpHassJobCallback],
->>>>>>> e75c6f7a
     discovery_info: SsdpServiceInfo,
     ssdp_change: SsdpChange,
 ) -> None:
     for callback in callbacks:
-<<<<<<< HEAD
-        hass.async_create_background_task(
-            _async_run_ssdp_callback(callback, discovery_info, ssdp_change),
-            name="process ssdp callbacks",
-            eager_start=True,
-        )
-=======
         try:
             hass.async_run_hass_job(
                 callback, discovery_info, ssdp_change, eager_start=True, background=True
             )
         except Exception:  # pylint: disable=broad-except
             _LOGGER.exception("Failed to callback info: %s", discovery_info)
->>>>>>> e75c6f7a
 
 
 @core_callback
