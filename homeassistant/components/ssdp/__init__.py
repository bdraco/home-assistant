"""The SSDP integration."""

from __future__ import annotations

import asyncio
from collections.abc import Callable, Coroutine, Mapping
from dataclasses import dataclass, field
from datetime import timedelta
from enum import Enum
from functools import partial
from ipaddress import IPv4Address, IPv6Address
import logging
import socket
from time import time
from typing import TYPE_CHECKING, Any
from urllib.parse import urljoin
import xml.etree.ElementTree as ET

from async_upnp_client.aiohttp import AiohttpSessionRequester
from async_upnp_client.const import (
    AddressTupleVXType,
    DeviceIcon,
    DeviceInfo,
    DeviceOrServiceType,
    SsdpSource,
)
from async_upnp_client.description_cache import DescriptionCache
from async_upnp_client.server import UpnpServer, UpnpServerDevice, UpnpServerService
from async_upnp_client.ssdp import (
    SSDP_PORT,
    determine_source_target,
    fix_ipv6_address_scope_id,
    is_ipv4_address,
)
from async_upnp_client.ssdp_listener import SsdpDevice, SsdpDeviceTracker, SsdpListener
from async_upnp_client.utils import CaseInsensitiveDict

from homeassistant import config_entries
from homeassistant.components import network
from homeassistant.const import (
    EVENT_HOMEASSISTANT_STARTED,
    EVENT_HOMEASSISTANT_STOP,
    MATCH_ALL,
    __version__ as current_version,
)
from homeassistant.core import Event, HassJob, HomeAssistant, callback as core_callback
from homeassistant.data_entry_flow import BaseServiceInfo
from homeassistant.helpers import config_validation as cv, discovery_flow
from homeassistant.helpers.aiohttp_client import async_get_clientsession
from homeassistant.helpers.dispatcher import async_dispatcher_connect
from homeassistant.helpers.event import async_track_time_interval
from homeassistant.helpers.instance_id import async_get as async_get_instance_id
from homeassistant.helpers.network import NoURLAvailableError, get_url
from homeassistant.helpers.system_info import async_get_system_info
from homeassistant.helpers.typing import ConfigType
from homeassistant.loader import async_get_ssdp, bind_hass
from homeassistant.util.async_ import create_eager_task
from homeassistant.util.logging import catch_log_exception

DOMAIN = "ssdp"
SSDP_SCANNER = "scanner"
UPNP_SERVER = "server"
UPNP_SERVER_MIN_PORT = 40000
UPNP_SERVER_MAX_PORT = 40100
SCAN_INTERVAL = timedelta(minutes=10)

IPV4_BROADCAST = IPv4Address("255.255.255.255")

# Attributes for accessing info from SSDP response
ATTR_SSDP_LOCATION = "ssdp_location"
ATTR_SSDP_ST = "ssdp_st"
ATTR_SSDP_NT = "ssdp_nt"
ATTR_SSDP_UDN = "ssdp_udn"
ATTR_SSDP_USN = "ssdp_usn"
ATTR_SSDP_EXT = "ssdp_ext"
ATTR_SSDP_SERVER = "ssdp_server"
ATTR_SSDP_BOOTID = "BOOTID.UPNP.ORG"
ATTR_SSDP_NEXTBOOTID = "NEXTBOOTID.UPNP.ORG"
# Attributes for accessing info from retrieved UPnP device description
ATTR_ST = "st"
ATTR_NT = "nt"
ATTR_UPNP_DEVICE_TYPE = "deviceType"
ATTR_UPNP_FRIENDLY_NAME = "friendlyName"
ATTR_UPNP_MANUFACTURER = "manufacturer"
ATTR_UPNP_MANUFACTURER_URL = "manufacturerURL"
ATTR_UPNP_MODEL_DESCRIPTION = "modelDescription"
ATTR_UPNP_MODEL_NAME = "modelName"
ATTR_UPNP_MODEL_NUMBER = "modelNumber"
ATTR_UPNP_MODEL_URL = "modelURL"
ATTR_UPNP_SERIAL = "serialNumber"
ATTR_UPNP_SERVICE_LIST = "serviceList"
ATTR_UPNP_UDN = "UDN"
ATTR_UPNP_UPC = "UPC"
ATTR_UPNP_PRESENTATION_URL = "presentationURL"
# Attributes for accessing info added by Home Assistant
ATTR_HA_MATCHING_DOMAINS = "x_homeassistant_matching_domains"

PRIMARY_MATCH_KEYS = [
    ATTR_UPNP_MANUFACTURER,
    ATTR_ST,
    ATTR_UPNP_DEVICE_TYPE,
    ATTR_NT,
    ATTR_UPNP_MANUFACTURER_URL,
]

_LOGGER = logging.getLogger(__name__)


CONFIG_SCHEMA = cv.empty_config_schema(DOMAIN)


@dataclass(slots=True)
class SsdpServiceInfo(BaseServiceInfo):
    """Prepared info from ssdp/upnp entries."""

    ssdp_usn: str
    ssdp_st: str
    upnp: Mapping[str, Any]
    ssdp_location: str | None = None
    ssdp_nt: str | None = None
    ssdp_udn: str | None = None
    ssdp_ext: str | None = None
    ssdp_server: str | None = None
    ssdp_headers: Mapping[str, Any] = field(default_factory=dict)
    ssdp_all_locations: set[str] = field(default_factory=set)
    x_homeassistant_matching_domains: set[str] = field(default_factory=set)


SsdpChange = Enum("SsdpChange", "ALIVE BYEBYE UPDATE")
type SsdpHassJobCallback = HassJob[
    [SsdpServiceInfo, SsdpChange], Coroutine[Any, Any, None] | None
]

SSDP_SOURCE_SSDP_CHANGE_MAPPING: Mapping[SsdpSource, SsdpChange] = {
    SsdpSource.SEARCH_ALIVE: SsdpChange.ALIVE,
    SsdpSource.SEARCH_CHANGED: SsdpChange.ALIVE,
    SsdpSource.ADVERTISEMENT_ALIVE: SsdpChange.ALIVE,
    SsdpSource.ADVERTISEMENT_BYEBYE: SsdpChange.BYEBYE,
    SsdpSource.ADVERTISEMENT_UPDATE: SsdpChange.UPDATE,
}


def _format_err(name: str, *args: Any) -> str:
    """Format error message."""
    return f"Exception in SSDP callback {name}: {args}"


@bind_hass
async def async_register_callback(
    hass: HomeAssistant,
    callback: Callable[[SsdpServiceInfo, SsdpChange], Coroutine[Any, Any, None] | None],
    match_dict: dict[str, str] | None = None,
) -> Callable[[], None]:
    """Register to receive a callback on ssdp broadcast.

    Returns a callback that can be used to cancel the registration.
    """
    scanner: Scanner = hass.data[DOMAIN][SSDP_SCANNER]
    job = HassJob(
        catch_log_exception(
            callback,
            partial(_format_err, str(callback)),
        ),
        f"ssdp callback {match_dict}",
    )
    return await scanner.async_register_callback(job, match_dict)


@bind_hass
async def async_get_discovery_info_by_udn_st(
    hass: HomeAssistant, udn: str, st: str
) -> SsdpServiceInfo | None:
    """Fetch the discovery info cache."""
    scanner: Scanner = hass.data[DOMAIN][SSDP_SCANNER]
    return await scanner.async_get_discovery_info_by_udn_st(udn, st)


@bind_hass
async def async_get_discovery_info_by_st(
    hass: HomeAssistant, st: str
) -> list[SsdpServiceInfo]:
    """Fetch all the entries matching the st."""
    scanner: Scanner = hass.data[DOMAIN][SSDP_SCANNER]
    return await scanner.async_get_discovery_info_by_st(st)


@bind_hass
async def async_get_discovery_info_by_udn(
    hass: HomeAssistant, udn: str
) -> list[SsdpServiceInfo]:
    """Fetch all the entries matching the udn."""
    scanner: Scanner = hass.data[DOMAIN][SSDP_SCANNER]
    return await scanner.async_get_discovery_info_by_udn(udn)


async def async_build_source_set(hass: HomeAssistant) -> set[IPv4Address | IPv6Address]:
    """Build the list of ssdp sources."""
    return {
        source_ip
        for source_ip in await network.async_get_enabled_source_ips(hass)
        if not source_ip.is_loopback
        and not source_ip.is_global
        and (source_ip.version == 6 and source_ip.scope_id or source_ip.version == 4)
    }


async def async_setup(hass: HomeAssistant, config: ConfigType) -> bool:
    """Set up the SSDP integration."""

    integration_matchers = IntegrationMatchers()
    integration_matchers.async_setup(await async_get_ssdp(hass))

    scanner = Scanner(hass, integration_matchers)
    server = Server(hass)
    hass.data[DOMAIN] = {
        SSDP_SCANNER: scanner,
        UPNP_SERVER: server,
    }

    await scanner.async_start()
    await server.async_start()

    return True


@core_callback
def _async_process_callbacks(
    hass: HomeAssistant,
    callbacks: list[SsdpHassJobCallback],
    discovery_info: SsdpServiceInfo,
    ssdp_change: SsdpChange,
) -> None:
    for callback in callbacks:
        try:
            hass.async_run_hass_job(
                callback, discovery_info, ssdp_change, background=True
            )
        except Exception:
            _LOGGER.exception("Failed to callback info: %s", discovery_info)


@core_callback
def _async_headers_match(
    headers: CaseInsensitiveDict, lower_match_dict: dict[str, str]
) -> bool:
    for header, val in lower_match_dict.items():
        if val == MATCH_ALL:
            if header not in headers:
                return False
        elif headers.get_lower(header) != val:
            return False
    return True


class IntegrationMatchers:
    """Optimized integration matching."""

    def __init__(self) -> None:
        """Init optimized integration matching."""
        self._match_by_key: (
            dict[str, dict[str, list[tuple[str, dict[str, str]]]]] | None
        ) = None

    @core_callback
    def async_setup(
        self, integration_matchers: dict[str, list[dict[str, str]]]
    ) -> None:
        """Build matchers by key.

        Here we convert the primary match keys into their own
        dicts so we can do lookups of the primary match
        key to find the match dict.
        """
        self._match_by_key = {}
        for key in PRIMARY_MATCH_KEYS:
            matchers_by_key = self._match_by_key[key] = {}
            for domain, matchers in integration_matchers.items():
                for matcher in matchers:
                    if match_value := matcher.get(key):
                        matchers_by_key.setdefault(match_value, []).append(
                            (domain, matcher)
                        )

    @core_callback
    def async_matching_domains(self, info_with_desc: CaseInsensitiveDict) -> set[str]:
        """Find domains matching the passed CaseInsensitiveDict."""
        assert self._match_by_key is not None
        return {
            domain
            for key, matchers_by_key in self._match_by_key.items()
            if (match_value := info_with_desc.get(key))
            for domain, matcher in matchers_by_key.get(match_value, ())
            if info_with_desc.items() >= matcher.items()
        }


class Scanner:
    """Class to manage SSDP searching and SSDP advertisements."""

    def __init__(
        self, hass: HomeAssistant, integration_matchers: IntegrationMatchers
    ) -> None:
        """Initialize class."""
        self.hass = hass
        self._cancel_scan: Callable[[], None] | None = None
        self._ssdp_listeners: list[SsdpListener] = []
        self._device_tracker = SsdpDeviceTracker()
        self._callbacks: list[tuple[SsdpHassJobCallback, dict[str, str]]] = []
        self._description_cache: DescriptionCache | None = None
        self.integration_matchers = integration_matchers

    @property
    def _ssdp_devices(self) -> list[SsdpDevice]:
        """Get all seen devices."""
        return list(self._device_tracker.devices.values())

    async def async_register_callback(
        self, callback: SsdpHassJobCallback, match_dict: dict[str, str] | None = None
    ) -> Callable[[], None]:
        """Register a callback."""
        if match_dict is None:
            lower_match_dict = {}
        else:
            lower_match_dict = {k.lower(): v for k, v in match_dict.items()}

        # Make sure any entries that happened
        # before the callback was registered are fired
        for ssdp_device in self._ssdp_devices:
            for headers in ssdp_device.all_combined_headers.values():
                if _async_headers_match(headers, lower_match_dict):
                    _async_process_callbacks(
                        self.hass,
                        [callback],
                        await self._async_headers_to_discovery_info(
                            ssdp_device, headers
                        ),
                        SsdpChange.ALIVE,
                    )

        callback_entry = (callback, lower_match_dict)
        self._callbacks.append(callback_entry)

        @core_callback
        def _async_remove_callback() -> None:
            self._callbacks.remove(callback_entry)

        return _async_remove_callback

    async def async_stop(self, *_: Any) -> None:
        """Stop the scanner."""
        assert self._cancel_scan is not None
        self._cancel_scan()

        await self._async_stop_ssdp_listeners()

    async def _async_stop_ssdp_listeners(self) -> None:
        """Stop the SSDP listeners."""
        await asyncio.gather(
            *(
                create_eager_task(listener.async_stop())
                for listener in self._ssdp_listeners
            ),
            return_exceptions=True,
        )

    async def async_scan(self, *_: Any) -> None:
        """Scan for new entries using ssdp listeners."""
        await self.async_scan_multicast()
        await self.async_scan_broadcast()

    async def async_scan_multicast(self, *_: Any) -> None:
        """Scan for new entries using multicase target."""
        for ssdp_listener in self._ssdp_listeners:
            await ssdp_listener.async_search()

    async def async_scan_broadcast(self, *_: Any) -> None:
        """Scan for new entries using broadcast target."""
        # Some sonos devices only seem to respond if we send to the broadcast
        # address. This matches pysonos' behavior
        # https://github.com/amelchio/pysonos/blob/d4329b4abb657d106394ae69357805269708c996/pysonos/discovery.py#L120
        for listener in self._ssdp_listeners:
            if is_ipv4_address(listener.source):
                await listener.async_search((str(IPV4_BROADCAST), SSDP_PORT))

    async def async_start(self) -> None:
        """Start the scanners."""
        session = async_get_clientsession(self.hass, verify_ssl=False)
        requester = AiohttpSessionRequester(session, True, 10)
        self._description_cache = DescriptionCache(requester)

        await self._async_start_ssdp_listeners()

        self.hass.bus.async_listen_once(EVENT_HOMEASSISTANT_STOP, self.async_stop)
        self._cancel_scan = async_track_time_interval(
            self.hass, self.async_scan, SCAN_INTERVAL, name="SSDP scanner"
        )

        async_dispatcher_connect(
            self.hass,
            config_entries.signal_discovered_config_entry_removed(DOMAIN),
            self._handle_config_entry_removed,
        )

        # Trigger the initial-scan.
        await self.async_scan()

    async def _async_start_ssdp_listeners(self) -> None:
        """Start the SSDP Listeners."""
        # Devices are shared between all sources.
        for source_ip in await async_build_source_set(self.hass):
            source_ip_str = str(source_ip)
            if source_ip.version == 6:
                source_tuple: AddressTupleVXType = (
                    source_ip_str,
                    0,
                    0,
                    int(getattr(source_ip, "scope_id")),
                )
            else:
                source_tuple = (source_ip_str, 0)
            source, target = determine_source_target(source_tuple)
            source = fix_ipv6_address_scope_id(source) or source
            self._ssdp_listeners.append(
                SsdpListener(
                    callback=self._ssdp_listener_callback,
                    source=source,
                    target=target,
                    device_tracker=self._device_tracker,
                )
            )
        results = await asyncio.gather(
            *(
                create_eager_task(listener.async_start())
                for listener in self._ssdp_listeners
            ),
            return_exceptions=True,
        )
        failed_listeners = []
        for idx, result in enumerate(results):
            if isinstance(result, Exception):
                _LOGGER.debug(
                    "Failed to setup listener for %s: %s",
                    self._ssdp_listeners[idx].source,
                    result,
                )
                failed_listeners.append(self._ssdp_listeners[idx])
        for listener in failed_listeners:
            self._ssdp_listeners.remove(listener)

    @core_callback
    def _async_get_matching_callbacks(
        self,
        combined_headers: CaseInsensitiveDict,
    ) -> list[SsdpHassJobCallback]:
        """Return a list of callbacks that match."""
        return [
            callback
            for callback, lower_match_dict in self._callbacks
            if _async_headers_match(combined_headers, lower_match_dict)
        ]

    def _ssdp_listener_callback(
        self,
        ssdp_device: SsdpDevice,
        dst: DeviceOrServiceType,
        source: SsdpSource,
    ) -> None:
        """Handle a device/service change."""
        _LOGGER.debug(
            "SSDP: ssdp_device: %s, dst: %s, source: %s", ssdp_device, dst, source
        )

        assert self._description_cache

        location = ssdp_device.location
        _, info_desc = self._description_cache.peek_description_dict(location)
        if info_desc is None:
            # Fetch info desc in separate task and process from there.
            self.hass.async_create_background_task(
                self._ssdp_listener_process_callback_with_lookup(
                    ssdp_device, dst, source
                ),
                name=f"ssdp_info_desc_lookup_{location}",
                eager_start=True,
            )
            return

        # Info desc known, process directly.
        self._ssdp_listener_process_callback(ssdp_device, dst, source, info_desc)

    async def _ssdp_listener_process_callback_with_lookup(
        self,
        ssdp_device: SsdpDevice,
        dst: DeviceOrServiceType,
        source: SsdpSource,
    ) -> None:
        """Handle a device/service change."""
        location = ssdp_device.location
        self._ssdp_listener_process_callback(
            ssdp_device,
            dst,
            source,
            await self._async_get_description_dict(location),
        )

    def _ssdp_listener_process_callback(
        self,
        ssdp_device: SsdpDevice,
        dst: DeviceOrServiceType,
        source: SsdpSource,
        info_desc: Mapping[str, Any],
        skip_callbacks: bool = False,
    ) -> None:
        """Handle a device/service change."""
        matching_domains: set[str] = set()
        combined_headers = ssdp_device.combined_headers(dst)
        callbacks = self._async_get_matching_callbacks(combined_headers)

        # If there are no changes from a search, do not trigger a config flow
        if source != SsdpSource.SEARCH_ALIVE:
            matching_domains = self.integration_matchers.async_matching_domains(
                CaseInsensitiveDict(combined_headers.as_dict(), **info_desc)
            )

        if (
            not callbacks
            and not matching_domains
            and source != SsdpSource.ADVERTISEMENT_BYEBYE
        ):
            return

        discovery_info = discovery_info_from_headers_and_description(
            ssdp_device, combined_headers, info_desc
        )
        discovery_info.x_homeassistant_matching_domains = matching_domains

        if callbacks and not skip_callbacks:
            ssdp_change = SSDP_SOURCE_SSDP_CHANGE_MAPPING[source]
            _async_process_callbacks(self.hass, callbacks, discovery_info, ssdp_change)

        # Config flows should only be created for alive/update messages from alive devices
        if source == SsdpSource.ADVERTISEMENT_BYEBYE:
            self._async_dismiss_discoveries(discovery_info)
            return

        _LOGGER.debug("Discovery info: %s", discovery_info)

        if not matching_domains:
            return  # avoid creating DiscoveryKey if there are no matches

        discovery_key = discovery_flow.DiscoveryKey(
            domain=DOMAIN, key=ssdp_device.udn, version=1
        )
        for domain in matching_domains:
            _LOGGER.debug("Discovered %s at %s", domain, ssdp_device.location)
            discovery_flow.async_create_flow(
                self.hass,
                domain,
                {"source": config_entries.SOURCE_SSDP},
                discovery_info,
                discovery_key=discovery_key,
            )

    def _async_dismiss_discoveries(
        self, byebye_discovery_info: SsdpServiceInfo
    ) -> None:
        """Dismiss all discoveries for the given address."""
        for flow in self.hass.config_entries.flow.async_progress_by_init_data_type(
            SsdpServiceInfo,
            lambda service_info: bool(
                service_info.ssdp_st == byebye_discovery_info.ssdp_st
                and service_info.ssdp_location == byebye_discovery_info.ssdp_location
            ),
        ):
            self.hass.config_entries.flow.async_abort(flow["flow_id"])

    async def _async_get_description_dict(
        self, location: str | None
    ) -> Mapping[str, str]:
        """Get description dict."""
        assert self._description_cache is not None
        cache = self._description_cache

        has_description, description = cache.peek_description_dict(location)
        if has_description:
            return description or {}

        return await cache.async_get_description_dict(location) or {}

    async def _async_headers_to_discovery_info(
        self, ssdp_device: SsdpDevice, headers: CaseInsensitiveDict
    ) -> SsdpServiceInfo:
        """Combine the headers and description into discovery_info.

        Building this is a bit expensive so we only do it on demand.
        """
        location = headers["location"]
        info_desc = await self._async_get_description_dict(location)
        return discovery_info_from_headers_and_description(
            ssdp_device, headers, info_desc
        )

    async def async_get_discovery_info_by_udn_st(
        self, udn: str, st: str
    ) -> SsdpServiceInfo | None:
        """Return discovery_info for a udn and st."""
        for ssdp_device in self._ssdp_devices:
            if ssdp_device.udn == udn:
                if headers := ssdp_device.combined_headers(st):
                    return await self._async_headers_to_discovery_info(
                        ssdp_device, headers
                    )
        return None

    async def async_get_discovery_info_by_st(self, st: str) -> list[SsdpServiceInfo]:
        """Return matching discovery_infos for a st."""
        return [
            await self._async_headers_to_discovery_info(ssdp_device, headers)
            for ssdp_device in self._ssdp_devices
            if (headers := ssdp_device.combined_headers(st))
        ]

    async def async_get_discovery_info_by_udn(self, udn: str) -> list[SsdpServiceInfo]:
        """Return matching discovery_infos for a udn."""
        return [
            await self._async_headers_to_discovery_info(ssdp_device, headers)
            for ssdp_device in self._ssdp_devices
            for headers in ssdp_device.all_combined_headers.values()
            if ssdp_device.udn == udn
        ]

    @core_callback
    def _handle_config_entry_removed(
        self,
        entry: config_entries.ConfigEntry,
    ) -> None:
        """Handle config entry changes."""
        if TYPE_CHECKING:
            assert self._description_cache is not None
<<<<<<< HEAD
=======
        cache = self._description_cache
>>>>>>> c099f4f5
        for discovery_key in entry.discovery_keys[DOMAIN]:
            if discovery_key.version != 1 or not isinstance(discovery_key.key, str):
                continue
            udn = discovery_key.key
            _LOGGER.debug("Rediscover service %s", udn)

            for ssdp_device in self._ssdp_devices:
                if ssdp_device.udn != udn:
                    continue
                for dst in ssdp_device.all_combined_headers:
<<<<<<< HEAD
                    has_cached_desc, info_desc = (
                        self._description_cache.peek_description_dict(
                            ssdp_device.location
                        )
=======
                    has_cached_desc, info_desc = cache.peek_description_dict(
                        ssdp_device.location
>>>>>>> c099f4f5
                    )
                    if has_cached_desc and info_desc:
                        self._ssdp_listener_process_callback(
                            ssdp_device,
                            dst,
                            SsdpSource.SEARCH,
                            info_desc,
                            True,  # Skip integration callbacks
                        )


def discovery_info_from_headers_and_description(
    ssdp_device: SsdpDevice,
    combined_headers: CaseInsensitiveDict,
    info_desc: Mapping[str, Any],
) -> SsdpServiceInfo:
    """Convert headers and description to discovery_info."""
    ssdp_usn = combined_headers["usn"]
    ssdp_st = combined_headers.get_lower("st")
    if isinstance(info_desc, CaseInsensitiveDict):
        upnp_info = {**info_desc.as_dict()}
    else:
        upnp_info = {**info_desc}

    # Increase compatibility: depending on the message type,
    # either the ST (Search Target, from M-SEARCH messages)
    # or NT (Notification Type, from NOTIFY messages) header is mandatory
    if not ssdp_st:
        ssdp_st = combined_headers["nt"]

    # Ensure UPnP "udn" is set
    if ATTR_UPNP_UDN not in upnp_info:
        if udn := _udn_from_usn(ssdp_usn):
            upnp_info[ATTR_UPNP_UDN] = udn

    return SsdpServiceInfo(
        ssdp_usn=ssdp_usn,
        ssdp_st=ssdp_st,
        ssdp_ext=combined_headers.get_lower("ext"),
        ssdp_server=combined_headers.get_lower("server"),
        ssdp_location=combined_headers.get_lower("location"),
        ssdp_udn=combined_headers.get_lower("_udn"),
        ssdp_nt=combined_headers.get_lower("nt"),
        ssdp_headers=combined_headers,
        upnp=upnp_info,
        ssdp_all_locations=set(ssdp_device.locations),
    )


def _udn_from_usn(usn: str | None) -> str | None:
    """Get the UDN from the USN."""
    if usn is None:
        return None
    if usn.startswith("uuid:"):
        return usn.split("::")[0]
    return None


class HassUpnpServiceDevice(UpnpServerDevice):
    """Hass Device."""

    DEVICE_DEFINITION = DeviceInfo(
        device_type="urn:home-assistant.io:device:HomeAssistant:1",
        friendly_name="filled_later_on",
        manufacturer="Home Assistant",
        manufacturer_url="https://www.home-assistant.io",
        model_description=None,
        model_name="filled_later_on",
        model_number=current_version,
        model_url="https://www.home-assistant.io",
        serial_number="filled_later_on",
        udn="filled_later_on",
        upc=None,
        presentation_url="https://my.home-assistant.io/",
        url="/device.xml",
        icons=[
            DeviceIcon(
                mimetype="image/png",
                width=1024,
                height=1024,
                depth=24,
                url="/static/icons/favicon-1024x1024.png",
            ),
            DeviceIcon(
                mimetype="image/png",
                width=512,
                height=512,
                depth=24,
                url="/static/icons/favicon-512x512.png",
            ),
            DeviceIcon(
                mimetype="image/png",
                width=384,
                height=384,
                depth=24,
                url="/static/icons/favicon-384x384.png",
            ),
            DeviceIcon(
                mimetype="image/png",
                width=192,
                height=192,
                depth=24,
                url="/static/icons/favicon-192x192.png",
            ),
        ],
        xml=ET.Element("server_device"),
    )
    EMBEDDED_DEVICES: list[type[UpnpServerDevice]] = []
    SERVICES: list[type[UpnpServerService]] = []


async def _async_find_next_available_port(source: AddressTupleVXType) -> int:
    """Get a free TCP port."""
    family = socket.AF_INET if is_ipv4_address(source) else socket.AF_INET6
    test_socket = socket.socket(family, socket.SOCK_STREAM)
    test_socket.setblocking(False)
    test_socket.setsockopt(socket.SOL_SOCKET, socket.SO_REUSEADDR, 1)

    for port in range(UPNP_SERVER_MIN_PORT, UPNP_SERVER_MAX_PORT):
        addr = (source[0],) + (port,) + source[2:]
        try:
            test_socket.bind(addr)
        except OSError:
            if port == UPNP_SERVER_MAX_PORT - 1:
                raise
        else:
            return port

    raise RuntimeError("unreachable")


class Server:
    """Class to be visible via SSDP searching and advertisements."""

    def __init__(self, hass: HomeAssistant) -> None:
        """Initialize class."""
        self.hass = hass
        self._upnp_servers: list[UpnpServer] = []

    async def async_start(self) -> None:
        """Start the server."""
        bus = self.hass.bus
        bus.async_listen_once(EVENT_HOMEASSISTANT_STOP, self.async_stop)
        bus.async_listen_once(
            EVENT_HOMEASSISTANT_STARTED,
            self._async_start_upnp_servers,
        )

    async def _async_get_instance_udn(self) -> str:
        """Get Unique Device Name for this instance."""
        instance_id = await async_get_instance_id(self.hass)
        return f"uuid:{instance_id[0:8]}-{instance_id[8:12]}-{instance_id[12:16]}-{instance_id[16:20]}-{instance_id[20:32]}".upper()

    async def _async_start_upnp_servers(self, event: Event) -> None:
        """Start the UPnP/SSDP servers."""
        # Update UDN with our instance UDN.
        udn = await self._async_get_instance_udn()
        system_info = await async_get_system_info(self.hass)
        model_name = system_info["installation_type"]
        try:
            presentation_url = get_url(self.hass, allow_ip=True, prefer_external=False)
        except NoURLAvailableError:
            _LOGGER.warning(
                "Could not set up UPnP/SSDP server, as a presentation URL could"
                " not be determined; Please configure your internal URL"
                " in the Home Assistant general configuration"
            )
            return

        serial_number = await async_get_instance_id(self.hass)
        HassUpnpServiceDevice.DEVICE_DEFINITION = (
            HassUpnpServiceDevice.DEVICE_DEFINITION._replace(
                udn=udn,
                friendly_name=f"{self.hass.config.location_name} (Home Assistant)",
                model_name=model_name,
                presentation_url=presentation_url,
                serial_number=serial_number,
            )
        )

        # Update icon URLs.
        for index, icon in enumerate(HassUpnpServiceDevice.DEVICE_DEFINITION.icons):
            new_url = urljoin(presentation_url, icon.url)
            HassUpnpServiceDevice.DEVICE_DEFINITION.icons[index] = icon._replace(
                url=new_url
            )

        # Start a server on all source IPs.
        boot_id = int(time())
        for source_ip in await async_build_source_set(self.hass):
            source_ip_str = str(source_ip)
            if source_ip.version == 6:
                source_tuple: AddressTupleVXType = (
                    source_ip_str,
                    0,
                    0,
                    int(getattr(source_ip, "scope_id")),
                )
            else:
                source_tuple = (source_ip_str, 0)
            source, target = determine_source_target(source_tuple)
            source = fix_ipv6_address_scope_id(source) or source
            http_port = await _async_find_next_available_port(source)
            _LOGGER.debug("Binding UPnP HTTP server to: %s:%s", source_ip, http_port)
            self._upnp_servers.append(
                UpnpServer(
                    source=source,
                    target=target,
                    http_port=http_port,
                    server_device=HassUpnpServiceDevice,
                    boot_id=boot_id,
                )
            )
        results = await asyncio.gather(
            *(upnp_server.async_start() for upnp_server in self._upnp_servers),
            return_exceptions=True,
        )
        failed_servers = []
        for idx, result in enumerate(results):
            if isinstance(result, Exception):
                _LOGGER.debug(
                    "Failed to setup server for %s: %s",
                    self._upnp_servers[idx].source,
                    result,
                )
                failed_servers.append(self._upnp_servers[idx])
        for server in failed_servers:
            self._upnp_servers.remove(server)

    async def async_stop(self, *_: Any) -> None:
        """Stop the server."""
        await self._async_stop_upnp_servers()

    async def _async_stop_upnp_servers(self) -> None:
        """Stop UPnP/SSDP servers."""
        for server in self._upnp_servers:
            await server.async_stop()<|MERGE_RESOLUTION|>--- conflicted
+++ resolved
@@ -637,10 +637,7 @@
         """Handle config entry changes."""
         if TYPE_CHECKING:
             assert self._description_cache is not None
-<<<<<<< HEAD
-=======
         cache = self._description_cache
->>>>>>> c099f4f5
         for discovery_key in entry.discovery_keys[DOMAIN]:
             if discovery_key.version != 1 or not isinstance(discovery_key.key, str):
                 continue
@@ -651,15 +648,8 @@
                 if ssdp_device.udn != udn:
                     continue
                 for dst in ssdp_device.all_combined_headers:
-<<<<<<< HEAD
-                    has_cached_desc, info_desc = (
-                        self._description_cache.peek_description_dict(
-                            ssdp_device.location
-                        )
-=======
                     has_cached_desc, info_desc = cache.peek_description_dict(
                         ssdp_device.location
->>>>>>> c099f4f5
                     )
                     if has_cached_desc and info_desc:
                         self._ssdp_listener_process_callback(
