"""Support for esphome entities."""
from __future__ import annotations

from collections.abc import Callable
import functools
import math
from typing import TYPE_CHECKING, Any, Generic, TypeVar, cast

from aioesphomeapi import (
    EntityCategory as EsphomeEntityCategory,
    EntityInfo,
    EntityState,
    build_unique_id,
)
import voluptuous as vol

from homeassistant.config_entries import ConfigEntry
from homeassistant.const import EntityCategory
from homeassistant.core import HomeAssistant, callback
from homeassistant.helpers import entity_platform
import homeassistant.helpers.config_validation as cv
import homeassistant.helpers.device_registry as dr
from homeassistant.helpers.device_registry import DeviceInfo
from homeassistant.helpers.dispatcher import async_dispatcher_connect
from homeassistant.helpers.entity import Entity
from homeassistant.helpers.entity_platform import AddEntitiesCallback

from .domain_data import DomainData

# Import config flow so that it's added to the registry
from .entry_data import RuntimeEntryData
from .enum_mapper import EsphomeEnumMapper

_R = TypeVar("_R")
_InfoT = TypeVar("_InfoT", bound=EntityInfo)
_EntityT = TypeVar("_EntityT", bound="EsphomeEntity[Any,Any]")
_StateT = TypeVar("_StateT", bound=EntityState)


@callback
def async_static_info_updated(
    hass: HomeAssistant,
    entry_data: RuntimeEntryData,
    platform: entity_platform.EntityPlatform,
    async_add_entities: AddEntitiesCallback,
    info_type: type[_InfoT],
    entity_type: type[_EntityT],
    state_type: type[_StateT],
    infos: list[EntityInfo],
) -> None:
    """Update entities of this platform when entities are listed."""
    current_infos = entry_data.info[info_type]
    new_infos: dict[int, EntityInfo] = {}
    add_entities: list[_EntityT] = []

    for info in infos:
        if not current_infos.pop(info.key, None):
            # Create new entity
            entity = entity_type(entry_data, platform.domain, info, state_type)
            add_entities.append(entity)
        new_infos[info.key] = info

    # Anything still in current_infos is now gone
    if current_infos:
<<<<<<< HEAD
        hass.async_create_task(entry_data.async_remove_entities(current_infos.values()))
=======
        device_info = entry_data.device_info
        if TYPE_CHECKING:
            assert device_info is not None
        hass.async_create_task(
            entry_data.async_remove_entities(
                hass, current_infos.values(), device_info.mac_address
            )
        )
>>>>>>> 07231500

    # Then update the actual info
    entry_data.info[info_type] = new_infos

    if new_infos:
        entry_data.async_update_entity_infos(new_infos.values())

    if add_entities:
        # Add entities to Home Assistant
        async_add_entities(add_entities)


async def platform_async_setup_entry(
    hass: HomeAssistant,
    entry: ConfigEntry,
    async_add_entities: AddEntitiesCallback,
    *,
    info_type: type[_InfoT],
    entity_type: type[_EntityT],
    state_type: type[_StateT],
) -> None:
    """Set up an esphome platform.

    This method is in charge of receiving, distributing and storing
    info and state updates.
    """
    entry_data: RuntimeEntryData = DomainData.get(hass).get_entry_data(entry)
    entry_data.info[info_type] = {}
    entry_data.state.setdefault(state_type, {})
    platform = entity_platform.async_get_current_platform()
    on_static_info_update = functools.partial(
        async_static_info_updated,
        hass,
        entry_data,
        platform,
        async_add_entities,
        info_type,
        entity_type,
        state_type,
    )
    entry_data.cleanup_callbacks.append(
        entry_data.async_register_static_info_callback(
            info_type,
            on_static_info_update,
        )
    )


def esphome_state_property(
    func: Callable[[_EntityT], _R],
) -> Callable[[_EntityT], _R | None]:
    """Wrap a state property of an esphome entity.

    This checks if the state object in the entity is set, and
    prevents writing NAN values to the Home Assistant state machine.
    """

    @functools.wraps(func)
    def _wrapper(self: _EntityT) -> _R | None:
        # pylint: disable-next=protected-access
        if not self._has_state:
            return None
        val = func(self)
        if isinstance(val, float) and not math.isfinite(val):
            # Home Assistant doesn't use NaN or inf values in state machine
            # (not JSON serializable)
            return None
        return val

    return _wrapper


ICON_SCHEMA = vol.Schema(cv.icon)


ENTITY_CATEGORIES: EsphomeEnumMapper[
    EsphomeEntityCategory, EntityCategory | None
] = EsphomeEnumMapper(
    {
        EsphomeEntityCategory.NONE: None,
        EsphomeEntityCategory.CONFIG: EntityCategory.CONFIG,
        EsphomeEntityCategory.DIAGNOSTIC: EntityCategory.DIAGNOSTIC,
    }
)


class EsphomeEntity(Entity, Generic[_InfoT, _StateT]):
    """Define a base esphome entity."""

    _attr_should_poll = False
    _static_info: _InfoT
    _state: _StateT
    _has_state: bool

    def __init__(
        self,
        entry_data: RuntimeEntryData,
        domain: str,
        entity_info: EntityInfo,
        state_type: type[_StateT],
    ) -> None:
        """Initialize."""
        self._entry_data = entry_data
        self._on_entry_data_changed()
        self._key = entity_info.key
        self._state_type = state_type
        self._on_static_info_update(entity_info)
        assert entry_data.device_info is not None
        device_info = entry_data.device_info
        self._device_info = device_info
        self._attr_device_info = DeviceInfo(
            connections={(dr.CONNECTION_NETWORK_MAC, device_info.mac_address)}
        )
        #
        # If `friendly_name` is set, we use the Friendly naming rules, if
        # `friendly_name` is not set we make an exception to the naming rules for
        # backwards compatibility and use the Legacy naming rules.
        #
        # Friendly naming
        # - Friendly name is prepended to entity names
        # - Device Name is prepended to entity ids
        # - Entity id is constructed from device name and object id
        #
        # Legacy naming
        # - Device name is not prepended to entity names
        # - Device name is not prepended to entity ids
        # - Entity id is constructed from entity name
        #
        if not device_info.friendly_name:
            return
        self._attr_has_entity_name = True
        self.entity_id = f"{domain}.{device_info.name}_{entity_info.object_id}"

    async def _async_remove_forced(self) -> None:
        """Fully remove this entity from the state machine."""
        await self.async_remove(force_remove=True)

    async def async_added_to_hass(self) -> None:
        """Register callbacks."""
        entry_data = self._entry_data
        hass = self.hass
        key = self._key
        static_info = self._static_info

        self.async_on_remove(
            entry_data.async_register_key_static_info_remove_callback(
                static_info,
                self._async_remove_forced,
            )
        )
        self.async_on_remove(
            async_dispatcher_connect(
                hass,
                entry_data.signal_device_updated,
                self._on_device_update,
            )
        )
        self.async_on_remove(
            entry_data.async_subscribe_state_update(
                self._state_type, key, self._on_state_update
            )
        )
        self.async_on_remove(
            entry_data.async_register_key_static_info_updated_callback(
                static_info, self._on_static_info_update
            )
        )
        self._update_state_from_entry_data()

    @callback
    def _on_static_info_update(self, static_info: EntityInfo) -> None:
        """Save the static info for this entity when it changes.

        This method can be overridden in child classes to know
        when the static info changes.
        """
        device_info = self._entry_data.device_info
        if TYPE_CHECKING:
            static_info = cast(_InfoT, static_info)
            assert device_info
        self._static_info = static_info
        self._attr_unique_id = build_unique_id(device_info.mac_address, static_info)
        self._attr_entity_registry_enabled_default = not static_info.disabled_by_default
        self._attr_name = static_info.name
        if entity_category := static_info.entity_category:
            self._attr_entity_category = ENTITY_CATEGORIES.from_esphome(entity_category)
        else:
            self._attr_entity_category = None
        if icon := static_info.icon:
            self._attr_icon = cast(str, ICON_SCHEMA(icon))
        else:
            self._attr_icon = None

    @callback
    def _update_state_from_entry_data(self) -> None:
        """Update state from entry data."""
        state = self._entry_data.state
        key = self._key
        state_type = self._state_type
        if has_state := key in state[state_type]:
            self._state = cast(_StateT, state[state_type][key])
        self._has_state = has_state

    @callback
    def _on_state_update(self) -> None:
        """Call when state changed.

        Behavior can be changed in child classes
        """
        self._update_state_from_entry_data()
        self.async_write_ha_state()

    @callback
    def _on_entry_data_changed(self) -> None:
        entry_data = self._entry_data
        self._api_version = entry_data.api_version
        self._client = entry_data.client

    @callback
    def _on_device_update(self) -> None:
        """Call when device updates or entry data changes."""
        self._on_entry_data_changed()
        if not self._entry_data.available:
            # Only write state if the device has gone unavailable
            # since _on_state_update will be called if the device
            # is available when the full state arrives
            # through the next entity state packet.
            self.async_write_ha_state()

    @property
    def available(self) -> bool:
        """Return if the entity is available."""
        if self._device_info.has_deep_sleep:
            # During deep sleep the ESP will not be connectable (by design)
            # For these cases, show it as available
            return self._entry_data.expected_disconnect

        return self._entry_data.available


class EsphomeAssistEntity(Entity):
    """Define a base entity for Assist Pipeline entities."""

    _attr_has_entity_name = True
    _attr_should_poll = False

    def __init__(self, entry_data: RuntimeEntryData) -> None:
        """Initialize the binary sensor."""
        self._entry_data: RuntimeEntryData = entry_data
        assert entry_data.device_info is not None
        device_info = entry_data.device_info
        self._device_info = device_info
        self._attr_unique_id = (
            f"{device_info.mac_address}-{self.entity_description.key}"
        )
        self._attr_device_info = DeviceInfo(
            connections={(dr.CONNECTION_NETWORK_MAC, device_info.mac_address)}
        )

    async def async_added_to_hass(self) -> None:
        """Register update callback."""
        await super().async_added_to_hass()
        self.async_on_remove(
            self._entry_data.async_subscribe_assist_pipeline_update(
                self.async_write_ha_state
            )
        )<|MERGE_RESOLUTION|>--- conflicted
+++ resolved
@@ -62,9 +62,6 @@
 
     # Anything still in current_infos is now gone
     if current_infos:
-<<<<<<< HEAD
-        hass.async_create_task(entry_data.async_remove_entities(current_infos.values()))
-=======
         device_info = entry_data.device_info
         if TYPE_CHECKING:
             assert device_info is not None
@@ -73,7 +70,6 @@
                 hass, current_infos.values(), device_info.mac_address
             )
         )
->>>>>>> 07231500
 
     # Then update the actual info
     entry_data.info[info_type] = new_infos
