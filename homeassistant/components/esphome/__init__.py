"""Support for esphome devices."""
from __future__ import annotations

import logging
from typing import Any, NamedTuple, TypeVar

from aioesphomeapi import (
    APIClient,
    APIConnectionError,
    APIVersion,
    DeviceInfo as EsphomeDeviceInfo,
    HomeassistantServiceCall,
    InvalidAuthAPIError,
    InvalidEncryptionKeyAPIError,
    ReconnectLogic,
    RequiresEncryptionAPIError,
    UserService,
    UserServiceArgType,
    VoiceAssistantEventType,
)
from awesomeversion import AwesomeVersion
import voluptuous as vol

from homeassistant.components import tag, zeroconf
from homeassistant.config_entries import ConfigEntry
from homeassistant.const import (
    ATTR_DEVICE_ID,
    CONF_HOST,
    CONF_MODE,
    CONF_PASSWORD,
    CONF_PORT,
    EVENT_HOMEASSISTANT_STOP,
    __version__ as ha_version,
)
from homeassistant.core import Event, HomeAssistant, ServiceCall, State, callback
from homeassistant.exceptions import TemplateError
from homeassistant.helpers import template
import homeassistant.helpers.config_validation as cv
import homeassistant.helpers.device_registry as dr
from homeassistant.helpers.device_registry import format_mac
from homeassistant.helpers.event import async_track_state_change_event
from homeassistant.helpers.issue_registry import (
    IssueSeverity,
    async_create_issue,
    async_delete_issue,
)
from homeassistant.helpers.service import async_set_service_schema
from homeassistant.helpers.template import Template
from homeassistant.helpers.typing import ConfigType

from .bluetooth import async_connect_scanner
from .const import (
    CONF_ALLOW_SERVICE_CALLS,
    DEFAULT_ALLOW_SERVICE_CALLS,
    DOMAIN,
)
from .dashboard import async_get_dashboard, async_setup as async_setup_dashboard
from .domain_data import DomainData

# Import config flow so that it's added to the registry
from .entry_data import RuntimeEntryData
from .voice_assistant import VoiceAssistantUDPServer

CONF_DEVICE_NAME = "device_name"
CONF_NOISE_PSK = "noise_psk"
_LOGGER = logging.getLogger(__name__)
_R = TypeVar("_R")

STABLE_BLE_VERSION_STR = "2023.6.0"
STABLE_BLE_VERSION = AwesomeVersion(STABLE_BLE_VERSION_STR)
PROJECT_URLS = {
    "esphome.bluetooth-proxy": "https://esphome.github.io/bluetooth-proxies/",
}
DEFAULT_URL = f"https://esphome.io/changelog/{STABLE_BLE_VERSION_STR}.html"

CONFIG_SCHEMA = cv.config_entry_only_config_schema(DOMAIN)


@callback
def _async_check_firmware_version(
    hass: HomeAssistant, device_info: EsphomeDeviceInfo, api_version: APIVersion
) -> None:
    """Create or delete an the ble_firmware_outdated issue."""
    # ESPHome device_info.mac_address is the unique_id
    issue = f"ble_firmware_outdated-{device_info.mac_address}"
    if (
        not device_info.bluetooth_proxy_feature_flags_compat(api_version)
        # If the device has a project name its up to that project
        # to tell them about the firmware version update so we don't notify here
        or (device_info.project_name and device_info.project_name not in PROJECT_URLS)
        or AwesomeVersion(device_info.esphome_version) >= STABLE_BLE_VERSION
    ):
        async_delete_issue(hass, DOMAIN, issue)
        return
    async_create_issue(
        hass,
        DOMAIN,
        issue,
        is_fixable=False,
        severity=IssueSeverity.WARNING,
        learn_more_url=PROJECT_URLS.get(device_info.project_name, DEFAULT_URL),
        translation_key="ble_firmware_outdated",
        translation_placeholders={
            "name": device_info.name,
            "version": STABLE_BLE_VERSION_STR,
        },
    )


@callback
def _async_check_using_api_password(
    hass: HomeAssistant, device_info: EsphomeDeviceInfo, has_password: bool
) -> None:
    """Create or delete an the api_password_deprecated issue."""
    # ESPHome device_info.mac_address is the unique_id
    issue = f"api_password_deprecated-{device_info.mac_address}"
    if not has_password:
        async_delete_issue(hass, DOMAIN, issue)
        return
    async_create_issue(
        hass,
        DOMAIN,
        issue,
        is_fixable=False,
        severity=IssueSeverity.WARNING,
        learn_more_url="https://esphome.io/components/api.html",
        translation_key="api_password_deprecated",
        translation_placeholders={
            "name": device_info.name,
        },
    )


async def async_setup(hass: HomeAssistant, config: ConfigType) -> bool:
    """Set up the esphome component."""
    await async_setup_dashboard(hass)
    return True


async def async_setup_entry(  # noqa: C901
    hass: HomeAssistant, entry: ConfigEntry
) -> bool:
    """Set up the esphome component."""
    host = entry.data[CONF_HOST]
    port = entry.data[CONF_PORT]
    password = entry.data[CONF_PASSWORD]
    noise_psk = entry.data.get(CONF_NOISE_PSK)
    device_id: str = None  # type: ignore[assignment]

    zeroconf_instance = await zeroconf.async_get_instance(hass)

    cli = APIClient(
        host,
        port,
        password,
        client_info=f"Home Assistant {ha_version}",
        zeroconf_instance=zeroconf_instance,
        noise_psk=noise_psk,
    )

    services_issue = f"service_calls_not_enabled-{entry.unique_id}"
    if entry.options.get(CONF_ALLOW_SERVICE_CALLS, DEFAULT_ALLOW_SERVICE_CALLS):
        async_delete_issue(hass, DOMAIN, services_issue)

    domain_data = DomainData.get(hass)
    entry_data = RuntimeEntryData(
        client=cli,
        entry_id=entry.entry_id,
        store=domain_data.get_or_create_store(hass, entry),
        original_options=dict(entry.options),
    )
    domain_data.set_entry_data(entry, entry_data)

    async def on_stop(event: Event) -> None:
        """Cleanup the socket client on HA stop."""
        await _cleanup_instance(hass, entry)

    # Use async_listen instead of async_listen_once so that we don't deregister
    # the callback twice when shutting down Home Assistant.
    # "Unable to remove unknown listener
    # <function EventBus.async_listen_once.<locals>.onetime_listener>"
    entry_data.cleanup_callbacks.append(
        hass.bus.async_listen(EVENT_HOMEASSISTANT_STOP, on_stop)
    )

    @callback
    def async_on_service_call(service: HomeassistantServiceCall) -> None:
        """Call service when user automation in ESPHome config is triggered."""
        device_info = entry_data.device_info
        assert device_info is not None
        domain, service_name = service.service.split(".", 1)
        service_data = service.data

        if service.data_template:
            try:
                data_template = {
                    key: Template(value) for key, value in service.data_template.items()
                }
                template.attach(hass, data_template)
                service_data.update(
                    template.render_complex(data_template, service.variables)
                )
            except TemplateError as ex:
                _LOGGER.error("Error rendering data template for %s: %s", host, ex)
                return

        if service.is_event:
            # ESPHome uses service call packet for both events and service calls
            # Ensure the user can only send events of form 'esphome.xyz'
            if domain != "esphome":
                _LOGGER.error(
                    "Can only generate events under esphome domain! (%s)", host
                )
                return

            # Call native tag scan
            if service_name == "tag_scanned" and device_id is not None:
                tag_id = service_data["tag_id"]
                hass.async_create_task(tag.async_scan_tag(hass, tag_id, device_id))
                return

            hass.bus.async_fire(
                service.service,
                {
                    ATTR_DEVICE_ID: device_id,
                    **service_data,
                },
            )
        elif entry.options.get(CONF_ALLOW_SERVICE_CALLS, DEFAULT_ALLOW_SERVICE_CALLS):
            hass.async_create_task(
                hass.services.async_call(
                    domain, service_name, service_data, blocking=True
                )
            )
        else:
            async_create_issue(
                hass,
                DOMAIN,
                services_issue,
                is_fixable=False,
                severity=IssueSeverity.WARNING,
                translation_key="service_calls_not_allowed",
                translation_placeholders={
<<<<<<< HEAD
                    "name": device_info.name,
=======
                    "name": device_info.friendly_name or device_info.name,
>>>>>>> 3f369eda
                },
            )
            _LOGGER.error(
                "%s: Service call %s.%s: with data %s rejected; "
                "If you trust this device and want to allow access for it to make "
<<<<<<< HEAD
                "arbitrary Home Assistant service calls, you can enable this "
                "functionality in the options flow",
                device_info.name,
=======
                "Home Assistant service calls, you can enable this "
                "functionality in the options flow",
                device_info.friendly_name or device_info.name,
>>>>>>> 3f369eda
                domain,
                service_name,
                service_data,
            )

    async def _send_home_assistant_state(
        entity_id: str, attribute: str | None, state: State | None
    ) -> None:
        """Forward Home Assistant states to ESPHome."""
        if state is None or (attribute and attribute not in state.attributes):
            return

        send_state = state.state
        if attribute:
            attr_val = state.attributes[attribute]
            # ESPHome only handles "on"/"off" for boolean values
            if isinstance(attr_val, bool):
                send_state = "on" if attr_val else "off"
            else:
                send_state = attr_val

        await cli.send_home_assistant_state(entity_id, attribute, str(send_state))

    @callback
    def async_on_state_subscription(
        entity_id: str, attribute: str | None = None
    ) -> None:
        """Subscribe and forward states for requested entities."""

        async def send_home_assistant_state_event(event: Event) -> None:
            """Forward Home Assistant states updates to ESPHome."""

            # Only communicate changes to the state or attribute tracked
            if event.data.get("new_state") is None or (
                event.data.get("old_state") is not None
                and "new_state" in event.data
                and (
                    (
                        not attribute
                        and event.data["old_state"].state
                        == event.data["new_state"].state
                    )
                    or (
                        attribute
                        and attribute in event.data["old_state"].attributes
                        and attribute in event.data["new_state"].attributes
                        and event.data["old_state"].attributes[attribute]
                        == event.data["new_state"].attributes[attribute]
                    )
                )
            ):
                return

            await _send_home_assistant_state(
                event.data["entity_id"], attribute, event.data.get("new_state")
            )

        unsub = async_track_state_change_event(
            hass, [entity_id], send_home_assistant_state_event
        )
        entry_data.disconnect_callbacks.append(unsub)

        # Send initial state
        hass.async_create_task(
            _send_home_assistant_state(entity_id, attribute, hass.states.get(entity_id))
        )

    voice_assistant_udp_server: VoiceAssistantUDPServer | None = None

    def _handle_pipeline_event(
        event_type: VoiceAssistantEventType, data: dict[str, str] | None
    ) -> None:
        cli.send_voice_assistant_event(event_type, data)

    def _handle_pipeline_finished() -> None:
        nonlocal voice_assistant_udp_server

        entry_data.async_set_assist_pipeline_state(False)

        if voice_assistant_udp_server is not None:
            voice_assistant_udp_server.close()
            voice_assistant_udp_server = None

    async def _handle_pipeline_start(conversation_id: str, use_vad: bool) -> int | None:
        """Start a voice assistant pipeline."""
        nonlocal voice_assistant_udp_server

        if voice_assistant_udp_server is not None:
            return None

        voice_assistant_udp_server = VoiceAssistantUDPServer(
            hass, entry_data, _handle_pipeline_event, _handle_pipeline_finished
        )
        port = await voice_assistant_udp_server.start_server()

        hass.async_create_background_task(
            voice_assistant_udp_server.run_pipeline(
                device_id=device_id,
                conversation_id=conversation_id or None,
                use_vad=use_vad,
            ),
            "esphome.voice_assistant_udp_server.run_pipeline",
        )
        entry_data.async_set_assist_pipeline_state(True)

        return port

    async def _handle_pipeline_stop() -> None:
        """Stop a voice assistant pipeline."""
        nonlocal voice_assistant_udp_server

        if voice_assistant_udp_server is not None:
            voice_assistant_udp_server.stop()

    async def on_connect() -> None:
        """Subscribe to states and list entities on successful API login."""
        nonlocal device_id
        try:
            device_info = await cli.device_info()

            # Migrate config entry to new unique ID if necessary
            # This was changed in 2023.1
            if entry.unique_id != format_mac(device_info.mac_address):
                hass.config_entries.async_update_entry(
                    entry, unique_id=format_mac(device_info.mac_address)
                )

            # Make sure we have the correct device name stored
            # so we can map the device to ESPHome Dashboard config
            if entry.data.get(CONF_DEVICE_NAME) != device_info.name:
                hass.config_entries.async_update_entry(
                    entry, data={**entry.data, CONF_DEVICE_NAME: device_info.name}
                )

            entry_data.device_info = device_info
            assert cli.api_version is not None
            entry_data.api_version = cli.api_version
            entry_data.available = True
            if entry_data.device_info.name:
                reconnect_logic.name = entry_data.device_info.name

            if device_info.bluetooth_proxy_feature_flags_compat(cli.api_version):
                entry_data.disconnect_callbacks.append(
                    await async_connect_scanner(hass, entry, cli, entry_data)
                )

            device_id = _async_setup_device_registry(
                hass, entry, entry_data.device_info
            )
            entry_data.async_update_device_state(hass)

            entity_infos, services = await cli.list_entities_services()
            await entry_data.async_update_static_infos(hass, entry, entity_infos)
            await _setup_services(hass, entry_data, services)
            await cli.subscribe_states(entry_data.async_update_state)
            await cli.subscribe_service_calls(async_on_service_call)
            await cli.subscribe_home_assistant_states(async_on_state_subscription)

            if device_info.voice_assistant_version:
                entry_data.disconnect_callbacks.append(
                    await cli.subscribe_voice_assistant(
                        _handle_pipeline_start,
                        _handle_pipeline_stop,
                    )
                )

            hass.async_create_task(entry_data.async_save_to_store())
        except APIConnectionError as err:
            _LOGGER.warning("Error getting initial data for %s: %s", host, err)
            # Re-connection logic will trigger after this
            await cli.disconnect()
        else:
            _async_check_firmware_version(hass, device_info, entry_data.api_version)
            _async_check_using_api_password(hass, device_info, bool(password))

    async def on_disconnect() -> None:
        """Run disconnect callbacks on API disconnect."""
        name = entry_data.device_info.name if entry_data.device_info else host
        _LOGGER.debug("%s: %s disconnected, running disconnected callbacks", name, host)
        for disconnect_cb in entry_data.disconnect_callbacks:
            disconnect_cb()
        entry_data.disconnect_callbacks = []
        entry_data.available = False
        # Mark state as stale so that we will always dispatch
        # the next state update of that type when the device reconnects
        entry_data.stale_state = {
            (type(entity_state), key)
            for state_dict in entry_data.state.values()
            for key, entity_state in state_dict.items()
        }
        if not hass.is_stopping:
            # Avoid marking every esphome entity as unavailable on shutdown
            # since it generates a lot of state changed events and database
            # writes when we already know we're shutting down and the state
            # will be cleared anyway.
            entry_data.async_update_device_state(hass)

    async def on_connect_error(err: Exception) -> None:
        """Start reauth flow if appropriate connect error type."""
        if isinstance(
            err,
            (
                RequiresEncryptionAPIError,
                InvalidEncryptionKeyAPIError,
                InvalidAuthAPIError,
            ),
        ):
            entry.async_start_reauth(hass)

    reconnect_logic = ReconnectLogic(
        client=cli,
        on_connect=on_connect,
        on_disconnect=on_disconnect,
        zeroconf_instance=zeroconf_instance,
        name=host,
        on_connect_error=on_connect_error,
    )

    infos, services = await entry_data.async_load_from_store()
    await entry_data.async_update_static_infos(hass, entry, infos)
    await _setup_services(hass, entry_data, services)

    if entry_data.device_info is not None and entry_data.device_info.name:
        reconnect_logic.name = entry_data.device_info.name
        if entry.unique_id is None:
            hass.config_entries.async_update_entry(
                entry, unique_id=format_mac(entry_data.device_info.mac_address)
            )

    await reconnect_logic.start()
    entry_data.cleanup_callbacks.append(reconnect_logic.stop_callback)

    entry.async_on_unload(entry.add_update_listener(entry_data.async_update_listener))

    return True


@callback
def _async_setup_device_registry(
    hass: HomeAssistant, entry: ConfigEntry, device_info: EsphomeDeviceInfo
) -> str:
    """Set up device registry feature for a particular config entry."""
    sw_version = device_info.esphome_version
    if device_info.compilation_time:
        sw_version += f" ({device_info.compilation_time})"

    configuration_url = None
    if device_info.webserver_port > 0:
        configuration_url = f"http://{entry.data['host']}:{device_info.webserver_port}"
    elif dashboard := async_get_dashboard(hass):
        configuration_url = f"homeassistant://hassio/ingress/{dashboard.addon_slug}"

    manufacturer = "espressif"
    if device_info.manufacturer:
        manufacturer = device_info.manufacturer
    model = device_info.model
    hw_version = None
    if device_info.project_name:
        project_name = device_info.project_name.split(".")
        manufacturer = project_name[0]
        model = project_name[1]
        hw_version = device_info.project_version

    device_registry = dr.async_get(hass)
    device_entry = device_registry.async_get_or_create(
        config_entry_id=entry.entry_id,
        configuration_url=configuration_url,
        connections={(dr.CONNECTION_NETWORK_MAC, device_info.mac_address)},
        name=device_info.friendly_name or device_info.name,
        manufacturer=manufacturer,
        model=model,
        sw_version=sw_version,
        hw_version=hw_version,
    )
    return device_entry.id


class ServiceMetadata(NamedTuple):
    """Metadata for services."""

    validator: Any
    example: str
    selector: dict[str, Any]
    description: str | None = None


ARG_TYPE_METADATA = {
    UserServiceArgType.BOOL: ServiceMetadata(
        validator=cv.boolean,
        example="False",
        selector={"boolean": None},
    ),
    UserServiceArgType.INT: ServiceMetadata(
        validator=vol.Coerce(int),
        example="42",
        selector={"number": {CONF_MODE: "box"}},
    ),
    UserServiceArgType.FLOAT: ServiceMetadata(
        validator=vol.Coerce(float),
        example="12.3",
        selector={"number": {CONF_MODE: "box", "step": 1e-3}},
    ),
    UserServiceArgType.STRING: ServiceMetadata(
        validator=cv.string,
        example="Example text",
        selector={"text": None},
    ),
    UserServiceArgType.BOOL_ARRAY: ServiceMetadata(
        validator=[cv.boolean],
        description="A list of boolean values.",
        example="[True, False]",
        selector={"object": {}},
    ),
    UserServiceArgType.INT_ARRAY: ServiceMetadata(
        validator=[vol.Coerce(int)],
        description="A list of integer values.",
        example="[42, 34]",
        selector={"object": {}},
    ),
    UserServiceArgType.FLOAT_ARRAY: ServiceMetadata(
        validator=[vol.Coerce(float)],
        description="A list of floating point numbers.",
        example="[ 12.3, 34.5 ]",
        selector={"object": {}},
    ),
    UserServiceArgType.STRING_ARRAY: ServiceMetadata(
        validator=[cv.string],
        description="A list of strings.",
        example="['Example text', 'Another example']",
        selector={"object": {}},
    ),
}


async def _register_service(
    hass: HomeAssistant, entry_data: RuntimeEntryData, service: UserService
) -> None:
    if entry_data.device_info is None:
        raise ValueError("Device Info needs to be fetched first")
    service_name = f"{entry_data.device_info.name.replace('-', '_')}_{service.name}"
    schema = {}
    fields = {}

    for arg in service.args:
        if arg.type not in ARG_TYPE_METADATA:
            _LOGGER.error(
                "Can't register service %s because %s is of unknown type %s",
                service_name,
                arg.name,
                arg.type,
            )
            return
        metadata = ARG_TYPE_METADATA[arg.type]
        schema[vol.Required(arg.name)] = metadata.validator
        fields[arg.name] = {
            "name": arg.name,
            "required": True,
            "description": metadata.description,
            "example": metadata.example,
            "selector": metadata.selector,
        }

    async def execute_service(call: ServiceCall) -> None:
        await entry_data.client.execute_service(service, call.data)

    hass.services.async_register(
        DOMAIN, service_name, execute_service, vol.Schema(schema)
    )

    service_desc = {
        "description": (
            f"Calls the service {service.name} of the node"
            f" {entry_data.device_info.name}"
        ),
        "fields": fields,
    }

    async_set_service_schema(hass, DOMAIN, service_name, service_desc)


async def _setup_services(
    hass: HomeAssistant, entry_data: RuntimeEntryData, services: list[UserService]
) -> None:
    if entry_data.device_info is None:
        # Can happen if device has never connected or .storage cleared
        return
    old_services = entry_data.services.copy()
    to_unregister = []
    to_register = []
    for service in services:
        if service.key in old_services:
            # Already exists
            if (matching := old_services.pop(service.key)) != service:
                # Need to re-register
                to_unregister.append(matching)
                to_register.append(service)
        else:
            # New service
            to_register.append(service)

    for service in old_services.values():
        to_unregister.append(service)

    entry_data.services = {serv.key: serv for serv in services}

    for service in to_unregister:
        service_name = f"{entry_data.device_info.name}_{service.name}"
        hass.services.async_remove(DOMAIN, service_name)

    for service in to_register:
        await _register_service(hass, entry_data, service)


async def _cleanup_instance(
    hass: HomeAssistant, entry: ConfigEntry
) -> RuntimeEntryData:
    """Cleanup the esphome client if it exists."""
    domain_data = DomainData.get(hass)
    data = domain_data.pop_entry_data(entry)
    data.available = False
    for disconnect_cb in data.disconnect_callbacks:
        disconnect_cb()
    data.disconnect_callbacks = []
    for cleanup_callback in data.cleanup_callbacks:
        cleanup_callback()
    await data.async_cleanup()
    await data.client.disconnect()
    return data


async def async_unload_entry(hass: HomeAssistant, entry: ConfigEntry) -> bool:
    """Unload an esphome config entry."""
    entry_data = await _cleanup_instance(hass, entry)
    return await hass.config_entries.async_unload_platforms(
        entry, entry_data.loaded_platforms
    )


async def async_remove_entry(hass: HomeAssistant, entry: ConfigEntry) -> None:
    """Remove an esphome config entry."""
    await DomainData.get(hass).get_or_create_store(hass, entry).async_remove()<|MERGE_RESOLUTION|>--- conflicted
+++ resolved
@@ -241,25 +241,15 @@
                 severity=IssueSeverity.WARNING,
                 translation_key="service_calls_not_allowed",
                 translation_placeholders={
-<<<<<<< HEAD
-                    "name": device_info.name,
-=======
                     "name": device_info.friendly_name or device_info.name,
->>>>>>> 3f369eda
                 },
             )
             _LOGGER.error(
                 "%s: Service call %s.%s: with data %s rejected; "
                 "If you trust this device and want to allow access for it to make "
-<<<<<<< HEAD
-                "arbitrary Home Assistant service calls, you can enable this "
-                "functionality in the options flow",
-                device_info.name,
-=======
                 "Home Assistant service calls, you can enable this "
                 "functionality in the options flow",
                 device_info.friendly_name or device_info.name,
->>>>>>> 3f369eda
                 domain,
                 service_name,
                 service_data,
