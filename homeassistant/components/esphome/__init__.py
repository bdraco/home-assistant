"""Support for esphome devices."""
from __future__ import annotations

from collections.abc import Callable
import functools
import logging
import math
from typing import Any, Generic, NamedTuple, TypeVar, cast, overload

from aioesphomeapi import (
    APIClient,
    APIConnectionError,
    APIIntEnum,
    APIVersion,
    BadNameAPIError,
    DeviceInfo as EsphomeDeviceInfo,
    EntityCategory as EsphomeEntityCategory,
    EntityInfo,
    EntityState,
    HomeassistantServiceCall,
    InvalidEncryptionKeyAPIError,
    ReconnectLogic,
    RequiresEncryptionAPIError,
    UserService,
    UserServiceArgType,
)
from awesomeversion import AwesomeVersion
import voluptuous as vol

from homeassistant import const
from homeassistant.components import tag, zeroconf
from homeassistant.config_entries import ConfigEntry
from homeassistant.const import (
    ATTR_DEVICE_ID,
    CONF_HOST,
    CONF_MODE,
    CONF_PASSWORD,
    CONF_PORT,
    EVENT_HOMEASSISTANT_STOP,
)
from homeassistant.core import Event, HomeAssistant, ServiceCall, State, callback
from homeassistant.exceptions import TemplateError
from homeassistant.helpers import template
import homeassistant.helpers.config_validation as cv
import homeassistant.helpers.device_registry as dr
from homeassistant.helpers.dispatcher import async_dispatcher_connect
from homeassistant.helpers.entity import DeviceInfo, Entity, EntityCategory
from homeassistant.helpers.entity_platform import AddEntitiesCallback
from homeassistant.helpers.event import async_track_state_change_event
from homeassistant.helpers.issue_registry import (
    IssueSeverity,
    async_create_issue,
    async_delete_issue,
)
from homeassistant.helpers.service import async_set_service_schema
from homeassistant.helpers.template import Template

from .bluetooth import async_connect_scanner
from .domain_data import DOMAIN, DomainData

# Import config flow so that it's added to the registry
from .entry_data import RuntimeEntryData

CONF_NOISE_PSK = "noise_psk"
_LOGGER = logging.getLogger(__name__)
_R = TypeVar("_R")

STABLE_BLE_VERSION_STR = "2022.11.0"
STABLE_BLE_VERSION = AwesomeVersion(STABLE_BLE_VERSION_STR)


@callback
def _async_check_firmware_version(
    hass: HomeAssistant, device_info: EsphomeDeviceInfo
) -> None:
    """Create or delete an the ble_firmware_outdated issue."""
    # ESPHome device_info.name is the unique_id
    issue = f"ble_firmware_outdated-{device_info.name}"
    if (
        not device_info.bluetooth_proxy_version
<<<<<<< HEAD
=======
        # If the device has a project name its up to that project
        # to tell them about the firmware version update so we don't notify here
        or device_info.project_name
>>>>>>> ed6ae586
        or AwesomeVersion(device_info.esphome_version) >= STABLE_BLE_VERSION
    ):
        async_delete_issue(hass, DOMAIN, issue)
        return
    async_create_issue(
        hass,
        DOMAIN,
        issue,
        is_fixable=False,
        severity=IssueSeverity.WARNING,
        learn_more_url=f"https://esphome.io/changelog/{STABLE_BLE_VERSION_STR}.html",
        translation_key="ble_firmware_outdated",
        translation_placeholders={"name": device_info.name},
    )


async def async_setup_entry(  # noqa: C901
    hass: HomeAssistant, entry: ConfigEntry
) -> bool:
    """Set up the esphome component."""
    host = entry.data[CONF_HOST]
    port = entry.data[CONF_PORT]
    password = entry.data[CONF_PASSWORD]
    noise_psk = entry.data.get(CONF_NOISE_PSK)
    device_id: str | None = None

    zeroconf_instance = await zeroconf.async_get_instance(hass)

    cli = APIClient(
        host,
        port,
        password,
        client_info=f"Home Assistant {const.__version__}",
        zeroconf_instance=zeroconf_instance,
        noise_psk=noise_psk,
    )

    domain_data = DomainData.get(hass)
    entry_data = RuntimeEntryData(
        client=cli,
        entry_id=entry.entry_id,
        store=domain_data.get_or_create_store(hass, entry),
    )
    domain_data.set_entry_data(entry, entry_data)

    async def on_stop(event: Event) -> None:
        """Cleanup the socket client on HA stop."""
        await _cleanup_instance(hass, entry)

    # Use async_listen instead of async_listen_once so that we don't deregister
    # the callback twice when shutting down Home Assistant.
    # "Unable to remove unknown listener <function EventBus.async_listen_once.<locals>.onetime_listener>"
    entry_data.cleanup_callbacks.append(
        hass.bus.async_listen(EVENT_HOMEASSISTANT_STOP, on_stop)
    )

    @callback
    def async_on_service_call(service: HomeassistantServiceCall) -> None:
        """Call service when user automation in ESPHome config is triggered."""
        domain, service_name = service.service.split(".", 1)
        service_data = service.data

        if service.data_template:
            try:
                data_template = {
                    key: Template(value)  # type: ignore[no-untyped-call]
                    for key, value in service.data_template.items()
                }
                template.attach(hass, data_template)
                service_data.update(
                    template.render_complex(data_template, service.variables)
                )
            except TemplateError as ex:
                _LOGGER.error("Error rendering data template for %s: %s", host, ex)
                return

        if service.is_event:
            # ESPHome uses servicecall packet for both events and service calls
            # Ensure the user can only send events of form 'esphome.xyz'
            if domain != "esphome":
                _LOGGER.error(
                    "Can only generate events under esphome domain! (%s)", host
                )
                return

            # Call native tag scan
            if service_name == "tag_scanned" and device_id is not None:
                tag_id = service_data["tag_id"]
                hass.async_create_task(tag.async_scan_tag(hass, tag_id, device_id))
                return

            hass.bus.async_fire(
                service.service,
                {
                    ATTR_DEVICE_ID: device_id,
                    **service_data,
                },
            )
        else:
            hass.async_create_task(
                hass.services.async_call(
                    domain, service_name, service_data, blocking=True
                )
            )

    async def _send_home_assistant_state(
        entity_id: str, attribute: str | None, state: State | None
    ) -> None:
        """Forward Home Assistant states to ESPHome."""
        if state is None or (attribute and attribute not in state.attributes):
            return

        send_state = state.state
        if attribute:
            attr_val = state.attributes[attribute]
            # ESPHome only handles "on"/"off" for boolean values
            if isinstance(attr_val, bool):
                send_state = "on" if attr_val else "off"
            else:
                send_state = attr_val

        await cli.send_home_assistant_state(entity_id, attribute, str(send_state))

    @callback
    def async_on_state_subscription(
        entity_id: str, attribute: str | None = None
    ) -> None:
        """Subscribe and forward states for requested entities."""

        async def send_home_assistant_state_event(event: Event) -> None:
            """Forward Home Assistant states updates to ESPHome."""

            # Only communicate changes to the state or attribute tracked
            if event.data.get("new_state") is None or (
                event.data.get("old_state") is not None
                and "new_state" in event.data
                and (
                    (
                        not attribute
                        and event.data["old_state"].state
                        == event.data["new_state"].state
                    )
                    or (
                        attribute
                        and attribute in event.data["old_state"].attributes
                        and attribute in event.data["new_state"].attributes
                        and event.data["old_state"].attributes[attribute]
                        == event.data["new_state"].attributes[attribute]
                    )
                )
            ):
                return

            await _send_home_assistant_state(
                event.data["entity_id"], attribute, event.data.get("new_state")
            )

        unsub = async_track_state_change_event(
            hass, [entity_id], send_home_assistant_state_event
        )
        entry_data.disconnect_callbacks.append(unsub)

        # Send initial state
        hass.async_create_task(
            _send_home_assistant_state(entity_id, attribute, hass.states.get(entity_id))
        )

    async def on_connect() -> None:
        """Subscribe to states and list entities on successful API login."""
        nonlocal device_id
        try:
            device_info = await cli.device_info()
            entry_data.device_info = device_info
            assert cli.api_version is not None
            entry_data.api_version = cli.api_version
            entry_data.available = True
            if entry_data.device_info.name:
                cli.expected_name = entry_data.device_info.name
                reconnect_logic.name = entry_data.device_info.name
            device_id = _async_setup_device_registry(
                hass, entry, entry_data.device_info
            )
            entry_data.async_update_device_state(hass)

            entity_infos, services = await cli.list_entities_services()
            await entry_data.async_update_static_infos(hass, entry, entity_infos)
            await _setup_services(hass, entry_data, services)
            await cli.subscribe_states(entry_data.async_update_state)
            await cli.subscribe_service_calls(async_on_service_call)
            await cli.subscribe_home_assistant_states(async_on_state_subscription)
            if entry_data.device_info.bluetooth_proxy_version:
                entry_data.disconnect_callbacks.append(
                    await async_connect_scanner(hass, entry, cli, entry_data)
                )

            hass.async_create_task(entry_data.async_save_to_store())
        except APIConnectionError as err:
            _LOGGER.warning("Error getting initial data for %s: %s", host, err)
            # Re-connection logic will trigger after this
            await cli.disconnect()
        else:
            _async_check_firmware_version(hass, device_info)

    async def on_disconnect() -> None:
        """Run disconnect callbacks on API disconnect."""
        name = entry_data.device_info.name if entry_data.device_info else host
        _LOGGER.debug("%s: %s disconnected, running disconnected callbacks", name, host)
        for disconnect_cb in entry_data.disconnect_callbacks:
            disconnect_cb()
        entry_data.disconnect_callbacks = []
        entry_data.available = False
        entry_data.async_update_device_state(hass)

    async def on_connect_error(err: Exception) -> None:
        """Start reauth flow if appropriate connect error type."""
        if isinstance(err, (RequiresEncryptionAPIError, InvalidEncryptionKeyAPIError)):
            entry.async_start_reauth(hass)
        if isinstance(err, BadNameAPIError):
            _LOGGER.warning(
                "Name of device %s changed to %s, potentially due to IP reassignment",
                cli.expected_name,
                err.received_name,
            )

    reconnect_logic = ReconnectLogic(
        client=cli,
        on_connect=on_connect,
        on_disconnect=on_disconnect,
        zeroconf_instance=zeroconf_instance,
        name=host,
        on_connect_error=on_connect_error,
    )

    infos, services = await entry_data.async_load_from_store()
    await entry_data.async_update_static_infos(hass, entry, infos)
    await _setup_services(hass, entry_data, services)

    if entry_data.device_info is not None and entry_data.device_info.name:
        cli.expected_name = entry_data.device_info.name
        reconnect_logic.name = entry_data.device_info.name
        if entry.unique_id is None:
            hass.config_entries.async_update_entry(
                entry, unique_id=entry_data.device_info.name
            )

    await reconnect_logic.start()
    entry_data.cleanup_callbacks.append(reconnect_logic.stop_callback)

    return True


@callback
def _async_setup_device_registry(
    hass: HomeAssistant, entry: ConfigEntry, device_info: EsphomeDeviceInfo
) -> str:
    """Set up device registry feature for a particular config entry."""
    sw_version = device_info.esphome_version
    if device_info.compilation_time:
        sw_version += f" ({device_info.compilation_time})"

    configuration_url = None
    if device_info.webserver_port > 0:
        configuration_url = f"http://{entry.data['host']}:{device_info.webserver_port}"

    manufacturer = "espressif"
    if device_info.manufacturer:
        manufacturer = device_info.manufacturer
    model = device_info.model
    hw_version = None
    if device_info.project_name:
        project_name = device_info.project_name.split(".")
        manufacturer = project_name[0]
        model = project_name[1]
        hw_version = device_info.project_version

    device_registry = dr.async_get(hass)
    device_entry = device_registry.async_get_or_create(
        config_entry_id=entry.entry_id,
        configuration_url=configuration_url,
        connections={(dr.CONNECTION_NETWORK_MAC, device_info.mac_address)},
        name=device_info.name,
        manufacturer=manufacturer,
        model=model,
        sw_version=sw_version,
        hw_version=hw_version,
    )
    return device_entry.id


class ServiceMetadata(NamedTuple):
    """Metadata for services."""

    validator: Any
    example: str
    selector: dict[str, Any]
    description: str | None = None


ARG_TYPE_METADATA = {
    UserServiceArgType.BOOL: ServiceMetadata(
        validator=cv.boolean,
        example="False",
        selector={"boolean": None},
    ),
    UserServiceArgType.INT: ServiceMetadata(
        validator=vol.Coerce(int),
        example="42",
        selector={"number": {CONF_MODE: "box"}},
    ),
    UserServiceArgType.FLOAT: ServiceMetadata(
        validator=vol.Coerce(float),
        example="12.3",
        selector={"number": {CONF_MODE: "box", "step": 1e-3}},
    ),
    UserServiceArgType.STRING: ServiceMetadata(
        validator=cv.string,
        example="Example text",
        selector={"text": None},
    ),
    UserServiceArgType.BOOL_ARRAY: ServiceMetadata(
        validator=[cv.boolean],
        description="A list of boolean values.",
        example="[True, False]",
        selector={"object": {}},
    ),
    UserServiceArgType.INT_ARRAY: ServiceMetadata(
        validator=[vol.Coerce(int)],
        description="A list of integer values.",
        example="[42, 34]",
        selector={"object": {}},
    ),
    UserServiceArgType.FLOAT_ARRAY: ServiceMetadata(
        validator=[vol.Coerce(float)],
        description="A list of floating point numbers.",
        example="[ 12.3, 34.5 ]",
        selector={"object": {}},
    ),
    UserServiceArgType.STRING_ARRAY: ServiceMetadata(
        validator=[cv.string],
        description="A list of strings.",
        example="['Example text', 'Another example']",
        selector={"object": {}},
    ),
}


async def _register_service(
    hass: HomeAssistant, entry_data: RuntimeEntryData, service: UserService
) -> None:
    if entry_data.device_info is None:
        raise ValueError("Device Info needs to be fetched first")
    service_name = f"{entry_data.device_info.name.replace('-', '_')}_{service.name}"
    schema = {}
    fields = {}

    for arg in service.args:
        if arg.type not in ARG_TYPE_METADATA:
            _LOGGER.error(
                "Can't register service %s because %s is of unknown type %s",
                service_name,
                arg.name,
                arg.type,
            )
            return
        metadata = ARG_TYPE_METADATA[arg.type]
        schema[vol.Required(arg.name)] = metadata.validator
        fields[arg.name] = {
            "name": arg.name,
            "required": True,
            "description": metadata.description,
            "example": metadata.example,
            "selector": metadata.selector,
        }

    async def execute_service(call: ServiceCall) -> None:
        await entry_data.client.execute_service(service, call.data)

    hass.services.async_register(
        DOMAIN, service_name, execute_service, vol.Schema(schema)
    )

    service_desc = {
        "description": f"Calls the service {service.name} of the node {entry_data.device_info.name}",
        "fields": fields,
    }

    async_set_service_schema(hass, DOMAIN, service_name, service_desc)


async def _setup_services(
    hass: HomeAssistant, entry_data: RuntimeEntryData, services: list[UserService]
) -> None:
    if entry_data.device_info is None:
        # Can happen if device has never connected or .storage cleared
        return
    old_services = entry_data.services.copy()
    to_unregister = []
    to_register = []
    for service in services:
        if service.key in old_services:
            # Already exists
            if (matching := old_services.pop(service.key)) != service:
                # Need to re-register
                to_unregister.append(matching)
                to_register.append(service)
        else:
            # New service
            to_register.append(service)

    for service in old_services.values():
        to_unregister.append(service)

    entry_data.services = {serv.key: serv for serv in services}

    for service in to_unregister:
        service_name = f"{entry_data.device_info.name}_{service.name}"
        hass.services.async_remove(DOMAIN, service_name)

    for service in to_register:
        await _register_service(hass, entry_data, service)


async def _cleanup_instance(
    hass: HomeAssistant, entry: ConfigEntry
) -> RuntimeEntryData:
    """Cleanup the esphome client if it exists."""
    domain_data = DomainData.get(hass)
    data = domain_data.pop_entry_data(entry)
    data.available = False
    for disconnect_cb in data.disconnect_callbacks:
        disconnect_cb()
    data.disconnect_callbacks = []
    for cleanup_callback in data.cleanup_callbacks:
        cleanup_callback()
    await data.client.disconnect()
    return data


async def async_unload_entry(hass: HomeAssistant, entry: ConfigEntry) -> bool:
    """Unload an esphome config entry."""
    entry_data = await _cleanup_instance(hass, entry)
    return await hass.config_entries.async_unload_platforms(
        entry, entry_data.loaded_platforms
    )


async def async_remove_entry(hass: HomeAssistant, entry: ConfigEntry) -> None:
    """Remove an esphome config entry."""
    await DomainData.get(hass).get_or_create_store(hass, entry).async_remove()


_InfoT = TypeVar("_InfoT", bound=EntityInfo)
_EntityT = TypeVar("_EntityT", bound="EsphomeEntity[Any,Any]")
_StateT = TypeVar("_StateT", bound=EntityState)


async def platform_async_setup_entry(
    hass: HomeAssistant,
    entry: ConfigEntry,
    async_add_entities: AddEntitiesCallback,
    *,
    component_key: str,
    info_type: type[_InfoT],
    entity_type: type[_EntityT],
    state_type: type[_StateT],
) -> None:
    """Set up an esphome platform.

    This method is in charge of receiving, distributing and storing
    info and state updates.
    """
    entry_data: RuntimeEntryData = DomainData.get(hass).get_entry_data(entry)
    entry_data.info[component_key] = {}
    entry_data.old_info[component_key] = {}
    entry_data.state.setdefault(state_type, {})

    @callback
    def async_list_entities(infos: list[EntityInfo]) -> None:
        """Update entities of this platform when entities are listed."""
        old_infos = entry_data.info[component_key]
        new_infos: dict[int, EntityInfo] = {}
        add_entities: list[_EntityT] = []
        for info in infos:
            if not isinstance(info, info_type):
                # Filter out infos that don't belong to this platform.
                continue

            if info.key in old_infos:
                # Update existing entity
                old_infos.pop(info.key)
            else:
                # Create new entity
                entity = entity_type(entry_data, component_key, info.key, state_type)
                add_entities.append(entity)
            new_infos[info.key] = info

        # Remove old entities
        for info in old_infos.values():
            entry_data.async_remove_entity(hass, component_key, info.key)

        # First copy the now-old info into the backup object
        entry_data.old_info[component_key] = entry_data.info[component_key]
        # Then update the actual info
        entry_data.info[component_key] = new_infos

        # Add entities to Home Assistant
        async_add_entities(add_entities)

    signal = f"esphome_{entry.entry_id}_on_list"
    entry_data.cleanup_callbacks.append(
        async_dispatcher_connect(hass, signal, async_list_entities)
    )


def esphome_state_property(
    func: Callable[[_EntityT], _R]
) -> Callable[[_EntityT], _R | None]:
    """Wrap a state property of an esphome entity.

    This checks if the state object in the entity is set, and
    prevents writing NAN values to the Home Assistant state machine.
    """

    @functools.wraps(func)
    def _wrapper(self: _EntityT) -> _R | None:
        # pylint: disable-next=protected-access
        if not self._has_state:
            return None
        val = func(self)
        if isinstance(val, float) and math.isnan(val):
            # Home Assistant doesn't use NAN values in state machine
            # (not JSON serializable)
            return None
        return val

    return _wrapper


_EnumT = TypeVar("_EnumT", bound=APIIntEnum)
_ValT = TypeVar("_ValT")


class EsphomeEnumMapper(Generic[_EnumT, _ValT]):
    """Helper class to convert between hass and esphome enum values."""

    def __init__(self, mapping: dict[_EnumT, _ValT]) -> None:
        """Construct a EsphomeEnumMapper."""
        # Add none mapping
        augmented_mapping: dict[_EnumT | None, _ValT | None] = mapping  # type: ignore[assignment]
        augmented_mapping[None] = None

        self._mapping = augmented_mapping
        self._inverse: dict[_ValT, _EnumT] = {v: k for k, v in mapping.items()}

    @overload
    def from_esphome(self, value: _EnumT) -> _ValT:
        ...

    @overload
    def from_esphome(self, value: _EnumT | None) -> _ValT | None:
        ...

    def from_esphome(self, value: _EnumT | None) -> _ValT | None:
        """Convert from an esphome int representation to a hass string."""
        return self._mapping[value]

    def from_hass(self, value: _ValT) -> _EnumT:
        """Convert from a hass string to a esphome int representation."""
        return self._inverse[value]


ICON_SCHEMA = vol.Schema(cv.icon)


ENTITY_CATEGORIES: EsphomeEnumMapper[
    EsphomeEntityCategory, EntityCategory | None
] = EsphomeEnumMapper(
    {
        EsphomeEntityCategory.NONE: None,
        EsphomeEntityCategory.CONFIG: EntityCategory.CONFIG,
        EsphomeEntityCategory.DIAGNOSTIC: EntityCategory.DIAGNOSTIC,
    }
)


class EsphomeEntity(Entity, Generic[_InfoT, _StateT]):
    """Define a base esphome entity."""

    _attr_should_poll = False

    def __init__(
        self,
        entry_data: RuntimeEntryData,
        component_key: str,
        key: int,
        state_type: type[_StateT],
    ) -> None:
        """Initialize."""
        self._entry_data = entry_data
        self._component_key = component_key
        self._key = key
        self._state_type = state_type

    async def async_added_to_hass(self) -> None:
        """Register callbacks."""
        self.async_on_remove(
            async_dispatcher_connect(
                self.hass,
                (
                    f"esphome_{self._entry_id}_remove_"
                    f"{self._component_key}_{self._key}"
                ),
                functools.partial(self.async_remove, force_remove=True),
            )
        )

        self.async_on_remove(
            async_dispatcher_connect(
                self.hass,
                f"esphome_{self._entry_id}_on_device_update",
                self._on_device_update,
            )
        )

        self.async_on_remove(
            self._entry_data.async_subscribe_state_update(
                self._state_type, self._key, self._on_state_update
            )
        )

    @callback
    def _on_state_update(self) -> None:
        # Behavior can be changed in child classes
        self.async_write_ha_state()

    @callback
    def _on_device_update(self) -> None:
        """Update the entity state when device info has changed."""
        if self._entry_data.available:
            # Don't update the HA state yet when the device comes online.
            # Only update the HA state when the full state arrives
            # through the next entity state packet.
            return
        self._on_state_update()

    @property
    def _entry_id(self) -> str:
        return self._entry_data.entry_id

    @property
    def _api_version(self) -> APIVersion:
        return self._entry_data.api_version

    @property
    def _static_info(self) -> _InfoT:
        # Check if value is in info database. Use a single lookup.
        info = self._entry_data.info[self._component_key].get(self._key)
        if info is not None:
            return cast(_InfoT, info)
        # This entity is in the removal project and has been removed from .info
        # already, look in old_info
        return cast(_InfoT, self._entry_data.old_info[self._component_key][self._key])

    @property
    def _device_info(self) -> EsphomeDeviceInfo:
        assert self._entry_data.device_info is not None
        return self._entry_data.device_info

    @property
    def _client(self) -> APIClient:
        return self._entry_data.client

    @property
    def _state(self) -> _StateT:
        return cast(_StateT, self._entry_data.state[self._state_type][self._key])

    @property
    def _has_state(self) -> bool:
        return self._key in self._entry_data.state[self._state_type]

    @property
    def available(self) -> bool:
        """Return if the entity is available."""
        device = self._device_info

        if device.has_deep_sleep:
            # During deep sleep the ESP will not be connectable (by design)
            # For these cases, show it as available
            return True

        return self._entry_data.available

    @property
    def unique_id(self) -> str | None:
        """Return a unique id identifying the entity."""
        if not self._static_info.unique_id:
            return None
        return self._static_info.unique_id

    @property
    def device_info(self) -> DeviceInfo:
        """Return device registry information for this entity."""
        return DeviceInfo(
            connections={(dr.CONNECTION_NETWORK_MAC, self._device_info.mac_address)}
        )

    @property
    def name(self) -> str:
        """Return the name of the entity."""
        return self._static_info.name

    @property
    def icon(self) -> str | None:
        """Return the icon."""
        if not self._static_info.icon:
            return None

        return cast(str, ICON_SCHEMA(self._static_info.icon))

    @property
    def entity_registry_enabled_default(self) -> bool:
        """Return if the entity should be enabled when first added to the entity registry."""
        return not self._static_info.disabled_by_default

    @property
    def entity_category(self) -> EntityCategory | None:
        """Return the category of the entity, if any."""
        if not self._static_info.entity_category:
            return None
        return ENTITY_CATEGORIES.from_esphome(self._static_info.entity_category)<|MERGE_RESOLUTION|>--- conflicted
+++ resolved
@@ -78,12 +78,9 @@
     issue = f"ble_firmware_outdated-{device_info.name}"
     if (
         not device_info.bluetooth_proxy_version
-<<<<<<< HEAD
-=======
         # If the device has a project name its up to that project
         # to tell them about the firmware version update so we don't notify here
         or device_info.project_name
->>>>>>> ed6ae586
         or AwesomeVersion(device_info.esphome_version) >= STABLE_BLE_VERSION
     ):
         async_delete_issue(hass, DOMAIN, issue)
