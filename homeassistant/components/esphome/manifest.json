{
  "domain": "esphome",
  "name": "ESPHome",
  "after_dependencies": ["zeroconf", "tag"],
  "codeowners": ["@OttoWinter", "@jesserockz", "@kbx81", "@bdraco"],
  "config_flow": true,
  "dependencies": ["assist_pipeline", "bluetooth"],
  "dhcp": [
    {
      "registered_devices": true
    }
  ],
  "documentation": "https://www.home-assistant.io/integrations/esphome",
  "integration_type": "device",
  "iot_class": "local_push",
  "loggers": ["aioesphomeapi", "noiseprotocol", "bleak_esphome"],
  "requirements": [
    "aioesphomeapi==21.0.0",
    "bluetooth-data-tools==1.18.0",
    "esphome-dashboard-api==1.2.3",
<<<<<<< HEAD
    "bleak-esphome==0.1.0"
=======
    "bleak-esphome==0.2.0"
>>>>>>> 5c08f6d9
  ],
  "zeroconf": ["_esphomelib._tcp.local."]
}<|MERGE_RESOLUTION|>--- conflicted
+++ resolved
@@ -18,11 +18,7 @@
     "aioesphomeapi==21.0.0",
     "bluetooth-data-tools==1.18.0",
     "esphome-dashboard-api==1.2.3",
-<<<<<<< HEAD
-    "bleak-esphome==0.1.0"
-=======
     "bleak-esphome==0.2.0"
->>>>>>> 5c08f6d9
   ],
   "zeroconf": ["_esphomelib._tcp.local."]
 }