"""Files to interact with a the ESPHome dashboard."""
from __future__ import annotations

import asyncio
from datetime import timedelta
import logging
from typing import Any

import aiohttp
from awesomeversion import AwesomeVersion
from esphome_dashboard_api import ConfiguredDevice, ESPHomeDashboardAPI

from homeassistant.config_entries import SOURCE_REAUTH, ConfigEntryState
from homeassistant.const import EVENT_HOMEASSISTANT_STOP
from homeassistant.core import CALLBACK_TYPE, Event, HomeAssistant, callback
from homeassistant.helpers.aiohttp_client import async_get_clientsession
<<<<<<< HEAD
=======
from homeassistant.helpers.singleton import singleton
>>>>>>> b6b448a4
from homeassistant.helpers.storage import Store
from homeassistant.helpers.update_coordinator import DataUpdateCoordinator

from .const import DOMAIN

_LOGGER = logging.getLogger(__name__)


KEY_DASHBOARD_MANAGER = "esphome_dashboard_manager"

STORAGE_KEY = "esphome.dashboard"
STORAGE_VERSION = 1


async def async_setup(hass: HomeAssistant) -> None:
    """Set up the ESPHome dashboard."""
    # Try to restore the dashboard manager from storage
    # to avoid reloading every ESPHome config entry after
    # Home Assistant starts and the dashboard is discovered.
    await async_get_or_create_dashboard_manager(hass)
<<<<<<< HEAD


@callback
def async_get_dashboard_manager(hass: HomeAssistant) -> ESPHomeDashboardManager | None:
    """Get the dashboard manager if it already exists."""
    manager: ESPHomeDashboardManager | None = hass.data.get(KEY_DASHBOARD_MANAGER)
    return manager


=======


@singleton(KEY_DASHBOARD_MANAGER)
>>>>>>> b6b448a4
async def async_get_or_create_dashboard_manager(
    hass: HomeAssistant,
) -> ESPHomeDashboardManager:
    """Get the dashboard manager or create it."""
<<<<<<< HEAD
    if KEY_DASHBOARD_MANAGER not in hass.data:
        manager = ESPHomeDashboardManager(hass)
        await manager.async_setup()
        hass.data[KEY_DASHBOARD_MANAGER] = manager
    else:
        manager = hass.data[KEY_DASHBOARD_MANAGER]
=======
    manager = ESPHomeDashboardManager(hass)
    await manager.async_setup()
>>>>>>> b6b448a4
    return manager


class ESPHomeDashboardManager:
    """Class to manage the dashboard and restore it from storage."""

    def __init__(self, hass: HomeAssistant) -> None:
        """Initialize the dashboard manager."""
        self._hass = hass
        self._store: Store[dict[str, Any]] = Store(hass, STORAGE_VERSION, STORAGE_KEY)
        self._data: dict[str, Any] | None = None
        self._current_dashboard: ESPHomeDashboard | None = None
        self._cancel_shutdown: CALLBACK_TYPE | None = None

    async def async_setup(self) -> None:
        """Restore the dashboard from storage."""
        self._data = await self._store.async_load()
        if (data := self._data) and (info := data.get("info")):
            await self.async_set_dashboard_info(
                info["addon_slug"], info["host"], info["port"]
            )

    @callback
    def async_get(self) -> ESPHomeDashboard | None:
        """Get the current dashboard."""
        return self._current_dashboard

    async def async_set_dashboard_info(
        self, addon_slug: str, host: str, port: int
    ) -> None:
        """Set the dashboard info."""
        url = f"http://{host}:{port}"
        hass = self._hass

        if cur_dashboard := self._current_dashboard:
            if cur_dashboard.addon_slug == addon_slug and cur_dashboard.url == url:
                # Do nothing if we already have this data.
                return
            # Clear and make way for new dashboard
            await cur_dashboard.async_shutdown()
            if self._cancel_shutdown is not None:
                self._cancel_shutdown()
                self._cancel_shutdown = None
            self._current_dashboard = None

        dashboard = ESPHomeDashboard(
            hass, addon_slug, url, async_get_clientsession(hass)
        )
        await dashboard.async_request_refresh()
<<<<<<< HEAD
        if not dashboard.last_update_success:
            _LOGGER.error("Ignoring dashboard info: %s", dashboard.last_exception)
            return

        self._current_dashboard = dashboard

        async def on_hass_stop(_: Event) -> None:
            await dashboard.async_shutdown()

        self._cancel_shutdown = hass.bus.async_listen_once(
            EVENT_HOMEASSISTANT_STOP, on_hass_stop
        )

=======
        if not cur_dashboard and not dashboard.last_update_success:
            # If there was no previous dashboard and the new one is not available,
            # we skip setup and wait for discovery.
            _LOGGER.error(
                "Dashboard unavailable; skipping setup: %s", dashboard.last_exception
            )
            return

        self._current_dashboard = dashboard

        async def on_hass_stop(_: Event) -> None:
            await dashboard.async_shutdown()

        self._cancel_shutdown = hass.bus.async_listen_once(
            EVENT_HOMEASSISTANT_STOP, on_hass_stop
        )

>>>>>>> b6b448a4
        new_data = {"info": {"addon_slug": addon_slug, "host": host, "port": port}}
        if self._data != new_data:
            await self._store.async_save(new_data)

        reloads = [
            hass.config_entries.async_reload(entry.entry_id)
            for entry in hass.config_entries.async_entries(DOMAIN)
            if entry.state == ConfigEntryState.LOADED
        ]
        # Re-auth flows will check the dashboard for encryption key when the form is requested
<<<<<<< HEAD
        reauths = [
            hass.config_entries.flow.async_configure(flow["flow_id"])
            for flow in hass.config_entries.flow.async_progress()
            if flow["handler"] == DOMAIN and flow["context"]["source"] == SOURCE_REAUTH
        ]
=======
        # but we only trigger reauth if the dashboard is available.
        if dashboard.last_update_success:
            reauths = [
                hass.config_entries.flow.async_configure(flow["flow_id"])
                for flow in hass.config_entries.flow.async_progress()
                if flow["handler"] == DOMAIN
                and flow["context"]["source"] == SOURCE_REAUTH
            ]
        else:
            reauths = []
            _LOGGER.error(
                "Dashboard unavailable; skipping reauth: %s", dashboard.last_exception
            )

>>>>>>> b6b448a4
        _LOGGER.debug(
            "Reloading %d and re-authenticating %d", len(reloads), len(reauths)
        )
        if reloads or reauths:
            await asyncio.gather(*reloads, *reauths)


@callback
def async_get_dashboard(hass: HomeAssistant) -> ESPHomeDashboard | None:
    """Get an instance of the dashboard if set."""
<<<<<<< HEAD
    if manager := async_get_dashboard_manager(hass):
        return manager.async_get()
    return None
=======
    manager: ESPHomeDashboardManager | None = hass.data.get(KEY_DASHBOARD_MANAGER)
    return manager.async_get() if manager else None
>>>>>>> b6b448a4


async def async_set_dashboard_info(
    hass: HomeAssistant, addon_slug: str, host: str, port: int
) -> None:
    """Set the dashboard info."""
    manager = await async_get_or_create_dashboard_manager(hass)
    await manager.async_set_dashboard_info(addon_slug, host, port)


class ESPHomeDashboard(DataUpdateCoordinator[dict[str, ConfiguredDevice]]):
    """Class to interact with the ESPHome dashboard."""

    def __init__(
        self,
        hass: HomeAssistant,
        addon_slug: str,
        url: str,
        session: aiohttp.ClientSession,
    ) -> None:
        """Initialize."""
        super().__init__(
            hass,
            _LOGGER,
            name="ESPHome Dashboard",
            update_interval=timedelta(minutes=5),
        )
        self.addon_slug = addon_slug
        self.url = url
        self.api = ESPHomeDashboardAPI(url, session)

    @property
    def supports_update(self) -> bool:
        """Return whether the dashboard supports updates."""
        if self.data is None:
            raise RuntimeError("Data needs to be loaded first")

        if len(self.data) == 0:
            return False

        esphome_version: str = next(iter(self.data.values()))["current_version"]

        # There is no January release
        return AwesomeVersion(esphome_version) > AwesomeVersion("2023.1.0")

    async def _async_update_data(self) -> dict:
        """Fetch device data."""
        devices = await self.api.get_devices()
        return {dev["name"]: dev for dev in devices["configured"]}<|MERGE_RESOLUTION|>--- conflicted
+++ resolved
@@ -14,10 +14,7 @@
 from homeassistant.const import EVENT_HOMEASSISTANT_STOP
 from homeassistant.core import CALLBACK_TYPE, Event, HomeAssistant, callback
 from homeassistant.helpers.aiohttp_client import async_get_clientsession
-<<<<<<< HEAD
-=======
 from homeassistant.helpers.singleton import singleton
->>>>>>> b6b448a4
 from homeassistant.helpers.storage import Store
 from homeassistant.helpers.update_coordinator import DataUpdateCoordinator
 
@@ -38,36 +35,15 @@
     # to avoid reloading every ESPHome config entry after
     # Home Assistant starts and the dashboard is discovered.
     await async_get_or_create_dashboard_manager(hass)
-<<<<<<< HEAD
-
-
-@callback
-def async_get_dashboard_manager(hass: HomeAssistant) -> ESPHomeDashboardManager | None:
-    """Get the dashboard manager if it already exists."""
-    manager: ESPHomeDashboardManager | None = hass.data.get(KEY_DASHBOARD_MANAGER)
-    return manager
-
-
-=======
 
 
 @singleton(KEY_DASHBOARD_MANAGER)
->>>>>>> b6b448a4
 async def async_get_or_create_dashboard_manager(
     hass: HomeAssistant,
 ) -> ESPHomeDashboardManager:
     """Get the dashboard manager or create it."""
-<<<<<<< HEAD
-    if KEY_DASHBOARD_MANAGER not in hass.data:
-        manager = ESPHomeDashboardManager(hass)
-        await manager.async_setup()
-        hass.data[KEY_DASHBOARD_MANAGER] = manager
-    else:
-        manager = hass.data[KEY_DASHBOARD_MANAGER]
-=======
     manager = ESPHomeDashboardManager(hass)
     await manager.async_setup()
->>>>>>> b6b448a4
     return manager
 
 
@@ -117,21 +93,6 @@
             hass, addon_slug, url, async_get_clientsession(hass)
         )
         await dashboard.async_request_refresh()
-<<<<<<< HEAD
-        if not dashboard.last_update_success:
-            _LOGGER.error("Ignoring dashboard info: %s", dashboard.last_exception)
-            return
-
-        self._current_dashboard = dashboard
-
-        async def on_hass_stop(_: Event) -> None:
-            await dashboard.async_shutdown()
-
-        self._cancel_shutdown = hass.bus.async_listen_once(
-            EVENT_HOMEASSISTANT_STOP, on_hass_stop
-        )
-
-=======
         if not cur_dashboard and not dashboard.last_update_success:
             # If there was no previous dashboard and the new one is not available,
             # we skip setup and wait for discovery.
@@ -149,7 +110,6 @@
             EVENT_HOMEASSISTANT_STOP, on_hass_stop
         )
 
->>>>>>> b6b448a4
         new_data = {"info": {"addon_slug": addon_slug, "host": host, "port": port}}
         if self._data != new_data:
             await self._store.async_save(new_data)
@@ -160,13 +120,6 @@
             if entry.state == ConfigEntryState.LOADED
         ]
         # Re-auth flows will check the dashboard for encryption key when the form is requested
-<<<<<<< HEAD
-        reauths = [
-            hass.config_entries.flow.async_configure(flow["flow_id"])
-            for flow in hass.config_entries.flow.async_progress()
-            if flow["handler"] == DOMAIN and flow["context"]["source"] == SOURCE_REAUTH
-        ]
-=======
         # but we only trigger reauth if the dashboard is available.
         if dashboard.last_update_success:
             reauths = [
@@ -181,7 +134,6 @@
                 "Dashboard unavailable; skipping reauth: %s", dashboard.last_exception
             )
 
->>>>>>> b6b448a4
         _LOGGER.debug(
             "Reloading %d and re-authenticating %d", len(reloads), len(reauths)
         )
@@ -192,14 +144,8 @@
 @callback
 def async_get_dashboard(hass: HomeAssistant) -> ESPHomeDashboard | None:
     """Get an instance of the dashboard if set."""
-<<<<<<< HEAD
-    if manager := async_get_dashboard_manager(hass):
-        return manager.async_get()
-    return None
-=======
     manager: ESPHomeDashboardManager | None = hass.data.get(KEY_DASHBOARD_MANAGER)
     return manager.async_get() if manager else None
->>>>>>> b6b448a4
 
 
 async def async_set_dashboard_info(
