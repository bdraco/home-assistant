--- conflicted
+++ resolved
@@ -4,11 +4,8 @@
 import asyncio
 from collections.abc import Callable, Coroutine
 import contextlib
-<<<<<<< HEAD
 from dataclasses import dataclass, field
 from functools import partial
-=======
->>>>>>> 51f4b0f7
 import logging
 from typing import Any, TypeVar, cast
 import uuid
@@ -33,12 +30,8 @@
 
 from homeassistant.core import CALLBACK_TYPE
 
-<<<<<<< HEAD
+from .async_interrupt import interrupt
 from .cache import ESPHomeBluetoothCache
-=======
-from ..domain_data import DomainData
-from .async_interrupt import interrupt
->>>>>>> 51f4b0f7
 from .characteristic import BleakGATTCharacteristicESPHome
 from .descriptor import BleakGATTDescriptorESPHome
 from .device import ESPHomeBluetoothDevice
@@ -86,38 +79,8 @@
             "Disconnected during operation"
         )
         try:
-<<<<<<< HEAD
-            return await func(self, *args, **kwargs)
-        except asyncio.CancelledError as ex:
-            ble_device = self._ble_device
-            device_info = (
-                f"{self._source_name}: {ble_device.name} - {ble_device.address}"
-            )
-            disconnected = disconnected_future.done()
-            _LOGGER.exception(
-                "%s: Bluetooth operation cancelled (disconnected=%s)",
-                device_info,
-                disconnected,
-                exc_info=ex,
-            )
-            if not disconnected:
-                # If the disconnected future is not done, the task was cancelled
-                # externally and we need to raise cancelled error to avoid
-                # blocking the cancellation.
-                raise
-            if uncancel := getattr(task, "uncancel", None):
-                uncancel()
-                # Only works on Python 3.11+
-                # https://github.com/python/cpython/issues/102780
-            # Should not raise from here to ensure asyncio.CancelledError
-            # is not propagated to the caller.
-            raise BleakError(  # noqa: TRY200
-                f"{device_info}: Disconnected during operation"
-            )
-=======
             async with interrupt(disconnected_future, BleakError, disconnected_message):
                 return await func(self, *args, **kwargs)
->>>>>>> 51f4b0f7
         finally:
             disconnected_futures.discard(disconnected_future)
 
