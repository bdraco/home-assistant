"""Bluetooth client for esphome."""
from __future__ import annotations

import asyncio
from collections.abc import Callable, Coroutine
import logging
from typing import Any, TypeVar, cast
import uuid

from aioesphomeapi import (
    ESP_CONNECTION_ERROR_DESCRIPTION,
    ESPHOME_GATT_ERRORS,
    BLEConnectionError,
)
from aioesphomeapi.connection import APIConnectionError, TimeoutAPIError
from aioesphomeapi.core import BluetoothGATTAPIError
import async_timeout
from bleak.backends.characteristic import BleakGATTCharacteristic
from bleak.backends.client import BaseBleakClient, NotifyCallback
from bleak.backends.device import BLEDevice
from bleak.backends.service import BleakGATTServiceCollection
from bleak.exc import BleakError

from homeassistant.core import CALLBACK_TYPE

from ..domain_data import DomainData
from .characteristic import BleakGATTCharacteristicESPHome
from .descriptor import BleakGATTDescriptorESPHome
from .service import BleakGATTServiceESPHome

DEFAULT_MTU = 23
GATT_HEADER_SIZE = 3
DISCONNECT_TIMEOUT = 5.0
CONNECT_FREE_SLOT_TIMEOUT = 2.0
GATT_READ_TIMEOUT = 30.0

DEFAULT_MAX_WRITE_WITHOUT_RESPONSE = DEFAULT_MTU - GATT_HEADER_SIZE
_LOGGER = logging.getLogger(__name__)

_WrapFuncType = TypeVar(  # pylint: disable=invalid-name
    "_WrapFuncType", bound=Callable[..., Any]
)


def mac_to_int(address: str) -> int:
    """Convert a mac address to an integer."""
    return int(address.replace(":", ""), 16)


def verify_connected(func: _WrapFuncType) -> _WrapFuncType:
    """Define a wrapper throw BleakError if not connected."""

    async def _async_wrap_bluetooth_connected_operation(
        self: "ESPHomeClient", *args: Any, **kwargs: Any
    ) -> Any:
        disconnected_event = (
            self._disconnected_event  # pylint: disable=protected-access
        )
        if not disconnected_event:
            raise BleakError("Not connected")
        task = asyncio.create_task(func(self, *args, **kwargs))
        done, _ = await asyncio.wait(
            (task, disconnected_event.wait()),
            return_when=asyncio.FIRST_COMPLETED,
        )
        if disconnected_event.is_set():
            task.cancel()
            raise BleakError(
                f"{self._source}: {self._ble_device.name} - {self._ble_device.address}: "  # pylint: disable=protected-access
                "Disconnected during operation"
            )
        return next(iter(done)).result()

    return cast(_WrapFuncType, _async_wrap_bluetooth_connected_operation)


def api_error_as_bleak_error(func: _WrapFuncType) -> _WrapFuncType:
    """Define a wrapper throw esphome api errors as BleakErrors."""

    async def _async_wrap_bluetooth_operation(
        self: "ESPHomeClient", *args: Any, **kwargs: Any
    ) -> Any:
        try:
            return await func(self, *args, **kwargs)
        except TimeoutAPIError as err:
            raise asyncio.TimeoutError(str(err)) from err
        except BluetoothGATTAPIError as ex:
            # If the device disconnects in the middle of an operation
            # be sure to mark it as disconnected so any library using
            # the proxy knows to reconnect.
            #
<<<<<<< HEAD
            # Because callbacks are delivered asynchronously its possible
=======
            # Because callbacks are delivered asynchronously it's possible
>>>>>>> 89959e7c
            # that we find out about the disconnection during the operation
            # before the callback is delivered.
            if ex.error.error == -1:
                _LOGGER.debug(
                    "%s: %s - %s: BLE device disconnected during %s operation",
                    self._source,  # pylint: disable=protected-access
                    self._ble_device.name,  # pylint: disable=protected-access
                    self._ble_device.address,  # pylint: disable=protected-access
                    func.__name__,
                )
                self._async_ble_device_disconnected()  # pylint: disable=protected-access
            raise BleakError(str(ex)) from ex
        except APIConnectionError as err:
            raise BleakError(str(err)) from err

    return cast(_WrapFuncType, _async_wrap_bluetooth_operation)


class ESPHomeClient(BaseBleakClient):
    """ESPHome Bleak Client."""

    def __init__(
        self, address_or_ble_device: BLEDevice | str, *args: Any, **kwargs: Any
    ) -> None:
        """Initialize the ESPHomeClient."""
        assert isinstance(address_or_ble_device, BLEDevice)
        super().__init__(address_or_ble_device, *args, **kwargs)
        self._ble_device = address_or_ble_device
        self._address_as_int = mac_to_int(self._ble_device.address)
        assert self._ble_device.details is not None
        self._source = self._ble_device.details["source"]
        self.domain_data = DomainData.get(kwargs["hass"])
        config_entry = self.domain_data.get_by_unique_id(self._source)
        self.entry_data = self.domain_data.get_entry_data(config_entry)
        self._client = self.entry_data.client
        self._is_connected = False
        self._mtu: int | None = None
        self._cancel_connection_state: CALLBACK_TYPE | None = None
        self._notify_cancels: dict[int, Callable[[], Coroutine[Any, Any, None]]] = {}
        self._disconnected_event: asyncio.Event | None = None

    def __str__(self) -> str:
        """Return the string representation of the client."""
        return f"ESPHomeClient ({self.address})"

    def _unsubscribe_connection_state(self) -> None:
        """Unsubscribe from connection state updates."""
        if not self._cancel_connection_state:
            return
        try:
            self._cancel_connection_state()
        except (AssertionError, ValueError) as ex:
            _LOGGER.debug(
                "%s: %s - %s: Failed to unsubscribe from connection state (likely connection dropped): %s",
                self._source,
                self._ble_device.name,
                self._ble_device.address,
                ex,
            )
        self._cancel_connection_state = None

    def _async_ble_device_disconnected(self) -> None:
        """Handle the BLE device disconnecting from the ESP."""
        was_connected = self._is_connected
        self.services = BleakGATTServiceCollection()  # type: ignore[no-untyped-call]
        self._is_connected = False
        self._notify_cancels.clear()
        if self._disconnected_event:
            self._disconnected_event.set()
            self._disconnected_event = None
        if was_connected:
            _LOGGER.debug(
                "%s: %s - %s: BLE device disconnected",
                self._source,
                self._ble_device.name,
                self._ble_device.address,
            )
            self._async_call_bleak_disconnected_callback()
        self._unsubscribe_connection_state()

    def _async_esp_disconnected(self) -> None:
        """Handle the esp32 client disconnecting from hass."""
        _LOGGER.debug(
            "%s: %s - %s: ESP device disconnected",
            self._source,
            self._ble_device.name,
            self._ble_device.address,
        )
        self.entry_data.disconnect_callbacks.remove(self._async_esp_disconnected)
        self._async_ble_device_disconnected()

    def _async_call_bleak_disconnected_callback(self) -> None:
        """Call the disconnected callback to inform the bleak consumer."""
        if self._disconnected_callback:
            self._disconnected_callback(self)
            self._disconnected_callback = None

    @api_error_as_bleak_error
    async def connect(
        self, dangerous_use_bleak_cache: bool = False, **kwargs: Any
    ) -> bool:
        """Connect to a specified Peripheral.

        Keyword Args:
            timeout (float): Timeout for required ``BleakScanner.find_device_by_address`` call. Defaults to 10.0.
        Returns:
            Boolean representing connection status.
        """
        await self._wait_for_free_connection_slot(CONNECT_FREE_SLOT_TIMEOUT)

        connected_future: asyncio.Future[bool] = asyncio.Future()

        def _on_bluetooth_connection_state(
            connected: bool, mtu: int, error: int
        ) -> None:
            """Handle a connect or disconnect."""
            _LOGGER.debug(
                "%s: %s - %s: Connection state changed to connected=%s mtu=%s error=%s",
                self._source,
                self._ble_device.name,
                self._ble_device.address,
                connected,
                mtu,
                error,
            )
            if connected:
                self._is_connected = True
                self._mtu = mtu
            else:
                self._async_ble_device_disconnected()

            if connected_future.done():
                return

            if error:
                try:
                    ble_connection_error = BLEConnectionError(error)
                    ble_connection_error_name = ble_connection_error.name
                    human_error = ESP_CONNECTION_ERROR_DESCRIPTION[ble_connection_error]
                except (KeyError, ValueError):
                    ble_connection_error_name = str(error)
                    human_error = ESPHOME_GATT_ERRORS.get(
                        error, f"Unknown error code {error}"
                    )
                connected_future.set_exception(
                    BleakError(
                        f"Error {ble_connection_error_name} while connecting: {human_error}"
                    )
                )
                return

            if not connected:
                connected_future.set_exception(BleakError("Disconnected"))
                return

            _LOGGER.debug(
                "%s: %s - %s: connected, registering for disconnected callbacks",
                self._source,
                self._ble_device.name,
                self._ble_device.address,
            )
            self.entry_data.disconnect_callbacks.append(self._async_esp_disconnected)
            connected_future.set_result(connected)

        timeout = kwargs.get("timeout", self._timeout)
        self._cancel_connection_state = await self._client.bluetooth_device_connect(
            self._address_as_int,
            _on_bluetooth_connection_state,
            timeout=timeout,
        )
        await connected_future
        await self.get_services(dangerous_use_bleak_cache=dangerous_use_bleak_cache)
        self._disconnected_event = asyncio.Event()
        return True

    @api_error_as_bleak_error
    async def disconnect(self) -> bool:
        """Disconnect from the peripheral device."""
        self._unsubscribe_connection_state()
        await self._client.bluetooth_device_disconnect(self._address_as_int)
        await self._wait_for_free_connection_slot(DISCONNECT_TIMEOUT)
        return True

    async def _wait_for_free_connection_slot(self, timeout: float) -> None:
        """Wait for a free connection slot."""
        if self.entry_data.ble_connections_free:
            return
        _LOGGER.debug(
            "%s: %s - %s: Out of connection slots, waiting for a free one",
            self._source,
            self._ble_device.name,
            self._ble_device.address,
        )
        async with async_timeout.timeout(timeout):
            await self.entry_data.wait_for_ble_connections_free()

    @property
    def is_connected(self) -> bool:
        """Is Connected."""
        return self._is_connected

    @property
    def mtu_size(self) -> int:
        """Get ATT MTU size for active connection."""
        return self._mtu or DEFAULT_MTU

    @verify_connected
    @api_error_as_bleak_error
    async def pair(self, *args: Any, **kwargs: Any) -> bool:
        """Attempt to pair."""
        raise NotImplementedError("Pairing is not available in ESPHome.")

    @verify_connected
    @api_error_as_bleak_error
    async def unpair(self) -> bool:
        """Attempt to unpair."""
        raise NotImplementedError("Pairing is not available in ESPHome.")

    @api_error_as_bleak_error
    async def get_services(
        self, dangerous_use_bleak_cache: bool = False, **kwargs: Any
    ) -> BleakGATTServiceCollection:
        """Get all services registered for this GATT server.

        Returns:
           A :py:class:`bleak.backends.service.BleakGATTServiceCollection` with this device's services tree.
        """
        address_as_int = self._address_as_int
        entry_data = self.entry_data
        if dangerous_use_bleak_cache and (
            cached_services := entry_data.get_gatt_services_cache(address_as_int)
        ):
            _LOGGER.debug(
                "%s: %s - %s: Cached services hit",
                self._source,
                self._ble_device.name,
                self._ble_device.address,
            )
            self.services = cached_services
            return self.services
        _LOGGER.debug(
            "%s: %s - %s: Cached services miss",
            self._source,
            self._ble_device.name,
            self._ble_device.address,
        )
        esphome_services = await self._client.bluetooth_gatt_get_services(
            address_as_int
        )
        _LOGGER.debug(
            "%s: %s - %s: Got services: %s",
            self._source,
            self._ble_device.name,
            self._ble_device.address,
            esphome_services,
        )
        max_write_without_response = self.mtu_size - GATT_HEADER_SIZE
        services = BleakGATTServiceCollection()  # type: ignore[no-untyped-call]
        for service in esphome_services.services:
            services.add_service(BleakGATTServiceESPHome(service))
            for characteristic in service.characteristics:
                services.add_characteristic(
                    BleakGATTCharacteristicESPHome(
                        characteristic,
                        max_write_without_response,
                        service.uuid,
                        service.handle,
                    )
                )
                for descriptor in characteristic.descriptors:
                    services.add_descriptor(
                        BleakGATTDescriptorESPHome(
                            descriptor,
                            characteristic.uuid,
                            characteristic.handle,
                        )
                    )
        self.services = services
        _LOGGER.debug(
            "%s: %s - %s: Cached services saved",
            self._source,
            self._ble_device.name,
            self._ble_device.address,
        )
        entry_data.set_gatt_services_cache(address_as_int, services)
        return services

    def _resolve_characteristic(
        self, char_specifier: BleakGATTCharacteristic | int | str | uuid.UUID
    ) -> BleakGATTCharacteristic:
        """Resolve a characteristic specifier to a BleakGATTCharacteristic object."""
        if not isinstance(char_specifier, BleakGATTCharacteristic):
            characteristic = self.services.get_characteristic(char_specifier)
        else:
            characteristic = char_specifier
        if not characteristic:
            raise BleakError(f"Characteristic {char_specifier} was not found!")
        return characteristic

    @verify_connected
    @api_error_as_bleak_error
    async def read_gatt_char(
        self,
        char_specifier: BleakGATTCharacteristic | int | str | uuid.UUID,
        **kwargs: Any,
    ) -> bytearray:
        """Perform read operation on the specified GATT characteristic.

        Args:
            char_specifier (BleakGATTCharacteristic, int, str or UUID): The characteristic to read from,
                specified by either integer handle, UUID or directly by the
                BleakGATTCharacteristic object representing it.
        Returns:
            (bytearray) The read data.
        """
        characteristic = self._resolve_characteristic(char_specifier)
        return await self._client.bluetooth_gatt_read(
            self._address_as_int, characteristic.handle, GATT_READ_TIMEOUT
        )

    @verify_connected
    @api_error_as_bleak_error
    async def read_gatt_descriptor(self, handle: int, **kwargs: Any) -> bytearray:
        """Perform read operation on the specified GATT descriptor.

        Args:
            handle (int): The handle of the descriptor to read from.
        Returns:
            (bytearray) The read data.
        """
        return await self._client.bluetooth_gatt_read_descriptor(
            self._address_as_int, handle, GATT_READ_TIMEOUT
        )

    @verify_connected
    @api_error_as_bleak_error
    async def write_gatt_char(
        self,
        char_specifier: BleakGATTCharacteristic | int | str | uuid.UUID,
        data: bytes | bytearray | memoryview,
        response: bool = False,
    ) -> None:
        """Perform a write operation of the specified GATT characteristic.

        Args:
            char_specifier (BleakGATTCharacteristic, int, str or UUID): The characteristic to write
                to, specified by either integer handle, UUID or directly by the
                BleakGATTCharacteristic object representing it.
            data (bytes or bytearray): The data to send.
            response (bool): If write-with-response operation should be done. Defaults to `False`.
        """
        characteristic = self._resolve_characteristic(char_specifier)
        await self._client.bluetooth_gatt_write(
            self._address_as_int, characteristic.handle, bytes(data), response
        )

    @verify_connected
    @api_error_as_bleak_error
    async def write_gatt_descriptor(
        self, handle: int, data: bytes | bytearray | memoryview
    ) -> None:
        """Perform a write operation on the specified GATT descriptor.

        Args:
            handle (int): The handle of the descriptor to read from.
            data (bytes or bytearray): The data to send.
        """
        await self._client.bluetooth_gatt_write_descriptor(
            self._address_as_int, handle, bytes(data)
        )

    @verify_connected
    @api_error_as_bleak_error
    async def start_notify(
        self,
        characteristic: BleakGATTCharacteristic,
        callback: NotifyCallback,
        **kwargs: Any,
    ) -> None:
        """Activate notifications/indications on a characteristic.

        Callbacks must accept two inputs. The first will be a integer handle of the characteristic generating the
        data and the second will be a ``bytearray`` containing the data sent from the connected server.
        .. code-block:: python
            def callback(sender: int, data: bytearray):
                print(f"{sender}: {data}")
            client.start_notify(char_uuid, callback)
        Args:
            char_specifier (BleakGATTCharacteristic, int, str or UUID): The characteristic to activate
                notifications/indications on a characteristic, specified by either integer handle,
                UUID or directly by the BleakGATTCharacteristic object representing it.
            callback (function): The function to be called on notification.
        """
        ble_handle = characteristic.handle
        if ble_handle in self._notify_cancels:
            raise BleakError(
                "Notifications are already enabled on "
                f"service:{characteristic.service_uuid} "
                f"characteristic:{characteristic.uuid} "
                f"handle:{ble_handle}"
            )
        cancel_coro = await self._client.bluetooth_gatt_start_notify(
            self._address_as_int,
            ble_handle,
            lambda handle, data: callback(data),
        )
        self._notify_cancels[ble_handle] = cancel_coro

    @api_error_as_bleak_error
    async def stop_notify(
        self,
        char_specifier: BleakGATTCharacteristic | int | str | uuid.UUID,
    ) -> None:
        """Deactivate notification/indication on a specified characteristic.

        Args:
            char_specifier (BleakGATTCharacteristic, int, str or UUID): The characteristic to deactivate
                notification/indication on, specified by either integer handle, UUID or
                directly by the BleakGATTCharacteristic object representing it.
        """
        characteristic = self._resolve_characteristic(char_specifier)
        # Do not raise KeyError if notifications are not enabled on this characteristic
        # to be consistent with the behavior of the BlueZ backend
        if coro := self._notify_cancels.pop(characteristic.handle, None):
            await coro()<|MERGE_RESOLUTION|>--- conflicted
+++ resolved
@@ -89,11 +89,7 @@
             # be sure to mark it as disconnected so any library using
             # the proxy knows to reconnect.
             #
-<<<<<<< HEAD
-            # Because callbacks are delivered asynchronously its possible
-=======
             # Because callbacks are delivered asynchronously it's possible
->>>>>>> 89959e7c
             # that we find out about the disconnection during the operation
             # before the callback is delivered.
             if ex.error.error == -1:
