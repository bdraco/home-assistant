"""Bluetooth client for esphome."""
from __future__ import annotations

import asyncio
from collections.abc import Callable, Coroutine
import contextlib
from dataclasses import dataclass, field
from functools import partial
import logging
import sys
from typing import Any, TypeVar, cast
import uuid

if sys.version_info < (3, 12):
    from typing_extensions import Buffer
else:
    from collections.abc import Buffer

from aioesphomeapi import (
    ESP_CONNECTION_ERROR_DESCRIPTION,
    ESPHOME_GATT_ERRORS,
    APIClient,
    APIVersion,
    BLEConnectionError,
    BluetoothProxyFeature,
    DeviceInfo,
)
from aioesphomeapi.core import (
    APIConnectionError,
    BluetoothGATTAPIError,
    TimeoutAPIError,
)
from async_interrupt import interrupt
from bleak.backends.characteristic import BleakGATTCharacteristic
from bleak.backends.client import BaseBleakClient, NotifyCallback
from bleak.backends.device import BLEDevice
from bleak.backends.service import BleakGATTServiceCollection
from bleak.exc import BleakError

from homeassistant.core import CALLBACK_TYPE

from .cache import ESPHomeBluetoothCache
from .characteristic import BleakGATTCharacteristicESPHome
from .descriptor import BleakGATTDescriptorESPHome
from .device import ESPHomeBluetoothDevice
from .scanner import ESPHomeScanner
from .service import BleakGATTServiceESPHome

DEFAULT_MTU = 23
GATT_HEADER_SIZE = 3
DISCONNECT_TIMEOUT = 5.0
CONNECT_FREE_SLOT_TIMEOUT = 2.0
GATT_READ_TIMEOUT = 30.0

# CCCD (Characteristic Client Config Descriptor)
CCCD_UUID = "00002902-0000-1000-8000-00805f9b34fb"
CCCD_NOTIFY_BYTES = b"\x01\x00"
CCCD_INDICATE_BYTES = b"\x02\x00"

DEFAULT_MAX_WRITE_WITHOUT_RESPONSE = DEFAULT_MTU - GATT_HEADER_SIZE
_LOGGER = logging.getLogger(__name__)

_WrapFuncType = TypeVar("_WrapFuncType", bound=Callable[..., Any])


def mac_to_int(address: str) -> int:
    """Convert a mac address to an integer."""
    return int(address.replace(":", ""), 16)


def verify_connected(func: _WrapFuncType) -> _WrapFuncType:
    """Define a wrapper throw BleakError if not connected."""

    async def _async_wrap_bluetooth_connected_operation(
        self: ESPHomeClient, *args: Any, **kwargs: Any
    ) -> Any:
        # pylint: disable=protected-access
        if not self._is_connected:
            raise BleakError(f"{self._description} is not connected")
        loop = self._loop
        disconnected_futures = self._disconnected_futures
        disconnected_future = loop.create_future()
        disconnected_futures.add(disconnected_future)
        disconnect_message = f"{self._description}: Disconnected during operation"
        try:
            async with interrupt(disconnected_future, BleakError, disconnect_message):
                return await func(self, *args, **kwargs)
        finally:
            disconnected_futures.discard(disconnected_future)

    return cast(_WrapFuncType, _async_wrap_bluetooth_connected_operation)


def api_error_as_bleak_error(func: _WrapFuncType) -> _WrapFuncType:
    """Define a wrapper throw esphome api errors as BleakErrors."""

    async def _async_wrap_bluetooth_operation(
        self: ESPHomeClient, *args: Any, **kwargs: Any
    ) -> Any:
        try:
            return await func(self, *args, **kwargs)
        except TimeoutAPIError as err:
            raise asyncio.TimeoutError(str(err)) from err
        except BluetoothGATTAPIError as ex:
            # If the device disconnects in the middle of an operation
            # be sure to mark it as disconnected so any library using
            # the proxy knows to reconnect.
            #
            # Because callbacks are delivered asynchronously it's possible
            # that we find out about the disconnection during the operation
            # before the callback is delivered.

            if ex.error.error == -1:
                # pylint: disable=protected-access
                _LOGGER.debug(
                    "%s: BLE device disconnected during %s operation",
                    self._description,
                    func.__name__,
                )
                self._async_ble_device_disconnected()
            raise BleakError(str(ex)) from ex
        except APIConnectionError as err:
            raise BleakError(str(err)) from err

    return cast(_WrapFuncType, _async_wrap_bluetooth_operation)


@dataclass(slots=True)
class ESPHomeClientData:
    """Define a class that stores client data for an esphome client."""

    bluetooth_device: ESPHomeBluetoothDevice
    cache: ESPHomeBluetoothCache
    client: APIClient
    device_info: DeviceInfo
    api_version: APIVersion
    title: str
    scanner: ESPHomeScanner | None
    disconnect_callbacks: set[Callable[[], None]] = field(default_factory=set)


class ESPHomeClient(BaseBleakClient):
    """ESPHome Bleak Client."""

    def __init__(
        self,
        address_or_ble_device: BLEDevice | str,
        *args: Any,
        client_data: ESPHomeClientData,
        **kwargs: Any,
    ) -> None:
        """Initialize the ESPHomeClient."""
        device_info = client_data.device_info
        self._disconnect_callbacks = client_data.disconnect_callbacks
        assert isinstance(address_or_ble_device, BLEDevice)
        super().__init__(address_or_ble_device, *args, **kwargs)
        self._loop = asyncio.get_running_loop()
        ble_device = address_or_ble_device
        self._ble_device = ble_device
        self._address_as_int = mac_to_int(ble_device.address)
        assert ble_device.details is not None
        self._source = ble_device.details["source"]
        self._cache = client_data.cache
        self._bluetooth_device = client_data.bluetooth_device
        self._client = client_data.client
        self._is_connected = False
        self._mtu: int | None = None
        self._cancel_connection_state: CALLBACK_TYPE | None = None
        self._notify_cancels: dict[
            int, tuple[Callable[[], Coroutine[Any, Any, None]], Callable[[], None]]
        ] = {}
        self._disconnected_futures: set[asyncio.Future[None]] = set()
        self._device_info = client_data.device_info
        self._feature_flags = device_info.bluetooth_proxy_feature_flags_compat(
            client_data.api_version
        )
        self._address_type = ble_device.details["address_type"]
        self._source_name = f"{client_data.title} [{self._source}]"
        self._description = (
            f"{self._source_name}: {ble_device.name} - {ble_device.address}"
        )
        scanner = client_data.scanner
        assert scanner is not None
        self._scanner = scanner

    def __str__(self) -> str:
        """Return the string representation of the client."""
        return f"ESPHomeClient ({self.address})"

    def _unsubscribe_connection_state(self) -> None:
        """Unsubscribe from connection state updates."""
        if not self._cancel_connection_state:
            return
        try:
            self._cancel_connection_state()
        except (AssertionError, ValueError) as ex:
            _LOGGER.debug(
                (
                    "%s: Failed to unsubscribe from connection state (likely"
                    " connection dropped): %s"
                ),
                self._description,
                ex,
            )
        self._cancel_connection_state = None

    def _async_disconnected_cleanup(self) -> None:
        """Clean up on disconnect."""
        self.services = BleakGATTServiceCollection()  # type: ignore[no-untyped-call]
        self._is_connected = False
        for _, notify_abort in self._notify_cancels.values():
            notify_abort()
        self._notify_cancels.clear()
        for future in self._disconnected_futures:
            if not future.done():
                future.set_result(None)
        self._disconnected_futures.clear()
        self._disconnect_callbacks.discard(self._async_esp_disconnected)
        self._unsubscribe_connection_state()

    def _async_ble_device_disconnected(self) -> None:
        """Handle the BLE device disconnecting from the ESP."""
        was_connected = self._is_connected
        self._async_disconnected_cleanup()
        if was_connected:
            _LOGGER.debug("%s: BLE device disconnected", self._description)
            self._async_call_bleak_disconnected_callback()

    def _async_esp_disconnected(self) -> None:
        """Handle the esp32 client disconnecting from us."""
        _LOGGER.debug("%s: ESP device disconnected", self._description)
<<<<<<< HEAD
=======
        # Calling _async_ble_device_disconnected calls
        # _async_disconnected_cleanup which will also remove
        # the disconnect callbacks
>>>>>>> 39dd7f92
        self._async_ble_device_disconnected()

    def _async_call_bleak_disconnected_callback(self) -> None:
        """Call the disconnected callback to inform the bleak consumer."""
        if self._disconnected_callback:
            self._disconnected_callback()
            self._disconnected_callback = None

    def _on_bluetooth_connection_state(
        self,
        connected_future: asyncio.Future[bool],
        connected: bool,
        mtu: int,
        error: int,
    ) -> None:
        """Handle a connect or disconnect."""
        _LOGGER.debug(
            "%s: Connection state changed to connected=%s mtu=%s error=%s",
            self._description,
            connected,
            mtu,
            error,
        )
        if connected:
            self._is_connected = True
            if not self._mtu:
                self._mtu = mtu
                self._cache.set_gatt_mtu_cache(self._address_as_int, mtu)
        else:
            self._async_ble_device_disconnected()

        if connected_future.done():
            return

        if error:
            try:
                ble_connection_error = BLEConnectionError(error)
                ble_connection_error_name = ble_connection_error.name
                human_error = ESP_CONNECTION_ERROR_DESCRIPTION[ble_connection_error]
            except (KeyError, ValueError):
                ble_connection_error_name = str(error)
                human_error = ESPHOME_GATT_ERRORS.get(
                    error, f"Unknown error code {error}"
                )
            connected_future.set_exception(
                BleakError(
                    f"Error {ble_connection_error_name} while connecting:"
                    f" {human_error}"
                )
            )
            return

        if not connected:
            connected_future.set_exception(BleakError("Disconnected"))
            return

        _LOGGER.debug(
            "%s: connected, registering for disconnected callbacks",
            self._description,
        )
        self._disconnect_callbacks.add(self._async_esp_disconnected)
        connected_future.set_result(connected)

    @api_error_as_bleak_error
    async def connect(
        self, dangerous_use_bleak_cache: bool = False, **kwargs: Any
    ) -> bool:
        """Connect to a specified Peripheral.

        **kwargs:
            timeout (float): Timeout for required
                ``BleakScanner.find_device_by_address`` call. Defaults to 10.0.

        Returns:
            Boolean representing connection status.
        """
        await self._wait_for_free_connection_slot(CONNECT_FREE_SLOT_TIMEOUT)
        cache = self._cache

        self._mtu = cache.get_gatt_mtu_cache(self._address_as_int)
        has_cache = bool(
            dangerous_use_bleak_cache
            and self._feature_flags & BluetoothProxyFeature.REMOTE_CACHING
            and cache.get_gatt_services_cache(self._address_as_int)
            and self._mtu
        )
        connected_future: asyncio.Future[bool] = self._loop.create_future()

        timeout = kwargs.get("timeout", self._timeout)
        with self._scanner.connecting():
            try:
                self._cancel_connection_state = (
                    await self._client.bluetooth_device_connect(
                        self._address_as_int,
                        partial(self._on_bluetooth_connection_state, connected_future),
                        timeout=timeout,
                        has_cache=has_cache,
                        feature_flags=self._feature_flags,
                        address_type=self._address_type,
                    )
                )
            except asyncio.CancelledError:
                if connected_future.done():
                    with contextlib.suppress(BleakError):
                        # If we are cancelled while connecting,
                        # we need to make sure we await the future
                        # to avoid a warning about an un-retrieved
                        # exception.
                        await connected_future
                raise
            except Exception as ex:
                if connected_future.done():
                    with contextlib.suppress(BleakError):
                        # If the connect call throws an exception,
                        # we need to make sure we await the future
                        # to avoid a warning about an un-retrieved
                        # exception since we prefer to raise the
                        # exception from the connect call as it
                        # will be more descriptive.
                        await connected_future
                connected_future.cancel(f"Unhandled exception in connect call: {ex}")
                raise
            await connected_future

        try:
            await self._get_services(
                dangerous_use_bleak_cache=dangerous_use_bleak_cache
            )
        except asyncio.CancelledError:
            # On cancel we must still raise cancelled error
            # to avoid blocking the cancellation even if the
            # disconnect call fails.
            with contextlib.suppress(Exception):
                await self._disconnect()
            raise
        except Exception:
            await self._disconnect()
            raise

        return True

    @api_error_as_bleak_error
    async def disconnect(self) -> bool:
        """Disconnect from the peripheral device."""
        return await self._disconnect()

    async def _disconnect(self) -> bool:
        await self._client.bluetooth_device_disconnect(self._address_as_int)
        self._async_ble_device_disconnected()
        await self._wait_for_free_connection_slot(DISCONNECT_TIMEOUT)
        return True

    async def _wait_for_free_connection_slot(self, timeout: float) -> None:
        """Wait for a free connection slot."""
        bluetooth_device = self._bluetooth_device
        if bluetooth_device.ble_connections_free:
            return
        _LOGGER.debug(
            "%s: Out of connection slots, waiting for a free one",
            self._description,
        )
        async with asyncio.timeout(timeout):
            await bluetooth_device.wait_for_ble_connections_free()

    @property
    def is_connected(self) -> bool:
        """Is Connected."""
        return self._is_connected

    @property
    def mtu_size(self) -> int:
        """Get ATT MTU size for active connection."""
        return self._mtu or DEFAULT_MTU

    @verify_connected
    @api_error_as_bleak_error
    async def pair(self, *args: Any, **kwargs: Any) -> bool:
        """Attempt to pair."""
        if not self._feature_flags & BluetoothProxyFeature.PAIRING:
            raise NotImplementedError(
                "Pairing is not available in this version ESPHome; "
                f"Upgrade the ESPHome version on the {self._device_info.name} device."
            )
        response = await self._client.bluetooth_device_pair(self._address_as_int)
        if response.paired:
            return True
        _LOGGER.error(
            "%s: Pairing failed due to error: %s", self._description, response.error
        )
        return False

    @verify_connected
    @api_error_as_bleak_error
    async def unpair(self) -> bool:
        """Attempt to unpair."""
        if not self._feature_flags & BluetoothProxyFeature.PAIRING:
            raise NotImplementedError(
                "Unpairing is not available in this version ESPHome; "
                f"Upgrade the ESPHome version on the {self._device_info.name} device."
            )
        response = await self._client.bluetooth_device_unpair(self._address_as_int)
        if response.success:
            return True
        _LOGGER.error(
            "%s: Unpairing failed due to error: %s", self._description, response.error
        )
        return False

    @api_error_as_bleak_error
    async def get_services(
        self, dangerous_use_bleak_cache: bool = False, **kwargs: Any
    ) -> BleakGATTServiceCollection:
        """Get all services registered for this GATT server.

        Returns:
           A :py:class:`bleak.backends.service.BleakGATTServiceCollection`
           with this device's services tree.
        """
        return await self._get_services(
            dangerous_use_bleak_cache=dangerous_use_bleak_cache, **kwargs
        )

    @verify_connected
    async def _get_services(
        self, dangerous_use_bleak_cache: bool = False, **kwargs: Any
    ) -> BleakGATTServiceCollection:
        """Get all services registered for this GATT server.

        Must only be called from get_services or connected
        """
        address_as_int = self._address_as_int
        cache = self._cache
        # If the connection version >= 3, we must use the cache
        # because the esp has already wiped the services list to
        # save memory.
        if (
            self._feature_flags & BluetoothProxyFeature.REMOTE_CACHING
            or dangerous_use_bleak_cache
        ) and (cached_services := cache.get_gatt_services_cache(address_as_int)):
            _LOGGER.debug("%s: Cached services hit", self._description)
            self.services = cached_services
            return self.services
        _LOGGER.debug("%s: Cached services miss", self._description)
        esphome_services = await self._client.bluetooth_gatt_get_services(
            address_as_int
        )
        _LOGGER.debug("%s: Got services: %s", self._description, esphome_services)
        max_write_without_response = self.mtu_size - GATT_HEADER_SIZE
        services = BleakGATTServiceCollection()  # type: ignore[no-untyped-call]
        for service in esphome_services.services:
            services.add_service(BleakGATTServiceESPHome(service))
            for characteristic in service.characteristics:
                services.add_characteristic(
                    BleakGATTCharacteristicESPHome(
                        characteristic,
                        max_write_without_response,
                        service.uuid,
                        service.handle,
                    )
                )
                for descriptor in characteristic.descriptors:
                    services.add_descriptor(
                        BleakGATTDescriptorESPHome(
                            descriptor,
                            characteristic.uuid,
                            characteristic.handle,
                        )
                    )

        if not esphome_services.services:
            # If we got no services, we must have disconnected
            # or something went wrong on the ESP32's BLE stack.
            raise BleakError("Failed to get services from remote esp")

        self.services = services
        _LOGGER.debug("%s: Cached services saved", self._description)
        cache.set_gatt_services_cache(address_as_int, services)
        return services

    def _resolve_characteristic(
        self, char_specifier: BleakGATTCharacteristic | int | str | uuid.UUID
    ) -> BleakGATTCharacteristic:
        """Resolve a characteristic specifier to a BleakGATTCharacteristic object."""
        if (services := self.services) is None:
            raise BleakError(f"{self._description}: Services have not been resolved")
        if not isinstance(char_specifier, BleakGATTCharacteristic):
            characteristic = services.get_characteristic(char_specifier)
        else:
            characteristic = char_specifier
        if not characteristic:
            raise BleakError(
                f"{self._description}: Characteristic {char_specifier} was not found!"
            )
        return characteristic

    @verify_connected
    @api_error_as_bleak_error
    async def clear_cache(self) -> bool:
        """Clear the GATT cache."""
        cache = self._cache
        cache.clear_gatt_services_cache(self._address_as_int)
        cache.clear_gatt_mtu_cache(self._address_as_int)
        if not self._feature_flags & BluetoothProxyFeature.CACHE_CLEARING:
            _LOGGER.warning(
                "On device cache clear is not available with this ESPHome version; "
                "Upgrade the ESPHome version on the device %s; Only memory cache will be cleared",
                self._device_info.name,
            )
            return True
        response = await self._client.bluetooth_device_clear_cache(self._address_as_int)
        if response.success:
            return True
        _LOGGER.error(
            "%s: Clear cache failed due to error: %s",
            self._description,
            response.error,
        )
        return False

    @verify_connected
    @api_error_as_bleak_error
    async def read_gatt_char(
        self,
        char_specifier: BleakGATTCharacteristic | int | str | uuid.UUID,
        **kwargs: Any,
    ) -> bytearray:
        """Perform read operation on the specified GATT characteristic.

        Args:
            char_specifier (BleakGATTCharacteristic, int, str or UUID):
                The characteristic to read from, specified by either integer
                handle, UUID or directly by the BleakGATTCharacteristic
                object representing it.
            **kwargs: Unused

        Returns:
            (bytearray) The read data.
        """
        characteristic = self._resolve_characteristic(char_specifier)
        return await self._client.bluetooth_gatt_read(
            self._address_as_int, characteristic.handle, GATT_READ_TIMEOUT
        )

    @verify_connected
    @api_error_as_bleak_error
    async def read_gatt_descriptor(self, handle: int, **kwargs: Any) -> bytearray:
        """Perform read operation on the specified GATT descriptor.

        Args:
            handle (int): The handle of the descriptor to read from.
            **kwargs: Unused

        Returns:
            (bytearray) The read data.
        """
        return await self._client.bluetooth_gatt_read_descriptor(
            self._address_as_int, handle, GATT_READ_TIMEOUT
        )

    @verify_connected
    @api_error_as_bleak_error
    async def write_gatt_char(
        self,
        characteristic: BleakGATTCharacteristic | int | str | uuid.UUID,
        data: Buffer,
        response: bool = False,
    ) -> None:
        """Perform a write operation of the specified GATT characteristic.

        Args:
            characteristic (BleakGATTCharacteristic, int, str or UUID):
                The characteristic to write to, specified by either integer
                handle, UUID or directly by the BleakGATTCharacteristic object
                representing it.
            data (bytes or bytearray): The data to send.
            response (bool): If write-with-response operation should be done.
                Defaults to `False`.
        """
        characteristic = self._resolve_characteristic(characteristic)
        await self._client.bluetooth_gatt_write(
            self._address_as_int, characteristic.handle, bytes(data), response
        )

    @verify_connected
    @api_error_as_bleak_error
    async def write_gatt_descriptor(self, handle: int, data: Buffer) -> None:
        """Perform a write operation on the specified GATT descriptor.

        Args:
            handle (int): The handle of the descriptor to read from.
            data (bytes or bytearray): The data to send.
        """
        await self._client.bluetooth_gatt_write_descriptor(
            self._address_as_int, handle, bytes(data)
        )

    @verify_connected
    @api_error_as_bleak_error
    async def start_notify(
        self,
        characteristic: BleakGATTCharacteristic,
        callback: NotifyCallback,
        **kwargs: Any,
    ) -> None:
        """Activate notifications/indications on a characteristic.

        Callbacks must accept two inputs. The first will be a integer handle of the
        characteristic generating the data and the second will be a ``bytearray``
        containing the data sent from the connected server.

        .. code-block:: python
            def callback(sender: int, data: bytearray):
                print(f"{sender}: {data}")
            client.start_notify(char_uuid, callback)

        Args:
            characteristic (BleakGATTCharacteristic):
                The characteristic to activate notifications/indications on a
                characteristic, specified by either integer handle, UUID or
                directly by the BleakGATTCharacteristic object representing it.
            callback (function): The function to be called on notification.
            kwargs: Unused.
        """
        ble_handle = characteristic.handle
        if ble_handle in self._notify_cancels:
            raise BleakError(
                f"{self._description}: Notifications are already enabled on "
                f"service:{characteristic.service_uuid} "
                f"characteristic:{characteristic.uuid} "
                f"handle:{ble_handle}"
            )
        if (
            "notify" not in characteristic.properties
            and "indicate" not in characteristic.properties
        ):
            raise BleakError(
                f"{self._description}: Characteristic {characteristic.uuid} "
                "does not have notify or indicate property set."
            )

        self._notify_cancels[
            ble_handle
        ] = await self._client.bluetooth_gatt_start_notify(
            self._address_as_int,
            ble_handle,
            lambda handle, data: callback(data),
        )

        if not self._feature_flags & BluetoothProxyFeature.REMOTE_CACHING:
            return

        # For connection v3 we are responsible for enabling notifications
        # on the cccd (characteristic client config descriptor) handle since
        # the esp32 will not have resolved the characteristic descriptors to
        # save memory since doing so can exhaust the memory and cause a soft
        # reset
        cccd_descriptor = characteristic.get_descriptor(CCCD_UUID)
        if not cccd_descriptor:
            raise BleakError(
                f"{self._description}: Characteristic {characteristic.uuid} "
                "does not have a characteristic client config descriptor."
            )

        _LOGGER.debug(
            "%s: Writing to CCD descriptor %s for notifications with properties=%s",
            self._description,
            cccd_descriptor.handle,
            characteristic.properties,
        )
        supports_notify = "notify" in characteristic.properties
        await self._client.bluetooth_gatt_write_descriptor(
            self._address_as_int,
            cccd_descriptor.handle,
            CCCD_NOTIFY_BYTES if supports_notify else CCCD_INDICATE_BYTES,
            wait_for_response=False,
        )

    @verify_connected
    @api_error_as_bleak_error
    async def stop_notify(
        self,
        char_specifier: BleakGATTCharacteristic | int | str | uuid.UUID,
    ) -> None:
        """Deactivate notification/indication on a specified characteristic.

        Args:
            char_specifier (BleakGATTCharacteristic, int, str or UUID):
                The characteristic to deactivate notification/indication on,
                specified by either integer handle, UUID or directly by the
                BleakGATTCharacteristic object representing it.
        """
        characteristic = self._resolve_characteristic(char_specifier)
        # Do not raise KeyError if notifications are not enabled on this characteristic
        # to be consistent with the behavior of the BlueZ backend
        if notify_cancel := self._notify_cancels.pop(characteristic.handle, None):
            notify_stop, _ = notify_cancel
            await notify_stop()

    def __del__(self) -> None:
        """Destructor to make sure the connection state is unsubscribed."""
        if self._cancel_connection_state:
            _LOGGER.warning(
                (
                    "%s: ESPHomeClient bleak client was not properly"
                    " disconnected before destruction"
                ),
                self._description,
            )
        if not self._loop.is_closed():
            self._loop.call_soon_threadsafe(self._async_disconnected_cleanup)<|MERGE_RESOLUTION|>--- conflicted
+++ resolved
@@ -229,12 +229,9 @@
     def _async_esp_disconnected(self) -> None:
         """Handle the esp32 client disconnecting from us."""
         _LOGGER.debug("%s: ESP device disconnected", self._description)
-<<<<<<< HEAD
-=======
         # Calling _async_ble_device_disconnected calls
         # _async_disconnected_cleanup which will also remove
         # the disconnect callbacks
->>>>>>> 39dd7f92
         self._async_ble_device_disconnected()
 
     def _async_call_bleak_disconnected_callback(self) -> None:
