--- conflicted
+++ resolved
@@ -62,11 +62,7 @@
     feature_flags = entry_data.device_info.bluetooth_proxy_feature_flags_compat(
         entry_data.api_version
     )
-<<<<<<< HEAD
-    connectable = feature_flags & BluetoothProxyFeature.ACTIVE_CONNECTIONS
-=======
     connectable = bool(feature_flags & BluetoothProxyFeature.ACTIVE_CONNECTIONS)
->>>>>>> 081bc470
     _LOGGER.debug(
         "%s [%s]: Connecting scanner feature_flags=%s, connectable=%s",
         entry.title,
