--- conflicted
+++ resolved
@@ -44,15 +44,6 @@
     def _on_device_update(self) -> None:
         """Call when device updates or entry data changes.
 
-<<<<<<< HEAD
-        Overwrites the default behavior to not write state, but
-        still set updated attributes.
-        """
-        self._on_entry_data_changed()
-        # We already write state on device update because
-        # we will never get state coming from the device
-        # because buttons don't have state
-=======
         The default behavior is only to write entity state when the
         device is unavailable when the device state changes.
         This method overrides the default behavior since buttons do
@@ -62,7 +53,6 @@
         as the device becomes available or unavailable.
         """
         self._on_entry_data_changed()
->>>>>>> 041c9c20
         self.async_write_ha_state()
 
     async def async_press(self) -> None:
