--- conflicted
+++ resolved
@@ -113,15 +113,12 @@
     entity_info_callbacks: dict[
         type[EntityInfo], list[Callable[[list[EntityInfo]], None]]
     ] = field(default_factory=dict)
-<<<<<<< HEAD
-=======
     entity_info_key_remove_coros: dict[
         tuple[type[EntityInfo], int], list[Coroutine[Any, Any, None]]
     ] = field(default_factory=dict)
     entity_info_key_updated_callbacks: dict[
         tuple[type[EntityInfo], int], list[Callable[[EntityInfo], None]]
     ] = field(default_factory=dict)
->>>>>>> 2cd4b10c
     original_options: dict[str, Any] = field(default_factory=dict)
 
     @property
