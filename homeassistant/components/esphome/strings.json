{
  "config": {
    "abort": {
      "already_configured": "[%key:common::config_flow::abort::already_configured_device%]",
      "already_in_progress": "[%key:common::config_flow::abort::already_in_progress%]",
      "reauth_successful": "[%key:common::config_flow::abort::reauth_successful%]"
    },
    "error": {
      "resolve_error": "Can't resolve address of the ESP. If this error persists, please set a static IP address",
      "connection_error": "Can't connect to ESP. Please make sure your YAML file contains an 'api:' line.",
      "invalid_auth": "[%key:common::config_flow::error::invalid_auth%]",
      "invalid_psk": "The transport encryption key is invalid. Please ensure it matches what you have in your configuration"
    },
    "step": {
      "user": {
        "data": {
          "host": "[%key:common::config_flow::data::host%]",
          "port": "[%key:common::config_flow::data::port%]"
        },
        "description": "Please enter connection settings of your [ESPHome]({esphome_url}) node."
      },
      "authenticate": {
        "data": {
          "password": "[%key:common::config_flow::data::password%]"
        },
        "description": "Please enter the password you set in your configuration for {name}."
      },
      "encryption_key": {
        "data": {
          "noise_psk": "Encryption key"
        },
        "description": "Please enter the encryption key you set in your configuration for {name}."
      },
      "reauth_confirm": {
        "data": {
          "noise_psk": "Encryption key"
        },
        "description": "The ESPHome device {name} enabled transport encryption or changed the encryption key. Please enter the updated key."
      },
      "discovery_confirm": {
        "description": "Do you want to add the ESPHome node `{name}` to Home Assistant?",
        "title": "Discovered ESPHome node"
      }
    },
    "flow_title": "{name}"
  },
  "issues": {
    "ble_firmware_outdated": {
      "title": "Update {name} with firmware to 2022.11.0 or later",
<<<<<<< HEAD
      "description": "To improve Bluetooth reliability and performance, we highly recommend re-flashing {name} with firmware to 2022.11.0 or later."
=======
      "description": "To improve Bluetooth reliability and performance, we highly recommend updating {name} with firmware to 2022.11.0 or later."
>>>>>>> ed6ae586
    }
  }
}<|MERGE_RESOLUTION|>--- conflicted
+++ resolved
@@ -47,11 +47,7 @@
   "issues": {
     "ble_firmware_outdated": {
       "title": "Update {name} with firmware to 2022.11.0 or later",
-<<<<<<< HEAD
-      "description": "To improve Bluetooth reliability and performance, we highly recommend re-flashing {name} with firmware to 2022.11.0 or later."
-=======
       "description": "To improve Bluetooth reliability and performance, we highly recommend updating {name} with firmware to 2022.11.0 or later."
->>>>>>> ed6ae586
     }
   }
 }