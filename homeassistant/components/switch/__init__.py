--- conflicted
+++ resolved
@@ -33,14 +33,13 @@
 from homeassistant.helpers.typing import ConfigType
 from homeassistant.loader import bind_hass
 
-<<<<<<< HEAD
+from . import group as group_pre_import  # noqa: F401
+
 if TYPE_CHECKING:
     from functools import cached_property
 else:
     from homeassistant.backports.functools import cached_property
-=======
-from . import group as group_pre_import  # noqa: F401
->>>>>>> 1b855a43
+
 from .const import DOMAIN
 
 if TYPE_CHECKING:
