"""Component to interface with switches that can be controlled remotely."""

from __future__ import annotations

from datetime import timedelta
from enum import StrEnum
from functools import partial
import logging
from typing import TYPE_CHECKING

import voluptuous as vol

from homeassistant.config_entries import ConfigEntry
from homeassistant.const import (
    SERVICE_TOGGLE,
    SERVICE_TURN_OFF,
    SERVICE_TURN_ON,
    STATE_ON,
)
from homeassistant.core import HomeAssistant
from homeassistant.helpers.config_validation import (  # noqa: F401
    PLATFORM_SCHEMA,
    PLATFORM_SCHEMA_BASE,
)
from homeassistant.helpers.deprecation import (
    DeprecatedConstantEnum,
    all_with_deprecated_constants,
    check_if_deprecated_constant,
    dir_with_deprecated_constants,
)
from homeassistant.helpers.entity import ToggleEntity, ToggleEntityDescription
from homeassistant.helpers.entity_component import EntityComponent
from homeassistant.helpers.typing import ConfigType
from homeassistant.loader import bind_hass

from . import group as group_pre_import  # noqa: F401
<<<<<<< HEAD

if TYPE_CHECKING:
    from functools import cached_property
else:
    from homeassistant.backports.functools import cached_property

=======
>>>>>>> 30e76710
from .const import DOMAIN

if TYPE_CHECKING:
    from functools import cached_property
else:
    from homeassistant.backports.functools import cached_property

SCAN_INTERVAL = timedelta(seconds=30)

ENTITY_ID_FORMAT = DOMAIN + ".{}"

MIN_TIME_BETWEEN_SCANS = timedelta(seconds=10)

_LOGGER = logging.getLogger(__name__)


class SwitchDeviceClass(StrEnum):
    """Device class for switches."""

    OUTLET = "outlet"
    SWITCH = "switch"


DEVICE_CLASSES_SCHEMA = vol.All(vol.Lower, vol.Coerce(SwitchDeviceClass))

# DEVICE_CLASS* below are deprecated as of 2021.12
# use the SwitchDeviceClass enum instead.
DEVICE_CLASSES = [cls.value for cls in SwitchDeviceClass]
_DEPRECATED_DEVICE_CLASS_OUTLET = DeprecatedConstantEnum(
    SwitchDeviceClass.OUTLET, "2025.1"
)
_DEPRECATED_DEVICE_CLASS_SWITCH = DeprecatedConstantEnum(
    SwitchDeviceClass.SWITCH, "2025.1"
)

# mypy: disallow-any-generics


@bind_hass
def is_on(hass: HomeAssistant, entity_id: str) -> bool:
    """Return if the switch is on based on the statemachine.

    Async friendly.
    """
    return hass.states.is_state(entity_id, STATE_ON)


async def async_setup(hass: HomeAssistant, config: ConfigType) -> bool:
    """Track states and offer events for switches."""
    component = hass.data[DOMAIN] = EntityComponent[SwitchEntity](
        _LOGGER, DOMAIN, hass, SCAN_INTERVAL
    )
    await component.async_setup(config)

    component.async_register_entity_service(SERVICE_TURN_OFF, {}, "async_turn_off")
    component.async_register_entity_service(SERVICE_TURN_ON, {}, "async_turn_on")
    component.async_register_entity_service(SERVICE_TOGGLE, {}, "async_toggle")

    return True


async def async_setup_entry(hass: HomeAssistant, entry: ConfigEntry) -> bool:
    """Set up a config entry."""
    component: EntityComponent[SwitchEntity] = hass.data[DOMAIN]
    return await component.async_setup_entry(entry)


async def async_unload_entry(hass: HomeAssistant, entry: ConfigEntry) -> bool:
    """Unload a config entry."""
    component: EntityComponent[SwitchEntity] = hass.data[DOMAIN]
    return await component.async_unload_entry(entry)


class SwitchEntityDescription(ToggleEntityDescription, frozen_or_thawed=True):
    """A class that describes switch entities."""

    device_class: SwitchDeviceClass | None = None


CACHED_PROPERTIES_WITH_ATTR_ = {
    "device_class",
}


class SwitchEntity(ToggleEntity, cached_properties=CACHED_PROPERTIES_WITH_ATTR_):
    """Base class for switch entities."""

    entity_description: SwitchEntityDescription
    _attr_device_class: SwitchDeviceClass | None

    @cached_property
    def device_class(self) -> SwitchDeviceClass | None:
        """Return the class of this entity."""
        if hasattr(self, "_attr_device_class"):
            return self._attr_device_class
        if hasattr(self, "entity_description"):
            return self.entity_description.device_class
        return None


# These can be removed if no deprecated constant are in this module anymore
__getattr__ = partial(check_if_deprecated_constant, module_globals=globals())
__dir__ = partial(
    dir_with_deprecated_constants, module_globals_keys=[*globals().keys()]
)
__all__ = all_with_deprecated_constants(globals())<|MERGE_RESOLUTION|>--- conflicted
+++ resolved
@@ -34,21 +34,13 @@
 from homeassistant.loader import bind_hass
 
 from . import group as group_pre_import  # noqa: F401
-<<<<<<< HEAD
 
 if TYPE_CHECKING:
     from functools import cached_property
 else:
     from homeassistant.backports.functools import cached_property
 
-=======
->>>>>>> 30e76710
 from .const import DOMAIN
-
-if TYPE_CHECKING:
-    from functools import cached_property
-else:
-    from homeassistant.backports.functools import cached_property
 
 SCAN_INTERVAL = timedelta(seconds=30)
 
