--- conflicted
+++ resolved
@@ -33,18 +33,12 @@
 from homeassistant.helpers.typing import ConfigType
 from homeassistant.loader import bind_hass
 
-<<<<<<< HEAD
-from . import group as group_pre_import  # noqa: F401
-=======
 from .const import DOMAIN
->>>>>>> eaca1d4f
 
 if TYPE_CHECKING:
     from functools import cached_property
 else:
     from homeassistant.backports.functools import cached_property
-
-from .const import DOMAIN
 
 SCAN_INTERVAL = timedelta(seconds=30)
 
