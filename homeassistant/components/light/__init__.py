"""Provides functionality to interact with lights."""
from __future__ import annotations

from collections.abc import Iterable
import csv
import dataclasses
from datetime import timedelta
from enum import IntFlag, StrEnum
import logging
import os
from typing import TYPE_CHECKING, Any, Self, cast, final

import voluptuous as vol

from homeassistant.config_entries import ConfigEntry
from homeassistant.const import (
    SERVICE_TOGGLE,
    SERVICE_TURN_OFF,
    SERVICE_TURN_ON,
    STATE_ON,
)
from homeassistant.core import HomeAssistant, ServiceCall, callback
from homeassistant.exceptions import HomeAssistantError
from homeassistant.helpers import config_validation as cv, entity_registry as er
from homeassistant.helpers.config_validation import (  # noqa: F401
    PLATFORM_SCHEMA,
    PLATFORM_SCHEMA_BASE,
    make_entity_service_schema,
)
from homeassistant.helpers.entity import ToggleEntity, ToggleEntityDescription
from homeassistant.helpers.entity_component import EntityComponent
from homeassistant.helpers.typing import ConfigType
from homeassistant.loader import bind_hass
import homeassistant.util.color as color_util

if TYPE_CHECKING:
    from functools import cached_property
else:
    from homeassistant.backports.functools import cached_property

DOMAIN = "light"
SCAN_INTERVAL = timedelta(seconds=30)
DATA_PROFILES = "light_profiles"

ENTITY_ID_FORMAT = DOMAIN + ".{}"


class LightEntityFeature(IntFlag):
    """Supported features of the light entity."""

    EFFECT = 4
    FLASH = 8
    TRANSITION = 32


# These SUPPORT_* constants are deprecated as of Home Assistant 2022.5.
# Please use the LightEntityFeature enum instead.
SUPPORT_BRIGHTNESS = 1  # Deprecated, replaced by color modes
SUPPORT_COLOR_TEMP = 2  # Deprecated, replaced by color modes
SUPPORT_EFFECT = 4
SUPPORT_FLASH = 8
SUPPORT_COLOR = 16  # Deprecated, replaced by color modes
SUPPORT_TRANSITION = 32

# Color mode of the light
ATTR_COLOR_MODE = "color_mode"
# List of color modes supported by the light
ATTR_SUPPORTED_COLOR_MODES = "supported_color_modes"


class ColorMode(StrEnum):
    """Possible light color modes."""

    UNKNOWN = "unknown"
    """Ambiguous color mode"""
    ONOFF = "onoff"
    """Must be the only supported mode"""
    BRIGHTNESS = "brightness"
    """Must be the only supported mode"""
    COLOR_TEMP = "color_temp"
    HS = "hs"
    XY = "xy"
    RGB = "rgb"
    RGBW = "rgbw"
    RGBWW = "rgbww"
    WHITE = "white"
    """Must *NOT* be the only supported mode"""


# These COLOR_MODE_* constants are deprecated as of Home Assistant 2022.5.
# Please use the LightEntityFeature enum instead.
COLOR_MODE_UNKNOWN = "unknown"
COLOR_MODE_ONOFF = "onoff"
COLOR_MODE_BRIGHTNESS = "brightness"
COLOR_MODE_COLOR_TEMP = "color_temp"
COLOR_MODE_HS = "hs"
COLOR_MODE_XY = "xy"
COLOR_MODE_RGB = "rgb"
COLOR_MODE_RGBW = "rgbw"
COLOR_MODE_RGBWW = "rgbww"
COLOR_MODE_WHITE = "white"

VALID_COLOR_MODES = {
    ColorMode.ONOFF,
    ColorMode.BRIGHTNESS,
    ColorMode.COLOR_TEMP,
    ColorMode.HS,
    ColorMode.XY,
    ColorMode.RGB,
    ColorMode.RGBW,
    ColorMode.RGBWW,
    ColorMode.WHITE,
}
COLOR_MODES_BRIGHTNESS = VALID_COLOR_MODES - {ColorMode.ONOFF}
COLOR_MODES_COLOR = {
    ColorMode.HS,
    ColorMode.RGB,
    ColorMode.RGBW,
    ColorMode.RGBWW,
    ColorMode.XY,
}

# mypy: disallow-any-generics


def filter_supported_color_modes(color_modes: Iterable[ColorMode]) -> set[ColorMode]:
    """Filter the given color modes."""
    color_modes = set(color_modes)
    if (
        not color_modes
        or ColorMode.UNKNOWN in color_modes
        or (ColorMode.WHITE in color_modes and not color_supported(color_modes))
    ):
        raise HomeAssistantError

    if ColorMode.ONOFF in color_modes and len(color_modes) > 1:
        color_modes.remove(ColorMode.ONOFF)
    if ColorMode.BRIGHTNESS in color_modes and len(color_modes) > 1:
        color_modes.remove(ColorMode.BRIGHTNESS)
    return color_modes


def valid_supported_color_modes(
    color_modes: Iterable[ColorMode | str],
) -> set[ColorMode | str]:
    """Validate the given color modes."""
    color_modes = set(color_modes)
    if (
        not color_modes
        or ColorMode.UNKNOWN in color_modes
        or (ColorMode.BRIGHTNESS in color_modes and len(color_modes) > 1)
        or (ColorMode.ONOFF in color_modes and len(color_modes) > 1)
        or (ColorMode.WHITE in color_modes and not color_supported(color_modes))
    ):
        raise vol.Error(f"Invalid supported_color_modes {sorted(color_modes)}")
    return color_modes


def brightness_supported(color_modes: Iterable[ColorMode | str] | None) -> bool:
    """Test if brightness is supported."""
    if not color_modes:
        return False
    return any(mode in COLOR_MODES_BRIGHTNESS for mode in color_modes)


def color_supported(color_modes: Iterable[ColorMode | str] | None) -> bool:
    """Test if color is supported."""
    if not color_modes:
        return False
    return any(mode in COLOR_MODES_COLOR for mode in color_modes)


def color_temp_supported(color_modes: Iterable[ColorMode | str] | None) -> bool:
    """Test if color temperature is supported."""
    if not color_modes:
        return False
    return ColorMode.COLOR_TEMP in color_modes


def get_supported_color_modes(hass: HomeAssistant, entity_id: str) -> set[str] | None:
    """Get supported color modes for a light entity.

    First try the statemachine, then entity registry.
    This is the equivalent of entity helper get_supported_features.
    """
    if state := hass.states.get(entity_id):
        return state.attributes.get(ATTR_SUPPORTED_COLOR_MODES)

    entity_registry = er.async_get(hass)
    if not (entry := entity_registry.async_get(entity_id)):
        raise HomeAssistantError(f"Unknown entity {entity_id}")
    if not entry.capabilities:
        return None

    return entry.capabilities.get(ATTR_SUPPORTED_COLOR_MODES)


# Float that represents transition time in seconds to make change.
ATTR_TRANSITION = "transition"

# Lists holding color values
ATTR_RGB_COLOR = "rgb_color"
ATTR_RGBW_COLOR = "rgbw_color"
ATTR_RGBWW_COLOR = "rgbww_color"
ATTR_XY_COLOR = "xy_color"
ATTR_HS_COLOR = "hs_color"
ATTR_COLOR_TEMP = "color_temp"  # Deprecated in HA Core 2022.11
ATTR_KELVIN = "kelvin"  # Deprecated in HA Core 2022.11
ATTR_MIN_MIREDS = "min_mireds"  # Deprecated in HA Core 2022.11
ATTR_MAX_MIREDS = "max_mireds"  # Deprecated in HA Core 2022.11
ATTR_COLOR_TEMP_KELVIN = "color_temp_kelvin"
ATTR_MIN_COLOR_TEMP_KELVIN = "min_color_temp_kelvin"
ATTR_MAX_COLOR_TEMP_KELVIN = "max_color_temp_kelvin"
ATTR_COLOR_NAME = "color_name"
ATTR_WHITE = "white"

# Brightness of the light, 0..255 or percentage
ATTR_BRIGHTNESS = "brightness"
ATTR_BRIGHTNESS_PCT = "brightness_pct"
ATTR_BRIGHTNESS_STEP = "brightness_step"
ATTR_BRIGHTNESS_STEP_PCT = "brightness_step_pct"

# String representing a profile (built-in ones or external defined).
ATTR_PROFILE = "profile"

# If the light should flash, can be FLASH_SHORT or FLASH_LONG.
ATTR_FLASH = "flash"
FLASH_SHORT = "short"
FLASH_LONG = "long"

# List of possible effects
ATTR_EFFECT_LIST = "effect_list"

# Apply an effect to the light, can be EFFECT_COLORLOOP.
ATTR_EFFECT = "effect"
EFFECT_COLORLOOP = "colorloop"
EFFECT_RANDOM = "random"
EFFECT_WHITE = "white"

COLOR_GROUP = "Color descriptors"

LIGHT_PROFILES_FILE = "light_profiles.csv"

# Service call validation schemas
VALID_TRANSITION = vol.All(vol.Coerce(float), vol.Clamp(min=0, max=6553))
VALID_BRIGHTNESS = vol.All(vol.Coerce(int), vol.Clamp(min=0, max=255))
VALID_BRIGHTNESS_PCT = vol.All(vol.Coerce(float), vol.Range(min=0, max=100))
VALID_BRIGHTNESS_STEP = vol.All(vol.Coerce(int), vol.Clamp(min=-255, max=255))
VALID_BRIGHTNESS_STEP_PCT = vol.All(vol.Coerce(float), vol.Clamp(min=-100, max=100))
VALID_FLASH = vol.In([FLASH_SHORT, FLASH_LONG])

LIGHT_TURN_ON_SCHEMA = {
    vol.Exclusive(ATTR_PROFILE, COLOR_GROUP): cv.string,
    ATTR_TRANSITION: VALID_TRANSITION,
    vol.Exclusive(ATTR_BRIGHTNESS, ATTR_BRIGHTNESS): VALID_BRIGHTNESS,
    vol.Exclusive(ATTR_BRIGHTNESS_PCT, ATTR_BRIGHTNESS): VALID_BRIGHTNESS_PCT,
    vol.Exclusive(ATTR_BRIGHTNESS_STEP, ATTR_BRIGHTNESS): VALID_BRIGHTNESS_STEP,
    vol.Exclusive(ATTR_BRIGHTNESS_STEP_PCT, ATTR_BRIGHTNESS): VALID_BRIGHTNESS_STEP_PCT,
    vol.Exclusive(ATTR_COLOR_NAME, COLOR_GROUP): cv.string,
    vol.Exclusive(ATTR_COLOR_TEMP, COLOR_GROUP): vol.All(
        vol.Coerce(int), vol.Range(min=1)
    ),
    vol.Exclusive(ATTR_COLOR_TEMP_KELVIN, COLOR_GROUP): cv.positive_int,
    vol.Exclusive(ATTR_KELVIN, COLOR_GROUP): cv.positive_int,
    vol.Exclusive(ATTR_HS_COLOR, COLOR_GROUP): vol.All(
        vol.Coerce(tuple),
        vol.ExactSequence(
            (
                vol.All(vol.Coerce(float), vol.Range(min=0, max=360)),
                vol.All(vol.Coerce(float), vol.Range(min=0, max=100)),
            )
        ),
    ),
    vol.Exclusive(ATTR_RGB_COLOR, COLOR_GROUP): vol.All(
        vol.Coerce(tuple), vol.ExactSequence((cv.byte,) * 3)
    ),
    vol.Exclusive(ATTR_RGBW_COLOR, COLOR_GROUP): vol.All(
        vol.Coerce(tuple), vol.ExactSequence((cv.byte,) * 4)
    ),
    vol.Exclusive(ATTR_RGBWW_COLOR, COLOR_GROUP): vol.All(
        vol.Coerce(tuple), vol.ExactSequence((cv.byte,) * 5)
    ),
    vol.Exclusive(ATTR_XY_COLOR, COLOR_GROUP): vol.All(
        vol.Coerce(tuple), vol.ExactSequence((cv.small_float, cv.small_float))
    ),
    vol.Exclusive(ATTR_WHITE, COLOR_GROUP): vol.Any(True, VALID_BRIGHTNESS),
    ATTR_FLASH: VALID_FLASH,
    ATTR_EFFECT: cv.string,
}

LIGHT_TURN_OFF_SCHEMA = {ATTR_TRANSITION: VALID_TRANSITION, ATTR_FLASH: VALID_FLASH}


_LOGGER = logging.getLogger(__name__)


@bind_hass
def is_on(hass: HomeAssistant, entity_id: str) -> bool:
    """Return if the lights are on based on the statemachine."""
    return hass.states.is_state(entity_id, STATE_ON)


def preprocess_turn_on_alternatives(
    hass: HomeAssistant, params: dict[str, Any]
) -> None:
    """Process extra data for turn light on request.

    Async friendly.
    """
    # Bail out, we process this later.
    if ATTR_BRIGHTNESS_STEP in params or ATTR_BRIGHTNESS_STEP_PCT in params:
        return

    if ATTR_PROFILE in params:
        hass.data[DATA_PROFILES].apply_profile(params.pop(ATTR_PROFILE), params)

    if (color_name := params.pop(ATTR_COLOR_NAME, None)) is not None:
        try:
            params[ATTR_RGB_COLOR] = color_util.color_name_to_rgb(color_name)
        except ValueError:
            _LOGGER.warning("Got unknown color %s, falling back to white", color_name)
            params[ATTR_RGB_COLOR] = (255, 255, 255)

    if (mired := params.pop(ATTR_COLOR_TEMP, None)) is not None:
        kelvin = color_util.color_temperature_mired_to_kelvin(mired)
        params[ATTR_COLOR_TEMP] = int(mired)
        params[ATTR_COLOR_TEMP_KELVIN] = int(kelvin)

    if (kelvin := params.pop(ATTR_KELVIN, None)) is not None:
        mired = color_util.color_temperature_kelvin_to_mired(kelvin)
        params[ATTR_COLOR_TEMP] = int(mired)
        params[ATTR_COLOR_TEMP_KELVIN] = int(kelvin)

    if (kelvin := params.pop(ATTR_COLOR_TEMP_KELVIN, None)) is not None:
        mired = color_util.color_temperature_kelvin_to_mired(kelvin)
        params[ATTR_COLOR_TEMP] = int(mired)
        params[ATTR_COLOR_TEMP_KELVIN] = int(kelvin)

    brightness_pct = params.pop(ATTR_BRIGHTNESS_PCT, None)
    if brightness_pct is not None:
        params[ATTR_BRIGHTNESS] = round(255 * brightness_pct / 100)


def filter_turn_off_params(
    light: LightEntity, params: dict[str, Any]
) -> dict[str, Any]:
    """Filter out params not used in turn off or not supported by the light."""
    supported_features = light.supported_features

    if not supported_features & LightEntityFeature.FLASH:
        params.pop(ATTR_FLASH, None)
    if not supported_features & LightEntityFeature.TRANSITION:
        params.pop(ATTR_TRANSITION, None)

    return {k: v for k, v in params.items() if k in (ATTR_TRANSITION, ATTR_FLASH)}


def filter_turn_on_params(light: LightEntity, params: dict[str, Any]) -> dict[str, Any]:
    """Filter out params not supported by the light."""
    supported_features = light.supported_features

    if not supported_features & LightEntityFeature.EFFECT:
        params.pop(ATTR_EFFECT, None)
    if not supported_features & LightEntityFeature.FLASH:
        params.pop(ATTR_FLASH, None)
    if not supported_features & LightEntityFeature.TRANSITION:
        params.pop(ATTR_TRANSITION, None)

    supported_color_modes = (
        light._light_internal_supported_color_modes  # pylint:disable=protected-access
    )
    if not brightness_supported(supported_color_modes):
        params.pop(ATTR_BRIGHTNESS, None)
    if ColorMode.COLOR_TEMP not in supported_color_modes:
        params.pop(ATTR_COLOR_TEMP, None)
        params.pop(ATTR_COLOR_TEMP_KELVIN, None)
    if ColorMode.HS not in supported_color_modes:
        params.pop(ATTR_HS_COLOR, None)
    if ColorMode.RGB not in supported_color_modes:
        params.pop(ATTR_RGB_COLOR, None)
    if ColorMode.RGBW not in supported_color_modes:
        params.pop(ATTR_RGBW_COLOR, None)
    if ColorMode.RGBWW not in supported_color_modes:
        params.pop(ATTR_RGBWW_COLOR, None)
    if ColorMode.WHITE not in supported_color_modes:
        params.pop(ATTR_WHITE, None)
    if ColorMode.XY not in supported_color_modes:
        params.pop(ATTR_XY_COLOR, None)

    return params


async def async_setup(hass: HomeAssistant, config: ConfigType) -> bool:  # noqa: C901
    """Expose light control via state machine and services."""
    component = hass.data[DOMAIN] = EntityComponent[LightEntity](
        _LOGGER, DOMAIN, hass, SCAN_INTERVAL
    )
    await component.async_setup(config)

    profiles = hass.data[DATA_PROFILES] = Profiles(hass)
    await profiles.async_initialize()

    def preprocess_data(data: dict[str, Any]) -> dict[str | vol.Optional, Any]:
        """Preprocess the service data."""
        base: dict[str | vol.Optional, Any] = {
            entity_field: data.pop(entity_field)
            for entity_field in cv.ENTITY_SERVICE_FIELDS
            if entity_field in data
        }

        preprocess_turn_on_alternatives(hass, data)
        base["params"] = data
        return base

    async def async_handle_light_on_service(  # noqa: C901
        light: LightEntity, call: ServiceCall
    ) -> None:
        """Handle turning a light on.

        If brightness is set to 0, this service will turn the light off.
        """
        params: dict[str, Any] = dict(call.data["params"])

        # Only process params once we processed brightness step
        if params and (
            ATTR_BRIGHTNESS_STEP in params or ATTR_BRIGHTNESS_STEP_PCT in params
        ):
            brightness = light.brightness if light.is_on and light.brightness else 0

            if ATTR_BRIGHTNESS_STEP in params:
                brightness += params.pop(ATTR_BRIGHTNESS_STEP)

            else:
                brightness += round(params.pop(ATTR_BRIGHTNESS_STEP_PCT) / 100 * 255)

            params[ATTR_BRIGHTNESS] = max(0, min(255, brightness))

            preprocess_turn_on_alternatives(hass, params)

        if (not params or not light.is_on) or (
            params and ATTR_TRANSITION not in params
        ):
            profiles.apply_default(light.entity_id, light.is_on, params)

        # pylint: disable-next=protected-access
        legacy_supported_color_modes = light._light_internal_supported_color_modes
        supported_color_modes = light.supported_color_modes

        # If a color temperature is specified, emulate it if not supported by the light
        if ATTR_COLOR_TEMP_KELVIN in params:
            if (
                supported_color_modes
                and ColorMode.COLOR_TEMP not in supported_color_modes
                and ColorMode.RGBWW in supported_color_modes
            ):
                params.pop(ATTR_COLOR_TEMP)
                color_temp = params.pop(ATTR_COLOR_TEMP_KELVIN)
                brightness = params.get(ATTR_BRIGHTNESS, light.brightness)
                params[ATTR_RGBWW_COLOR] = color_util.color_temperature_to_rgbww(
                    color_temp,
                    brightness,
                    light.min_color_temp_kelvin,
                    light.max_color_temp_kelvin,
                )
            elif ColorMode.COLOR_TEMP not in legacy_supported_color_modes:
                params.pop(ATTR_COLOR_TEMP)
                color_temp = params.pop(ATTR_COLOR_TEMP_KELVIN)
                if color_supported(legacy_supported_color_modes):
                    params[ATTR_HS_COLOR] = color_util.color_temperature_to_hs(
                        color_temp
                    )

        # If a color is specified, convert to the color space supported by the light
        # Backwards compatibility: Fall back to hs color if light.supported_color_modes
        # is not implemented
        rgb_color: tuple[int, int, int] | None
        rgbww_color: tuple[int, int, int, int, int] | None
        if not supported_color_modes:
            if (rgb_color := params.pop(ATTR_RGB_COLOR, None)) is not None:
                params[ATTR_HS_COLOR] = color_util.color_RGB_to_hs(*rgb_color)
            elif (xy_color := params.pop(ATTR_XY_COLOR, None)) is not None:
                params[ATTR_HS_COLOR] = color_util.color_xy_to_hs(*xy_color)
            elif (rgbw_color := params.pop(ATTR_RGBW_COLOR, None)) is not None:
                rgb_color = color_util.color_rgbw_to_rgb(*rgbw_color)
                params[ATTR_HS_COLOR] = color_util.color_RGB_to_hs(*rgb_color)
            elif (rgbww_color := params.pop(ATTR_RGBWW_COLOR, None)) is not None:
                # https://github.com/python/mypy/issues/13673
                rgb_color = color_util.color_rgbww_to_rgb(  # type: ignore[call-arg]
                    *rgbww_color,
                    light.min_color_temp_kelvin,
                    light.max_color_temp_kelvin,
                )
                params[ATTR_HS_COLOR] = color_util.color_RGB_to_hs(*rgb_color)
        elif ATTR_HS_COLOR in params and ColorMode.HS not in supported_color_modes:
            hs_color = params.pop(ATTR_HS_COLOR)
            if ColorMode.RGB in supported_color_modes:
                params[ATTR_RGB_COLOR] = color_util.color_hs_to_RGB(*hs_color)
            elif ColorMode.RGBW in supported_color_modes:
                rgb_color = color_util.color_hs_to_RGB(*hs_color)
                params[ATTR_RGBW_COLOR] = color_util.color_rgb_to_rgbw(*rgb_color)
            elif ColorMode.RGBWW in supported_color_modes:
                rgb_color = color_util.color_hs_to_RGB(*hs_color)
                params[ATTR_RGBWW_COLOR] = color_util.color_rgb_to_rgbww(
                    *rgb_color, light.min_color_temp_kelvin, light.max_color_temp_kelvin
                )
            elif ColorMode.XY in supported_color_modes:
                params[ATTR_XY_COLOR] = color_util.color_hs_to_xy(*hs_color)
            elif ColorMode.COLOR_TEMP in supported_color_modes:
                xy_color = color_util.color_hs_to_xy(*hs_color)
                params[ATTR_COLOR_TEMP_KELVIN] = color_util.color_xy_to_temperature(
                    *xy_color
                )
                params[ATTR_COLOR_TEMP] = color_util.color_temperature_kelvin_to_mired(
                    params[ATTR_COLOR_TEMP_KELVIN]
                )
        elif ATTR_RGB_COLOR in params and ColorMode.RGB not in supported_color_modes:
            assert (rgb_color := params.pop(ATTR_RGB_COLOR)) is not None
            if ColorMode.RGBW in supported_color_modes:
                params[ATTR_RGBW_COLOR] = color_util.color_rgb_to_rgbw(*rgb_color)
            elif ColorMode.RGBWW in supported_color_modes:
                # https://github.com/python/mypy/issues/13673
                params[ATTR_RGBWW_COLOR] = color_util.color_rgb_to_rgbww(
                    *rgb_color,  # type: ignore[call-arg]
                    light.min_color_temp_kelvin,
                    light.max_color_temp_kelvin,
                )
            elif ColorMode.HS in supported_color_modes:
                params[ATTR_HS_COLOR] = color_util.color_RGB_to_hs(*rgb_color)
            elif ColorMode.XY in supported_color_modes:
                params[ATTR_XY_COLOR] = color_util.color_RGB_to_xy(*rgb_color)
            elif ColorMode.COLOR_TEMP in supported_color_modes:
                xy_color = color_util.color_RGB_to_xy(*rgb_color)
                params[ATTR_COLOR_TEMP_KELVIN] = color_util.color_xy_to_temperature(
                    *xy_color
                )
                params[ATTR_COLOR_TEMP] = color_util.color_temperature_kelvin_to_mired(
                    params[ATTR_COLOR_TEMP_KELVIN]
                )
        elif ATTR_XY_COLOR in params and ColorMode.XY not in supported_color_modes:
            xy_color = params.pop(ATTR_XY_COLOR)
            if ColorMode.HS in supported_color_modes:
                params[ATTR_HS_COLOR] = color_util.color_xy_to_hs(*xy_color)
            elif ColorMode.RGB in supported_color_modes:
                params[ATTR_RGB_COLOR] = color_util.color_xy_to_RGB(*xy_color)
            elif ColorMode.RGBW in supported_color_modes:
                rgb_color = color_util.color_xy_to_RGB(*xy_color)
                params[ATTR_RGBW_COLOR] = color_util.color_rgb_to_rgbw(*rgb_color)
            elif ColorMode.RGBWW in supported_color_modes:
                rgb_color = color_util.color_xy_to_RGB(*xy_color)
                params[ATTR_RGBWW_COLOR] = color_util.color_rgb_to_rgbww(
                    *rgb_color, light.min_color_temp_kelvin, light.max_color_temp_kelvin
                )
            elif ColorMode.COLOR_TEMP in supported_color_modes:
                params[ATTR_COLOR_TEMP_KELVIN] = color_util.color_xy_to_temperature(
                    *xy_color
                )
                params[ATTR_COLOR_TEMP] = color_util.color_temperature_kelvin_to_mired(
                    params[ATTR_COLOR_TEMP_KELVIN]
                )
        elif ATTR_RGBW_COLOR in params and ColorMode.RGBW not in supported_color_modes:
            rgbw_color = params.pop(ATTR_RGBW_COLOR)
            rgb_color = color_util.color_rgbw_to_rgb(*rgbw_color)
            if ColorMode.RGB in supported_color_modes:
                params[ATTR_RGB_COLOR] = rgb_color
            elif ColorMode.RGBWW in supported_color_modes:
                params[ATTR_RGBWW_COLOR] = color_util.color_rgb_to_rgbww(
                    *rgb_color, light.min_color_temp_kelvin, light.max_color_temp_kelvin
                )
            elif ColorMode.HS in supported_color_modes:
                params[ATTR_HS_COLOR] = color_util.color_RGB_to_hs(*rgb_color)
            elif ColorMode.XY in supported_color_modes:
                params[ATTR_XY_COLOR] = color_util.color_RGB_to_xy(*rgb_color)
            elif ColorMode.COLOR_TEMP in supported_color_modes:
                xy_color = color_util.color_RGB_to_xy(*rgb_color)
                params[ATTR_COLOR_TEMP_KELVIN] = color_util.color_xy_to_temperature(
                    *xy_color
                )
                params[ATTR_COLOR_TEMP] = color_util.color_temperature_kelvin_to_mired(
                    params[ATTR_COLOR_TEMP_KELVIN]
                )
        elif (
            ATTR_RGBWW_COLOR in params and ColorMode.RGBWW not in supported_color_modes
        ):
            assert (rgbww_color := params.pop(ATTR_RGBWW_COLOR)) is not None
            # https://github.com/python/mypy/issues/13673
            rgb_color = color_util.color_rgbww_to_rgb(  # type: ignore[call-arg]
                *rgbww_color, light.min_color_temp_kelvin, light.max_color_temp_kelvin
            )
            if ColorMode.RGB in supported_color_modes:
                params[ATTR_RGB_COLOR] = rgb_color
            elif ColorMode.RGBW in supported_color_modes:
                params[ATTR_RGBW_COLOR] = color_util.color_rgb_to_rgbw(*rgb_color)
            elif ColorMode.HS in supported_color_modes:
                params[ATTR_HS_COLOR] = color_util.color_RGB_to_hs(*rgb_color)
            elif ColorMode.XY in supported_color_modes:
                params[ATTR_XY_COLOR] = color_util.color_RGB_to_xy(*rgb_color)
            elif ColorMode.COLOR_TEMP in supported_color_modes:
                xy_color = color_util.color_RGB_to_xy(*rgb_color)
                params[ATTR_COLOR_TEMP_KELVIN] = color_util.color_xy_to_temperature(
                    *xy_color
                )
                params[ATTR_COLOR_TEMP] = color_util.color_temperature_kelvin_to_mired(
                    params[ATTR_COLOR_TEMP_KELVIN]
                )

        # If white is set to True, set it to the light's brightness
        # Add a warning in Home Assistant Core 2023.5 if the brightness is set to an
        # integer.
        if params.get(ATTR_WHITE) is True:
            params[ATTR_WHITE] = light.brightness

        # If both white and brightness are specified, override white
        if (
            supported_color_modes
            and ATTR_WHITE in params
            and ColorMode.WHITE in supported_color_modes
        ):
            params[ATTR_WHITE] = params.pop(ATTR_BRIGHTNESS, params[ATTR_WHITE])

        # Remove deprecated white value if the light supports color mode
        if params.get(ATTR_BRIGHTNESS) == 0 or params.get(ATTR_WHITE) == 0:
            await async_handle_light_off_service(light, call)
        else:
            await light.async_turn_on(**filter_turn_on_params(light, params))

    async def async_handle_light_off_service(
        light: LightEntity, call: ServiceCall
    ) -> None:
        """Handle turning off a light."""
        params = dict(call.data["params"])

        if ATTR_TRANSITION not in params:
            profiles.apply_default(light.entity_id, True, params)

        await light.async_turn_off(**filter_turn_off_params(light, params))

    async def async_handle_toggle_service(
        light: LightEntity, call: ServiceCall
    ) -> None:
        """Handle toggling a light."""
        if light.is_on:
            await async_handle_light_off_service(light, call)
        else:
            await async_handle_light_on_service(light, call)

    # Listen for light on and light off service calls.

    component.async_register_entity_service(
        SERVICE_TURN_ON,
        vol.All(cv.make_entity_service_schema(LIGHT_TURN_ON_SCHEMA), preprocess_data),
        async_handle_light_on_service,
    )

    component.async_register_entity_service(
        SERVICE_TURN_OFF,
        vol.All(cv.make_entity_service_schema(LIGHT_TURN_OFF_SCHEMA), preprocess_data),
        async_handle_light_off_service,
    )

    component.async_register_entity_service(
        SERVICE_TOGGLE,
        vol.All(cv.make_entity_service_schema(LIGHT_TURN_ON_SCHEMA), preprocess_data),
        async_handle_toggle_service,
    )

    return True


async def async_setup_entry(hass: HomeAssistant, entry: ConfigEntry) -> bool:
    """Set up a config entry."""
    component: EntityComponent[LightEntity] = hass.data[DOMAIN]
    return await component.async_setup_entry(entry)


async def async_unload_entry(hass: HomeAssistant, entry: ConfigEntry) -> bool:
    """Unload a config entry."""
    component: EntityComponent[LightEntity] = hass.data[DOMAIN]
    return await component.async_unload_entry(entry)


def _coerce_none(value: str) -> None:
    """Coerce an empty string as None."""

    if not isinstance(value, str):
        raise vol.Invalid("Expected a string")

    if value:
        raise vol.Invalid("Not an empty string")


@dataclasses.dataclass
class Profile:
    """Representation of a profile."""

    name: str
    color_x: float | None = dataclasses.field(repr=False)
    color_y: float | None = dataclasses.field(repr=False)
    brightness: int | None
    transition: int | None = None
    hs_color: tuple[float, float] | None = dataclasses.field(init=False)

    SCHEMA = vol.Schema(
        vol.Any(
            vol.ExactSequence(
                (
                    str,
                    vol.Any(cv.small_float, _coerce_none),
                    vol.Any(cv.small_float, _coerce_none),
                    vol.Any(cv.byte, _coerce_none),
                )
            ),
            vol.ExactSequence(
                (
                    str,
                    vol.Any(cv.small_float, _coerce_none),
                    vol.Any(cv.small_float, _coerce_none),
                    vol.Any(cv.byte, _coerce_none),
                    vol.Any(VALID_TRANSITION, _coerce_none),
                )
            ),
        )
    )

    def __post_init__(self) -> None:
        """Convert xy to hs color."""
        if None in (self.color_x, self.color_y):
            self.hs_color = None
            return

        self.hs_color = color_util.color_xy_to_hs(
            cast(float, self.color_x), cast(float, self.color_y)
        )

    @classmethod
    def from_csv_row(cls, csv_row: list[str]) -> Self:
        """Create profile from a CSV row tuple."""
        return cls(*cls.SCHEMA(csv_row))


class Profiles:
    """Representation of available color profiles."""

    def __init__(self, hass: HomeAssistant) -> None:
        """Initialize profiles."""
        self.hass = hass
        self.data: dict[str, Profile] = {}

    def _load_profile_data(self) -> dict[str, Profile]:
        """Load built-in profiles and custom profiles."""
        profile_paths = [
            os.path.join(os.path.dirname(__file__), LIGHT_PROFILES_FILE),
            self.hass.config.path(LIGHT_PROFILES_FILE),
        ]
        profiles = {}

        for profile_path in profile_paths:
            if not os.path.isfile(profile_path):
                continue
            with open(profile_path, encoding="utf8") as inp:
                reader = csv.reader(inp)

                # Skip the header
                next(reader, None)

                try:
                    for rec in reader:
                        profile = Profile.from_csv_row(rec)
                        profiles[profile.name] = profile

                except vol.MultipleInvalid as ex:
                    _LOGGER.error(
                        "Error parsing light profile row '%s' from %s: %s",
                        rec,
                        profile_path,
                        ex,
                    )
                    continue
        return profiles

    async def async_initialize(self) -> None:
        """Load and cache profiles."""
        self.data = await self.hass.async_add_executor_job(self._load_profile_data)

    @callback
    def apply_default(
        self, entity_id: str, state_on: bool | None, params: dict[str, Any]
    ) -> None:
        """Return the default profile for the given light."""
        for _entity_id in (entity_id, "group.all_lights"):
            name = f"{_entity_id}.default"
            if name in self.data:
                if not state_on or not params:
                    self.apply_profile(name, params)
                elif self.data[name].transition is not None:
                    params.setdefault(ATTR_TRANSITION, self.data[name].transition)

    @callback
    def apply_profile(self, name: str, params: dict[str, Any]) -> None:
        """Apply a profile."""
        if (profile := self.data.get(name)) is None:
            return

        color_attributes = (
            ATTR_COLOR_NAME,
            ATTR_COLOR_TEMP,
            ATTR_HS_COLOR,
            ATTR_RGB_COLOR,
            ATTR_RGBW_COLOR,
            ATTR_RGBWW_COLOR,
            ATTR_XY_COLOR,
            ATTR_WHITE,
        )

        if profile.hs_color is not None and not any(
            color_attribute in params for color_attribute in color_attributes
        ):
            params[ATTR_HS_COLOR] = profile.hs_color
        if profile.brightness is not None:
            params.setdefault(ATTR_BRIGHTNESS, profile.brightness)
        if profile.transition is not None:
            params.setdefault(ATTR_TRANSITION, profile.transition)


class LightEntityDescription(ToggleEntityDescription, frozen_or_thawed=True):
    """A class that describes binary sensor entities."""


CACHED_PROPERTIES_WITH_ATTR_ = {
    "brightness",
    "color_mode",
    "hs_color",
    "xy_color",
    "rgb_color",
    "rgbw_color",
    "rgbww_color",
    "color_temp",
    "min_mireds",
    "max_mireds",
    "effect_list",
    "effect",
<<<<<<< HEAD
=======
    "supported_color_modes",
    "supported_features",
>>>>>>> 5f651c9d
}


class LightEntity(ToggleEntity, cached_properties=CACHED_PROPERTIES_WITH_ATTR_):
    """Base class for light entities."""

    _entity_component_unrecorded_attributes = frozenset(
        {
            ATTR_SUPPORTED_COLOR_MODES,
            ATTR_EFFECT_LIST,
            ATTR_MIN_MIREDS,
            ATTR_MAX_MIREDS,
            ATTR_MIN_COLOR_TEMP_KELVIN,
            ATTR_MAX_COLOR_TEMP_KELVIN,
        }
    )

    entity_description: LightEntityDescription
    _attr_brightness: int | None = None
    _attr_color_mode: ColorMode | str | None = None
    _attr_color_temp: int | None = None
    _attr_color_temp_kelvin: int | None = None
    _attr_effect_list: list[str] | None = None
    _attr_effect: str | None = None
    _attr_hs_color: tuple[float, float] | None = None
    # Default to the Philips Hue value that HA has always assumed
    # https://developers.meethue.com/documentation/core-concepts
    _attr_max_color_temp_kelvin: int | None = None
    _attr_min_color_temp_kelvin: int | None = None
    _attr_max_mireds: int = 500  # 2000 K
    _attr_min_mireds: int = 153  # 6500 K
    _attr_rgb_color: tuple[int, int, int] | None = None
    _attr_rgbw_color: tuple[int, int, int, int] | None = None
    _attr_rgbww_color: tuple[int, int, int, int, int] | None = None
    _attr_supported_color_modes: set[ColorMode] | set[str] | None = None
    _attr_supported_features: LightEntityFeature = LightEntityFeature(0)
    _attr_xy_color: tuple[float, float] | None = None

    @cached_property
    def brightness(self) -> int | None:
        """Return the brightness of this light between 0..255."""
        return self._attr_brightness

    @cached_property
    def color_mode(self) -> ColorMode | str | None:
        """Return the color mode of the light."""
        return self._attr_color_mode

    @property
    def _light_internal_color_mode(self) -> str:
        """Return the color mode of the light with backwards compatibility."""
        if (color_mode := self.color_mode) is None:
            # Backwards compatibility for color_mode added in 2021.4
            # Add warning in 2021.6, remove in 2021.10
            supported = self._light_internal_supported_color_modes

            if ColorMode.HS in supported and self.hs_color is not None:
                return ColorMode.HS
            if ColorMode.COLOR_TEMP in supported and self.color_temp_kelvin is not None:
                return ColorMode.COLOR_TEMP
            if ColorMode.BRIGHTNESS in supported and self.brightness is not None:
                return ColorMode.BRIGHTNESS
            if ColorMode.ONOFF in supported:
                return ColorMode.ONOFF
            return ColorMode.UNKNOWN

        return color_mode

    @cached_property
    def hs_color(self) -> tuple[float, float] | None:
        """Return the hue and saturation color value [float, float]."""
        return self._attr_hs_color

    @cached_property
    def xy_color(self) -> tuple[float, float] | None:
        """Return the xy color value [float, float]."""
        return self._attr_xy_color

    @cached_property
    def rgb_color(self) -> tuple[int, int, int] | None:
        """Return the rgb color value [int, int, int]."""
        return self._attr_rgb_color

    @cached_property
    def rgbw_color(self) -> tuple[int, int, int, int] | None:
        """Return the rgbw color value [int, int, int, int]."""
        return self._attr_rgbw_color

    @property
    def _light_internal_rgbw_color(self) -> tuple[int, int, int, int] | None:
        """Return the rgbw color value [int, int, int, int]."""
        rgbw_color = self.rgbw_color
        return rgbw_color

    @cached_property
    def rgbww_color(self) -> tuple[int, int, int, int, int] | None:
        """Return the rgbww color value [int, int, int, int, int]."""
        return self._attr_rgbww_color

    @cached_property
    def color_temp(self) -> int | None:
        """Return the CT color value in mireds."""
        return self._attr_color_temp

    @property
    def color_temp_kelvin(self) -> int | None:
        """Return the CT color value in Kelvin."""
        if self._attr_color_temp_kelvin is None and self.color_temp:
            return color_util.color_temperature_mired_to_kelvin(self.color_temp)
        return self._attr_color_temp_kelvin

    @cached_property
    def min_mireds(self) -> int:
        """Return the coldest color_temp that this light supports."""
        return self._attr_min_mireds

    @cached_property
    def max_mireds(self) -> int:
        """Return the warmest color_temp that this light supports."""
        return self._attr_max_mireds

    @property
    def min_color_temp_kelvin(self) -> int:
        """Return the warmest color_temp_kelvin that this light supports."""
        if self._attr_min_color_temp_kelvin is None:
            return color_util.color_temperature_mired_to_kelvin(self.max_mireds)
        return self._attr_min_color_temp_kelvin

    @property
    def max_color_temp_kelvin(self) -> int:
        """Return the coldest color_temp_kelvin that this light supports."""
        if self._attr_max_color_temp_kelvin is None:
            return color_util.color_temperature_mired_to_kelvin(self.min_mireds)
        return self._attr_max_color_temp_kelvin

    @cached_property
    def effect_list(self) -> list[str] | None:
        """Return the list of supported effects."""
        return self._attr_effect_list

    @cached_property
    def effect(self) -> str | None:
        """Return the current effect."""
        return self._attr_effect

    @property
    def capability_attributes(self) -> dict[str, Any]:
        """Return capability attributes."""
        data: dict[str, Any] = {}
        supported_features = self.supported_features
        supported_color_modes = self._light_internal_supported_color_modes

        if ColorMode.COLOR_TEMP in supported_color_modes:
            data[ATTR_MIN_COLOR_TEMP_KELVIN] = self.min_color_temp_kelvin
            data[ATTR_MAX_COLOR_TEMP_KELVIN] = self.max_color_temp_kelvin
            if not self.max_color_temp_kelvin:
                data[ATTR_MIN_MIREDS] = None
            else:
                data[ATTR_MIN_MIREDS] = color_util.color_temperature_kelvin_to_mired(
                    self.max_color_temp_kelvin
                )
            if not self.min_color_temp_kelvin:
                data[ATTR_MAX_MIREDS] = None
            else:
                data[ATTR_MAX_MIREDS] = color_util.color_temperature_kelvin_to_mired(
                    self.min_color_temp_kelvin
                )
        if supported_features & LightEntityFeature.EFFECT:
            data[ATTR_EFFECT_LIST] = self.effect_list

        data[ATTR_SUPPORTED_COLOR_MODES] = sorted(supported_color_modes)

        return data

    def _light_internal_convert_color(
        self, color_mode: ColorMode | str
    ) -> dict[str, tuple[float, ...]]:
        data: dict[str, tuple[float, ...]] = {}
        if color_mode == ColorMode.HS and self.hs_color:
            hs_color = self.hs_color
            data[ATTR_HS_COLOR] = (round(hs_color[0], 3), round(hs_color[1], 3))
            data[ATTR_RGB_COLOR] = color_util.color_hs_to_RGB(*hs_color)
            data[ATTR_XY_COLOR] = color_util.color_hs_to_xy(*hs_color)
        elif color_mode == ColorMode.XY and self.xy_color:
            xy_color = self.xy_color
            data[ATTR_HS_COLOR] = color_util.color_xy_to_hs(*xy_color)
            data[ATTR_RGB_COLOR] = color_util.color_xy_to_RGB(*xy_color)
            data[ATTR_XY_COLOR] = (round(xy_color[0], 6), round(xy_color[1], 6))
        elif color_mode == ColorMode.RGB and self.rgb_color:
            rgb_color = self.rgb_color
            data[ATTR_HS_COLOR] = color_util.color_RGB_to_hs(*rgb_color)
            data[ATTR_RGB_COLOR] = tuple(int(x) for x in rgb_color[0:3])
            data[ATTR_XY_COLOR] = color_util.color_RGB_to_xy(*rgb_color)
        elif color_mode == ColorMode.RGBW and self._light_internal_rgbw_color:
            rgbw_color = self._light_internal_rgbw_color
            rgb_color = color_util.color_rgbw_to_rgb(*rgbw_color)
            data[ATTR_HS_COLOR] = color_util.color_RGB_to_hs(*rgb_color)
            data[ATTR_RGB_COLOR] = tuple(int(x) for x in rgb_color[0:3])
            data[ATTR_RGBW_COLOR] = tuple(int(x) for x in rgbw_color[0:4])
            data[ATTR_XY_COLOR] = color_util.color_RGB_to_xy(*rgb_color)
        elif color_mode == ColorMode.RGBWW and self.rgbww_color:
            rgbww_color = self.rgbww_color
            rgb_color = color_util.color_rgbww_to_rgb(
                *rgbww_color, self.min_color_temp_kelvin, self.max_color_temp_kelvin
            )
            data[ATTR_HS_COLOR] = color_util.color_RGB_to_hs(*rgb_color)
            data[ATTR_RGB_COLOR] = tuple(int(x) for x in rgb_color[0:3])
            data[ATTR_RGBWW_COLOR] = tuple(int(x) for x in rgbww_color[0:5])
            data[ATTR_XY_COLOR] = color_util.color_RGB_to_xy(*rgb_color)
        elif color_mode == ColorMode.COLOR_TEMP and self.color_temp_kelvin:
            hs_color = color_util.color_temperature_to_hs(self.color_temp_kelvin)
            data[ATTR_HS_COLOR] = (round(hs_color[0], 3), round(hs_color[1], 3))
            data[ATTR_RGB_COLOR] = color_util.color_hs_to_RGB(*hs_color)
            data[ATTR_XY_COLOR] = color_util.color_hs_to_xy(*hs_color)
        return data

    @final
    @property
    def state_attributes(self) -> dict[str, Any] | None:
        """Return state attributes."""
        data: dict[str, Any] = {}
        supported_features = self.supported_features
        supported_color_modes = self._light_internal_supported_color_modes
        color_mode = self._light_internal_color_mode if self.is_on else None

        if color_mode and color_mode not in supported_color_modes:
            # Increase severity to warning in 2021.6, reject in 2021.10
            _LOGGER.debug(
                "%s: set to unsupported color_mode: %s, supported_color_modes: %s",
                self.entity_id,
                color_mode,
                supported_color_modes,
            )

        data[ATTR_COLOR_MODE] = color_mode

        if brightness_supported(self.supported_color_modes):
            if color_mode in COLOR_MODES_BRIGHTNESS:
                data[ATTR_BRIGHTNESS] = self.brightness
            else:
                data[ATTR_BRIGHTNESS] = None
        elif supported_features & SUPPORT_BRIGHTNESS:
            # Backwards compatibility for ambiguous / incomplete states
            # Add warning in 2021.6, remove in 2021.10
            if self.is_on:
                data[ATTR_BRIGHTNESS] = self.brightness
            else:
                data[ATTR_BRIGHTNESS] = None

        if color_temp_supported(self.supported_color_modes):
            if color_mode == ColorMode.COLOR_TEMP:
                data[ATTR_COLOR_TEMP_KELVIN] = self.color_temp_kelvin
                if self.color_temp_kelvin:
                    data[
                        ATTR_COLOR_TEMP
                    ] = color_util.color_temperature_kelvin_to_mired(
                        self.color_temp_kelvin
                    )
                else:
                    data[ATTR_COLOR_TEMP] = None
            else:
                data[ATTR_COLOR_TEMP_KELVIN] = None
                data[ATTR_COLOR_TEMP] = None
        elif supported_features & SUPPORT_COLOR_TEMP:
            # Backwards compatibility
            # Add warning in 2021.6, remove in 2021.10
            if self.is_on:
                data[ATTR_COLOR_TEMP_KELVIN] = self.color_temp_kelvin
                if self.color_temp_kelvin:
                    data[
                        ATTR_COLOR_TEMP
                    ] = color_util.color_temperature_kelvin_to_mired(
                        self.color_temp_kelvin
                    )
                else:
                    data[ATTR_COLOR_TEMP] = None
            else:
                data[ATTR_COLOR_TEMP_KELVIN] = None
                data[ATTR_COLOR_TEMP] = None

        if color_supported(supported_color_modes) or color_temp_supported(
            supported_color_modes
        ):
            data[ATTR_HS_COLOR] = None
            data[ATTR_RGB_COLOR] = None
            data[ATTR_XY_COLOR] = None
            if ColorMode.RGBW in supported_color_modes:
                data[ATTR_RGBW_COLOR] = None
            if ColorMode.RGBWW in supported_color_modes:
                data[ATTR_RGBWW_COLOR] = None
            if color_mode:
                data.update(self._light_internal_convert_color(color_mode))

        if supported_features & LightEntityFeature.EFFECT:
            data[ATTR_EFFECT] = self.effect if self.is_on else None

        return data

    @property
    def _light_internal_supported_color_modes(self) -> set[ColorMode] | set[str]:
        """Calculate supported color modes with backwards compatibility."""
        if self.supported_color_modes is not None:
            return self.supported_color_modes

        # Backwards compatibility for supported_color_modes added in 2021.4
        # Add warning in 2021.6, remove in 2021.10
        supported_features = self.supported_features
        supported_color_modes: set[ColorMode] = set()

        if supported_features & SUPPORT_COLOR_TEMP:
            supported_color_modes.add(ColorMode.COLOR_TEMP)
        if supported_features & SUPPORT_COLOR:
            supported_color_modes.add(ColorMode.HS)
        if supported_features & SUPPORT_BRIGHTNESS and not supported_color_modes:
            supported_color_modes = {ColorMode.BRIGHTNESS}

        if not supported_color_modes:
            supported_color_modes = {ColorMode.ONOFF}

        return supported_color_modes

    @cached_property
    def supported_color_modes(self) -> set[ColorMode] | set[str] | None:
        """Flag supported color modes."""
        return self._attr_supported_color_modes

    @cached_property
    def supported_features(self) -> LightEntityFeature:
        """Flag supported features."""
        return self._attr_supported_features<|MERGE_RESOLUTION|>--- conflicted
+++ resolved
@@ -838,11 +838,8 @@
     "max_mireds",
     "effect_list",
     "effect",
-<<<<<<< HEAD
-=======
     "supported_color_modes",
     "supported_features",
->>>>>>> 5f651c9d
 }
 
 
