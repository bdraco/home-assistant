"""Intents for the light integration."""
import voluptuous as vol

from homeassistant.const import ATTR_ENTITY_ID
from homeassistant.core import HomeAssistant
from homeassistant.helpers import intent
import homeassistant.helpers.config_validation as cv
import homeassistant.util.color as color_util

from . import (
    ATTR_BRIGHTNESS_PCT,
    ATTR_RGB_COLOR,
    DOMAIN,
    SERVICE_TURN_ON,
    SUPPORT_BRIGHTNESS,
    SUPPORT_COLOR,
)

INTENT_SET = "HassLightSet"


async def async_setup_intents(hass: HomeAssistant) -> None:
    """Set up the light intents."""
    hass.helpers.intent.async_register(SetIntentHandler())


class SetIntentHandler(intent.IntentHandler):
    """Handle set color intents."""

    intent_type = INTENT_SET
    slot_schema = {
        vol.Required("name"): cv.string,
        vol.Optional("color"): color_util.color_name_to_rgb,
        vol.Optional("brightness"): vol.All(vol.Coerce(int), vol.Range(0, 100)),
    }

    async def async_handle(self, intent_obj: intent.Intent) -> intent.IntentResponse:
        """Handle the hass intent."""
        hass = intent_obj.hass
        slots = self.async_validate_slots(intent_obj.slots)
        state = hass.helpers.intent.async_match_state(
<<<<<<< HEAD
            slots["name"]["value"],
            [state for state in hass.states.async_all(DOMAIN)],
=======
            slots["name"]["value"], hass.states.async_all(DOMAIN)
>>>>>>> 75e9d03b
        )

        service_data = {ATTR_ENTITY_ID: state.entity_id}
        speech_parts = []

        if "color" in slots:
            intent.async_test_feature(state, SUPPORT_COLOR, "changing colors")
            service_data[ATTR_RGB_COLOR] = slots["color"]["value"]
            # Use original passed in value of the color because we don't have
            # human readable names for that internally.
            speech_parts.append(f"the color {intent_obj.slots['color']['value']}")

        if "brightness" in slots:
            intent.async_test_feature(state, SUPPORT_BRIGHTNESS, "changing brightness")
            service_data[ATTR_BRIGHTNESS_PCT] = slots["brightness"]["value"]
            speech_parts.append(f"{slots['brightness']['value']}% brightness")

        await hass.services.async_call(
            DOMAIN, SERVICE_TURN_ON, service_data, context=intent_obj.context
        )

        response = intent_obj.create_response()

        if not speech_parts:  # No attributes changed
            speech = f"Turned on {state.name}"
        else:
            parts = [f"Changed {state.name} to"]
            for index, part in enumerate(speech_parts):
                if index == 0:
                    parts.append(f" {part}")
                elif index != len(speech_parts) - 1:
                    parts.append(f", {part}")
                else:
                    parts.append(f" and {part}")
            speech = "".join(parts)

        response.async_set_speech(speech)
        return response<|MERGE_RESOLUTION|>--- conflicted
+++ resolved
@@ -39,12 +39,7 @@
         hass = intent_obj.hass
         slots = self.async_validate_slots(intent_obj.slots)
         state = hass.helpers.intent.async_match_state(
-<<<<<<< HEAD
-            slots["name"]["value"],
-            [state for state in hass.states.async_all(DOMAIN)],
-=======
             slots["name"]["value"], hass.states.async_all(DOMAIN)
->>>>>>> 75e9d03b
         )
 
         service_data = {ATTR_ENTITY_ID: state.entity_id}
