--- conflicted
+++ resolved
@@ -1,26 +1,17 @@
 """Support for monitoring the local system."""
 from __future__ import annotations
 
-from collections.abc import Callable
+import asyncio
 from dataclasses import dataclass
-<<<<<<< HEAD
-from datetime import datetime
-=======
 from datetime import datetime, timedelta
 from functools import cache, lru_cache
->>>>>>> 183f48b9
 import logging
+import os
 import socket
 import sys
-<<<<<<< HEAD
-from typing import Any, Generic
-=======
 from typing import Any, Literal
->>>>>>> 183f48b9
 
 import psutil
-from psutil._common import sdiskusage, shwtemp, snetio, snicaddr, sswap
-from psutil._pslinux import svmem
 import voluptuous as vol
 
 from homeassistant.components.sensor import (
@@ -35,6 +26,7 @@
 from homeassistant.const import (
     CONF_RESOURCES,
     CONF_TYPE,
+    EVENT_HOMEASSISTANT_STOP,
     PERCENTAGE,
     STATE_OFF,
     STATE_ON,
@@ -43,30 +35,22 @@
     UnitOfInformation,
     UnitOfTemperature,
 )
-from homeassistant.core import HomeAssistant
+from homeassistant.core import HomeAssistant, callback
 import homeassistant.helpers.config_validation as cv
 from homeassistant.helpers.device_registry import DeviceEntryType, DeviceInfo
+from homeassistant.helpers.dispatcher import (
+    async_dispatcher_connect,
+    async_dispatcher_send,
+)
+from homeassistant.helpers.entity_component import DEFAULT_SCAN_INTERVAL
 from homeassistant.helpers.entity_platform import AddEntitiesCallback
-from homeassistant.helpers.typing import ConfigType, DiscoveryInfoType, StateType
-from homeassistant.helpers.update_coordinator import CoordinatorEntity
-from homeassistant.util import dt as dt_util, slugify
-
-from .const import CONF_PROCESS, DOMAIN, NET_IO_TYPES
-from .coordinator import (
-    MonitorCoordinator,
-    SystemMonitorBootTimeCoordinator,
-    SystemMonitorCPUtempCoordinator,
-    SystemMonitorDiskCoordinator,
-    SystemMonitorLoadCoordinator,
-    SystemMonitorMemoryCoordinator,
-    SystemMonitorNetAddrCoordinator,
-    SystemMonitorNetIOCoordinator,
-    SystemMonitorProcessCoordinator,
-    SystemMonitorProcessorCoordinator,
-    SystemMonitorSwapCoordinator,
-    dataT,
-)
-from .util import get_all_disk_mounts, get_all_network_interfaces, read_cpu_temperature
+from homeassistant.helpers.event import async_track_time_interval
+from homeassistant.helpers.typing import ConfigType, DiscoveryInfoType
+from homeassistant.util import slugify
+import homeassistant.util.dt as dt_util
+
+from .const import CONF_PROCESS, DOMAIN, NETWORK_TYPES
+from .util import get_all_disk_mounts, get_all_network_interfaces
 
 _LOGGER = logging.getLogger(__name__)
 
@@ -82,72 +66,6 @@
 SIGNAL_SYSTEMMONITOR_UPDATE = "systemmonitor_update"
 
 
-<<<<<<< HEAD
-def get_processor_temperature(
-    entity: SystemMonitorSensor[dict[str, list[shwtemp]]],
-) -> float | None:
-    """Return processor temperature."""
-    return read_cpu_temperature(entity.coordinator.data)
-
-
-def get_process(entity: SystemMonitorSensor[list[psutil.Process]]) -> str:
-    """Return process."""
-    state = STATE_OFF
-    for proc in entity.coordinator.data:
-        _LOGGER.debug("process %s for argument %s", proc.name(), entity.argument)
-        try:
-            if entity.argument == proc.name():
-                state = STATE_ON
-                break
-        except psutil.NoSuchProcess as err:
-            _LOGGER.warning(
-                "Failed to load process with ID: %s, old name: %s",
-                err.pid,
-                err.name,
-            )
-    return state
-
-
-def get_network_info(entity: SystemMonitorSensor[dict[str, snetio]]) -> float | None:
-    """Return network in and out."""
-    counters = entity.coordinator.data
-    if entity.argument in counters:
-        counter = counters[entity.argument][IO_COUNTER[entity.entity_description.key]]
-        return round(counter / 1024**2, 1)
-    return None
-
-
-def get_throughput(entity: SystemMonitorSensor[dict[str, snetio]]) -> float | None:
-    """Return network throughput in and out."""
-    counters = entity.coordinator.data
-    if entity.argument in counters:
-        counter = counters[entity.argument][IO_COUNTER[entity.entity_description.key]]
-        now = dt_util.utcnow()
-        if entity.value and entity.value < counter:
-            entity.update_time = now
-            entity.value = counter
-            return round(
-                (counter - entity.value)
-                / 1000**2
-                / (now - (entity.update_time or now)).total_seconds(),
-                3,
-            )
-        entity.update_time = now
-        entity.value = counter
-    return None
-
-
-def get_ip_address(
-    entity: SystemMonitorSensor[dict[str, list[snicaddr]]],
-) -> str | None:
-    """Return network ip address."""
-    addresses = entity.coordinator.data
-    if entity.argument in addresses:
-        for addr in addresses[entity.argument]:
-            if addr.family == IF_ADDRS_FAMILY[entity.entity_description.key]:
-                return addr.address
-    return None
-=======
 @lru_cache
 def get_cpu_icon() -> Literal["mdi:cpu-64-bit", "mdi:cpu-32-bit"]:
     """Return cpu icon."""
@@ -159,116 +77,93 @@
 @dataclass(frozen=True)
 class SysMonitorSensorEntityDescription(SensorEntityDescription):
     """Description for System Monitor sensor entities."""
->>>>>>> 183f48b9
-
-
-@dataclass(frozen=True, kw_only=True)
-class SysMonitorSensorEntityDescription(SensorEntityDescription, Generic[dataT]):
-    """Describes System Monitor sensor entities."""
-
-    value_fn: Callable[[SystemMonitorSensor[dataT]], StateType | datetime]
+
     mandatory_arg: bool = False
 
 
-SENSOR_TYPES: dict[str, SysMonitorSensorEntityDescription[Any]] = {
-    "disk_free": SysMonitorSensorEntityDescription[sdiskusage](
+SENSOR_TYPES: dict[str, SysMonitorSensorEntityDescription] = {
+    "disk_free": SysMonitorSensorEntityDescription(
         key="disk_free",
         name="Disk free",
         native_unit_of_measurement=UnitOfInformation.GIBIBYTES,
         device_class=SensorDeviceClass.DATA_SIZE,
         icon="mdi:harddisk",
         state_class=SensorStateClass.MEASUREMENT,
-        value_fn=lambda entity: round(entity.coordinator.data.free / 1024**3, 1),
-    ),
-    "disk_use": SysMonitorSensorEntityDescription[sdiskusage](
+    ),
+    "disk_use": SysMonitorSensorEntityDescription(
         key="disk_use",
         name="Disk use",
         native_unit_of_measurement=UnitOfInformation.GIBIBYTES,
         device_class=SensorDeviceClass.DATA_SIZE,
         icon="mdi:harddisk",
         state_class=SensorStateClass.MEASUREMENT,
-        value_fn=lambda entity: round(entity.coordinator.data.used / 1024**3, 1),
-    ),
-    "disk_use_percent": SysMonitorSensorEntityDescription[sdiskusage](
+    ),
+    "disk_use_percent": SysMonitorSensorEntityDescription(
         key="disk_use_percent",
         name="Disk use (percent)",
         native_unit_of_measurement=PERCENTAGE,
         icon="mdi:harddisk",
         state_class=SensorStateClass.MEASUREMENT,
-        value_fn=lambda entity: entity.coordinator.data.percent,
-    ),
-    "ipv4_address": SysMonitorSensorEntityDescription[dict[str, list[snicaddr]]](
+    ),
+    "ipv4_address": SysMonitorSensorEntityDescription(
         key="ipv4_address",
         name="IPv4 address",
         icon="mdi:ip-network",
         mandatory_arg=True,
-        value_fn=get_ip_address,
-    ),
-    "ipv6_address": SysMonitorSensorEntityDescription[dict[str, list[snicaddr]]](
+    ),
+    "ipv6_address": SysMonitorSensorEntityDescription(
         key="ipv6_address",
         name="IPv6 address",
         icon="mdi:ip-network",
         mandatory_arg=True,
-        value_fn=get_ip_address,
-    ),
-    "last_boot": SysMonitorSensorEntityDescription[datetime](
+    ),
+    "last_boot": SysMonitorSensorEntityDescription(
         key="last_boot",
         name="Last boot",
         device_class=SensorDeviceClass.TIMESTAMP,
-        value_fn=lambda entity: entity.coordinator.data,
-    ),
-    "load_15m": SysMonitorSensorEntityDescription[tuple[float, float, float]](
+    ),
+    "load_15m": SysMonitorSensorEntityDescription(
         key="load_15m",
         name="Load (15m)",
         icon=get_cpu_icon(),
         state_class=SensorStateClass.MEASUREMENT,
-        value_fn=lambda entity: round(entity.coordinator.data[2], 2),
-    ),
-    "load_1m": SysMonitorSensorEntityDescription[tuple[float, float, float]](
+    ),
+    "load_1m": SysMonitorSensorEntityDescription(
         key="load_1m",
         name="Load (1m)",
         icon=get_cpu_icon(),
         state_class=SensorStateClass.MEASUREMENT,
-        value_fn=lambda entity: round(entity.coordinator.data[0], 2),
-    ),
-    "load_5m": SysMonitorSensorEntityDescription[tuple[float, float, float]](
+    ),
+    "load_5m": SysMonitorSensorEntityDescription(
         key="load_5m",
         name="Load (5m)",
         icon=get_cpu_icon(),
         state_class=SensorStateClass.MEASUREMENT,
-        value_fn=lambda entity: round(entity.coordinator.data[1], 2),
-    ),
-    "memory_free": SysMonitorSensorEntityDescription[svmem](
+    ),
+    "memory_free": SysMonitorSensorEntityDescription(
         key="memory_free",
         name="Memory free",
         native_unit_of_measurement=UnitOfInformation.MEBIBYTES,
         device_class=SensorDeviceClass.DATA_SIZE,
         icon="mdi:memory",
         state_class=SensorStateClass.MEASUREMENT,
-        value_fn=lambda entity: round(entity.coordinator.data.available / 1024**2, 1),
-    ),
-    "memory_use": SysMonitorSensorEntityDescription[svmem](
+    ),
+    "memory_use": SysMonitorSensorEntityDescription(
         key="memory_use",
         name="Memory use",
         native_unit_of_measurement=UnitOfInformation.MEBIBYTES,
         device_class=SensorDeviceClass.DATA_SIZE,
         icon="mdi:memory",
         state_class=SensorStateClass.MEASUREMENT,
-        value_fn=lambda entity: round(
-            (entity.coordinator.data.total - entity.coordinator.data.available)
-            / 1024**2,
-            1,
-        ),
-    ),
-    "memory_use_percent": SysMonitorSensorEntityDescription[svmem](
+    ),
+    "memory_use_percent": SysMonitorSensorEntityDescription(
         key="memory_use_percent",
         name="Memory use (percent)",
         native_unit_of_measurement=PERCENTAGE,
         icon="mdi:memory",
         state_class=SensorStateClass.MEASUREMENT,
-        value_fn=lambda entity: entity.coordinator.data.percent,
-    ),
-    "network_in": SysMonitorSensorEntityDescription[dict[str, snetio]](
+    ),
+    "network_in": SysMonitorSensorEntityDescription(
         key="network_in",
         name="Network in",
         native_unit_of_measurement=UnitOfInformation.MEBIBYTES,
@@ -276,9 +171,8 @@
         icon="mdi:server-network",
         state_class=SensorStateClass.TOTAL_INCREASING,
         mandatory_arg=True,
-        value_fn=get_network_info,
-    ),
-    "network_out": SysMonitorSensorEntityDescription[dict[str, snetio]](
+    ),
+    "network_out": SysMonitorSensorEntityDescription(
         key="network_out",
         name="Network out",
         native_unit_of_measurement=UnitOfInformation.MEBIBYTES,
@@ -286,92 +180,79 @@
         icon="mdi:server-network",
         state_class=SensorStateClass.TOTAL_INCREASING,
         mandatory_arg=True,
-        value_fn=get_network_info,
-    ),
-    "packets_in": SysMonitorSensorEntityDescription[dict[str, snetio]](
+    ),
+    "packets_in": SysMonitorSensorEntityDescription(
         key="packets_in",
         name="Packets in",
         icon="mdi:server-network",
         state_class=SensorStateClass.TOTAL_INCREASING,
         mandatory_arg=True,
-        value_fn=get_network_info,
-    ),
-    "packets_out": SysMonitorSensorEntityDescription[dict[str, snetio]](
+    ),
+    "packets_out": SysMonitorSensorEntityDescription(
         key="packets_out",
         name="Packets out",
         icon="mdi:server-network",
         state_class=SensorStateClass.TOTAL_INCREASING,
         mandatory_arg=True,
-        value_fn=get_network_info,
-    ),
-    "throughput_network_in": SysMonitorSensorEntityDescription[dict[str, snetio]](
+    ),
+    "throughput_network_in": SysMonitorSensorEntityDescription(
         key="throughput_network_in",
         name="Network throughput in",
         native_unit_of_measurement=UnitOfDataRate.MEGABYTES_PER_SECOND,
         device_class=SensorDeviceClass.DATA_RATE,
         state_class=SensorStateClass.MEASUREMENT,
         mandatory_arg=True,
-        value_fn=get_throughput,
-    ),
-    "throughput_network_out": SysMonitorSensorEntityDescription[dict[str, snetio]](
+    ),
+    "throughput_network_out": SysMonitorSensorEntityDescription(
         key="throughput_network_out",
         name="Network throughput out",
         native_unit_of_measurement=UnitOfDataRate.MEGABYTES_PER_SECOND,
         device_class=SensorDeviceClass.DATA_RATE,
         state_class=SensorStateClass.MEASUREMENT,
         mandatory_arg=True,
-        value_fn=get_throughput,
-    ),
-    "process": SysMonitorSensorEntityDescription[list[psutil.Process]](
+    ),
+    "process": SysMonitorSensorEntityDescription(
         key="process",
         name="Process",
         icon=get_cpu_icon(),
         mandatory_arg=True,
-        value_fn=get_process,
-    ),
-    "processor_use": SysMonitorSensorEntityDescription[float](
+    ),
+    "processor_use": SysMonitorSensorEntityDescription(
         key="processor_use",
         name="Processor use",
         native_unit_of_measurement=PERCENTAGE,
         icon=get_cpu_icon(),
         state_class=SensorStateClass.MEASUREMENT,
-        value_fn=lambda entity: round(entity.coordinator.data),
-    ),
-    "processor_temperature": SysMonitorSensorEntityDescription[
-        dict[str, list[shwtemp]]
-    ](
+    ),
+    "processor_temperature": SysMonitorSensorEntityDescription(
         key="processor_temperature",
         name="Processor temperature",
         native_unit_of_measurement=UnitOfTemperature.CELSIUS,
         device_class=SensorDeviceClass.TEMPERATURE,
         state_class=SensorStateClass.MEASUREMENT,
-        value_fn=get_processor_temperature,
-    ),
-    "swap_free": SysMonitorSensorEntityDescription[sswap](
+    ),
+    "swap_free": SysMonitorSensorEntityDescription(
         key="swap_free",
         name="Swap free",
         native_unit_of_measurement=UnitOfInformation.MEBIBYTES,
         device_class=SensorDeviceClass.DATA_SIZE,
         icon="mdi:harddisk",
         state_class=SensorStateClass.MEASUREMENT,
-        value_fn=lambda entity: round(entity.coordinator.data.free / 1024**2, 1),
-    ),
-    "swap_use": SysMonitorSensorEntityDescription[sswap](
+    ),
+    "swap_use": SysMonitorSensorEntityDescription(
         key="swap_use",
         name="Swap use",
         native_unit_of_measurement=UnitOfInformation.MEBIBYTES,
         device_class=SensorDeviceClass.DATA_SIZE,
         icon="mdi:harddisk",
         state_class=SensorStateClass.MEASUREMENT,
-        value_fn=lambda entity: round(entity.coordinator.data.used / 1024**2, 1),
-    ),
-    "swap_use_percent": SysMonitorSensorEntityDescription[sswap](
+    ),
+    "swap_use_percent": SysMonitorSensorEntityDescription(
         key="swap_use_percent",
         name="Swap use (percent)",
         native_unit_of_measurement=PERCENTAGE,
         icon="mdi:harddisk",
         state_class=SensorStateClass.MEASUREMENT,
-        value_fn=lambda entity: entity.coordinator.data.percent,
     ),
 }
 
@@ -426,7 +307,45 @@
     "throughput_network_out": 0,
     "throughput_network_in": 1,
 }
+
 IF_ADDRS_FAMILY = {"ipv4_address": socket.AF_INET, "ipv6_address": socket.AF_INET6}
+
+# There might be additional keys to be added for different
+# platforms / hardware combinations.
+# Taken from last version of "glances" integration before they moved to
+# a generic temperature sensor logic.
+# https://github.com/home-assistant/core/blob/5e15675593ba94a2c11f9f929cdad317e27ce190/homeassistant/components/glances/sensor.py#L199
+CPU_SENSOR_PREFIXES = [
+    "amdgpu 1",
+    "aml_thermal",
+    "Core 0",
+    "Core 1",
+    "CPU Temperature",
+    "CPU",
+    "cpu-thermal 1",
+    "cpu_thermal 1",
+    "exynos-therm 1",
+    "Package id 0",
+    "Physical id 0",
+    "radeon 1",
+    "soc-thermal 1",
+    "soc_thermal 1",
+    "Tctl",
+    "cpu0-thermal",
+    "cpu0_thermal",
+    "k10temp 1",
+]
+
+
+@dataclass
+class SensorData:
+    """Data for a sensor."""
+
+    argument: Any
+    state: str | datetime | None
+    value: Any | None
+    update_time: datetime | None
+    last_exception: BaseException | None
 
 
 async def async_setup_platform(
@@ -467,56 +386,33 @@
     )
 
 
-async def async_setup_entry(  # noqa: C901
+async def async_setup_entry(
     hass: HomeAssistant, entry: ConfigEntry, async_add_entities: AddEntitiesCallback
 ) -> None:
     """Set up System Montor sensors based on a config entry."""
-    entities: list[SystemMonitorSensor] = []
+    entities = []
+    sensor_registry: dict[tuple[str, str], SensorData] = {}
     legacy_resources: set[str] = set(entry.options.get("resources", []))
     loaded_resources: set[str] = set()
-
-    def get_arguments() -> dict[str, Any]:
-        """Return startup information."""
-        disk_arguments = get_all_disk_mounts()
-        network_arguments = get_all_network_interfaces()
-        temps = psutil.sensors_temperatures()
-        cpu_temperature = read_cpu_temperature(temps)
-        return {
-            "disk_arguments": disk_arguments,
-            "network_arguments": network_arguments,
-            "cpu_temperature": cpu_temperature,
-        }
-
-    startup_arguments = await hass.async_add_executor_job(get_arguments)
-
-    disk_coordinators: dict[str, SystemMonitorDiskCoordinator] = {}
-    for argument in startup_arguments["disk_arguments"]:
-        disk_coordinators[argument] = SystemMonitorDiskCoordinator(hass, argument)
-    swap_coordinator = SystemMonitorSwapCoordinator(hass)
-    memory_coordinator = SystemMonitorMemoryCoordinator(hass)
-    net_io_coordinator = SystemMonitorNetIOCoordinator(hass)
-    net_addr_coordinator = SystemMonitorNetAddrCoordinator(hass)
-    system_load_coordinator = SystemMonitorLoadCoordinator(hass)
-    processor_coordinator = SystemMonitorProcessorCoordinator(hass)
-    boot_time_coordinator = SystemMonitorBootTimeCoordinator(hass)
-    process_coordinator = SystemMonitorProcessCoordinator(hass)
-    cpu_temp_coordinator = SystemMonitorCPUtempCoordinator(hass)
-
-    for argument in startup_arguments["disk_arguments"]:
-        disk_coordinators[argument] = SystemMonitorDiskCoordinator(hass, argument)
+    disk_arguments = await hass.async_add_executor_job(get_all_disk_mounts)
+    network_arguments = await hass.async_add_executor_job(get_all_network_interfaces)
+    cpu_temperature = await hass.async_add_executor_job(_read_cpu_temperature)
 
     _LOGGER.debug("Setup from options %s", entry.options)
 
     for _type, sensor_description in SENSOR_TYPES.items():
         if _type.startswith("disk_"):
-            for argument in startup_arguments["disk_arguments"]:
+            for argument in disk_arguments:
+                sensor_registry[(_type, argument)] = SensorData(
+                    argument, None, None, None, None
+                )
                 is_enabled = check_legacy_resource(
                     f"{_type}_{argument}", legacy_resources
                 )
-                loaded_resources.add(f"{_type}_{argument}")
+                loaded_resources.add(slugify(f"{_type}_{argument}"))
                 entities.append(
                     SystemMonitorSensor(
-                        disk_coordinators[argument],
+                        sensor_registry,
                         sensor_description,
                         entry.entry_id,
                         argument,
@@ -525,15 +421,18 @@
                 )
             continue
 
-        if _type.startswith("ipv"):
-            for argument in startup_arguments["network_arguments"]:
+        if _type in NETWORK_TYPES:
+            for argument in network_arguments:
+                sensor_registry[(_type, argument)] = SensorData(
+                    argument, None, None, None, None
+                )
                 is_enabled = check_legacy_resource(
                     f"{_type}_{argument}", legacy_resources
                 )
-                loaded_resources.add(f"{_type}_{argument}")
+                loaded_resources.add(slugify(f"{_type}_{argument}"))
                 entities.append(
                     SystemMonitorSensor(
-                        net_addr_coordinator,
+                        sensor_registry,
                         sensor_description,
                         entry.entry_id,
                         argument,
@@ -542,74 +441,22 @@
                 )
             continue
 
-        if _type == "last_boot":
-            argument = ""
-            is_enabled = check_legacy_resource(f"{_type}_{argument}", legacy_resources)
-            loaded_resources.add(f"{_type}_{argument}")
-            entities.append(
-                SystemMonitorSensor(
-                    boot_time_coordinator,
-                    sensor_description,
-                    entry.entry_id,
-                    argument,
-                    is_enabled,
-                )
-            )
+        # Verify if we can retrieve CPU / processor temperatures.
+        # If not, do not create the entity and add a warning to the log
+        if _type == "processor_temperature" and cpu_temperature is None:
+            _LOGGER.warning("Cannot read CPU / processor temperature information")
             continue
 
-        if _type.startswith("load_"):
-            argument = ""
-            is_enabled = check_legacy_resource(f"{_type}_{argument}", legacy_resources)
-            loaded_resources.add(f"{_type}_{argument}")
-            entities.append(
-                SystemMonitorSensor(
-                    system_load_coordinator,
-                    sensor_description,
-                    entry.entry_id,
-                    argument,
-                    is_enabled,
-                )
-            )
-            continue
-
-        if _type.startswith("memory_"):
-            argument = ""
-            is_enabled = check_legacy_resource(f"{_type}_{argument}", legacy_resources)
-            loaded_resources.add(f"{_type}_{argument}")
-            entities.append(
-                SystemMonitorSensor(
-                    memory_coordinator,
-                    sensor_description,
-                    entry.entry_id,
-                    argument,
-                    is_enabled,
-                )
-            )
-
-        if _type in NET_IO_TYPES:
-            for argument in startup_arguments["network_arguments"]:
-                is_enabled = check_legacy_resource(
-                    f"{_type}_{argument}", legacy_resources
-                )
-                loaded_resources.add(f"{_type}_{argument}")
+        if _type == "process":
+            _entry: dict[str, list] = entry.options.get(SENSOR_DOMAIN, {})
+            for argument in _entry.get(CONF_PROCESS, []):
+                sensor_registry[(_type, argument)] = SensorData(
+                    argument, None, None, None, None
+                )
+                loaded_resources.add(slugify(f"{_type}_{argument}"))
                 entities.append(
                     SystemMonitorSensor(
-                        net_io_coordinator,
-                        sensor_description,
-                        entry.entry_id,
-                        argument,
-                        is_enabled,
-                    )
-                )
-            continue
-
-        if _type == "process":
-            _entry = entry.options.get(SENSOR_DOMAIN, {})
-            for argument in _entry.get(CONF_PROCESS, []):
-                loaded_resources.add(f"{_type}_{argument}")
-                entities.append(
-                    SystemMonitorSensor(
-                        process_coordinator,
+                        sensor_registry,
                         sensor_description,
                         entry.entry_id,
                         argument,
@@ -618,72 +465,40 @@
                 )
             continue
 
-        if _type == "processor_use":
-            argument = ""
-            is_enabled = check_legacy_resource(f"{_type}_{argument}", legacy_resources)
-            loaded_resources.add(f"{_type}_{argument}")
-            entities.append(
-                SystemMonitorSensor(
-                    processor_coordinator,
-                    sensor_description,
-                    entry.entry_id,
-                    argument,
-                    is_enabled,
-                )
+        sensor_registry[(_type, "")] = SensorData("", None, None, None, None)
+        is_enabled = check_legacy_resource(f"{_type}_", legacy_resources)
+        loaded_resources.add(f"{_type}_")
+        entities.append(
+            SystemMonitorSensor(
+                sensor_registry,
+                sensor_description,
+                entry.entry_id,
+                "",
+                is_enabled,
             )
-            continue
-
-        if _type == "processor_temperature":
-            if not startup_arguments["cpu_temperature"]:
-                # Don't load processor temperature sensor if we can't read it.
-                continue
-            argument = ""
-            is_enabled = check_legacy_resource(f"{_type}_{argument}", legacy_resources)
-            loaded_resources.add(f"{_type}_{argument}")
-            entities.append(
-                SystemMonitorSensor(
-                    cpu_temp_coordinator,
-                    sensor_description,
-                    entry.entry_id,
-                    argument,
-                    is_enabled,
-                )
-            )
-            continue
-
-        if _type.startswith("swap_"):
-            argument = ""
-            is_enabled = check_legacy_resource(f"{_type}_{argument}", legacy_resources)
-            loaded_resources.add(f"{_type}_{argument}")
-            entities.append(
-                SystemMonitorSensor(
-                    swap_coordinator,
-                    sensor_description,
-                    entry.entry_id,
-                    argument,
-                    is_enabled,
-                )
-            )
+        )
 
     # Ensure legacy imported disk_* resources are loaded if they are not part
     # of mount points automatically discovered
     for resource in legacy_resources:
         if resource.startswith("disk_"):
+            check_resource = slugify(resource)
             _LOGGER.debug(
-                "Check resource %s already loaded in %s", resource, loaded_resources
+                "Check resource %s already loaded in %s",
+                check_resource,
+                loaded_resources,
             )
-            if resource not in loaded_resources:
+            if check_resource not in loaded_resources:
                 split_index = resource.rfind("_")
                 _type = resource[:split_index]
                 argument = resource[split_index + 1 :]
                 _LOGGER.debug("Loading legacy %s with argument %s", _type, argument)
-                if not disk_coordinators.get(argument):
-                    disk_coordinators[argument] = SystemMonitorDiskCoordinator(
-                        hass, argument
-                    )
+                sensor_registry[(_type, argument)] = SensorData(
+                    argument, None, None, None, None
+                )
                 entities.append(
                     SystemMonitorSensor(
-                        disk_coordinators[argument],
+                        sensor_registry,
                         SENSOR_TYPES[_type],
                         entry.entry_id,
                         argument,
@@ -691,42 +506,91 @@
                     )
                 )
 
-    # No gathering to avoid swamping the executor
-    for coordinator in disk_coordinators.values():
-        await coordinator.async_request_refresh()
-    await boot_time_coordinator.async_request_refresh()
-    await cpu_temp_coordinator.async_request_refresh()
-    await memory_coordinator.async_request_refresh()
-    await net_addr_coordinator.async_request_refresh()
-    await net_io_coordinator.async_request_refresh()
-    await process_coordinator.async_request_refresh()
-    await processor_coordinator.async_request_refresh()
-    await swap_coordinator.async_request_refresh()
-    await system_load_coordinator.async_request_refresh()
-
+    scan_interval = DEFAULT_SCAN_INTERVAL
+    await async_setup_sensor_registry_updates(hass, sensor_registry, scan_interval)
     async_add_entities(entities)
 
 
-class SystemMonitorSensor(CoordinatorEntity[MonitorCoordinator[dataT]], SensorEntity):
+async def async_setup_sensor_registry_updates(
+    hass: HomeAssistant,
+    sensor_registry: dict[tuple[str, str], SensorData],
+    scan_interval: timedelta,
+) -> None:
+    """Update the registry and create polling."""
+
+    _update_lock = asyncio.Lock()
+
+    def _update_sensors() -> None:
+        """Update sensors and store the result in the registry."""
+        for (type_, argument), data in sensor_registry.items():
+            try:
+                state, value, update_time = _update(type_, data)
+            except Exception as ex:  # pylint: disable=broad-except
+                _LOGGER.exception("Error updating sensor: %s (%s)", type_, argument)
+                data.last_exception = ex
+            else:
+                data.state = state
+                data.value = value
+                data.update_time = update_time
+                data.last_exception = None
+
+        # Only fetch these once per iteration as we use the same
+        # data source multiple times in _update
+        _disk_usage.cache_clear()
+        _swap_memory.cache_clear()
+        _virtual_memory.cache_clear()
+        _net_io_counters.cache_clear()
+        _net_if_addrs.cache_clear()
+        _getloadavg.cache_clear()
+
+    async def _async_update_data(*_: Any) -> None:
+        """Update all sensors in one executor jump."""
+        if _update_lock.locked():
+            _LOGGER.warning(
+                (
+                    "Updating systemmonitor took longer than the scheduled update"
+                    " interval %s"
+                ),
+                scan_interval,
+            )
+            return
+
+        async with _update_lock:
+            await hass.async_add_executor_job(_update_sensors)
+            async_dispatcher_send(hass, SIGNAL_SYSTEMMONITOR_UPDATE)
+
+    polling_remover = async_track_time_interval(hass, _async_update_data, scan_interval)
+
+    @callback
+    def _async_stop_polling(*_: Any) -> None:
+        polling_remover()
+
+    hass.bus.async_listen_once(EVENT_HOMEASSISTANT_STOP, _async_stop_polling)
+
+    await _async_update_data()
+
+
+class SystemMonitorSensor(SensorEntity):
     """Implementation of a system monitor sensor."""
 
+    should_poll = False
     _attr_has_entity_name = True
     _attr_entity_category = EntityCategory.DIAGNOSTIC
-    entity_description: SysMonitorSensorEntityDescription
 
     def __init__(
         self,
-        coordinator: MonitorCoordinator,
+        sensor_registry: dict[tuple[str, str], SensorData],
         sensor_description: SysMonitorSensorEntityDescription,
         entry_id: str,
-        argument: str,
+        argument: str = "",
         legacy_enabled: bool = False,
     ) -> None:
         """Initialize the sensor."""
-        super().__init__(coordinator)
         self.entity_description = sensor_description
         self._attr_name: str = f"{sensor_description.name} {argument}".rstrip()
         self._attr_unique_id: str = slugify(f"{sensor_description.key}_{argument}")
+        self._sensor_registry = sensor_registry
+        self._argument: str = argument
         self._attr_entity_registry_enabled_default = legacy_enabled
         self._attr_device_info = DeviceInfo(
             entry_type=DeviceEntryType.SERVICE,
@@ -734,16 +598,8 @@
             manufacturer="System Monitor",
             name="System Monitor",
         )
-        self.argument = argument
-        self.value: float | None = None
-        self.update_time: datetime | None = None
 
     @property
-<<<<<<< HEAD
-    def native_value(self) -> StateType | datetime:
-        """Return the state."""
-        return self.entity_description.value_fn(self)
-=======
     def native_value(self) -> str | datetime | None:
         """Return the state of the device."""
         return self.data.state
@@ -915,5 +771,4 @@
             if _label in CPU_SENSOR_PREFIXES or name in CPU_SENSOR_PREFIXES:
                 return round(entry.current, 1)
 
-    return None
->>>>>>> 183f48b9
+    return None