--- conflicted
+++ resolved
@@ -356,11 +356,6 @@
         for resource in config[CONF_RESOURCES]
         if resource[CONF_TYPE] == "process"
     ]
-<<<<<<< HEAD
-    hass.async_create_task(
-        hass.config_entries.flow.async_init(
-            DOMAIN, context={"source": SOURCE_IMPORT}, data={"processes": processes}
-=======
     legacy_config: list[dict[str, str]] = config[CONF_RESOURCES]
     resources = []
     for resource_conf in legacy_config:
@@ -383,7 +378,6 @@
             DOMAIN,
             context={"source": SOURCE_IMPORT},
             data={"processes": processes, "legacy_resources": resources},
->>>>>>> ce35be33
         )
     )
 
@@ -394,18 +388,6 @@
     """Set up System Montor sensors based on a config entry."""
     entities = []
     sensor_registry: dict[tuple[str, str], SensorData] = {}
-<<<<<<< HEAD
-    for _type, sensor_description in SENSOR_TYPES.items():
-        if _type.startswith("disk_"):
-            arguments = await hass.async_add_executor_job(get_all_disk_mounts)
-            for argument in arguments:
-                sensor_registry[(_type, argument)] = SensorData(
-                    argument, None, None, None, None
-                )
-                entities.append(
-                    SystemMonitorSensor(
-                        sensor_registry, sensor_description, entry.entry_id, argument
-=======
     legacy_resources = entry.options["resources"]
     disk_arguments = await hass.async_add_executor_job(get_all_disk_mounts)
     network_arguments = await hass.async_add_executor_job(get_all_network_interfaces)
@@ -429,22 +411,11 @@
                         entry.entry_id,
                         argument,
                         is_enabled,
->>>>>>> ce35be33
                     )
                 )
             continue
 
         if _type in NETWORK_TYPES:
-<<<<<<< HEAD
-            arguments = await hass.async_add_executor_job(get_all_network_interfaces)
-            for argument in arguments:
-                sensor_registry[(_type, argument)] = SensorData(
-                    argument, None, None, None, None
-                )
-                entities.append(
-                    SystemMonitorSensor(
-                        sensor_registry, sensor_description, entry.entry_id, argument
-=======
             for argument in network_arguments:
                 sensor_registry[(_type, argument)] = SensorData(
                     argument, None, None, None, None
@@ -459,21 +430,13 @@
                         entry.entry_id,
                         argument,
                         is_enabled,
->>>>>>> ce35be33
                     )
                 )
             continue
 
         # Verify if we can retrieve CPU / processor temperatures.
         # If not, do not create the entity and add a warning to the log
-<<<<<<< HEAD
-        if (
-            _type == "processor_temperature"
-            and await hass.async_add_executor_job(_read_cpu_temperature) is None
-        ):
-=======
         if _type == "processor_temperature" and cpu_temperature is None:
->>>>>>> ce35be33
             _LOGGER.warning("Cannot read CPU / processor temperature information")
             continue
 
@@ -490,19 +453,12 @@
                             sensor_description,
                             entry.entry_id,
                             argument,
-<<<<<<< HEAD
-=======
                             True,
->>>>>>> ce35be33
                         )
                     )
             continue
 
         sensor_registry[(_type, "")] = SensorData("", None, None, None, None)
-<<<<<<< HEAD
-        entities.append(
-            SystemMonitorSensor(sensor_registry, sensor_description, entry.entry_id, "")
-=======
         is_enabled = check_legacy_resource(f"{_type}_", legacy_resources)
         entities.append(
             SystemMonitorSensor(
@@ -512,7 +468,6 @@
                 "",
                 is_enabled,
             )
->>>>>>> ce35be33
         )
 
     scan_interval = DEFAULT_SCAN_INTERVAL
@@ -584,10 +539,6 @@
 
     should_poll = False
     _attr_has_entity_name = True
-<<<<<<< HEAD
-    _attr_entity_registry_enabled_default = False
-=======
->>>>>>> ce35be33
     _attr_entity_category = EntityCategory.DIAGNOSTIC
 
     def __init__(
@@ -604,10 +555,7 @@
         self._attr_unique_id: str = slugify(f"{sensor_description.key}_{argument}")
         self._sensor_registry = sensor_registry
         self._argument: str = argument
-<<<<<<< HEAD
-=======
         self._attr_entity_registry_enabled_default = legacy_enabled
->>>>>>> ce35be33
         self._attr_device_info = DeviceInfo(
             entry_type=DeviceEntryType.SERVICE,
             identifiers={(DOMAIN, entry_id)},
