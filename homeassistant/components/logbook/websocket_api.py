--- conflicted
+++ resolved
@@ -403,11 +403,8 @@
     live_stream.wait_sync_task = asyncio.create_task(
         get_instance(hass).async_block_till_done()
     )
-<<<<<<< HEAD
-=======
     await live_stream.wait_sync_task
 
->>>>>>> 0a1369ad
     #
     # Fetch any events from the database that have
     # not been committed since the original fetch
