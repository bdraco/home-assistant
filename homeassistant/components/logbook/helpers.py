"""Event parser and human readable log generator."""
from __future__ import annotations

from collections.abc import Callable
from typing import Any

from homeassistant.components.sensor import ATTR_STATE_CLASS
from homeassistant.const import (
    ATTR_DEVICE_ID,
    ATTR_DOMAIN,
    ATTR_ENTITY_ID,
    ATTR_UNIT_OF_MEASUREMENT,
    EVENT_LOGBOOK_ENTRY,
    EVENT_STATE_CHANGED,
)
from homeassistant.core import (
    CALLBACK_TYPE,
    Event,
    HomeAssistant,
    State,
    callback,
    is_callback,
    split_entity_id,
)
from homeassistant.helpers import device_registry as dr, entity_registry as er
from homeassistant.helpers.entityfilter import EntityFilter
from homeassistant.helpers.event import async_track_state_change_event

<<<<<<< HEAD
from .const import (
    ALL_EVENT_TYPES_EXCEPT_STATE_CHANGED,
    ALWAYS_CONTINUOUS_DOMAINS,
    DOMAIN,
    ENTITY_EVENTS_WITHOUT_CONFIG_ENTRY,
)
=======
from .const import AUTOMATION_EVENTS, BUILT_IN_EVENTS, DOMAIN
>>>>>>> 457c7a4d
from .models import LazyEventPartialState


def async_filter_entities(hass: HomeAssistant, entity_ids: list[str]) -> list[str]:
    """Filter out any entities that logbook will not produce results for."""
    ent_reg = er.async_get(hass)
    return [
        entity_id
        for entity_id in entity_ids
        if not _is_entity_id_filtered(hass, ent_reg, entity_id)
    ]


@callback
def _async_config_entries_for_ids(
    hass: HomeAssistant, entity_ids: list[str] | None, device_ids: list[str] | None
) -> set[str]:
    """Find the config entry ids for a set of entities or devices."""
    config_entry_ids: set[str] = set()
    if entity_ids:
        eng_reg = er.async_get(hass)
        for entity_id in entity_ids:
            if (entry := eng_reg.async_get(entity_id)) and entry.config_entry_id:
                config_entry_ids.add(entry.config_entry_id)
    if device_ids:
        dev_reg = dr.async_get(hass)
        for device_id in device_ids:
            if (device := dev_reg.async_get(device_id)) and device.config_entries:
                config_entry_ids |= device.config_entries
    return config_entry_ids


def async_determine_event_types(
    hass: HomeAssistant, entity_ids: list[str] | None, device_ids: list[str] | None
) -> tuple[str, ...]:
    """Reduce the event types based on the entity ids and device ids."""
    external_events: dict[
        str, tuple[str, Callable[[LazyEventPartialState], dict[str, Any]]]
    ] = hass.data.get(DOMAIN, {})
    if not entity_ids and not device_ids:
        return (*BUILT_IN_EVENTS, *external_events)

    interested_domains: set[str] = set()
    for entry_id in _async_config_entries_for_ids(hass, entity_ids, device_ids):
        if entry := hass.config_entries.async_get_entry(entry_id):
            interested_domains.add(entry.domain)

    #
    # automations and scripts can refer to entities or devices
    # but they do not have a config entry so we need
    # to add them since we have historically included
    # them when matching only on entities
    #
    intrested_event_types: set[str] = {
        external_event
        for external_event, domain_call in external_events.items()
        if domain_call[0] in interested_domains
    } | AUTOMATION_EVENTS
    if entity_ids:
        # We also allow entity_ids to be recorded via manual logbook entries.
        intrested_event_types.add(EVENT_LOGBOOK_ENTRY)

    return tuple(intrested_event_types)


@callback
def extract_attr(source: dict[str, Any], attr: str) -> list[str]:
    """Extract an attribute as a list or string."""
    if (value := source.get(attr)) is None:
        return []
    if isinstance(value, list):
        return value
    return str(value).split(",")


@callback
def event_forwarder_filtered(
    target: Callable[[Event], None],
    entities_filter: EntityFilter | None,
    entity_ids: list[str] | None,
    device_ids: list[str] | None,
) -> Callable[[Event], None]:
    """Make a callable to filter events."""
    if not entities_filter and not entity_ids and not device_ids:
        # No filter
        # - Script Trace (context ids)
        # - Automation Trace (context ids)
        return target

    if entities_filter:
        # We have an entity filter:
        # - Logbook panel

        @callback
        def _forward_events_filtered_by_entities_filter(event: Event) -> None:
            assert entities_filter is not None
            event_data = event.data
            entity_ids = extract_attr(event_data, ATTR_ENTITY_ID)
            if entity_ids and not any(
                entities_filter(entity_id) for entity_id in entity_ids
            ):
                return
            domain = event_data.get(ATTR_DOMAIN)
            if domain and not entities_filter(f"{domain}._"):
                return
            target(event)

        return _forward_events_filtered_by_entities_filter

    # We are filtering on entity_ids and/or device_ids:
    # - Areas
    # - Devices
    # - Logbook Card
    entity_ids_set = set(entity_ids) if entity_ids else set()
    device_ids_set = set(device_ids) if device_ids else set()

    @callback
    def _forward_events_filtered_by_device_entity_ids(event: Event) -> None:
        event_data = event.data
        if entity_ids_set.intersection(
            extract_attr(event_data, ATTR_ENTITY_ID)
        ) or device_ids_set.intersection(extract_attr(event_data, ATTR_DEVICE_ID)):
            target(event)

    return _forward_events_filtered_by_device_entity_ids


@callback
def async_subscribe_events(
    hass: HomeAssistant,
    subscriptions: list[CALLBACK_TYPE],
    target: Callable[[Event], None],
    event_types: tuple[str, ...],
    entities_filter: EntityFilter | None,
    entity_ids: list[str] | None,
    device_ids: list[str] | None,
) -> None:
    """Subscribe to events for the entities and devices or all.

    These are the events we need to listen for to do
    the live logbook stream.
    """
    ent_reg = er.async_get(hass)
    assert is_callback(target), "target must be a callback"
    event_forwarder = event_forwarder_filtered(
        target, entities_filter, entity_ids, device_ids
    )
    for event_type in event_types:
        subscriptions.append(
            hass.bus.async_listen(event_type, event_forwarder, run_immediately=True)
        )

    if device_ids and not entity_ids:
        # No entities to subscribe to but we are filtering
        # on device ids so we do not want to get any state
        # changed events
        return

    @callback
    def _forward_state_events_filtered(event: Event) -> None:
        if event.data.get("old_state") is None or event.data.get("new_state") is None:
            return
        state: State = event.data["new_state"]
        if _is_state_filtered(ent_reg, state) or (
            entities_filter and not entities_filter(state.entity_id)
        ):
            return
        target(event)

    if entity_ids:
        subscriptions.append(
            async_track_state_change_event(
                hass, entity_ids, _forward_state_events_filtered
            )
        )
        return

    # We want the firehose
    subscriptions.append(
        hass.bus.async_listen(
            EVENT_STATE_CHANGED,
            _forward_state_events_filtered,
            run_immediately=True,
        )
    )


def is_sensor_continuous(ent_reg: er.EntityRegistry, entity_id: str) -> bool:
    """Determine if a sensor is continuous by checking its state class.

    Sensors with a unit_of_measurement are also considered continuous, but are filtered
    already by the SQL query generated by _get_events
    """
    if not (entry := ent_reg.async_get(entity_id)):
        # Entity not registered, so can't have a state class
        return False
    return (
        entry.capabilities is not None
        and entry.capabilities.get(ATTR_STATE_CLASS) is not None
    )


def _is_state_filtered(ent_reg: er.EntityRegistry, state: State) -> bool:
    """Check if the logbook should filter a state.

    Used when we are in live mode to ensure
    we only get significant changes (state.last_changed != state.last_updated)
    """
    return bool(
        split_entity_id(state.entity_id)[0] in ALWAYS_CONTINUOUS_DOMAINS
        or state.last_changed != state.last_updated
        or ATTR_UNIT_OF_MEASUREMENT in state.attributes
        or is_sensor_continuous(ent_reg, state.entity_id)
    )


def _is_entity_id_filtered(
    hass: HomeAssistant, ent_reg: er.EntityRegistry, entity_id: str
) -> bool:
    """Check if the logbook should filter an entity.

    Used to setup listeners and which entities to select
    from the database when a list of entities is requested.
    """
    return bool(
        split_entity_id(entity_id)[0] in ALWAYS_CONTINUOUS_DOMAINS
        or (state := hass.states.get(entity_id))
        and (ATTR_UNIT_OF_MEASUREMENT in state.attributes)
        or is_sensor_continuous(ent_reg, entity_id)
    )<|MERGE_RESOLUTION|>--- conflicted
+++ resolved
@@ -26,16 +26,7 @@
 from homeassistant.helpers.entityfilter import EntityFilter
 from homeassistant.helpers.event import async_track_state_change_event
 
-<<<<<<< HEAD
-from .const import (
-    ALL_EVENT_TYPES_EXCEPT_STATE_CHANGED,
-    ALWAYS_CONTINUOUS_DOMAINS,
-    DOMAIN,
-    ENTITY_EVENTS_WITHOUT_CONFIG_ENTRY,
-)
-=======
-from .const import AUTOMATION_EVENTS, BUILT_IN_EVENTS, DOMAIN
->>>>>>> 457c7a4d
+from .const import ALWAYS_CONTINUOUS_DOMAINS, AUTOMATION_EVENTS, BUILT_IN_EVENTS, DOMAIN
 from .models import LazyEventPartialState
 
 
