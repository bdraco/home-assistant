"""Entities and Devices queries for logbook."""
from __future__ import annotations

from collections.abc import Iterable

from sqlalchemy import lambda_stmt, select, union_all
from sqlalchemy.sql.elements import ColumnElement
from sqlalchemy.sql.lambdas import StatementLambdaElement
from sqlalchemy.sql.selectable import CTE, CompoundSelect, Select

from homeassistant.components.recorder.db_schema import EventData, Events, States

from .common import (
    apply_events_context_hints,
    apply_states_context_hints,
    select_events_context_id_subquery,
    select_events_context_only,
    select_events_without_states,
    select_states_context_only,
)
from .devices import apply_event_device_id_matchers
from .entities import (
    apply_entities_hints,
    apply_event_entity_id_matchers,
    states_select_for_entity_ids,
)


def _select_entities_device_id_context_ids_sub_query(
    start_day: float,
    end_day: float,
    event_types: tuple[str, ...],
    entity_ids: list[str],
    json_quoted_entity_ids: list[str],
    json_quoted_device_ids: list[str],
) -> Select:
    """Generate a subquery to find context ids for multiple entities and multiple devices."""
    union = union_all(
        select_events_context_id_subquery(start_day, end_day, event_types).where(
            _apply_event_entity_id_device_id_matchers(
                json_quoted_entity_ids, json_quoted_device_ids
            )
        ),
        apply_entities_hints(select(States.context_id_bin))
        .filter(
            (States.last_updated_ts > start_day) & (States.last_updated_ts < end_day)
        )
        .where(States.entity_id.in_(entity_ids)),
<<<<<<< HEAD
    )
    return select(union.c.context_id_bin).group_by(union.c.context_id_bin)
=======
    ).subquery()
    return select(union.c.context_id).group_by(union.c.context_id)
>>>>>>> 20165991


def _apply_entities_devices_context_union(
    sel: Select,
    start_day: float,
    end_day: float,
    event_types: tuple[str, ...],
    entity_ids: list[str],
    json_quoted_entity_ids: list[str],
    json_quoted_device_ids: list[str],
) -> CompoundSelect:
    devices_entities_cte: CTE = _select_entities_device_id_context_ids_sub_query(
        start_day,
        end_day,
        event_types,
        entity_ids,
        json_quoted_entity_ids,
        json_quoted_device_ids,
    ).cte()
    # We used to optimize this to exclude rows we already in the union with
    # a States.entity_id.not_in(entity_ids) but that made the
    # query much slower on MySQL, and since we already filter them away
    # in the python code anyways since they will have context_only
    # set on them the impact is minimal.
    return sel.union_all(
        states_select_for_entity_ids(start_day, end_day, entity_ids),
        apply_events_context_hints(
            select_events_context_only()
            .select_from(devices_entities_cte)
            .outerjoin(
                Events, devices_entities_cte.c.context_id_bin == Events.context_id_bin
            )
        ).outerjoin(EventData, (Events.data_id == EventData.data_id)),
        apply_states_context_hints(
            select_states_context_only()
            .select_from(devices_entities_cte)
            .outerjoin(
                States, devices_entities_cte.c.context_id_bin == States.context_id_bin
            )
        ),
    )


def entities_devices_stmt(
    start_day: float,
    end_day: float,
    event_types: tuple[str, ...],
    entity_ids: list[str],
    json_quoted_entity_ids: list[str],
    json_quoted_device_ids: list[str],
) -> StatementLambdaElement:
    """Generate a logbook query for multiple entities."""
    stmt = lambda_stmt(
        lambda: _apply_entities_devices_context_union(
            select_events_without_states(start_day, end_day, event_types).where(
                _apply_event_entity_id_device_id_matchers(
                    json_quoted_entity_ids, json_quoted_device_ids
                )
            ),
            start_day,
            end_day,
            event_types,
            entity_ids,
            json_quoted_entity_ids,
            json_quoted_device_ids,
        ).order_by(Events.time_fired_ts)
    )
    return stmt


def _apply_event_entity_id_device_id_matchers(
    json_quoted_entity_ids: Iterable[str], json_quoted_device_ids: Iterable[str]
) -> ColumnElement[bool]:
    """Create matchers for the device_id and entity_id in the event_data."""
    return apply_event_entity_id_matchers(
        json_quoted_entity_ids
    ) | apply_event_device_id_matchers(json_quoted_device_ids)<|MERGE_RESOLUTION|>--- conflicted
+++ resolved
@@ -46,13 +46,8 @@
             (States.last_updated_ts > start_day) & (States.last_updated_ts < end_day)
         )
         .where(States.entity_id.in_(entity_ids)),
-<<<<<<< HEAD
-    )
-    return select(union.c.context_id_bin).group_by(union.c.context_id_bin)
-=======
     ).subquery()
     return select(union.c.context_id).group_by(union.c.context_id)
->>>>>>> 20165991
 
 
 def _apply_entities_devices_context_union(
