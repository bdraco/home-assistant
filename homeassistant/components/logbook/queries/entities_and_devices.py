"""Entities and Devices queries for logbook."""
from __future__ import annotations

from collections.abc import Collection, Iterable

from sqlalchemy import lambda_stmt, select, union_all
from sqlalchemy.sql.elements import ColumnElement
from sqlalchemy.sql.lambdas import StatementLambdaElement
from sqlalchemy.sql.selectable import CTE, CompoundSelect, Select

from homeassistant.components.recorder.db_schema import (
    EventData,
    Events,
    EventTypes,
    States,
<<<<<<< HEAD
=======
    StatesMeta,
>>>>>>> d9dabe28
)

from .common import (
    apply_events_context_hints,
    apply_states_context_hints,
    select_events_context_id_subquery,
    select_events_context_only,
    select_events_without_states,
    select_states_context_only,
)
from .devices import apply_event_device_id_matchers
from .entities import (
    apply_entities_hints,
    apply_event_entity_id_matchers,
    states_select_for_entity_ids,
)


def _select_entities_device_id_context_ids_sub_query(
    start_day: float,
    end_day: float,
    event_types: tuple[str, ...],
    states_metadata_ids: Collection[int],
    json_quoted_entity_ids: list[str],
    json_quoted_device_ids: list[str],
) -> Select:
    """Generate a subquery to find context ids for multiple entities and multiple devices."""
    union = union_all(
        select_events_context_id_subquery(start_day, end_day, event_types).where(
            _apply_event_entity_id_device_id_matchers(
                json_quoted_entity_ids, json_quoted_device_ids
            )
        ),
        apply_entities_hints(select(States.context_id_bin))
        .filter(
            (States.last_updated_ts > start_day) & (States.last_updated_ts < end_day)
        )
        .where(States.metadata_id.in_(states_metadata_ids)),
    ).subquery()
    return select(union.c.context_id_bin).group_by(union.c.context_id_bin)


def _apply_entities_devices_context_union(
    sel: Select,
    start_day: float,
    end_day: float,
    event_types: tuple[str, ...],
    states_metadata_ids: Collection[int],
    json_quoted_entity_ids: list[str],
    json_quoted_device_ids: list[str],
) -> CompoundSelect:
    devices_entities_cte: CTE = _select_entities_device_id_context_ids_sub_query(
        start_day,
        end_day,
        event_types,
        states_metadata_ids,
        json_quoted_entity_ids,
        json_quoted_device_ids,
    ).cte()
    # We used to optimize this to exclude rows we already in the union with
    # a States.metadata_id.not_in(states_metadata_ids) but that made the
    # query much slower on MySQL, and since we already filter them away
    # in the python code anyways since they will have context_only
    # set on them the impact is minimal.
    return sel.union_all(
        states_select_for_entity_ids(start_day, end_day, states_metadata_ids),
        apply_events_context_hints(
            select_events_context_only()
            .select_from(devices_entities_cte)
            .outerjoin(
                Events, devices_entities_cte.c.context_id_bin == Events.context_id_bin
            )
            .outerjoin(EventTypes, (Events.event_type_id == EventTypes.event_type_id))
            .outerjoin(EventData, (Events.data_id == EventData.data_id)),
        ),
        apply_states_context_hints(
            select_states_context_only()
            .select_from(devices_entities_cte)
            .outerjoin(
                States, devices_entities_cte.c.context_id_bin == States.context_id_bin
            )
            .outerjoin(StatesMeta, (States.metadata_id == StatesMeta.metadata_id))
        ),
    )


def entities_devices_stmt(
    start_day: float,
    end_day: float,
    event_types: tuple[str, ...],
    states_metadata_ids: Collection[int],
    json_quoted_entity_ids: list[str],
    json_quoted_device_ids: list[str],
) -> StatementLambdaElement:
    """Generate a logbook query for multiple entities."""
    stmt = lambda_stmt(
        lambda: _apply_entities_devices_context_union(
            select_events_without_states(start_day, end_day, event_types).where(
                _apply_event_entity_id_device_id_matchers(
                    json_quoted_entity_ids, json_quoted_device_ids
                )
            ),
            start_day,
            end_day,
            event_types,
            states_metadata_ids,
            json_quoted_entity_ids,
            json_quoted_device_ids,
        ).order_by(Events.time_fired_ts)
    )
    return stmt


def _apply_event_entity_id_device_id_matchers(
    json_quoted_entity_ids: Iterable[str], json_quoted_device_ids: Iterable[str]
) -> ColumnElement[bool]:
    """Create matchers for the device_id and entity_id in the event_data."""
    return apply_event_entity_id_matchers(
        json_quoted_entity_ids
    ) | apply_event_device_id_matchers(json_quoted_device_ids)<|MERGE_RESOLUTION|>--- conflicted
+++ resolved
@@ -13,10 +13,7 @@
     Events,
     EventTypes,
     States,
-<<<<<<< HEAD
-=======
     StatesMeta,
->>>>>>> d9dabe28
 )
 
 from .common import (
