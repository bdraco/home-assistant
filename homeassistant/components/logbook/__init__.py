--- conflicted
+++ resolved
@@ -43,11 +43,7 @@
     LOGBOOK_ENTRY_NAME,
     LOGBOOK_ENTRY_SOURCE,
 )
-<<<<<<< HEAD
-from .models import LazyEventPartialState, LogbookConfig  # noqa: F401
-=======
 from .models import LazyEventPartialState, LogbookConfig
->>>>>>> 52cea16f
 
 CONFIG_SCHEMA = vol.Schema(
     {DOMAIN: INCLUDE_EXCLUDE_BASE_FILTER_SCHEMA}, extra=vol.ALLOW_EXTRA
