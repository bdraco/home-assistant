--- conflicted
+++ resolved
@@ -265,13 +265,10 @@
                 data["domain"] = domain
                 if event.context_user_id:
                     data["context_user_id"] = event.context_user_id
-<<<<<<< HEAD
-=======
                 if "entity_id" in data:
                     context_entity_id = context_entity_id_map.get(event.context_id)
                     if context_entity_id and context_entity_id != data["entity_id"]:
                         data["context_entity_id"] = context_entity_id
->>>>>>> 7bb1f661
                 yield data
 
             if event.event_type == EVENT_STATE_CHANGED:
