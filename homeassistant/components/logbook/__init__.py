"""Event parser and human readable log generator."""
from __future__ import annotations

from collections.abc import Callable, Generator
from contextlib import suppress
from datetime import datetime as dt, timedelta
from http import HTTPStatus
import json
import logging
import re
from typing import Any, cast

from aiohttp import web
from sqlalchemy.engine.row import Row
from sqlalchemy.orm.query import Query
import voluptuous as vol

from homeassistant.components import frontend, websocket_api
from homeassistant.components.automation import EVENT_AUTOMATION_TRIGGERED
from homeassistant.components.history import (
    Filters,
    sqlalchemy_filter_from_include_exclude_conf,
)
from homeassistant.components.http import HomeAssistantView
from homeassistant.components.recorder import get_instance
from homeassistant.components.recorder.models import (
    process_datetime_to_timestamp,
    process_timestamp_to_utc_isoformat,
)
from homeassistant.components.recorder.util import session_scope
from homeassistant.components.script import EVENT_SCRIPT_STARTED
from homeassistant.components.sensor import ATTR_STATE_CLASS, DOMAIN as SENSOR_DOMAIN
from homeassistant.const import (
    ATTR_DOMAIN,
    ATTR_ENTITY_ID,
    ATTR_FRIENDLY_NAME,
    ATTR_NAME,
    ATTR_SERVICE,
    EVENT_CALL_SERVICE,
    EVENT_LOGBOOK_ENTRY,
    EVENT_STATE_CHANGED,
)
from homeassistant.core import (
    Context,
    Event,
    HomeAssistant,
    ServiceCall,
    callback,
    split_entity_id,
)
from homeassistant.exceptions import InvalidEntityFormatError
from homeassistant.helpers import config_validation as cv, entity_registry as er
from homeassistant.helpers.entityfilter import (
    INCLUDE_EXCLUDE_BASE_FILTER_SCHEMA,
    EntityFilter,
    convert_include_exclude_filter,
    generate_filter,
)
from homeassistant.helpers.integration_platform import (
    async_process_integration_platforms,
)
from homeassistant.helpers.typing import ConfigType
from homeassistant.loader import bind_hass
import homeassistant.util.dt as dt_util

from .queries import statement_for_request

_LOGGER = logging.getLogger(__name__)

FRIENDLY_NAME_JSON_EXTRACT = re.compile('"friendly_name": ?"([^"]+)"')
ENTITY_ID_JSON_EXTRACT = re.compile('"entity_id": ?"([^"]+)"')
DOMAIN_JSON_EXTRACT = re.compile('"domain": ?"([^"]+)"')
ICON_JSON_EXTRACT = re.compile('"icon": ?"([^"]+)"')
ATTR_MESSAGE = "message"

DOMAIN = "logbook"

CONFIG_SCHEMA = vol.Schema(
    {DOMAIN: INCLUDE_EXCLUDE_BASE_FILTER_SCHEMA}, extra=vol.ALLOW_EXTRA
)

CONTEXT_USER_ID = "context_user_id"
CONTEXT_ENTITY_ID = "context_entity_id"
CONTEXT_ENTITY_ID_NAME = "context_entity_id_name"
CONTEXT_EVENT_TYPE = "context_event_type"
CONTEXT_DOMAIN = "context_domain"
CONTEXT_SERVICE = "context_service"
CONTEXT_NAME = "context_name"
CONTEXT_MESSAGE = "context_message"

LOGBOOK_ENTRY_DOMAIN = "domain"
LOGBOOK_ENTRY_ENTITY_ID = "entity_id"
LOGBOOK_ENTRY_ICON = "icon"
LOGBOOK_ENTRY_MESSAGE = "message"
LOGBOOK_ENTRY_NAME = "name"
LOGBOOK_ENTRY_STATE = "state"
LOGBOOK_ENTRY_WHEN = "when"

ALL_EVENT_TYPES_EXCEPT_STATE_CHANGED = {EVENT_LOGBOOK_ENTRY, EVENT_CALL_SERVICE}

SCRIPT_AUTOMATION_EVENTS = {EVENT_AUTOMATION_TRIGGERED, EVENT_SCRIPT_STARTED}

LOG_MESSAGE_SCHEMA = vol.Schema(
    {
        vol.Required(ATTR_NAME): cv.string,
        vol.Required(ATTR_MESSAGE): cv.template,
        vol.Optional(ATTR_DOMAIN): cv.slug,
        vol.Optional(ATTR_ENTITY_ID): cv.entity_id,
    }
)


LOGBOOK_FILTERS = "logbook_filters"
LOGBOOK_ENTITIES_FILTER = "entities_filter"


@bind_hass
def log_entry(
    hass: HomeAssistant,
    name: str,
    message: str,
    domain: str | None = None,
    entity_id: str | None = None,
    context: Context | None = None,
) -> None:
    """Add an entry to the logbook."""
    hass.add_job(async_log_entry, hass, name, message, domain, entity_id, context)


@callback
@bind_hass
def async_log_entry(
    hass: HomeAssistant,
    name: str,
    message: str,
    domain: str | None = None,
    entity_id: str | None = None,
    context: Context | None = None,
) -> None:
    """Add an entry to the logbook."""
    data = {LOGBOOK_ENTRY_NAME: name, LOGBOOK_ENTRY_MESSAGE: message}

    if domain is not None:
        data[LOGBOOK_ENTRY_DOMAIN] = domain
    if entity_id is not None:
        data[LOGBOOK_ENTRY_ENTITY_ID] = entity_id
    hass.bus.async_fire(EVENT_LOGBOOK_ENTRY, data, context=context)


async def async_setup(hass: HomeAssistant, config: ConfigType) -> bool:
    """Logbook setup."""
    hass.data[DOMAIN] = {}

    @callback
    def log_message(service: ServiceCall) -> None:
        """Handle sending notification message service calls."""
        message = service.data[ATTR_MESSAGE]
        name = service.data[ATTR_NAME]
        domain = service.data.get(ATTR_DOMAIN)
        entity_id = service.data.get(ATTR_ENTITY_ID)

        if entity_id is None and domain is None:
            # If there is no entity_id or
            # domain, the event will get filtered
            # away so we use the "logbook" domain
            domain = DOMAIN

        message.hass = hass
        message = message.async_render(parse_result=False)
        async_log_entry(hass, name, message, domain, entity_id, service.context)

    frontend.async_register_built_in_panel(
        hass, "logbook", "logbook", "hass:format-list-bulleted-type"
    )

    if conf := config.get(DOMAIN, {}):
        filters = sqlalchemy_filter_from_include_exclude_conf(conf)
        entities_filter = convert_include_exclude_filter(conf)
    else:
        filters = None
        entities_filter = None

    hass.data[LOGBOOK_FILTERS] = filters
    hass.data[LOGBOOK_ENTITIES_FILTER] = entities_filter

    hass.http.register_view(LogbookView(conf, filters, entities_filter))
    websocket_api.async_register_command(hass, ws_get_events)

    hass.services.async_register(DOMAIN, "log", log_message, schema=LOG_MESSAGE_SCHEMA)

    await async_process_integration_platforms(hass, DOMAIN, _process_logbook_platform)

    return True


async def _process_logbook_platform(
    hass: HomeAssistant, domain: str, platform: Any
) -> None:
    """Process a logbook platform."""

    @callback
    def _async_describe_event(
        domain: str,
        event_name: str,
        describe_callback: Callable[[Event], dict[str, Any]],
    ) -> None:
        """Teach logbook how to describe a new event."""
        hass.data[DOMAIN][event_name] = (domain, describe_callback)

    platform.async_describe_events(hass, _async_describe_event)


@websocket_api.websocket_command(
    {
        vol.Required("type"): "logbook/get_events",
        vol.Required("start_time"): str,
        vol.Optional("end_time"): str,
        vol.Optional("entity_ids"): [str],
        vol.Optional("context_id"): str,
    }
)
@websocket_api.async_response
async def ws_get_events(
    hass: HomeAssistant, connection: websocket_api.ActiveConnection, msg: dict
) -> None:
    """Handle logbook get events websocket command."""
    start_time_str = msg["start_time"]
    end_time_str = msg.get("end_time")
    utc_now = dt_util.utcnow()

    if start_time := dt_util.parse_datetime(start_time_str):
        start_time = dt_util.as_utc(start_time)
    else:
        connection.send_error(msg["id"], "invalid_start_time", "Invalid start_time")
        return

    if not end_time_str:
        end_time = utc_now
    elif parsed_end_time := dt_util.parse_datetime(end_time_str):
        end_time = dt_util.as_utc(parsed_end_time)
    else:
        connection.send_error(msg["id"], "invalid_end_time", "Invalid end_time")
        return

    if start_time > utc_now:
        connection.send_result(msg["id"], {})
        return

    entity_ids = msg.get("entity_ids")
    context_id = msg.get("context_id")

    logbook_events: list[dict[str, Any]] = await get_instance(
        hass
    ).async_add_executor_job(
        _get_events,
        hass,
        start_time,
        end_time,
        entity_ids,
        hass.data[LOGBOOK_FILTERS],
        hass.data[LOGBOOK_ENTITIES_FILTER],
        context_id,
        True,
    )
    connection.send_result(msg["id"], logbook_events)


class LogbookView(HomeAssistantView):
    """Handle logbook view requests."""

    url = "/api/logbook"
    name = "api:logbook"
    extra_urls = ["/api/logbook/{datetime}"]

    def __init__(
        self,
        config: dict[str, Any],
        filters: Filters | None,
        entities_filter: EntityFilter | None,
    ) -> None:
        """Initialize the logbook view."""
        self.config = config
        self.filters = filters
        self.entities_filter = entities_filter

    async def get(
        self, request: web.Request, datetime: str | None = None
    ) -> web.Response:
        """Retrieve logbook entries."""
        if datetime:
            if (datetime_dt := dt_util.parse_datetime(datetime)) is None:
                return self.json_message("Invalid datetime", HTTPStatus.BAD_REQUEST)
        else:
            datetime_dt = dt_util.start_of_local_day()

        if (period_str := request.query.get("period")) is None:
            period: int = 1
        else:
            period = int(period_str)

        if entity_ids_str := request.query.get("entity"):
            try:
                entity_ids = cv.entity_ids(entity_ids_str)
            except vol.Invalid:
                raise InvalidEntityFormatError(
                    f"Invalid entity id(s) encountered: {entity_ids_str}. "
                    "Format should be <domain>.<object_id>"
                ) from vol.Invalid
        else:
            entity_ids = None

        if (end_time_str := request.query.get("end_time")) is None:
            start_day = dt_util.as_utc(datetime_dt) - timedelta(days=period - 1)
            end_day = start_day + timedelta(days=period)
        else:
            start_day = datetime_dt
            if (end_day_dt := dt_util.parse_datetime(end_time_str)) is None:
                return self.json_message("Invalid end_time", HTTPStatus.BAD_REQUEST)
            end_day = end_day_dt

        hass = request.app["hass"]

        context_id = request.query.get("context_id")

        if entity_ids and context_id:
            return self.json_message(
                "Can't combine entity with context_id", HTTPStatus.BAD_REQUEST
            )

        def json_events() -> web.Response:
            """Fetch events and generate JSON."""
            return self.json(
                _get_events(
                    hass,
                    start_day,
                    end_day,
                    entity_ids,
                    self.filters,
                    self.entities_filter,
                    context_id,
                    False,
                )
            )

        return cast(
            web.Response, await get_instance(hass).async_add_executor_job(json_events)
        )


def _humanify(
    hass: HomeAssistant,
    rows: Generator[Row, None, None],
    entity_name_cache: EntityNameCache,
    event_cache: EventCache,
    context_augmenter: ContextAugmenter,
    format_time: Callable[[Row], Any],
) -> Generator[dict[str, Any], None, None]:
    """Generate a converted list of events into Entry objects.

    Will try to group events if possible:
    - if Home Assistant stop and start happen in same minute call it restarted
    """
    external_events = hass.data.get(DOMAIN, {})
    # Continuous sensors, will be excluded from the logbook
    continuous_sensors: dict[str, bool] = {}

    # Process events
    for row in rows:
        event_type = row.event_type
        if event_type == EVENT_STATE_CHANGED:
            entity_id = row.entity_id
            assert entity_id is not None
            # Skip continuous sensors
            if (
                is_continuous := continuous_sensors.get(entity_id)
            ) is None and split_entity_id(entity_id)[0] == SENSOR_DOMAIN:
                is_continuous = _is_sensor_continuous(hass, entity_id)
                continuous_sensors[entity_id] = is_continuous
            if is_continuous:
                continue

            data = {
                LOGBOOK_ENTRY_WHEN: format_time(row),
                LOGBOOK_ENTRY_NAME: entity_name_cache.get(entity_id, row),
                LOGBOOK_ENTRY_STATE: row.state,
                LOGBOOK_ENTRY_ENTITY_ID: entity_id,
            }
            if icon := _row_attributes_extract(row, ICON_JSON_EXTRACT):
                data[LOGBOOK_ENTRY_ICON] = icon

            context_augmenter.augment(data, entity_id, row)
            yield data

        elif event_type in external_events:
            domain, describe_event = external_events[event_type]
            data = describe_event(event_cache.get(row))
            data[LOGBOOK_ENTRY_WHEN] = format_time(row)
            data[LOGBOOK_ENTRY_DOMAIN] = domain
            context_augmenter.augment(data, data.get(ATTR_ENTITY_ID), row)
            yield data

        elif event_type == EVENT_LOGBOOK_ENTRY:
            event = event_cache.get(row)
            event_data = event.data
            domain = event_data.get(ATTR_DOMAIN)
            entity_id = event_data.get(ATTR_ENTITY_ID)
            if domain is None and entity_id is not None:
                with suppress(IndexError):
                    domain = split_entity_id(str(entity_id))[0]

            data = {
                LOGBOOK_ENTRY_WHEN: format_time(row),
                LOGBOOK_ENTRY_NAME: event_data.get(ATTR_NAME),
                LOGBOOK_ENTRY_MESSAGE: event_data.get(ATTR_MESSAGE),
                LOGBOOK_ENTRY_DOMAIN: domain,
                LOGBOOK_ENTRY_ENTITY_ID: entity_id,
            }
            context_augmenter.augment(data, entity_id, row)
            yield data


def _get_events(
    hass: HomeAssistant,
    start_day: dt,
    end_day: dt,
    entity_ids: list[str] | None = None,
    filters: Filters | None = None,
    entities_filter: EntityFilter | Callable[[str], bool] | None = None,
    context_id: str | None = None,
    timestamp: bool = False,
) -> list[dict[str, Any]]:
    """Get events for a period of time."""
    assert not (
        entity_ids and context_id
    ), "can't pass in both entity_ids and context_id"

    entity_name_cache = EntityNameCache(hass)
    event_data_cache: dict[str, dict[str, Any]] = {}
    context_lookup: dict[str | None, Row | None] = {None: None}
    event_cache = EventCache(event_data_cache)
    external_events: dict[
        str, tuple[str, Callable[[LazyEventPartialState], dict[str, Any]]]
    ] = hass.data.get(DOMAIN, {})
    context_augmenter = ContextAugmenter(
        context_lookup, entity_name_cache, external_events, event_cache
    )
    event_types = (*ALL_EVENT_TYPES_EXCEPT_STATE_CHANGED, *external_events)
    format_time = _row_time_fired_timestamp if timestamp else _row_time_fired_isoformat

    def yield_rows(query: Query) -> Generator[Row, None, None]:
        """Yield Events that are not filtered away."""
<<<<<<< HEAD
        if entity_ids or context_id or (end_day - start_day).days < 2:
            rows = query.all()
        else:
            rows = query.yield_per(4096)
=======
        if entity_ids or context_id or (end_day - start_day).days <= 1:
            rows = query.all()
        else:
            rows = query.yield_per(1024)
>>>>>>> f6228245
        for row in rows:
            context_lookup.setdefault(row.context_id, row)
            if row.context_only:
                continue
            event_type = row.event_type
            if event_type != EVENT_CALL_SERVICE and (
                event_type == EVENT_STATE_CHANGED
                or _keep_row(hass, event_type, row, entities_filter)
            ):
                yield row

    if entity_ids is not None:
        entities_filter = generate_filter([], entity_ids, [], [])

    stmt = statement_for_request(
        start_day, end_day, event_types, entity_ids, filters, context_id
    )
    if _LOGGER.isEnabledFor(logging.DEBUG):
        _LOGGER.debug(
            "Literal statement: %s",
            stmt.compile(compile_kwargs={"literal_binds": True}),
        )

    with session_scope(hass=hass) as session:
        return list(
            _humanify(
                hass,
                yield_rows(session.execute(stmt)),
                entity_name_cache,
                event_cache,
                context_augmenter,
                format_time,
            )
        )


def _keep_row(
    hass: HomeAssistant,
    event_type: str,
    row: Row,
    entities_filter: EntityFilter | Callable[[str], bool] | None = None,
) -> bool:
    if entity_id := _row_event_data_extract(row, ENTITY_ID_JSON_EXTRACT):
        return entities_filter is None or entities_filter(entity_id)

    if event_type in hass.data[DOMAIN]:
        # If the entity_id isn't described, use the domain that describes
        # the event for filtering.
        domain = hass.data[DOMAIN][event_type][0]
    else:
        domain = _row_event_data_extract(row, DOMAIN_JSON_EXTRACT)

    return domain is not None and (
        entities_filter is None or entities_filter(f"{domain}._")
    )


class ContextAugmenter:
    """Augment data with context trace."""

    def __init__(
        self,
        context_lookup: dict[str | None, Row | None],
        entity_name_cache: EntityNameCache,
        external_events: dict[
            str, tuple[str, Callable[[LazyEventPartialState], dict[str, Any]]]
        ],
        event_cache: EventCache,
    ) -> None:
        """Init the augmenter."""
        self.context_lookup = context_lookup
        self.entity_name_cache = entity_name_cache
        self.external_events = external_events
        self.event_cache = event_cache

    def augment(self, data: dict[str, Any], entity_id: str | None, row: Row) -> None:
        """Augment data from the row and cache."""
        if context_user_id := row.context_user_id:
            data[CONTEXT_USER_ID] = context_user_id

        if not (context_row := self.context_lookup.get(row.context_id)):
            return

        if _rows_match(row, context_row):
            # This is the first event with the given ID. Was it directly caused by
            # a parent event?
            if (
                not row.context_parent_id
                or (context_row := self.context_lookup.get(row.context_parent_id))
                is None
            ):
                return
            # Ensure the (parent) context_event exists and is not the root cause of
            # this log entry.
            if _rows_match(row, context_row):
                return

        event_type = context_row.event_type

        # State change
        if context_entity_id := context_row.entity_id:
            data[CONTEXT_ENTITY_ID] = context_entity_id
            data[CONTEXT_ENTITY_ID_NAME] = self.entity_name_cache.get(
                context_entity_id, context_row
            )
            data[CONTEXT_EVENT_TYPE] = event_type
            return

        # Call service
        if event_type == EVENT_CALL_SERVICE:
            event = self.event_cache.get(context_row)
            event_data = event.data
            data[CONTEXT_DOMAIN] = event_data.get(ATTR_DOMAIN)
            data[CONTEXT_SERVICE] = event_data.get(ATTR_SERVICE)
            data[CONTEXT_EVENT_TYPE] = event_type
            return

        if event_type not in self.external_events:
            return

        domain, describe_event = self.external_events[event_type]
        data[CONTEXT_EVENT_TYPE] = event_type
        data[CONTEXT_DOMAIN] = domain
        event = self.event_cache.get(context_row)
        described = describe_event(event)
        if name := described.get(ATTR_NAME):
            data[CONTEXT_NAME] = name
        if message := described.get(ATTR_MESSAGE):
            data[CONTEXT_MESSAGE] = message
        if not (attr_entity_id := described.get(ATTR_ENTITY_ID)):
            return
        data[CONTEXT_ENTITY_ID] = attr_entity_id
        data[CONTEXT_ENTITY_ID_NAME] = self.entity_name_cache.get(
            attr_entity_id, context_row
        )


def _is_sensor_continuous(
    hass: HomeAssistant,
    entity_id: str,
) -> bool:
    """Determine if a sensor is continuous by checking its state class.

    Sensors with a unit_of_measurement are also considered continuous, but are filtered
    already by the SQL query generated by _get_events
    """
    registry = er.async_get(hass)
    if not (entry := registry.async_get(entity_id)):
        # Entity not registered, so can't have a state class
        return False
    return (
        entry.capabilities is not None
        and entry.capabilities.get(ATTR_STATE_CLASS) is not None
    )


def _rows_match(row: Row, other_row: Row) -> bool:
    """Check of rows match by using the same method as Events __hash__."""
    if (
        (state_id := row.state_id) is not None
        and state_id == other_row.state_id
        or (event_id := row.event_id) is not None
        and event_id == other_row.event_id
    ):
        return True
    return False


def _row_event_data_extract(row: Row, extractor: re.Pattern) -> str | None:
    """Extract from event_data row."""
    result = extractor.search(row.shared_data or row.event_data or "")
    return result.group(1) if result else None


def _row_attributes_extract(row: Row, extractor: re.Pattern) -> str | None:
    """Extract from attributes row."""
    result = extractor.search(row.shared_attrs or row.attributes or "")
    return result.group(1) if result else None


def _row_time_fired_isoformat(row: Row) -> str:
    """Convert the row timed_fired to isoformat."""
    return process_timestamp_to_utc_isoformat(row.time_fired or dt_util.utcnow())


def _row_time_fired_timestamp(row: Row) -> float:
    """Convert the row timed_fired to timestamp."""
    return process_datetime_to_timestamp(row.time_fired or dt_util.utcnow())


class LazyEventPartialState:
    """A lazy version of core Event with limited State joined in."""

    __slots__ = [
        "row",
        "_event_data",
        "_event_data_cache",
        "event_type",
        "entity_id",
        "state",
        "context_id",
        "context_user_id",
        "context_parent_id",
        "data",
    ]

    def __init__(
        self,
        row: Row,
        event_data_cache: dict[str, dict[str, Any]],
    ) -> None:
        """Init the lazy event."""
        self.row = row
        self._event_data: dict[str, Any] | None = None
        self._event_data_cache = event_data_cache
        self.event_type: str = self.row.event_type
        self.entity_id: str | None = self.row.entity_id
        self.state = self.row.state
        self.context_id: str | None = self.row.context_id
        self.context_user_id: str | None = self.row.context_user_id
        self.context_parent_id: str | None = self.row.context_parent_id
        source: str = self.row.shared_data or self.row.event_data
        if not source:
            self.data = {}
        elif event_data := self._event_data_cache.get(source):
            self.data = event_data
        else:
            self.data = self._event_data_cache[source] = cast(
                dict[str, Any], json.loads(source)
            )


class EntityNameCache:
    """A cache to lookup the name for an entity.

    This class should not be used to lookup attributes
    that are expected to change state.
    """

    def __init__(self, hass: HomeAssistant) -> None:
        """Init the cache."""
        self._hass = hass
        self._names: dict[str, str] = {}

    def get(self, entity_id: str, row: Row) -> str:
        """Lookup an the friendly name."""
        if entity_id in self._names:
            return self._names[entity_id]
        if (current_state := self._hass.states.get(entity_id)) and (
            friendly_name := current_state.attributes.get(ATTR_FRIENDLY_NAME)
        ):
            self._names[entity_id] = friendly_name
        elif extracted_name := _row_attributes_extract(row, FRIENDLY_NAME_JSON_EXTRACT):
            self._names[entity_id] = extracted_name
        else:
            return split_entity_id(entity_id)[1].replace("_", " ")

        return self._names[entity_id]


class EventCache:
    """Cache LazyEventPartialState by row."""

    def __init__(self, event_data_cache: dict[str, dict[str, Any]]) -> None:
        """Init the cache."""
        self._event_data_cache = event_data_cache
        self.event_cache: dict[Row, LazyEventPartialState] = {}

    def get(self, row: Row) -> LazyEventPartialState:
        """Get the event from the row."""
        if event := self.event_cache.get(row):
            return event
        event = self.event_cache[row] = LazyEventPartialState(
            row, self._event_data_cache
        )
        return event<|MERGE_RESOLUTION|>--- conflicted
+++ resolved
@@ -449,17 +449,10 @@
 
     def yield_rows(query: Query) -> Generator[Row, None, None]:
         """Yield Events that are not filtered away."""
-<<<<<<< HEAD
-        if entity_ids or context_id or (end_day - start_day).days < 2:
-            rows = query.all()
-        else:
-            rows = query.yield_per(4096)
-=======
         if entity_ids or context_id or (end_day - start_day).days <= 1:
             rows = query.all()
         else:
             rows = query.yield_per(1024)
->>>>>>> f6228245
         for row in rows:
             context_lookup.setdefault(row.context_id, row)
             if row.context_only:
