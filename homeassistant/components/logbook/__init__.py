--- conflicted
+++ resolved
@@ -543,19 +543,6 @@
             states_query = _generate_states_query(
                 session, start_day, end_day, old_state, entity_ids
             )
-<<<<<<< HEAD
-            if context_id is not None:
-                states_query = states_query.outerjoin(
-                    Events, (States.event_id == Events.event_id)
-                )
-                states_query = states_query.filter(
-                    (States.context_id == context_id)
-                    | (States.context_id.is_(None) & (Events.context_id == context_id))
-                )
-            if filters:
-                states_query = states_query.filter(filters.entity_filter())  # type: ignore[no-untyped-call]
-            query = query.union_all(states_query)
-=======
             unions: list[Query] = []
             if context_id is not None:
                 # Once all the old `state_changed` events
@@ -574,7 +561,6 @@
                 states_query = states_query.filter(filters.entity_filter())  # type: ignore[no-untyped-call]
             unions.append(states_query)
             query = query.union_all(*unions)
->>>>>>> 78d5f476
 
         query = query.order_by(Events.time_fired)
 
@@ -593,8 +579,6 @@
         States.context_parent_id.label("context_parent_id"),
         literal(value=None, type_=sqlalchemy.Text).label("shared_data"),
         *STATE_COLUMNS,
-<<<<<<< HEAD
-=======
     )
 
 
@@ -614,7 +598,6 @@
         States.entity_id,
         States.attributes,
         StateAttributes.shared_attrs,
->>>>>>> 78d5f476
     )
     legacy_context_id_query = _apply_event_time_filter(
         legacy_context_id_query, start_day, end_day
