--- conflicted
+++ resolved
@@ -446,28 +446,17 @@
         old_state = aliased(States, name="old_state")
 
         if entity_ids is not None:
-<<<<<<< HEAD
-            events_query = _generate_events_query_without_states(session)
-            events_query = _apply_event_time_filter(events_query, start_day, end_day)
-            events_query = _apply_event_types_filter(
-                hass, events_query, ALL_EVENT_TYPES_EXCEPT_STATE_CHANGED
-=======
             query = _generate_events_query_without_states(session)
             query = _apply_event_time_filter(query, start_day, end_day)
             query = _apply_event_types_filter(
                 hass, query, ALL_EVENT_TYPES_EXCEPT_STATE_CHANGED
->>>>>>> fc7be4f3
             )
             if entity_matches_only:
                 # When entity_matches_only is provided, contexts and events that do not
                 # contain the entity_ids are not included in the logbook response.
                 query = _apply_state_matchers(query, entity_ids)
 
-<<<<<<< HEAD
-            query = events_query.union_all(
-=======
             query = query.union_all(
->>>>>>> fc7be4f3
                 _generate_states_query(
                     session, start_day, end_day, old_state, entity_ids
                 )
