"""Event parser and human readable log generator."""
from __future__ import annotations

from collections.abc import Callable, Generator, Iterable
from contextlib import suppress
from datetime import datetime as dt, timedelta
from http import HTTPStatus
from itertools import groupby
import json
import re
from typing import Any, cast

from aiohttp import web
import sqlalchemy
from sqlalchemy.engine.row import Row
from sqlalchemy.orm import aliased
from sqlalchemy.orm.query import Query
from sqlalchemy.orm.session import Session
from sqlalchemy.sql.expression import literal
import voluptuous as vol

from homeassistant.components import frontend
from homeassistant.components.automation import EVENT_AUTOMATION_TRIGGERED
from homeassistant.components.history import (
    Filters,
    sqlalchemy_filter_from_include_exclude_conf,
)
from homeassistant.components.http import HomeAssistantView
from homeassistant.components.proximity import DOMAIN as PROXIMITY_DOMAIN
from homeassistant.components.recorder import get_instance
from homeassistant.components.recorder.models import (
    EventData,
    Events,
    StateAttributes,
    States,
    process_timestamp_to_utc_isoformat,
)
from homeassistant.components.recorder.util import session_scope
from homeassistant.components.script import EVENT_SCRIPT_STARTED
from homeassistant.components.sensor import ATTR_STATE_CLASS, DOMAIN as SENSOR_DOMAIN
from homeassistant.const import (
    ATTR_DOMAIN,
    ATTR_ENTITY_ID,
    ATTR_FRIENDLY_NAME,
    ATTR_NAME,
    ATTR_SERVICE,
    EVENT_CALL_SERVICE,
    EVENT_HOMEASSISTANT_START,
    EVENT_HOMEASSISTANT_STOP,
    EVENT_LOGBOOK_ENTRY,
    EVENT_STATE_CHANGED,
)
from homeassistant.core import (
    DOMAIN as HA_DOMAIN,
    Context,
    Event,
    HomeAssistant,
    ServiceCall,
    callback,
    split_entity_id,
)
from homeassistant.exceptions import InvalidEntityFormatError
from homeassistant.helpers import config_validation as cv, entity_registry as er
from homeassistant.helpers.entityfilter import (
    INCLUDE_EXCLUDE_BASE_FILTER_SCHEMA,
    EntityFilter,
    convert_include_exclude_filter,
    generate_filter,
)
from homeassistant.helpers.integration_platform import (
    async_process_integration_platforms,
)
from homeassistant.helpers.typing import ConfigType
from homeassistant.loader import bind_hass
import homeassistant.util.dt as dt_util

ENTITY_ID_JSON_TEMPLATE = '%"entity_id":"{}"%'
FRIENDLY_NAME_JSON_EXTRACT = re.compile('"friendly_name": ?"([^"]+)"')
ENTITY_ID_JSON_EXTRACT = re.compile('"entity_id": ?"([^"]+)"')
DOMAIN_JSON_EXTRACT = re.compile('"domain": ?"([^"]+)"')
ICON_JSON_EXTRACT = re.compile('"icon": ?"([^"]+)"')
ATTR_MESSAGE = "message"

CONTINUOUS_DOMAINS = {PROXIMITY_DOMAIN, SENSOR_DOMAIN}
<<<<<<< HEAD
CONTINUOUS_ENTITY_ID_LIKE = [
    f"{domain}.%" for domain in (PROXIMITY_DOMAIN, SENSOR_DOMAIN)
]
=======
CONTINUOUS_ENTITY_ID_LIKE = [f"{domain}.%" for domain in CONTINUOUS_DOMAINS]
>>>>>>> c66fda62

DOMAIN = "logbook"

GROUP_BY_MINUTES = 15

EMPTY_JSON_OBJECT = "{}"
UNIT_OF_MEASUREMENT_JSON = '"unit_of_measurement":'
UNIT_OF_MEASUREMENT_JSON_LIKE = f"%{UNIT_OF_MEASUREMENT_JSON}%"
HA_DOMAIN_ENTITY_ID = f"{HA_DOMAIN}._"

CONFIG_SCHEMA = vol.Schema(
    {DOMAIN: INCLUDE_EXCLUDE_BASE_FILTER_SCHEMA}, extra=vol.ALLOW_EXTRA
)

HOMEASSISTANT_EVENTS = [
    EVENT_HOMEASSISTANT_START,
    EVENT_HOMEASSISTANT_STOP,
]

ALL_EVENT_TYPES_EXCEPT_STATE_CHANGED = [
    EVENT_LOGBOOK_ENTRY,
    EVENT_CALL_SERVICE,
    *HOMEASSISTANT_EVENTS,
]

ALL_EVENT_TYPES = [
    EVENT_STATE_CHANGED,
    *ALL_EVENT_TYPES_EXCEPT_STATE_CHANGED,
]


EVENT_COLUMNS = [
    Events.event_type.label("event_type"),
    Events.event_data.label("event_data"),
    Events.time_fired.label("time_fired"),
    Events.context_id.label("context_id"),
    Events.context_user_id.label("context_user_id"),
    Events.context_parent_id.label("context_parent_id"),
]

STATE_COLUMNS = [
    States.state.label("state"),
    States.entity_id.label("entity_id"),
    States.attributes.label("attributes"),
    StateAttributes.shared_attrs.label("shared_attrs"),
]

EMPTY_STATE_COLUMNS = [
    literal(value=None, type_=sqlalchemy.String).label("state"),
    literal(value=None, type_=sqlalchemy.String).label("entity_id"),
    literal(value=None, type_=sqlalchemy.Text).label("attributes"),
    literal(value=None, type_=sqlalchemy.Text).label("shared_attrs"),
]

SCRIPT_AUTOMATION_EVENTS = {EVENT_AUTOMATION_TRIGGERED, EVENT_SCRIPT_STARTED}

LOG_MESSAGE_SCHEMA = vol.Schema(
    {
        vol.Required(ATTR_NAME): cv.string,
        vol.Required(ATTR_MESSAGE): cv.template,
        vol.Optional(ATTR_DOMAIN): cv.slug,
        vol.Optional(ATTR_ENTITY_ID): cv.entity_id,
    }
)


@bind_hass
def log_entry(
    hass: HomeAssistant,
    name: str,
    message: str,
    domain: str | None = None,
    entity_id: str | None = None,
    context: Context | None = None,
) -> None:
    """Add an entry to the logbook."""
    hass.add_job(async_log_entry, hass, name, message, domain, entity_id, context)


@callback
@bind_hass
def async_log_entry(
    hass: HomeAssistant,
    name: str,
    message: str,
    domain: str | None = None,
    entity_id: str | None = None,
    context: Context | None = None,
) -> None:
    """Add an entry to the logbook."""
    data = {ATTR_NAME: name, ATTR_MESSAGE: message}

    if domain is not None:
        data[ATTR_DOMAIN] = domain
    if entity_id is not None:
        data[ATTR_ENTITY_ID] = entity_id
    hass.bus.async_fire(EVENT_LOGBOOK_ENTRY, data, context=context)


async def async_setup(hass: HomeAssistant, config: ConfigType) -> bool:
    """Logbook setup."""
    hass.data[DOMAIN] = {}

    @callback
    def log_message(service: ServiceCall) -> None:
        """Handle sending notification message service calls."""
        message = service.data[ATTR_MESSAGE]
        name = service.data[ATTR_NAME]
        domain = service.data.get(ATTR_DOMAIN)
        entity_id = service.data.get(ATTR_ENTITY_ID)

        if entity_id is None and domain is None:
            # If there is no entity_id or
            # domain, the event will get filtered
            # away so we use the "logbook" domain
            domain = DOMAIN

        message.hass = hass
        message = message.async_render(parse_result=False)
        async_log_entry(hass, name, message, domain, entity_id)

    frontend.async_register_built_in_panel(
        hass, "logbook", "logbook", "hass:format-list-bulleted-type"
    )

    if conf := config.get(DOMAIN, {}):
        filters = sqlalchemy_filter_from_include_exclude_conf(conf)
        entities_filter = convert_include_exclude_filter(conf)
    else:
        filters = None
        entities_filter = None

    hass.http.register_view(LogbookView(conf, filters, entities_filter))

    hass.services.async_register(DOMAIN, "log", log_message, schema=LOG_MESSAGE_SCHEMA)

    await async_process_integration_platforms(hass, DOMAIN, _process_logbook_platform)

    return True


async def _process_logbook_platform(
    hass: HomeAssistant, domain: str, platform: Any
) -> None:
    """Process a logbook platform."""

    @callback
    def _async_describe_event(
        domain: str,
        event_name: str,
        describe_callback: Callable[[Event], dict[str, Any]],
    ) -> None:
        """Teach logbook how to describe a new event."""
        hass.data[DOMAIN][event_name] = (domain, describe_callback)

    platform.async_describe_events(hass, _async_describe_event)


class LogbookView(HomeAssistantView):
    """Handle logbook view requests."""

    url = "/api/logbook"
    name = "api:logbook"
    extra_urls = ["/api/logbook/{datetime}"]

    def __init__(
        self,
        config: dict[str, Any],
        filters: Filters | None,
        entities_filter: EntityFilter | None,
    ) -> None:
        """Initialize the logbook view."""
        self.config = config
        self.filters = filters
        self.entities_filter = entities_filter

    async def get(
        self, request: web.Request, datetime: str | None = None
    ) -> web.Response:
        """Retrieve logbook entries."""
        if datetime:
            if (datetime_dt := dt_util.parse_datetime(datetime)) is None:
                return self.json_message("Invalid datetime", HTTPStatus.BAD_REQUEST)
        else:
            datetime_dt = dt_util.start_of_local_day()

        if (period_str := request.query.get("period")) is None:
            period: int = 1
        else:
            period = int(period_str)

        if entity_ids_str := request.query.get("entity"):
            try:
                entity_ids = cv.entity_ids(entity_ids_str)
            except vol.Invalid:
                raise InvalidEntityFormatError(
                    f"Invalid entity id(s) encountered: {entity_ids_str}. "
                    "Format should be <domain>.<object_id>"
                ) from vol.Invalid
        else:
            entity_ids = None

        if (end_time_str := request.query.get("end_time")) is None:
            start_day = dt_util.as_utc(datetime_dt) - timedelta(days=period - 1)
            end_day = start_day + timedelta(days=period)
        else:
            start_day = datetime_dt
            if (end_day_dt := dt_util.parse_datetime(end_time_str)) is None:
                return self.json_message("Invalid end_time", HTTPStatus.BAD_REQUEST)
            end_day = end_day_dt

        hass = request.app["hass"]

        entity_matches_only = "entity_matches_only" in request.query
        context_id = request.query.get("context_id")

        if entity_ids and context_id:
            return self.json_message(
                "Can't combine entity with context_id", HTTPStatus.BAD_REQUEST
            )

        def json_events() -> web.Response:
            """Fetch events and generate JSON."""
            return self.json(
                _get_events(
                    hass,
                    start_day,
                    end_day,
                    entity_ids,
                    self.filters,
                    self.entities_filter,
                    entity_matches_only,
                    context_id,
                )
            )

        return cast(
            web.Response, await get_instance(hass).async_add_executor_job(json_events)
        )


def humanify(
    hass: HomeAssistant,
    events: Generator[LazyEventPartialState, None, None],
    entity_attr_cache: EntityAttributeCache,
    context_lookup: dict[str | None, LazyEventPartialState | None],
) -> Generator[dict[str, Any], None, None]:
    """Generate a converted list of events into Entry objects.

    Will try to group events if possible:
    - if Home Assistant stop and start happen in same minute call it restarted
    """
    external_events = hass.data.get(DOMAIN, {})

    # Group events in batches of GROUP_BY_MINUTES
    for _, g_events in groupby(
        events, lambda event: event.time_fired_minute // GROUP_BY_MINUTES
    ):

        events_batch = list(g_events)

        # Continuous sensors, will be excluded from the logbook
        continuous_sensors = {}

        # Group HA start/stop events
        # Maps minute of event to 1: stop, 2: stop + start
        start_stop_events = {}

        # Process events
        for event in events_batch:
            if event.event_type == EVENT_STATE_CHANGED:
                entity_id = event.entity_id
<<<<<<< HEAD
                assert entity_id is not None
                if (
                    not entity_id.startswith("sensor.")
                    or entity_id in continuous_sensors
                ):
                    continue
=======
                if (
                    entity_id in continuous_sensors
                    or split_entity_id(entity_id)[0] != SENSOR_DOMAIN
                ):
                    continue
                assert entity_id is not None
>>>>>>> c66fda62
                continuous_sensors[entity_id] = _is_sensor_continuous(hass, entity_id)

            elif event.event_type == EVENT_HOMEASSISTANT_STOP:
                if event.time_fired_minute in start_stop_events:
                    continue

                start_stop_events[event.time_fired_minute] = 1

            elif event.event_type == EVENT_HOMEASSISTANT_START:
                if event.time_fired_minute not in start_stop_events:
                    continue

                start_stop_events[event.time_fired_minute] = 2

        # Yield entries
        for event in events_batch:
            if event.event_type == EVENT_STATE_CHANGED:
                entity_id = event.entity_id
                assert entity_id is not None

                if continuous_sensors.get(entity_id):
                    # Skip continuous sensors
                    continue

                data = {
                    "when": event.time_fired_isoformat,
                    "name": _entity_name_from_event(
                        entity_id, event, entity_attr_cache
                    ),
                    "state": event.state,
                    "entity_id": entity_id,
                }

                if icon := event.attributes_icon:
                    data["icon"] = icon

                if event.context_user_id:
                    data["context_user_id"] = event.context_user_id

                _augment_data_with_context(
                    data,
                    entity_id,
                    event,
                    context_lookup,
                    entity_attr_cache,
                    external_events,
                )

                yield data

            elif event.event_type in external_events:
                domain, describe_event = external_events[event.event_type]
                data = describe_event(event)
                data["when"] = event.time_fired_isoformat
                data["domain"] = domain
                if event.context_user_id:
                    data["context_user_id"] = event.context_user_id

                _augment_data_with_context(
                    data,
                    data.get(ATTR_ENTITY_ID),
                    event,
                    context_lookup,
                    entity_attr_cache,
                    external_events,
                )
                yield data

            elif event.event_type == EVENT_HOMEASSISTANT_START:
                if start_stop_events.get(event.time_fired_minute) == 2:
                    continue

                yield {
                    "when": event.time_fired_isoformat,
                    "name": "Home Assistant",
                    "message": "started",
                    "domain": HA_DOMAIN,
                }

            elif event.event_type == EVENT_HOMEASSISTANT_STOP:
                if start_stop_events.get(event.time_fired_minute) == 2:
                    action = "restarted"
                else:
                    action = "stopped"

                yield {
                    "when": event.time_fired_isoformat,
                    "name": "Home Assistant",
                    "message": action,
                    "domain": HA_DOMAIN,
                }

            elif event.event_type == EVENT_LOGBOOK_ENTRY:
                event_data = event.data
                domain = event_data.get(ATTR_DOMAIN)
                entity_id = event_data.get(ATTR_ENTITY_ID)
                if domain is None and entity_id is not None:
                    with suppress(IndexError):
                        domain = split_entity_id(str(entity_id))[0]

                data = {
                    "when": event.time_fired_isoformat,
                    "name": event_data.get(ATTR_NAME),
                    "message": event_data.get(ATTR_MESSAGE),
                    "domain": domain,
                    "entity_id": entity_id,
                }

                if event.context_user_id:
                    data["context_user_id"] = event.context_user_id

                _augment_data_with_context(
                    data,
                    entity_id,
                    event,
                    context_lookup,
                    entity_attr_cache,
                    external_events,
                )

                yield data


def _get_events(
    hass: HomeAssistant,
    start_day: dt,
    end_day: dt,
    entity_ids: list[str] | None = None,
    filters: Filters | None = None,
    entities_filter: EntityFilter | Callable[[str], bool] | None = None,
    entity_matches_only: bool = False,
    context_id: str | None = None,
) -> list[dict[str, Any]]:
    """Get events for a period of time."""
    assert not (
        entity_ids and context_id
    ), "can't pass in both entity_ids and context_id"

    entity_attr_cache = EntityAttributeCache(hass)
    event_data_cache: dict[str, dict[str, Any]] = {}
    context_lookup: dict[str | None, LazyEventPartialState | None] = {None: None}

    def yield_events(query: Query) -> Generator[LazyEventPartialState, None, None]:
        """Yield Events that are not filtered away."""
        for row in query.yield_per(1000):
            event = LazyEventPartialState(row, event_data_cache)
            context_lookup.setdefault(event.context_id, event)
            if event.event_type == EVENT_CALL_SERVICE:
                continue
            if event.event_type == EVENT_STATE_CHANGED or _keep_event(
                hass, event, entities_filter
            ):
                yield event

    if entity_ids is not None:
        entities_filter = generate_filter([], entity_ids, [], [])

    with session_scope(hass=hass) as session:
        old_state = aliased(States, name="old_state")
        query: Query
        query = _generate_events_query_without_states(session)
        query = _apply_event_time_filter(query, start_day, end_day)
        query = _apply_event_types_filter(
            hass, query, ALL_EVENT_TYPES_EXCEPT_STATE_CHANGED
        )

        if entity_ids is not None:
            if entity_matches_only:
                # When entity_matches_only is provided, contexts and events that do not
                # contain the entity_ids are not included in the logbook response.
                query = _apply_event_entity_id_matchers(query, entity_ids)
            query = query.outerjoin(EventData, (Events.data_id == EventData.data_id))
            query = query.union_all(
                _generate_states_query(
                    session, start_day, end_day, old_state, entity_ids
                )
            )
        else:
            if context_id is not None:
                query = query.filter(Events.context_id == context_id)
            query = query.outerjoin(EventData, (Events.data_id == EventData.data_id))

            states_query = _generate_states_query(
                session, start_day, end_day, old_state, entity_ids
            )
            unions: list[Query] = []
            if context_id is not None:
                # Once all the old `state_changed` events
                # are gone from the database remove the
                # _generate_legacy_events_context_id_query
                unions.append(
                    _generate_legacy_events_context_id_query(
                        session, context_id, start_day, end_day
                    )
                )
                states_query = states_query.outerjoin(
                    Events, (States.event_id == Events.event_id)
                )
                states_query = states_query.filter(States.context_id == context_id)
            elif filters:
                states_query = states_query.filter(filters.entity_filter())  # type: ignore[no-untyped-call]
            unions.append(states_query)
            query = query.union_all(*unions)

        query = query.order_by(Events.time_fired)

        return list(
            humanify(hass, yield_events(query), entity_attr_cache, context_lookup)
        )


def _generate_events_query_without_data(session: Session) -> Query:
    return session.query(
        literal(value=EVENT_STATE_CHANGED, type_=sqlalchemy.String).label("event_type"),
        literal(value=None, type_=sqlalchemy.Text).label("event_data"),
        States.last_changed.label("time_fired"),
        States.context_id.label("context_id"),
        States.context_user_id.label("context_user_id"),
        States.context_parent_id.label("context_parent_id"),
        literal(value=None, type_=sqlalchemy.Text).label("shared_data"),
        *STATE_COLUMNS,
    )


def _generate_legacy_events_context_id_query(
    session: Session,
    context_id: str,
    start_day: dt,
    end_day: dt,
) -> Query:
    """Generate a legacy events context id query that also joins states."""
    # This can be removed once we no longer have event_ids in the states table
    legacy_context_id_query = session.query(
        *EVENT_COLUMNS,
        literal(value=None, type_=sqlalchemy.String).label("shared_data"),
        States.state,
        States.entity_id,
        States.attributes,
        StateAttributes.shared_attrs,
    )
    legacy_context_id_query = _apply_event_time_filter(
        legacy_context_id_query, start_day, end_day
    )
    return (
        legacy_context_id_query.filter(Events.context_id == context_id)
        .outerjoin(States, (Events.event_id == States.event_id))
        .filter(States.last_updated == States.last_changed)
        .filter(_not_continuous_entity_matcher())
        .outerjoin(
            StateAttributes, (States.attributes_id == StateAttributes.attributes_id)
        )
    )


def _generate_events_query_without_states(session: Session) -> Query:
    return session.query(
        *EVENT_COLUMNS, EventData.shared_data.label("shared_data"), *EMPTY_STATE_COLUMNS
    )


def _generate_states_query(
    session: Session,
    start_day: dt,
    end_day: dt,
    old_state: States,
    entity_ids: Iterable[str] | None,
) -> Query:
    query = (
        _generate_events_query_without_data(session)
        .outerjoin(old_state, (States.old_state_id == old_state.state_id))
        .filter(_missing_state_matcher(old_state))
        .filter(_not_continuous_entity_matcher())
        .filter((States.last_updated > start_day) & (States.last_updated < end_day))
        .filter(States.last_updated == States.last_changed)
    )
    if entity_ids:
        query = query.filter(States.entity_id.in_(entity_ids))
    return query.outerjoin(
        StateAttributes, (States.attributes_id == StateAttributes.attributes_id)
    )


def _missing_state_matcher(old_state: States) -> Any:
    # The below removes state change events that do not have
    # and old_state or the old_state is missing (newly added entities)
    # or the new_state is missing (removed entities)
    return sqlalchemy.and_(
        old_state.state_id.isnot(None),
        (States.state != old_state.state),
        States.state.isnot(None),
    )


def _not_continuous_entity_matcher() -> Any:
    """Match non continuous entities."""
    return sqlalchemy.or_(
        _not_continuous_domain_matcher(),
        sqlalchemy.and_(
            _continuous_domain_matcher, _not_uom_attributes_matcher()
        ).self_group(),
    )


def _not_continuous_domain_matcher() -> Any:
    """Match not continuous domains."""
    return sqlalchemy.and_(
        *[
            ~States.entity_id.like(entity_domain)
            for entity_domain in CONTINUOUS_ENTITY_ID_LIKE
        ],
    ).self_group()


def _continuous_domain_matcher() -> Any:
    """Match continuous domains."""
    return sqlalchemy.or_(
        *[
            States.entity_id.like(entity_domain)
            for entity_domain in CONTINUOUS_ENTITY_ID_LIKE
        ],
    ).self_group()


def _not_uom_attributes_matcher() -> Any:
    """Prefilter ATTR_UNIT_OF_MEASUREMENT as its much faster in sql."""
    return ~StateAttributes.shared_attrs.like(
        UNIT_OF_MEASUREMENT_JSON_LIKE
    ) | ~States.attributes.like(UNIT_OF_MEASUREMENT_JSON_LIKE)


def _apply_event_time_filter(events_query: Query, start_day: dt, end_day: dt) -> Query:
    return events_query.filter(
        (Events.time_fired > start_day) & (Events.time_fired < end_day)
    )


def _apply_event_types_filter(
    hass: HomeAssistant, query: Query, event_types: list[str]
) -> Query:
    return query.filter(
        Events.event_type.in_(event_types + list(hass.data.get(DOMAIN, {})))
    )


def _apply_event_entity_id_matchers(
    events_query: Query, entity_ids: Iterable[str]
) -> Query:
    ors = []
    for entity_id in entity_ids:
        like = ENTITY_ID_JSON_TEMPLATE.format(entity_id)
        ors.append(Events.event_data.like(like))
        ors.append(EventData.shared_data.like(like))
    return events_query.filter(sqlalchemy.or_(*ors))


def _keep_event(
    hass: HomeAssistant,
    event: LazyEventPartialState,
    entities_filter: EntityFilter | Callable[[str], bool] | None = None,
) -> bool:
    if event.event_type in HOMEASSISTANT_EVENTS:
        return entities_filter is None or entities_filter(HA_DOMAIN_ENTITY_ID)

    if entity_id := event.data_entity_id:
        return entities_filter is None or entities_filter(entity_id)

    if event.event_type in hass.data[DOMAIN]:
        # If the entity_id isn't described, use the domain that describes
        # the event for filtering.
        domain = hass.data[DOMAIN][event.event_type][0]
    else:
        domain = event.data_domain

    return domain is not None and (
        entities_filter is None or entities_filter(f"{domain}._")
    )


def _augment_data_with_context(
    data: dict[str, Any],
    entity_id: str | None,
    event: LazyEventPartialState,
    context_lookup: dict[str | None, LazyEventPartialState | None],
    entity_attr_cache: EntityAttributeCache,
    external_events: dict[
        str, tuple[str, Callable[[LazyEventPartialState], dict[str, Any]]]
    ],
) -> None:
    if not (context_event := context_lookup.get(event.context_id)):
        return

    if event == context_event:
        # This is the first event with the given ID. Was it directly caused by
        # a parent event?
        if event.context_parent_id:
            context_event = context_lookup.get(event.context_parent_id)
        # Ensure the (parent) context_event exists and is not the root cause of
        # this log entry.
        if not context_event or event == context_event:
            return

    event_type = context_event.event_type

    # State change
    if context_entity_id := context_event.entity_id:
        data["context_entity_id"] = context_entity_id
        data["context_entity_id_name"] = _entity_name_from_event(
            context_entity_id, context_event, entity_attr_cache
        )
        data["context_event_type"] = event_type
        return

    event_data = context_event.data

    # Call service
    if event_type == EVENT_CALL_SERVICE:
        event_data = context_event.data
        data["context_domain"] = event_data.get(ATTR_DOMAIN)
        data["context_service"] = event_data.get(ATTR_SERVICE)
        data["context_event_type"] = event_type
        return

    if not entity_id or context_event == event:
        return

    if (attr_entity_id := context_event.data_entity_id) is None or (
        event_type in SCRIPT_AUTOMATION_EVENTS and attr_entity_id == entity_id
    ):
        return

    data["context_entity_id"] = attr_entity_id
    data["context_entity_id_name"] = _entity_name_from_event(
        attr_entity_id, context_event, entity_attr_cache
    )
    data["context_event_type"] = event_type

    if event_type in external_events:
        domain, describe_event = external_events[event_type]
        data["context_domain"] = domain
        if name := describe_event(context_event).get(ATTR_NAME):
            data["context_name"] = name


def _entity_name_from_event(
    entity_id: str,
    event: LazyEventPartialState,
    entity_attr_cache: EntityAttributeCache,
) -> str:
    """Extract the entity name from the event using the cache if possible."""
    return entity_attr_cache.get(
        entity_id, ATTR_FRIENDLY_NAME, event
    ) or split_entity_id(entity_id)[1].replace("_", " ")


def _is_sensor_continuous(
    hass: HomeAssistant,
    entity_id: str,
) -> bool:
    """Determine if a sensor is continuous by checking its state class.

    Sensors with a unit_of_measurement are also considered continuous, but are filtered
    already by the SQL query generated by _get_events
    """
    registry = er.async_get(hass)
    if not (entry := registry.async_get(entity_id)):
        # Entity not registered, so can't have a state class
        return False
    return (
        entry.capabilities is not None
        and entry.capabilities.get(ATTR_STATE_CLASS) is not None
    )


class LazyEventPartialState:
    """A lazy version of core Event with limited State joined in."""

    __slots__ = [
        "_row",
        "_event_data",
        "_time_fired_isoformat",
        "_attributes",
        "event_type",
        "entity_id",
        "state",
        "_domain",
        "context_id",
        "context_user_id",
        "context_parent_id",
        "time_fired_minute",
        "_event_data_cache",
    ]

    def __init__(
        self,
        row: Row,
        event_data_cache: dict[str, dict[str, Any]],
    ) -> None:
        """Init the lazy event."""
        self._row = row
        self._event_data: dict[str, Any] | None = None
        self._time_fired_isoformat: dt | None = None
        self._domain: str | None = None
        self.event_type: str = self._row.event_type
        self.entity_id: str | None = self._row.entity_id
        self.state = self._row.state
        self.context_id: str | None = self._row.context_id
        self.context_user_id: str | None = self._row.context_user_id
        self.context_parent_id: str | None = self._row.context_parent_id
        self.time_fired_minute: int = self._row.time_fired.minute
        self._event_data_cache = event_data_cache

    @property
    def attributes_icon(self) -> str | None:
        """Extract the icon from the decoded attributes or json."""
        result = ICON_JSON_EXTRACT.search(
            self._row.shared_attrs or self._row.attributes or ""
        )
        return result.group(1) if result else None

    @property
    def data_entity_id(self) -> str | None:
        """Extract the entity id from the decoded data or json."""
        if self._event_data:
            return self._event_data.get(ATTR_ENTITY_ID)

        result = ENTITY_ID_JSON_EXTRACT.search(
            self._row.shared_data or self._row.event_data or ""
        )
        return result.group(1) if result else None

    @property
    def data_domain(self) -> str | None:
        """Extract the domain from the decoded data or json."""
        result = DOMAIN_JSON_EXTRACT.search(
            self._row.shared_data or self._row.event_data or ""
        )
        return result.group(1) if result else None

    @property
    def attributes_friendly_name(self) -> str | None:
        """Extract the friendly name from the decoded attributes or json."""
        result = FRIENDLY_NAME_JSON_EXTRACT.search(
            self._row.shared_attrs or self._row.attributes or ""
        )
        return result.group(1) if result else None

    @property
    def data(self) -> dict[str, Any]:
        """Event data."""
        if self._event_data is None:
            source: str = self._row.shared_data or self._row.event_data
            if not source:
                self._event_data = {}
            elif event_data := self._event_data_cache.get(source):
                self._event_data = event_data
            else:
                self._event_data = self._event_data_cache[source] = cast(
                    dict[str, Any], json.loads(source)
                )
        return self._event_data

    @property
    def time_fired_isoformat(self) -> dt | None:
        """Time event was fired in utc isoformat."""
        if not self._time_fired_isoformat:
            self._time_fired_isoformat = (
                process_timestamp_to_utc_isoformat(self._row.time_fired)
                or dt_util.utcnow()
            )

        return self._time_fired_isoformat


class EntityAttributeCache:
    """A cache to lookup static entity_id attribute.

    This class should not be used to lookup attributes
    that are expected to change state.
    """

    def __init__(self, hass: HomeAssistant) -> None:
        """Init the cache."""
        self._hass = hass
        self._cache: dict[str, dict[str, Any]] = {}

    def get(self, entity_id: str, attribute: str, event: LazyEventPartialState) -> Any:
        """Lookup an attribute for an entity or get it from the cache."""
        if entity_id in self._cache:
            if attribute in self._cache[entity_id]:
                return self._cache[entity_id][attribute]
        else:
            cache = self._cache[entity_id] = {}

        if current_state := self._hass.states.get(entity_id):
            # Try the current state as its faster than decoding the
            # attributes
            cache[attribute] = current_state.attributes.get(attribute)
        else:
            # If the entity has been removed, decode the attributes
            # instead
            if attribute != ATTR_FRIENDLY_NAME:
                raise ValueError(
                    f"{attribute} is not supported by {self.__class__.__name__}"
                )
            cache[attribute] = event.attributes_friendly_name

        return cache[attribute]<|MERGE_RESOLUTION|>--- conflicted
+++ resolved
@@ -82,13 +82,7 @@
 ATTR_MESSAGE = "message"
 
 CONTINUOUS_DOMAINS = {PROXIMITY_DOMAIN, SENSOR_DOMAIN}
-<<<<<<< HEAD
-CONTINUOUS_ENTITY_ID_LIKE = [
-    f"{domain}.%" for domain in (PROXIMITY_DOMAIN, SENSOR_DOMAIN)
-]
-=======
 CONTINUOUS_ENTITY_ID_LIKE = [f"{domain}.%" for domain in CONTINUOUS_DOMAINS]
->>>>>>> c66fda62
 
 DOMAIN = "logbook"
 
@@ -361,21 +355,12 @@
         for event in events_batch:
             if event.event_type == EVENT_STATE_CHANGED:
                 entity_id = event.entity_id
-<<<<<<< HEAD
-                assert entity_id is not None
-                if (
-                    not entity_id.startswith("sensor.")
-                    or entity_id in continuous_sensors
-                ):
-                    continue
-=======
                 if (
                     entity_id in continuous_sensors
                     or split_entity_id(entity_id)[0] != SENSOR_DOMAIN
                 ):
                     continue
                 assert entity_id is not None
->>>>>>> c66fda62
                 continuous_sensors[entity_id] = _is_sensor_continuous(hass, entity_id)
 
             elif event.event_type == EVENT_HOMEASSISTANT_STOP:
