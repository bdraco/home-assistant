--- conflicted
+++ resolved
@@ -477,27 +477,6 @@
             .filter((Events.time_fired > start_day) & (Events.time_fired < end_day))
         )
 
-<<<<<<< HEAD
-        if entity_ids and len(entity_ids) == 1:
-            # Will not link contexts
-            entity_id = entity_ids[0]
-            entity_id_json = ENTITY_ID_JSON_TEMPLATE.format(entity_id)
-            query = query.filter(
-                (
-                    (States.last_updated == States.last_changed)
-                    & States.entity_id.in_(entity_ids)
-                )
-                | (
-                    States.state_id.is_(None)
-                    & Events.event_data.contains(entity_id_json)
-                )
-            )
-        elif entity_ids:
-            query = query.filter(
-                (
-                    (States.last_updated == States.last_changed)
-                    & States.entity_id.in_(entity_ids)
-=======
         if entity_id_lower is not None:
             if entity_matches_only:
                 # When entity_matches_only is provided, contexts and events that do not
@@ -520,7 +499,6 @@
                         & (States.entity_id == entity_id_lower)
                     )
                     | (States.state_id.is_(None))
->>>>>>> 311694ea
                 )
         else:
             query = query.filter(
@@ -534,9 +512,6 @@
                 query = query.filter(
                     entity_filter | (Events.event_type != EVENT_STATE_CHANGED)
                 )
-
-        xstr = str(query.statement.compile(compile_kwargs={"literal_binds": True}))
-        _LOGGER.warning("Logbook SQL Query: %s", xstr)
 
         return list(
             humanify(hass, yield_events(query), entity_attr_cache, context_lookup)
