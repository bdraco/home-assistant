"""Event parser and human readable log generator."""

from __future__ import annotations

from collections.abc import Callable, Generator, Sequence
from dataclasses import dataclass
from datetime import datetime as dt
import logging
import time
from typing import TYPE_CHECKING, Any

from sqlalchemy.engine import Result
from sqlalchemy.engine.row import Row

from homeassistant.components.recorder import get_instance
from homeassistant.components.recorder.filters import Filters
from homeassistant.components.recorder.models import (
    bytes_to_uuid_hex_or_none,
    extract_event_type_ids,
    extract_metadata_ids,
    process_timestamp_to_utc_isoformat,
)
from homeassistant.components.recorder.util import (
    execute_stmt_lambda_element,
    session_scope,
)
from homeassistant.components.sensor import DOMAIN as SENSOR_DOMAIN
from homeassistant.const import (
    ATTR_DOMAIN,
    ATTR_ENTITY_ID,
    ATTR_FRIENDLY_NAME,
    ATTR_NAME,
    ATTR_SERVICE,
    EVENT_CALL_SERVICE,
    EVENT_LOGBOOK_ENTRY,
)
from homeassistant.core import HomeAssistant, split_entity_id
from homeassistant.helpers import entity_registry as er
import homeassistant.util.dt as dt_util
from homeassistant.util.event_type import EventType

from .const import (
    ATTR_MESSAGE,
    CONTEXT_DOMAIN,
    CONTEXT_ENTITY_ID,
    CONTEXT_ENTITY_ID_NAME,
    CONTEXT_EVENT_TYPE,
    CONTEXT_MESSAGE,
    CONTEXT_NAME,
    CONTEXT_SERVICE,
    CONTEXT_SOURCE,
    CONTEXT_STATE,
    CONTEXT_USER_ID,
    DOMAIN,
    LOGBOOK_ENTRY_DOMAIN,
    LOGBOOK_ENTRY_ENTITY_ID,
    LOGBOOK_ENTRY_ICON,
    LOGBOOK_ENTRY_MESSAGE,
    LOGBOOK_ENTRY_NAME,
    LOGBOOK_ENTRY_SOURCE,
    LOGBOOK_ENTRY_STATE,
    LOGBOOK_ENTRY_WHEN,
)
from .helpers import is_sensor_continuous
from .models import (
    CONTEXT_ID_BIN_POS,
    CONTEXT_ONLY_POS,
    CONTEXT_PARENT_ID_BIN_POS,
    CONTEXT_POS,
    CONTEXT_USER_ID_BIN_POS,
    ENTITY_ID_POS,
    EVENT_TYPE_POS,
    ICON_POS,
    ROW_ID_POS,
    STATE_POS,
    TIME_FIRED_TS_POS,
    EventAsRow,
    LazyEventPartialState,
    LogbookConfig,
    async_event_to_row,
)
from .queries import statement_for_request
from .queries.common import PSEUDO_EVENT_STATE_CHANGED

_LOGGER = logging.getLogger(__name__)


@dataclass(slots=True)
class LogbookRun:
    """A logbook run which may be a long running event stream or single request."""

    context_lookup: dict[bytes | None, Row | EventAsRow | None]
    external_events: dict[
        EventType[Any] | str,
        tuple[str, Callable[[LazyEventPartialState], dict[str, Any]]],
    ]
    event_cache: EventCache
    entity_name_cache: EntityNameCache
    include_entity_name: bool
    timestamp: bool
    memoize_new_contexts: bool = True


class EventProcessor:
    """Stream into logbook format."""

    def __init__(
        self,
        hass: HomeAssistant,
        event_types: tuple[EventType[Any] | str, ...],
        entity_ids: list[str] | None = None,
        device_ids: list[str] | None = None,
        context_id: str | None = None,
        timestamp: bool = False,
        include_entity_name: bool = True,
    ) -> None:
        """Init the event stream."""
        assert not (
            context_id and (entity_ids or device_ids)
        ), "can't pass in both context_id and (entity_ids or device_ids)"
        self.hass = hass
        self.ent_reg = er.async_get(hass)
        self.event_types = event_types
        self.entity_ids = entity_ids
        self.device_ids = device_ids
        self.context_id = context_id
        logbook_config: LogbookConfig = hass.data[DOMAIN]
        self.filters: Filters | None = logbook_config.sqlalchemy_filter
        self.logbook_run = LogbookRun(
            context_lookup={None: None},
            external_events=logbook_config.external_events,
            event_cache=EventCache({}),
            entity_name_cache=EntityNameCache(self.hass),
            include_entity_name=include_entity_name,
            timestamp=timestamp,
        )
        self.context_augmenter = ContextAugmenter(self.logbook_run)

    @property
    def limited_select(self) -> bool:
        """Check if the stream is limited by entities context or device ids."""
        return bool(self.entity_ids or self.context_id or self.device_ids)

    def switch_to_live(self) -> None:
        """Switch to live stream.

        Clear caches so we can reduce memory pressure.
        """
        self.logbook_run.event_cache.clear()
        self.logbook_run.context_lookup.clear()
        self.logbook_run.memoize_new_contexts = False

    def get_events(
        self,
        start_day: dt,
        end_day: dt,
    ) -> list[dict[str, Any]]:
        """Get events for a period of time."""
        with session_scope(hass=self.hass, read_only=True) as session:
            metadata_ids: list[int] | None = None
            instance = get_instance(self.hass)
            if self.entity_ids:
                metadata_ids = extract_metadata_ids(
                    instance.states_meta_manager.get_many(
                        self.entity_ids, session, False
                    )
                )
            event_type_ids = tuple(
                extract_event_type_ids(
                    instance.event_type_manager.get_many(self.event_types, session)
                )
            )
            stmt = statement_for_request(
                start_day,
                end_day,
                event_type_ids,
                self.entity_ids,
                metadata_ids,
                self.device_ids,
                self.filters,
                self.context_id,
            )
            return self.humanify(
                execute_stmt_lambda_element(session, stmt, orm_rows=False)
            )

    def humanify(
        self, rows: Generator[EventAsRow] | Sequence[Row] | Result
    ) -> list[dict[str, str]]:
        """Humanify rows."""
        return list(
            _humanify(
                self.hass,
                rows,
                self.ent_reg,
                self.logbook_run,
                self.context_augmenter,
            )
        )


def _humanify(
    hass: HomeAssistant,
    rows: Generator[EventAsRow] | Sequence[Row] | Result,
    ent_reg: er.EntityRegistry,
    logbook_run: LogbookRun,
    context_augmenter: ContextAugmenter,
) -> Generator[dict[str, Any]]:
    """Generate a converted list of events into entries."""
    # Continuous sensors, will be excluded from the logbook
    continuous_sensors: dict[str, bool] = {}
    context_lookup = logbook_run.context_lookup
    external_events = logbook_run.external_events
    event_cache_get = logbook_run.event_cache.get
    entity_name_cache_get = logbook_run.entity_name_cache.get
    include_entity_name = logbook_run.include_entity_name
    timestamp = logbook_run.timestamp
    memoize_new_contexts = logbook_run.memoize_new_contexts
<<<<<<< HEAD
    get_context_row = context_augmenter.get_context_row
=======
    get_context = context_augmenter.get_context
>>>>>>> f4d3d469
    context_id_bin: bytes
    data: dict[str, Any]

    # Process rows
    for row in rows:
        context_id_bin = row[CONTEXT_ID_BIN_POS]
        if memoize_new_contexts and context_id_bin not in context_lookup:
            context_lookup[context_id_bin] = row
        if row[CONTEXT_ONLY_POS]:
            continue
        event_type = row[EVENT_TYPE_POS]
        if event_type == EVENT_CALL_SERVICE:
            continue

        if event_type is PSEUDO_EVENT_STATE_CHANGED:
            entity_id = row[ENTITY_ID_POS]
            if TYPE_CHECKING:
                assert entity_id is not None
            # Skip continuous sensors
            if (
                is_continuous := continuous_sensors.get(entity_id)
            ) is None and split_entity_id(entity_id)[0] == SENSOR_DOMAIN:
                is_continuous = is_sensor_continuous(hass, ent_reg, entity_id)
                continuous_sensors[entity_id] = is_continuous
            if is_continuous:
                continue

            data = {
                LOGBOOK_ENTRY_STATE: row[STATE_POS],
                LOGBOOK_ENTRY_ENTITY_ID: entity_id,
            }
            if include_entity_name:
                data[LOGBOOK_ENTRY_NAME] = entity_name_cache_get(entity_id)
            if icon := row[ICON_POS]:
                data[LOGBOOK_ENTRY_ICON] = icon

        elif event_type in external_events:
            domain, describe_event = external_events[event_type]
            try:
                data = describe_event(event_cache_get(row))
            except Exception:
                _LOGGER.exception(
                    "Error with %s describe event for %s", domain, event_type
                )
                continue
            data[LOGBOOK_ENTRY_DOMAIN] = domain

        elif event_type == EVENT_LOGBOOK_ENTRY:
            event = event_cache_get(row)
            if not (event_data := event.data):
                continue
            entry_domain = event_data.get(ATTR_DOMAIN)
            entry_entity_id = event_data.get(ATTR_ENTITY_ID)
            if entry_domain is None and entry_entity_id is not None:
                entry_domain = split_entity_id(str(entry_entity_id))[0]
            data = {
                LOGBOOK_ENTRY_NAME: event_data.get(ATTR_NAME),
                LOGBOOK_ENTRY_MESSAGE: event_data.get(ATTR_MESSAGE),
                LOGBOOK_ENTRY_DOMAIN: entry_domain,
                LOGBOOK_ENTRY_ENTITY_ID: entry_entity_id,
            }

        else:
            continue

        time_fired_ts = row[TIME_FIRED_TS_POS]
        if timestamp:
            when = time_fired_ts or time.time()
        else:
            when = process_timestamp_to_utc_isoformat(
                dt_util.utc_from_timestamp(time_fired_ts) or dt_util.utcnow()
            )
        data[LOGBOOK_ENTRY_WHEN] = when

        if context_user_id_bin := row[CONTEXT_USER_ID_BIN_POS]:
            data[CONTEXT_USER_ID] = bytes_to_uuid_hex_or_none(context_user_id_bin)

        # Augment context if its available but not if the context is the same as the row
        # or if the context is the parent of the row
<<<<<<< HEAD
        if (context_row := get_context_row(context_id_bin, row)) and not (
            (row is context_row or _rows_ids_match(row, context_row))
            and (
                not (context_parent := row[CONTEXT_PARENT_ID_BIN_POS])
                or not (context_row := get_context_row(context_parent, context_row))
=======
        if (context_row := get_context(context_id_bin, row)) and not (
            (row is context_row or _rows_ids_match(row, context_row))
            and (
                not (context_parent := row[CONTEXT_PARENT_ID_BIN_POS])
                or not (context_row := get_context(context_parent, context_row))
>>>>>>> f4d3d469
                or row is context_row
                or _rows_ids_match(row, context_row)
            )
        ):
            context_augmenter.augment(data, context_row)

        yield data


class ContextAugmenter:
    """Augment data with context trace."""

    def __init__(self, logbook_run: LogbookRun) -> None:
        """Init the augmenter."""
        self.context_lookup = logbook_run.context_lookup
        self.entity_name_cache = logbook_run.entity_name_cache
        self.external_events = logbook_run.external_events
        self.event_cache = logbook_run.event_cache
        self.include_entity_name = logbook_run.include_entity_name

<<<<<<< HEAD
    def get_context_row(
        self, context_id_bin: bytes | None, row: Row | EventAsRow
=======
    def get_context(
        self, context_id_bin: bytes | None, row: Row | EventAsRow | None
>>>>>>> f4d3d469
    ) -> Row | EventAsRow | None:
        """Get the context row from the id or row context."""
        if context_id_bin is not None and (
            context_row := self.context_lookup.get(context_id_bin)
        ):
            return context_row
        if (
            type(row) is EventAsRow
            and (context := row[CONTEXT_POS]) is not None
            and (origin_event := context.origin_event) is not None
        ):
            return async_event_to_row(origin_event)
        return None

    def augment(self, data: dict[str, Any], context_row: Row | EventAsRow) -> None:
        """Augment data from the row and cache."""
        event_type = context_row[EVENT_TYPE_POS]
        # State change
        if context_entity_id := context_row[ENTITY_ID_POS]:
            data[CONTEXT_STATE] = context_row[STATE_POS]
            data[CONTEXT_ENTITY_ID] = context_entity_id
            if self.include_entity_name:
                data[CONTEXT_ENTITY_ID_NAME] = self.entity_name_cache.get(
                    context_entity_id
                )
            return

        # Call service
        if event_type == EVENT_CALL_SERVICE:
            event = self.event_cache.get(context_row)
            event_data = event.data
            data[CONTEXT_DOMAIN] = event_data.get(ATTR_DOMAIN)
            data[CONTEXT_SERVICE] = event_data.get(ATTR_SERVICE)
            data[CONTEXT_EVENT_TYPE] = event_type
            return

        if event_type not in self.external_events:
            return

        domain, describe_event = self.external_events[event_type]
        data[CONTEXT_EVENT_TYPE] = event_type
        data[CONTEXT_DOMAIN] = domain
        event = self.event_cache.get(context_row)
        try:
            described = describe_event(event)
        except Exception:
            _LOGGER.exception("Error with %s describe event for %s", domain, event_type)
            return
        if name := described.get(LOGBOOK_ENTRY_NAME):
            data[CONTEXT_NAME] = name
        if message := described.get(LOGBOOK_ENTRY_MESSAGE):
            data[CONTEXT_MESSAGE] = message
        # In 2022.12 and later drop `CONTEXT_MESSAGE` if `CONTEXT_SOURCE` is available
        if source := described.get(LOGBOOK_ENTRY_SOURCE):
            data[CONTEXT_SOURCE] = source
        if not (attr_entity_id := described.get(LOGBOOK_ENTRY_ENTITY_ID)):
            return
        data[CONTEXT_ENTITY_ID] = attr_entity_id
        if self.include_entity_name:
            data[CONTEXT_ENTITY_ID_NAME] = self.entity_name_cache.get(attr_entity_id)


def _rows_ids_match(row: Row | EventAsRow, other_row: Row | EventAsRow) -> bool:
    """Check of rows match by using the same method as Events __hash__."""
    return bool((row_id := row[ROW_ID_POS]) and row_id == other_row[ROW_ID_POS])


class EntityNameCache:
    """A cache to lookup the name for an entity.

    This class should not be used to lookup attributes
    that are expected to change state.
    """

    def __init__(self, hass: HomeAssistant) -> None:
        """Init the cache."""
        self._hass = hass
        self._names: dict[str, str] = {}

    def get(self, entity_id: str) -> str:
        """Lookup an the friendly name."""
        if entity_id in self._names:
            return self._names[entity_id]
        if (current_state := self._hass.states.get(entity_id)) and (
            friendly_name := current_state.attributes.get(ATTR_FRIENDLY_NAME)
        ):
            self._names[entity_id] = friendly_name
        else:
            return split_entity_id(entity_id)[1].replace("_", " ")

        return self._names[entity_id]


class EventCache:
    """Cache LazyEventPartialState by row."""

    def __init__(self, event_data_cache: dict[str, dict[str, Any]]) -> None:
        """Init the cache."""
        self._event_data_cache = event_data_cache
        self.event_cache: dict[Row | EventAsRow, LazyEventPartialState] = {}

    def get(self, row: EventAsRow | Row) -> LazyEventPartialState:
        """Get the event from the row."""
        if type(row) is EventAsRow:  # - this is never subclassed
            return LazyEventPartialState(row, self._event_data_cache)
        if event := self.event_cache.get(row):
            return event
        self.event_cache[row] = lazy_event = LazyEventPartialState(
            row, self._event_data_cache
        )
        return lazy_event

    def clear(self) -> None:
        """Clear the event cache."""
        self._event_data_cache = {}
        self.event_cache = {}<|MERGE_RESOLUTION|>--- conflicted
+++ resolved
@@ -216,11 +216,7 @@
     include_entity_name = logbook_run.include_entity_name
     timestamp = logbook_run.timestamp
     memoize_new_contexts = logbook_run.memoize_new_contexts
-<<<<<<< HEAD
-    get_context_row = context_augmenter.get_context_row
-=======
     get_context = context_augmenter.get_context
->>>>>>> f4d3d469
     context_id_bin: bytes
     data: dict[str, Any]
 
@@ -300,19 +296,11 @@
 
         # Augment context if its available but not if the context is the same as the row
         # or if the context is the parent of the row
-<<<<<<< HEAD
-        if (context_row := get_context_row(context_id_bin, row)) and not (
-            (row is context_row or _rows_ids_match(row, context_row))
-            and (
-                not (context_parent := row[CONTEXT_PARENT_ID_BIN_POS])
-                or not (context_row := get_context_row(context_parent, context_row))
-=======
         if (context_row := get_context(context_id_bin, row)) and not (
             (row is context_row or _rows_ids_match(row, context_row))
             and (
                 not (context_parent := row[CONTEXT_PARENT_ID_BIN_POS])
                 or not (context_row := get_context(context_parent, context_row))
->>>>>>> f4d3d469
                 or row is context_row
                 or _rows_ids_match(row, context_row)
             )
@@ -333,13 +321,8 @@
         self.event_cache = logbook_run.event_cache
         self.include_entity_name = logbook_run.include_entity_name
 
-<<<<<<< HEAD
-    def get_context_row(
-        self, context_id_bin: bytes | None, row: Row | EventAsRow
-=======
     def get_context(
         self, context_id_bin: bytes | None, row: Row | EventAsRow | None
->>>>>>> f4d3d469
     ) -> Row | EventAsRow | None:
         """Get the context row from the id or row context."""
         if context_id_bin is not None and (
