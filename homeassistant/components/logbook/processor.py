"""Event parser and human readable log generator."""

from __future__ import annotations

from collections.abc import Callable, Generator, Sequence
from dataclasses import dataclass
from datetime import datetime as dt
import logging
import time
from typing import Any

from sqlalchemy.engine import Result
from sqlalchemy.engine.row import Row

from homeassistant.components.recorder import get_instance
from homeassistant.components.recorder.filters import Filters
from homeassistant.components.recorder.models import (
    bytes_to_uuid_hex_or_none,
    extract_event_type_ids,
    extract_metadata_ids,
    process_timestamp_to_utc_isoformat,
)
from homeassistant.components.recorder.util import (
    execute_stmt_lambda_element,
    session_scope,
)
from homeassistant.components.sensor import DOMAIN as SENSOR_DOMAIN
from homeassistant.const import (
    ATTR_DOMAIN,
    ATTR_ENTITY_ID,
    ATTR_FRIENDLY_NAME,
    ATTR_NAME,
    ATTR_SERVICE,
    EVENT_CALL_SERVICE,
    EVENT_LOGBOOK_ENTRY,
)
from homeassistant.core import HomeAssistant, split_entity_id
from homeassistant.helpers import entity_registry as er
import homeassistant.util.dt as dt_util
from homeassistant.util.event_type import EventType

from .const import (
    ATTR_MESSAGE,
    CONTEXT_DOMAIN,
    CONTEXT_ENTITY_ID,
    CONTEXT_ENTITY_ID_NAME,
    CONTEXT_EVENT_TYPE,
    CONTEXT_MESSAGE,
    CONTEXT_NAME,
    CONTEXT_SERVICE,
    CONTEXT_SOURCE,
    CONTEXT_STATE,
    CONTEXT_USER_ID,
    DOMAIN,
    LOGBOOK_ENTRY_DOMAIN,
    LOGBOOK_ENTRY_ENTITY_ID,
    LOGBOOK_ENTRY_ICON,
    LOGBOOK_ENTRY_MESSAGE,
    LOGBOOK_ENTRY_NAME,
    LOGBOOK_ENTRY_SOURCE,
    LOGBOOK_ENTRY_STATE,
    LOGBOOK_ENTRY_WHEN,
)
from .helpers import is_sensor_continuous
from .models import (
    CONTEXT_ID_BIN_POS,
    CONTEXT_ONLY_POS,
    CONTEXT_PARENT_ID_BIN_POS,
    CONTEXT_POS,
    CONTEXT_USER_ID_BIN_POS,
    ENTITY_ID_POS,
    EVENT_TYPE_POS,
    ICON_POS,
    ROW_ID_POS,
    STATE_POS,
    TIME_FIRED_TS_POS,
    EventAsRow,
    LazyEventPartialState,
    LogbookConfig,
    async_event_to_row,
)
from .queries import statement_for_request
from .queries.common import PSEUDO_EVENT_STATE_CHANGED

_LOGGER = logging.getLogger(__name__)


@dataclass(slots=True)
class LogbookRun:
    """A logbook run which may be a long running event stream or single request."""

    context_lookup: dict[bytes | None, Row | EventAsRow | None]
    external_events: dict[
        EventType[Any] | str,
        tuple[str, Callable[[LazyEventPartialState], dict[str, Any]]],
    ]
    event_cache: EventCache
    entity_name_cache: EntityNameCache
    include_entity_name: bool
    timestamp: bool
    memoize_new_contexts: bool = True


class EventProcessor:
    """Stream into logbook format."""

    def __init__(
        self,
        hass: HomeAssistant,
        event_types: tuple[EventType[Any] | str, ...],
        entity_ids: list[str] | None = None,
        device_ids: list[str] | None = None,
        context_id: str | None = None,
        timestamp: bool = False,
        include_entity_name: bool = True,
    ) -> None:
        """Init the event stream."""
        assert not (
            context_id and (entity_ids or device_ids)
        ), "can't pass in both context_id and (entity_ids or device_ids)"
        self.hass = hass
        self.ent_reg = er.async_get(hass)
        self.event_types = event_types
        self.entity_ids = entity_ids
        self.device_ids = device_ids
        self.context_id = context_id
        logbook_config: LogbookConfig = hass.data[DOMAIN]
        self.filters: Filters | None = logbook_config.sqlalchemy_filter
        self.logbook_run = LogbookRun(
            context_lookup={None: None},
            external_events=logbook_config.external_events,
            event_cache=EventCache({}),
            entity_name_cache=EntityNameCache(self.hass),
            include_entity_name=include_entity_name,
            timestamp=timestamp,
        )
        self.context_augmenter = ContextAugmenter(self.logbook_run)

    @property
    def limited_select(self) -> bool:
        """Check if the stream is limited by entities context or device ids."""
        return bool(self.entity_ids or self.context_id or self.device_ids)

    def switch_to_live(self) -> None:
        """Switch to live stream.

        Clear caches so we can reduce memory pressure.
        """
        self.logbook_run.event_cache.clear()
        self.logbook_run.context_lookup.clear()
        self.logbook_run.memoize_new_contexts = False

    def get_events(
        self,
        start_day: dt,
        end_day: dt,
    ) -> list[dict[str, Any]]:
        """Get events for a period of time."""
        with session_scope(hass=self.hass, read_only=True) as session:
            metadata_ids: list[int] | None = None
            instance = get_instance(self.hass)
            if self.entity_ids:
                metadata_ids = extract_metadata_ids(
                    instance.states_meta_manager.get_many(
                        self.entity_ids, session, False
                    )
                )
            event_type_ids = tuple(
                extract_event_type_ids(
                    instance.event_type_manager.get_many(self.event_types, session)
                )
            )
            stmt = statement_for_request(
                start_day,
                end_day,
                event_type_ids,
                self.entity_ids,
                metadata_ids,
                self.device_ids,
                self.filters,
                self.context_id,
            )
            return self.humanify(
                execute_stmt_lambda_element(session, stmt, orm_rows=False)
            )

    def humanify(
        self, rows: Generator[EventAsRow] | Sequence[Row] | Result
    ) -> list[dict[str, str]]:
        """Humanify rows."""
        return list(
            _humanify(
                self.hass,
                rows,
                self.ent_reg,
                self.logbook_run,
                self.context_augmenter,
            )
        )


def _humanify(
    hass: HomeAssistant,
    rows: Generator[EventAsRow] | Sequence[Row] | Result,
    ent_reg: er.EntityRegistry,
    logbook_run: LogbookRun,
    context_augmenter: ContextAugmenter,
) -> Generator[dict[str, Any]]:
    """Generate a converted list of events into entries."""
    # Continuous sensors, will be excluded from the logbook
    continuous_sensors: dict[str, bool] = {}
    context_lookup = logbook_run.context_lookup
    external_events = logbook_run.external_events
    event_cache = logbook_run.event_cache
    entity_name_cache = logbook_run.entity_name_cache
    include_entity_name = logbook_run.include_entity_name
    timestamp = logbook_run.timestamp
    memoize_new_contexts = logbook_run.memoize_new_contexts

    # Process rows
    for row in rows:
        context_id_bin: bytes = row[CONTEXT_ID_BIN_POS]
        if memoize_new_contexts and context_id_bin not in context_lookup:
            context_lookup[context_id_bin] = row
        if row[CONTEXT_ONLY_POS]:
            continue
        event_type = row[EVENT_TYPE_POS]

        if event_type == EVENT_CALL_SERVICE:
            continue

        time_fired_ts = row[TIME_FIRED_TS_POS]
        if timestamp:
            when = time_fired_ts or time.time()
        else:
            when = process_timestamp_to_utc_isoformat(
                dt_util.utc_from_timestamp(time_fired_ts) or dt_util.utcnow()
            )

        if event_type is PSEUDO_EVENT_STATE_CHANGED:
            entity_id = row[ENTITY_ID_POS]
            assert entity_id is not None
            # Skip continuous sensors
            if (
                is_continuous := continuous_sensors.get(entity_id)
            ) is None and split_entity_id(entity_id)[0] == SENSOR_DOMAIN:
                is_continuous = is_sensor_continuous(hass, ent_reg, entity_id)
                continuous_sensors[entity_id] = is_continuous
            if is_continuous:
                continue

            data = {
                LOGBOOK_ENTRY_WHEN: when,
                LOGBOOK_ENTRY_STATE: row[STATE_POS],
                LOGBOOK_ENTRY_ENTITY_ID: entity_id,
            }
            if include_entity_name:
                data[LOGBOOK_ENTRY_NAME] = entity_name_cache.get(entity_id)
            if icon := row[ICON_POS]:
                data[LOGBOOK_ENTRY_ICON] = icon

            context_augmenter.augment(data, row, context_id_bin)
            yield data

        elif event_type in external_events:
            domain, describe_event = external_events[event_type]
            try:
                data = describe_event(event_cache.get(row))
            except Exception:
                _LOGGER.exception(
                    "Error with %s describe event for %s", domain, event_type
                )
                continue
            data[LOGBOOK_ENTRY_WHEN] = when
            data[LOGBOOK_ENTRY_DOMAIN] = domain
            context_augmenter.augment(data, row, context_id_bin)
            yield data

        elif event_type == EVENT_LOGBOOK_ENTRY:
            event = event_cache.get(row)
            if not (event_data := event.data):
                continue
            entry_domain = event_data.get(ATTR_DOMAIN)
            entry_entity_id = event_data.get(ATTR_ENTITY_ID)
            if entry_domain is None and entry_entity_id is not None:
                entry_domain = split_entity_id(str(entry_entity_id))[0]
            data = {
                LOGBOOK_ENTRY_WHEN: when,
                LOGBOOK_ENTRY_NAME: event_data.get(ATTR_NAME),
                LOGBOOK_ENTRY_MESSAGE: event_data.get(ATTR_MESSAGE),
                LOGBOOK_ENTRY_DOMAIN: entry_domain,
                LOGBOOK_ENTRY_ENTITY_ID: entry_entity_id,
            }
            context_augmenter.augment(data, row, context_id_bin)
            yield data


class ContextAugmenter:
    """Augment data with context trace."""

    def __init__(self, logbook_run: LogbookRun) -> None:
        """Init the augmenter."""
        self.context_lookup = logbook_run.context_lookup
        self.entity_name_cache = logbook_run.entity_name_cache
        self.external_events = logbook_run.external_events
        self.event_cache = logbook_run.event_cache
        self.include_entity_name = logbook_run.include_entity_name

    def _get_context_row(
        self, context_id_bin: bytes | None, row: Row | EventAsRow
    ) -> Row | EventAsRow | None:
        """Get the context row from the id or row context."""
        if context_id_bin is not None and (
            context_row := self.context_lookup.get(context_id_bin)
        ):
            return context_row
        if (
            type(row) is EventAsRow
            and (context := row[CONTEXT_POS]) is not None
            and (origin_event := context.origin_event) is not None
        ):
            return async_event_to_row(origin_event)
        return None

    def augment(
        self, data: dict[str, Any], row: Row | EventAsRow, context_id_bin: bytes | None
    ) -> None:
        """Augment data from the row and cache."""
        if context_user_id_bin := row[CONTEXT_USER_ID_BIN_POS]:
            data[CONTEXT_USER_ID] = bytes_to_uuid_hex_or_none(context_user_id_bin)

        if not (context_row := self._get_context_row(context_id_bin, row)):
            return

        if row is context_row or _rows_ids_match(row, context_row):
            # This is the first event with the given ID. Was it directly caused by
            # a parent event?
            context_parent_id_bin = row[CONTEXT_PARENT_ID_BIN_POS]
            if (
                not context_parent_id_bin
                or (
                    context_row := self._get_context_row(
                        context_parent_id_bin, context_row
                    )
                )
                is None
            ):
                return
            # Ensure the (parent) context_event exists and is not the root cause of
            # this log entry.
            if row is context_row or _rows_ids_match(row, context_row):
                return
        event_type = context_row[EVENT_TYPE_POS]
        # State change
        if context_entity_id := context_row[ENTITY_ID_POS]:
            data[CONTEXT_STATE] = context_row[STATE_POS]
            data[CONTEXT_ENTITY_ID] = context_entity_id
            if self.include_entity_name:
                data[CONTEXT_ENTITY_ID_NAME] = self.entity_name_cache.get(
                    context_entity_id
                )
            return

        # Call service
        if event_type == EVENT_CALL_SERVICE:
            event = self.event_cache.get(context_row)
            event_data = event.data
            data[CONTEXT_DOMAIN] = event_data.get(ATTR_DOMAIN)
            data[CONTEXT_SERVICE] = event_data.get(ATTR_SERVICE)
            data[CONTEXT_EVENT_TYPE] = event_type
            return

        if event_type not in self.external_events:
            return

        domain, describe_event = self.external_events[event_type]
        data[CONTEXT_EVENT_TYPE] = event_type
        data[CONTEXT_DOMAIN] = domain
        event = self.event_cache.get(context_row)
        try:
            described = describe_event(event)
        except Exception:
            _LOGGER.exception("Error with %s describe event for %s", domain, event_type)
            return
        if name := described.get(LOGBOOK_ENTRY_NAME):
            data[CONTEXT_NAME] = name
        if message := described.get(LOGBOOK_ENTRY_MESSAGE):
            data[CONTEXT_MESSAGE] = message
        # In 2022.12 and later drop `CONTEXT_MESSAGE` if `CONTEXT_SOURCE` is available
        if source := described.get(LOGBOOK_ENTRY_SOURCE):
            data[CONTEXT_SOURCE] = source
        if not (attr_entity_id := described.get(LOGBOOK_ENTRY_ENTITY_ID)):
            return
        data[CONTEXT_ENTITY_ID] = attr_entity_id
        if self.include_entity_name:
            data[CONTEXT_ENTITY_ID_NAME] = self.entity_name_cache.get(attr_entity_id)


def _rows_ids_match(row: Row | EventAsRow, other_row: Row | EventAsRow) -> bool:
    """Check of rows match by using the same method as Events __hash__."""
<<<<<<< HEAD
    return bool(
        row is other_row
        or (row_id := row[ROW_ID_POS])
        and row_id == other_row[ROW_ID_POS]
=======
    return bool((row_id := row.row_id) and row_id == other_row.row_id)


def _row_time_fired_isoformat(row: Row | EventAsRow) -> str:
    """Convert the row timed_fired to isoformat."""
    return process_timestamp_to_utc_isoformat(
        dt_util.utc_from_timestamp(row.time_fired_ts) or dt_util.utcnow()
>>>>>>> 726170b4
    )


class EntityNameCache:
    """A cache to lookup the name for an entity.

    This class should not be used to lookup attributes
    that are expected to change state.
    """

    def __init__(self, hass: HomeAssistant) -> None:
        """Init the cache."""
        self._hass = hass
        self._names: dict[str, str] = {}

    def get(self, entity_id: str) -> str:
        """Lookup an the friendly name."""
        if entity_id in self._names:
            return self._names[entity_id]
        if (current_state := self._hass.states.get(entity_id)) and (
            friendly_name := current_state.attributes.get(ATTR_FRIENDLY_NAME)
        ):
            self._names[entity_id] = friendly_name
        else:
            return split_entity_id(entity_id)[1].replace("_", " ")

        return self._names[entity_id]


class EventCache:
    """Cache LazyEventPartialState by row."""

    def __init__(self, event_data_cache: dict[str, dict[str, Any]]) -> None:
        """Init the cache."""
        self._event_data_cache = event_data_cache
        self.event_cache: dict[Row | EventAsRow, LazyEventPartialState] = {}

    def get(self, row: EventAsRow | Row) -> LazyEventPartialState:
        """Get the event from the row."""
        if type(row) is EventAsRow:  # - this is never subclassed
            return LazyEventPartialState(row, self._event_data_cache)
        if event := self.event_cache.get(row):
            return event
        self.event_cache[row] = lazy_event = LazyEventPartialState(
            row, self._event_data_cache
        )
        return lazy_event

    def clear(self) -> None:
        """Clear the event cache."""
        self._event_data_cache = {}
        self.event_cache = {}<|MERGE_RESOLUTION|>--- conflicted
+++ resolved
@@ -398,21 +398,7 @@
 
 def _rows_ids_match(row: Row | EventAsRow, other_row: Row | EventAsRow) -> bool:
     """Check of rows match by using the same method as Events __hash__."""
-<<<<<<< HEAD
-    return bool(
-        row is other_row
-        or (row_id := row[ROW_ID_POS])
-        and row_id == other_row[ROW_ID_POS]
-=======
-    return bool((row_id := row.row_id) and row_id == other_row.row_id)
-
-
-def _row_time_fired_isoformat(row: Row | EventAsRow) -> str:
-    """Convert the row timed_fired to isoformat."""
-    return process_timestamp_to_utc_isoformat(
-        dt_util.utc_from_timestamp(row.time_fired_ts) or dt_util.utcnow()
->>>>>>> 726170b4
-    )
+    return bool((row_id := row[ROW_ID_POS]) and row_id == other_row[ROW_ID_POS])
 
 
 class EntityNameCache:
