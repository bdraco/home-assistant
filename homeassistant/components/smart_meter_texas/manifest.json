{
  "domain": "smart_meter_texas",
  "name": "Smart Meter Texas",
  "config_flow": true,
  "documentation": "https://www.home-assistant.io/integrations/smart_meter_texas",
<<<<<<< HEAD
  "requirements": ["smart-meter-texas==0.4.1"],
=======
  "requirements": ["smart-meter-texas==0.4.3"],
>>>>>>> 60b98f10
  "codeowners": ["@grahamwetzler"]
}<|MERGE_RESOLUTION|>--- conflicted
+++ resolved
@@ -3,10 +3,6 @@
   "name": "Smart Meter Texas",
   "config_flow": true,
   "documentation": "https://www.home-assistant.io/integrations/smart_meter_texas",
-<<<<<<< HEAD
-  "requirements": ["smart-meter-texas==0.4.1"],
-=======
   "requirements": ["smart-meter-texas==0.4.3"],
->>>>>>> 60b98f10
   "codeowners": ["@grahamwetzler"]
 }