--- conflicted
+++ resolved
@@ -14,11 +14,7 @@
         "data": {
           "username": "[%key:common::config_flow::data::email%]",
           "password": "[%key:common::config_flow::data::password%]",
-<<<<<<< HEAD
-          "mfa": "MFA Code"
-=======
           "mfa": "MFA Code (Optional)"
->>>>>>> 268ade6b
         },
         "description": "Please enter your information.",
         "title": "Tesla - Configuration"
