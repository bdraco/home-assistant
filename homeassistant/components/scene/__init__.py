--- conflicted
+++ resolved
@@ -16,7 +16,6 @@
 from homeassistant.helpers.entity_component import EntityComponent
 from homeassistant.helpers.restore_state import RestoreEntity
 from homeassistant.helpers.typing import ConfigType
-from homeassistant.setup import SetupPhases, async_pause_setup
 from homeassistant.util import dt as dt_util
 
 DOMAIN: Final = "scene"
@@ -67,17 +66,10 @@
 
     await component.async_setup(config)
     # Ensure Home Assistant platform always loaded.
-<<<<<<< HEAD
-    with async_pause_setup(hass, SetupPhases.WAIT_PLATFORM_INTEGRATION):
-        await component.async_setup_platform(
-            HA_DOMAIN, {"platform": HA_DOMAIN, STATES: []}
-        )
-=======
     hass.async_create_task(
         component.async_setup_platform(HA_DOMAIN, {"platform": HA_DOMAIN, STATES: []}),
         eager_start=True,
     )
->>>>>>> c05e8f34
     component.async_register_entity_service(
         SERVICE_TURN_ON,
         {ATTR_TRANSITION: vol.All(vol.Coerce(float), vol.Clamp(min=0, max=6553))},
