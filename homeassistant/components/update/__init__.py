--- conflicted
+++ resolved
@@ -217,17 +217,6 @@
         """Version installed and in use."""
         return self._attr_installed_version
 
-<<<<<<< HEAD
-    @property
-    def _default_to_device_class_name(self) -> bool:
-        """Return True if an unnamed entity should be named by its device class.
-
-        For updates this is True if the entity has a device class.
-        """
-        return self.device_class is not None
-
-=======
->>>>>>> 613f37ba
     @cached_property
     def device_class(self) -> UpdateDeviceClass | None:
         """Return the class of this entity."""
