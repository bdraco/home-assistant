"""Coordinators for the Shelly integration."""

from __future__ import annotations

import asyncio
from collections.abc import Callable, Coroutine
from dataclasses import dataclass
from datetime import timedelta
from typing import Any, cast

from aioshelly.ble import async_ensure_ble_enabled, async_stop_scanner
from aioshelly.block_device import BlockDevice, BlockUpdateType
from aioshelly.const import MODEL_NAMES, MODEL_VALVE
from aioshelly.exceptions import DeviceConnectionError, InvalidAuthError, RpcCallError
from aioshelly.rpc_device import RpcDevice, RpcUpdateType

from homeassistant.config_entries import ConfigEntry, ConfigEntryState
from homeassistant.const import (
    ATTR_DEVICE_ID,
    CONF_HOST,
    EVENT_HOMEASSISTANT_STOP,
    Platform,
)
from homeassistant.core import CALLBACK_TYPE, Event, HomeAssistant, callback
from homeassistant.helpers import device_registry as dr, issue_registry as ir
from homeassistant.helpers.debounce import Debouncer
from homeassistant.helpers.device_registry import CONNECTION_NETWORK_MAC
from homeassistant.helpers.update_coordinator import DataUpdateCoordinator, UpdateFailed

from .bluetooth import async_connect_scanner
from .const import (
    ATTR_CHANNEL,
    ATTR_CLICK_TYPE,
    ATTR_DEVICE,
    ATTR_GENERATION,
    BATTERY_DEVICES_WITH_PERMANENT_CONNECTION,
    CONF_BLE_SCANNER_MODE,
    CONF_SLEEP_PERIOD,
    DOMAIN,
    DUAL_MODE_LIGHT_MODELS,
    ENTRY_RELOAD_COOLDOWN,
    EVENT_SHELLY_CLICK,
    INPUTS_EVENTS_DICT,
    LOGGER,
    MAX_PUSH_UPDATE_FAILURES,
    MODELS_SUPPORTING_LIGHT_EFFECTS,
    OTA_BEGIN,
    OTA_ERROR,
    OTA_PROGRESS,
    OTA_SUCCESS,
    PUSH_UPDATE_ISSUE_ID,
    REST_SENSORS_UPDATE_INTERVAL,
    RPC_INPUTS_EVENTS_TYPES,
    RPC_RECONNECT_INTERVAL,
    RPC_SENSORS_POLLING_INTERVAL,
    SHBTN_MODELS,
    SLEEP_PERIOD_MULTIPLIER,
    UPDATE_PERIOD_MULTIPLIER,
    BLEScannerMode,
)
from .utils import (
    async_create_issue_unsupported_firmware,
    get_block_device_sleep_period,
    get_device_entry_gen,
    get_http_port,
    get_rpc_device_wakeup_period,
    update_device_fw_info,
)


@dataclass
class ShellyEntryData:
    """Class for sharing data within a given config entry."""

    block: ShellyBlockCoordinator | None = None
    rest: ShellyRestCoordinator | None = None
    rpc: ShellyRpcCoordinator | None = None
    rpc_poll: ShellyRpcPollingCoordinator | None = None


type ShellyConfigEntry = ConfigEntry[ShellyEntryData]


class ShellyCoordinatorBase[_DeviceT: BlockDevice | RpcDevice](
    DataUpdateCoordinator[None]
):
    """Coordinator for a Shelly device."""

    def __init__(
        self,
        hass: HomeAssistant,
        entry: ShellyConfigEntry,
        device: _DeviceT,
        update_interval: float,
    ) -> None:
        """Initialize the Shelly device coordinator."""
        self.entry = entry
        self.device = device
        self.device_id: str | None = None
        self._pending_platforms: list[Platform] | None = None
        self._initialize_lock = asyncio.Lock()
        device_name = device.name if device.initialized else entry.title
        interval_td = timedelta(seconds=update_interval)
        super().__init__(hass, LOGGER, name=device_name, update_interval=interval_td)

        self._debounced_reload: Debouncer[Coroutine[Any, Any, None]] = Debouncer(
            hass,
            LOGGER,
            cooldown=ENTRY_RELOAD_COOLDOWN,
            immediate=False,
            function=self._async_reload_entry,
        )
        entry.async_on_unload(self._debounced_reload.async_shutdown)

        entry.async_on_unload(
            hass.bus.async_listen_once(EVENT_HOMEASSISTANT_STOP, self._handle_ha_stop)
        )

    @property
    def model(self) -> str:
        """Model of the device."""
        return cast(str, self.entry.data["model"])

    @property
    def mac(self) -> str:
        """Mac address of the device."""
        return cast(str, self.entry.unique_id)

    @property
    def sw_version(self) -> str:
        """Firmware version of the device."""
        return self.device.firmware_version if self.device.initialized else ""

    @property
    def sleep_period(self) -> int:
        """Sleep period of the device."""
        return self.entry.data.get(CONF_SLEEP_PERIOD, 0)

    def async_setup(self, pending_platforms: list[Platform] | None = None) -> None:
        """Set up the coordinator."""
        self._pending_platforms = pending_platforms
        dev_reg = dr.async_get(self.hass)
        device_entry = dev_reg.async_get_or_create(
            config_entry_id=self.entry.entry_id,
            name=self.name,
            connections={(CONNECTION_NETWORK_MAC, self.mac)},
            manufacturer="Shelly",
            model=MODEL_NAMES.get(self.model, self.model),
            sw_version=self.sw_version,
            hw_version=f"gen{get_device_entry_gen(self.entry)} ({self.model})",
            configuration_url=f"http://{self.entry.data[CONF_HOST]}:{get_http_port(self.entry.data)}",
        )
        self.device_id = device_entry.id

    async def shutdown(self) -> None:
        """Shutdown the coordinator."""
        await self.device.shutdown()

    async def _handle_ha_stop(self, _event: Event) -> None:
        """Handle Home Assistant stopping."""
        LOGGER.debug("Stopping RPC device coordinator for %s", self.name)
        await self.shutdown()

    async def _async_device_initialize(self) -> bool:
        """Initialize a Shelly device."""
        async with self._initialize_lock:
            return await self._async_device_initialize_locked()

    async def _async_device_initialize_locked(self) -> bool:
        """Initialize a shelly device while holding the lock."""
        assert self._initialize_lock.locked(), "The initialize lock must be held"
        if self.device.initialized:
            return True
        LOGGER.debug("Connecting to Shelly Device - %s", self.name)
        try:
            await self.device.initialize()
            update_device_fw_info(self.hass, self.device, self.entry)
        except DeviceConnectionError as err:
            LOGGER.debug(
                "Error connecting to Shelly device %s, error: %r", self.name, err
            )
            return False
        except InvalidAuthError:
            self.entry.async_start_reauth(self.hass)
            return False

        if not self.device.firmware_supported:
            async_create_issue_unsupported_firmware(self.hass, self.entry)
            return False

        if not self._pending_platforms:
            return True

        LOGGER.debug("Device %s is online, resuming setup", self.entry.title)
        platforms = self._pending_platforms
        self._pending_platforms = None

        data = {**self.entry.data}

        # Update sleep_period
        old_sleep_period = data[CONF_SLEEP_PERIOD]
        if isinstance(self.device, RpcDevice):
            new_sleep_period = get_rpc_device_wakeup_period(self.device.status)
        elif isinstance(self.device, BlockDevice):
            new_sleep_period = get_block_device_sleep_period(self.device.settings)

        if new_sleep_period != old_sleep_period:
            data[CONF_SLEEP_PERIOD] = new_sleep_period
            self.hass.config_entries.async_update_entry(self.entry, data=data)

        # Resume platform setup
        await self.hass.config_entries.async_late_forward_entry_setups(
            self.entry, platforms
        )

        return True

    async def _async_reload_entry(self) -> None:
        """Reload entry."""
        self._debounced_reload.async_cancel()
        LOGGER.debug("Reloading entry %s", self.name)
        await self.hass.config_entries.async_reload(self.entry.entry_id)

    async def async_shutdown_device_and_start_reauth(self) -> None:
        """Shutdown Shelly device and start reauth flow."""
        # not running disconnect events since we have auth error
        # and won't be able to send commands to the device
        self.last_update_success = False
        await self.shutdown()
        self.entry.async_start_reauth(self.hass)


class ShellyBlockCoordinator(ShellyCoordinatorBase[BlockDevice]):
    """Coordinator for a Shelly block based device."""

    def __init__(
        self, hass: HomeAssistant, entry: ShellyConfigEntry, device: BlockDevice
    ) -> None:
        """Initialize the Shelly block device coordinator."""
        self.entry = entry
        if self.sleep_period:
            update_interval = SLEEP_PERIOD_MULTIPLIER * self.sleep_period
        else:
            update_interval = (
                UPDATE_PERIOD_MULTIPLIER * device.settings["coiot"]["update_period"]
            )
        super().__init__(hass, entry, device, update_interval)

        self._last_cfg_changed: int | None = None
        self._last_mode: str | None = None
        self._last_effect: str | None = None
        self._last_input_events_count: dict = {}
        self._last_target_temp: float | None = None
        self._push_update_failures: int = 0
        self._input_event_listeners: list[Callable[[dict[str, Any]], None]] = []

        entry.async_on_unload(
            self.async_add_listener(self._async_device_updates_handler)
        )

    @callback
    def async_subscribe_input_events(
        self, input_event_callback: Callable[[dict[str, Any]], None]
    ) -> CALLBACK_TYPE:
        """Subscribe to input events."""

        def _unsubscribe() -> None:
            self._input_event_listeners.remove(input_event_callback)

        self._input_event_listeners.append(input_event_callback)

        return _unsubscribe

    @callback
    def _async_device_updates_handler(self) -> None:
        """Handle device updates."""
        if not self.device.initialized:
            return

        # For buttons which are battery powered - set initial value for last_event_count
        if self.model in SHBTN_MODELS and self._last_input_events_count.get(1) is None:
            for block in self.device.blocks:
                if block.type != "device":
                    continue

                wakeup_event = cast(list, block.wakeupEvent)
                if len(wakeup_event) == 1 and wakeup_event[0] == "button":
                    self._last_input_events_count[1] = -1

                break

        # Check for input events and config change
        cfg_changed = 0
        for block in self.device.blocks:
            if block.type == "device" and block.cfgChanged is not None:
                cfg_changed = cast(int, block.cfgChanged)

            # Shelly TRV sends information about changing the configuration for no
            # reason, reloading the config entry is not needed for it.
            if self.model == MODEL_VALVE:
                self._last_cfg_changed = None

            # For dual mode bulbs ignore change if it is due to mode/effect change
            if self.model in DUAL_MODE_LIGHT_MODELS:
                if "mode" in block.sensor_ids:
                    if self._last_mode != block.mode:
                        self._last_cfg_changed = None
                    self._last_mode = block.mode

            if self.model in MODELS_SUPPORTING_LIGHT_EFFECTS:
                if "effect" in block.sensor_ids:
                    if self._last_effect != block.effect:
                        self._last_cfg_changed = None
                    self._last_effect = block.effect

            if (
                "inputEvent" not in block.sensor_ids
                or "inputEventCnt" not in block.sensor_ids
            ):
                LOGGER.debug("Skipping non-input event block %s", block.description)
                continue

            channel = int(block.channel or 0) + 1
            event_type = block.inputEvent
            last_event_count = self._last_input_events_count.get(channel)
            self._last_input_events_count[channel] = block.inputEventCnt

            if (
                last_event_count is None
                or last_event_count == block.inputEventCnt
                or event_type == ""
            ):
                LOGGER.debug("Skipping block event %s", event_type)
                continue

            if event_type in INPUTS_EVENTS_DICT:
                for event_callback in self._input_event_listeners:
                    event_callback(
                        {"channel": channel, "event": INPUTS_EVENTS_DICT[event_type]}
                    )
                self.hass.bus.async_fire(
                    EVENT_SHELLY_CLICK,
                    {
                        ATTR_DEVICE_ID: self.device_id,
                        ATTR_DEVICE: self.device.settings["device"]["hostname"],
                        ATTR_CHANNEL: channel,
                        ATTR_CLICK_TYPE: INPUTS_EVENTS_DICT[event_type],
                        ATTR_GENERATION: 1,
                    },
                )

        if self._last_cfg_changed is not None and cfg_changed > self._last_cfg_changed:
            LOGGER.info(
                "Config for %s changed, reloading entry in %s seconds",
                self.name,
                ENTRY_RELOAD_COOLDOWN,
            )
            self._debounced_reload.async_schedule_call()
        self._last_cfg_changed = cfg_changed

    async def _async_update_data(self) -> None:
        """Fetch data."""
        if self.sleep_period:
            # Sleeping device, no point polling it, just mark it unavailable
            raise UpdateFailed(
                f"Sleeping device did not update within {self.sleep_period} seconds interval"
            )

        LOGGER.debug("Polling Shelly Block Device - %s", self.name)
        try:
            await self.device.update()
        except DeviceConnectionError as err:
            raise UpdateFailed(f"Error fetching data: {err!r}") from err
        except InvalidAuthError:
            await self.async_shutdown_device_and_start_reauth()

    @callback
    def _async_handle_update(
        self, device_: BlockDevice, update_type: BlockUpdateType
    ) -> None:
        """Handle device update."""
        LOGGER.debug("Shelly %s handle update, type: %s", self.name, update_type)
        if update_type is BlockUpdateType.ONLINE:
            self.entry.async_create_background_task(
                self.hass,
                self._async_device_initialize(),
                "block device online",
                eager_start=True,
            )
        elif update_type is BlockUpdateType.COAP_PERIODIC:
            self._push_update_failures = 0
            ir.async_delete_issue(
                self.hass,
                DOMAIN,
                PUSH_UPDATE_ISSUE_ID.format(unique=self.mac),
            )
        elif update_type is BlockUpdateType.COAP_REPLY:
            self._push_update_failures += 1
            if self._push_update_failures == MAX_PUSH_UPDATE_FAILURES:
                LOGGER.debug(
                    "Creating issue %s", PUSH_UPDATE_ISSUE_ID.format(unique=self.mac)
                )
                ir.async_create_issue(
                    self.hass,
                    DOMAIN,
                    PUSH_UPDATE_ISSUE_ID.format(unique=self.mac),
                    is_fixable=False,
                    is_persistent=False,
                    severity=ir.IssueSeverity.ERROR,
                    learn_more_url="https://www.home-assistant.io/integrations/shelly/#shelly-device-configuration-generation-1",
                    translation_key="push_update_failure",
                    translation_placeholders={
                        "device_name": self.entry.title,
                        "ip_address": self.device.ip_address,
                    },
                )
        LOGGER.debug(
            "Push update failures for %s: %s", self.name, self._push_update_failures
        )
        self.async_set_updated_data(None)

    def async_setup(self, pending_platforms: list[Platform] | None = None) -> None:
        """Set up the coordinator."""
        super().async_setup(pending_platforms)
        self.device.subscribe_updates(self._async_handle_update)


class ShellyRestCoordinator(ShellyCoordinatorBase[BlockDevice]):
    """Coordinator for a Shelly REST device."""

    def __init__(
        self, hass: HomeAssistant, device: BlockDevice, entry: ShellyConfigEntry
    ) -> None:
        """Initialize the Shelly REST device coordinator."""
        update_interval = REST_SENSORS_UPDATE_INTERVAL
        if (
            device.settings["device"]["type"]
            in BATTERY_DEVICES_WITH_PERMANENT_CONNECTION
        ):
            update_interval = (
                SLEEP_PERIOD_MULTIPLIER * device.settings["coiot"]["update_period"]
            )
        super().__init__(hass, entry, device, update_interval)

    async def _async_update_data(self) -> None:
        """Fetch data."""
        LOGGER.debug("REST update for %s", self.name)
        try:
            await self.device.update_status()

            if self.device.status["uptime"] > 2 * REST_SENSORS_UPDATE_INTERVAL:
                return
            await self.device.update_shelly()
        except DeviceConnectionError as err:
            raise UpdateFailed(f"Error fetching data: {err!r}") from err
        except InvalidAuthError:
            await self.async_shutdown_device_and_start_reauth()
        else:
            update_device_fw_info(self.hass, self.device, self.entry)


class ShellyRpcCoordinator(ShellyCoordinatorBase[RpcDevice]):
    """Coordinator for a Shelly RPC based device."""

    def __init__(
        self, hass: HomeAssistant, entry: ShellyConfigEntry, device: RpcDevice
    ) -> None:
        """Initialize the Shelly RPC device coordinator."""
        self.entry = entry
        if self.sleep_period:
            update_interval = SLEEP_PERIOD_MULTIPLIER * self.sleep_period
        else:
            update_interval = RPC_RECONNECT_INTERVAL
        super().__init__(hass, entry, device, update_interval)

        self.connected = False
        self._disconnected_callbacks: list[CALLBACK_TYPE] = []
        self._connection_lock = asyncio.Lock()
        self._event_listeners: list[Callable[[dict[str, Any]], None]] = []
        self._ota_event_listeners: list[Callable[[dict[str, Any]], None]] = []
        self._input_event_listeners: list[Callable[[dict[str, Any]], None]] = []

        entry.async_on_unload(entry.add_update_listener(self._async_update_listener))

    def update_sleep_period(self) -> bool:
        """Check device sleep period & update if changed."""
        if (
            not self.device.initialized
            or not (wakeup_period := get_rpc_device_wakeup_period(self.device.status))
            or wakeup_period == self.sleep_period
        ):
            return False

        data = {**self.entry.data}
        data[CONF_SLEEP_PERIOD] = wakeup_period
        self.hass.config_entries.async_update_entry(self.entry, data=data)

        update_interval = SLEEP_PERIOD_MULTIPLIER * wakeup_period
        self.update_interval = timedelta(seconds=update_interval)

        return True

    @callback
    def async_subscribe_ota_events(
        self, ota_event_callback: Callable[[dict[str, Any]], None]
    ) -> CALLBACK_TYPE:
        """Subscribe to OTA events."""

        def _unsubscribe() -> None:
            self._ota_event_listeners.remove(ota_event_callback)

        self._ota_event_listeners.append(ota_event_callback)

        return _unsubscribe

    @callback
    def async_subscribe_input_events(
        self, input_event_callback: Callable[[dict[str, Any]], None]
    ) -> CALLBACK_TYPE:
        """Subscribe to input events."""

        def _unsubscribe() -> None:
            self._input_event_listeners.remove(input_event_callback)

        self._input_event_listeners.append(input_event_callback)

        return _unsubscribe

    @callback
    def async_subscribe_events(
        self, event_callback: Callable[[dict[str, Any]], None]
    ) -> CALLBACK_TYPE:
        """Subscribe to events."""

        def _unsubscribe() -> None:
            self._event_listeners.remove(event_callback)

        self._event_listeners.append(event_callback)

        return _unsubscribe

    async def _async_update_listener(
        self, hass: HomeAssistant, entry: ShellyConfigEntry
    ) -> None:
        """Reconfigure on update."""
        async with self._connection_lock:
            if self.connected:
                self._async_run_disconnected_events()
                await self._async_run_connected_events()

    @callback
    def _async_device_event_handler(self, event_data: dict[str, Any]) -> None:
        """Handle device events."""
        events: list[dict[str, Any]] = event_data["events"]
        for event in events:
            event_type = event.get("event")
            if event_type is None:
                continue

            for event_callback in self._event_listeners:
                event_callback(event)

            if event_type == "config_changed":
                self.update_sleep_period()
                LOGGER.info(
                    "Config for %s changed, reloading entry in %s seconds",
                    self.name,
                    ENTRY_RELOAD_COOLDOWN,
                )
                self._debounced_reload.async_schedule_call()
            elif event_type in RPC_INPUTS_EVENTS_TYPES:
                for event_callback in self._input_event_listeners:
                    event_callback(event)
                self.hass.bus.async_fire(
                    EVENT_SHELLY_CLICK,
                    {
                        ATTR_DEVICE_ID: self.device_id,
                        ATTR_DEVICE: self.device.hostname,
                        ATTR_CHANNEL: event["id"] + 1,
                        ATTR_CLICK_TYPE: event["event"],
                        ATTR_GENERATION: 2,
                    },
                )
            elif event_type in (OTA_BEGIN, OTA_ERROR, OTA_PROGRESS, OTA_SUCCESS):
                for event_callback in self._ota_event_listeners:
                    event_callback(event)

    async def _async_update_data(self) -> None:
        """Fetch data."""
        if self.update_sleep_period():
            return

        if self.sleep_period:
            # Sleeping device, no point polling it, just mark it unavailable
            raise UpdateFailed(
                f"Sleeping device did not update within {self.sleep_period} seconds interval"
            )

<<<<<<< HEAD
        if not await self._async_device_initialize():
            raise UpdateFailed("Device reconnect error")
=======
        async with self._connection_lock:
            if self.device.connected:  # Already connected
                return

            if not await self._async_device_connect_task():
                raise UpdateFailed("Device reconnect error")
>>>>>>> 9008b429

    async def _async_disconnected(self, reconnect: bool) -> None:
        """Handle device disconnected."""
        # Sleeping devices send data and disconnect
        # There are no disconnect events for sleeping devices
        if self.sleep_period:
            return

        async with self._connection_lock:
            if not self.connected:  # Already disconnected
                return
            self.connected = False
            self._async_run_disconnected_events()
        # Try to reconnect right away if triggered by disconnect event
        if reconnect:
            await self.async_request_refresh()

    @callback
    def _async_run_disconnected_events(self) -> None:
        """Run disconnected events.

        This will be executed on disconnect or when the config entry
        is updated.
        """
        for disconnected_callback in self._disconnected_callbacks:
            disconnected_callback()
        self._disconnected_callbacks.clear()

    async def _async_connected(self) -> None:
        """Handle device connected."""
        async with self._connection_lock:
            if self.connected:  # Already connected
                return
            self.connected = True
            await self._async_run_connected_events()

    async def _async_run_connected_events(self) -> None:
        """Run connected events.

        This will be executed on connect or when the config entry
        is updated.
        """
        if not self.sleep_period:
            await self._async_connect_ble_scanner()

    async def _async_connect_ble_scanner(self) -> None:
        """Connect BLE scanner."""
        ble_scanner_mode = self.entry.options.get(
            CONF_BLE_SCANNER_MODE, BLEScannerMode.DISABLED
        )
        if ble_scanner_mode == BLEScannerMode.DISABLED and self.connected:
            await async_stop_scanner(self.device)
            return
        if await async_ensure_ble_enabled(self.device):
            # BLE enable required a reboot, don't bother connecting
            # the scanner since it will be disconnected anyway
            return
        self._disconnected_callbacks.append(
            await async_connect_scanner(self.hass, self, ble_scanner_mode)
        )

    @callback
    def _async_handle_update(
        self, device_: RpcDevice, update_type: RpcUpdateType
    ) -> None:
        """Handle device update."""
        LOGGER.debug("Shelly %s handle update, type: %s", self.name, update_type)
        if update_type is RpcUpdateType.ONLINE:
            self.entry.async_create_background_task(
                self.hass,
                self._async_device_initialize(),
                "rpc device online",
                eager_start=True,
            )
        elif update_type is RpcUpdateType.INITIALIZED:
            self.entry.async_create_background_task(
                self.hass, self._async_connected(), "rpc device init", eager_start=True
            )
            self.async_set_updated_data(None)
        elif update_type is RpcUpdateType.DISCONNECTED:
            self.entry.async_create_background_task(
                self.hass,
                self._async_disconnected(True),
                "rpc device disconnected",
                eager_start=True,
            )
        elif update_type is RpcUpdateType.STATUS:
            self.async_set_updated_data(None)
            if self.sleep_period:
                update_device_fw_info(self.hass, self.device, self.entry)
        elif update_type is RpcUpdateType.EVENT and (event := self.device.event):
            self._async_device_event_handler(event)

    def async_setup(self, pending_platforms: list[Platform] | None = None) -> None:
        """Set up the coordinator."""
        super().async_setup(pending_platforms)
        self.device.subscribe_updates(self._async_handle_update)
        if self.device.initialized:
            # If we are already initialized, we are connected
            self.entry.async_create_task(
                self.hass, self._async_connected(), eager_start=True
            )

    async def shutdown(self) -> None:
        """Shutdown the coordinator."""
        if self.device.connected:
            try:
                await async_stop_scanner(self.device)
            except InvalidAuthError:
                self.entry.async_start_reauth(self.hass)
                return
        await super().shutdown()
        await self._async_disconnected(False)


class ShellyRpcPollingCoordinator(ShellyCoordinatorBase[RpcDevice]):
    """Polling coordinator for a Shelly RPC based device."""

    def __init__(
        self, hass: HomeAssistant, entry: ShellyConfigEntry, device: RpcDevice
    ) -> None:
        """Initialize the RPC polling coordinator."""
        super().__init__(hass, entry, device, RPC_SENSORS_POLLING_INTERVAL)

    async def _async_update_data(self) -> None:
        """Fetch data."""
        if not self.device.connected:
            raise UpdateFailed("Device disconnected")

        LOGGER.debug("Polling Shelly RPC Device - %s", self.name)
        try:
            await self.device.update_status()
        except (DeviceConnectionError, RpcCallError) as err:
            raise UpdateFailed(f"Device disconnected: {err!r}") from err
        except InvalidAuthError:
            await self.async_shutdown_device_and_start_reauth()


def get_block_coordinator_by_device_id(
    hass: HomeAssistant, device_id: str
) -> ShellyBlockCoordinator | None:
    """Get a Shelly block device coordinator for the given device id."""
    dev_reg = dr.async_get(hass)
    if device := dev_reg.async_get(device_id):
        for config_entry in device.config_entries:
            entry = hass.config_entries.async_get_entry(config_entry)
            if (
                entry
                and entry.state is ConfigEntryState.LOADED
                and hasattr(entry, "runtime_data")
                and isinstance(entry.runtime_data, ShellyEntryData)
                and (coordinator := entry.runtime_data.block)
            ):
                return coordinator

    return None


def get_rpc_coordinator_by_device_id(
    hass: HomeAssistant, device_id: str
) -> ShellyRpcCoordinator | None:
    """Get a Shelly RPC device coordinator for the given device id."""
    dev_reg = dr.async_get(hass)
    if device := dev_reg.async_get(device_id):
        for config_entry in device.config_entries:
            entry = hass.config_entries.async_get_entry(config_entry)
            if (
                entry
                and entry.state is ConfigEntryState.LOADED
                and hasattr(entry, "runtime_data")
                and isinstance(entry.runtime_data, ShellyEntryData)
                and (coordinator := entry.runtime_data.rpc)
            ):
                return coordinator

    return None


async def async_reconnect_soon(hass: HomeAssistant, entry: ShellyConfigEntry) -> None:
    """Try to reconnect soon."""
    if (
        not entry.data.get(CONF_SLEEP_PERIOD)
        and not hass.is_stopping
        and entry.state == ConfigEntryState.LOADED
        and (coordinator := entry.runtime_data.rpc)
    ):
        entry.async_create_background_task(
            hass,
            coordinator.async_request_refresh(),
            "reconnect soon",
            eager_start=True,
        )<|MERGE_RESOLUTION|>--- conflicted
+++ resolved
@@ -98,7 +98,6 @@
         self.device = device
         self.device_id: str | None = None
         self._pending_platforms: list[Platform] | None = None
-        self._initialize_lock = asyncio.Lock()
         device_name = device.name if device.initialized else entry.title
         interval_td = timedelta(seconds=update_interval)
         super().__init__(hass, LOGGER, name=device_name, update_interval=interval_td)
@@ -161,16 +160,8 @@
         LOGGER.debug("Stopping RPC device coordinator for %s", self.name)
         await self.shutdown()
 
-    async def _async_device_initialize(self) -> bool:
-        """Initialize a Shelly device."""
-        async with self._initialize_lock:
-            return await self._async_device_initialize_locked()
-
-    async def _async_device_initialize_locked(self) -> bool:
-        """Initialize a shelly device while holding the lock."""
-        assert self._initialize_lock.locked(), "The initialize lock must be held"
-        if self.device.initialized:
-            return True
+    async def _async_device_connect_task(self) -> bool:
+        """Connect to a Shelly device task."""
         LOGGER.debug("Connecting to Shelly Device - %s", self.name)
         try:
             await self.device.initialize()
@@ -383,7 +374,7 @@
         if update_type is BlockUpdateType.ONLINE:
             self.entry.async_create_background_task(
                 self.hass,
-                self._async_device_initialize(),
+                self._async_device_connect_task(),
                 "block device online",
                 eager_start=True,
             )
@@ -596,17 +587,12 @@
                 f"Sleeping device did not update within {self.sleep_period} seconds interval"
             )
 
-<<<<<<< HEAD
-        if not await self._async_device_initialize():
-            raise UpdateFailed("Device reconnect error")
-=======
         async with self._connection_lock:
             if self.device.connected:  # Already connected
                 return
 
             if not await self._async_device_connect_task():
                 raise UpdateFailed("Device reconnect error")
->>>>>>> 9008b429
 
     async def _async_disconnected(self, reconnect: bool) -> None:
         """Handle device disconnected."""
@@ -677,7 +663,7 @@
         if update_type is RpcUpdateType.ONLINE:
             self.entry.async_create_background_task(
                 self.hass,
-                self._async_device_initialize(),
+                self._async_device_connect_task(),
                 "rpc device online",
                 eager_start=True,
             )
