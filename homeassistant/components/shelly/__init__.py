--- conflicted
+++ resolved
@@ -220,14 +220,8 @@
         except InvalidAuthError as err:
             raise ConfigEntryAuthFailed(repr(err)) from err
         except FirmwareUnsupported as err:
-<<<<<<< HEAD
-            error = repr(err)
-            async_create_issue_unsupported_firmware(hass, entry)
-            raise ConfigEntryNotReady(error) from err
-=======
             async_create_issue_unsupported_firmware(hass, entry)
             raise ConfigEntryNotReady from err
->>>>>>> 9143a54c
 
         await _async_block_device_setup()
     elif sleep_period is None or device_entry is None:
@@ -312,14 +306,8 @@
         try:
             await device.initialize()
         except FirmwareUnsupported as err:
-<<<<<<< HEAD
-            error = repr(err)
-            async_create_issue_unsupported_firmware(hass, entry)
-            raise ConfigEntryNotReady(error) from err
-=======
             async_create_issue_unsupported_firmware(hass, entry)
             raise ConfigEntryNotReady from err
->>>>>>> 9143a54c
         except (DeviceConnectionError, MacAddressMismatchError) as err:
             raise ConfigEntryNotReady(repr(err)) from err
         except InvalidAuthError as err:
