"""Switch for Shelly."""
from __future__ import annotations

from dataclasses import dataclass
from typing import Any, Final, cast

from aioshelly.block_device import Block
<<<<<<< HEAD
from aioshelly.const import MODEL_GAS, MODEL_WALL_DISPLAY, RPC_GENERATIONS
=======
from aioshelly.const import MODEL_GAS, RPC_GENERATIONS
>>>>>>> b63b28fd

from homeassistant.components.automation import automations_with_entity
from homeassistant.components.script import scripts_with_entity
from homeassistant.components.switch import (
    DOMAIN as SWITCH_DOMAIN,
    SwitchEntity,
    SwitchEntityDescription,
)
from homeassistant.components.valve import DOMAIN as VALVE_DOMAIN
from homeassistant.config_entries import ConfigEntry
from homeassistant.core import HomeAssistant, callback
from homeassistant.helpers.entity_platform import AddEntitiesCallback
from homeassistant.helpers.issue_registry import IssueSeverity, async_create_issue

from .const import DOMAIN, GAS_VALVE_OPEN_STATES
from .coordinator import ShellyBlockCoordinator, ShellyRpcCoordinator, get_entry_data
from .entity import (
    BlockEntityDescription,
    RpcEntityDescription,
    ShellyBlockAttributeEntity,
    ShellyRpcAttributeEntity,
    async_setup_entry_attribute_entities,
    async_setup_entry_rpc,
)
from .utils import (
    get_device_entry_gen,
    is_block_exclude_from_relay,
<<<<<<< HEAD
    is_rpc_channel_type_light,
=======
    is_rpc_exclude_from_relay,
>>>>>>> b63b28fd
)


@dataclass(frozen=True, kw_only=True)
class BlockSwitchDescription(BlockEntityDescription, SwitchEntityDescription):
    """Class to describe a BLOCK switch."""


@dataclass(frozen=True, kw_only=True)
class RpcSwitchDescription(RpcEntityDescription, SwitchEntityDescription):
    """Class to describe a RPC sensor."""


# This entity description is deprecated and will be removed in Home Assistant 2024.7.0.
GAS_VALVE_SWITCH: Final = {
    ("valve", "valve"): BlockSwitchDescription(
        key="valve|valve",
        name="Valve",
        available=lambda block: block.valve not in ("failure", "checking"),
        removal_condition=lambda _, block: block.valve in ("not_connected", "unknown"),
        entity_registry_enabled_default=False,
    )
}

SWITCHES: Final = {
    ("relay", "output"): BlockSwitchDescription(
        key="relay|output",
        removal_condition=is_block_exclude_from_relay,
    ),
}

RPC_SWITCHES: Final = {
    "switch": RpcSwitchDescription(
        key="switch",
        sub_key="output",
<<<<<<< HEAD
        removal_condition=lambda config, _, channel: is_rpc_channel_type_light(
            config, int(channel.partition(":")[2])
        ),
=======
        removal_condition=is_rpc_exclude_from_relay,
>>>>>>> b63b28fd
    )
}


async def async_setup_entry(
    hass: HomeAssistant,
    config_entry: ConfigEntry,
    async_add_entities: AddEntitiesCallback,
) -> None:
    """Set up switches for device."""
    entry_data = get_entry_data(hass)[config_entry.entry_id]

    if get_device_entry_gen(config_entry) in RPC_GENERATIONS:
<<<<<<< HEAD
        if (
            (rpc_coordinator := entry_data.rpc)
            and rpc_coordinator.model == MODEL_WALL_DISPLAY
            and not rpc_coordinator.device.shelly.get("relay_in_thermostat", False)
        ):
            # Wall Display relay is not used as the thermostat actuator,
            # we need to remove a climate entity
            unique_id = f"{rpc_coordinator.mac}-thermostat:0"
            async_remove_shelly_entity(hass, "climate", unique_id)

=======
>>>>>>> b63b28fd
        return async_setup_entry_rpc(
            hass, config_entry, async_add_entities, RPC_SWITCHES, RpcRelaySwitch
        )

    if (block_coordinator := entry_data.block) and block_coordinator.model is MODEL_GAS:
        return async_setup_entry_attribute_entities(
            hass, config_entry, async_add_entities, GAS_VALVE_SWITCH, BlockValveSwitch
        )

    return async_setup_entry_attribute_entities(
        hass, config_entry, async_add_entities, SWITCHES, BlockRelaySwitch
    )


class BlockValveSwitch(ShellyBlockAttributeEntity, SwitchEntity):
    """Entity that controls a Gas Valve on Block based Shelly devices.

    This class is deprecated and will be removed in Home Assistant 2024.7.0.
    """

    entity_description: BlockSwitchDescription

    def __init__(
        self,
        coordinator: ShellyBlockCoordinator,
        block: Block,
        attribute: str,
        description: BlockSwitchDescription,
    ) -> None:
        """Initialize valve."""
        super().__init__(coordinator, block, attribute, description)
        self.control_result: dict[str, Any] | None = None

    @property
    def is_on(self) -> bool:
        """If valve is open."""
        if self.control_result:
            return self.control_result["state"] in GAS_VALVE_OPEN_STATES

        return self.attribute_value in GAS_VALVE_OPEN_STATES

    @property
    def icon(self) -> str:
        """Return the icon."""
        return "mdi:valve-open" if self.is_on else "mdi:valve-closed"

    async def async_turn_on(self, **kwargs: Any) -> None:
        """Open valve."""
        async_create_issue(
            self.hass,
            DOMAIN,
            "deprecated_valve_switch",
            breaks_in_ha_version="2024.7.0",
            is_fixable=True,
            severity=IssueSeverity.WARNING,
            translation_key="deprecated_valve_switch",
            translation_placeholders={
                "entity": f"{VALVE_DOMAIN}.{cast(str, self.name).lower().replace(' ', '_')}",
                "service": f"{VALVE_DOMAIN}.open_valve",
            },
        )
        self.control_result = await self.set_state(go="open")
        self.async_write_ha_state()

    async def async_turn_off(self, **kwargs: Any) -> None:
        """Close valve."""
        async_create_issue(
            self.hass,
            DOMAIN,
            "deprecated_valve_switch",
            breaks_in_ha_version="2024.7.0",
            is_fixable=True,
            severity=IssueSeverity.WARNING,
            translation_key="deprecated_valve_switche",
            translation_placeholders={
                "entity": f"{VALVE_DOMAIN}.{cast(str, self.name).lower().replace(' ', '_')}",
                "service": f"{VALVE_DOMAIN}.close_valve",
            },
        )
        self.control_result = await self.set_state(go="close")
        self.async_write_ha_state()

    async def async_added_to_hass(self) -> None:
        """Set up a listener when this entity is added to HA."""
        await super().async_added_to_hass()

        entity_automations = automations_with_entity(self.hass, self.entity_id)
        entity_scripts = scripts_with_entity(self.hass, self.entity_id)
        for item in entity_automations + entity_scripts:
            async_create_issue(
                self.hass,
                DOMAIN,
                f"deprecated_valve_{self.entity_id}_{item}",
                breaks_in_ha_version="2024.7.0",
                is_fixable=True,
                severity=IssueSeverity.WARNING,
                translation_key="deprecated_valve_switch_entity",
                translation_placeholders={
                    "entity": f"{SWITCH_DOMAIN}.{cast(str, self.name).lower().replace(' ', '_')}",
                    "info": item,
                },
            )

    @callback
    def _update_callback(self) -> None:
        """When device updates, clear control result that overrides state."""
        self.control_result = None

        super()._update_callback()


class BlockRelaySwitch(ShellyBlockAttributeEntity, SwitchEntity):
    """Entity that controls a relay on Block based Shelly devices."""

    entity_description: BlockSwitchDescription

    def __init__(
        self,
        coordinator: ShellyBlockCoordinator,
        block: Block,
        attribute: str,
        description: BlockSwitchDescription,
    ) -> None:
        """Initialize relay switch."""
        super().__init__(coordinator, block, attribute, description)
        self._attr_unique_id = f"{coordinator.mac}-{block.description}"
        self.control_result: dict[str, Any] | None = None

    @property
    def is_on(self) -> bool:
        """If switch is on."""
        if self.control_result:
            return cast(bool, self.control_result["ison"])

        return bool(self.block.output)

    async def async_turn_on(self, **kwargs: Any) -> None:
        """Turn on relay."""
        self.control_result = await self.set_state(turn="on")
        self.async_write_ha_state()

    async def async_turn_off(self, **kwargs: Any) -> None:
        """Turn off relay."""
        self.control_result = await self.set_state(turn="off")
        self.async_write_ha_state()

    @callback
    def _update_callback(self) -> None:
        """When device updates, clear control result that overrides state."""
        self.control_result = None
        super()._update_callback()


class RpcRelaySwitch(ShellyRpcAttributeEntity, SwitchEntity):
    """Entity that controls a relay on RPC based Shelly devices."""

    entity_description: RpcSwitchDescription

    def __init__(
        self,
        coordinator: ShellyRpcCoordinator,
        key: str,
        attribute: str,
        description: RpcEntityDescription,
    ) -> None:
        """Initialize sensor."""
        super().__init__(coordinator, key, attribute, description)
        self._attr_unique_id = f"{coordinator.mac}-{key}"
        self._id = self.status["id"]

    @property
    def is_on(self) -> bool:
        """If switch is on."""
        return bool(self.status["output"])

    async def async_turn_on(self, **kwargs: Any) -> None:
        """Turn on relay."""
        await self.call_rpc("Switch.Set", {"id": self._id, "on": True})

    async def async_turn_off(self, **kwargs: Any) -> None:
        """Turn off relay."""
        await self.call_rpc("Switch.Set", {"id": self._id, "on": False})<|MERGE_RESOLUTION|>--- conflicted
+++ resolved
@@ -5,11 +5,7 @@
 from typing import Any, Final, cast
 
 from aioshelly.block_device import Block
-<<<<<<< HEAD
-from aioshelly.const import MODEL_GAS, MODEL_WALL_DISPLAY, RPC_GENERATIONS
-=======
 from aioshelly.const import MODEL_GAS, RPC_GENERATIONS
->>>>>>> b63b28fd
 
 from homeassistant.components.automation import automations_with_entity
 from homeassistant.components.script import scripts_with_entity
@@ -37,11 +33,7 @@
 from .utils import (
     get_device_entry_gen,
     is_block_exclude_from_relay,
-<<<<<<< HEAD
-    is_rpc_channel_type_light,
-=======
     is_rpc_exclude_from_relay,
->>>>>>> b63b28fd
 )
 
 
@@ -77,13 +69,7 @@
     "switch": RpcSwitchDescription(
         key="switch",
         sub_key="output",
-<<<<<<< HEAD
-        removal_condition=lambda config, _, channel: is_rpc_channel_type_light(
-            config, int(channel.partition(":")[2])
-        ),
-=======
         removal_condition=is_rpc_exclude_from_relay,
->>>>>>> b63b28fd
     )
 }
 
@@ -97,19 +83,6 @@
     entry_data = get_entry_data(hass)[config_entry.entry_id]
 
     if get_device_entry_gen(config_entry) in RPC_GENERATIONS:
-<<<<<<< HEAD
-        if (
-            (rpc_coordinator := entry_data.rpc)
-            and rpc_coordinator.model == MODEL_WALL_DISPLAY
-            and not rpc_coordinator.device.shelly.get("relay_in_thermostat", False)
-        ):
-            # Wall Display relay is not used as the thermostat actuator,
-            # we need to remove a climate entity
-            unique_id = f"{rpc_coordinator.mac}-thermostat:0"
-            async_remove_shelly_entity(hass, "climate", unique_id)
-
-=======
->>>>>>> b63b28fd
         return async_setup_entry_rpc(
             hass, config_entry, async_add_entities, RPC_SWITCHES, RpcRelaySwitch
         )
