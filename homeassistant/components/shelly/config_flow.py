"""Config flow for Shelly integration."""

from __future__ import annotations

from collections.abc import Mapping
from typing import Any, Final

from aioshelly.block_device import BlockDevice
from aioshelly.common import ConnectionOptions, get_info
from aioshelly.const import (
    BLOCK_GENERATIONS,
    DEFAULT_HTTP_PORT,
    MODEL_NAMES,
    RPC_GENERATIONS,
)
from aioshelly.exceptions import (
    CustomPortNotSupported,
    DeviceConnectionError,
    InvalidAuthError,
)
from aioshelly.rpc_device import RpcDevice
import voluptuous as vol

from homeassistant.components.zeroconf import ZeroconfServiceInfo
from homeassistant.config_entries import (
    ConfigEntry,
    ConfigFlow,
    ConfigFlowResult,
    OptionsFlow,
)
from homeassistant.const import (
    CONF_HOST,
    CONF_MAC,
    CONF_PASSWORD,
    CONF_PORT,
    CONF_USERNAME,
)
from homeassistant.core import HomeAssistant, callback
from homeassistant.helpers.aiohttp_client import async_get_clientsession
from homeassistant.helpers.selector import SelectSelector, SelectSelectorConfig

from .const import (
    CONF_BLE_SCANNER_MODE,
    CONF_GEN,
    CONF_SLEEP_PERIOD,
    DOMAIN,
    LOGGER,
    MODEL_WALL_DISPLAY,
    BLEScannerMode,
)
from .coordinator import async_reconnect_soon
from .utils import (
    get_block_device_sleep_period,
    get_coap_context,
    get_device_entry_gen,
    get_http_port,
    get_info_auth,
    get_info_gen,
    get_rpc_device_wakeup_period,
    get_ws_context,
    mac_address_from_name,
)

CONFIG_SCHEMA: Final = vol.Schema(
    {
        vol.Required(CONF_HOST): str,
        vol.Required(CONF_PORT, default=DEFAULT_HTTP_PORT): vol.Coerce(int),
    }
)

BLE_SCANNER_OPTIONS = [
    BLEScannerMode.DISABLED,
    BLEScannerMode.ACTIVE,
    BLEScannerMode.PASSIVE,
]

INTERNAL_WIFI_AP_IP = "192.168.33.1"


async def validate_input(
    hass: HomeAssistant,
    host: str,
    port: int,
    info: dict[str, Any],
    data: dict[str, Any],
) -> dict[str, Any]:
    """Validate the user input allows us to connect.

    Data has the keys from CONFIG_SCHEMA with values provided by the user.
    """
    options = ConnectionOptions(
        ip_address=host,
        username=data.get(CONF_USERNAME),
        password=data.get(CONF_PASSWORD),
        device_mac=info[CONF_MAC],
        port=port,
    )

    gen = get_info_gen(info)

    if gen in RPC_GENERATIONS:
        ws_context = await get_ws_context(hass)
        rpc_device = await RpcDevice.create(
            async_get_clientsession(hass),
            ws_context,
            options,
        )
        try:
            await rpc_device.initialize()
            sleep_period = get_rpc_device_wakeup_period(rpc_device.status)
        finally:
            await rpc_device.shutdown()

        return {
            "title": rpc_device.name,
            CONF_SLEEP_PERIOD: sleep_period,
            "model": rpc_device.shelly.get("model"),
            CONF_GEN: gen,
        }

    # Gen1
    coap_context = await get_coap_context(hass)
    block_device = await BlockDevice.create(
        async_get_clientsession(hass),
        coap_context,
        options,
    )
    try:
        await block_device.initialize()
        sleep_period = get_block_device_sleep_period(block_device.settings)
    finally:
        await block_device.shutdown()

    return {
        "title": block_device.name,
        CONF_SLEEP_PERIOD: sleep_period,
        "model": block_device.model,
        CONF_GEN: gen,
    }


class ShellyConfigFlow(ConfigFlow, domain=DOMAIN):
    """Handle a config flow for Shelly."""

    VERSION = 1
    MINOR_VERSION = 2

    host: str = ""
    port: int = DEFAULT_HTTP_PORT
    info: dict[str, Any] = {}
    device_info: dict[str, Any] = {}
<<<<<<< HEAD
    entry: ConfigEntry | None = None
    discovery_info: ZeroconfServiceInfo | None = None
=======
    entry: ConfigEntry
>>>>>>> 64a3be5f

    async def async_step_user(
        self, user_input: dict[str, Any] | None = None
    ) -> ConfigFlowResult:
        """Handle the initial step."""
        errors: dict[str, str] = {}
        if user_input is not None:
            host = user_input[CONF_HOST]
            port = user_input[CONF_PORT]
            try:
                self.info = await self._async_get_info(host, port)
            except DeviceConnectionError:
                errors["base"] = "cannot_connect"
            except Exception:  # noqa: BLE001
                LOGGER.exception("Unexpected exception")
                errors["base"] = "unknown"
            else:
                await self.async_set_unique_id(self.info[CONF_MAC])
                self._abort_if_unique_id_configured({CONF_HOST: host})
                self.host = host
                self.port = port
                if get_info_auth(self.info):
                    return await self.async_step_credentials()

                try:
                    device_info = await validate_input(
                        self.hass, host, port, self.info, {}
                    )
                except DeviceConnectionError:
                    errors["base"] = "cannot_connect"
                except CustomPortNotSupported:
                    errors["base"] = "custom_port_not_supported"
                except Exception:  # noqa: BLE001
                    LOGGER.exception("Unexpected exception")
                    errors["base"] = "unknown"
                else:
                    if device_info["model"]:
                        return self.async_create_entry(
                            title=device_info["title"],
                            data={
                                CONF_HOST: user_input[CONF_HOST],
                                CONF_PORT: user_input[CONF_PORT],
                                CONF_SLEEP_PERIOD: device_info[CONF_SLEEP_PERIOD],
                                "model": device_info["model"],
                                CONF_GEN: device_info[CONF_GEN],
                            },
                        )
                    errors["base"] = "firmware_not_fully_provisioned"

        return self.async_show_form(
            step_id="user", data_schema=CONFIG_SCHEMA, errors=errors
        )

    async def async_step_credentials(
        self, user_input: dict[str, Any] | None = None
    ) -> ConfigFlowResult:
        """Handle the credentials step."""
        errors: dict[str, str] = {}
        if user_input is not None:
            if get_info_gen(self.info) in RPC_GENERATIONS:
                user_input[CONF_USERNAME] = "admin"
            try:
                device_info = await validate_input(
                    self.hass, self.host, self.port, self.info, user_input
                )
            except InvalidAuthError:
                errors["base"] = "invalid_auth"
            except DeviceConnectionError:
                errors["base"] = "cannot_connect"
            except Exception:  # noqa: BLE001
                LOGGER.exception("Unexpected exception")
                errors["base"] = "unknown"
            else:
                if device_info["model"]:
                    return self.async_create_entry(
                        title=device_info["title"],
                        data={
                            **user_input,
                            CONF_HOST: self.host,
                            CONF_PORT: self.port,
                            CONF_SLEEP_PERIOD: device_info[CONF_SLEEP_PERIOD],
                            "model": device_info["model"],
                            CONF_GEN: device_info[CONF_GEN],
                        },
                    )
                errors["base"] = "firmware_not_fully_provisioned"
        else:
            user_input = {}

        if get_info_gen(self.info) in RPC_GENERATIONS:
            schema = {
                vol.Required(
                    CONF_PASSWORD, default=user_input.get(CONF_PASSWORD, "")
                ): str,
            }
        else:
            schema = {
                vol.Required(
                    CONF_USERNAME, default=user_input.get(CONF_USERNAME, "")
                ): str,
                vol.Required(
                    CONF_PASSWORD, default=user_input.get(CONF_PASSWORD, "")
                ): str,
            }

        return self.async_show_form(
            step_id="credentials", data_schema=vol.Schema(schema), errors=errors
        )

    async def _async_discovered_mac(self, mac: str, host: str) -> None:
        """Abort and reconnect soon if the device with the mac address is already configured."""
        if (
            current_entry := await self.async_set_unique_id(mac)
        ) and current_entry.data.get(CONF_HOST) == host:
            LOGGER.debug("async_reconnect_soon: host: %s, mac: %s", host, mac)
            await async_reconnect_soon(self.hass, current_entry)
        if host == INTERNAL_WIFI_AP_IP:
            # If the device is broadcasting the internal wifi ap ip
            # we can't connect to it, so we should not update the
            # entry with the new host as it will be unreachable
            #
            # This is a workaround for a bug in the firmware 0.12 (and older?)
            # which should be removed once the firmware is fixed
            # and the old version is no longer in use
            self._abort_if_unique_id_configured()
        else:
            self._abort_if_unique_id_configured({CONF_HOST: host})

    async def async_step_zeroconf(
        self, discovery_info: ZeroconfServiceInfo
    ) -> ConfigFlowResult:
        """Handle zeroconf discovery."""
        if discovery_info.ip_address.version == 6:
            return self.async_abort(reason="ipv6_not_supported")
        host = discovery_info.host
        self.discovery_info = discovery_info
        # First try to get the mac address from the name
        # so we can avoid making another connection to the
        # device if we already have it configured
        if mac := mac_address_from_name(discovery_info.name):
            await self._async_discovered_mac(mac, host)

        try:
            # Devices behind range extender doesn't generate zeroconf packets
            # so port is always the default one
            self.info = await self._async_get_info(host, DEFAULT_HTTP_PORT)
        except DeviceConnectionError:
            return self.async_abort(reason="cannot_connect")

        if not mac:
            # We could not get the mac address from the name
            # so need to check here since we just got the info
            await self._async_discovered_mac(self.info[CONF_MAC], host)

        self.host = host
        self.context.update(
            {
                "title_placeholders": {"name": self._get_device_description()},
                "configuration_url": f"http://{discovery_info.host}",
            }
        )

        if get_info_auth(self.info):
            return await self.async_step_credentials()

        try:
            self.device_info = await validate_input(
                self.hass, self.host, self.port, self.info, {}
            )
        except DeviceConnectionError:
            return self.async_abort(reason="cannot_connect")

        return await self.async_step_confirm_discovery()

    def _get_device_description(self) -> str:
        """Get the device description."""
        model = self._get_model()
        full_id = self._get_device_id()
        short_id = full_id[-6:]
        name = self.info.get("name")
        if name:
            if model:
                return f"{name} ({short_id}) - {model}"
            return f"{name} ({short_id})"
        return f"{model} ({short_id})" if model else full_id

    def _get_device_id(self) -> str:
        """Get the device identifier."""
        if discovery_info := self.discovery_info:
            return discovery_info.name.partition(".")[0]
        id_: str = self.info["id"]
        return id_

    def _get_model(self) -> str | None:
        """Get the device model."""
        info = self.info
        gen = get_info_gen(info)
        if (
            gen in RPC_GENERATIONS
            and (model := info.get("model"))
            and model in MODEL_NAMES
        ):
            return MODEL_NAMES.get(model)
        if (type_ := info.get("type")) and type_ in MODEL_NAMES:
            return MODEL_NAMES.get(type_)
        return None

    async def async_step_confirm_discovery(
        self, user_input: dict[str, Any] | None = None
    ) -> ConfigFlowResult:
        """Handle discovery confirm."""
        errors: dict[str, str] = {}

        if not self.device_info["model"]:
            errors["base"] = "firmware_not_fully_provisioned"
        else:
            if user_input is not None:
                return self.async_create_entry(
                    title=self.device_info["title"],
                    data={
                        "host": self.host,
                        CONF_SLEEP_PERIOD: self.device_info[CONF_SLEEP_PERIOD],
                        "model": self.device_info["model"],
                        CONF_GEN: self.device_info[CONF_GEN],
                    },
                )
            self._set_confirm_only()

        return self.async_show_form(
            step_id="confirm_discovery",
            description_placeholders={
                "model": self._get_device_description(),
                "host": self.host,
            },
            errors=errors,
        )

    async def async_step_reauth(
        self, entry_data: Mapping[str, Any]
    ) -> ConfigFlowResult:
        """Handle configuration by re-auth."""
        self.entry = self._get_reauth_entry()
        return await self.async_step_reauth_confirm()

    async def async_step_reauth_confirm(
        self, user_input: dict[str, Any] | None = None
    ) -> ConfigFlowResult:
        """Dialog that informs the user that reauth is required."""
        errors: dict[str, str] = {}
        host = self.entry.data[CONF_HOST]
        port = get_http_port(self.entry.data)

        if user_input is not None:
            try:
                info = await self._async_get_info(host, port)
            except (DeviceConnectionError, InvalidAuthError):
                return self.async_abort(reason="reauth_unsuccessful")

            if get_device_entry_gen(self.entry) != 1:
                user_input[CONF_USERNAME] = "admin"
            try:
                await validate_input(self.hass, host, port, info, user_input)
            except (DeviceConnectionError, InvalidAuthError):
                return self.async_abort(reason="reauth_unsuccessful")

            return self.async_update_reload_and_abort(
                self.entry, data={**self.entry.data, **user_input}
            )

        if get_device_entry_gen(self.entry) in BLOCK_GENERATIONS:
            schema = {
                vol.Required(CONF_USERNAME): str,
                vol.Required(CONF_PASSWORD): str,
            }
        else:
            schema = {vol.Required(CONF_PASSWORD): str}

        return self.async_show_form(
            step_id="reauth_confirm",
            data_schema=vol.Schema(schema),
            errors=errors,
        )

    async def async_step_reconfigure(
        self, entry_data: Mapping[str, Any]
    ) -> ConfigFlowResult:
        """Handle a reconfiguration flow initialized by the user."""
        self.host = entry_data[CONF_HOST]
        self.port = entry_data.get(CONF_PORT, DEFAULT_HTTP_PORT)
        self.entry = self._get_reconfigure_entry()

        return await self.async_step_reconfigure_confirm()

    async def async_step_reconfigure_confirm(
        self, user_input: dict[str, Any] | None = None
    ) -> ConfigFlowResult:
        """Handle a reconfiguration flow initialized by the user."""
        errors = {}

        if user_input is not None:
            host = user_input[CONF_HOST]
            port = user_input.get(CONF_PORT, DEFAULT_HTTP_PORT)
            try:
                info = await self._async_get_info(host, port)
            except DeviceConnectionError:
                errors["base"] = "cannot_connect"
            except CustomPortNotSupported:
                errors["base"] = "custom_port_not_supported"
            else:
                if info[CONF_MAC] != self.entry.unique_id:
                    return self.async_abort(reason="another_device")

                data = {**self.entry.data, CONF_HOST: host, CONF_PORT: port}
                self.hass.config_entries.async_update_entry(self.entry, data=data)
                await self.hass.config_entries.async_reload(self.entry.entry_id)
                return self.async_abort(reason="reconfigure_successful")

        return self.async_show_form(
            step_id="reconfigure_confirm",
            data_schema=vol.Schema(
                {
                    vol.Required(CONF_HOST, default=self.host): str,
                    vol.Required(CONF_PORT, default=self.port): vol.Coerce(int),
                }
            ),
            description_placeholders={"device_name": self.entry.title},
            errors=errors,
        )

    async def _async_get_info(self, host: str, port: int) -> dict[str, Any]:
        """Get info from shelly device."""
        return await get_info(async_get_clientsession(self.hass), host, port=port)

    @staticmethod
    @callback
    def async_get_options_flow(config_entry: ConfigEntry) -> OptionsFlowHandler:
        """Get the options flow for this handler."""
        return OptionsFlowHandler(config_entry)

    @classmethod
    @callback
    def async_supports_options_flow(cls, config_entry: ConfigEntry) -> bool:
        """Return options flow support for this handler."""
        return (
            get_device_entry_gen(config_entry) in RPC_GENERATIONS
            and not config_entry.data.get(CONF_SLEEP_PERIOD)
            and config_entry.data.get("model") != MODEL_WALL_DISPLAY
        )


class OptionsFlowHandler(OptionsFlow):
    """Handle the option flow for shelly."""

    def __init__(self, config_entry: ConfigEntry) -> None:
        """Initialize options flow."""
        self.config_entry = config_entry

    async def async_step_init(
        self, user_input: dict[str, Any] | None = None
    ) -> ConfigFlowResult:
        """Handle options flow."""
        if user_input is not None:
            return self.async_create_entry(title="", data=user_input)

        return self.async_show_form(
            step_id="init",
            data_schema=vol.Schema(
                {
                    vol.Required(
                        CONF_BLE_SCANNER_MODE,
                        default=self.config_entry.options.get(
                            CONF_BLE_SCANNER_MODE, BLEScannerMode.DISABLED
                        ),
                    ): SelectSelector(
                        SelectSelectorConfig(
                            options=BLE_SCANNER_OPTIONS,
                            translation_key=CONF_BLE_SCANNER_MODE,
                        ),
                    ),
                }
            ),
        )<|MERGE_RESOLUTION|>--- conflicted
+++ resolved
@@ -7,12 +7,7 @@
 
 from aioshelly.block_device import BlockDevice
 from aioshelly.common import ConnectionOptions, get_info
-from aioshelly.const import (
-    BLOCK_GENERATIONS,
-    DEFAULT_HTTP_PORT,
-    MODEL_NAMES,
-    RPC_GENERATIONS,
-)
+from aioshelly.const import BLOCK_GENERATIONS, DEFAULT_HTTP_PORT, RPC_GENERATIONS
 from aioshelly.exceptions import (
     CustomPortNotSupported,
     DeviceConnectionError,
@@ -56,6 +51,7 @@
     get_http_port,
     get_info_auth,
     get_info_gen,
+    get_model_name,
     get_rpc_device_wakeup_period,
     get_ws_context,
     mac_address_from_name,
@@ -67,6 +63,7 @@
         vol.Required(CONF_PORT, default=DEFAULT_HTTP_PORT): vol.Coerce(int),
     }
 )
+
 
 BLE_SCANNER_OPTIONS = [
     BLEScannerMode.DISABLED,
@@ -149,12 +146,7 @@
     port: int = DEFAULT_HTTP_PORT
     info: dict[str, Any] = {}
     device_info: dict[str, Any] = {}
-<<<<<<< HEAD
-    entry: ConfigEntry | None = None
-    discovery_info: ZeroconfServiceInfo | None = None
-=======
     entry: ConfigEntry
->>>>>>> 64a3be5f
 
     async def async_step_user(
         self, user_input: dict[str, Any] | None = None
@@ -290,7 +282,6 @@
         if discovery_info.ip_address.version == 6:
             return self.async_abort(reason="ipv6_not_supported")
         host = discovery_info.host
-        self.discovery_info = discovery_info
         # First try to get the mac address from the name
         # so we can avoid making another connection to the
         # device if we already have it configured
@@ -312,7 +303,7 @@
         self.host = host
         self.context.update(
             {
-                "title_placeholders": {"name": self._get_device_description()},
+                "title_placeholders": {"name": discovery_info.name.split(".")[0]},
                 "configuration_url": f"http://{discovery_info.host}",
             }
         )
@@ -329,39 +320,6 @@
 
         return await self.async_step_confirm_discovery()
 
-    def _get_device_description(self) -> str:
-        """Get the device description."""
-        model = self._get_model()
-        full_id = self._get_device_id()
-        short_id = full_id[-6:]
-        name = self.info.get("name")
-        if name:
-            if model:
-                return f"{name} ({short_id}) - {model}"
-            return f"{name} ({short_id})"
-        return f"{model} ({short_id})" if model else full_id
-
-    def _get_device_id(self) -> str:
-        """Get the device identifier."""
-        if discovery_info := self.discovery_info:
-            return discovery_info.name.partition(".")[0]
-        id_: str = self.info["id"]
-        return id_
-
-    def _get_model(self) -> str | None:
-        """Get the device model."""
-        info = self.info
-        gen = get_info_gen(info)
-        if (
-            gen in RPC_GENERATIONS
-            and (model := info.get("model"))
-            and model in MODEL_NAMES
-        ):
-            return MODEL_NAMES.get(model)
-        if (type_ := info.get("type")) and type_ in MODEL_NAMES:
-            return MODEL_NAMES.get(type_)
-        return None
-
     async def async_step_confirm_discovery(
         self, user_input: dict[str, Any] | None = None
     ) -> ConfigFlowResult:
@@ -370,7 +328,9 @@
 
         if not self.device_info["model"]:
             errors["base"] = "firmware_not_fully_provisioned"
+            model = "Shelly"
         else:
+            model = get_model_name(self.info)
             if user_input is not None:
                 return self.async_create_entry(
                     title=self.device_info["title"],
@@ -386,7 +346,7 @@
         return self.async_show_form(
             step_id="confirm_discovery",
             description_placeholders={
-                "model": self._get_device_description(),
+                "model": model,
                 "host": self.host,
             },
             errors=errors,
