"""Shelly helpers functions."""

from __future__ import annotations

from collections.abc import Iterable
from datetime import datetime, timedelta
from ipaddress import IPv4Address, IPv6Address, ip_address
from types import MappingProxyType
from typing import Any, cast

from aiohttp.web import Request, WebSocketResponse
from aioshelly.block_device import COAP, Block, BlockDevice
from aioshelly.const import (
    BLOCK_GENERATIONS,
    DEFAULT_COAP_PORT,
    DEFAULT_HTTP_PORT,
    MODEL_1L,
    MODEL_DIMMER,
    MODEL_DIMMER_2,
    MODEL_EM3,
    MODEL_I3,
    MODEL_NAMES,
    RPC_GENERATIONS,
)
from aioshelly.rpc_device import RpcDevice, WsServer
from yarl import URL

from homeassistant.components import network
from homeassistant.components.http import HomeAssistantView
from homeassistant.config_entries import ConfigEntry
from homeassistant.const import CONF_PORT, EVENT_HOMEASSISTANT_STOP
from homeassistant.core import Event, HomeAssistant, callback
from homeassistant.helpers import (
    device_registry as dr,
    entity_registry as er,
    issue_registry as ir,
    singleton,
)
from homeassistant.helpers.device_registry import CONNECTION_NETWORK_MAC
from homeassistant.helpers.network import NoURLAvailableError, get_url
from homeassistant.util.dt import utcnow

from .const import (
    API_WS_URL,
    BASIC_INPUTS_EVENTS_TYPES,
    COMPONENT_ID_PATTERN,
    CONF_COAP_PORT,
    CONF_GEN,
    DEVICES_WITHOUT_FIRMWARE_CHANGELOG,
    DOMAIN,
    FIRMWARE_UNSUPPORTED_ISSUE_ID,
    GEN1_RELEASE_URL,
    GEN2_RELEASE_URL,
    LOGGER,
    RPC_INPUTS_EVENTS_TYPES,
    SHBTN_INPUTS_EVENTS_TYPES,
    SHBTN_MODELS,
    SHIX3_1_INPUTS_EVENTS_TYPES,
    UPTIME_DEVIATION,
    VIRTUAL_COMPONENTS_MAP,
)


@callback
def async_remove_shelly_entity(
    hass: HomeAssistant, domain: str, unique_id: str
) -> None:
    """Remove a Shelly entity."""
    entity_reg = er.async_get(hass)
    entity_id = entity_reg.async_get_entity_id(domain, DOMAIN, unique_id)
    if entity_id:
        LOGGER.debug("Removing entity: %s", entity_id)
        entity_reg.async_remove(entity_id)


def get_number_of_channels(device: BlockDevice, block: Block) -> int:
    """Get number of channels for block type."""
    channels = None

    if block.type == "input":
        # Shelly Dimmer/1L has two input channels and missing "num_inputs"
        if device.settings["device"]["type"] in [
            MODEL_DIMMER,
            MODEL_DIMMER_2,
            MODEL_1L,
        ]:
            channels = 2
        else:
            channels = device.shelly.get("num_inputs")
    elif block.type == "emeter":
        channels = device.shelly.get("num_emeters")
    elif block.type in ["relay", "light"]:
        channels = device.shelly.get("num_outputs")
    elif block.type in ["roller", "device"]:
        channels = 1

    return channels or 1


def get_block_entity_name(
    device: BlockDevice,
    block: Block | None,
    description: str | None = None,
) -> str:
    """Naming for block based switch and sensors."""
    channel_name = get_block_channel_name(device, block)

    if description:
        return f"{channel_name} {description.lower()}"

    return channel_name


def get_block_channel_name(device: BlockDevice, block: Block | None) -> str:
    """Get name based on device and channel name."""
    entity_name = device.name

    if (
        not block
        or block.type == "device"
        or get_number_of_channels(device, block) == 1
    ):
        return entity_name

    assert block.channel

    channel_name: str | None = None
    mode = cast(str, block.type) + "s"
    if mode in device.settings:
        channel_name = device.settings[mode][int(block.channel)].get("name")

    if channel_name:
        return channel_name

    if device.settings["device"]["type"] == MODEL_EM3:
        base = ord("A")
    else:
        base = ord("1")

    return f"{entity_name} channel {chr(int(block.channel)+base)}"


def is_block_momentary_input(
    settings: dict[str, Any], block: Block, include_detached: bool = False
) -> bool:
    """Return true if block input button settings is set to a momentary type."""
    momentary_types = ["momentary", "momentary_on_release"]

    if include_detached:
        momentary_types.append("detached")

    # Shelly Button type is fixed to momentary and no btn_type
    if settings["device"]["type"] in SHBTN_MODELS:
        return True

    if settings.get("mode") == "roller":
        button_type = settings["rollers"][0]["button_type"]
        return button_type in momentary_types

    button = settings.get("relays") or settings.get("lights") or settings.get("inputs")
    if button is None:
        return False

    # Shelly 1L has two button settings in the first channel
    if settings["device"]["type"] == MODEL_1L:
        channel = int(block.channel or 0) + 1
        button_type = button[0].get("btn" + str(channel) + "_type")
    else:
        # Some devices has only one channel in settings
        channel = min(int(block.channel or 0), len(button) - 1)
        button_type = button[channel].get("btn_type")

    return button_type in momentary_types


def get_device_uptime(uptime: float, last_uptime: datetime | None) -> datetime:
    """Return device uptime string, tolerate up to 5 seconds deviation."""
    delta_uptime = utcnow() - timedelta(seconds=uptime)

    if (
        not last_uptime
        or abs((delta_uptime - last_uptime).total_seconds()) > UPTIME_DEVIATION
    ):
        return delta_uptime

    return last_uptime


def get_block_input_triggers(
    device: BlockDevice, block: Block
) -> list[tuple[str, str]]:
    """Return list of input triggers for block."""
    if "inputEvent" not in block.sensor_ids or "inputEventCnt" not in block.sensor_ids:
        return []

    if not is_block_momentary_input(device.settings, block, True):
        return []

    if block.type == "device" or get_number_of_channels(device, block) == 1:
        subtype = "button"
    else:
        assert block.channel
        subtype = f"button{int(block.channel)+1}"

    if device.settings["device"]["type"] in SHBTN_MODELS:
        trigger_types = SHBTN_INPUTS_EVENTS_TYPES
    elif device.settings["device"]["type"] == MODEL_I3:
        trigger_types = SHIX3_1_INPUTS_EVENTS_TYPES
    else:
        trigger_types = BASIC_INPUTS_EVENTS_TYPES

    return [(trigger_type, subtype) for trigger_type in trigger_types]


def get_shbtn_input_triggers() -> list[tuple[str, str]]:
    """Return list of input triggers for SHBTN models."""
    return [(trigger_type, "button") for trigger_type in SHBTN_INPUTS_EVENTS_TYPES]


@singleton.singleton("shelly_coap")
async def get_coap_context(hass: HomeAssistant) -> COAP:
    """Get CoAP context to be used in all Shelly Gen1 devices."""
    context = COAP()

    adapters = await network.async_get_adapters(hass)
    LOGGER.debug("Network adapters: %s", adapters)

    ipv4: list[IPv4Address] = []
    if not network.async_only_default_interface_enabled(adapters):
        ipv4.extend(
            address
            for address in await network.async_get_enabled_source_ips(hass)
            if address.version == 4
            and not (
                address.is_link_local
                or address.is_loopback
                or address.is_multicast
                or address.is_unspecified
            )
        )
    LOGGER.debug("Network IPv4 addresses: %s", ipv4)
    if DOMAIN in hass.data:
        port = hass.data[DOMAIN].get(CONF_COAP_PORT, DEFAULT_COAP_PORT)
    else:
        port = DEFAULT_COAP_PORT
    LOGGER.info("Starting CoAP context with UDP port %s", port)
    await context.initialize(port, ipv4)

    @callback
    def shutdown_listener(ev: Event) -> None:
        context.close()

    hass.bus.async_listen_once(EVENT_HOMEASSISTANT_STOP, shutdown_listener)
    return context


class ShellyReceiver(HomeAssistantView):
    """Handle pushes from Shelly Gen2 devices."""

    requires_auth = False
    url = API_WS_URL
    name = "api:shelly:ws"

    def __init__(self, ws_server: WsServer) -> None:
        """Initialize the Shelly receiver view."""
        self._ws_server = ws_server

    async def get(self, request: Request) -> WebSocketResponse:
        """Start a get request."""
        return await self._ws_server.websocket_handler(request)


@singleton.singleton("shelly_ws_server")
async def get_ws_context(hass: HomeAssistant) -> WsServer:
    """Get websocket server context to be used in all Shelly Gen2 devices."""
    ws_server = WsServer()
    hass.http.register_view(ShellyReceiver(ws_server))
    return ws_server


def get_block_device_sleep_period(settings: dict[str, Any]) -> int:
    """Return the device sleep period in seconds or 0 for non sleeping devices."""
    sleep_period = 0

    if settings.get("sleep_mode", False):
        sleep_period = settings["sleep_mode"]["period"]
        if settings["sleep_mode"]["unit"] == "h":
            sleep_period *= 60  # hours to minutes

    return sleep_period * 60  # minutes to seconds


def get_rpc_device_wakeup_period(status: dict[str, Any]) -> int:
    """Return the device wakeup period in seconds or 0 for non sleeping devices."""
    return cast(int, status["sys"].get("wakeup_period", 0))


def get_info_auth(info: dict[str, Any]) -> bool:
    """Return true if device has authorization enabled."""
    return cast(bool, info.get("auth") or info.get("auth_en"))


def get_info_gen(info: dict[str, Any]) -> int:
    """Return the device generation from shelly info."""
    return int(info.get(CONF_GEN, 1))


def get_model_name(info: dict[str, Any]) -> str:
    """Return the device model name."""
    if get_info_gen(info) in RPC_GENERATIONS:
        return cast(str, MODEL_NAMES.get(info["model"], info["model"]))

    return cast(str, MODEL_NAMES.get(info["type"], info["type"]))


def get_rpc_channel_name(device: RpcDevice, key: str) -> str:
    """Get name based on device and channel name."""
    key = key.replace("emdata", "em")
    key = key.replace("em1data", "em1")
    device_name = device.name
    entity_name: str | None = None
    if key in device.config:
        entity_name = device.config[key].get("name")

    if entity_name is None:
        channel = key.split(":")[0]
        channel_id = key.split(":")[-1]
        if key.startswith(("cover:", "input:", "light:", "switch:", "thermostat:")):
            return f"{device_name} {channel.title()} {channel_id}"
        if key.startswith(("cct", "rgb:", "rgbw:")):
            return f"{device_name} {channel.upper()} light {channel_id}"
        if key.startswith("em1"):
            return f"{device_name} EM{channel_id}"
        if key.startswith(("boolean:", "enum:", "number:", "text:")):
            return f"{channel.title()} {channel_id}"
        return device_name

    return entity_name


def get_rpc_entity_name(
    device: RpcDevice, key: str, description: str | None = None
) -> str:
    """Naming for RPC based switch and sensors."""
    channel_name = get_rpc_channel_name(device, key)

    if description:
        return f"{channel_name} {description.lower()}"

    return channel_name


def get_device_entry_gen(entry: ConfigEntry) -> int:
    """Return the device generation from config entry."""
    return entry.data.get(CONF_GEN, 1)


def get_rpc_key_instances(keys_dict: dict[str, Any], key: str) -> list[str]:
    """Return list of key instances for RPC device from a dict."""
    if key in keys_dict:
        return [key]

    if key == "switch" and "cover:0" in keys_dict:
        key = "cover"

    return [k for k in keys_dict if k.startswith(f"{key}:")]


def get_rpc_key_ids(keys_dict: dict[str, Any], key: str) -> list[int]:
    """Return list of key ids for RPC device from a dict."""
    return [int(k.split(":")[1]) for k in keys_dict if k.startswith(f"{key}:")]


def is_rpc_momentary_input(
    config: dict[str, Any], status: dict[str, Any], key: str
) -> bool:
    """Return true if rpc input button settings is set to a momentary type."""
    return cast(bool, config[key]["type"] == "button")


def is_block_channel_type_light(settings: dict[str, Any], channel: int) -> bool:
    """Return true if block channel appliance type is set to light."""
    app_type = settings["relays"][channel].get("appliance_type")
    return app_type is not None and app_type.lower().startswith("light")


def is_rpc_channel_type_light(config: dict[str, Any], channel: int) -> bool:
    """Return true if rpc channel consumption type is set to light."""
    con_types = config["sys"].get("ui_data", {}).get("consumption_types")
    if con_types is None or len(con_types) <= channel:
        return False
    return cast(str, con_types[channel]).lower().startswith("light")


def is_rpc_thermostat_internal_actuator(status: dict[str, Any]) -> bool:
    """Return true if the thermostat uses an internal relay."""
    return cast(bool, status["sys"].get("relay_in_thermostat", False))


def get_rpc_input_triggers(device: RpcDevice) -> list[tuple[str, str]]:
    """Return list of input triggers for RPC device."""
    triggers = []

    key_ids = get_rpc_key_ids(device.config, "input")

    for id_ in key_ids:
        key = f"input:{id_}"
        if not is_rpc_momentary_input(device.config, device.status, key):
            continue

        for trigger_type in RPC_INPUTS_EVENTS_TYPES:
            subtype = f"button{id_+1}"
            triggers.append((trigger_type, subtype))

    return triggers


@callback
def update_device_fw_info(
    hass: HomeAssistant, shellydevice: BlockDevice | RpcDevice, entry: ConfigEntry
) -> None:
    """Update the firmware version information in the device registry."""
    assert entry.unique_id

    dev_reg = dr.async_get(hass)
    if device := dev_reg.async_get_device(
        identifiers={(DOMAIN, entry.entry_id)},
        connections={(CONNECTION_NETWORK_MAC, dr.format_mac(entry.unique_id))},
    ):
        if device.sw_version == shellydevice.firmware_version:
            return

        LOGGER.debug("Updating device registry info for %s", entry.title)

        dev_reg.async_update_device(device.id, sw_version=shellydevice.firmware_version)


def brightness_to_percentage(brightness: int) -> int:
    """Convert brightness level to percentage."""
    return int(100 * (brightness + 1) / 255)


def percentage_to_brightness(percentage: int) -> int:
    """Convert percentage to brightness level."""
    return round(255 * percentage / 100)


def mac_address_from_name(name: str) -> str | None:
    """Convert a name to a mac address."""
    mac = name.partition(".")[0].partition("-")[-1]
    return mac.upper() if len(mac) == 12 else None


def get_release_url(gen: int, model: str, beta: bool) -> str | None:
    """Return release URL or None."""
    if beta or model in DEVICES_WITHOUT_FIRMWARE_CHANGELOG:
        return None

    return GEN1_RELEASE_URL if gen in BLOCK_GENERATIONS else GEN2_RELEASE_URL


@callback
def async_create_issue_unsupported_firmware(
    hass: HomeAssistant, entry: ConfigEntry
) -> None:
    """Create a repair issue if the device runs an unsupported firmware."""
    ir.async_create_issue(
        hass,
        DOMAIN,
        FIRMWARE_UNSUPPORTED_ISSUE_ID.format(unique=entry.unique_id),
        is_fixable=False,
        is_persistent=False,
        severity=ir.IssueSeverity.ERROR,
        translation_key="unsupported_firmware",
        translation_placeholders={
            "device_name": entry.title,
            "ip_address": entry.data["host"],
        },
    )


def is_rpc_wifi_stations_disabled(
    config: dict[str, Any], _status: dict[str, Any], key: str
) -> bool:
    """Return true if rpc all WiFi stations are disabled."""
    if config[key]["sta"]["enable"] is True or config[key]["sta1"]["enable"] is True:
        return False

    return True


def get_http_port(data: MappingProxyType[str, Any]) -> int:
    """Get port from config entry data."""
    return cast(int, data.get(CONF_PORT, DEFAULT_HTTP_PORT))


def get_host(host: str) -> str:
    """Get the device IP address or hostname."""
    try:
        ip_object = ip_address(host)
    except ValueError:
        # host contains hostname
        return host

    if isinstance(ip_object, IPv6Address):
        return f"[{host}]"

    return host


@callback
def async_remove_shelly_rpc_entities(
    hass: HomeAssistant, domain: str, mac: str, keys: list[str]
) -> None:
    """Remove RPC based Shelly entity."""
    entity_reg = er.async_get(hass)
    for key in keys:
        if entity_id := entity_reg.async_get_entity_id(domain, DOMAIN, f"{mac}-{key}"):
            LOGGER.debug("Removing entity: %s", entity_id)
            entity_reg.async_remove(entity_id)


def is_rpc_thermostat_mode(ident: int, status: dict[str, Any]) -> bool:
    """Return True if 'thermostat:<IDent>' is present in the status."""
    return f"thermostat:{ident}" in status


def get_virtual_component_ids(config: dict[str, Any], platform: str) -> list[str]:
    """Return a list of virtual component IDs for a platform."""
    component = VIRTUAL_COMPONENTS_MAP.get(platform)

    if not component:
        return []

    ids: list[str] = []

    for comp_type in component["types"]:
        ids.extend(
            k
            for k, v in config.items()
            if k.startswith(comp_type) and v["meta"]["ui"]["view"] in component["modes"]
        )

    return ids


@callback
def async_remove_orphaned_entities(
    hass: HomeAssistant,
    config_entry_id: str,
    mac: str,
    platform: str,
<<<<<<< HEAD
    keys: list[str],
=======
    keys: Iterable[str],
>>>>>>> d9b07715
    key_suffix: str | None = None,
) -> None:
    """Remove orphaned entities."""
    orphaned_entities = []
    entity_reg = er.async_get(hass)
    device_reg = dr.async_get(hass)

    if not (
        devices := device_reg.devices.get_devices_for_config_entry_id(config_entry_id)
    ):
        return

    device_id = devices[0].id
    entities = er.async_entries_for_device(entity_reg, device_id, True)
    for entity in entities:
        if not entity.entity_id.startswith(platform):
            continue
        if key_suffix is not None and key_suffix not in entity.unique_id:
            continue
        # we are looking for the component ID, e.g. boolean:201, em1data:1
<<<<<<< HEAD
        if not (match := re.search(COMPONENT_ID_PATTERN, entity.unique_id)):
=======
        if not (match := COMPONENT_ID_PATTERN.search(entity.unique_id)):
>>>>>>> d9b07715
            continue

        key = match.group()
        if key not in keys:
            orphaned_entities.append(entity.unique_id.split("-", 1)[1])

    if orphaned_entities:
        async_remove_shelly_rpc_entities(hass, platform, mac, orphaned_entities)


def get_rpc_ws_url(hass: HomeAssistant) -> str | None:
    """Return the RPC websocket URL."""
    try:
        raw_url = get_url(hass, prefer_external=False, allow_cloud=False)
    except NoURLAvailableError:
        LOGGER.debug("URL not available, skipping outbound websocket setup")
        return None
    url = URL(raw_url)
    ws_url = url.with_scheme("wss" if url.scheme == "https" else "ws")
    return str(ws_url.joinpath(API_WS_URL.removeprefix("/")))<|MERGE_RESOLUTION|>--- conflicted
+++ resolved
@@ -550,11 +550,7 @@
     config_entry_id: str,
     mac: str,
     platform: str,
-<<<<<<< HEAD
-    keys: list[str],
-=======
     keys: Iterable[str],
->>>>>>> d9b07715
     key_suffix: str | None = None,
 ) -> None:
     """Remove orphaned entities."""
@@ -575,11 +571,7 @@
         if key_suffix is not None and key_suffix not in entity.unique_id:
             continue
         # we are looking for the component ID, e.g. boolean:201, em1data:1
-<<<<<<< HEAD
-        if not (match := re.search(COMPONENT_ID_PATTERN, entity.unique_id)):
-=======
         if not (match := COMPONENT_ID_PATTERN.search(entity.unique_id)):
->>>>>>> d9b07715
             continue
 
         key = match.group()
