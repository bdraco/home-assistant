"""Hass.io Add-on ingress service."""
from __future__ import annotations

import asyncio
from collections.abc import Iterable
from functools import lru_cache
from ipaddress import ip_address
import logging
from urllib.parse import quote

import aiohttp
from aiohttp import ClientTimeout, hdrs, web
from aiohttp.web_exceptions import HTTPBadGateway, HTTPBadRequest
from multidict import CIMultiDict
from yarl import URL

from homeassistant.components.http import HomeAssistantView
from homeassistant.core import HomeAssistant, callback
from homeassistant.helpers.aiohttp_client import async_get_clientsession
from homeassistant.helpers.typing import UNDEFINED

from .const import X_HASS_SOURCE, X_INGRESS_PATH
from .http import should_compress

_LOGGER = logging.getLogger(__name__)

INIT_HEADERS_FILTER = {
    hdrs.CONTENT_LENGTH,
    hdrs.CONTENT_ENCODING,
    hdrs.TRANSFER_ENCODING,
    hdrs.ACCEPT_ENCODING,  # Avoid local compression, as we will compress at the border
    hdrs.SEC_WEBSOCKET_EXTENSIONS,
    hdrs.SEC_WEBSOCKET_PROTOCOL,
    hdrs.SEC_WEBSOCKET_VERSION,
    hdrs.SEC_WEBSOCKET_KEY,
}
RESPONSE_HEADERS_FILTER = {
    hdrs.TRANSFER_ENCODING,
    hdrs.CONTENT_LENGTH,
    hdrs.CONTENT_TYPE,
    hdrs.CONTENT_ENCODING,
}

MIN_COMPRESSED_SIZE = 128
MAX_SIMPLE_RESPONSE_SIZE = 4194000


@callback
def async_setup_ingress_view(hass: HomeAssistant, host: str):
    """Auth setup."""
    websession = async_get_clientsession(hass)

    hassio_ingress = HassIOIngress(host, websession)
    hass.http.register_view(hassio_ingress)


class HassIOIngress(HomeAssistantView):
    """Hass.io view to handle base part."""

    name = "api:hassio:ingress"
    url = "/api/hassio_ingress/{token}/{path:.*}"
    requires_auth = False

    def __init__(self, host: str, websession: aiohttp.ClientSession) -> None:
        """Initialize a Hass.io ingress view."""
        self._host = host
        self._websession = websession

    @lru_cache
    def _create_url(self, token: str, path: str) -> str:
        """Create URL to service."""
        base_path = f"/ingress/{token}/"
        url = f"http://{self._host}{base_path}{quote(path)}"

        try:
            if not URL(url).path.startswith(base_path):
                raise HTTPBadRequest()
        except ValueError as err:
            raise HTTPBadRequest() from err

        return url

    async def _handle(
        self, request: web.Request, token: str, path: str
    ) -> web.Response | web.StreamResponse | web.WebSocketResponse:
        """Route data to Hass.io ingress service."""
        try:
            # Websocket
            if _is_websocket(request):
                return await self._handle_websocket(request, token, path)

            # Request
            return await self._handle_request(request, token, path)

        except aiohttp.ClientError as err:
            _LOGGER.debug("Ingress error with %s / %s: %s", token, path, err)

        raise HTTPBadGateway() from None

    get = _handle
    post = _handle
    put = _handle
    delete = _handle
    patch = _handle
    options = _handle

    async def _handle_websocket(
        self, request: web.Request, token: str, path: str
    ) -> web.WebSocketResponse:
        """Ingress route for websocket."""
        req_protocols: Iterable[str]
        if hdrs.SEC_WEBSOCKET_PROTOCOL in request.headers:
            req_protocols = [
                str(proto.strip())
                for proto in request.headers[hdrs.SEC_WEBSOCKET_PROTOCOL].split(",")
            ]
        else:
            req_protocols = ()

        ws_server = web.WebSocketResponse(
            protocols=req_protocols, autoclose=False, autoping=False
        )
        await ws_server.prepare(request)

        # Preparing
        url = self._create_url(token, path)
        source_header = _init_header(request, token)

        # Support GET query
        if request.query_string:
            url = f"{url}?{request.query_string}"

        # Start proxy
        async with self._websession.ws_connect(
            url,
            headers=source_header,
            protocols=req_protocols,
            autoclose=False,
            autoping=False,
        ) as ws_client:
            # Proxy requests
            await asyncio.wait(
                [
                    asyncio.create_task(_websocket_forward(ws_server, ws_client)),
                    asyncio.create_task(_websocket_forward(ws_client, ws_server)),
                ],
                return_when=asyncio.FIRST_COMPLETED,
            )

        return ws_server

    async def _handle_request(
        self, request: web.Request, token: str, path: str
    ) -> web.Response | web.StreamResponse:
        """Ingress route for request."""
        url = self._create_url(token, path)
        source_header = _init_header(request, token)

        async with self._websession.request(
            request.method,
            url,
            headers=source_header,
            params=request.query,
            allow_redirects=False,
            data=request.content if request.method != "GET" else None,
            timeout=ClientTimeout(total=None),
            skip_auto_headers={hdrs.CONTENT_TYPE},
        ) as result:
            headers = _response_header(result)
            content_length_int = 0
            content_length = result.headers.get(hdrs.CONTENT_LENGTH, UNDEFINED)
<<<<<<< HEAD
            content_type = result.headers.get(hdrs.CONTENT_TYPE) or result.content_type
=======
            if maybe_content_type := result.headers.get(hdrs.CONTENT_TYPE):
                content_type = (maybe_content_type.partition(";"))[0].strip()
            else:
                content_type = result.content_type
>>>>>>> 9bcda0f5
            # Simple request
            if result.status in (204, 304) or (
                content_length is not UNDEFINED
                and (content_length_int := int(content_length or 0))
                <= MAX_SIMPLE_RESPONSE_SIZE
            ):
                # Return Response
                body = await result.read()
                simple_response = web.Response(
                    headers=headers,
                    status=result.status,
                    content_type=content_type,
                    body=body,
                )
                if content_length_int > MIN_COMPRESSED_SIZE and should_compress(
                    content_type or simple_response.content_type
                ):
                    simple_response.enable_compression()
                await simple_response.prepare(request)
                return simple_response

            # Stream response
            response = web.StreamResponse(status=result.status, headers=headers)
            response.content_type = result.content_type

            try:
                if should_compress(response.content_type):
                    response.enable_compression()
                await response.prepare(request)
                # In testing iter_chunked, iter_any, and iter_chunks:
                # iter_chunks was the best performing option since
                # it does not have to do as much re-assembly
                async for data, _ in result.content.iter_chunks():
                    await response.write(data)

            except (
                aiohttp.ClientError,
                aiohttp.ClientPayloadError,
                ConnectionResetError,
            ) as err:
                _LOGGER.debug("Stream error %s / %s: %s", token, path, err)

            return response


@lru_cache(maxsize=32)
def _forwarded_for_header(forward_for: str | None, peer_name: str) -> str:
    """Create X-Forwarded-For header."""
    connected_ip = ip_address(peer_name)
    return f"{forward_for}, {connected_ip!s}" if forward_for else f"{connected_ip!s}"


def _init_header(request: web.Request, token: str) -> CIMultiDict | dict[str, str]:
    """Create initial header."""
    headers = {
        name: value
        for name, value in request.headers.items()
        if name not in INIT_HEADERS_FILTER
    }
    # Ingress information
    headers[X_HASS_SOURCE] = "core.ingress"
    headers[X_INGRESS_PATH] = f"/api/hassio_ingress/{token}"

    # Set X-Forwarded-For
    forward_for = request.headers.get(hdrs.X_FORWARDED_FOR)
    assert request.transport
    if (peername := request.transport.get_extra_info("peername")) is None:
        _LOGGER.error("Can't set forward_for header, missing peername")
        raise HTTPBadRequest()

    headers[hdrs.X_FORWARDED_FOR] = _forwarded_for_header(forward_for, peername[0])

    # Set X-Forwarded-Host
    if not (forward_host := request.headers.get(hdrs.X_FORWARDED_HOST)):
        forward_host = request.host
    headers[hdrs.X_FORWARDED_HOST] = forward_host

    # Set X-Forwarded-Proto
    forward_proto = request.headers.get(hdrs.X_FORWARDED_PROTO)
    if not forward_proto:
        forward_proto = request.scheme
    headers[hdrs.X_FORWARDED_PROTO] = forward_proto

    return headers


def _response_header(response: aiohttp.ClientResponse) -> dict[str, str]:
    """Create response header."""
    return {
        name: value
        for name, value in response.headers.items()
        if name not in RESPONSE_HEADERS_FILTER
    }


def _is_websocket(request: web.Request) -> bool:
    """Return True if request is a websocket."""
    headers = request.headers
    return bool(
        "upgrade" in headers.get(hdrs.CONNECTION, "").lower()
        and headers.get(hdrs.UPGRADE, "").lower() == "websocket"
    )


async def _websocket_forward(ws_from, ws_to):
    """Handle websocket message directly."""
    try:
        async for msg in ws_from:
            if msg.type == aiohttp.WSMsgType.TEXT:
                await ws_to.send_str(msg.data)
            elif msg.type == aiohttp.WSMsgType.BINARY:
                await ws_to.send_bytes(msg.data)
            elif msg.type == aiohttp.WSMsgType.PING:
                await ws_to.ping()
            elif msg.type == aiohttp.WSMsgType.PONG:
                await ws_to.pong()
            elif ws_to.closed:
                await ws_to.close(code=ws_to.close_code, message=msg.extra)
    except RuntimeError:
        _LOGGER.debug("Ingress Websocket runtime error")
    except ConnectionResetError:
        _LOGGER.debug("Ingress Websocket Connection Reset")<|MERGE_RESOLUTION|>--- conflicted
+++ resolved
@@ -169,14 +169,10 @@
             headers = _response_header(result)
             content_length_int = 0
             content_length = result.headers.get(hdrs.CONTENT_LENGTH, UNDEFINED)
-<<<<<<< HEAD
-            content_type = result.headers.get(hdrs.CONTENT_TYPE) or result.content_type
-=======
             if maybe_content_type := result.headers.get(hdrs.CONTENT_TYPE):
                 content_type = (maybe_content_type.partition(";"))[0].strip()
             else:
                 content_type = result.content_type
->>>>>>> 9bcda0f5
             # Simple request
             if result.status in (204, 304) or (
                 content_length is not UNDEFINED
