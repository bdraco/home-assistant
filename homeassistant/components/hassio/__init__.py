"""Support for Hass.io."""
from __future__ import annotations

import asyncio
from contextlib import suppress
from datetime import datetime
import logging
import os
import re
import time
from typing import Any, NamedTuple

import voluptuous as vol

from homeassistant.auth.const import GROUP_ID_ADMIN
from homeassistant.components import panel_custom
from homeassistant.components.homeassistant import async_set_stop_handler
from homeassistant.config_entries import ConfigEntry
from homeassistant.const import (
    ATTR_NAME,
    EVENT_CORE_CONFIG_UPDATE,
    HASSIO_USER_NAME,
    Platform,
)
from homeassistant.core import (
    Event,
    HassJob,
    HomeAssistant,
    ServiceCall,
    async_get_hass,
    callback,
)
from homeassistant.exceptions import HomeAssistantError
from homeassistant.helpers import config_validation as cv, device_registry as dr
from homeassistant.helpers.aiohttp_client import async_get_clientsession
from homeassistant.helpers.event import async_call_later
from homeassistant.helpers.storage import Store
from homeassistant.helpers.typing import ConfigType
from homeassistant.loader import bind_hass
from homeassistant.util.async_ import create_eager_task
from homeassistant.util.dt import now

# config_flow, and entity platforms are imported to ensure
# other dependencies that wait for hassio are not waiting
# for hassio to import its platforms
from . import binary_sensor, config_flow, sensor, update  # noqa: F401
from .addon_manager import AddonError, AddonInfo, AddonManager, AddonState  # noqa: F401
from .addon_panel import async_setup_addon_panel
from .auth import async_setup_auth_view
from .const import (
    ADDONS_COORDINATOR,
    ATTR_ADDON,
    ATTR_ADDONS,
    ATTR_COMPRESSED,
    ATTR_FOLDERS,
    ATTR_HOMEASSISTANT,
    ATTR_HOMEASSISTANT_EXCLUDE_DATABASE,
    ATTR_INPUT,
    ATTR_LOCATION,
    ATTR_PASSWORD,
    ATTR_SLUG,
    DATA_CORE_INFO,
    DATA_HOST_INFO,
    DATA_INFO,
    DATA_KEY_SUPERVISOR_ISSUES,
    DATA_OS_INFO,
    DATA_STORE,
    DATA_SUPERVISOR_INFO,
    DOMAIN,
    HASSIO_UPDATE_INTERVAL,
)
from .data import (
    HassioDataUpdateCoordinator,
    get_addons_changelogs,  # noqa: F401
    get_addons_info,  # noqa: F401
    get_addons_stats,  # noqa: F401
    get_core_info,  # noqa: F401
    get_core_stats,  # noqa: F401
    get_host_info,  # noqa: F401
    get_info,  # noqa: F401
    get_issues_info,  # noqa: F401
    get_os_info,  # noqa: F401
    get_store,  # noqa: F401
    get_supervisor_info,  # noqa: F401
    get_supervisor_stats,  # noqa: F401
)
from .discovery import HassioServiceInfo, async_setup_discovery_view  # noqa: F401
from .handler import (  # noqa: F401
    HassIO,
    HassioAPIError,
    async_create_backup,
    async_get_addon_discovery_info,
    async_get_addon_info,
    async_get_addon_store_info,
    async_get_green_settings,
    async_get_yellow_settings,
    async_install_addon,
    async_reboot_host,
    async_restart_addon,
    async_set_addon_options,
    async_set_green_settings,
    async_set_yellow_settings,
    async_start_addon,
    async_stop_addon,
    async_uninstall_addon,
    async_update_addon,
    async_update_core,
    async_update_diagnostics,
    async_update_os,
    async_update_supervisor,
)
from .http import HassIOView
from .ingress import async_setup_ingress_view
from .issues import SupervisorIssues
from .websocket_api import async_load_websocket_api

_LOGGER = logging.getLogger(__name__)

STORAGE_KEY = DOMAIN
STORAGE_VERSION = 1
# If new platforms are added, be sure to import them above
# so we do not make other components that depend on hassio
# wait for the import of the platforms
PLATFORMS = [Platform.BINARY_SENSOR, Platform.SENSOR, Platform.UPDATE]

CONF_FRONTEND_REPO = "development_repo"

CONFIG_SCHEMA = vol.Schema(
    {vol.Optional(DOMAIN): vol.Schema({vol.Optional(CONF_FRONTEND_REPO): cv.isdir})},
    extra=vol.ALLOW_EXTRA,
)

SERVICE_ADDON_START = "addon_start"
SERVICE_ADDON_STOP = "addon_stop"
SERVICE_ADDON_RESTART = "addon_restart"
SERVICE_ADDON_UPDATE = "addon_update"
SERVICE_ADDON_STDIN = "addon_stdin"
SERVICE_HOST_SHUTDOWN = "host_shutdown"
SERVICE_HOST_REBOOT = "host_reboot"
SERVICE_BACKUP_FULL = "backup_full"
SERVICE_BACKUP_PARTIAL = "backup_partial"
SERVICE_RESTORE_FULL = "restore_full"
SERVICE_RESTORE_PARTIAL = "restore_partial"

VALID_ADDON_SLUG = vol.Match(re.compile(r"^[-_.A-Za-z0-9]+$"))


def valid_addon(value: Any) -> str:
    """Validate value is a valid addon slug."""
    value = VALID_ADDON_SLUG(value)

    hass: HomeAssistant | None = None
    with suppress(HomeAssistantError):
        hass = async_get_hass()

    if hass and (addons := get_addons_info(hass)) is not None and value not in addons:
        raise vol.Invalid("Not a valid add-on slug")
    return value


SCHEMA_NO_DATA = vol.Schema({})

SCHEMA_ADDON = vol.Schema({vol.Required(ATTR_ADDON): valid_addon})

SCHEMA_ADDON_STDIN = SCHEMA_ADDON.extend(
    {vol.Required(ATTR_INPUT): vol.Any(dict, cv.string)}
)

SCHEMA_BACKUP_FULL = vol.Schema(
    {
        vol.Optional(
            ATTR_NAME, default=lambda: now().strftime("%Y-%m-%d %H:%M:%S")
        ): cv.string,
        vol.Optional(ATTR_PASSWORD): cv.string,
        vol.Optional(ATTR_COMPRESSED): cv.boolean,
        vol.Optional(ATTR_LOCATION): vol.All(
            cv.string, lambda v: None if v == "/backup" else v
        ),
        vol.Optional(ATTR_HOMEASSISTANT_EXCLUDE_DATABASE): cv.boolean,
    }
)

SCHEMA_BACKUP_PARTIAL = SCHEMA_BACKUP_FULL.extend(
    {
        vol.Optional(ATTR_HOMEASSISTANT): cv.boolean,
        vol.Optional(ATTR_FOLDERS): vol.All(cv.ensure_list, [cv.string]),
        vol.Optional(ATTR_ADDONS): vol.All(cv.ensure_list, [cv.slug]),
    }
)

SCHEMA_RESTORE_FULL = vol.Schema(
    {
        vol.Required(ATTR_SLUG): cv.slug,
        vol.Optional(ATTR_PASSWORD): cv.string,
    }
)

SCHEMA_RESTORE_PARTIAL = SCHEMA_RESTORE_FULL.extend(
    {
        vol.Optional(ATTR_HOMEASSISTANT): cv.boolean,
        vol.Optional(ATTR_FOLDERS): vol.All(cv.ensure_list, [cv.string]),
        vol.Optional(ATTR_ADDONS): vol.All(cv.ensure_list, [cv.slug]),
    }
)


class APIEndpointSettings(NamedTuple):
    """Settings for API endpoint."""

    command: str
    schema: vol.Schema
    timeout: int | None = 60
    pass_data: bool = False


MAP_SERVICE_API = {
    SERVICE_ADDON_START: APIEndpointSettings("/addons/{addon}/start", SCHEMA_ADDON),
    SERVICE_ADDON_STOP: APIEndpointSettings("/addons/{addon}/stop", SCHEMA_ADDON),
    SERVICE_ADDON_RESTART: APIEndpointSettings("/addons/{addon}/restart", SCHEMA_ADDON),
    SERVICE_ADDON_UPDATE: APIEndpointSettings("/addons/{addon}/update", SCHEMA_ADDON),
    SERVICE_ADDON_STDIN: APIEndpointSettings(
        "/addons/{addon}/stdin", SCHEMA_ADDON_STDIN
    ),
    SERVICE_HOST_SHUTDOWN: APIEndpointSettings("/host/shutdown", SCHEMA_NO_DATA),
    SERVICE_HOST_REBOOT: APIEndpointSettings("/host/reboot", SCHEMA_NO_DATA),
    SERVICE_BACKUP_FULL: APIEndpointSettings(
        "/backups/new/full",
        SCHEMA_BACKUP_FULL,
        None,
        True,
    ),
    SERVICE_BACKUP_PARTIAL: APIEndpointSettings(
        "/backups/new/partial",
        SCHEMA_BACKUP_PARTIAL,
        None,
        True,
    ),
    SERVICE_RESTORE_FULL: APIEndpointSettings(
        "/backups/{slug}/restore/full",
        SCHEMA_RESTORE_FULL,
        None,
        True,
    ),
    SERVICE_RESTORE_PARTIAL: APIEndpointSettings(
        "/backups/{slug}/restore/partial",
        SCHEMA_RESTORE_PARTIAL,
        None,
        True,
    ),
}

HARDWARE_INTEGRATIONS = {
    "green": "homeassistant_green",
    "odroid-c2": "hardkernel",
    "odroid-c4": "hardkernel",
    "odroid-m1": "hardkernel",
    "odroid-m1s": "hardkernel",
    "odroid-n2": "hardkernel",
    "odroid-xu4": "hardkernel",
    "rpi2": "raspberry_pi",
    "rpi3": "raspberry_pi",
    "rpi3-64": "raspberry_pi",
    "rpi4": "raspberry_pi",
    "rpi4-64": "raspberry_pi",
    "rpi5-64": "raspberry_pi",
    "yellow": "homeassistant_yellow",
}


def hostname_from_addon_slug(addon_slug: str) -> str:
    """Return hostname of add-on."""
    return addon_slug.replace("_", "-")


@callback
@bind_hass
def is_hassio(hass: HomeAssistant) -> bool:
    """Return true if Hass.io is loaded.

    Async friendly.
    """
    return DOMAIN in hass.config.components


@callback
def get_supervisor_ip() -> str | None:
    """Return the supervisor ip address."""
    if "SUPERVISOR" not in os.environ:
        return None
    return os.environ["SUPERVISOR"].partition(":")[0]


async def async_setup(hass: HomeAssistant, config: ConfigType) -> bool:  # noqa: C901
    """Set up the Hass.io component."""
    # Check local setup
    setup_start = time.monotonic()
    for env in ("SUPERVISOR", "SUPERVISOR_TOKEN"):
        if os.environ.get(env):
            continue
        _LOGGER.error("Missing %s environment variable", env)
        if config_entries := hass.config_entries.async_entries(DOMAIN):
            hass.async_create_task(
                hass.config_entries.async_remove(config_entries[0].entry_id)
            )
        return False

    async_load_websocket_api(hass)

    host = os.environ["SUPERVISOR"]
    websession = async_get_clientsession(hass)
    hass.data[DOMAIN] = hassio = HassIO(hass.loop, websession, host)

    before_connected = time.monotonic()
    _LOGGER.warning("first supervisor in %s seconds", before_connected - setup_start)
    if not await hassio.is_connected():
        _LOGGER.warning("Not connected with the supervisor / system too busy!")
    after_is_connected = time.monotonic()
    _LOGGER.warning(
        "Connected with the supervisor in %s seconds",
        after_is_connected - before_connected,
    )

    store = Store[dict[str, str]](hass, STORAGE_VERSION, STORAGE_KEY)
    if (data := await store.async_load()) is None:
        data = {}

    storage_load_time = time.monotonic()
    _LOGGER.warning(
        "Loaded storage in %s seconds", storage_load_time - after_is_connected
    )

    refresh_token = None
    if "hassio_user" in data:
        user = await hass.auth.async_get_user(data["hassio_user"])
        if user and user.refresh_tokens:
            refresh_token = list(user.refresh_tokens.values())[0]

            # Migrate old Hass.io users to be admin.
            if not user.is_admin:
                await hass.auth.async_update_user(user, group_ids=[GROUP_ID_ADMIN])

            # Migrate old name
            if user.name == "Hass.io":
                await hass.auth.async_update_user(user, name=HASSIO_USER_NAME)

    if refresh_token is None:
        user = await hass.auth.async_create_system_user(
            HASSIO_USER_NAME, group_ids=[GROUP_ID_ADMIN]
        )
        refresh_token = await hass.auth.async_create_refresh_token(user)
        data["hassio_user"] = user.id
        await store.async_save(data)

    # This overrides the normal API call that would be forwarded
    development_repo = config.get(DOMAIN, {}).get(CONF_FRONTEND_REPO)
    if development_repo is not None:
        hass.http.register_static_path(
            "/api/hassio/app", os.path.join(development_repo, "hassio/build"), False
        )

    hass.http.register_view(HassIOView(host, websession))

    await panel_custom.async_register_panel(
        hass,
        frontend_url_path="hassio",
        webcomponent_name="hassio-main",
        js_url="/api/hassio/app/entrypoint.js",
        embed_iframe=True,
        require_admin=True,
    )

    after_register_panel = time.monotonic()
    _LOGGER.warning(
        "Registered panel in %s seconds", after_register_panel - storage_load_time
    )

    await hassio.update_hass_api(config.get("http", {}), refresh_token)

    after_update_api = time.monotonic()
    _LOGGER.warning(
        "Updated API in %s seconds", after_update_api - after_register_panel
    )

    last_timezone = None

    async def push_config(_: Event | None) -> None:
        """Push core config to Hass.io."""
        nonlocal last_timezone

        new_timezone = str(hass.config.time_zone)

        if new_timezone == last_timezone:
            return

        last_timezone = new_timezone
        await hassio.update_hass_timezone(new_timezone)

    hass.bus.async_listen(EVENT_CORE_CONFIG_UPDATE, push_config)

    after_push_config = time.monotonic()
    push_config_task = hass.async_create_task(push_config(None), eager_start=True)
    # Start listening for problems with supervisor and making issues
    hass.data[DATA_KEY_SUPERVISOR_ISSUES] = issues = SupervisorIssues(hass, hassio)
    issues_task = hass.async_create_task(issues.setup(), eager_start=True)

    async def async_service_handler(service: ServiceCall) -> None:
        """Handle service calls for Hass.io."""
        api_endpoint = MAP_SERVICE_API[service.service]

        data = service.data.copy()
        addon = data.pop(ATTR_ADDON, None)
        slug = data.pop(ATTR_SLUG, None)
        payload = None

        # Pass data to Hass.io API
        if service.service == SERVICE_ADDON_STDIN:
            payload = data[ATTR_INPUT]
        elif api_endpoint.pass_data:
            payload = data

        # Call API
        # The exceptions are logged properly in hassio.send_command
        with suppress(HassioAPIError):
            await hassio.send_command(
                api_endpoint.command.format(addon=addon, slug=slug),
                payload=payload,
                timeout=api_endpoint.timeout,
            )

    for service, settings in MAP_SERVICE_API.items():
        hass.services.async_register(
            DOMAIN, service, async_service_handler, schema=settings.schema
        )

    async def update_info_data(_: datetime | None = None) -> None:
        """Update last available supervisor information."""

        try:
            (
                hass.data[DATA_INFO],
                hass.data[DATA_HOST_INFO],
                hass.data[DATA_STORE],
                hass.data[DATA_CORE_INFO],
                hass.data[DATA_SUPERVISOR_INFO],
                hass.data[DATA_OS_INFO],
            ) = await asyncio.gather(
                create_eager_task(hassio.get_info()),
                create_eager_task(hassio.get_host_info()),
                create_eager_task(hassio.get_store()),
                create_eager_task(hassio.get_core_info()),
                create_eager_task(hassio.get_supervisor_info()),
                create_eager_task(hassio.get_os_info()),
            )

        except HassioAPIError as err:
            _LOGGER.warning("Can't read Supervisor data: %s", err)

        async_call_later(
            hass,
            HASSIO_UPDATE_INTERVAL,
            HassJob(update_info_data, cancel_on_shutdown=True),
        )

    # Fetch data
<<<<<<< HEAD
    after_update_info_data = time.monotonic()
    _LOGGER.warning(
        "Fetched data in %s seconds", after_update_info_data - after_push_config
    )
=======
>>>>>>> 86d5c342
    update_info_task = hass.async_create_task(update_info_data(), eager_start=True)

    async def _async_stop(hass: HomeAssistant, restart: bool) -> None:
        """Stop or restart home assistant."""
        if restart:
            await hassio.restart_homeassistant()
        else:
            await hassio.stop_homeassistant()

    # Set a custom handler for the homeassistant.restart and homeassistant.stop services
    async_set_stop_handler(hass, _async_stop)

    # Init discovery Hass.io feature
    async_setup_discovery_view(hass, hassio)

    # Init auth Hass.io feature
    assert user is not None
    async_setup_auth_view(hass, user)

    # Init ingress Hass.io feature
    async_setup_ingress_view(hass, host)

    # Init add-on ingress panels
    panels_task = hass.async_create_task(
        async_setup_addon_panel(hass, hassio), eager_start=True
    )

    # Make sure to await the update_info task before
    # _async_setup_hardware_integration is called
    # so the hardware integration can be set up
    # and does not fallback to calling later
    await panels_task
    await update_info_task
    await push_config_task
    await issues_task

    # Setup hardware integration for the detected board type
    @callback
    def _async_setup_hardware_integration(_: datetime | None = None) -> None:
        """Set up hardware integration for the detected board type."""
        if (os_info := get_os_info(hass)) is None:
            # os info not yet fetched from supervisor, retry later
            async_call_later(
                hass,
                HASSIO_UPDATE_INTERVAL,
                async_setup_hardware_integration_job,
            )
            return
        if (board := os_info.get("board")) is None:
            return
        if (hw_integration := HARDWARE_INTEGRATIONS.get(board)) is None:
            return
        hass.async_create_task(
            hass.config_entries.flow.async_init(
                hw_integration, context={"source": "system"}
            ),
            eager_start=True,
        )

    async_setup_hardware_integration_job = HassJob(
        _async_setup_hardware_integration, cancel_on_shutdown=True
    )

    _async_setup_hardware_integration()

    hass.async_create_task(
        hass.config_entries.flow.async_init(DOMAIN, context={"source": "system"}),
        eager_start=True,
    )

    return True


async def async_setup_entry(hass: HomeAssistant, entry: ConfigEntry) -> bool:
    """Set up a config entry."""
    dev_reg = dr.async_get(hass)
    coordinator = HassioDataUpdateCoordinator(hass, entry, dev_reg)
    await coordinator.async_config_entry_first_refresh()
    hass.data[ADDONS_COORDINATOR] = coordinator

    await hass.config_entries.async_forward_entry_setups(entry, PLATFORMS)

    return True


async def async_unload_entry(hass: HomeAssistant, entry: ConfigEntry) -> bool:
    """Unload a config entry."""
    unload_ok = await hass.config_entries.async_unload_platforms(entry, PLATFORMS)

    # Pop add-on data
    hass.data.pop(ADDONS_COORDINATOR, None)

    return unload_ok<|MERGE_RESOLUTION|>--- conflicted
+++ resolved
@@ -293,7 +293,6 @@
 async def async_setup(hass: HomeAssistant, config: ConfigType) -> bool:  # noqa: C901
     """Set up the Hass.io component."""
     # Check local setup
-    setup_start = time.monotonic()
     for env in ("SUPERVISOR", "SUPERVISOR_TOKEN"):
         if os.environ.get(env):
             continue
@@ -311,7 +310,6 @@
     hass.data[DOMAIN] = hassio = HassIO(hass.loop, websession, host)
 
     before_connected = time.monotonic()
-    _LOGGER.warning("first supervisor in %s seconds", before_connected - setup_start)
     if not await hassio.is_connected():
         _LOGGER.warning("Not connected with the supervisor / system too busy!")
     after_is_connected = time.monotonic()
@@ -369,17 +367,7 @@
         require_admin=True,
     )
 
-    after_register_panel = time.monotonic()
-    _LOGGER.warning(
-        "Registered panel in %s seconds", after_register_panel - storage_load_time
-    )
-
     await hassio.update_hass_api(config.get("http", {}), refresh_token)
-
-    after_update_api = time.monotonic()
-    _LOGGER.warning(
-        "Updated API in %s seconds", after_update_api - after_register_panel
-    )
 
     last_timezone = None
 
@@ -397,7 +385,6 @@
 
     hass.bus.async_listen(EVENT_CORE_CONFIG_UPDATE, push_config)
 
-    after_push_config = time.monotonic()
     push_config_task = hass.async_create_task(push_config(None), eager_start=True)
     # Start listening for problems with supervisor and making issues
     hass.data[DATA_KEY_SUPERVISOR_ISSUES] = issues = SupervisorIssues(hass, hassio)
@@ -462,13 +449,6 @@
         )
 
     # Fetch data
-<<<<<<< HEAD
-    after_update_info_data = time.monotonic()
-    _LOGGER.warning(
-        "Fetched data in %s seconds", after_update_info_data - after_push_config
-    )
-=======
->>>>>>> 86d5c342
     update_info_task = hass.async_create_task(update_info_data(), eager_start=True)
 
     async def _async_stop(hass: HomeAssistant, restart: bool) -> None:
