"""Support for deCONZ fans."""
from __future__ import annotations

from collections.abc import ValuesView
from typing import Any

from pydeconz.light import (
    FAN_SPEED_25_PERCENT,
    FAN_SPEED_50_PERCENT,
    FAN_SPEED_75_PERCENT,
    FAN_SPEED_100_PERCENT,
    FAN_SPEED_OFF,
    Fan,
)

from homeassistant.components.fan import DOMAIN, SUPPORT_SET_SPEED, FanEntity
from homeassistant.config_entries import ConfigEntry
from homeassistant.core import HomeAssistant, callback
from homeassistant.helpers.dispatcher import async_dispatcher_connect
from homeassistant.helpers.entity_platform import AddEntitiesCallback
from homeassistant.util.percentage import (
    ordered_list_item_to_percentage,
    percentage_to_ordered_list_item,
)

from .deconz_device import DeconzDevice
from .gateway import DeconzGateway, get_gateway_from_config_entry

ORDERED_NAMED_FAN_SPEEDS = [
    FAN_SPEED_25_PERCENT,
    FAN_SPEED_50_PERCENT,
    FAN_SPEED_75_PERCENT,
    FAN_SPEED_100_PERCENT,
]


async def async_setup_entry(
    hass: HomeAssistant,
    config_entry: ConfigEntry,
    async_add_entities: AddEntitiesCallback,
) -> None:
    """Set up fans for deCONZ component."""
    gateway = get_gateway_from_config_entry(hass, config_entry)
    gateway.entities[DOMAIN] = set()

    @callback
    def async_add_fan(
        lights: list[Fan] | ValuesView[Fan] = gateway.api.lights.values(),
    ) -> None:
        """Add fan from deCONZ."""
        entities = []

        for light in lights:

            if (
                isinstance(light, Fan)
                and light.unique_id not in gateway.entities[DOMAIN]
            ):
                entities.append(DeconzFan(light, gateway))

        if entities:
            async_add_entities(entities)

    config_entry.async_on_unload(
        async_dispatcher_connect(
            hass,
            gateway.signal_new_light,
            async_add_fan,
        )
    )

    async_add_fan()


class DeconzFan(DeconzDevice, FanEntity):
    """Representation of a deCONZ fan."""

    TYPE = DOMAIN
    _device: Fan

    _attr_supported_features = SUPPORT_SET_SPEED

    def __init__(self, device: Fan, gateway: DeconzGateway) -> None:
        """Set up fan."""
        super().__init__(device, gateway)

        self._default_on_speed = FAN_SPEED_50_PERCENT
        if self._device.speed in ORDERED_NAMED_FAN_SPEEDS:
            self._default_on_speed = self._device.speed

    @property
    def is_on(self) -> bool:
        """Return true if fan is on."""
        return self._device.speed != FAN_SPEED_OFF  # type: ignore[no-any-return]

    @property
    def percentage(self) -> int | None:
        """Return the current speed percentage."""
        if self._device.speed == FAN_SPEED_OFF:
            return 0
        if self._device.speed not in ORDERED_NAMED_FAN_SPEEDS:
            return None
        return ordered_list_item_to_percentage(
            ORDERED_NAMED_FAN_SPEEDS, self._device.speed
        )

    @property
    def speed_count(self) -> int:
        """Return the number of speeds the fan supports."""
        return len(ORDERED_NAMED_FAN_SPEEDS)

    @callback
    def async_update_callback(self) -> None:
        """Store latest configured speed from the device."""
        if self._device.speed in ORDERED_NAMED_FAN_SPEEDS:
            self._default_on_speed = self._device.speed
        super().async_update_callback()

    async def async_set_percentage(self, percentage: int) -> None:
        """Set the speed percentage of the fan."""
        if percentage == 0:
            return await self.async_turn_off()
        await self._device.set_speed(
            percentage_to_ordered_list_item(ORDERED_NAMED_FAN_SPEEDS, percentage)
        )

    async def async_turn_on(
        self,
        percentage: int | None = None,
        preset_mode: str | None = None,
        **kwargs: Any,
    ) -> None:
        """Turn on fan."""
        if percentage is not None:
            await self.async_set_percentage(percentage)
<<<<<<< HEAD
        else:
            await self._device.set_speed(self._default_on_speed)
=======
            return
        await self._device.set_speed(self._default_on_speed)
>>>>>>> 245f55ed

    async def async_turn_off(self, **kwargs: Any) -> None:
        """Turn off fan."""
        await self._device.set_speed(FAN_SPEED_OFF)<|MERGE_RESOLUTION|>--- conflicted
+++ resolved
@@ -133,13 +133,8 @@
         """Turn on fan."""
         if percentage is not None:
             await self.async_set_percentage(percentage)
-<<<<<<< HEAD
-        else:
-            await self._device.set_speed(self._default_on_speed)
-=======
             return
         await self._device.set_speed(self._default_on_speed)
->>>>>>> 245f55ed
 
     async def async_turn_off(self, **kwargs: Any) -> None:
         """Turn off fan."""
