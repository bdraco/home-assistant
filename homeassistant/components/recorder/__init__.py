--- conflicted
+++ resolved
@@ -199,8 +199,6 @@
     instance.async_initialize()
     instance.start()
     _async_register_services(hass, instance)
-<<<<<<< HEAD
-=======
 
     if hass.state == CoreState.running:
         return await instance.async_db_ready
@@ -217,50 +215,29 @@
 @callback
 def _async_register_services(hass, instance):
     """Register recorder services."""
->>>>>>> bdb267a8
-
-    if hass.state == CoreState.running:
-        return await instance.async_db_ready
-
-    async def start_recorder(*_) -> None:
-        """Start the recorder."""
-        with async_start_setup(hass, ["recorder"]):
-            await asyncio.sleep(200)
-            await instance.async_db_ready
-
-    async_when_setup_or_start(hass, "frontend", start_recorder)
-    return True
-
-
-@callback
-def _async_register_services(hass, instance):
-    """Register recorder services."""
-
-    async def _async_handle_purge_service(service):
+
+    async def async_handle_purge_service(service):
         """Handle calls to the purge service."""
         instance.do_adhoc_purge(**service.data)
 
     hass.services.async_register(
-        DOMAIN, SERVICE_PURGE, _async_handle_purge_service, schema=SERVICE_PURGE_SCHEMA
+        DOMAIN, SERVICE_PURGE, async_handle_purge_service, schema=SERVICE_PURGE_SCHEMA
     )
 
-    async def _async_handle_enable_sevice(service):
+    async def async_handle_enable_sevice(service):
         instance.set_enable(True)
 
     hass.services.async_register(
-        DOMAIN,
-        SERVICE_ENABLE,
-        _async_handle_enable_sevice,
-        schema=SERVICE_ENABLE_SCHEMA,
+        DOMAIN, SERVICE_ENABLE, async_handle_enable_sevice, schema=SERVICE_ENABLE_SCHEMA
     )
 
-    async def _async_handle_disable_service(service):
+    async def async_handle_disable_service(service):
         instance.set_enable(False)
 
     hass.services.async_register(
         DOMAIN,
         SERVICE_DISABLE,
-        _async_handle_disable_service,
+        async_handle_disable_service,
         schema=SERVICE_DISABLE_SCHEMA,
     )
 
