--- conflicted
+++ resolved
@@ -202,16 +202,6 @@
     if hass.state == CoreState.running:
         return await instance.async_db_ready
 
-<<<<<<< HEAD
-    async def start_recorder() -> None:
-        """Start the recorder."""
-        async with hass.timeout.async_freeze(DOMAIN):
-            with async_start_setup(hass, [DOMAIN]):
-                await instance.async_db_ready
-
-    hass.async_create_task(start_recorder())
-=======
->>>>>>> a1232ed3
     return True
 
 
