"""Support for recording details."""
import asyncio
from collections import namedtuple
import concurrent.futures
from datetime import datetime
import logging
import queue
import threading
import time
from typing import Any, Callable, List, Optional

from sqlalchemy import create_engine, event as sqlalchemy_event, exc, select
from sqlalchemy.orm import scoped_session, sessionmaker
from sqlalchemy.pool import StaticPool
import voluptuous as vol

from homeassistant.components import persistent_notification
from homeassistant.const import (
    ATTR_ATTRIBUTION,
    ATTR_ENTITY_ID,
<<<<<<< HEAD
    ATTR_ENTITY_PICTURE,
    ATTR_ICON,
    CONF_DOMAINS,
    CONF_ENTITIES,
=======
>>>>>>> 6c735578
    CONF_EXCLUDE,
    EVENT_HOMEASSISTANT_START,
    EVENT_HOMEASSISTANT_STOP,
    EVENT_STATE_CHANGED,
    EVENT_TIME_CHANGED,
    MATCH_ALL,
)
from homeassistant.core import CoreState, HomeAssistant, callback
import homeassistant.helpers.config_validation as cv
from homeassistant.helpers.entityfilter import (
    INCLUDE_EXCLUDE_BASE_FILTER_SCHEMA,
    INCLUDE_EXCLUDE_FILTER_SCHEMA_INNER,
    convert_include_exclude_filter,
)
from homeassistant.helpers.typing import ConfigType
import homeassistant.util.dt as dt_util

from . import migration, purge
from .const import DATA_INSTANCE
from .models import Base, Events, RecorderRuns, States
from .util import session_scope

_LOGGER = logging.getLogger(__name__)

DOMAIN = "recorder"

SERVICE_PURGE = "purge"

ATTR_KEEP_DAYS = "keep_days"
ATTR_REPACK = "repack"

SERVICE_PURGE_SCHEMA = vol.Schema(
    {
        vol.Optional(ATTR_KEEP_DAYS): vol.All(vol.Coerce(int), vol.Range(min=0)),
        vol.Optional(ATTR_REPACK, default=False): cv.boolean,
    }
)

DEFAULT_URL = "sqlite:///{hass_config_path}"
DEFAULT_DB_FILE = "home-assistant_v2.db"
DEFAULT_DB_MAX_RETRIES = 10
DEFAULT_DB_RETRY_WAIT = 3
KEEPALIVE_TIME = 30

DISPLAY_ATTRIBUTES = {ATTR_ICON, ATTR_ATTRIBUTION, ATTR_ENTITY_PICTURE}

CONF_AUTO_PURGE = "auto_purge"
CONF_DB_URL = "db_url"
CONF_DB_MAX_RETRIES = "db_max_retries"
CONF_DB_RETRY_WAIT = "db_retry_wait"
CONF_PURGE_KEEP_DAYS = "purge_keep_days"
CONF_PURGE_INTERVAL = "purge_interval"
CONF_EVENT_TYPES = "event_types"
CONF_COMMIT_INTERVAL = "commit_interval"

EXCLUDE_SCHEMA = INCLUDE_EXCLUDE_FILTER_SCHEMA_INNER.extend(
    {vol.Optional(CONF_EVENT_TYPES): vol.All(cv.ensure_list, [cv.string])}
)

FILTER_SCHEMA = INCLUDE_EXCLUDE_BASE_FILTER_SCHEMA.extend(
    {vol.Optional(CONF_EXCLUDE, default=EXCLUDE_SCHEMA({})): EXCLUDE_SCHEMA}
)

CONFIG_SCHEMA = vol.Schema(
    {
        vol.Optional(DOMAIN, default=dict): vol.All(
            cv.deprecated(CONF_PURGE_INTERVAL),
            FILTER_SCHEMA.extend(
                {
                    vol.Optional(CONF_AUTO_PURGE, default=True): cv.boolean,
                    vol.Optional(CONF_PURGE_KEEP_DAYS, default=10): vol.All(
                        vol.Coerce(int), vol.Range(min=1)
                    ),
                    vol.Optional(CONF_PURGE_INTERVAL, default=1): vol.All(
                        vol.Coerce(int), vol.Range(min=0)
                    ),
                    vol.Optional(CONF_DB_URL): cv.string,
                    vol.Optional(CONF_COMMIT_INTERVAL, default=1): vol.All(
                        vol.Coerce(int), vol.Range(min=0)
                    ),
                    vol.Optional(
                        CONF_DB_MAX_RETRIES, default=DEFAULT_DB_MAX_RETRIES
                    ): cv.positive_int,
                    vol.Optional(
                        CONF_DB_RETRY_WAIT, default=DEFAULT_DB_RETRY_WAIT
                    ): cv.positive_int,
                }
            ),
        )
    },
    extra=vol.ALLOW_EXTRA,
)


def run_information(hass, point_in_time: Optional[datetime] = None):
    """Return information about current run.

    There is also the run that covers point_in_time.
    """
    run_info = run_information_from_instance(hass, point_in_time)
    if run_info:
        return run_info

    with session_scope(hass=hass) as session:
        return run_information_with_session(session, point_in_time)


def run_information_from_instance(hass, point_in_time: Optional[datetime] = None):
    """Return information about current run from the existing instance.

    Does not query the database for older runs.
    """
    ins = hass.data[DATA_INSTANCE]

    if point_in_time is None or point_in_time > ins.recording_start:
        return ins.run_info


def run_information_with_session(session, point_in_time: Optional[datetime] = None):
    """Return information about current run from the database."""
    recorder_runs = RecorderRuns

    query = session.query(recorder_runs)
    if point_in_time:
        query = query.filter(
            (recorder_runs.start < point_in_time) & (recorder_runs.end > point_in_time)
        )

    res = query.first()
    if res:
        session.expunge(res)
    return res


async def async_setup(hass: HomeAssistant, config: ConfigType) -> bool:
    """Set up the recorder."""
    conf = config[DOMAIN]
    entity_filter = convert_include_exclude_filter(conf)
    auto_purge = conf[CONF_AUTO_PURGE]
    keep_days = conf[CONF_PURGE_KEEP_DAYS]
    commit_interval = conf[CONF_COMMIT_INTERVAL]
    db_max_retries = conf[CONF_DB_MAX_RETRIES]
    db_retry_wait = conf[CONF_DB_RETRY_WAIT]

    db_url = conf.get(CONF_DB_URL)
    if not db_url:
        db_url = DEFAULT_URL.format(hass_config_path=hass.config.path(DEFAULT_DB_FILE))
    exclude = conf[CONF_EXCLUDE]
    exclude_t = exclude.get(CONF_EVENT_TYPES, [])
    instance = hass.data[DATA_INSTANCE] = Recorder(
        hass=hass,
        auto_purge=auto_purge,
        keep_days=keep_days,
        commit_interval=commit_interval,
        uri=db_url,
        db_max_retries=db_max_retries,
        db_retry_wait=db_retry_wait,
        entity_filter=entity_filter,
        exclude_t=exclude_t,
    )
    instance.async_initialize()
    instance.start()

    async def async_handle_purge_service(service):
        """Handle calls to the purge service."""
        instance.do_adhoc_purge(**service.data)

    hass.services.async_register(
        DOMAIN, SERVICE_PURGE, async_handle_purge_service, schema=SERVICE_PURGE_SCHEMA
    )

    return await instance.async_db_ready


PurgeTask = namedtuple("PurgeTask", ["keep_days", "repack"])


class Recorder(threading.Thread):
    """A threaded recorder class."""

    def __init__(
        self,
        hass: HomeAssistant,
        auto_purge: bool,
        keep_days: int,
        commit_interval: int,
        uri: str,
        db_max_retries: int,
        db_retry_wait: int,
        entity_filter: Callable[[str], bool],
        exclude_t: List[str],
    ) -> None:
        """Initialize the recorder."""
        threading.Thread.__init__(self, name="Recorder")

        self.hass = hass
        self.auto_purge = auto_purge
        self.keep_days = keep_days
        self.commit_interval = commit_interval
        self.queue: Any = queue.Queue()
        self.recording_start = dt_util.utcnow()
        self.db_url = uri
        self.db_max_retries = db_max_retries
        self.db_retry_wait = db_retry_wait
        self.async_db_ready = asyncio.Future()
        self.engine: Any = None
        self.run_info: Any = None

        self.entity_filter = entity_filter
        self.exclude_t = exclude_t

        self._timechanges_seen = 0
        self._keepalive_count = 0
        self._old_state_ids = {}
        self.event_session = None
        self.get_session = None
        self._completed_database_setup = False

    @callback
    def async_initialize(self):
        """Initialize the recorder."""
        self.hass.bus.async_listen(MATCH_ALL, self.event_listener)

    def do_adhoc_purge(self, **kwargs):
        """Trigger an adhoc purge retaining keep_days worth of data."""
        keep_days = kwargs.get(ATTR_KEEP_DAYS, self.keep_days)
        repack = kwargs.get(ATTR_REPACK)

        self.queue.put(PurgeTask(keep_days, repack))

    def run(self):
        """Start processing events to save."""
        tries = 1
        connected = False

        while not connected and tries <= self.db_max_retries:
            if tries != 1:
                time.sleep(self.db_retry_wait)
            try:
                self._setup_connection()
                migration.migrate_schema(self)
                self._setup_run()
                connected = True
                _LOGGER.debug("Connected to recorder database")
            except Exception as err:  # pylint: disable=broad-except
                _LOGGER.error(
                    "Error during connection setup: %s (retrying in %s seconds)",
                    err,
                    self.db_retry_wait,
                )
                tries += 1

        if not connected:

            @callback
            def connection_failed():
                """Connect failed tasks."""
                self.async_db_ready.set_result(False)
                persistent_notification.async_create(
                    self.hass,
                    "The recorder could not start, please check the log",
                    "Recorder",
                )

            self.hass.add_job(connection_failed)
            return

        shutdown_task = object()
        hass_started = concurrent.futures.Future()

        @callback
        def register():
            """Post connection initialize."""
            self.async_db_ready.set_result(True)

            def shutdown(event):
                """Shut down the Recorder."""
                if not hass_started.done():
                    hass_started.set_result(shutdown_task)
                self.queue.put(None)
                self.join()

            self.hass.bus.async_listen_once(EVENT_HOMEASSISTANT_STOP, shutdown)

            if self.hass.state == CoreState.running:
                hass_started.set_result(None)
            else:

                @callback
                def notify_hass_started(event):
                    """Notify that hass has started."""
                    hass_started.set_result(None)

                self.hass.bus.async_listen_once(
                    EVENT_HOMEASSISTANT_START, notify_hass_started
                )

        self.hass.add_job(register)
        result = hass_started.result()

        # If shutdown happened before Home Assistant finished starting
        if result is shutdown_task:
            return

        # Start periodic purge
        if self.auto_purge:

            @callback
            def async_purge(now):
                """Trigger the purge."""
                self.queue.put(PurgeTask(self.keep_days, repack=False))

            # Purge every night at 4:12am
            self.hass.helpers.event.track_time_change(
                async_purge, hour=4, minute=12, second=0
            )

        self.event_session = self.get_session()
        # Use a session for the event read loop
        # with a commit every time the event time
        # has changed.  This reduces the disk io.
        while True:
            event = self.queue.get()
            if event is None:
                self._close_run()
                self._close_connection()
                self.queue.task_done()
                return
            if isinstance(event, PurgeTask):
                purge.purge_old_data(self, event.keep_days, event.repack)
                self.queue.task_done()
                continue
            if event.event_type == EVENT_TIME_CHANGED:
                self.queue.task_done()
                self._keepalive_count += 1
                if self._keepalive_count >= KEEPALIVE_TIME:
                    self._keepalive_count = 0
                    self._send_keep_alive()
                if self.commit_interval:
                    self._timechanges_seen += 1
                    if self._timechanges_seen >= self.commit_interval:
                        self._timechanges_seen = 0
                        self._commit_event_session_or_retry()
                continue
            if event.event_type in self.exclude_t:
                self.queue.task_done()
                continue

            entity_id = event.data.get(ATTR_ENTITY_ID)
            if entity_id is not None:
                if not self.entity_filter(entity_id):
                    self.queue.task_done()
                    continue

            try:
                dbevent = Events.from_event(event)
                if event.event_type == EVENT_STATE_CHANGED:
                    dbevent.event_data = "{}"
                self.event_session.add(dbevent)
                self.event_session.flush()
            except (TypeError, ValueError):
                _LOGGER.warning("Event is not JSON serializable: %s", event)
            except Exception as err:  # pylint: disable=broad-except
                # Must catch the exception to prevent the loop from collapsing
                _LOGGER.exception("Error adding event: %s", err)

            if dbevent and event.event_type == EVENT_STATE_CHANGED:
                try:
                    new_state = event.data.get("new_state")
                    if new_state:
                        # Do not store display attributes in the database
                        dbstate = States.from_event_with_attributes(
                            event,
                            new_state,
                            _without_display_attributes(new_state.attributes),
                        )
                    else:
                        dbstate = States.from_event(event)
                    dbstate.old_state_id = self._old_state_ids.get(dbstate.entity_id)
                    dbstate.event_id = dbevent.event_id
                    self.event_session.add(dbstate)
                    self.event_session.flush()
                    if new_state:
                        self._old_state_ids[dbstate.entity_id] = dbstate.state_id
                    elif dbstate.entity_id in self._old_state_ids:
                        del self._old_state_ids[dbstate.entity_id]
                except (TypeError, ValueError):
                    _LOGGER.warning(
                        "State is not JSON serializable: %s",
                        event.data.get("new_state"),
                    )
                except Exception as err:  # pylint: disable=broad-except
                    # Must catch the exception to prevent the loop from collapsing
                    _LOGGER.exception("Error adding state change: %s", err)

            # If they do not have a commit interval
            # than we commit right away
            if not self.commit_interval:
                self._commit_event_session_or_retry()

            self.queue.task_done()

    def _send_keep_alive(self):
        try:
            _LOGGER.debug("Sending keepalive")
            self.event_session.connection().scalar(select([1]))
            return
        except Exception as err:  # pylint: disable=broad-except
            # Must catch the exception to prevent the loop from collapsing
            _LOGGER.error(
                "Error in database connectivity during keepalive: %s.", err,
            )
            self._reopen_event_session()

    def _commit_event_session_or_retry(self):
        tries = 1
        while tries <= self.db_max_retries:
            if tries != 1:
                time.sleep(self.db_retry_wait)

            try:
                self._commit_event_session()
                return
            except (exc.InternalError, exc.OperationalError) as err:
                if err.connection_invalidated:
                    _LOGGER.error(
                        "Database connection invalidated: %s. "
                        "(retrying in %s seconds)",
                        err,
                        self.db_retry_wait,
                    )
                else:
                    _LOGGER.error(
                        "Error in database connectivity during commit: %s. "
                        "(retrying in %s seconds)",
                        err,
                        self.db_retry_wait,
                    )
                tries += 1

            except Exception as err:  # pylint: disable=broad-except
                # Must catch the exception to prevent the loop from collapsing
                _LOGGER.exception("Error saving events: %s", err)
                return

        _LOGGER.error(
            "Error in database update. Could not save " "after %d tries. Giving up",
            tries,
        )
        self._reopen_event_session()

    def _reopen_event_session(self):
        try:
            self.event_session.rollback()
        except Exception as err:  # pylint: disable=broad-except
            # Must catch the exception to prevent the loop from collapsing
            _LOGGER.exception("Error while rolling back event session: %s", err)

        try:
            self.event_session.close()
        except Exception as err:  # pylint: disable=broad-except
            # Must catch the exception to prevent the loop from collapsing
            _LOGGER.exception("Error while closing event session: %s", err)

        try:
            self.event_session = self.get_session()
        except Exception as err:  # pylint: disable=broad-except
            # Must catch the exception to prevent the loop from collapsing
            _LOGGER.exception("Error while creating new event session: %s", err)

    def _commit_event_session(self):
        try:
            self.event_session.commit()
        except Exception as err:
            _LOGGER.error("Error executing query: %s", err)
            self.event_session.rollback()
            raise

    @callback
    def event_listener(self, event):
        """Listen for new events and put them in the process queue."""
        self.queue.put(event)

    def block_till_done(self):
        """Block till all events processed."""
        self.queue.join()

    def _setup_connection(self):
        """Ensure database is ready to fly."""
        kwargs = {}

        def setup_recorder_connection(dbapi_connection, connection_record):
            """Dbapi specific connection settings."""
            if self._completed_database_setup:
                return

            # We do not import sqlite3 here so mysql/other
            # users do not have to pay for it to be loaded in
            # memory
            if self.db_url.startswith("sqlite://"):
                old_isolation = dbapi_connection.isolation_level
                dbapi_connection.isolation_level = None
                cursor = dbapi_connection.cursor()
                cursor.execute("PRAGMA journal_mode=WAL")
                cursor.close()
                dbapi_connection.isolation_level = old_isolation
                # WAL mode only needs to be setup once
                # instead of every time we open the sqlite connection
                # as its persistent and isn't free to call every time.
                self._completed_database_setup = True
            elif self.db_url.startswith("mysql"):
                cursor = dbapi_connection.cursor()
                cursor.execute("SET session wait_timeout=28800")
                cursor.close()

        if self.db_url == "sqlite://" or ":memory:" in self.db_url:
            kwargs["connect_args"] = {"check_same_thread": False}
            kwargs["poolclass"] = StaticPool
            kwargs["pool_reset_on_return"] = None
        else:
            kwargs["echo"] = False

        if self.engine is not None:
            self.engine.dispose()

        self.engine = create_engine(self.db_url, **kwargs)

        sqlalchemy_event.listen(self.engine, "connect", setup_recorder_connection)

        Base.metadata.create_all(self.engine)
        self.get_session = scoped_session(sessionmaker(bind=self.engine))

    def _close_connection(self):
        """Close the connection."""
        self.engine.dispose()
        self.engine = None
        self.get_session = None

    def _setup_run(self):
        """Log the start of the current run."""
        with session_scope(session=self.get_session()) as session:
            for run in session.query(RecorderRuns).filter_by(end=None):
                run.closed_incorrect = True
                run.end = self.recording_start
                _LOGGER.warning(
                    "Ended unfinished session (id=%s from %s)", run.run_id, run.start
                )
                session.add(run)

            self.run_info = RecorderRuns(
                start=self.recording_start, created=dt_util.utcnow()
            )
            session.add(self.run_info)
            session.flush()
            session.expunge(self.run_info)

    def _close_run(self):
        """Save end time for current run."""
        if self.event_session is not None:
            self.run_info.end = dt_util.utcnow()
            self.event_session.add(self.run_info)
            self._commit_event_session_or_retry()
            self.event_session.close()

        self.run_info = None


def _without_display_attributes(attributes):
    """Remove attributes that are primarily used for the display layer.

    These attributes are mostly static and
    take of a lot of space in the database
    and are not needed for any core functionality.
    """
    if DISPLAY_ATTRIBUTES.intersection(attributes):
        return {
            attr: value
            for attr, value in attributes.items()
            if attr not in DISPLAY_ATTRIBUTES
        }

    return attributes<|MERGE_RESOLUTION|>--- conflicted
+++ resolved
@@ -18,13 +18,8 @@
 from homeassistant.const import (
     ATTR_ATTRIBUTION,
     ATTR_ENTITY_ID,
-<<<<<<< HEAD
     ATTR_ENTITY_PICTURE,
     ATTR_ICON,
-    CONF_DOMAINS,
-    CONF_ENTITIES,
-=======
->>>>>>> 6c735578
     CONF_EXCLUDE,
     EVENT_HOMEASSISTANT_START,
     EVENT_HOMEASSISTANT_STOP,
