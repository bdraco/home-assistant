"""Support for recording details."""
from __future__ import annotations

import abc
import asyncio
from collections.abc import Callable, Iterable
import concurrent.futures
from dataclasses import dataclass
from datetime import datetime, timedelta
import logging
import queue
import sqlite3
import threading
import time
from typing import Any, TypeVar

from sqlalchemy import create_engine, event as sqlalchemy_event, exc, func, select
from sqlalchemy.engine import Engine
from sqlalchemy.exc import SQLAlchemyError
from sqlalchemy.orm import scoped_session, sessionmaker
from sqlalchemy.orm.session import Session
from sqlalchemy.pool import StaticPool
import voluptuous as vol

from homeassistant.components import persistent_notification
from homeassistant.const import (
    ATTR_ENTITY_ID,
    CONF_EXCLUDE,
    EVENT_HOMEASSISTANT_FINAL_WRITE,
    EVENT_HOMEASSISTANT_STARTED,
    EVENT_HOMEASSISTANT_STOP,
    EVENT_STATE_CHANGED,
    EVENT_TIME_CHANGED,
    MATCH_ALL,
)
from homeassistant.core import CoreState, HomeAssistant, ServiceCall, callback
import homeassistant.helpers.config_validation as cv
from homeassistant.helpers.entityfilter import (
    INCLUDE_EXCLUDE_BASE_FILTER_SCHEMA,
    INCLUDE_EXCLUDE_FILTER_SCHEMA_INNER,
    convert_include_exclude_filter,
    generate_filter,
)
from homeassistant.helpers.event import (
    async_track_time_change,
    async_track_time_interval,
    async_track_utc_time_change,
)
from homeassistant.helpers.integration_platform import (
    async_process_integration_platforms,
)
from homeassistant.helpers.service import async_extract_entity_ids
from homeassistant.helpers.typing import ConfigType
from homeassistant.loader import bind_hass
import homeassistant.util.dt as dt_util

from . import history, migration, purge, statistics, websocket_api
from .const import (
    CONF_DB_INTEGRITY_CHECK,
    DATA_INSTANCE,
    DOMAIN,
    MAX_QUEUE_BACKLOG,
    SQLITE_URL_PREFIX,
)
from .executor import DBInterruptibleThreadPoolExecutor
from .models import (
    Base,
    Events,
    RecorderRuns,
    States,
    StatisticsRuns,
    process_timestamp,
)
from .pool import POOL_SIZE, RecorderPool
from .util import (
    dburl_to_path,
    end_incomplete_runs,
    move_away_broken_database,
    perodic_db_cleanups,
    session_scope,
    setup_connection_for_dialect,
    validate_or_move_away_sqlite_database,
    write_lock_db_sqlite,
)

_LOGGER = logging.getLogger(__name__)

T = TypeVar("T")


SERVICE_PURGE = "purge"
SERVICE_PURGE_ENTITIES = "purge_entities"
SERVICE_ENABLE = "enable"
SERVICE_DISABLE = "disable"

ATTR_KEEP_DAYS = "keep_days"
ATTR_REPACK = "repack"
ATTR_APPLY_FILTER = "apply_filter"

SERVICE_PURGE_SCHEMA = vol.Schema(
    {
        vol.Optional(ATTR_KEEP_DAYS): cv.positive_int,
        vol.Optional(ATTR_REPACK, default=False): cv.boolean,
        vol.Optional(ATTR_APPLY_FILTER, default=False): cv.boolean,
    }
)

ATTR_DOMAINS = "domains"
ATTR_ENTITY_GLOBS = "entity_globs"

SERVICE_PURGE_ENTITIES_SCHEMA = vol.Schema(
    {
        vol.Optional(ATTR_DOMAINS, default=[]): vol.All(cv.ensure_list, [cv.string]),
        vol.Optional(ATTR_ENTITY_GLOBS, default=[]): vol.All(
            cv.ensure_list, [cv.string]
        ),
    }
).extend(cv.ENTITY_SERVICE_FIELDS)
SERVICE_ENABLE_SCHEMA = vol.Schema({})
SERVICE_DISABLE_SCHEMA = vol.Schema({})

DEFAULT_URL = "sqlite:///{hass_config_path}"
DEFAULT_DB_FILE = "home-assistant_v2.db"
DEFAULT_DB_INTEGRITY_CHECK = True
DEFAULT_DB_MAX_RETRIES = 10
DEFAULT_DB_RETRY_WAIT = 3
DEFAULT_COMMIT_INTERVAL = 1
KEEPALIVE_TIME = 30

# Controls how often we clean up
# States and Events objects
EXPIRE_AFTER_COMMITS = 120

DB_LOCK_TIMEOUT = 30
DB_LOCK_QUEUE_CHECK_TIMEOUT = 1

CONF_AUTO_PURGE = "auto_purge"
CONF_DB_URL = "db_url"
CONF_DB_MAX_RETRIES = "db_max_retries"
CONF_DB_RETRY_WAIT = "db_retry_wait"
CONF_PURGE_KEEP_DAYS = "purge_keep_days"
CONF_PURGE_INTERVAL = "purge_interval"
CONF_EVENT_TYPES = "event_types"
CONF_COMMIT_INTERVAL = "commit_interval"

INVALIDATED_ERR = "Database connection invalidated"
CONNECTIVITY_ERR = "Error in database connectivity during commit"

EXCLUDE_SCHEMA = INCLUDE_EXCLUDE_FILTER_SCHEMA_INNER.extend(
    {vol.Optional(CONF_EVENT_TYPES): vol.All(cv.ensure_list, [cv.string])}
)

FILTER_SCHEMA = INCLUDE_EXCLUDE_BASE_FILTER_SCHEMA.extend(
    {vol.Optional(CONF_EXCLUDE, default=EXCLUDE_SCHEMA({})): EXCLUDE_SCHEMA}
)

CONFIG_SCHEMA = vol.Schema(
    {
        vol.Optional(DOMAIN, default=dict): vol.All(
            cv.deprecated(CONF_PURGE_INTERVAL),
            cv.deprecated(CONF_DB_INTEGRITY_CHECK),
            FILTER_SCHEMA.extend(
                {
                    vol.Optional(CONF_AUTO_PURGE, default=True): cv.boolean,
                    vol.Optional(CONF_PURGE_KEEP_DAYS, default=10): vol.All(
                        vol.Coerce(int), vol.Range(min=1)
                    ),
                    vol.Optional(CONF_PURGE_INTERVAL, default=1): cv.positive_int,
                    vol.Optional(CONF_DB_URL): cv.string,
                    vol.Optional(
                        CONF_COMMIT_INTERVAL, default=DEFAULT_COMMIT_INTERVAL
                    ): cv.positive_int,
                    vol.Optional(
                        CONF_DB_MAX_RETRIES, default=DEFAULT_DB_MAX_RETRIES
                    ): cv.positive_int,
                    vol.Optional(
                        CONF_DB_RETRY_WAIT, default=DEFAULT_DB_RETRY_WAIT
                    ): cv.positive_int,
                    vol.Optional(
                        CONF_DB_INTEGRITY_CHECK, default=DEFAULT_DB_INTEGRITY_CHECK
                    ): cv.boolean,
                }
            ),
        )
    },
    extra=vol.ALLOW_EXTRA,
)


<<<<<<< HEAD
# Subtrace one for the recorder thread
=======
# Pool size must accommodate Recorder thread + All db executors
>>>>>>> c1089a6f
MAX_DB_EXECUTOR_WORKERS = POOL_SIZE - 1


@bind_hass
def get_instance(hass: HomeAssistant) -> Recorder:
    """Get the recorder instance."""
    return hass.data[DATA_INSTANCE]


@bind_hass
def is_entity_recorded(hass: HomeAssistant, entity_id: str) -> bool:
    """Check if an entity is being recorded.

    Async friendly.
    """
    if DATA_INSTANCE not in hass.data:
        return False
    return hass.data[DATA_INSTANCE].entity_filter(entity_id)


def run_information(hass, point_in_time: datetime | None = None):
    """Return information about current run.

    There is also the run that covers point_in_time.
    """
    run_info = run_information_from_instance(hass, point_in_time)
    if run_info:
        return run_info

    with session_scope(hass=hass) as session:
        return run_information_with_session(session, point_in_time)


def run_information_from_instance(hass, point_in_time: datetime | None = None):
    """Return information about current run from the existing instance.

    Does not query the database for older runs.
    """
    ins = hass.data[DATA_INSTANCE]

    if point_in_time is None or point_in_time > ins.recording_start:
        return ins.run_info


def run_information_with_session(session, point_in_time: datetime | None = None):
    """Return information about current run from the database."""
    recorder_runs = RecorderRuns

    query = session.query(recorder_runs)
    if point_in_time:
        query = query.filter(
            (recorder_runs.start < point_in_time) & (recorder_runs.end > point_in_time)
        )

    res = query.first()
    if res:
        session.expunge(res)
    return res


async def async_setup(hass: HomeAssistant, config: ConfigType) -> bool:
    """Set up the recorder."""
    hass.data[DOMAIN] = {}
    conf = config[DOMAIN]
    entity_filter = convert_include_exclude_filter(conf)
    auto_purge = conf[CONF_AUTO_PURGE]
    keep_days = conf[CONF_PURGE_KEEP_DAYS]
    commit_interval = conf[CONF_COMMIT_INTERVAL]
    db_max_retries = conf[CONF_DB_MAX_RETRIES]
    db_retry_wait = conf[CONF_DB_RETRY_WAIT]
    db_url = conf.get(CONF_DB_URL) or DEFAULT_URL.format(
        hass_config_path=hass.config.path(DEFAULT_DB_FILE)
    )
    exclude = conf[CONF_EXCLUDE]
    exclude_t = exclude.get(CONF_EVENT_TYPES, [])
    if EVENT_STATE_CHANGED in exclude_t:
        _LOGGER.warning(
            "State change events are excluded, recorder will not record state changes."
            "This will become an error in Home Assistant Core 2022.2"
        )
    instance = hass.data[DATA_INSTANCE] = Recorder(
        hass=hass,
        auto_purge=auto_purge,
        keep_days=keep_days,
        commit_interval=commit_interval,
        uri=db_url,
        db_max_retries=db_max_retries,
        db_retry_wait=db_retry_wait,
        entity_filter=entity_filter,
        exclude_t=exclude_t,
    )
    instance.async_initialize()
    instance.start()
    _async_register_services(hass, instance)
    history.async_setup(hass)
    statistics.async_setup(hass)
    websocket_api.async_setup(hass)
    await async_process_integration_platforms(hass, DOMAIN, _process_recorder_platform)

    return await instance.async_db_ready


async def _process_recorder_platform(hass, domain, platform):
    """Process a recorder platform."""
    hass.data[DOMAIN][domain] = platform


@callback
def _async_register_services(hass, instance):
    """Register recorder services."""

    async def async_handle_purge_service(service: ServiceCall) -> None:
        """Handle calls to the purge service."""
        instance.do_adhoc_purge(**service.data)

    hass.services.async_register(
        DOMAIN, SERVICE_PURGE, async_handle_purge_service, schema=SERVICE_PURGE_SCHEMA
    )

    async def async_handle_purge_entities_service(service: ServiceCall) -> None:
        """Handle calls to the purge entities service."""
        entity_ids = await async_extract_entity_ids(hass, service)
        domains = service.data.get(ATTR_DOMAINS, [])
        entity_globs = service.data.get(ATTR_ENTITY_GLOBS, [])

        instance.do_adhoc_purge_entities(entity_ids, domains, entity_globs)

    hass.services.async_register(
        DOMAIN,
        SERVICE_PURGE_ENTITIES,
        async_handle_purge_entities_service,
        schema=SERVICE_PURGE_ENTITIES_SCHEMA,
    )

    async def async_handle_enable_service(service: ServiceCall) -> None:
        instance.set_enable(True)

    hass.services.async_register(
        DOMAIN,
        SERVICE_ENABLE,
        async_handle_enable_service,
        schema=SERVICE_ENABLE_SCHEMA,
    )

    async def async_handle_disable_service(service: ServiceCall) -> None:
        instance.set_enable(False)

    hass.services.async_register(
        DOMAIN,
        SERVICE_DISABLE,
        async_handle_disable_service,
        schema=SERVICE_DISABLE_SCHEMA,
    )


class RecorderTask(abc.ABC):
    """ABC for recorder tasks."""

    @abc.abstractmethod
    def run(self, instance: Recorder) -> None:
        """Handle the task."""


@dataclass
class ClearStatisticsTask(RecorderTask):
    """Object to store statistics_ids which for which to remove statistics."""

    statistic_ids: list[str]

    def run(self, instance: Recorder) -> None:
        """Handle the task."""
        statistics.clear_statistics(instance, self.statistic_ids)


@dataclass
class UpdateStatisticsMetadataTask(RecorderTask):
    """Object to store statistics_id and unit for update of statistics metadata."""

    statistic_id: str
    unit_of_measurement: str | None

    def run(self, instance: Recorder) -> None:
        """Handle the task."""
        statistics.update_statistics_metadata(
            instance, self.statistic_id, self.unit_of_measurement
        )


@dataclass
class PurgeTask(RecorderTask):
    """Object to store information about purge task."""

    purge_before: datetime
    repack: bool
    apply_filter: bool

    def run(self, instance: Recorder) -> None:
        """Purge the database."""
        if purge.purge_old_data(
            instance, self.purge_before, self.repack, self.apply_filter
        ):
            # We always need to do the db cleanups after a purge
            # is finished to ensure the WAL checkpoint and other
            # tasks happen after a vacuum.
            perodic_db_cleanups(instance)
            return
        # Schedule a new purge task if this one didn't finish
        instance.queue.put(PurgeTask(self.purge_before, self.repack, self.apply_filter))


@dataclass
class PurgeEntitiesTask(RecorderTask):
    """Object to store entity information about purge task."""

    entity_filter: Callable[[str], bool]

    def run(self, instance: Recorder) -> None:
        """Purge entities from the database."""
        if purge.purge_entity_data(instance, self.entity_filter):
            return
        # Schedule a new purge task if this one didn't finish
        instance.queue.put(PurgeEntitiesTask(self.entity_filter))


@dataclass
class PerodicCleanupTask(RecorderTask):
    """An object to insert into the recorder to trigger cleanup tasks when auto purge is disabled."""

    def run(self, instance: Recorder) -> None:
        """Handle the task."""
        perodic_db_cleanups(instance)


@dataclass
class StatisticsTask(RecorderTask):
    """An object to insert into the recorder queue to run a statistics task."""

    start: datetime

    def run(self, instance: Recorder) -> None:
        """Run statistics task."""
        if statistics.compile_statistics(instance, self.start):
            return
        # Schedule a new statistics task if this one didn't finish
        instance.queue.put(StatisticsTask(self.start))


@dataclass
class ExternalStatisticsTask(RecorderTask):
    """An object to insert into the recorder queue to run an external statistics task."""

    metadata: dict
    statistics: Iterable[dict]

    def run(self, instance: Recorder) -> None:
        """Run statistics task."""
        if statistics.add_external_statistics(instance, self.metadata, self.statistics):
            return
        # Schedule a new statistics task if this one didn't finish
        instance.queue.put(ExternalStatisticsTask(self.metadata, self.statistics))


@dataclass
class WaitTask(RecorderTask):
    """An object to insert into the recorder queue to tell it set the _queue_watch event."""

    def run(self, instance: Recorder) -> None:
        """Handle the task."""
        instance._queue_watch.set()  # pylint: disable=[protected-access]


@dataclass
class DatabaseLockTask(RecorderTask):
    """An object to insert into the recorder queue to prevent writes to the database."""

    database_locked: asyncio.Event
    database_unlock: threading.Event
    queue_overflow: bool

    def run(self, instance: Recorder) -> None:
        """Handle the task."""
        instance._lock_database(self)  # pylint: disable=[protected-access]


@dataclass
class StopTask(RecorderTask):
    """An object to insert into the recorder queue to stop the event handler."""

    def run(self, instance: Recorder) -> None:
        """Handle the task."""
        instance.stop_requested = True


@dataclass
class EventTask(RecorderTask):
    """An object to insert into the recorder queue to stop the event handler."""

    event: bool

    def run(self, instance: Recorder) -> None:
        """Handle the task."""
        # pylint: disable-next=[protected-access]
        instance._process_one_event(self.event)


class Recorder(threading.Thread):
    """A threaded recorder class."""

    stop_requested: bool

    def __init__(
        self,
        hass: HomeAssistant,
        auto_purge: bool,
        keep_days: int,
        commit_interval: int,
        uri: str,
        db_max_retries: int,
        db_retry_wait: int,
        entity_filter: Callable[[str], bool],
        exclude_t: list[str],
    ) -> None:
        """Initialize the recorder."""
        threading.Thread.__init__(self, name="Recorder")

        self.hass = hass
        self.auto_purge = auto_purge
        self.keep_days = keep_days
        self.commit_interval = commit_interval
        self.queue: queue.SimpleQueue[RecorderTask] = queue.SimpleQueue()
        self.recording_start = dt_util.utcnow()
        self.db_url = uri
        self.db_max_retries = db_max_retries
        self.db_retry_wait = db_retry_wait
        self.async_db_ready: asyncio.Future = asyncio.Future()
        self.async_recorder_ready = asyncio.Event()
        self._queue_watch = threading.Event()
        self.engine: Engine | None = None
        self.run_info: Any = None

        self.entity_filter = entity_filter
        self.exclude_t = exclude_t

        self._timechanges_seen = 0
        self._commits_without_expire = 0
        self._keepalive_count = 0
        self._old_states: dict[str, States] = {}
        self._pending_expunge: list[States] = []
        self.event_session = None
        self.get_session = None
        self._completed_first_database_setup = None
        self._event_listener = None
        self.async_migration_event = asyncio.Event()
        self.migration_in_progress = False
        self._queue_watcher = None
        self._db_supports_row_number = True
        self._database_lock_task: DatabaseLockTask | None = None
        self._db_executor: DBInterruptibleThreadPoolExecutor | None = None

        self.enabled = True

    def set_enable(self, enable):
        """Enable or disable recording events and states."""
        self.enabled = enable

    @callback
    def async_start_executor(self):
        """Start the executor."""
        if self._db_executor:
            self._stop_executor()
        self._db_executor = DBInterruptibleThreadPoolExecutor(
            thread_name_prefix="DbWorker",
            max_workers=MAX_DB_EXECUTOR_WORKERS,
            shutdown_hook=self._shutdown_pool,
        )

    def _shutdown_pool(self):
        """Close the dbpool connections in the current thread."""
<<<<<<< HEAD
        assert self.engine is not None
        pool = self.engine.pool
        if hasattr(pool, "shutdown"):
            pool.shutdown()
=======
        if hasattr(self.engine.pool, "shutdown"):
            self.engine.pool.shutdown()
>>>>>>> c1089a6f

    @callback
    def async_initialize(self):
        """Initialize the recorder."""
        self._event_listener = self.hass.bus.async_listen(
            MATCH_ALL, self.event_listener, event_filter=self._async_event_filter
        )
        self._queue_watcher = async_track_time_interval(
            self.hass, self._async_check_queue, timedelta(minutes=10)
        )

    @callback
    def async_add_executor_job(
        self, target: Callable[..., T], *args: Any
    ) -> asyncio.Future[T]:
        """Add an executor job from within the event loop."""
        return self.hass.loop.run_in_executor(self._db_executor, target, *args)

    def _stop_executor(self) -> None:
        """Stop the executor."""
        assert self._db_executor is not None
        self._db_executor.shutdown()
        self._db_executor = None

    @callback
    def _async_check_queue(self, *_):
        """Periodic check of the queue size to ensure we do not exaust memory.

        The queue grows during migraton or if something really goes wrong.
        """
        size = self.queue.qsize()
        _LOGGER.debug("Recorder queue size is: %s", size)
        if self.queue.qsize() <= MAX_QUEUE_BACKLOG:
            return
        _LOGGER.error(
            "The recorder queue reached the maximum size of %s; Events are no longer being recorded",
            MAX_QUEUE_BACKLOG,
        )
        self._async_stop_queue_watcher_and_event_listener()

    @callback
    def _async_stop_queue_watcher_and_event_listener(self):
        """Stop watching the queue and listening for events."""
        if self._queue_watcher:
            self._queue_watcher()
            self._queue_watcher = None
        if self._event_listener:
            self._event_listener()
            self._event_listener = None

    @callback
    def _async_event_filter(self, event) -> bool:
        """Filter events."""
        if event.event_type in self.exclude_t:
            return False

        if (entity_id := event.data.get(ATTR_ENTITY_ID)) is None:
            return True

        if isinstance(entity_id, str):
            return self.entity_filter(entity_id)

        if isinstance(entity_id, list):
            for eid in entity_id:
                if self.entity_filter(eid):
                    return True
            return False

        # Unknown what it is.
        return True

    def do_adhoc_purge(self, **kwargs):
        """Trigger an adhoc purge retaining keep_days worth of data."""
        keep_days = kwargs.get(ATTR_KEEP_DAYS, self.keep_days)
        repack = kwargs.get(ATTR_REPACK)
        apply_filter = kwargs.get(ATTR_APPLY_FILTER)

        purge_before = dt_util.utcnow() - timedelta(days=keep_days)
        self.queue.put(PurgeTask(purge_before, repack, apply_filter))

    def do_adhoc_purge_entities(self, entity_ids, domains, entity_globs):
        """Trigger an adhoc purge of requested entities."""
        entity_filter = generate_filter(domains, entity_ids, [], [], entity_globs)
        self.queue.put(PurgeEntitiesTask(entity_filter))

    def do_adhoc_statistics(self, **kwargs):
        """Trigger an adhoc statistics run."""
        if not (start := kwargs.get("start")):
            start = statistics.get_start_time()
        self.queue.put(StatisticsTask(start))

    @callback
    def async_register(self, shutdown_task, hass_started):
        """Post connection initialize."""

        def _empty_queue(event):
            """Empty the queue if its still present at final write."""

            # If the queue is full of events to be processed because
            # the database is so broken that every event results in a retry
            # we will never be able to get though the events to shutdown in time.
            #
            # We drain all the events in the queue and then insert
            # an empty one to ensure the next thing the recorder sees
            # is a request to shutdown.
            while True:
                try:
                    self.queue.get_nowait()
                except queue.Empty:
                    break
            self.queue.put(StopTask())

        self.hass.bus.async_listen_once(EVENT_HOMEASSISTANT_FINAL_WRITE, _empty_queue)

        def shutdown(event):
            """Shut down the Recorder."""
            if not hass_started.done():
                hass_started.set_result(shutdown_task)
            self.queue.put(StopTask())
            self.hass.add_job(self._async_stop_queue_watcher_and_event_listener)
            self.join()

        self.hass.bus.async_listen_once(EVENT_HOMEASSISTANT_STOP, shutdown)

        if self.hass.state == CoreState.running:
            hass_started.set_result(None)
            return

        @callback
        def async_hass_started(event):
            """Notify that hass has started."""
            hass_started.set_result(None)

        self.hass.bus.async_listen_once(EVENT_HOMEASSISTANT_STARTED, async_hass_started)

    @callback
    def async_connection_failed(self):
        """Connect failed tasks."""
        self.async_db_ready.set_result(False)
        persistent_notification.async_create(
            self.hass,
            "The recorder could not start, check [the logs](/config/logs)",
            "Recorder",
        )
        self._async_stop_queue_watcher_and_event_listener()

    @callback
    def async_connection_success(self):
        """Connect success tasks."""
        self.async_db_ready.set_result(True)
        self.async_start_executor()

    @callback
    def _async_recorder_ready(self):
        """Finish start and mark recorder ready."""
        self._async_setup_periodic_tasks()
        self.async_recorder_ready.set()

    @callback
    def async_nightly_tasks(self, now):
        """Trigger the purge."""
        if self.auto_purge:
            # Purge will schedule the perodic cleanups
            # after it completes to ensure it does not happen
            # until after the database is vacuumed
            purge_before = dt_util.utcnow() - timedelta(days=self.keep_days)
            self.queue.put(PurgeTask(purge_before, repack=False, apply_filter=False))
        else:
            self.queue.put(PerodicCleanupTask())

    @callback
    def async_periodic_statistics(self, now):
        """Trigger the hourly statistics run."""
        start = statistics.get_start_time()
        self.queue.put(StatisticsTask(start))

    @callback
    def async_clear_statistics(self, statistic_ids):
        """Clear statistics for a list of statistic_ids."""
        self.queue.put(ClearStatisticsTask(statistic_ids))

    @callback
    def async_update_statistics_metadata(self, statistic_id, unit_of_measurement):
        """Update statistics metadata for a statistic_id."""
        self.queue.put(UpdateStatisticsMetadataTask(statistic_id, unit_of_measurement))

    @callback
    def async_external_statistics(self, metadata, stats):
        """Schedule external statistics."""
        self.queue.put(ExternalStatisticsTask(metadata, stats))

    @callback
    def _async_setup_periodic_tasks(self):
        """Prepare periodic tasks."""
        if self.hass.is_stopping or not self.get_session:
            # Home Assistant is shutting down
            return

        # Run nightly tasks at 4:12am
        async_track_time_change(
            self.hass, self.async_nightly_tasks, hour=4, minute=12, second=0
        )

        # Compile short term statistics every 5 minutes
        async_track_utc_time_change(
            self.hass, self.async_periodic_statistics, minute=range(0, 60, 5), second=10
        )

    def run(self):
        """Start processing events to save."""
        shutdown_task = object()
        hass_started = concurrent.futures.Future()

        self.hass.add_job(self.async_register, shutdown_task, hass_started)

        current_version = self._setup_recorder()

        if current_version is None:
            self.hass.add_job(self.async_connection_failed)
            return

        schema_is_current = migration.schema_is_current(current_version)
        if schema_is_current:
            self._setup_run()
        else:
            self.migration_in_progress = True

        self.hass.add_job(self.async_connection_success)
        # If shutdown happened before Home Assistant finished starting
        if hass_started.result() is shutdown_task:
            self.migration_in_progress = False
            # Make sure we cleanly close the run if
            # we restart before startup finishes
            self._shutdown()
            return

        # We wait to start the migration until startup has finished
        # since it can be cpu intensive and we do not want it to compete
        # with startup which is also cpu intensive
        if not schema_is_current:
            if self._migrate_schema_and_setup_run(current_version):
                if not self._event_listener:
                    # If the schema migration takes so long that the end
                    # queue watcher safety kicks in because MAX_QUEUE_BACKLOG
                    # is reached, we need to reinitialize the listener.
                    self.hass.add_job(self.async_initialize)
            else:
                persistent_notification.create(
                    self.hass,
                    "The database migration failed, check [the logs](/config/logs)."
                    "Database Migration Failed",
                    "recorder_database_migration",
                )
                self._shutdown()
                return

        _LOGGER.debug("Recorder processing the queue")
        self.hass.add_job(self._async_recorder_ready)
        self._run_event_loop()

    def _run_event_loop(self):
        """Run the event loop for the recorder."""
        # Use a session for the event read loop
        # with a commit every time the event time
        # has changed. This reduces the disk io.
        self.stop_requested = False
        while not self.stop_requested:
            task = self.queue.get()
            try:
                self._process_one_task_or_recover(task)
            except Exception as err:  # pylint: disable=broad-except
                _LOGGER.exception("Error while processing event %s: %s", task, err)

        self._shutdown()

    def _process_one_task_or_recover(self, task: RecorderTask):
        """Process an event, reconnect, or recover a malformed database."""
        try:
            return task.run(self)
        except exc.DatabaseError as err:
            if self._handle_database_error(err):
                return
            _LOGGER.exception(
                "Unhandled database error while processing task %s: %s", task, err
            )
        except SQLAlchemyError as err:
            _LOGGER.exception("SQLAlchemyError error processing task %s: %s", task, err)

        # Reset the session if an SQLAlchemyError (including DatabaseError)
        # happens to rollback and recover
        self._reopen_event_session()

    def _setup_recorder(self) -> None | int:
        """Create connect to the database and get the schema version."""
        tries = 1

        while tries <= self.db_max_retries:
            try:
                self._setup_connection()
                return migration.get_schema_version(self)
            except Exception as err:  # pylint: disable=broad-except
                _LOGGER.exception(
                    "Error during connection setup: %s (retrying in %s seconds)",
                    err,
                    self.db_retry_wait,
                )
            tries += 1
            time.sleep(self.db_retry_wait)

        return None

    @callback
    def _async_migration_started(self):
        """Set the migration started event."""
        self.async_migration_event.set()

    def _migrate_schema_and_setup_run(self, current_version) -> bool:
        """Migrate schema to the latest version."""
        persistent_notification.create(
            self.hass,
            "System performance will temporarily degrade during the database upgrade. Do not power down or restart the system until the upgrade completes. Integrations that read the database, such as logbook and history, may return inconsistent results until the upgrade completes.",
            "Database upgrade in progress",
            "recorder_database_migration",
        )
        self.hass.add_job(self._async_migration_started)

        try:
            migration.migrate_schema(self, current_version)
        except exc.DatabaseError as err:
            if self._handle_database_error(err):
                return True
            _LOGGER.exception("Database error during schema migration")
            return False
        except Exception:  # pylint: disable=broad-except
            _LOGGER.exception("Error during schema migration")
            return False
        else:
            self._setup_run()
            return True
        finally:
            self.migration_in_progress = False
            persistent_notification.dismiss(self.hass, "recorder_database_migration")

    def _lock_database(self, task: DatabaseLockTask):
        @callback
        def _async_set_database_locked(task: DatabaseLockTask):
            task.database_locked.set()

        with write_lock_db_sqlite(self):
            # Notify that lock is being held, wait until database can be used again.
            self.hass.add_job(_async_set_database_locked, task)
            while not task.database_unlock.wait(timeout=DB_LOCK_QUEUE_CHECK_TIMEOUT):
                if self.queue.qsize() > MAX_QUEUE_BACKLOG * 0.9:
                    _LOGGER.warning(
                        "Database queue backlog reached more than 90% of maximum queue "
                        "length while waiting for backup to finish; recorder will now "
                        "resume writing to database. The backup can not be trusted and "
                        "must be restarted"
                    )
                    task.queue_overflow = True
                    break
        _LOGGER.info(
            "Database queue backlog reached %d entries during backup",
            self.queue.qsize(),
        )

    def _process_one_event(self, event):
        if event.event_type == EVENT_TIME_CHANGED:
            self._keepalive_count += 1
            if self._keepalive_count >= KEEPALIVE_TIME:
                self._keepalive_count = 0
                self._send_keep_alive()
            if self.commit_interval:
                self._timechanges_seen += 1
                if self._timechanges_seen >= self.commit_interval:
                    self._timechanges_seen = 0
                    self._commit_event_session_or_retry()
            return

        if not self.enabled:
            return

        try:
            if event.event_type == EVENT_STATE_CHANGED:
                dbevent = Events.from_event(event, event_data="{}")
                dbevent.event_data = None
            else:
                dbevent = Events.from_event(event)
            self.event_session.add(dbevent)
        except (TypeError, ValueError):
            _LOGGER.warning("Event is not JSON serializable: %s", event)
            return

        if event.event_type == EVENT_STATE_CHANGED:
            try:
                dbstate = States.from_event(event)
                has_new_state = event.data.get("new_state")
                if dbstate.entity_id in self._old_states:
                    old_state = self._old_states.pop(dbstate.entity_id)
                    if old_state.state_id:
                        dbstate.old_state_id = old_state.state_id
                    else:
                        dbstate.old_state = old_state
                if not has_new_state:
                    dbstate.state = None
                dbstate.event = dbevent
                self.event_session.add(dbstate)
                if has_new_state:
                    self._old_states[dbstate.entity_id] = dbstate
                    self._pending_expunge.append(dbstate)
            except (TypeError, ValueError):
                _LOGGER.warning(
                    "State is not JSON serializable: %s",
                    event.data.get("new_state"),
                )

        # If they do not have a commit interval
        # than we commit right away
        if not self.commit_interval:
            self._commit_event_session_or_retry()

    def _handle_database_error(self, err):
        """Handle a database error that may result in moving away the corrupt db."""
        if isinstance(err.__cause__, sqlite3.DatabaseError):
            _LOGGER.exception(
                "Unrecoverable sqlite3 database corruption detected: %s", err
            )
            self._handle_sqlite_corruption()
            return True
        return False

    def _commit_event_session_or_retry(self):
        """Commit the event session if there is work to do."""
        if not self.event_session.new and not self.event_session.dirty:
            return
        tries = 1
        while tries <= self.db_max_retries:
            try:
                self._commit_event_session()
                return
            except (exc.InternalError, exc.OperationalError) as err:
                _LOGGER.error(
                    "%s: Error executing query: %s. (retrying in %s seconds)",
                    INVALIDATED_ERR if err.connection_invalidated else CONNECTIVITY_ERR,
                    err,
                    self.db_retry_wait,
                )
                if tries == self.db_max_retries:
                    raise

                tries += 1
                time.sleep(self.db_retry_wait)

    def _commit_event_session(self):
        self._commits_without_expire += 1

        if self._pending_expunge:
            self.event_session.flush()
            for dbstate in self._pending_expunge:
                # Expunge the state so its not expired
                # until we use it later for dbstate.old_state
                if dbstate in self.event_session:
                    self.event_session.expunge(dbstate)
            self._pending_expunge = []
        self.event_session.commit()

        # Expire is an expensive operation (frequently more expensive
        # than the flush and commit itself) so we only
        # do it after EXPIRE_AFTER_COMMITS commits
        if self._commits_without_expire == EXPIRE_AFTER_COMMITS:
            self._commits_without_expire = 0
            self.event_session.expire_all()

    def _handle_sqlite_corruption(self):
        """Handle the sqlite3 database being corrupt."""
        self._close_event_session()
        self._close_connection()
        move_away_broken_database(dburl_to_path(self.db_url))
        self._setup_recorder()
        self._setup_run()

    def _close_event_session(self):
        """Close the event session."""
        self._old_states = {}

        if not self.event_session:
            return

        try:
            self.event_session.rollback()
            self.event_session.close()
        except SQLAlchemyError as err:
            _LOGGER.exception(
                "Error while rolling back and closing the event session: %s", err
            )

    def _reopen_event_session(self):
        """Rollback the event session and reopen it after a failure."""
        self._close_event_session()
        self._open_event_session()

    def _open_event_session(self):
        """Open the event session."""
        self.event_session = self.get_session()
        self.event_session.expire_on_commit = False

    def _send_keep_alive(self):
        """Send a keep alive to keep the db connection open."""
        _LOGGER.debug("Sending keepalive")
        self.event_session.connection().scalar(select([1]))

    @callback
    def event_listener(self, event):
        """Listen for new events and put them in the process queue."""
        self.queue.put(EventTask(event))

    def block_till_done(self):
        """Block till all events processed.

        This is only called in tests.

        This only blocks until the queue is empty
        which does not mean the recorder is done.

        Call tests.common's wait_recording_done
        after calling this to ensure the data
        is in the database.
        """
        self._queue_watch.clear()
        self.queue.put(WaitTask())
        self._queue_watch.wait()

    async def lock_database(self) -> bool:
        """Lock database so it can be backed up safely."""
        if not self.engine or self.engine.dialect.name != "sqlite":
            _LOGGER.debug(
                "Not a SQLite database or not connected, locking not necessary"
            )
            return True

        if self._database_lock_task:
            _LOGGER.warning("Database already locked")
            return False

        database_locked = asyncio.Event()
        task = DatabaseLockTask(database_locked, threading.Event(), False)
        self.queue.put(task)
        try:
            await asyncio.wait_for(database_locked.wait(), timeout=DB_LOCK_TIMEOUT)
        except asyncio.TimeoutError as err:
            task.database_unlock.set()
            raise TimeoutError(
                f"Could not lock database within {DB_LOCK_TIMEOUT} seconds."
            ) from err
        self._database_lock_task = task
        return True

    @callback
    def unlock_database(self) -> bool:
        """Unlock database.

        Returns true if database lock has been held throughout the process.
        """
        if not self.engine or self.engine.dialect.name != "sqlite":
            _LOGGER.debug(
                "Not a SQLite database or not connected, unlocking not necessary"
            )
            return True

        if not self._database_lock_task:
            _LOGGER.warning("Database currently not locked")
            return False

        self._database_lock_task.database_unlock.set()
        success = not self._database_lock_task.queue_overflow

        self._database_lock_task = None

        return success

    def _setup_connection(self):
        """Ensure database is ready to fly."""
        kwargs = {}
        self._completed_first_database_setup = False

        def setup_recorder_connection(dbapi_connection, connection_record):
            """Dbapi specific connection settings."""
            setup_connection_for_dialect(
                self,
                self.engine.dialect.name,
                dbapi_connection,
                not self._completed_first_database_setup,
            )
            self._completed_first_database_setup = True

        if self.db_url == SQLITE_URL_PREFIX or ":memory:" in self.db_url:
            kwargs["connect_args"] = {"check_same_thread": False}
            kwargs["poolclass"] = StaticPool
            kwargs["pool_reset_on_return"] = None
        elif self.db_url.startswith(SQLITE_URL_PREFIX):
            kwargs["poolclass"] = RecorderPool
        else:
            kwargs["echo"] = False

        if self._using_file_sqlite:
            validate_or_move_away_sqlite_database(self.db_url)

        self.engine = create_engine(self.db_url, **kwargs)

        sqlalchemy_event.listen(self.engine, "connect", setup_recorder_connection)

        Base.metadata.create_all(self.engine)
        self.get_session = scoped_session(sessionmaker(bind=self.engine))
        _LOGGER.debug("Connected to recorder database")

    @property
    def _using_file_sqlite(self):
        """Short version to check if we are using sqlite3 as a file."""
        return self.db_url != SQLITE_URL_PREFIX and self.db_url.startswith(
            SQLITE_URL_PREFIX
        )

    def _close_connection(self):
        """Close the connection."""
        self.engine.dispose()
        self.engine = None
        self.get_session = None

    def _setup_run(self):
        """Log the start of the current run and schedule any needed jobs."""
        with session_scope(session=self.get_session()) as session:
            start = self.recording_start
            end_incomplete_runs(session, start)
            self.run_info = RecorderRuns(start=start, created=dt_util.utcnow())
            session.add(self.run_info)
            session.flush()
            session.expunge(self.run_info)
            self._schedule_compile_missing_statistics(session)

        self._open_event_session()

    def _schedule_compile_missing_statistics(self, session: Session) -> None:
        """Add tasks for missing statistics runs."""
        now = dt_util.utcnow()
        last_period_minutes = now.minute - now.minute % 5
        last_period = now.replace(minute=last_period_minutes, second=0, microsecond=0)
        start = now - timedelta(days=self.keep_days)
        start = start.replace(minute=0, second=0, microsecond=0)

        # Find the newest statistics run, if any
        if last_run := session.query(func.max(StatisticsRuns.start)).scalar():
            start = max(start, process_timestamp(last_run) + timedelta(minutes=5))

        # Add tasks
        while start < last_period:
            end = start + timedelta(minutes=5)
            _LOGGER.debug("Compiling missing statistics for %s-%s", start, end)
            self.queue.put(StatisticsTask(start))
            start = end

    def _end_session(self):
        """End the recorder session."""
        if self.event_session is None:
            return
        try:
            self.run_info.end = dt_util.utcnow()
            self.event_session.add(self.run_info)
            self._commit_event_session_or_retry()
            self.event_session.close()
        except Exception as err:  # pylint: disable=broad-except
            _LOGGER.exception("Error saving the event session during shutdown: %s", err)

        self.run_info = None

    def _shutdown(self):
        """Save end time for current run."""
        self.hass.add_job(self._async_stop_queue_watcher_and_event_listener)
        self._stop_executor()
        self._end_session()
        self._close_connection()

    @property
    def recording(self):
        """Return if the recorder is recording."""
        return self._event_listener is not None<|MERGE_RESOLUTION|>--- conflicted
+++ resolved
@@ -187,11 +187,7 @@
 )
 
 
-<<<<<<< HEAD
-# Subtrace one for the recorder thread
-=======
 # Pool size must accommodate Recorder thread + All db executors
->>>>>>> c1089a6f
 MAX_DB_EXECUTOR_WORKERS = POOL_SIZE - 1
 
 
@@ -570,15 +566,8 @@
 
     def _shutdown_pool(self):
         """Close the dbpool connections in the current thread."""
-<<<<<<< HEAD
-        assert self.engine is not None
-        pool = self.engine.pool
-        if hasattr(pool, "shutdown"):
-            pool.shutdown()
-=======
         if hasattr(self.engine.pool, "shutdown"):
             self.engine.pool.shutdown()
->>>>>>> c1089a6f
 
     @callback
     def async_initialize(self):
