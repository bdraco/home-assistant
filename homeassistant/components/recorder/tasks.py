--- conflicted
+++ resolved
@@ -444,11 +444,7 @@
 class EventIdMigrationTask(RecorderTask):
     """An object to insert into the recorder queue to cleanup legacy event_ids in the states table.
 
-<<<<<<< HEAD
-    This task should only every be queued if the ix_states_event_id index exists
-=======
     This task should only be queued if the ix_states_event_id index exists
->>>>>>> 1f4164de
     since it is used to scan the states table and it will be removed after this
     task is run if its no longer needed.
     """
