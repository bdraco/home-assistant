--- conflicted
+++ resolved
@@ -48,11 +48,6 @@
     if instance.dialect_name != SupportedDialect.MYSQL:
         return schema_errors
 
-<<<<<<< HEAD
-    session_maker = instance.get_session
-    # Try inserting some data which needs utf8mb4 support
-=======
->>>>>>> b2ac29b5
     try:
         schema_errors = _validate_table_schema_supports_utf8(
             instance, table_object, columns
@@ -61,8 +56,6 @@
         _LOGGER.exception("Error when validating DB schema: %s", exc)
 
     _log_schema_errors(table_object, schema_errors)
-<<<<<<< HEAD
-=======
     return schema_errors
 
 
@@ -93,7 +86,6 @@
             raise
         finally:
             session.rollback()
->>>>>>> b2ac29b5
     return schema_errors
 
 
@@ -117,11 +109,6 @@
     _log_schema_errors(table_object, schema_errors)
     return schema_errors
 
-<<<<<<< HEAD
-    columns = _get_precision_column_types(table_object)
-    session_maker = instance.get_session
-=======
->>>>>>> b2ac29b5
 
 def _validate_db_schema_precision(
     instance: Recorder,
@@ -147,15 +134,8 @@
                 table_name=table,
                 supports="double precision",
             )
-<<<<<<< HEAD
-    except Exception as exc:  # pylint: disable=broad-except
-        _LOGGER.exception("Error when validating DB schema: %s", exc)
-
-    _log_schema_errors(table_object, schema_errors)
-=======
         finally:
             session.rollback()
->>>>>>> b2ac29b5
     return schema_errors
 
 
