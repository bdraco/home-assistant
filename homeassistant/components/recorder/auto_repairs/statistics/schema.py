"""Statistics schema repairs."""
from __future__ import annotations

import logging
from typing import TYPE_CHECKING

from ...db_schema import Statistics, StatisticsMeta, StatisticsShortTerm
from ..schema import (
    correct_db_schema_precision,
    correct_db_schema_utf8,
    validate_db_schema_precision,
    validate_table_schema_supports_utf8,
)

if TYPE_CHECKING:
    from ... import Recorder

_LOGGER = logging.getLogger(__name__)


def validate_db_schema(instance: Recorder) -> set[str]:
    """Do some basic checks for common schema errors caused by manual migration."""
    schema_errors: set[str] = set()
    schema_errors |= validate_table_schema_supports_utf8(
<<<<<<< HEAD
        instance, StatisticsMeta, ("statistic_id",)
=======
        instance, StatisticsMeta, (StatisticsMeta.statistic_id,)
>>>>>>> 4ebce974
    )
    for table in (Statistics, StatisticsShortTerm):
        schema_errors |= validate_db_schema_precision(instance, table)
    if schema_errors:
        _LOGGER.debug(
            "Detected statistics schema errors: %s", ", ".join(sorted(schema_errors))
        )
    return schema_errors


def correct_db_schema(
    instance: Recorder,
    schema_errors: set[str],
) -> None:
    """Correct issues detected by validate_db_schema."""
    correct_db_schema_utf8(instance, StatisticsMeta, schema_errors)
    for table in (Statistics, StatisticsShortTerm):
        correct_db_schema_precision(instance, table, schema_errors)<|MERGE_RESOLUTION|>--- conflicted
+++ resolved
@@ -22,11 +22,7 @@
     """Do some basic checks for common schema errors caused by manual migration."""
     schema_errors: set[str] = set()
     schema_errors |= validate_table_schema_supports_utf8(
-<<<<<<< HEAD
-        instance, StatisticsMeta, ("statistic_id",)
-=======
         instance, StatisticsMeta, (StatisticsMeta.statistic_id,)
->>>>>>> 4ebce974
     )
     for table in (Statistics, StatisticsShortTerm):
         schema_errors |= validate_db_schema_precision(instance, table)
