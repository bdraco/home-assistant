--- conflicted
+++ resolved
@@ -814,11 +814,7 @@
 
 
 def get_migration_changes() -> StatementLambdaElement:
-<<<<<<< HEAD
-    """Find events context_ids to migrate."""
-=======
     """Query the database for previous migration changes."""
->>>>>>> ac008a4c
     return lambda_stmt(
         lambda: select(MigrationChanges.migration_id, MigrationChanges.version)
     )
