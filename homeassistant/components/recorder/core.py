--- conflicted
+++ resolved
@@ -1210,11 +1210,7 @@
                     [
                         {
                             "state_id": state_id,
-<<<<<<< HEAD
-                            "last_reported_timestamp": last_reported_timestamp,
-=======
                             "last_reported_ts": last_reported_timestamp,
->>>>>>> 9213caf9
                         }
                         for state_id, last_reported_timestamp in pending_last_reported.items()
                     ],
