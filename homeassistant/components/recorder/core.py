--- conflicted
+++ resolved
@@ -131,19 +131,6 @@
 # States and Events objects
 EXPIRE_AFTER_COMMITS = 120
 
-<<<<<<< HEAD
-# The number of attribute ids to cache in memory
-#
-# Based on:
-# - The number of overlapping attributes
-# - How frequently states with overlapping attributes will change
-# - How much memory our low end hardware has
-# - The expected maximum number of entities
-STATE_ATTRIBUTES_ID_CACHE_SIZE = 2048
-
-
-=======
->>>>>>> f3b891e1
 SHUTDOWN_TASK = object()
 
 COMMIT_TASK = CommitTask()
