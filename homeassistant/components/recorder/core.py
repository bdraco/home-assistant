--- conflicted
+++ resolved
@@ -382,13 +382,7 @@
             * (self._available_memory() / ESTIMATED_QUEUE_ITEM_SIZE)
         )
         self.max_backlog = max(max_queue_backlog, MAX_QUEUE_BACKLOG_MIN_VALUE)
-<<<<<<< HEAD
-        if current_backlog < (max_queue_backlog * percentage_modifier):
-            return False
-        return True
-=======
         return current_backlog >= (max_queue_backlog * percentage_modifier)
->>>>>>> fe1c48eb
 
     @callback
     def _async_stop_queue_watcher_and_event_listener(self) -> None:
