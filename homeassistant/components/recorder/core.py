"""Support for recording details."""
from __future__ import annotations

import asyncio
from collections.abc import Callable, Iterable
from concurrent.futures import CancelledError
import contextlib
from datetime import datetime, timedelta
import logging
import queue
import sqlite3
import threading
import time
from typing import Any, TypeVar, cast

from awesomeversion import AwesomeVersion
from lru import LRU  # pylint: disable=no-name-in-module
from sqlalchemy import create_engine, event as sqlalchemy_event, exc, func, select
from sqlalchemy.engine import Engine
from sqlalchemy.exc import SQLAlchemyError
from sqlalchemy.orm import scoped_session, sessionmaker
from sqlalchemy.orm.session import Session

from homeassistant.components import persistent_notification
from homeassistant.const import (
    ATTR_ENTITY_ID,
    EVENT_HOMEASSISTANT_FINAL_WRITE,
    EVENT_HOMEASSISTANT_STARTED,
    EVENT_HOMEASSISTANT_STOP,
    EVENT_STATE_CHANGED,
    MATCH_ALL,
)
from homeassistant.core import CALLBACK_TYPE, CoreState, Event, HomeAssistant, callback
from homeassistant.helpers.event import (
    async_track_time_change,
    async_track_time_interval,
    async_track_utc_time_change,
)
from homeassistant.helpers.json import JSON_ENCODE_EXCEPTIONS
from homeassistant.helpers.typing import UNDEFINED, UndefinedType
import homeassistant.util.dt as dt_util

from . import migration, statistics
from .const import (
    DB_WORKER_PREFIX,
    DOMAIN,
    KEEPALIVE_TIME,
    MAX_QUEUE_BACKLOG,
    MYSQLDB_URL_PREFIX,
    SQLITE_URL_PREFIX,
    SupportedDialect,
)
from .db_schema import (
    SCHEMA_VERSION,
    Base,
    EventData,
    Events,
    StateAttributes,
    States,
    StatisticsRuns,
)
from .executor import DBInterruptibleThreadPoolExecutor
from .models import (
    StatisticData,
    StatisticMetaData,
    UnsupportedDialect,
    process_timestamp,
)
from .pool import POOL_SIZE, MutexPool, RecorderPool
from .queries import find_shared_attributes_id, find_shared_data_id
from .run_history import RunHistory
from .tasks import (
    AdjustStatisticsTask,
    ClearStatisticsTask,
    CommitTask,
    DatabaseLockTask,
    EventTask,
    ImportStatisticsTask,
    KeepAliveTask,
    PerodicCleanupTask,
    PurgeTask,
    RecorderTask,
    StatisticsTask,
    StopTask,
    SynchronizeTask,
    UpdateStatisticsMetadataTask,
    WaitTask,
)
from .util import (
    build_mysqldb_conv,
    dburl_to_path,
    end_incomplete_runs,
    is_second_sunday,
    move_away_broken_database,
    session_scope,
    setup_connection_for_dialect,
    validate_or_move_away_sqlite_database,
    write_lock_db_sqlite,
)

_LOGGER = logging.getLogger(__name__)

T = TypeVar("T")

DEFAULT_URL = "sqlite:///{hass_config_path}"

# Controls how often we clean up
# States and Events objects
EXPIRE_AFTER_COMMITS = 120

# The number of attribute ids to cache in memory
#
# Based on:
# - The number of overlapping attributes
# - How frequently states with overlapping attributes will change
# - How much memory our low end hardware has
STATE_ATTRIBUTES_ID_CACHE_SIZE = 2048
EVENT_DATA_ID_CACHE_SIZE = 2048

SHUTDOWN_TASK = object()

COMMIT_TASK = CommitTask()
KEEP_ALIVE_TASK = KeepAliveTask()
WAIT_TASK = WaitTask()

DB_LOCK_TIMEOUT = 30
DB_LOCK_QUEUE_CHECK_TIMEOUT = 1


INVALIDATED_ERR = "Database connection invalidated"
CONNECTIVITY_ERR = "Error in database connectivity during commit"

# Pool size must accommodate Recorder thread + All db executors
MAX_DB_EXECUTOR_WORKERS = POOL_SIZE - 1


class Recorder(threading.Thread):
    """A threaded recorder class."""

    stop_requested: bool

    def __init__(
        self,
        hass: HomeAssistant,
        auto_purge: bool,
        auto_repack: bool,
        keep_days: int,
        commit_interval: int,
        uri: str,
        db_max_retries: int,
        db_retry_wait: int,
        entity_filter: Callable[[str], bool],
        exclude_t: list[str],
        exclude_attributes_by_domain: dict[str, set[str]],
    ) -> None:
        """Initialize the recorder."""
        threading.Thread.__init__(self, name="Recorder")

        self.hass = hass
        self.auto_purge = auto_purge
        self.auto_repack = auto_repack
        self.keep_days = keep_days
        self._hass_started: asyncio.Future[object] = asyncio.Future()
        self.commit_interval = commit_interval
        self._queue: queue.SimpleQueue[RecorderTask] = queue.SimpleQueue()
        self.db_url = uri
        self.db_max_retries = db_max_retries
        self.db_retry_wait = db_retry_wait
        self.engine_version: AwesomeVersion | None = None
        # Database connection is ready, but non-live migration may be in progress
        db_connected: asyncio.Future[bool] = hass.data[DOMAIN].db_connected
        self.async_db_connected: asyncio.Future[bool] = db_connected
        # Database is ready to use but live migration may be in progress
        self.async_db_ready: asyncio.Future[bool] = asyncio.Future()
        # Database is ready to use and all migration steps completed (used by tests)
        self.async_recorder_ready = asyncio.Event()
        self._queue_watch = threading.Event()
        self.engine: Engine | None = None
        self.run_history = RunHistory()

        self.entity_filter = entity_filter
        self.exclude_t = exclude_t

        self.schema_version = 0
        self._commits_without_expire = 0
        self._old_states: dict[str, States] = {}
        self._state_attributes_ids: LRU = LRU(STATE_ATTRIBUTES_ID_CACHE_SIZE)
        self._event_data_ids: LRU = LRU(EVENT_DATA_ID_CACHE_SIZE)
        self._pending_state_attributes: dict[str, StateAttributes] = {}
        self._pending_event_data: dict[str, EventData] = {}
        self._pending_expunge: list[States] = []
        self.event_session: Session | None = None
        self._get_session: Callable[[], Session] | None = None
        self._completed_first_database_setup: bool | None = None
        self.async_migration_event = asyncio.Event()
        self.migration_in_progress = False
        self.migration_is_live = False
        self._database_lock_task: DatabaseLockTask | None = None
        self._db_executor: DBInterruptibleThreadPoolExecutor | None = None
        self._exclude_attributes_by_domain = exclude_attributes_by_domain

        self._event_listener: CALLBACK_TYPE | None = None
        self._queue_watcher: CALLBACK_TYPE | None = None
        self._keep_alive_listener: CALLBACK_TYPE | None = None
        self._commit_listener: CALLBACK_TYPE | None = None
        self._periodic_listener: CALLBACK_TYPE | None = None
        self._nightly_listener: CALLBACK_TYPE | None = None
        self.enabled = True

    @property
    def backlog(self) -> int:
        """Return the number of items in the recorder backlog."""
        return self._queue.qsize()

    @property
    def dialect_name(self) -> SupportedDialect | None:
        """Return the dialect the recorder uses."""
        with contextlib.suppress(ValueError):
            return SupportedDialect(self.engine.dialect.name) if self.engine else None
        return None

    @property
    def _using_file_sqlite(self) -> bool:
        """Short version to check if we are using sqlite3 as a file."""
        return self.db_url != SQLITE_URL_PREFIX and self.db_url.startswith(
            SQLITE_URL_PREFIX
        )

    @property
    def recording(self) -> bool:
        """Return if the recorder is recording."""
        return self._event_listener is not None

    def get_session(self) -> Session:
        """Get a new sqlalchemy session."""
        if self._get_session is None:
            raise RuntimeError("The database connection has not been established")
        return self._get_session()

    def queue_task(self, task: RecorderTask) -> None:
        """Add a task to the recorder queue."""
        self._queue.put(task)

    def set_enable(self, enable: bool) -> None:
        """Enable or disable recording events and states."""
        self.enabled = enable

    @callback
    def async_start_executor(self) -> None:
        """Start the executor."""
        self._db_executor = DBInterruptibleThreadPoolExecutor(
            thread_name_prefix=DB_WORKER_PREFIX,
            max_workers=MAX_DB_EXECUTOR_WORKERS,
            shutdown_hook=self._shutdown_pool,
        )

    def _shutdown_pool(self) -> None:
        """Close the dbpool connections in the current thread."""
        if self.engine and hasattr(self.engine.pool, "shutdown"):
            self.engine.pool.shutdown()

    @callback
    def async_initialize(self) -> None:
        """Initialize the recorder."""
        self._event_listener = self.hass.bus.async_listen(
            MATCH_ALL,
            self.event_listener,
            run_immediately=True,
        )
        self._queue_watcher = async_track_time_interval(
            self.hass, self._async_check_queue, timedelta(minutes=10)
        )

    @callback
    def _async_keep_alive(self, now: datetime) -> None:
        """Queue a keep alive."""
        if self._event_listener:
            self.queue_task(KEEP_ALIVE_TASK)

    @callback
    def _async_commit(self, now: datetime) -> None:
        """Queue a commit."""
        if (
            self._event_listener
            and not self._database_lock_task
            and self._event_session_has_pending_writes()
        ):
            self.queue_task(COMMIT_TASK)

    @callback
    def async_add_executor_job(
        self, target: Callable[..., T], *args: Any
    ) -> asyncio.Future[T]:
        """Add an executor job from within the event loop."""
        return self.hass.loop.run_in_executor(self._db_executor, target, *args)

    def _stop_executor(self) -> None:
        """Stop the executor."""
        if self._db_executor is None:
            return
        self._db_executor.shutdown()
        self._db_executor = None

    @callback
    def _async_check_queue(self, *_: Any) -> None:
        """Periodic check of the queue size to ensure we do not exhaust memory.

        The queue grows during migration or if something really goes wrong.
        """
        size = self.backlog
        _LOGGER.debug("Recorder queue size is: %s", size)
        if size <= MAX_QUEUE_BACKLOG:
            return
        _LOGGER.error(
            "The recorder backlog queue reached the maximum size of %s events; "
            "usually, the system is CPU bound, I/O bound, or the database "
            "is corrupt due to a disk problem; The recorder will stop "
            "recording events to avoid running out of memory",
            MAX_QUEUE_BACKLOG,
        )
        self._async_stop_queue_watcher_and_event_listener()

    @callback
    def _async_stop_queue_watcher_and_event_listener(self) -> None:
        """Stop watching the queue and listening for events."""
        if self._queue_watcher:
            self._queue_watcher()
            self._queue_watcher = None
        if self._event_listener:
            self._event_listener()
            self._event_listener = None

    @callback
    def _async_stop_listeners(self) -> None:
        """Stop listeners."""
        self._async_stop_queue_watcher_and_event_listener()
        if self._keep_alive_listener:
            self._keep_alive_listener()
            self._keep_alive_listener = None
        if self._commit_listener:
            self._commit_listener()
            self._commit_listener = None
        if self._nightly_listener:
            self._nightly_listener()
            self._nightly_listener = None
        if self._periodic_listener:
            self._periodic_listener()
            self._periodic_listener = None

    @callback
    def _async_event_filter(self, event: Event) -> bool:
        """Filter events."""
        if event.event_type in self.exclude_t:
            return False

        if (entity_id := event.data.get(ATTR_ENTITY_ID)) is None:
            return True

        if isinstance(entity_id, str):
            return self.entity_filter(entity_id)

        if isinstance(entity_id, list):
            for eid in entity_id:
                if self.entity_filter(eid):
                    return True
            return False

        # Unknown what it is.
        return True

    def do_adhoc_statistics(self, **kwargs: Any) -> None:
        """Trigger an adhoc statistics run."""
        if not (start := kwargs.get("start")):
            start = statistics.get_start_time()
        self.queue_task(StatisticsTask(start))

    def _empty_queue(self, event: Event) -> None:
        """Empty the queue if its still present at final write."""

        # If the queue is full of events to be processed because
        # the database is so broken that every event results in a retry
        # we will never be able to get though the events to shutdown in time.
        #
        # We drain all the events in the queue and then insert
        # an empty one to ensure the next thing the recorder sees
        # is a request to shutdown.
        while True:
            try:
                self._queue.get_nowait()
            except queue.Empty:
                break
        self.queue_task(StopTask())

    async def _async_shutdown(self, event: Event) -> None:
        """Shut down the Recorder."""
        if not self._hass_started.done():
            self._hass_started.set_result(SHUTDOWN_TASK)
        self.queue_task(StopTask())
        self._async_stop_listeners()
        await self.hass.async_add_executor_job(self.join)

    @callback
    def _async_hass_started(self, event: Event) -> None:
        """Notify that hass has started."""
        self._hass_started.set_result(None)

    @callback
    def async_register(self) -> None:
        """Post connection initialize."""
        bus = self.hass.bus
        bus.async_listen_once(EVENT_HOMEASSISTANT_FINAL_WRITE, self._empty_queue)
        bus.async_listen_once(EVENT_HOMEASSISTANT_STOP, self._async_shutdown)
        if self.hass.state == CoreState.running:
            self._hass_started.set_result(None)
            return
        bus.async_listen_once(EVENT_HOMEASSISTANT_STARTED, self._async_hass_started)

    @callback
    def async_connection_failed(self) -> None:
        """Connect failed tasks."""
        self.async_db_connected.set_result(False)
        self.async_db_ready.set_result(False)
        persistent_notification.async_create(
            self.hass,
            "The recorder could not start, check [the logs](/config/logs)",
            "Recorder",
        )
        self._async_stop_listeners()

    @callback
    def async_connection_success(self) -> None:
        """Connect to the database succeeded, schema version and migration need known.

        The database may not yet be ready for use in case of a non-live migration.
        """
        self.async_db_connected.set_result(True)

    @callback
    def async_set_db_ready(self) -> None:
        """Database live and ready for use.

        Called after non-live migration steps are finished.
        """
        if self.async_db_ready.done():
            return
        self.async_db_ready.set_result(True)
        self.async_start_executor()

    @callback
    def _async_set_recorder_ready_migration_done(self) -> None:
        """Finish start and mark recorder ready.

        Called after all migration steps are finished.
        """
        self._async_setup_periodic_tasks()
        self.async_recorder_ready.set()

    @callback
    def async_nightly_tasks(self, now: datetime) -> None:
        """Trigger the purge."""
        if self.auto_purge:
            # Purge will schedule the periodic cleanups
            # after it completes to ensure it does not happen
            # until after the database is vacuumed
            repack = self.auto_repack and is_second_sunday(now)
            purge_before = dt_util.utcnow() - timedelta(days=self.keep_days)
            self.queue_task(PurgeTask(purge_before, repack=repack, apply_filter=False))
        else:
            self.queue_task(PerodicCleanupTask())

    @callback
    def async_periodic_statistics(self, now: datetime) -> None:
        """Trigger the statistics run.

        Short term statistics run every 5 minutes
        """
        start = statistics.get_start_time()
        self.queue_task(StatisticsTask(start))

    @callback
    def async_adjust_statistics(
        self, statistic_id: str, start_time: datetime, sum_adjustment: float
    ) -> None:
        """Adjust statistics."""
        self.queue_task(AdjustStatisticsTask(statistic_id, start_time, sum_adjustment))

    @callback
    def async_clear_statistics(self, statistic_ids: list[str]) -> None:
        """Clear statistics for a list of statistic_ids."""
        self.queue_task(ClearStatisticsTask(statistic_ids))

    @callback
    def async_update_statistics_metadata(
        self,
        statistic_id: str,
        *,
        new_statistic_id: str | UndefinedType = UNDEFINED,
        new_unit_of_measurement: str | None | UndefinedType = UNDEFINED,
    ) -> None:
        """Update statistics metadata for a statistic_id."""
        self.queue_task(
            UpdateStatisticsMetadataTask(
                statistic_id, new_statistic_id, new_unit_of_measurement
            )
        )

    @callback
    def async_import_statistics(
        self, metadata: StatisticMetaData, stats: Iterable[StatisticData]
    ) -> None:
        """Schedule import of statistics."""
        self.queue_task(ImportStatisticsTask(metadata, stats))

    @callback
    def _async_setup_periodic_tasks(self) -> None:
        """Prepare periodic tasks."""
        if self.hass.is_stopping or not self._get_session:
            # Home Assistant is shutting down
            return

        # If the db is using a socket connection, we need to keep alive
        # to prevent errors from unexpected disconnects
        if self.dialect_name != SupportedDialect.SQLITE:
            self._keep_alive_listener = async_track_time_interval(
                self.hass, self._async_keep_alive, timedelta(seconds=KEEPALIVE_TIME)
            )

        # If the commit interval is not 0, we need to commit periodically
        if self.commit_interval:
            self._commit_listener = async_track_time_interval(
                self.hass, self._async_commit, timedelta(seconds=self.commit_interval)
            )

        # Run nightly tasks at 4:12am
        self._nightly_listener = async_track_time_change(
            self.hass, self.async_nightly_tasks, hour=4, minute=12, second=0
        )

        # Compile short term statistics every 5 minutes
        self._periodic_listener = async_track_utc_time_change(
            self.hass, self.async_periodic_statistics, minute=range(0, 60, 5), second=10
        )

    async def _async_wait_for_started(self) -> object | None:
        """Wait for the hass started future."""
        return await self._hass_started

    def _wait_startup_or_shutdown(self) -> object | None:
        """Wait for startup or shutdown before starting."""
        try:
            return asyncio.run_coroutine_threadsafe(
                self._async_wait_for_started(), self.hass.loop
            ).result()
        except CancelledError as ex:
            _LOGGER.warning(
                "Recorder startup was externally canceled before it could complete: %s",
                ex,
            )
            return SHUTDOWN_TASK

    def run(self) -> None:
        """Start processing events to save."""
        current_version = self._setup_recorder()

        if current_version is None:
            self.hass.add_job(self.async_connection_failed)
            return

        self.hass.add_job(self.async_connection_success)

        self.schema_version = current_version

        schema_is_current = migration.schema_is_current(current_version)
        if schema_is_current:
            self._setup_run()
        else:
            self.migration_in_progress = True
            self.migration_is_live = migration.live_migration(current_version)

<<<<<<< HEAD
=======
        self.hass.add_job(self.async_connection_success)

>>>>>>> 38bccada
        if self.migration_is_live or schema_is_current:
            # If the migrate is live or the schema is current, we need to
            # wait for startup to complete. If its not live, we need to continue
            # on.
            self.hass.add_job(self.async_set_db_ready)
            # If shutdown happened before Home Assistant finished starting
            if self._wait_startup_or_shutdown() is SHUTDOWN_TASK:
                self.migration_in_progress = False
                # Make sure we cleanly close the run if
                # we restart before startup finishes
                self._shutdown()
                self.hass.add_job(self.async_set_db_ready)
                return

        # We wait to start the migration until startup has finished
        # since it can be cpu intensive and we do not want it to compete
        # with startup which is also cpu intensive
        if not schema_is_current:
            if self._migrate_schema_and_setup_run(current_version):
                self.schema_version = SCHEMA_VERSION
                if not self._event_listener:
                    # If the schema migration takes so long that the end
                    # queue watcher safety kicks in because MAX_QUEUE_BACKLOG
                    # is reached, we need to reinitialize the listener.
                    self.hass.add_job(self.async_initialize)
            else:
                persistent_notification.create(
                    self.hass,
                    "The database migration failed, check [the logs](/config/logs)."
                    "Database Migration Failed",
                    "recorder_database_migration",
                )
                self.hass.add_job(self.async_set_db_ready)
                self._shutdown()
                return

        self.hass.add_job(self.async_set_db_ready)

        _LOGGER.debug("Recorder processing the queue")
        self.hass.add_job(self._async_set_recorder_ready_migration_done)
        self._run_event_loop()

    def _run_event_loop(self) -> None:
        """Run the event loop for the recorder."""
        # Use a session for the event read loop
        # with a commit every time the event time
        # has changed. This reduces the disk io.
        self.stop_requested = False
        while not self.stop_requested:
            task = self._queue.get()
            _LOGGER.debug("Processing task: %s", task)
            try:
                self._process_one_task_or_recover(task)
            except Exception as err:  # pylint: disable=broad-except
                _LOGGER.exception("Error while processing event %s: %s", task, err)

        self._shutdown()

    def _process_one_task_or_recover(self, task: RecorderTask) -> None:
        """Process an event, reconnect, or recover a malformed database."""
        try:
            # If its not an event, commit everything
            # that is pending before running the task
            if task.commit_before:
                self._commit_event_session_or_retry()
            return task.run(self)
        except exc.DatabaseError as err:
            if self._handle_database_error(err):
                return
            _LOGGER.exception(
                "Unhandled database error while processing task %s: %s", task, err
            )
        except SQLAlchemyError as err:
            _LOGGER.exception("SQLAlchemyError error processing task %s: %s", task, err)

        # Reset the session if an SQLAlchemyError (including DatabaseError)
        # happens to rollback and recover
        self._reopen_event_session()

    def _setup_recorder(self) -> None | int:
        """Create connect to the database and get the schema version."""
        tries = 1

        while tries <= self.db_max_retries:
            try:
                self._setup_connection()
                return migration.get_schema_version(self.get_session)
            except UnsupportedDialect:
                break
            except Exception as err:  # pylint: disable=broad-except
                _LOGGER.exception(
                    "Error during connection setup: %s (retrying in %s seconds)",
                    err,
                    self.db_retry_wait,
                )
            tries += 1
            time.sleep(self.db_retry_wait)

        return None

    @callback
    def _async_migration_started(self) -> None:
        """Set the migration started event."""
        self.async_migration_event.set()

    def _migrate_schema_and_setup_run(self, current_version: int) -> bool:
        """Migrate schema to the latest version."""
        persistent_notification.create(
            self.hass,
            "System performance will temporarily degrade during the database upgrade. Do not power down or restart the system until the upgrade completes. Integrations that read the database, such as logbook and history, may return inconsistent results until the upgrade completes.",
            "Database upgrade in progress",
            "recorder_database_migration",
        )
        self.hass.add_job(self._async_migration_started)

        try:
            migration.migrate_schema(
                self, self.hass, self.engine, self.get_session, current_version
            )
        except exc.DatabaseError as err:
            if self._handle_database_error(err):
                return True
            _LOGGER.exception("Database error during schema migration")
            return False
        except Exception:  # pylint: disable=broad-except
            _LOGGER.exception("Error during schema migration")
            return False
        else:
            self._setup_run()
            return True
        finally:
            self.migration_in_progress = False
            persistent_notification.dismiss(self.hass, "recorder_database_migration")

    def _lock_database(self, task: DatabaseLockTask) -> None:
        @callback
        def _async_set_database_locked(task: DatabaseLockTask) -> None:
            task.database_locked.set()

        with write_lock_db_sqlite(self):
            # Notify that lock is being held, wait until database can be used again.
            self.hass.add_job(_async_set_database_locked, task)
            while not task.database_unlock.wait(timeout=DB_LOCK_QUEUE_CHECK_TIMEOUT):
                if self.backlog > MAX_QUEUE_BACKLOG * 0.9:
                    _LOGGER.warning(
                        "Database queue backlog reached more than 90% of maximum queue "
                        "length while waiting for backup to finish; recorder will now "
                        "resume writing to database. The backup can not be trusted and "
                        "must be restarted"
                    )
                    task.queue_overflow = True
                    break
        _LOGGER.info(
            "Database queue backlog reached %d entries during backup",
            self.backlog,
        )

    def _process_one_event(self, event: Event) -> None:
        if not self.enabled:
            return
        if event.event_type == EVENT_STATE_CHANGED:
            self._process_state_changed_event_into_session(event)
        else:
            self._process_non_state_changed_event_into_session(event)
        # Commit if the commit interval is zero
        if not self.commit_interval:
            self._commit_event_session_or_retry()

    def _find_shared_attr_in_db(self, attr_hash: int, shared_attrs: str) -> int | None:
        """Find shared attributes in the db from the hash and shared_attrs."""
        #
        # Avoid the event session being flushed since it will
        # commit all the pending events and states to the database.
        #
        # The lookup has already have checked to see if the data is cached
        # or going to be written in the next commit so there is no
        # need to flush before checking the database.
        #
        assert self.event_session is not None
        with self.event_session.no_autoflush:
            if attributes_id := self.event_session.execute(
                find_shared_attributes_id(attr_hash, shared_attrs)
            ).first():
                return cast(int, attributes_id[0])
        return None

    def _find_shared_data_in_db(self, data_hash: int, shared_data: str) -> int | None:
        """Find shared event data in the db from the hash and shared_attrs."""
        #
        # Avoid the event session being flushed since it will
        # commit all the pending events and states to the database.
        #
        # The lookup has already have checked to see if the data is cached
        # or going to be written in the next commit so there is no
        # need to flush before checking the database.
        #
        assert self.event_session is not None
        with self.event_session.no_autoflush:
            if data_id := self.event_session.execute(
                find_shared_data_id(data_hash, shared_data)
            ).first():
                return cast(int, data_id[0])
        return None

    def _process_non_state_changed_event_into_session(self, event: Event) -> None:
        """Process any event into the session except state changed."""
        assert self.event_session is not None
        dbevent = Events.from_event(event)
        if not event.data:
            self.event_session.add(dbevent)
            return

        try:
            shared_data_bytes = EventData.shared_data_bytes_from_event(event)
        except JSON_ENCODE_EXCEPTIONS as ex:
            _LOGGER.warning("Event is not JSON serializable: %s: %s", event, ex)
            return

        shared_data = shared_data_bytes.decode("utf-8")
        # Matching attributes found in the pending commit
        if pending_event_data := self._pending_event_data.get(shared_data):
            dbevent.event_data_rel = pending_event_data
        # Matching attributes id found in the cache
        elif data_id := self._event_data_ids.get(shared_data):
            dbevent.data_id = data_id
        else:
            data_hash = EventData.hash_shared_data_bytes(shared_data_bytes)
            # Matching attributes found in the database
            if data_id := self._find_shared_data_in_db(data_hash, shared_data):
                self._event_data_ids[shared_data] = dbevent.data_id = data_id
            # No matching attributes found, save them in the DB
            else:
                dbevent_data = EventData(shared_data=shared_data, hash=data_hash)
                dbevent.event_data_rel = self._pending_event_data[
                    shared_data
                ] = dbevent_data
                self.event_session.add(dbevent_data)

        self.event_session.add(dbevent)

    def _process_state_changed_event_into_session(self, event: Event) -> None:
        """Process a state_changed event into the session."""
        assert self.event_session is not None
        try:
            dbstate = States.from_event(event)
            shared_attrs_bytes = StateAttributes.shared_attrs_bytes_from_event(
                event, self._exclude_attributes_by_domain
            )
        except JSON_ENCODE_EXCEPTIONS as ex:
            _LOGGER.warning(
                "State is not JSON serializable: %s: %s",
                event.data.get("new_state"),
                ex,
            )
            return

        shared_attrs = shared_attrs_bytes.decode("utf-8")
        dbstate.attributes = None
        # Matching attributes found in the pending commit
        if pending_attributes := self._pending_state_attributes.get(shared_attrs):
            dbstate.state_attributes = pending_attributes
        # Matching attributes id found in the cache
        elif attributes_id := self._state_attributes_ids.get(shared_attrs):
            dbstate.attributes_id = attributes_id
        else:
            attr_hash = StateAttributes.hash_shared_attrs_bytes(shared_attrs_bytes)
            # Matching attributes found in the database
            if attributes_id := self._find_shared_attr_in_db(attr_hash, shared_attrs):
                dbstate.attributes_id = attributes_id
                self._state_attributes_ids[shared_attrs] = attributes_id
            # No matching attributes found, save them in the DB
            else:
                dbstate_attributes = StateAttributes(
                    shared_attrs=shared_attrs, hash=attr_hash
                )
                dbstate.state_attributes = dbstate_attributes
                self._pending_state_attributes[shared_attrs] = dbstate_attributes
                self.event_session.add(dbstate_attributes)

        if old_state := self._old_states.pop(dbstate.entity_id, None):
            if old_state.state_id:
                dbstate.old_state_id = old_state.state_id
            else:
                dbstate.old_state = old_state
        if event.data.get("new_state"):
            self._old_states[dbstate.entity_id] = dbstate
            self._pending_expunge.append(dbstate)
        else:
            dbstate.state = None
        self.event_session.add(dbstate)

    def _handle_database_error(self, err: Exception) -> bool:
        """Handle a database error that may result in moving away the corrupt db."""
        if isinstance(err.__cause__, sqlite3.DatabaseError):
            _LOGGER.exception(
                "Unrecoverable sqlite3 database corruption detected: %s", err
            )
            self._handle_sqlite_corruption()
            return True
        return False

    def _event_session_has_pending_writes(self) -> bool:
        return bool(
            self.event_session and (self.event_session.new or self.event_session.dirty)
        )

    def _commit_event_session_or_retry(self) -> None:
        """Commit the event session if there is work to do."""
        if not self._event_session_has_pending_writes():
            return
        tries = 1
        while tries <= self.db_max_retries:
            try:
                self._commit_event_session()
                return
            except (exc.InternalError, exc.OperationalError) as err:
                _LOGGER.error(
                    "%s: Error executing query: %s. (retrying in %s seconds)",
                    INVALIDATED_ERR if err.connection_invalidated else CONNECTIVITY_ERR,
                    err,
                    self.db_retry_wait,
                )
                if tries == self.db_max_retries:
                    raise

                tries += 1
                time.sleep(self.db_retry_wait)

    def _commit_event_session(self) -> None:
        assert self.event_session is not None
        self._commits_without_expire += 1

        self.event_session.commit()
        if self._pending_expunge:
            for dbstate in self._pending_expunge:
                # Expunge the state so its not expired
                # until we use it later for dbstate.old_state
                if dbstate in self.event_session:
                    self.event_session.expunge(dbstate)
            self._pending_expunge = []

        # We just committed the state attributes to the database
        # and we now know the attributes_ids.  We can save
        # many selects for matching attributes by loading them
        # into the LRU cache now.
        for state_attr in self._pending_state_attributes.values():
            self._state_attributes_ids[
                state_attr.shared_attrs
            ] = state_attr.attributes_id
        self._pending_state_attributes = {}
        for event_data in self._pending_event_data.values():
            self._event_data_ids[event_data.shared_data] = event_data.data_id
        self._pending_event_data = {}

        # Expire is an expensive operation (frequently more expensive
        # than the flush and commit itself) so we only
        # do it after EXPIRE_AFTER_COMMITS commits
        if self._commits_without_expire >= EXPIRE_AFTER_COMMITS:
            self._commits_without_expire = 0
            self.event_session.expire_all()

    def _handle_sqlite_corruption(self) -> None:
        """Handle the sqlite3 database being corrupt."""
        self._close_event_session()
        self._close_connection()
        move_away_broken_database(dburl_to_path(self.db_url))
        self.run_history.reset()
        self._setup_recorder()
        self._setup_run()

    def _close_event_session(self) -> None:
        """Close the event session."""
        self._old_states = {}
        self._state_attributes_ids = {}
        self._event_data_ids = {}
        self._pending_state_attributes = {}
        self._pending_event_data = {}

        if not self.event_session:
            return

        try:
            self.event_session.rollback()
            self.event_session.close()
        except SQLAlchemyError as err:
            _LOGGER.exception(
                "Error while rolling back and closing the event session: %s", err
            )

    def _reopen_event_session(self) -> None:
        """Rollback the event session and reopen it after a failure."""
        self._close_event_session()
        self._open_event_session()

    def _open_event_session(self) -> None:
        """Open the event session."""
        self.event_session = self.get_session()
        self.event_session.expire_on_commit = False

    def _send_keep_alive(self) -> None:
        """Send a keep alive to keep the db connection open."""
        assert self.event_session is not None
        _LOGGER.debug("Sending keepalive")
        self.event_session.connection().scalar(select([1]))

    @callback
    def event_listener(self, event: Event) -> None:
        """Listen for new events and put them in the process queue."""
        if self._async_event_filter(event):
            self.queue_task(EventTask(event))

    async def async_block_till_done(self) -> None:
        """Async version of block_till_done."""
        event = asyncio.Event()
        self.queue_task(SynchronizeTask(event))
        await event.wait()

    def block_till_done(self) -> None:
        """Block till all events processed.

        This is only called in tests.

        This only blocks until the queue is empty
        which does not mean the recorder is done.

        Call tests.common's wait_recording_done
        after calling this to ensure the data
        is in the database.
        """
        self._queue_watch.clear()
        self.queue_task(WAIT_TASK)
        self._queue_watch.wait()

    async def lock_database(self) -> bool:
        """Lock database so it can be backed up safely."""
        if self.dialect_name != SupportedDialect.SQLITE:
            _LOGGER.debug(
                "Not a SQLite database or not connected, locking not necessary"
            )
            return True

        if self._database_lock_task:
            _LOGGER.warning("Database already locked")
            return False

        database_locked = asyncio.Event()
        task = DatabaseLockTask(database_locked, threading.Event(), False)
        self.queue_task(task)
        try:
            await asyncio.wait_for(database_locked.wait(), timeout=DB_LOCK_TIMEOUT)
        except asyncio.TimeoutError as err:
            task.database_unlock.set()
            raise TimeoutError(
                f"Could not lock database within {DB_LOCK_TIMEOUT} seconds."
            ) from err
        self._database_lock_task = task
        return True

    @callback
    def unlock_database(self) -> bool:
        """Unlock database.

        Returns true if database lock has been held throughout the process.
        """
        if self.dialect_name != SupportedDialect.SQLITE:
            _LOGGER.debug(
                "Not a SQLite database or not connected, unlocking not necessary"
            )
            return True

        if not self._database_lock_task:
            _LOGGER.warning("Database currently not locked")
            return False

        self._database_lock_task.database_unlock.set()
        success = not self._database_lock_task.queue_overflow

        self._database_lock_task = None

        return success

    def _setup_connection(self) -> None:
        """Ensure database is ready to fly."""
        kwargs: dict[str, Any] = {}
        self._completed_first_database_setup = False

        def setup_recorder_connection(
            dbapi_connection: Any, connection_record: Any
        ) -> None:
            """Dbapi specific connection settings."""
            assert self.engine is not None
            if version := setup_connection_for_dialect(
                self,
                self.engine.dialect.name,
                dbapi_connection,
                not self._completed_first_database_setup,
            ):
                self.engine_version = version
            self._completed_first_database_setup = True

        if self.db_url == SQLITE_URL_PREFIX or ":memory:" in self.db_url:
            kwargs["connect_args"] = {"check_same_thread": False}
            kwargs["poolclass"] = MutexPool
            MutexPool.pool_lock = threading.RLock()
            kwargs["pool_reset_on_return"] = None
        elif self.db_url.startswith(SQLITE_URL_PREFIX):
            kwargs["poolclass"] = RecorderPool
        elif self.db_url.startswith(MYSQLDB_URL_PREFIX):
            # If they have configured MySQLDB but don't have
            # the MySQLDB module installed this will throw
            # an ImportError which we suppress here since
            # sqlalchemy will give them a better error when
            # it tried to import it below.
            with contextlib.suppress(ImportError):
                kwargs["connect_args"] = {"conv": build_mysqldb_conv()}
        else:
            kwargs["echo"] = False

        if self._using_file_sqlite:
            validate_or_move_away_sqlite_database(self.db_url)

        self.engine = create_engine(self.db_url, **kwargs, future=True)

        sqlalchemy_event.listen(self.engine, "connect", setup_recorder_connection)

        Base.metadata.create_all(self.engine)
        self._get_session = scoped_session(sessionmaker(bind=self.engine, future=True))
        _LOGGER.debug("Connected to recorder database")

    def _close_connection(self) -> None:
        """Close the connection."""
        assert self.engine is not None
        self.engine.dispose()
        self.engine = None
        self._get_session = None

    def _setup_run(self) -> None:
        """Log the start of the current run and schedule any needed jobs."""
        with session_scope(session=self.get_session()) as session:
            end_incomplete_runs(session, self.run_history.recording_start)
            self.run_history.start(session)
            self._schedule_compile_missing_statistics(session)

        self._open_event_session()

    def _schedule_compile_missing_statistics(self, session: Session) -> None:
        """Add tasks for missing statistics runs."""
        now = dt_util.utcnow()
        last_period_minutes = now.minute - now.minute % 5
        last_period = now.replace(minute=last_period_minutes, second=0, microsecond=0)
        start = now - timedelta(days=self.keep_days)
        start = start.replace(minute=0, second=0, microsecond=0)

        # Find the newest statistics run, if any
        if last_run := session.query(func.max(StatisticsRuns.start)).scalar():
            start = max(start, process_timestamp(last_run) + timedelta(minutes=5))

        # Add tasks
        while start < last_period:
            end = start + timedelta(minutes=5)
            _LOGGER.debug("Compiling missing statistics for %s-%s", start, end)
            self.queue_task(StatisticsTask(start))
            start = end

    def _end_session(self) -> None:
        """End the recorder session."""
        if self.event_session is None:
            return
        try:
            self.run_history.end(self.event_session)
            self._commit_event_session_or_retry()
            self.event_session.close()
        except Exception as err:  # pylint: disable=broad-except
            _LOGGER.exception("Error saving the event session during shutdown: %s", err)

        self.run_history.clear()

    def _shutdown(self) -> None:
        """Save end time for current run."""
        self.hass.add_job(self._async_stop_listeners)
        self._stop_executor()
        self._end_session()
        self._close_connection()<|MERGE_RESOLUTION|>--- conflicted
+++ resolved
@@ -566,8 +566,6 @@
             self.hass.add_job(self.async_connection_failed)
             return
 
-        self.hass.add_job(self.async_connection_success)
-
         self.schema_version = current_version
 
         schema_is_current = migration.schema_is_current(current_version)
@@ -577,11 +575,8 @@
             self.migration_in_progress = True
             self.migration_is_live = migration.live_migration(current_version)
 
-<<<<<<< HEAD
-=======
         self.hass.add_job(self.async_connection_success)
 
->>>>>>> 38bccada
         if self.migration_is_live or schema_is_current:
             # If the migrate is live or the schema is current, we need to
             # wait for startup to complete. If its not live, we need to continue
