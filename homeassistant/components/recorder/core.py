--- conflicted
+++ resolved
@@ -446,18 +446,11 @@
     @callback
     def async_connection_failed(self) -> None:
         """Connect failed tasks."""
-<<<<<<< HEAD
-        # If a live migration failed we were able to connect but
-        # and the database was marked ready but the data in the queue
-        # cannot be written to the database because its not in the
-        # correct format so we must stop listeners and report failure.
-=======
         # If a live migration failed, we were able to connect (async_db_connected
         # was marked True), the database was marked ready (async_db_ready was marked
         # True), but the data in the queue cannot be written to the database because
         # the schema not in the correct format so we must stop listeners and report
         # failure.
->>>>>>> dfd80191
         if not self.async_db_connected.done():
             self.async_db_connected.set_result(False)
         if not self.async_db_ready.done():
