"""Support for recording details."""
from __future__ import annotations

import asyncio
from collections.abc import Callable, Iterable
from concurrent.futures import CancelledError
import contextlib
from datetime import datetime, timedelta
import logging
import queue
import sqlite3
import threading
import time
from typing import Any, TypeVar, cast

import async_timeout
from lru import LRU  # pylint: disable=no-name-in-module
from sqlalchemy import create_engine, event as sqlalchemy_event, exc, func, select
from sqlalchemy.engine import Engine
from sqlalchemy.exc import SQLAlchemyError
from sqlalchemy.orm import scoped_session, sessionmaker
from sqlalchemy.orm.session import Session

from homeassistant.components import persistent_notification
from homeassistant.const import (
    ATTR_ENTITY_ID,
    EVENT_HOMEASSISTANT_FINAL_WRITE,
    EVENT_HOMEASSISTANT_STOP,
    EVENT_STATE_CHANGED,
    MATCH_ALL,
    TARGET_MAX_ENTITIES,
)
from homeassistant.core import CALLBACK_TYPE, Event, HomeAssistant, callback
from homeassistant.helpers.entity import entity_sources
from homeassistant.helpers.event import (
    async_track_time_change,
    async_track_time_interval,
    async_track_utc_time_change,
)
from homeassistant.helpers.start import async_at_started
from homeassistant.helpers.typing import UNDEFINED, UndefinedType
import homeassistant.util.dt as dt_util
from homeassistant.util.enum import try_parse_enum
from homeassistant.util.json import JSON_ENCODE_EXCEPTIONS

from . import migration, statistics
from .const import (
    DB_WORKER_PREFIX,
    DOMAIN,
    KEEPALIVE_TIME,
    MARIADB_PYMYSQL_URL_PREFIX,
    MARIADB_URL_PREFIX,
    MAX_QUEUE_BACKLOG,
    MYSQLDB_PYMYSQL_URL_PREFIX,
    MYSQLDB_URL_PREFIX,
    SQLITE_MAX_BIND_VARS,
    SQLITE_URL_PREFIX,
    SupportedDialect,
)
from .db_schema import (
    SCHEMA_VERSION,
    Base,
    EventData,
    Events,
    EventTypes,
    StateAttributes,
    States,
    StatesMeta,
    Statistics,
    StatisticsRuns,
    StatisticsShortTerm,
)
from .executor import DBInterruptibleThreadPoolExecutor
from .models import (
    DatabaseEngine,
    StatisticData,
    StatisticMetaData,
    UnsupportedDialect,
    process_timestamp,
)
from .pool import POOL_SIZE, MutexPool, RecorderPool
from .queries import (
    find_shared_attributes_id,
    find_shared_data_id,
    get_shared_attributes,
    get_shared_event_datas,
<<<<<<< HEAD
=======
    has_entity_ids_to_migrate,
>>>>>>> d9dabe28
    has_event_type_to_migrate,
)
from .run_history import RunHistory
from .table_managers.event_types import EventTypeManager
<<<<<<< HEAD
=======
from .table_managers.states_meta import StatesMetaManager
>>>>>>> d9dabe28
from .tasks import (
    AdjustLRUSizeTask,
    AdjustStatisticsTask,
    ChangeStatisticsUnitTask,
    ClearStatisticsTask,
    CommitTask,
    ContextIDMigrationTask,
    DatabaseLockTask,
    EntityIDMigrationTask,
    EventTask,
    EventTypeIDMigrationTask,
    ImportStatisticsTask,
    KeepAliveTask,
    PerodicCleanupTask,
    PurgeTask,
    RecorderTask,
    StatisticsTask,
    StopTask,
    SynchronizeTask,
    UpdateStatisticsMetadataTask,
    WaitTask,
)
from .util import (
    build_mysqldb_conv,
    chunked,
    dburl_to_path,
    end_incomplete_runs,
    is_second_sunday,
    move_away_broken_database,
    session_scope,
    setup_connection_for_dialect,
    validate_or_move_away_sqlite_database,
    write_lock_db_sqlite,
)

_LOGGER = logging.getLogger(__name__)

T = TypeVar("T")

DEFAULT_URL = "sqlite:///{hass_config_path}"

# Controls how often we clean up
# States and Events objects
EXPIRE_AFTER_COMMITS = 120

# The number of attribute ids to cache in memory
#
# Based on:
# - The number of overlapping attributes
# - How frequently states with overlapping attributes will change
# - How much memory our low end hardware has
# - The expected maximum number of entities
STATE_ATTRIBUTES_ID_CACHE_SIZE = TARGET_MAX_ENTITIES
EVENT_DATA_ID_CACHE_SIZE = 2048


SHUTDOWN_TASK = object()

COMMIT_TASK = CommitTask()
KEEP_ALIVE_TASK = KeepAliveTask()
WAIT_TASK = WaitTask()
ADJUST_LRU_SIZE_TASK = AdjustLRUSizeTask()

DB_LOCK_TIMEOUT = 30
DB_LOCK_QUEUE_CHECK_TIMEOUT = 1


INVALIDATED_ERR = "Database connection invalidated"
CONNECTIVITY_ERR = "Error in database connectivity during commit"

# Pool size must accommodate Recorder thread + All db executors
MAX_DB_EXECUTOR_WORKERS = POOL_SIZE - 1


class Recorder(threading.Thread):
    """A threaded recorder class."""

    stop_requested: bool

    def __init__(
        self,
        hass: HomeAssistant,
        auto_purge: bool,
        auto_repack: bool,
        keep_days: int,
        commit_interval: int,
        uri: str,
        db_max_retries: int,
        db_retry_wait: int,
        entity_filter: Callable[[str], bool],
        exclude_t: list[str],
        exclude_attributes_by_domain: dict[str, set[str]],
    ) -> None:
        """Initialize the recorder."""
        threading.Thread.__init__(self, name="Recorder")

        self.hass = hass
        self.auto_purge = auto_purge
        self.auto_repack = auto_repack
        self.keep_days = keep_days
        self._hass_started: asyncio.Future[object] = asyncio.Future()
        self.commit_interval = commit_interval
        self._queue: queue.SimpleQueue[RecorderTask] = queue.SimpleQueue()
        self.db_url = uri
        self.db_max_retries = db_max_retries
        self.db_retry_wait = db_retry_wait
        self.database_engine: DatabaseEngine | None = None
        # Database connection is ready, but non-live migration may be in progress
        db_connected: asyncio.Future[bool] = hass.data[DOMAIN].db_connected
        self.async_db_connected: asyncio.Future[bool] = db_connected
        # Database is ready to use but live migration may be in progress
        self.async_db_ready: asyncio.Future[bool] = asyncio.Future()
        # Database is ready to use and all migration steps completed (used by tests)
        self.async_recorder_ready = asyncio.Event()
        self._queue_watch = threading.Event()
        self.engine: Engine | None = None
        self.run_history = RunHistory()
        self._entity_sources = entity_sources(hass)

        # The entity_filter is exposed on the recorder instance so that
        # it can be used to see if an entity is being recorded and is called
        # by is_entity_recorder and the sensor recorder.
        self.entity_filter = entity_filter
        self.exclude_t = set(exclude_t)

        self.schema_version = 0
        self._commits_without_expire = 0
        self._old_states: dict[str | None, States] = {}
        self._state_attributes_ids: LRU = LRU(STATE_ATTRIBUTES_ID_CACHE_SIZE)
        self._event_data_ids: LRU = LRU(EVENT_DATA_ID_CACHE_SIZE)
        self.event_type_manager = EventTypeManager()
<<<<<<< HEAD
=======
        self.states_meta_manager = StatesMetaManager()
>>>>>>> d9dabe28
        self._pending_state_attributes: dict[str, StateAttributes] = {}
        self._pending_event_data: dict[str, EventData] = {}
        self._pending_expunge: list[States] = []
        self.event_session: Session | None = None
        self._get_session: Callable[[], Session] | None = None
        self._completed_first_database_setup: bool | None = None
        self.async_migration_event = asyncio.Event()
        self.migration_in_progress = False
        self.migration_is_live = False
        self._database_lock_task: DatabaseLockTask | None = None
        self._db_executor: DBInterruptibleThreadPoolExecutor | None = None
        self._exclude_attributes_by_domain = exclude_attributes_by_domain

        self._event_listener: CALLBACK_TYPE | None = None
        self._queue_watcher: CALLBACK_TYPE | None = None
        self._keep_alive_listener: CALLBACK_TYPE | None = None
        self._commit_listener: CALLBACK_TYPE | None = None
        self._periodic_listener: CALLBACK_TYPE | None = None
        self._nightly_listener: CALLBACK_TYPE | None = None
        self._dialect_name: SupportedDialect | None = None
        self.enabled = True

    @property
    def backlog(self) -> int:
        """Return the number of items in the recorder backlog."""
        return self._queue.qsize()

    @property
    def dialect_name(self) -> SupportedDialect | None:
        """Return the dialect the recorder uses."""
        return self._dialect_name

    @property
    def _using_file_sqlite(self) -> bool:
        """Short version to check if we are using sqlite3 as a file."""
        return self.db_url != SQLITE_URL_PREFIX and self.db_url.startswith(
            SQLITE_URL_PREFIX
        )

    @property
    def recording(self) -> bool:
        """Return if the recorder is recording."""
        return self._event_listener is not None

    def get_session(self) -> Session:
        """Get a new sqlalchemy session."""
        if self._get_session is None:
            raise RuntimeError("The database connection has not been established")
        return self._get_session()

    def queue_task(self, task: RecorderTask) -> None:
        """Add a task to the recorder queue."""
        self._queue.put(task)

    def set_enable(self, enable: bool) -> None:
        """Enable or disable recording events and states."""
        self.enabled = enable

    @callback
    def async_start_executor(self) -> None:
        """Start the executor."""
        self._db_executor = DBInterruptibleThreadPoolExecutor(
            thread_name_prefix=DB_WORKER_PREFIX,
            max_workers=MAX_DB_EXECUTOR_WORKERS,
            shutdown_hook=self._shutdown_pool,
        )

    def _shutdown_pool(self) -> None:
        """Close the dbpool connections in the current thread."""
        if self.engine and hasattr(self.engine.pool, "shutdown"):
            self.engine.pool.shutdown()

    @callback
    def async_initialize(self) -> None:
        """Initialize the recorder."""
        self._event_listener = self.hass.bus.async_listen(
            MATCH_ALL,
            self.event_listener,
            run_immediately=True,
        )
        self._queue_watcher = async_track_time_interval(
            self.hass, self._async_check_queue, timedelta(minutes=10)
        )

    @callback
    def _async_keep_alive(self, now: datetime) -> None:
        """Queue a keep alive."""
        if self._event_listener:
            self.queue_task(KEEP_ALIVE_TASK)

    @callback
    def _async_commit(self, now: datetime) -> None:
        """Queue a commit."""
        if (
            self._event_listener
            and not self._database_lock_task
            and self._event_session_has_pending_writes()
        ):
            self.queue_task(COMMIT_TASK)

    @callback
    def async_add_executor_job(
        self, target: Callable[..., T], *args: Any
    ) -> asyncio.Future[T]:
        """Add an executor job from within the event loop."""
        return self.hass.loop.run_in_executor(self._db_executor, target, *args)

    def _stop_executor(self) -> None:
        """Stop the executor."""
        if self._db_executor is None:
            return
        self._db_executor.shutdown()
        self._db_executor = None

    @callback
    def _async_check_queue(self, *_: Any) -> None:
        """Periodic check of the queue size to ensure we do not exhaust memory.

        The queue grows during migration or if something really goes wrong.
        """
        size = self.backlog
        _LOGGER.debug("Recorder queue size is: %s", size)
        if size <= MAX_QUEUE_BACKLOG:
            return
        _LOGGER.error(
            (
                "The recorder backlog queue reached the maximum size of %s events; "
                "usually, the system is CPU bound, I/O bound, or the database "
                "is corrupt due to a disk problem; The recorder will stop "
                "recording events to avoid running out of memory"
            ),
            MAX_QUEUE_BACKLOG,
        )
        self._async_stop_queue_watcher_and_event_listener()

    @callback
    def _async_stop_queue_watcher_and_event_listener(self) -> None:
        """Stop watching the queue and listening for events."""
        if self._queue_watcher:
            self._queue_watcher()
            self._queue_watcher = None
        if self._event_listener:
            self._event_listener()
            self._event_listener = None

    @callback
    def _async_stop_listeners(self) -> None:
        """Stop listeners."""
        self._async_stop_queue_watcher_and_event_listener()
        if self._keep_alive_listener:
            self._keep_alive_listener()
            self._keep_alive_listener = None
        if self._commit_listener:
            self._commit_listener()
            self._commit_listener = None
        if self._nightly_listener:
            self._nightly_listener()
            self._nightly_listener = None
        if self._periodic_listener:
            self._periodic_listener()
            self._periodic_listener = None

    @callback
    def _async_event_filter(self, event: Event) -> bool:
        """Filter events."""
        if event.event_type in self.exclude_t:
            return False

        if (entity_id := event.data.get(ATTR_ENTITY_ID)) is None:
            return True

        if isinstance(entity_id, str):
            return self.entity_filter(entity_id)

        if isinstance(entity_id, list):
            for eid in entity_id:
                if self.entity_filter(eid):
                    return True
            return False

        # Unknown what it is.
        return True

    @callback
    def _async_empty_queue(self, event: Event) -> None:
        """Empty the queue if its still present at final write."""

        # If the queue is full of events to be processed because
        # the database is so broken that every event results in a retry
        # we will never be able to get though the events to shutdown in time.
        #
        # We drain all the events in the queue and then insert
        # an empty one to ensure the next thing the recorder sees
        # is a request to shutdown.
        while True:
            try:
                self._queue.get_nowait()
            except queue.Empty:
                break
        self.queue_task(StopTask())

    async def _async_shutdown(self, event: Event) -> None:
        """Shut down the Recorder."""
        if not self._hass_started.done():
            self._hass_started.set_result(SHUTDOWN_TASK)
        self.queue_task(StopTask())
        self._async_stop_listeners()
        await self.hass.async_add_executor_job(self.join)

    @callback
    def _async_hass_started(self, hass: HomeAssistant) -> None:
        """Notify that hass has started."""
        self._hass_started.set_result(None)

    @callback
    def async_register(self) -> None:
        """Post connection initialize."""
        bus = self.hass.bus
        bus.async_listen_once(EVENT_HOMEASSISTANT_FINAL_WRITE, self._async_empty_queue)
        bus.async_listen_once(EVENT_HOMEASSISTANT_STOP, self._async_shutdown)
        async_at_started(self.hass, self._async_hass_started)

    @callback
    def async_connection_failed(self) -> None:
        """Connect failed tasks."""
        self.async_db_connected.set_result(False)
        self.async_db_ready.set_result(False)
        persistent_notification.async_create(
            self.hass,
            "The recorder could not start, check [the logs](/config/logs)",
            "Recorder",
        )
        self._async_stop_listeners()

    @callback
    def async_connection_success(self) -> None:
        """Connect to the database succeeded, schema version and migration need known.

        The database may not yet be ready for use in case of a non-live migration.
        """
        self.async_db_connected.set_result(True)

    @callback
    def async_set_db_ready(self) -> None:
        """Database live and ready for use.

        Called after non-live migration steps are finished.
        """
        if self.async_db_ready.done():
            return
        self.async_db_ready.set_result(True)
        self.async_start_executor()

    @callback
    def _async_set_recorder_ready_migration_done(self) -> None:
        """Finish start and mark recorder ready.

        Called after all migration steps are finished.
        """
        self._async_setup_periodic_tasks()
        self.async_recorder_ready.set()

    @callback
    def async_nightly_tasks(self, now: datetime) -> None:
        """Trigger the purge."""
        if self.auto_purge:
            # Purge will schedule the periodic cleanups
            # after it completes to ensure it does not happen
            # until after the database is vacuumed
            repack = self.auto_repack and is_second_sunday(now)
            purge_before = dt_util.utcnow() - timedelta(days=self.keep_days)
            self.queue_task(PurgeTask(purge_before, repack=repack, apply_filter=False))
        else:
            self.queue_task(PerodicCleanupTask())

    @callback
    def _async_five_minute_tasks(self, now: datetime) -> None:
        """Run tasks every five minutes."""
        self.queue_task(ADJUST_LRU_SIZE_TASK)
        self.async_periodic_statistics()

    def _adjust_lru_size(self) -> None:
        """Trigger the LRU adjustment.

        If the number of entities has increased, increase the size of the LRU
        cache to avoid thrashing.
        """
        state_attributes_lru = self._state_attributes_ids
        current_size = state_attributes_lru.get_size()
        new_size = self.hass.states.async_entity_ids_count() * 2
        if new_size > current_size:
            state_attributes_lru.set_size(new_size)

    @callback
    def async_periodic_statistics(self) -> None:
        """Trigger the statistics run.

        Short term statistics run every 5 minutes
        """
        start = statistics.get_start_time()
        self.queue_task(StatisticsTask(start, True))

    @callback
    def async_adjust_statistics(
        self,
        statistic_id: str,
        start_time: datetime,
        sum_adjustment: float,
        adjustment_unit: str,
    ) -> None:
        """Adjust statistics."""
        self.queue_task(
            AdjustStatisticsTask(
                statistic_id, start_time, sum_adjustment, adjustment_unit
            )
        )

    @callback
    def async_clear_statistics(self, statistic_ids: list[str]) -> None:
        """Clear statistics for a list of statistic_ids."""
        self.queue_task(ClearStatisticsTask(statistic_ids))

    @callback
    def async_update_statistics_metadata(
        self,
        statistic_id: str,
        *,
        new_statistic_id: str | UndefinedType = UNDEFINED,
        new_unit_of_measurement: str | None | UndefinedType = UNDEFINED,
    ) -> None:
        """Update statistics metadata for a statistic_id."""
        self.queue_task(
            UpdateStatisticsMetadataTask(
                statistic_id, new_statistic_id, new_unit_of_measurement
            )
        )

    @callback
    def async_change_statistics_unit(
        self,
        statistic_id: str,
        *,
        new_unit_of_measurement: str,
        old_unit_of_measurement: str,
    ) -> None:
        """Change statistics unit for a statistic_id."""
        self.queue_task(
            ChangeStatisticsUnitTask(
                statistic_id, new_unit_of_measurement, old_unit_of_measurement
            )
        )

    @callback
    def async_import_statistics(
        self,
        metadata: StatisticMetaData,
        stats: Iterable[StatisticData],
        table: type[Statistics | StatisticsShortTerm],
    ) -> None:
        """Schedule import of statistics."""
        self.queue_task(ImportStatisticsTask(metadata, stats, table))

    @callback
    def _async_setup_periodic_tasks(self) -> None:
        """Prepare periodic tasks."""
        if self.hass.is_stopping or not self._get_session:
            # Home Assistant is shutting down
            return

        # If the db is using a socket connection, we need to keep alive
        # to prevent errors from unexpected disconnects
        if self.dialect_name != SupportedDialect.SQLITE:
            self._keep_alive_listener = async_track_time_interval(
                self.hass, self._async_keep_alive, timedelta(seconds=KEEPALIVE_TIME)
            )

        # If the commit interval is not 0, we need to commit periodically
        if self.commit_interval:
            self._commit_listener = async_track_time_interval(
                self.hass, self._async_commit, timedelta(seconds=self.commit_interval)
            )

        # Run nightly tasks at 4:12am
        self._nightly_listener = async_track_time_change(
            self.hass, self.async_nightly_tasks, hour=4, minute=12, second=0
        )

        # Compile short term statistics every 5 minutes
        self._periodic_listener = async_track_utc_time_change(
            self.hass, self._async_five_minute_tasks, minute=range(0, 60, 5), second=10
        )

    async def _async_wait_for_started(self) -> object | None:
        """Wait for the hass started future."""
        return await self._hass_started

    def _wait_startup_or_shutdown(self) -> object | None:
        """Wait for startup or shutdown before starting."""
        try:
            return asyncio.run_coroutine_threadsafe(
                self._async_wait_for_started(), self.hass.loop
            ).result()
        except CancelledError as ex:
            _LOGGER.warning(
                "Recorder startup was externally canceled before it could complete: %s",
                ex,
            )
            return SHUTDOWN_TASK

    def run(self) -> None:
        """Start processing events to save."""
        setup_result = self._setup_recorder()

        if not setup_result:
            # Give up if we could not connect
            self.hass.add_job(self.async_connection_failed)
            return

        schema_status = migration.validate_db_schema(self.hass, self, self.get_session)
        if schema_status is None:
            # Give up if we could not validate the schema
            self.hass.add_job(self.async_connection_failed)
            return
        self.schema_version = schema_status.current_version

        if schema_status.valid:
            self._setup_run()
        else:
            self.migration_in_progress = True
            self.migration_is_live = migration.live_migration(schema_status)

        self.hass.add_job(self.async_connection_success)

        if self.migration_is_live or schema_status.valid:
            # If the migrate is live or the schema is valid, we need to
            # wait for startup to complete. If its not live, we need to continue
            # on.
            self.hass.add_job(self.async_set_db_ready)

            # We wait to start a live migration until startup has finished
            # since it can be cpu intensive and we do not want it to compete
            # with startup which is also cpu intensive
            if self._wait_startup_or_shutdown() is SHUTDOWN_TASK:
                # Shutdown happened before Home Assistant finished starting
                self.migration_in_progress = False
                # Make sure we cleanly close the run if
                # we restart before startup finishes
                self._shutdown()
                self.hass.add_job(self.async_set_db_ready)
                return

        if not schema_status.valid:
            if self._migrate_schema_and_setup_run(schema_status):
                self.schema_version = SCHEMA_VERSION
                if not self._event_listener:
                    # If the schema migration takes so long that the end
                    # queue watcher safety kicks in because MAX_QUEUE_BACKLOG
                    # is reached, we need to reinitialize the listener.
                    self.hass.add_job(self.async_initialize)
            else:
                persistent_notification.create(
                    self.hass,
                    "The database migration failed, check [the logs](/config/logs).",
                    "Database Migration Failed",
                    "recorder_database_migration",
                )
                self.hass.add_job(self.async_set_db_ready)
                self._shutdown()
                return

        self.hass.add_job(self.async_set_db_ready)

        # Catch up with missed statistics
        with session_scope(session=self.get_session()) as session:
            self._schedule_compile_missing_statistics(session)

        _LOGGER.debug("Recorder processing the queue")
        self._adjust_lru_size()
        self.hass.add_job(self._async_set_recorder_ready_migration_done)
        self._activate_table_managers_or_migrate()
        self._run_event_loop()
        self._shutdown()

    def _activate_table_managers_or_migrate(self) -> None:
        """Activate the table managers or schedule migrations."""
        # Currently we always check if context ids need to be migrated
        # since there are multiple tables. This could be optimized
        # to check both the states and events table to see if there
        # are any missing and avoid inserting the task but it currently
        # is not needed since there is no dependent code branching
        # on the result of the migration.
        self.queue_task(ContextIDMigrationTask())
        with session_scope(session=self.get_session()) as session:
            if session.execute(has_event_type_to_migrate()).scalar():
                self.queue_task(EventTypeIDMigrationTask())
            else:
                _LOGGER.debug("Activating event type manager as all data is migrated")
                self.event_type_manager.active = True
<<<<<<< HEAD
=======
            if session.execute(has_entity_ids_to_migrate()).scalar():
                self.queue_task(EntityIDMigrationTask())
            else:
                _LOGGER.debug("Activating states meta manager as all data is migrated")
                self.states_meta_manager.active = True
>>>>>>> d9dabe28

    def _run_event_loop(self) -> None:
        """Run the event loop for the recorder."""
        # Use a session for the event read loop
        # with a commit every time the event time
        # has changed. This reduces the disk io.
        queue_ = self._queue
        startup_tasks: list[RecorderTask] = []
        while not queue_.empty() and (task := queue_.get_nowait()):
            startup_tasks.append(task)
        self._pre_process_startup_tasks(startup_tasks)
        for task in startup_tasks:
            self._guarded_process_one_task_or_recover(task)

        self.stop_requested = False
        while not self.stop_requested:
            self._guarded_process_one_task_or_recover(queue_.get())

    def _pre_process_startup_tasks(self, startup_tasks: list[RecorderTask]) -> None:
        """Pre process startup tasks."""
        # Prime all the state_attributes and event_data caches
        # before we start processing events
        state_change_events: list[Event] = []
        non_state_change_events: list[Event] = []

        for task in startup_tasks:
            if isinstance(task, EventTask):
                event_ = task.event
                if event_.event_type == EVENT_STATE_CHANGED:
                    state_change_events.append(event_)
                else:
                    non_state_change_events.append(event_)

        assert self.event_session is not None
        self._pre_process_state_change_events(state_change_events)
        self._pre_process_non_state_change_events(non_state_change_events)
        self.event_type_manager.load(non_state_change_events, self.event_session)
<<<<<<< HEAD
=======
        self.states_meta_manager.load(state_change_events, self.event_session)
>>>>>>> d9dabe28

    def _pre_process_state_change_events(self, events: list[Event]) -> None:
        """Load startup state attributes from the database.

        Since the _state_attributes_ids cache is empty at startup
        we restore it from the database to avoid having to look up
        the attributes in the database for every state change
        until its primed.
        """
        assert self.event_session is not None
        if hashes := [
            StateAttributes.hash_shared_attrs_bytes(shared_attrs_bytes)
            for event in events
            if (
                shared_attrs_bytes := self._serialize_state_attributes_from_event(event)
            )
        ]:
            with self.event_session.no_autoflush:
                for hash_chunk in chunked(hashes, SQLITE_MAX_BIND_VARS):
                    for id_, shared_attrs in self.event_session.execute(
                        get_shared_attributes(hash_chunk)
                    ).fetchall():
                        self._state_attributes_ids[shared_attrs] = id_

    def _pre_process_non_state_change_events(self, events: list[Event]) -> None:
        """Load startup event attributes from the database.

        Since the _event_data_ids cache is empty at startup
        we restore it from the database to avoid having to look up
        the data in the database for every event until its primed.
        """
        assert self.event_session is not None
        if hashes := [
            EventData.hash_shared_data_bytes(shared_event_bytes)
            for event in events
            if (shared_event_bytes := self._serialize_event_data_from_event(event))
        ]:
            with self.event_session.no_autoflush:
                for hash_chunk in chunked(hashes, SQLITE_MAX_BIND_VARS):
                    for id_, shared_data in self.event_session.execute(
                        get_shared_event_datas(hash_chunk)
                    ).fetchall():
                        self._event_data_ids[shared_data] = id_

    def _guarded_process_one_task_or_recover(self, task: RecorderTask) -> None:
        """Process a task, guarding against exceptions to ensure the loop does not collapse."""
        _LOGGER.debug("Processing task: %s", task)
        try:
            self._process_one_task_or_recover(task)
        except Exception as err:  # pylint: disable=broad-except
            _LOGGER.exception("Error while processing event %s: %s", task, err)

    def _process_one_task_or_recover(self, task: RecorderTask) -> None:
        """Process an event, reconnect, or recover a malformed database."""
        try:
            # If its not an event, commit everything
            # that is pending before running the task
            if task.commit_before:
                self._commit_event_session_or_retry()
            return task.run(self)
        except exc.DatabaseError as err:
            if self._handle_database_error(err):
                return
            _LOGGER.exception(
                "Unhandled database error while processing task %s: %s", task, err
            )
        except SQLAlchemyError as err:
            _LOGGER.exception("SQLAlchemyError error processing task %s: %s", task, err)

        # Reset the session if an SQLAlchemyError (including DatabaseError)
        # happens to rollback and recover
        self._reopen_event_session()

    def _setup_recorder(self) -> bool:
        """Create a connection to the database."""
        tries = 1

        while tries <= self.db_max_retries:
            try:
                self._setup_connection()
                return migration.initialize_database(self.get_session)
            except UnsupportedDialect:
                break
            except Exception as err:  # pylint: disable=broad-except
                _LOGGER.exception(
                    "Error during connection setup: %s (retrying in %s seconds)",
                    err,
                    self.db_retry_wait,
                )
            tries += 1
            time.sleep(self.db_retry_wait)

        return False

    @callback
    def _async_migration_started(self) -> None:
        """Set the migration started event."""
        self.async_migration_event.set()

    def _migrate_schema_and_setup_run(
        self, schema_status: migration.SchemaValidationStatus
    ) -> bool:
        """Migrate schema to the latest version."""
        persistent_notification.create(
            self.hass,
            (
                "System performance will temporarily degrade during the database"
                " upgrade. Do not power down or restart the system until the upgrade"
                " completes. Integrations that read the database, such as logbook,"
                " history, and statistics may return inconsistent results until the "
                " upgrade completes. This notification will be automatically dismissed"
                " when the upgrade completes."
            ),
            "Database upgrade in progress",
            "recorder_database_migration",
        )
        self.hass.add_job(self._async_migration_started)

        try:
            assert self.engine is not None
            migration.migrate_schema(
                self, self.hass, self.engine, self.get_session, schema_status
            )
        except exc.DatabaseError as err:
            if self._handle_database_error(err):
                return True
            _LOGGER.exception("Database error during schema migration")
            return False
        except Exception:  # pylint: disable=broad-except
            _LOGGER.exception("Error during schema migration")
            return False
        else:
            self._setup_run()
            return True
        finally:
            self.migration_in_progress = False
            persistent_notification.dismiss(self.hass, "recorder_database_migration")

    def _lock_database(self, task: DatabaseLockTask) -> None:
        @callback
        def _async_set_database_locked(task: DatabaseLockTask) -> None:
            task.database_locked.set()

        with write_lock_db_sqlite(self):
            # Notify that lock is being held, wait until database can be used again.
            self.hass.add_job(_async_set_database_locked, task)
            while not task.database_unlock.wait(timeout=DB_LOCK_QUEUE_CHECK_TIMEOUT):
                if self.backlog > MAX_QUEUE_BACKLOG * 0.9:
                    _LOGGER.warning(
                        "Database queue backlog reached more than 90% of maximum queue "
                        "length while waiting for backup to finish; recorder will now "
                        "resume writing to database. The backup cannot be trusted and "
                        "must be restarted"
                    )
                    task.queue_overflow = True
                    break
        _LOGGER.info(
            "Database queue backlog reached %d entries during backup",
            self.backlog,
        )

    def _process_one_event(self, event: Event) -> None:
        if not self.enabled:
            return
        if event.event_type == EVENT_STATE_CHANGED:
            self._process_state_changed_event_into_session(event)
        else:
            self._process_non_state_changed_event_into_session(event)
        # Commit if the commit interval is zero
        if not self.commit_interval:
            self._commit_event_session_or_retry()

    def _find_shared_attr_in_db(self, attr_hash: int, shared_attrs: str) -> int | None:
        """Find shared attributes in the db from the hash and shared_attrs."""
        #
        # Avoid the event session being flushed since it will
        # commit all the pending events and states to the database.
        #
        # The lookup has already have checked to see if the data is cached
        # or going to be written in the next commit so there is no
        # need to flush before checking the database.
        #
        assert self.event_session is not None
        with self.event_session.no_autoflush:
            if attributes_id := self.event_session.execute(
                find_shared_attributes_id(attr_hash, shared_attrs)
            ).first():
                return cast(int, attributes_id[0])
        return None

    def _find_shared_data_in_db(self, data_hash: int, shared_data: str) -> int | None:
        """Find shared event data in the db from the hash and shared_attrs."""
        #
        # Avoid the event session being flushed since it will
        # commit all the pending events and states to the database.
        #
        # The lookup has already have checked to see if the data is cached
        # or going to be written in the next commit so there is no
        # need to flush before checking the database.
        #
        assert self.event_session is not None
        with self.event_session.no_autoflush:
            if data_id := self.event_session.execute(
                find_shared_data_id(data_hash, shared_data)
            ).first():
                return cast(int, data_id[0])
        return None

    def _serialize_event_data_from_event(self, event: Event) -> bytes | None:
        """Serialize event data."""
        try:
            return EventData.shared_data_bytes_from_event(event, self.dialect_name)
        except JSON_ENCODE_EXCEPTIONS as ex:
            _LOGGER.warning("Event is not JSON serializable: %s: %s", event, ex)
            return None

    def _process_non_state_changed_event_into_session(self, event: Event) -> None:
        """Process any event into the session except state changed."""
        event_session = self.event_session
        assert event_session is not None
        dbevent = Events.from_event(event)

        # Map the event_type to the EventTypes table
        event_type_manager = self.event_type_manager
        if pending_event_types := event_type_manager.get_pending(event.event_type):
            dbevent.event_type_rel = pending_event_types
        elif event_type_id := event_type_manager.get(event.event_type, event_session):
            dbevent.event_type_id = event_type_id
        else:
            event_types = EventTypes(event_type=event.event_type)
            event_type_manager.add_pending(event_types)
            event_session.add(event_types)
            dbevent.event_type_rel = event_types

        if not event.data:
            event_session.add(dbevent)
            return

        if not (shared_data_bytes := self._serialize_event_data_from_event(event)):
            return

        # Map the event data to the EventData table
        shared_data = shared_data_bytes.decode("utf-8")
        # Matching attributes found in the pending commit
        if pending_event_data := self._pending_event_data.get(shared_data):
            dbevent.event_data_rel = pending_event_data
        # Matching attributes id found in the cache
        elif data_id := self._event_data_ids.get(shared_data):
            dbevent.data_id = data_id
        else:
            data_hash = EventData.hash_shared_data_bytes(shared_data_bytes)
            # Matching attributes found in the database
            if data_id := self._find_shared_data_in_db(data_hash, shared_data):
                self._event_data_ids[shared_data] = dbevent.data_id = data_id
            # No matching attributes found, save them in the DB
            else:
                dbevent_data = EventData(shared_data=shared_data, hash=data_hash)
                dbevent.event_data_rel = self._pending_event_data[
                    shared_data
                ] = dbevent_data
                event_session.add(dbevent_data)

        event_session.add(dbevent)

    def _serialize_state_attributes_from_event(self, event: Event) -> bytes | None:
        """Serialize state changed event data."""
        try:
            return StateAttributes.shared_attrs_bytes_from_event(
                event,
                self._entity_sources,
                self._exclude_attributes_by_domain,
                self.dialect_name,
            )
        except JSON_ENCODE_EXCEPTIONS as ex:
            _LOGGER.warning(
                "State is not JSON serializable: %s: %s",
                event.data.get("new_state"),
                ex,
            )
            return None

    def _process_state_changed_event_into_session(self, event: Event) -> None:
        """Process a state_changed event into the session."""
        dbstate = States.from_event(event)
        if (entity_id := dbstate.entity_id) is None or not (
            shared_attrs_bytes := self._serialize_state_attributes_from_event(event)
        ):
            return

        assert self.event_session is not None
        event_session = self.event_session
        # Map the entity_id to the StatesMeta table
        states_meta_manager = self.states_meta_manager
        if pending_states_meta := states_meta_manager.get_pending(entity_id):
            dbstate.states_meta_rel = pending_states_meta
        elif metadata_id := states_meta_manager.get(entity_id, event_session):
            dbstate.metadata_id = metadata_id
        else:
            states_meta = StatesMeta(entity_id=entity_id)
            states_meta_manager.add_pending(states_meta)
            event_session.add(states_meta)
            dbstate.states_meta_rel = states_meta

        shared_attrs = shared_attrs_bytes.decode("utf-8")
        dbstate.attributes = None
        # Matching attributes found in the pending commit
        if pending_attributes := self._pending_state_attributes.get(shared_attrs):
            dbstate.state_attributes = pending_attributes
        # Matching attributes id found in the cache
        elif attributes_id := self._state_attributes_ids.get(shared_attrs):
            dbstate.attributes_id = attributes_id
        else:
            attr_hash = StateAttributes.hash_shared_attrs_bytes(shared_attrs_bytes)
            # Matching attributes found in the database
            if attributes_id := self._find_shared_attr_in_db(attr_hash, shared_attrs):
                dbstate.attributes_id = attributes_id
                self._state_attributes_ids[shared_attrs] = attributes_id
            # No matching attributes found, save them in the DB
            else:
                dbstate_attributes = StateAttributes(
                    shared_attrs=shared_attrs, hash=attr_hash
                )
                dbstate.state_attributes = dbstate_attributes
                self._pending_state_attributes[shared_attrs] = dbstate_attributes
                self.event_session.add(dbstate_attributes)

        if old_state := self._old_states.pop(entity_id, None):
            if old_state.state_id:
                dbstate.old_state_id = old_state.state_id
            else:
                dbstate.old_state = old_state
        if event.data.get("new_state"):
            self._old_states[entity_id] = dbstate
            self._pending_expunge.append(dbstate)
        else:
            dbstate.state = None

        if states_meta_manager.active:
            dbstate.entity_id = None

        self.event_session.add(dbstate)

    def _handle_database_error(self, err: Exception) -> bool:
        """Handle a database error that may result in moving away the corrupt db."""
        if isinstance(err.__cause__, sqlite3.DatabaseError):
            _LOGGER.exception(
                "Unrecoverable sqlite3 database corruption detected: %s", err
            )
            self._handle_sqlite_corruption()
            return True
        return False

    def _event_session_has_pending_writes(self) -> bool:
        return bool(
            self.event_session and (self.event_session.new or self.event_session.dirty)
        )

    def _commit_event_session_or_retry(self) -> None:
        """Commit the event session if there is work to do."""
        if not self._event_session_has_pending_writes():
            return
        tries = 1
        while tries <= self.db_max_retries:
            try:
                self._commit_event_session()
                return
            except (exc.InternalError, exc.OperationalError) as err:
                _LOGGER.error(
                    "%s: Error executing query: %s. (retrying in %s seconds)",
                    INVALIDATED_ERR if err.connection_invalidated else CONNECTIVITY_ERR,
                    err,
                    self.db_retry_wait,
                )
                if tries == self.db_max_retries:
                    raise

                tries += 1
                time.sleep(self.db_retry_wait)

    def _commit_event_session(self) -> None:
        assert self.event_session is not None
        self._commits_without_expire += 1

        self.event_session.commit()
        if self._pending_expunge:
            for dbstate in self._pending_expunge:
                # Expunge the state so its not expired
                # until we use it later for dbstate.old_state
                if dbstate in self.event_session:
                    self.event_session.expunge(dbstate)
            self._pending_expunge = []

        # We just committed the state attributes to the database
        # and we now know the attributes_ids.  We can save
        # many selects for matching attributes by loading them
        # into the LRU cache now.
        for state_attr in self._pending_state_attributes.values():
            self._state_attributes_ids[
                state_attr.shared_attrs
            ] = state_attr.attributes_id
        self._pending_state_attributes = {}
        for event_data in self._pending_event_data.values():
            self._event_data_ids[event_data.shared_data] = event_data.data_id
        self._pending_event_data = {}
        self.event_type_manager.post_commit_pending()
<<<<<<< HEAD
=======
        self.states_meta_manager.post_commit_pending()
>>>>>>> d9dabe28

        # Expire is an expensive operation (frequently more expensive
        # than the flush and commit itself) so we only
        # do it after EXPIRE_AFTER_COMMITS commits
        if self._commits_without_expire >= EXPIRE_AFTER_COMMITS:
            self._commits_without_expire = 0
            self.event_session.expire_all()

    def _handle_sqlite_corruption(self) -> None:
        """Handle the sqlite3 database being corrupt."""
        try:
            self._close_event_session()
        finally:
            self._close_connection()
        move_away_broken_database(dburl_to_path(self.db_url))
        self.run_history.reset()
        self._setup_recorder()
        self._setup_run()

    def _close_event_session(self) -> None:
        """Close the event session."""
        self._old_states.clear()
        self._state_attributes_ids.clear()
        self._event_data_ids.clear()
        self._pending_state_attributes.clear()
        self._pending_event_data.clear()
        self.event_type_manager.reset()
<<<<<<< HEAD
=======
        self.states_meta_manager.reset()
>>>>>>> d9dabe28

        if not self.event_session:
            return

        try:
            self.event_session.rollback()
            self.event_session.close()
        except SQLAlchemyError as err:
            _LOGGER.exception(
                "Error while rolling back and closing the event session: %s", err
            )

    def _reopen_event_session(self) -> None:
        """Rollback the event session and reopen it after a failure."""
        self._close_event_session()
        self._open_event_session()

    def _open_event_session(self) -> None:
        """Open the event session."""
        self.event_session = self.get_session()
        self.event_session.expire_on_commit = False

    def _post_schema_migration(self, old_version: int, new_version: int) -> None:
        """Run post schema migration tasks."""
        migration.post_schema_migration(self, old_version, new_version)

    def _migrate_context_ids(self) -> bool:
        """Migrate context ids if needed."""
        return migration.migrate_context_ids(self)

    def _migrate_event_type_ids(self) -> bool:
        """Migrate event type ids if needed."""
        return migration.migrate_event_type_ids(self)

<<<<<<< HEAD
=======
    def _migrate_entity_ids(self) -> bool:
        """Migrate entity_ids if needed."""
        return migration.migrate_entity_ids(self)

    def _post_migrate_entity_ids(self) -> bool:
        """Post migrate entity_ids if needed."""
        return migration.post_migrate_entity_ids(self)

>>>>>>> d9dabe28
    def _send_keep_alive(self) -> None:
        """Send a keep alive to keep the db connection open."""
        assert self.event_session is not None
        _LOGGER.debug("Sending keepalive")
        self.event_session.connection().scalar(select(1))

    @callback
    def event_listener(self, event: Event) -> None:
        """Listen for new events and put them in the process queue."""
        if self._async_event_filter(event):
            self.queue_task(EventTask(event))

    async def async_block_till_done(self) -> None:
        """Async version of block_till_done."""
        if self._queue.empty() and not self._event_session_has_pending_writes():
            return
        event = asyncio.Event()
        self.queue_task(SynchronizeTask(event))
        await event.wait()

    def block_till_done(self) -> None:
        """Block till all events processed.

        This is only called in tests.

        This only blocks until the queue is empty
        which does not mean the recorder is done.

        Call tests.common's wait_recording_done
        after calling this to ensure the data
        is in the database.
        """
        self._queue_watch.clear()
        self.queue_task(WAIT_TASK)
        self._queue_watch.wait()

    async def lock_database(self) -> bool:
        """Lock database so it can be backed up safely."""
        if self.dialect_name != SupportedDialect.SQLITE:
            _LOGGER.debug(
                "Not a SQLite database or not connected, locking not necessary"
            )
            return True

        if self._database_lock_task:
            _LOGGER.warning("Database already locked")
            return False

        database_locked = asyncio.Event()
        task = DatabaseLockTask(database_locked, threading.Event(), False)
        self.queue_task(task)
        try:
            async with async_timeout.timeout(DB_LOCK_TIMEOUT):
                await database_locked.wait()
        except asyncio.TimeoutError as err:
            task.database_unlock.set()
            raise TimeoutError(
                f"Could not lock database within {DB_LOCK_TIMEOUT} seconds."
            ) from err
        self._database_lock_task = task
        return True

    @callback
    def unlock_database(self) -> bool:
        """Unlock database.

        Returns true if database lock has been held throughout the process.
        """
        if self.dialect_name != SupportedDialect.SQLITE:
            _LOGGER.debug(
                "Not a SQLite database or not connected, unlocking not necessary"
            )
            return True

        if not self._database_lock_task:
            _LOGGER.warning("Database currently not locked")
            return False

        self._database_lock_task.database_unlock.set()
        success = not self._database_lock_task.queue_overflow

        self._database_lock_task = None

        return success

    def _setup_connection(self) -> None:
        """Ensure database is ready to fly."""
        kwargs: dict[str, Any] = {}
        self._completed_first_database_setup = False

        def setup_recorder_connection(
            dbapi_connection: Any, connection_record: Any
        ) -> None:
            """Dbapi specific connection settings."""
            assert self.engine is not None
            if database_engine := setup_connection_for_dialect(
                self,
                self.engine.dialect.name,
                dbapi_connection,
                not self._completed_first_database_setup,
            ):
                self.database_engine = database_engine
            self._completed_first_database_setup = True

        if self.db_url == SQLITE_URL_PREFIX or ":memory:" in self.db_url:
            kwargs["connect_args"] = {"check_same_thread": False}
            kwargs["poolclass"] = MutexPool
            MutexPool.pool_lock = threading.RLock()
            kwargs["pool_reset_on_return"] = None
        elif self.db_url.startswith(SQLITE_URL_PREFIX):
            kwargs["poolclass"] = RecorderPool
        elif self.db_url.startswith(
            (
                MARIADB_URL_PREFIX,
                MARIADB_PYMYSQL_URL_PREFIX,
                MYSQLDB_URL_PREFIX,
                MYSQLDB_PYMYSQL_URL_PREFIX,
            )
        ):
            kwargs["connect_args"] = {"charset": "utf8mb4"}
            if self.db_url.startswith((MARIADB_URL_PREFIX, MYSQLDB_URL_PREFIX)):
                # If they have configured MySQLDB but don't have
                # the MySQLDB module installed this will throw
                # an ImportError which we suppress here since
                # sqlalchemy will give them a better error when
                # it tried to import it below.
                with contextlib.suppress(ImportError):
                    kwargs["connect_args"]["conv"] = build_mysqldb_conv()

        # Disable extended logging for non SQLite databases
        if not self.db_url.startswith(SQLITE_URL_PREFIX):
            kwargs["echo"] = False

        if self._using_file_sqlite:
            validate_or_move_away_sqlite_database(self.db_url)

        self.engine = create_engine(self.db_url, **kwargs, future=True)
        self._dialect_name = try_parse_enum(SupportedDialect, self.engine.dialect.name)
        sqlalchemy_event.listen(self.engine, "connect", setup_recorder_connection)

        Base.metadata.create_all(self.engine)
        self._get_session = scoped_session(sessionmaker(bind=self.engine, future=True))
        _LOGGER.debug("Connected to recorder database")

    def _close_connection(self) -> None:
        """Close the connection."""
        assert self.engine is not None
        self.engine.dispose()
        self.engine = None
        self._get_session = None

    def _setup_run(self) -> None:
        """Log the start of the current run and schedule any needed jobs."""
        with session_scope(session=self.get_session()) as session:
            end_incomplete_runs(session, self.run_history.recording_start)
            self.run_history.start(session)

        self._open_event_session()

    def _schedule_compile_missing_statistics(self, session: Session) -> None:
        """Add tasks for missing statistics runs."""
        now = dt_util.utcnow()
        last_period_minutes = now.minute - now.minute % 5
        last_period = now.replace(minute=last_period_minutes, second=0, microsecond=0)
        start = now - timedelta(days=self.keep_days)
        start = start.replace(minute=0, second=0, microsecond=0)

        # Find the newest statistics run, if any
        # https://github.com/sqlalchemy/sqlalchemy/issues/9189
        # pylint: disable-next=not-callable
        if last_run := session.query(func.max(StatisticsRuns.start)).scalar():
            start = max(start, process_timestamp(last_run) + timedelta(minutes=5))

        # Add tasks
        while start < last_period:
            end = start + timedelta(minutes=5)
            _LOGGER.debug("Compiling missing statistics for %s-%s", start, end)
            self.queue_task(StatisticsTask(start, end >= last_period))
            start = end

    def _end_session(self) -> None:
        """End the recorder session."""
        if self.event_session is None:
            return
        if self.run_history.active:
            self.run_history.end(self.event_session)
        try:
            self._commit_event_session_or_retry()
        except Exception as err:  # pylint: disable=broad-except
            _LOGGER.exception("Error saving the event session during shutdown: %s", err)

        self.event_session.close()
        self.run_history.clear()

    def _shutdown(self) -> None:
        """Save end time for current run."""
        _LOGGER.debug("Shutting down recorder")
        self.hass.add_job(self._async_stop_listeners)
        self._stop_executor()
        try:
            self._end_session()
        finally:
            self._close_connection()<|MERGE_RESOLUTION|>--- conflicted
+++ resolved
@@ -84,18 +84,12 @@
     find_shared_data_id,
     get_shared_attributes,
     get_shared_event_datas,
-<<<<<<< HEAD
-=======
     has_entity_ids_to_migrate,
->>>>>>> d9dabe28
     has_event_type_to_migrate,
 )
 from .run_history import RunHistory
 from .table_managers.event_types import EventTypeManager
-<<<<<<< HEAD
-=======
 from .table_managers.states_meta import StatesMetaManager
->>>>>>> d9dabe28
 from .tasks import (
     AdjustLRUSizeTask,
     AdjustStatisticsTask,
@@ -227,10 +221,7 @@
         self._state_attributes_ids: LRU = LRU(STATE_ATTRIBUTES_ID_CACHE_SIZE)
         self._event_data_ids: LRU = LRU(EVENT_DATA_ID_CACHE_SIZE)
         self.event_type_manager = EventTypeManager()
-<<<<<<< HEAD
-=======
         self.states_meta_manager = StatesMetaManager()
->>>>>>> d9dabe28
         self._pending_state_attributes: dict[str, StateAttributes] = {}
         self._pending_event_data: dict[str, EventData] = {}
         self._pending_expunge: list[States] = []
@@ -729,14 +720,11 @@
             else:
                 _LOGGER.debug("Activating event type manager as all data is migrated")
                 self.event_type_manager.active = True
-<<<<<<< HEAD
-=======
             if session.execute(has_entity_ids_to_migrate()).scalar():
                 self.queue_task(EntityIDMigrationTask())
             else:
                 _LOGGER.debug("Activating states meta manager as all data is migrated")
                 self.states_meta_manager.active = True
->>>>>>> d9dabe28
 
     def _run_event_loop(self) -> None:
         """Run the event loop for the recorder."""
@@ -774,10 +762,7 @@
         self._pre_process_state_change_events(state_change_events)
         self._pre_process_non_state_change_events(non_state_change_events)
         self.event_type_manager.load(non_state_change_events, self.event_session)
-<<<<<<< HEAD
-=======
         self.states_meta_manager.load(state_change_events, self.event_session)
->>>>>>> d9dabe28
 
     def _pre_process_state_change_events(self, events: list[Event]) -> None:
         """Load startup state attributes from the database.
@@ -1183,10 +1168,7 @@
             self._event_data_ids[event_data.shared_data] = event_data.data_id
         self._pending_event_data = {}
         self.event_type_manager.post_commit_pending()
-<<<<<<< HEAD
-=======
         self.states_meta_manager.post_commit_pending()
->>>>>>> d9dabe28
 
         # Expire is an expensive operation (frequently more expensive
         # than the flush and commit itself) so we only
@@ -1214,10 +1196,7 @@
         self._pending_state_attributes.clear()
         self._pending_event_data.clear()
         self.event_type_manager.reset()
-<<<<<<< HEAD
-=======
         self.states_meta_manager.reset()
->>>>>>> d9dabe28
 
         if not self.event_session:
             return
@@ -1252,8 +1231,6 @@
         """Migrate event type ids if needed."""
         return migration.migrate_event_type_ids(self)
 
-<<<<<<< HEAD
-=======
     def _migrate_entity_ids(self) -> bool:
         """Migrate entity_ids if needed."""
         return migration.migrate_entity_ids(self)
@@ -1262,7 +1239,6 @@
         """Post migrate entity_ids if needed."""
         return migration.post_migrate_entity_ids(self)
 
->>>>>>> d9dabe28
     def _send_keep_alive(self) -> None:
         """Send a keep alive to keep the db connection open."""
         assert self.event_session is not None
