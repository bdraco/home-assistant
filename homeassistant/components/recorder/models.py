"""Models for SQLAlchemy."""
from __future__ import annotations

from datetime import datetime, timedelta
import json
import logging
from typing import TypedDict, overload

from fnvhash import fnv1a_32
from sqlalchemy import (
    BigInteger,
    Boolean,
    Column,
    DateTime,
    Float,
    ForeignKey,
    Identity,
    Index,
    Integer,
    String,
    Text,
    distinct,
)
from sqlalchemy.dialects import mysql, oracle, postgresql
from sqlalchemy.ext.declarative import declared_attr
from sqlalchemy.orm import declarative_base, relationship
from sqlalchemy.orm.session import Session

from homeassistant.const import (
    MAX_LENGTH_EVENT_CONTEXT_ID,
    MAX_LENGTH_EVENT_EVENT_TYPE,
    MAX_LENGTH_EVENT_ORIGIN,
    MAX_LENGTH_STATE_DOMAIN,
    MAX_LENGTH_STATE_ENTITY_ID,
    MAX_LENGTH_STATE_STATE,
)
from homeassistant.core import Context, Event, EventOrigin, State, split_entity_id
from homeassistant.helpers.json import JSONEncoder
import homeassistant.util.dt as dt_util

# SQLAlchemy Schema
# pylint: disable=invalid-name
Base = declarative_base()

SCHEMA_VERSION = 25

_LOGGER = logging.getLogger(__name__)

DB_TIMEZONE = "+00:00"

TABLE_EVENTS = "events"
TABLE_STATES = "states"
TABLE_STATE_ATTRIBUTES = "state_attributes"
TABLE_RECORDER_RUNS = "recorder_runs"
TABLE_SCHEMA_CHANGES = "schema_changes"
TABLE_STATISTICS = "statistics"
TABLE_STATISTICS_META = "statistics_meta"
TABLE_STATISTICS_RUNS = "statistics_runs"
TABLE_STATISTICS_SHORT_TERM = "statistics_short_term"

ALL_TABLES = [
    TABLE_STATES,
    TABLE_EVENTS,
    TABLE_RECORDER_RUNS,
    TABLE_SCHEMA_CHANGES,
    TABLE_STATISTICS,
    TABLE_STATISTICS_META,
    TABLE_STATISTICS_RUNS,
    TABLE_STATISTICS_SHORT_TERM,
]

EMPTY_JSON_OBJECT = "{}"


DATETIME_TYPE = DateTime(timezone=True).with_variant(
    mysql.DATETIME(timezone=True, fsp=6), "mysql"
)
DOUBLE_TYPE = (
    Float()
    .with_variant(mysql.DOUBLE(asdecimal=False), "mysql")
    .with_variant(oracle.DOUBLE_PRECISION(), "oracle")
    .with_variant(postgresql.DOUBLE_PRECISION(), "postgresql")
)


class Events(Base):  # type: ignore[misc,valid-type]
    """Event history data."""

    __table_args__ = (
        # Used for fetching events at a specific time
        # see logbook
        Index("ix_events_event_type_time_fired", "event_type", "time_fired"),
        {"mysql_default_charset": "utf8mb4", "mysql_collate": "utf8mb4_unicode_ci"},
    )
    __tablename__ = TABLE_EVENTS
    event_id = Column(Integer, Identity(), primary_key=True)
    event_type = Column(String(MAX_LENGTH_EVENT_EVENT_TYPE))
    event_data = Column(Text().with_variant(mysql.LONGTEXT, "mysql"))
    origin = Column(String(MAX_LENGTH_EVENT_ORIGIN))
    time_fired = Column(DATETIME_TYPE, index=True)
    context_id = Column(String(MAX_LENGTH_EVENT_CONTEXT_ID), index=True)
    context_user_id = Column(String(MAX_LENGTH_EVENT_CONTEXT_ID), index=True)
    context_parent_id = Column(String(MAX_LENGTH_EVENT_CONTEXT_ID), index=True)

    def __repr__(self) -> str:
        """Return string representation of instance for debugging."""
        return (
            f"<recorder.Events("
            f"id={self.event_id}, type='{self.event_type}', data='{self.event_data}', "
            f"origin='{self.origin}', time_fired='{self.time_fired}'"
            f")>"
        )

    @staticmethod
    def from_event(event, event_data=None):
        """Create an event database object from a native event."""
        return Events(
            event_type=event.event_type,
            event_data=event_data
            or json.dumps(event.data, cls=JSONEncoder, separators=(",", ":")),
            origin=str(event.origin.value),
            time_fired=event.time_fired,
            context_id=event.context.id,
            context_user_id=event.context.user_id,
            context_parent_id=event.context.parent_id,
        )

    def to_native(self, validate_entity_id=True):
        """Convert to a native HA Event."""
        context = Context(
            id=self.context_id,
            user_id=self.context_user_id,
            parent_id=self.context_parent_id,
        )
        try:
            return Event(
                self.event_type,
                json.loads(self.event_data),
                EventOrigin(self.origin),
                process_timestamp(self.time_fired),
                context=context,
            )
        except ValueError:
            # When json.loads fails
            _LOGGER.exception("Error converting to event: %s", self)
            return None


class States(Base):  # type: ignore[misc,valid-type]
    """State change history."""

    __table_args__ = (
        # Used for fetching the state of entities at a specific time
        # (get_states in history.py)
        Index("ix_states_entity_id_last_updated", "entity_id", "last_updated"),
        {"mysql_default_charset": "utf8mb4", "mysql_collate": "utf8mb4_unicode_ci"},
    )
    __tablename__ = TABLE_STATES
    state_id = Column(Integer, Identity(), primary_key=True)
    domain = Column(String(MAX_LENGTH_STATE_DOMAIN))
    entity_id = Column(String(MAX_LENGTH_STATE_ENTITY_ID))
    state = Column(String(MAX_LENGTH_STATE_STATE))
    attributes = Column(Text().with_variant(mysql.LONGTEXT, "mysql"))
    event_id = Column(
        Integer, ForeignKey("events.event_id", ondelete="CASCADE"), index=True
    )
    last_changed = Column(DATETIME_TYPE, default=dt_util.utcnow)
    last_updated = Column(DATETIME_TYPE, default=dt_util.utcnow, index=True)
    old_state_id = Column(Integer, ForeignKey("states.state_id"), index=True)
    attributes_id = Column(
        Integer, ForeignKey("state_attributes.attributes_id"), index=True
    )
    event = relationship("Events", uselist=False)
    old_state = relationship("States", remote_side=[state_id])
    state_attributes = relationship("StateAttributes")

    def __repr__(self) -> str:
        """Return string representation of instance for debugging."""
        return (
            f"<recorder.States("
            f"id={self.state_id}, domain='{self.domain}', entity_id='{self.entity_id}', "
            f"state='{self.state}', event_id='{self.event_id}', "
            f"last_updated='{self.last_updated.isoformat(sep=' ', timespec='seconds')}', "
            f"old_state_id={self.old_state_id}, attributes_id={self.attributes_id}"
            f")>"
        )

    @staticmethod
    def from_event(event):
        """Create object from a state_changed event."""
        entity_id = event.data["entity_id"]
        state = event.data.get("new_state")

        dbstate = States(entity_id=entity_id)
        dbstate.attributes = None

        # State got deleted
        if state is None:
            dbstate.state = ""
            dbstate.domain = split_entity_id(entity_id)[0]
            dbstate.last_changed = event.time_fired
            dbstate.last_updated = event.time_fired
        else:
            dbstate.domain = state.domain
            dbstate.state = state.state
            dbstate.last_changed = state.last_changed
            dbstate.last_updated = state.last_updated

        return dbstate

    def to_native(self, validate_entity_id=True):
        """Convert to an HA state object."""
        # After 2023.8 make state.to_native require StateAttributes
        try:
            return State(
                self.entity_id,
                self.state,
                # Join the state_attributes table on attributes_id to get the attributes
                # for newer states
                json.loads(self.attributes) if self.attributes else {},
                process_timestamp(self.last_changed),
                process_timestamp(self.last_updated),
                # Join the events table on event_id to get the context instead
                # as it will always be there for state_changed events
                context=Context(id=None),
                validate_entity_id=validate_entity_id,
            )
        except ValueError:
            # When json.loads fails
            _LOGGER.exception("Error converting row to state: %s", self)
            return None


class StateAttributes(Base):  # type: ignore[misc,valid-type]
    """State attribute change history."""

    __table_args__ = (
        {"mysql_default_charset": "utf8mb4", "mysql_collate": "utf8mb4_unicode_ci"},
    )
    __tablename__ = TABLE_STATE_ATTRIBUTES
    attributes_id = Column(Integer, Identity(), primary_key=True)
    hash = Column(BigInteger, index=True)
    # Note that this is not named attributes to avoid confusion with the states table
    shared_attrs = Column(Text().with_variant(mysql.LONGTEXT, "mysql"))

    def __repr__(self) -> str:
        """Return string representation of instance for debugging."""
        return (
            f"<recorder.StateAttributes("
            f"id={self.attributes_id}, hash='{self.hash}', attributes='{self.shared_attrs}'"
            f")>"
        )

    @staticmethod
    def from_event(event):
        """Create object from a state_changed event."""
        state = event.data.get("new_state")
        dbstate = StateAttributes()
        # State got deleted
        if state is None:
            dbstate.shared_attrs = "{}"
        else:
            dbstate.shared_attrs = json.dumps(
                dict(state.attributes),
                cls=JSONEncoder,
                separators=(",", ":"),
            )
        dbstate.hash = fnv1a_32(dbstate.shared_attrs.encode("utf-8"))
        return dbstate

    def to_native(self):
        """Convert to an HA state object."""
        try:
            return json.loads(self.shared_attrs)
        except ValueError:
            # When json.loads fails
            _LOGGER.exception("Error converting row to state attributes: %s", self)
            return {}


class StatisticResult(TypedDict):
    """Statistic result data class.

    Allows multiple datapoints for the same statistic_id.
    """

    meta: StatisticMetaData
    stat: StatisticData


class StatisticDataBase(TypedDict):
    """Mandatory fields for statistic data class."""

    start: datetime


class StatisticData(StatisticDataBase, total=False):
    """Statistic data class."""

    mean: float
    min: float
    max: float
    last_reset: datetime | None
    state: float
    sum: float


class StatisticsBase:
    """Statistics base class."""

    id = Column(Integer, Identity(), primary_key=True)
    created = Column(DATETIME_TYPE, default=dt_util.utcnow)

    @declared_attr
    def metadata_id(self):
        """Define the metadata_id column for sub classes."""
        return Column(
            Integer,
            ForeignKey(f"{TABLE_STATISTICS_META}.id", ondelete="CASCADE"),
            index=True,
        )

    start = Column(DATETIME_TYPE, index=True)
    mean = Column(DOUBLE_TYPE)
    min = Column(DOUBLE_TYPE)
    max = Column(DOUBLE_TYPE)
    last_reset = Column(DATETIME_TYPE)
    state = Column(DOUBLE_TYPE)
    sum = Column(DOUBLE_TYPE)

    @classmethod
    def from_stats(cls, metadata_id: int, stats: StatisticData):
        """Create object from a statistics."""
        return cls(  # type: ignore[call-arg,misc]
            metadata_id=metadata_id,
            **stats,
        )


class Statistics(Base, StatisticsBase):  # type: ignore[misc,valid-type]
    """Long term statistics."""

    duration = timedelta(hours=1)

    __table_args__ = (
        # Used for fetching statistics for a certain entity at a specific time
        Index("ix_statistics_statistic_id_start", "metadata_id", "start", unique=True),
    )
    __tablename__ = TABLE_STATISTICS


class StatisticsShortTerm(Base, StatisticsBase):  # type: ignore[misc,valid-type]
    """Short term statistics."""

    duration = timedelta(minutes=5)

    __table_args__ = (
        # Used for fetching statistics for a certain entity at a specific time
        Index(
            "ix_statistics_short_term_statistic_id_start",
            "metadata_id",
            "start",
            unique=True,
        ),
    )
    __tablename__ = TABLE_STATISTICS_SHORT_TERM


class StatisticMetaData(TypedDict):
    """Statistic meta data class."""

    has_mean: bool
    has_sum: bool
    name: str | None
    source: str
    statistic_id: str
    unit_of_measurement: str | None


class StatisticsMeta(Base):  # type: ignore[misc,valid-type]
    """Statistics meta data."""

    __table_args__ = (
        {"mysql_default_charset": "utf8mb4", "mysql_collate": "utf8mb4_unicode_ci"},
    )
    __tablename__ = TABLE_STATISTICS_META
    id = Column(Integer, Identity(), primary_key=True)
    statistic_id = Column(String(255), index=True)
    source = Column(String(32))
    unit_of_measurement = Column(String(255))
    has_mean = Column(Boolean)
    has_sum = Column(Boolean)
    name = Column(String(255))

    @staticmethod
    def from_meta(meta: StatisticMetaData) -> StatisticsMeta:
        """Create object from meta data."""
        return StatisticsMeta(**meta)


class RecorderRuns(Base):  # type: ignore[misc,valid-type]
    """Representation of recorder run."""

    __table_args__ = (Index("ix_recorder_runs_start_end", "start", "end"),)
    __tablename__ = TABLE_RECORDER_RUNS
    run_id = Column(Integer, Identity(), primary_key=True)
    start = Column(DateTime(timezone=True), default=dt_util.utcnow)
    end = Column(DateTime(timezone=True))
    closed_incorrect = Column(Boolean, default=False)
    created = Column(DateTime(timezone=True), default=dt_util.utcnow)

    def __repr__(self) -> str:
        """Return string representation of instance for debugging."""
        end = (
            f"'{self.end.isoformat(sep=' ', timespec='seconds')}'" if self.end else None
        )
        return (
            f"<recorder.RecorderRuns("
            f"id={self.run_id}, start='{self.start.isoformat(sep=' ', timespec='seconds')}', "
            f"end={end}, closed_incorrect={self.closed_incorrect}, "
            f"created='{self.created.isoformat(sep=' ', timespec='seconds')}'"
            f")>"
        )

    def entity_ids(self, point_in_time=None):
        """Return the entity ids that existed in this run.

        Specify point_in_time if you want to know which existed at that point
        in time inside the run.
        """
        session = Session.object_session(self)

        assert session is not None, "RecorderRuns need to be persisted"

        query = session.query(distinct(States.entity_id)).filter(
            States.last_updated >= self.start
        )

        if point_in_time is not None:
            query = query.filter(States.last_updated < point_in_time)
        elif self.end is not None:
            query = query.filter(States.last_updated < self.end)

        return [row[0] for row in query]

    def to_native(self, validate_entity_id=True):
        """Return self, native format is this model."""
        return self


class SchemaChanges(Base):  # type: ignore[misc,valid-type]
    """Representation of schema version changes."""

    __tablename__ = TABLE_SCHEMA_CHANGES
    change_id = Column(Integer, Identity(), primary_key=True)
    schema_version = Column(Integer)
    changed = Column(DateTime(timezone=True), default=dt_util.utcnow)

    def __repr__(self) -> str:
        """Return string representation of instance for debugging."""
        return (
            f"<recorder.SchemaChanges("
            f"id={self.change_id}, schema_version={self.schema_version}, "
            f"changed='{self.changed.isoformat(sep=' ', timespec='seconds')}'"
            f")>"
        )


class StatisticsRuns(Base):  # type: ignore[misc,valid-type]
    """Representation of statistics run."""

    __tablename__ = TABLE_STATISTICS_RUNS
    run_id = Column(Integer, Identity(), primary_key=True)
    start = Column(DateTime(timezone=True))

    def __repr__(self) -> str:
        """Return string representation of instance for debugging."""
        return (
            f"<recorder.StatisticsRuns("
            f"id={self.run_id}, start='{self.start.isoformat(sep=' ', timespec='seconds')}', "
            f")>"
        )


@overload
def process_timestamp(ts: None) -> None:
    ...


@overload
def process_timestamp(ts: datetime) -> datetime:
    ...


def process_timestamp(ts: datetime | None) -> datetime | None:
    """Process a timestamp into datetime object."""
    if ts is None:
        return None
    if ts.tzinfo is None:
        return ts.replace(tzinfo=dt_util.UTC)

    return dt_util.as_utc(ts)


@overload
def process_timestamp_to_utc_isoformat(ts: None) -> None:
    ...


@overload
def process_timestamp_to_utc_isoformat(ts: datetime) -> str:
    ...


def process_timestamp_to_utc_isoformat(ts: datetime | None) -> str | None:
    """Process a timestamp into UTC isotime."""
    if ts is None:
        return None
    if ts.tzinfo == dt_util.UTC:
        return ts.isoformat()
    if ts.tzinfo is None:
        return f"{ts.isoformat()}{DB_TIMEZONE}"
    return ts.astimezone(dt_util.UTC).isoformat()


class LazyState(State):
    """A lazy version of core State."""

    __slots__ = [
        "_row",
        "entity_id",
        "state",
        "_attributes",
        "_last_changed",
        "_last_updated",
        "_context",
        "_attr_cache",
    ]

    def __init__(self, row, attr_cache=None):  # pylint: disable=super-init-not-called
        """Init the lazy state."""
        self._row = row
        self.entity_id = self._row.entity_id
        self.state = self._row.state or ""
        self._attributes = None
        self._last_changed = None
        self._last_updated = None
        self._context = None
        self._attr_cache = attr_cache

    @property  # type: ignore[override]
    def attributes(self):
        """State attributes."""
        if self._attributes is None:
<<<<<<< HEAD
            attributes_json = self._row.shared_attrs or self._row.attributes
            if self._attr_cache is not None and (
                attributes := self._attr_cache.get(attributes_json)
            ):
                self._attributes = attributes
                return attributes
            if attributes_json == EMPTY_JSON_OBJECT or attributes_json is None:
                self._attributes = {}
                return self._attributes
            try:
                self._attributes = json.loads(attributes_json)
=======
            source = self._row.shared_attrs or self._row.attributes
            if self._attr_cache is not None and (
                attributes := self._attr_cache.get(source)
            ):
                self._attributes = attributes
                return attributes
            if source == EMPTY_JSON_OBJECT or source is None:
                self._attributes = {}
                return self._attributes
            try:
                self._attributes = json.loads(source)
>>>>>>> 45f7c059
            except ValueError:
                # When json.loads fails
                _LOGGER.exception(
                    "Error converting row to state attributes: %s", self._row
                )
                self._attributes = {}
            if self._attr_cache is not None:
<<<<<<< HEAD
                self._attr_cache[attributes_json] = self._attributes
=======
                self._attr_cache[source] = self._attributes
>>>>>>> 45f7c059
        return self._attributes

    @attributes.setter
    def attributes(self, value):
        """Set attributes."""
        self._attributes = value

    @property  # type: ignore[override]
    def context(self):
        """State context."""
        if not self._context:
            self._context = Context(id=None)
        return self._context

    @context.setter
    def context(self, value):
        """Set context."""
        self._context = value

    @property  # type: ignore[override]
    def last_changed(self):
        """Last changed datetime."""
        if not self._last_changed:
            self._last_changed = process_timestamp(self._row.last_changed)
        return self._last_changed

    @last_changed.setter
    def last_changed(self, value):
        """Set last changed datetime."""
        self._last_changed = value

    @property  # type: ignore[override]
    def last_updated(self):
        """Last updated datetime."""
        if not self._last_updated:
            self._last_updated = process_timestamp(self._row.last_updated)
        return self._last_updated

    @last_updated.setter
    def last_updated(self, value):
        """Set last updated datetime."""
        self._last_updated = value

    def as_dict(self):
        """Return a dict representation of the LazyState.

        Async friendly.

        To be used for JSON serialization.
        """
        if self._last_changed is None and self._last_updated is None:
            last_changed_isoformat = process_timestamp_to_utc_isoformat(
                self._row.last_changed
            )
            if self._row.last_changed == self._row.last_updated:
                last_updated_isoformat = last_changed_isoformat
            else:
                last_updated_isoformat = process_timestamp_to_utc_isoformat(
                    self._row.last_updated
                )
        else:
            last_changed_isoformat = self.last_changed.isoformat()
            if self.last_changed == self.last_updated:
                last_updated_isoformat = last_changed_isoformat
            else:
                last_updated_isoformat = self.last_updated.isoformat()
        return {
            "entity_id": self.entity_id,
            "state": self.state,
            "attributes": self._attributes or self.attributes,
            "last_changed": last_changed_isoformat,
            "last_updated": last_updated_isoformat,
        }

    def __eq__(self, other):
        """Return the comparison."""
        return (
            other.__class__ in [self.__class__, State]
            and self.entity_id == other.entity_id
            and self.state == other.state
            and self.attributes == other.attributes
        )<|MERGE_RESOLUTION|>--- conflicted
+++ resolved
@@ -552,19 +552,6 @@
     def attributes(self):
         """State attributes."""
         if self._attributes is None:
-<<<<<<< HEAD
-            attributes_json = self._row.shared_attrs or self._row.attributes
-            if self._attr_cache is not None and (
-                attributes := self._attr_cache.get(attributes_json)
-            ):
-                self._attributes = attributes
-                return attributes
-            if attributes_json == EMPTY_JSON_OBJECT or attributes_json is None:
-                self._attributes = {}
-                return self._attributes
-            try:
-                self._attributes = json.loads(attributes_json)
-=======
             source = self._row.shared_attrs or self._row.attributes
             if self._attr_cache is not None and (
                 attributes := self._attr_cache.get(source)
@@ -576,7 +563,6 @@
                 return self._attributes
             try:
                 self._attributes = json.loads(source)
->>>>>>> 45f7c059
             except ValueError:
                 # When json.loads fails
                 _LOGGER.exception(
@@ -584,11 +570,7 @@
                 )
                 self._attributes = {}
             if self._attr_cache is not None:
-<<<<<<< HEAD
-                self._attr_cache[attributes_json] = self._attributes
-=======
                 self._attr_cache[source] = self._attributes
->>>>>>> 45f7c059
         return self._attributes
 
     @attributes.setter
