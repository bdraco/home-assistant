--- conflicted
+++ resolved
@@ -671,8 +671,6 @@
 class LazyMinimalState(LazyState):
     """A lazy minimal version of core State."""
 
-<<<<<<< HEAD
-=======
     def __init__(self, row: States) -> None:  # pylint: disable=super-init-not-called
         """Init the lazy state."""
         self._row = row
@@ -707,7 +705,6 @@
         """Last updated datetime."""
         return process_timestamp(self._row.last_updated)  # type: ignore[no-any-return]
 
->>>>>>> 0d93f49f
     def as_dict(self) -> dict[str, Any]:  # type: ignore[override]
         """Return a dict representation of the LazyState.
 
@@ -716,10 +713,6 @@
         To be used for JSON serialization.
         """
         return {
-<<<<<<< HEAD
-            "state": self.state,
-=======
             "state": self._row.state or "",
->>>>>>> 0d93f49f
             "last_changed": process_timestamp_to_utc_isoformat(self._row.last_changed),
         }