--- conflicted
+++ resolved
@@ -551,23 +551,17 @@
     def attributes(self):
         """State attributes."""
         if self._attributes is None:
-<<<<<<< HEAD
-            attributes_json = self._row.attributes
+            attributes_json = self._row.shared_attrs or self._row.attributes
             if self._attr_cache is not None and (
                 attributes := self._attr_cache.get(attributes_json)
             ):
                 self._attributes = attributes
                 return attributes
-            try:
-                self._attributes = json.loads(attributes_json)
-=======
-            source = self._row.shared_attrs or self._row.attributes
-            if source == EMPTY_JSON_OBJECT or source is None:
+            if attributes_json == EMPTY_JSON_OBJECT or attributes_json is None:
                 self._attributes = {}
                 return self._attributes
             try:
-                self._attributes = json.loads(source)
->>>>>>> 92157023
+                self._attributes = json.loads(attributes_json)
             except ValueError:
                 # When json.loads fails
                 _LOGGER.exception(
