{
    "issues": {
        "maria_db_range_index_regression": {
<<<<<<< HEAD
            "description": "Older versions of MariaDB suffer from a significant performance regression when retrieving history data or purging the database. Update to MariaDB version {min_version} or later and restart Home Assistant.",
=======
            "description": "Older versions of MariaDB suffer from a significant performance regression when retrieving history data or purging the database. Update to MariaDB version {min_version} or later and restart Home Assistant. If you are using the MariaDB core add-on, make sure to update it to the latest version.",
>>>>>>> 5284837c
            "title": "Update MariaDB to {min_version} or later resolve a significant performance issue"
        }
    },
    "system_health": {
        "info": {
            "current_recorder_run": "Current Run Start Time",
            "database_engine": "Database Engine",
            "database_version": "Database Version",
            "estimated_db_size": "Estimated Database Size (MiB)",
            "oldest_recorder_run": "Oldest Run Start Time"
        }
    }
}<|MERGE_RESOLUTION|>--- conflicted
+++ resolved
@@ -1,11 +1,7 @@
 {
     "issues": {
         "maria_db_range_index_regression": {
-<<<<<<< HEAD
-            "description": "Older versions of MariaDB suffer from a significant performance regression when retrieving history data or purging the database. Update to MariaDB version {min_version} or later and restart Home Assistant.",
-=======
             "description": "Older versions of MariaDB suffer from a significant performance regression when retrieving history data or purging the database. Update to MariaDB version {min_version} or later and restart Home Assistant. If you are using the MariaDB core add-on, make sure to update it to the latest version.",
->>>>>>> 5284837c
             "title": "Update MariaDB to {min_version} or later resolve a significant performance issue"
         }
     },
