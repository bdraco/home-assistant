"""Models for SQLAlchemy."""
from __future__ import annotations

from collections.abc import Callable
from datetime import datetime, timedelta
from functools import lru_cache
import logging
import time
from typing import Any, cast

import ciso8601
from fnvhash import fnv1a_32
from sqlalchemy import (
    JSON,
    BigInteger,
    Boolean,
    ColumnElement,
    DateTime,
    Float,
    ForeignKey,
    Identity,
    Index,
    Integer,
    LargeBinary,
    SmallInteger,
    String,
    Text,
    type_coerce,
)
from sqlalchemy.dialects import mysql, oracle, postgresql, sqlite
from sqlalchemy.engine.interfaces import Dialect
from sqlalchemy.orm import DeclarativeBase, Mapped, aliased, mapped_column, relationship
from typing_extensions import Self

from homeassistant.const import (
    MAX_LENGTH_EVENT_CONTEXT_ID,
    MAX_LENGTH_EVENT_EVENT_TYPE,
    MAX_LENGTH_EVENT_ORIGIN,
    MAX_LENGTH_STATE_ENTITY_ID,
    MAX_LENGTH_STATE_STATE,
)
from homeassistant.core import Context, Event, EventOrigin, State, split_entity_id
from homeassistant.helpers.json import JSON_DUMP, json_bytes, json_bytes_strip_null
import homeassistant.util.dt as dt_util
from homeassistant.util.json import (
    JSON_DECODE_EXCEPTIONS,
    json_loads,
    json_loads_object,
)

from .const import ALL_DOMAIN_EXCLUDE_ATTRS, SupportedDialect
from .models import (
    StatisticData,
    StatisticDataTimestamp,
    StatisticMetaData,
    bytes_to_ulid_or_none,
    bytes_to_uuid_hex_or_none,
    datetime_to_timestamp_or_none,
    process_timestamp,
    ulid_to_bytes_or_none,
    uuid_hex_to_bytes_or_none,
)


# SQLAlchemy Schema
# pylint: disable=invalid-name
class Base(DeclarativeBase):
    """Base class for tables."""


<<<<<<< HEAD
SCHEMA_VERSION = 37
=======
SCHEMA_VERSION = 38
>>>>>>> d9dabe28

_LOGGER = logging.getLogger(__name__)

TABLE_EVENTS = "events"
TABLE_EVENT_DATA = "event_data"
TABLE_EVENT_TYPES = "event_types"
TABLE_STATES = "states"
TABLE_STATE_ATTRIBUTES = "state_attributes"
TABLE_STATES_META = "states_meta"
TABLE_RECORDER_RUNS = "recorder_runs"
TABLE_SCHEMA_CHANGES = "schema_changes"
TABLE_STATISTICS = "statistics"
TABLE_STATISTICS_META = "statistics_meta"
TABLE_STATISTICS_RUNS = "statistics_runs"
TABLE_STATISTICS_SHORT_TERM = "statistics_short_term"

STATISTICS_TABLES = ("statistics", "statistics_short_term")

MAX_STATE_ATTRS_BYTES = 16384
PSQL_DIALECT = SupportedDialect.POSTGRESQL

ALL_TABLES = [
    TABLE_STATES,
    TABLE_STATE_ATTRIBUTES,
    TABLE_EVENTS,
    TABLE_EVENT_DATA,
    TABLE_EVENT_TYPES,
    TABLE_RECORDER_RUNS,
    TABLE_SCHEMA_CHANGES,
    TABLE_STATES_META,
    TABLE_STATISTICS,
    TABLE_STATISTICS_META,
    TABLE_STATISTICS_RUNS,
    TABLE_STATISTICS_SHORT_TERM,
]

TABLES_TO_CHECK = [
    TABLE_STATES,
    TABLE_EVENTS,
    TABLE_RECORDER_RUNS,
    TABLE_SCHEMA_CHANGES,
]

LAST_UPDATED_INDEX_TS = "ix_states_last_updated_ts"
METADATA_ID_LAST_UPDATED_INDEX_TS = "ix_states_metadata_id_last_updated_ts"
EVENTS_CONTEXT_ID_BIN_INDEX = "ix_events_context_id_bin"
STATES_CONTEXT_ID_BIN_INDEX = "ix_states_context_id_bin"
CONTEXT_ID_BIN_MAX_LENGTH = 16

_DEFAULT_TABLE_ARGS = {
    "mysql_default_charset": "utf8mb4",
    "mysql_collate": "utf8mb4_unicode_ci",
    "mysql_engine": "InnoDB",
    "mariadb_default_charset": "utf8mb4",
    "mariadb_collate": "utf8mb4_unicode_ci",
    "mariadb_engine": "InnoDB",
}


class FAST_PYSQLITE_DATETIME(sqlite.DATETIME):
    """Use ciso8601 to parse datetimes instead of sqlalchemy built-in regex."""

    def result_processor(self, dialect, coltype):  # type: ignore[no-untyped-def]
        """Offload the datetime parsing to ciso8601."""
        return lambda value: None if value is None else ciso8601.parse_datetime(value)


JSON_VARIANT_CAST = Text().with_variant(
    postgresql.JSON(none_as_null=True), "postgresql"  # type: ignore[no-untyped-call]
)
JSONB_VARIANT_CAST = Text().with_variant(
    postgresql.JSONB(none_as_null=True), "postgresql"  # type: ignore[no-untyped-call]
)
DATETIME_TYPE = (
    DateTime(timezone=True)
    .with_variant(mysql.DATETIME(timezone=True, fsp=6), "mysql", "mariadb")  # type: ignore[no-untyped-call]
    .with_variant(FAST_PYSQLITE_DATETIME(), "sqlite")  # type: ignore[no-untyped-call]
)
DOUBLE_TYPE = (
    Float()
    .with_variant(mysql.DOUBLE(asdecimal=False), "mysql", "mariadb")  # type: ignore[no-untyped-call]
    .with_variant(oracle.DOUBLE_PRECISION(), "oracle")
    .with_variant(postgresql.DOUBLE_PRECISION(), "postgresql")
)

TIMESTAMP_TYPE = DOUBLE_TYPE


class JSONLiteral(JSON):
    """Teach SA how to literalize json."""

    def literal_processor(self, dialect: Dialect) -> Callable[[Any], str]:
        """Processor to convert a value to JSON."""

        def process(value: Any) -> str:
            """Dump json."""
            return JSON_DUMP(value)

        return process


EVENT_ORIGIN_ORDER = [EventOrigin.local, EventOrigin.remote]
EVENT_ORIGIN_TO_IDX = {origin: idx for idx, origin in enumerate(EVENT_ORIGIN_ORDER)}


class Events(Base):
    """Event history data."""

    __table_args__ = (
        # Used for fetching events at a specific time
        # see logbook
        Index(
            "ix_events_event_type_id_time_fired_ts", "event_type_id", "time_fired_ts"
        ),
        Index(
            EVENTS_CONTEXT_ID_BIN_INDEX,
            "context_id_bin",
            mysql_length=CONTEXT_ID_BIN_MAX_LENGTH,
            mariadb_length=CONTEXT_ID_BIN_MAX_LENGTH,
        ),
        _DEFAULT_TABLE_ARGS,
    )
    __tablename__ = TABLE_EVENTS
    event_id: Mapped[int] = mapped_column(Integer, Identity(), primary_key=True)
    event_type: Mapped[str | None] = mapped_column(
        String(MAX_LENGTH_EVENT_EVENT_TYPE)
    )  # no longer used
    event_data: Mapped[str | None] = mapped_column(
        Text().with_variant(mysql.LONGTEXT, "mysql", "mariadb")
    )
    origin: Mapped[str | None] = mapped_column(
        String(MAX_LENGTH_EVENT_ORIGIN)
    )  # no longer used for new rows
    origin_idx: Mapped[int | None] = mapped_column(SmallInteger)
    time_fired: Mapped[datetime | None] = mapped_column(
        DATETIME_TYPE
    )  # no longer used for new rows
    time_fired_ts: Mapped[float | None] = mapped_column(TIMESTAMP_TYPE, index=True)
    context_id: Mapped[str | None] = mapped_column(  # no longer used
        String(MAX_LENGTH_EVENT_CONTEXT_ID), index=True
    )
    context_user_id: Mapped[str | None] = mapped_column(  # no longer used
        String(MAX_LENGTH_EVENT_CONTEXT_ID)
    )
    context_parent_id: Mapped[str | None] = mapped_column(  # no longer used
        String(MAX_LENGTH_EVENT_CONTEXT_ID)
    )
    data_id: Mapped[int | None] = mapped_column(
        Integer, ForeignKey("event_data.data_id"), index=True
    )
    context_id_bin: Mapped[bytes | None] = mapped_column(
        LargeBinary(CONTEXT_ID_BIN_MAX_LENGTH),
    )
    context_user_id_bin: Mapped[bytes | None] = mapped_column(
        LargeBinary(CONTEXT_ID_BIN_MAX_LENGTH),
    )
    context_parent_id_bin: Mapped[bytes | None] = mapped_column(
        LargeBinary(CONTEXT_ID_BIN_MAX_LENGTH)
    )
    event_type_id: Mapped[int | None] = mapped_column(
        Integer, ForeignKey("event_types.event_type_id"), index=True
    )
    event_data_rel: Mapped[EventData | None] = relationship("EventData")
    event_type_rel: Mapped[EventTypes | None] = relationship("EventTypes")

    def __repr__(self) -> str:
        """Return string representation of instance for debugging."""
        return (
            "<recorder.Events("
            f"id={self.event_id}, event_type_id='{self.event_type_id}', "
            f"origin_idx='{self.origin_idx}', time_fired='{self._time_fired_isotime}'"
            f", data_id={self.data_id})>"
        )

    @property
    def _time_fired_isotime(self) -> str | None:
        """Return time_fired as an isotime string."""
        date_time: datetime | None
        if self.time_fired_ts is not None:
            date_time = dt_util.utc_from_timestamp(self.time_fired_ts)
        else:
            date_time = process_timestamp(self.time_fired)
        if date_time is None:
            return None
        return date_time.isoformat(sep=" ", timespec="seconds")

    @staticmethod
    def from_event(event: Event) -> Events:
        """Create an event database object from a native event."""
        return Events(
            event_type=None,
            event_data=None,
            origin_idx=EVENT_ORIGIN_TO_IDX.get(event.origin),
            time_fired=None,
            time_fired_ts=dt_util.utc_to_timestamp(event.time_fired),
            context_id=None,
            context_id_bin=ulid_to_bytes_or_none(event.context.id),
            context_user_id=None,
            context_user_id_bin=uuid_hex_to_bytes_or_none(event.context.user_id),
            context_parent_id=None,
            context_parent_id_bin=ulid_to_bytes_or_none(event.context.parent_id),
        )

    def to_native(self, validate_entity_id: bool = True) -> Event | None:
        """Convert to a native HA Event."""
        context = Context(
            id=bytes_to_ulid_or_none(self.context_id_bin),
            user_id=bytes_to_uuid_hex_or_none(self.context_user_id),
            parent_id=bytes_to_ulid_or_none(self.context_parent_id_bin),
        )
        try:
            return Event(
                self.event_type or "",
                json_loads_object(self.event_data) if self.event_data else {},
                EventOrigin(self.origin)
                if self.origin
                else EVENT_ORIGIN_ORDER[self.origin_idx or 0],
                dt_util.utc_from_timestamp(self.time_fired_ts or 0),
                context=context,
            )
        except JSON_DECODE_EXCEPTIONS:
            # When json_loads fails
            _LOGGER.exception("Error converting to event: %s", self)
            return None


class EventData(Base):
    """Event data history."""

    __table_args__ = (_DEFAULT_TABLE_ARGS,)
    __tablename__ = TABLE_EVENT_DATA
    data_id: Mapped[int] = mapped_column(Integer, Identity(), primary_key=True)
    hash: Mapped[int | None] = mapped_column(BigInteger, index=True)
    # Note that this is not named attributes to avoid confusion with the states table
    shared_data: Mapped[str | None] = mapped_column(
        Text().with_variant(mysql.LONGTEXT, "mysql", "mariadb")
    )

    def __repr__(self) -> str:
        """Return string representation of instance for debugging."""
        return (
            "<recorder.EventData("
            f"id={self.data_id}, hash='{self.hash}', data='{self.shared_data}'"
            ")>"
        )

    @staticmethod
    def shared_data_bytes_from_event(
        event: Event, dialect: SupportedDialect | None
    ) -> bytes:
        """Create shared_data from an event."""
        if dialect == SupportedDialect.POSTGRESQL:
            return json_bytes_strip_null(event.data)
        return json_bytes(event.data)

    @staticmethod
    @lru_cache
    def hash_shared_data_bytes(shared_data_bytes: bytes) -> int:
        """Return the hash of json encoded shared data."""
        return cast(int, fnv1a_32(shared_data_bytes))

    def to_native(self) -> dict[str, Any]:
        """Convert to an event data dictionary."""
        shared_data = self.shared_data
        if shared_data is None:
            return {}
        try:
            return cast(dict[str, Any], json_loads(shared_data))
        except JSON_DECODE_EXCEPTIONS:
            _LOGGER.exception("Error converting row to event data: %s", self)
            return {}


class EventTypes(Base):
    """Event type history."""

    __table_args__ = (_DEFAULT_TABLE_ARGS,)
    __tablename__ = TABLE_EVENT_TYPES
    event_type_id: Mapped[int] = mapped_column(Integer, Identity(), primary_key=True)
    event_type: Mapped[str | None] = mapped_column(String(MAX_LENGTH_EVENT_EVENT_TYPE))

    def __repr__(self) -> str:
        """Return string representation of instance for debugging."""
        return (
            "<recorder.EventTypes("
            f"id={self.event_type_id}, event_type='{self.event_type}'"
            ")>"
        )


class States(Base):
    """State change history."""

    __table_args__ = (
        # Used for fetching the state of entities at a specific time
        # (get_states in history.py)
        Index(METADATA_ID_LAST_UPDATED_INDEX_TS, "metadata_id", "last_updated_ts"),
        Index(
            STATES_CONTEXT_ID_BIN_INDEX,
            "context_id_bin",
            mysql_length=CONTEXT_ID_BIN_MAX_LENGTH,
            mariadb_length=CONTEXT_ID_BIN_MAX_LENGTH,
        ),
        _DEFAULT_TABLE_ARGS,
    )
    __tablename__ = TABLE_STATES
    state_id: Mapped[int] = mapped_column(Integer, Identity(), primary_key=True)
    entity_id: Mapped[str | None] = mapped_column(
        String(MAX_LENGTH_STATE_ENTITY_ID)
    )  # no longer used for new rows
    state: Mapped[str | None] = mapped_column(String(MAX_LENGTH_STATE_STATE))
    attributes: Mapped[str | None] = mapped_column(
        Text().with_variant(mysql.LONGTEXT, "mysql", "mariadb")
    )  # no longer used for new rows
    event_id: Mapped[int | None] = mapped_column(  # no longer used for new rows
        Integer, ForeignKey("events.event_id", ondelete="CASCADE"), index=True
    )
    last_changed: Mapped[datetime | None] = mapped_column(
        DATETIME_TYPE
    )  # no longer used for new rows
    last_changed_ts: Mapped[float | None] = mapped_column(TIMESTAMP_TYPE)
    last_updated: Mapped[datetime | None] = mapped_column(
        DATETIME_TYPE
    )  # no longer used for new rows
    last_updated_ts: Mapped[float | None] = mapped_column(
        TIMESTAMP_TYPE, default=time.time, index=True
    )
    old_state_id: Mapped[int | None] = mapped_column(
        Integer, ForeignKey("states.state_id"), index=True
    )
    attributes_id: Mapped[int | None] = mapped_column(
        Integer, ForeignKey("state_attributes.attributes_id"), index=True
    )
    context_id: Mapped[str | None] = mapped_column(  # no longer used
        String(MAX_LENGTH_EVENT_CONTEXT_ID), index=True
    )
    context_user_id: Mapped[str | None] = mapped_column(  # no longer used
        String(MAX_LENGTH_EVENT_CONTEXT_ID)
    )
    context_parent_id: Mapped[str | None] = mapped_column(  # no longer used
        String(MAX_LENGTH_EVENT_CONTEXT_ID)
    )
    origin_idx: Mapped[int | None] = mapped_column(
        SmallInteger
    )  # 0 is local, 1 is remote
    old_state: Mapped[States | None] = relationship("States", remote_side=[state_id])
    state_attributes: Mapped[StateAttributes | None] = relationship("StateAttributes")
    context_id_bin: Mapped[bytes | None] = mapped_column(
        LargeBinary(CONTEXT_ID_BIN_MAX_LENGTH),
    )
    context_user_id_bin: Mapped[bytes | None] = mapped_column(
        LargeBinary(CONTEXT_ID_BIN_MAX_LENGTH),
    )
    context_parent_id_bin: Mapped[bytes | None] = mapped_column(
        LargeBinary(CONTEXT_ID_BIN_MAX_LENGTH)
    )
    metadata_id: Mapped[int | None] = mapped_column(
        Integer, ForeignKey("states_meta.metadata_id"), index=True
    )
    states_meta_rel: Mapped[StatesMeta | None] = relationship("StatesMeta")

    def __repr__(self) -> str:
        """Return string representation of instance for debugging."""
        return (
            f"<recorder.States(id={self.state_id}, entity_id='{self.entity_id}',"
            f" state='{self.state}', event_id='{self.event_id}',"
            f" last_updated='{self._last_updated_isotime}',"
            f" old_state_id={self.old_state_id}, attributes_id={self.attributes_id})>"
        )

    @property
    def _last_updated_isotime(self) -> str | None:
        """Return last_updated as an isotime string."""
        date_time: datetime | None
        if self.last_updated_ts is not None:
            date_time = dt_util.utc_from_timestamp(self.last_updated_ts)
        else:
            date_time = process_timestamp(self.last_updated)
        if date_time is None:
            return None
        return date_time.isoformat(sep=" ", timespec="seconds")

    @staticmethod
    def from_event(event: Event) -> States:
        """Create object from a state_changed event."""
        entity_id = event.data["entity_id"]
        state: State | None = event.data.get("new_state")
        dbstate = States(
            entity_id=entity_id,
            attributes=None,
            context_id=None,
            context_id_bin=ulid_to_bytes_or_none(event.context.id),
            context_user_id=None,
            context_user_id_bin=uuid_hex_to_bytes_or_none(event.context.user_id),
            context_parent_id=None,
            context_parent_id_bin=ulid_to_bytes_or_none(event.context.parent_id),
            origin_idx=EVENT_ORIGIN_TO_IDX.get(event.origin),
            last_updated=None,
            last_changed=None,
        )
        # None state means the state was removed from the state machine
        if state is None:
            dbstate.state = ""
            dbstate.last_updated_ts = dt_util.utc_to_timestamp(event.time_fired)
            dbstate.last_changed_ts = None
            return dbstate

        dbstate.state = state.state
        dbstate.last_updated_ts = dt_util.utc_to_timestamp(state.last_updated)
        if state.last_updated == state.last_changed:
            dbstate.last_changed_ts = None
        else:
            dbstate.last_changed_ts = dt_util.utc_to_timestamp(state.last_changed)

        return dbstate

    def to_native(self, validate_entity_id: bool = True) -> State | None:
        """Convert to an HA state object."""
        context = Context(
            id=bytes_to_ulid_or_none(self.context_id_bin),
            user_id=bytes_to_uuid_hex_or_none(self.context_user_id),
            parent_id=bytes_to_ulid_or_none(self.context_parent_id_bin),
        )
        try:
            attrs = json_loads_object(self.attributes) if self.attributes else {}
        except JSON_DECODE_EXCEPTIONS:
            # When json_loads fails
            _LOGGER.exception("Error converting row to state: %s", self)
            return None
        if self.last_changed_ts is None or self.last_changed_ts == self.last_updated_ts:
            last_changed = last_updated = dt_util.utc_from_timestamp(
                self.last_updated_ts or 0
            )
        else:
            last_updated = dt_util.utc_from_timestamp(self.last_updated_ts or 0)
            last_changed = dt_util.utc_from_timestamp(self.last_changed_ts or 0)
        return State(
            self.entity_id or "",
            self.state,  # type: ignore[arg-type]
            # Join the state_attributes table on attributes_id to get the attributes
            # for newer states
            attrs,
            last_changed,
            last_updated,
            context=context,
            validate_entity_id=validate_entity_id,
        )


class StateAttributes(Base):
    """State attribute change history."""

    __table_args__ = (_DEFAULT_TABLE_ARGS,)
    __tablename__ = TABLE_STATE_ATTRIBUTES
    attributes_id: Mapped[int] = mapped_column(Integer, Identity(), primary_key=True)
    hash: Mapped[int | None] = mapped_column(BigInteger, index=True)
    # Note that this is not named attributes to avoid confusion with the states table
    shared_attrs: Mapped[str | None] = mapped_column(
        Text().with_variant(mysql.LONGTEXT, "mysql", "mariadb")
    )

    def __repr__(self) -> str:
        """Return string representation of instance for debugging."""
        return (
            f"<recorder.StateAttributes(id={self.attributes_id}, hash='{self.hash}',"
            f" attributes='{self.shared_attrs}')>"
        )

    @staticmethod
    def shared_attrs_bytes_from_event(
        event: Event,
        entity_sources: dict[str, dict[str, str]],
        exclude_attrs_by_domain: dict[str, set[str]],
        dialect: SupportedDialect | None,
    ) -> bytes:
        """Create shared_attrs from a state_changed event."""
        state: State | None = event.data.get("new_state")
        # None state means the state was removed from the state machine
        if state is None:
            return b"{}"
        domain = split_entity_id(state.entity_id)[0]
        exclude_attrs = set(ALL_DOMAIN_EXCLUDE_ATTRS)
        if base_platform_attrs := exclude_attrs_by_domain.get(domain):
            exclude_attrs |= base_platform_attrs
        if (entity_info := entity_sources.get(state.entity_id)) and (
            integration_attrs := exclude_attrs_by_domain.get(entity_info["domain"])
        ):
            exclude_attrs |= integration_attrs
        encoder = json_bytes_strip_null if dialect == PSQL_DIALECT else json_bytes
        bytes_result = encoder(
            {k: v for k, v in state.attributes.items() if k not in exclude_attrs}
        )
        if len(bytes_result) > MAX_STATE_ATTRS_BYTES:
            _LOGGER.warning(
                "State attributes for %s exceed maximum size of %s bytes. "
                "This can cause database performance issues; Attributes "
                "will not be stored",
                state.entity_id,
                MAX_STATE_ATTRS_BYTES,
            )
            return b"{}"
        return bytes_result

    @staticmethod
    @lru_cache(maxsize=2048)
    def hash_shared_attrs_bytes(shared_attrs_bytes: bytes) -> int:
        """Return the hash of json encoded shared attributes."""
        return cast(int, fnv1a_32(shared_attrs_bytes))

    def to_native(self) -> dict[str, Any]:
        """Convert to a state attributes dictionary."""
        shared_attrs = self.shared_attrs
        if shared_attrs is None:
            return {}
        try:
            return cast(dict[str, Any], json_loads(shared_attrs))
        except JSON_DECODE_EXCEPTIONS:
            # When json_loads fails
            _LOGGER.exception("Error converting row to state attributes: %s", self)
            return {}


class StatesMeta(Base):
    """Metadata for states."""

    __table_args__ = (_DEFAULT_TABLE_ARGS,)
    __tablename__ = TABLE_STATES_META
    metadata_id: Mapped[int] = mapped_column(Integer, Identity(), primary_key=True)
    entity_id: Mapped[str | None] = mapped_column(String(MAX_LENGTH_STATE_ENTITY_ID))

    def __repr__(self) -> str:
        """Return string representation of instance for debugging."""
        return (
            "<recorder.StatesMeta("
            f"id={self.metadata_id}, entity_id='{self.entity_id}'"
            ")>"
        )


class StatisticsBase:
    """Statistics base class."""

    id: Mapped[int] = mapped_column(Integer, Identity(), primary_key=True)
    created: Mapped[datetime | None] = mapped_column(DATETIME_TYPE)  # No longer used
    created_ts: Mapped[float | None] = mapped_column(TIMESTAMP_TYPE, default=time.time)
    metadata_id: Mapped[int | None] = mapped_column(
        Integer,
        ForeignKey(f"{TABLE_STATISTICS_META}.id", ondelete="CASCADE"),
        index=True,
    )
    start: Mapped[datetime | None] = mapped_column(
        DATETIME_TYPE, index=True
    )  # No longer used
    start_ts: Mapped[float | None] = mapped_column(TIMESTAMP_TYPE, index=True)
    mean: Mapped[float | None] = mapped_column(DOUBLE_TYPE)
    min: Mapped[float | None] = mapped_column(DOUBLE_TYPE)
    max: Mapped[float | None] = mapped_column(DOUBLE_TYPE)
    last_reset: Mapped[datetime | None] = mapped_column(DATETIME_TYPE)
    last_reset_ts: Mapped[float | None] = mapped_column(TIMESTAMP_TYPE)
    state: Mapped[float | None] = mapped_column(DOUBLE_TYPE)
    sum: Mapped[float | None] = mapped_column(DOUBLE_TYPE)

    duration: timedelta

    @classmethod
    def from_stats(cls, metadata_id: int, stats: StatisticData) -> Self:
        """Create object from a statistics with datatime objects."""
        return cls(  # type: ignore[call-arg]
            metadata_id=metadata_id,
            created=None,
            created_ts=time.time(),
            start=None,
            start_ts=dt_util.utc_to_timestamp(stats["start"]),
            mean=stats.get("mean"),
            min=stats.get("min"),
            max=stats.get("max"),
            last_reset=None,
            last_reset_ts=datetime_to_timestamp_or_none(stats.get("last_reset")),
            state=stats.get("state"),
            sum=stats.get("sum"),
        )

    @classmethod
    def from_stats_ts(cls, metadata_id: int, stats: StatisticDataTimestamp) -> Self:
        """Create object from a statistics with timestamps."""
        return cls(  # type: ignore[call-arg]
            metadata_id=metadata_id,
            created=None,
            created_ts=time.time(),
            start=None,
            start_ts=stats["start_ts"],
            mean=stats.get("mean"),
            min=stats.get("min"),
            max=stats.get("max"),
            last_reset=None,
            last_reset_ts=stats.get("last_reset_ts"),
            state=stats.get("state"),
            sum=stats.get("sum"),
        )


class Statistics(Base, StatisticsBase):
    """Long term statistics."""

    duration = timedelta(hours=1)

    __table_args__ = (
        # Used for fetching statistics for a certain entity at a specific time
        Index(
            "ix_statistics_statistic_id_start_ts",
            "metadata_id",
            "start_ts",
            unique=True,
        ),
    )
    __tablename__ = TABLE_STATISTICS


class StatisticsShortTerm(Base, StatisticsBase):
    """Short term statistics."""

    duration = timedelta(minutes=5)

    __table_args__ = (
        # Used for fetching statistics for a certain entity at a specific time
        Index(
            "ix_statistics_short_term_statistic_id_start_ts",
            "metadata_id",
            "start_ts",
            unique=True,
        ),
    )
    __tablename__ = TABLE_STATISTICS_SHORT_TERM


class StatisticsMeta(Base):
    """Statistics meta data."""

    __table_args__ = (_DEFAULT_TABLE_ARGS,)
    __tablename__ = TABLE_STATISTICS_META
    id: Mapped[int] = mapped_column(Integer, Identity(), primary_key=True)
    statistic_id: Mapped[str | None] = mapped_column(
        String(255), index=True, unique=True
    )
    source: Mapped[str | None] = mapped_column(String(32))
    unit_of_measurement: Mapped[str | None] = mapped_column(String(255))
    has_mean: Mapped[bool | None] = mapped_column(Boolean)
    has_sum: Mapped[bool | None] = mapped_column(Boolean)
    name: Mapped[str | None] = mapped_column(String(255))

    @staticmethod
    def from_meta(meta: StatisticMetaData) -> StatisticsMeta:
        """Create object from meta data."""
        return StatisticsMeta(**meta)


class RecorderRuns(Base):
    """Representation of recorder run."""

    __table_args__ = (Index("ix_recorder_runs_start_end", "start", "end"),)
    __tablename__ = TABLE_RECORDER_RUNS
    run_id: Mapped[int] = mapped_column(Integer, Identity(), primary_key=True)
    start: Mapped[datetime] = mapped_column(DATETIME_TYPE, default=dt_util.utcnow)
    end: Mapped[datetime | None] = mapped_column(DATETIME_TYPE)
    closed_incorrect: Mapped[bool] = mapped_column(Boolean, default=False)
    created: Mapped[datetime] = mapped_column(DATETIME_TYPE, default=dt_util.utcnow)

    def __repr__(self) -> str:
        """Return string representation of instance for debugging."""
        end = (
            f"'{self.end.isoformat(sep=' ', timespec='seconds')}'" if self.end else None
        )
        return (
            f"<recorder.RecorderRuns(id={self.run_id},"
            f" start='{self.start.isoformat(sep=' ', timespec='seconds')}', end={end},"
            f" closed_incorrect={self.closed_incorrect},"
            f" created='{self.created.isoformat(sep=' ', timespec='seconds')}')>"
        )

    def to_native(self, validate_entity_id: bool = True) -> Self:
        """Return self, native format is this model."""
        return self


class SchemaChanges(Base):
    """Representation of schema version changes."""

    __tablename__ = TABLE_SCHEMA_CHANGES
    change_id: Mapped[int] = mapped_column(Integer, Identity(), primary_key=True)
    schema_version: Mapped[int | None] = mapped_column(Integer)
    changed: Mapped[datetime] = mapped_column(DATETIME_TYPE, default=dt_util.utcnow)

    def __repr__(self) -> str:
        """Return string representation of instance for debugging."""
        return (
            "<recorder.SchemaChanges("
            f"id={self.change_id}, schema_version={self.schema_version}, "
            f"changed='{self.changed.isoformat(sep=' ', timespec='seconds')}'"
            ")>"
        )


class StatisticsRuns(Base):
    """Representation of statistics run."""

    __tablename__ = TABLE_STATISTICS_RUNS
    run_id: Mapped[int] = mapped_column(Integer, Identity(), primary_key=True)
    start: Mapped[datetime] = mapped_column(DATETIME_TYPE, index=True)

    def __repr__(self) -> str:
        """Return string representation of instance for debugging."""
        return (
            f"<recorder.StatisticsRuns(id={self.run_id},"
            f" start='{self.start.isoformat(sep=' ', timespec='seconds')}', )>"
        )


EVENT_DATA_JSON = type_coerce(
    EventData.shared_data.cast(JSONB_VARIANT_CAST), JSONLiteral(none_as_null=True)
)
OLD_FORMAT_EVENT_DATA_JSON = type_coerce(
    Events.event_data.cast(JSONB_VARIANT_CAST), JSONLiteral(none_as_null=True)
)

SHARED_ATTRS_JSON = type_coerce(
    StateAttributes.shared_attrs.cast(JSON_VARIANT_CAST), JSON(none_as_null=True)
)
OLD_FORMAT_ATTRS_JSON = type_coerce(
    States.attributes.cast(JSON_VARIANT_CAST), JSON(none_as_null=True)
)

ENTITY_ID_IN_EVENT: ColumnElement = EVENT_DATA_JSON["entity_id"]
OLD_ENTITY_ID_IN_EVENT: ColumnElement = OLD_FORMAT_EVENT_DATA_JSON["entity_id"]
DEVICE_ID_IN_EVENT: ColumnElement = EVENT_DATA_JSON["device_id"]
OLD_STATE = aliased(States, name="old_state")<|MERGE_RESOLUTION|>--- conflicted
+++ resolved
@@ -68,11 +68,7 @@
     """Base class for tables."""
 
 
-<<<<<<< HEAD
-SCHEMA_VERSION = 37
-=======
 SCHEMA_VERSION = 38
->>>>>>> d9dabe28
 
 _LOGGER = logging.getLogger(__name__)
 
