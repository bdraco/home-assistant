--- conflicted
+++ resolved
@@ -535,11 +535,7 @@
     return combined_set
 
 
-<<<<<<< HEAD
-@lru_cache
-=======
 @lru_cache(512)
->>>>>>> ae3bfeb2
 def _cached_attrs_json_bytes_strip_null(
     attrs: ReadOnlyDict[str, Any],
     base_platform_attrs: frozenset[str] | None,
