--- conflicted
+++ resolved
@@ -41,7 +41,6 @@
     MAX_LENGTH_STATE_STATE,
 )
 from homeassistant.core import Context, Event, EventOrigin, State, split_entity_id
-from homeassistant.helpers import entity_registry as er
 from homeassistant.helpers.json import JSON_DUMP, json_bytes, json_bytes_strip_null
 import homeassistant.util.dt as dt_util
 from homeassistant.util.json import (
@@ -460,11 +459,7 @@
     @staticmethod
     def shared_attrs_bytes_from_event(
         event: Event,
-<<<<<<< HEAD
-        entity_registry: er.EntityRegistry,
-=======
         entity_sources: dict[str, dict[str, str]],
->>>>>>> 00e2d711
         exclude_attrs_by_domain: dict[str, set[str]],
         dialect: SupportedDialect | None,
     ) -> bytes:
@@ -477,13 +472,8 @@
         exclude_attrs = set(ALL_DOMAIN_EXCLUDE_ATTRS)
         if base_platform_attrs := exclude_attrs_by_domain.get(domain):
             exclude_attrs |= base_platform_attrs
-<<<<<<< HEAD
-        if (reg_ent := entity_registry.async_get(state.entity_id)) and (
-            integration_attrs := exclude_attrs_by_domain.get(reg_ent.platform)
-=======
         if (entity_info := entity_sources.get(state.entity_id)) and (
             integration_attrs := exclude_attrs_by_domain.get(entity_info["domain"])
->>>>>>> 00e2d711
         ):
             exclude_attrs |= integration_attrs
         encoder = json_bytes_strip_null if dialect == PSQL_DIALECT else json_bytes
