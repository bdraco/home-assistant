--- conflicted
+++ resolved
@@ -156,9 +156,6 @@
     try:
         conn = sqlite3.connect(dbpath)
         cursor = conn.cursor()
-<<<<<<< HEAD
-        if not last_run_was_recently_clean(cursor) or not basic_sanity_check(cursor):
-=======
         if last_run_was_recently_clean(cursor) or basic_sanity_check(cursor):
             _LOGGER.debug(
                 "The quick_check will be skipped as the system was restarted cleanly and passed the basic sanity check"
@@ -167,7 +164,6 @@
             _LOGGER.debug(
                 "A quick_check is being performed on the sqlite3 database at %s", dbpath
             )
->>>>>>> 69d06f5f
             cursor.execute("PRAGMA QUICK_CHECK")
         conn.close()
     except sqlite3.DatabaseError:
