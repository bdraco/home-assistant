"""SQLAlchemy util functions."""

from __future__ import annotations

from collections.abc import Callable, Generator, Sequence
import contextlib
from contextlib import contextmanager
from datetime import date, datetime, timedelta
import functools
import logging
import os
import time
from typing import TYPE_CHECKING, Any, Concatenate, NoReturn

from awesomeversion import (
    AwesomeVersion,
    AwesomeVersionException,
    AwesomeVersionStrategy,
)
import ciso8601
from sqlalchemy import inspect, text
from sqlalchemy.engine import Result, Row
from sqlalchemy.engine.interfaces import DBAPIConnection
from sqlalchemy.exc import OperationalError, SQLAlchemyError, StatementError
from sqlalchemy.orm.query import Query
from sqlalchemy.orm.session import Session
from sqlalchemy.sql.lambdas import StatementLambdaElement
import voluptuous as vol

from homeassistant.core import HomeAssistant, callback
from homeassistant.helpers import config_validation as cv, issue_registry as ir
from homeassistant.helpers.recorder import (  # noqa: F401
    DATA_INSTANCE,
    get_instance,
    session_scope,
)
import homeassistant.util.dt as dt_util

from .const import (
    DEFAULT_MAX_BIND_VARS,
    DOMAIN,
    SQLITE_MAX_BIND_VARS,
    SQLITE_MODERN_MAX_BIND_VARS,
    SQLITE_URL_PREFIX,
    SupportedDialect,
)
from .db_schema import (
    TABLE_RECORDER_RUNS,
    TABLE_SCHEMA_CHANGES,
    TABLES_TO_CHECK,
    RecorderRuns,
)
from .models import (
    DatabaseEngine,
    DatabaseOptimizer,
    StatisticPeriod,
    UnsupportedDialect,
    process_timestamp,
)

if TYPE_CHECKING:
    from sqlite3.dbapi2 import Cursor as SQLiteCursor

    from . import Recorder

_LOGGER = logging.getLogger(__name__)

RETRIES = 3
QUERY_RETRY_WAIT = 0.1
SQLITE3_POSTFIXES = ["", "-wal", "-shm"]
DEFAULT_YIELD_STATES_ROWS = 32768


# Our minimum versions for each database
#
# Older MariaDB suffers https://jira.mariadb.org/browse/MDEV-25020
# which is fixed in 10.5.17, 10.6.9, 10.7.5, 10.8.4
#
def _simple_version(version: str) -> AwesomeVersion:
    """Return a simple version."""
    return AwesomeVersion(version, ensure_strategy=AwesomeVersionStrategy.SIMPLEVER)


MIN_VERSION_MARIA_DB = _simple_version("10.3.0")
RECOMMENDED_MIN_VERSION_MARIA_DB = _simple_version("10.5.17")
MARIADB_WITH_FIXED_IN_QUERIES_105 = _simple_version("10.5.17")
MARIA_DB_106 = _simple_version("10.6.0")
MARIADB_WITH_FIXED_IN_QUERIES_106 = _simple_version("10.6.9")
RECOMMENDED_MIN_VERSION_MARIA_DB_106 = _simple_version("10.6.9")
MARIA_DB_107 = _simple_version("10.7.0")
RECOMMENDED_MIN_VERSION_MARIA_DB_107 = _simple_version("10.7.5")
MARIADB_WITH_FIXED_IN_QUERIES_107 = _simple_version("10.7.5")
MARIA_DB_108 = _simple_version("10.8.0")
RECOMMENDED_MIN_VERSION_MARIA_DB_108 = _simple_version("10.8.4")
MARIADB_WITH_FIXED_IN_QUERIES_108 = _simple_version("10.8.4")
MIN_VERSION_MYSQL = _simple_version("8.0.0")
MIN_VERSION_PGSQL = _simple_version("12.0")
MIN_VERSION_SQLITE = _simple_version("3.31.0")
UPCOMING_MIN_VERSION_SQLITE = _simple_version("3.40.1")
MIN_VERSION_SQLITE_MODERN_BIND_VARS = _simple_version("3.32.0")


# This is the maximum time after the recorder ends the session
# before we no longer consider startup to be a "restart" and we
# should do a check on the sqlite3 database.
MAX_RESTART_TIME = timedelta(minutes=10)

# Retry when one of the following MySQL errors occurred:
RETRYABLE_MYSQL_ERRORS = (1205, 1206, 1213)
# 1205: Lock wait timeout exceeded; try restarting transaction
# 1206: The total number of locks exceeds the lock table size
# 1213: Deadlock found when trying to get lock; try restarting transaction

FIRST_POSSIBLE_SUNDAY = 8
SUNDAY_WEEKDAY = 6
DAYS_IN_WEEK = 7


def execute(
    qry: Query, to_native: bool = False, validate_entity_ids: bool = True
) -> list[Row]:
    """Query the database and convert the objects to HA native form.

    This method also retries a few times in the case of stale connections.
    """
    debug = _LOGGER.isEnabledFor(logging.DEBUG)
    for tryno in range(RETRIES):
        try:
            if debug:
                timer_start = time.perf_counter()

            if to_native:
                result = [
                    row
                    for row in (
                        row.to_native(validate_entity_id=validate_entity_ids)
                        for row in qry
                    )
                    if row is not None
                ]
            else:
                result = qry.all()

            if debug:
                elapsed = time.perf_counter() - timer_start
                if to_native:
                    _LOGGER.debug(
                        "converting %d rows to native objects took %fs",
                        len(result),
                        elapsed,
                    )
                else:
                    _LOGGER.debug(
                        "querying %d rows took %fs",
                        len(result),
                        elapsed,
                    )

        except SQLAlchemyError as err:
            _LOGGER.error("Error executing query: %s", err)

            if tryno == RETRIES - 1:
                raise
            time.sleep(QUERY_RETRY_WAIT)
        else:
            return result

    # Unreachable
    raise RuntimeError  # pragma: no cover


def execute_stmt_lambda_element(
    session: Session,
    stmt: StatementLambdaElement,
    start_time: datetime | None = None,
    end_time: datetime | None = None,
    yield_per: int = DEFAULT_YIELD_STATES_ROWS,
    orm_rows: bool = True,
) -> Sequence[Row] | Result:
    """Execute a StatementLambdaElement.

    If the time window passed is greater than one day
    the execution method will switch to yield_per to
    reduce memory pressure.

    It is not recommended to pass a time window
    when selecting non-ranged rows (ie selecting
    specific entities) since they are usually faster
    with .all().
    """
    use_all = not start_time or ((end_time or dt_util.utcnow()) - start_time).days <= 1
    for tryno in range(RETRIES):
        try:
            if orm_rows:
                executed = session.execute(stmt)
            else:
                executed = session.connection().execute(stmt)
            if use_all:
                return executed.all()
            return executed.yield_per(yield_per)
        except SQLAlchemyError as err:
            _LOGGER.error("Error executing query: %s", err)
            if tryno == RETRIES - 1:
                raise
            time.sleep(QUERY_RETRY_WAIT)

    # Unreachable
    raise RuntimeError  # pragma: no cover


def validate_or_move_away_sqlite_database(dburl: str) -> bool:
    """Ensure that the database is valid or move it away."""
    dbpath = dburl_to_path(dburl)

    if not os.path.exists(dbpath):
        # Database does not exist yet, this is OK
        return True

    if not validate_sqlite_database(dbpath):
        move_away_broken_database(dbpath)
        return False

    return True


def dburl_to_path(dburl: str) -> str:
    """Convert the db url into a filesystem path."""
    return dburl.removeprefix(SQLITE_URL_PREFIX)


def last_run_was_recently_clean(cursor: SQLiteCursor) -> bool:
    """Verify the last recorder run was recently clean."""

    cursor.execute("SELECT end FROM recorder_runs ORDER BY start DESC LIMIT 1;")
    end_time = cursor.fetchone()

    if not end_time or not end_time[0]:
        return False

    last_run_end_time = process_timestamp(dt_util.parse_datetime(end_time[0]))
    assert last_run_end_time is not None
    now = dt_util.utcnow()

    _LOGGER.debug("The last run ended at: %s (now: %s)", last_run_end_time, now)

    if last_run_end_time + MAX_RESTART_TIME < now:
        return False

    return True


def basic_sanity_check(cursor: SQLiteCursor) -> bool:
    """Check tables to make sure select does not fail."""

    for table in TABLES_TO_CHECK:
        if table in (TABLE_RECORDER_RUNS, TABLE_SCHEMA_CHANGES):
            cursor.execute(f"SELECT * FROM {table};")  # noqa: S608 # not injection
        else:
            cursor.execute(
                f"SELECT * FROM {table} LIMIT 1;"  # noqa: S608 # not injection
            )

    return True


def validate_sqlite_database(dbpath: str) -> bool:
    """Run a quick check on an sqlite database to see if it is corrupt."""
    import sqlite3  # pylint: disable=import-outside-toplevel

    try:
        conn = sqlite3.connect(dbpath)
        run_checks_on_open_db(dbpath, conn.cursor())
        conn.close()
    except sqlite3.DatabaseError:
        _LOGGER.exception("The database at %s is corrupt or malformed", dbpath)
        return False

    return True


def run_checks_on_open_db(dbpath: str, cursor: SQLiteCursor) -> None:
    """Run checks that will generate a sqlite3 exception if there is corruption."""
    sanity_check_passed = basic_sanity_check(cursor)
    last_run_was_clean = last_run_was_recently_clean(cursor)

    if sanity_check_passed and last_run_was_clean:
        _LOGGER.debug(
            "The system was restarted cleanly and passed the basic sanity check"
        )
        return

    if not sanity_check_passed:
        _LOGGER.warning(
            "The database sanity check failed to validate the sqlite3 database at %s",
            dbpath,
        )

    if not last_run_was_clean:
        _LOGGER.warning(
            (
                "The system could not validate that the sqlite3 database at %s was"
                " shutdown cleanly"
            ),
            dbpath,
        )


def move_away_broken_database(dbfile: str) -> None:
    """Move away a broken sqlite3 database."""

    isotime = dt_util.utcnow().isoformat()
    corrupt_postfix = f".corrupt.{isotime}"

    _LOGGER.error(
        (
            "The system will rename the corrupt database file %s to %s in order to"
            " allow startup to proceed"
        ),
        dbfile,
        f"{dbfile}{corrupt_postfix}",
    )

    for postfix in SQLITE3_POSTFIXES:
        path = f"{dbfile}{postfix}"
        if not os.path.exists(path):
            continue
        os.rename(path, f"{path}{corrupt_postfix}")


def execute_on_connection(dbapi_connection: DBAPIConnection, statement: str) -> None:
    """Execute a single statement with a dbapi connection."""
    cursor = dbapi_connection.cursor()
    cursor.execute(statement)
    cursor.close()


def query_on_connection(dbapi_connection: DBAPIConnection, statement: str) -> Any:
    """Execute a single statement with a dbapi connection and return the result."""
    cursor = dbapi_connection.cursor()
    cursor.execute(statement)
    result = cursor.fetchall()
    cursor.close()
    return result


def _fail_unsupported_dialect(dialect_name: str) -> NoReturn:
    """Warn about unsupported database version."""
    _LOGGER.error(
        (
            "Database %s is not supported; Home Assistant supports %s. "
            "Starting with Home Assistant 2022.6 this prevents the recorder from "
            "starting. Please migrate your database to a supported software"
        ),
        dialect_name,
        "MariaDB ≥ 10.3, MySQL ≥ 8.0, PostgreSQL ≥ 12, SQLite ≥ 3.31.0",
    )
    raise UnsupportedDialect


def _raise_if_version_unsupported(
    server_version: str, dialect_name: str, minimum_version: str
) -> NoReturn:
    """Warn about unsupported database version."""
    _LOGGER.error(
        (
            "Version %s of %s is not supported; minimum supported version is %s. "
            "Starting with Home Assistant 2022.6 this prevents the recorder from "
            "starting. Please upgrade your database software"
        ),
        server_version,
        dialect_name,
        minimum_version,
    )
    raise UnsupportedDialect


@callback
def _async_delete_issue_deprecated_version(
    hass: HomeAssistant, dialect_name: str
) -> None:
    """Delete the issue about upcoming unsupported database version."""
    ir.async_delete_issue(hass, DOMAIN, f"{dialect_name}_too_old")


@callback
def _async_create_issue_deprecated_version(
    hass: HomeAssistant,
    server_version: AwesomeVersion,
    dialect_name: str,
    min_version: AwesomeVersion,
) -> None:
    """Warn about upcoming unsupported database version."""
    ir.async_create_issue(
        hass,
        DOMAIN,
        f"{dialect_name}_too_old",
        is_fixable=False,
        severity=ir.IssueSeverity.CRITICAL,
        translation_key=f"{dialect_name}_too_old",
        translation_placeholders={
            "server_version": str(server_version),
            "min_version": str(min_version),
<<<<<<< HEAD
            "ha_version": "2025.2",
        },
=======
        },
        breaks_in_ha_version="2025.2.0",
>>>>>>> 95b2c5fa
    )


def _extract_version_from_server_response_or_raise(
    server_response: str,
) -> AwesomeVersion:
    """Extract version from server response."""
    return AwesomeVersion(
        server_response,
        ensure_strategy=AwesomeVersionStrategy.SIMPLEVER,
        find_first_match=True,
    )


def _extract_version_from_server_response(
    server_response: str,
) -> AwesomeVersion | None:
    """Attempt to extract version from server response."""
    try:
        return _extract_version_from_server_response_or_raise(server_response)
    except AwesomeVersionException:
        return None


def _datetime_or_none(value: str) -> datetime | None:
    """Fast version of mysqldb DateTime_or_None.

    https://github.com/PyMySQL/mysqlclient/blob/v2.1.0/MySQLdb/times.py#L66
    """
    try:
        return ciso8601.parse_datetime(value)
    except ValueError:
        return None


def build_mysqldb_conv() -> dict:
    """Build a MySQLDB conv dict that uses cisco8601 to parse datetimes."""
    # Late imports since we only call this if they are using mysqldb
    # pylint: disable=import-outside-toplevel
    from MySQLdb.constants import FIELD_TYPE
    from MySQLdb.converters import conversions

    return {**conversions, FIELD_TYPE.DATETIME: _datetime_or_none}


@callback
def _async_create_mariadb_range_index_regression_issue(
    hass: HomeAssistant, version: AwesomeVersion
) -> None:
    """Create an issue for the index range regression in older MariaDB.

    The range scan issue was fixed in MariaDB 10.5.17, 10.6.9, 10.7.5, 10.8.4 and later.
    """
    if version >= MARIA_DB_108:
        min_version = RECOMMENDED_MIN_VERSION_MARIA_DB_108
    elif version >= MARIA_DB_107:
        min_version = RECOMMENDED_MIN_VERSION_MARIA_DB_107
    elif version >= MARIA_DB_106:
        min_version = RECOMMENDED_MIN_VERSION_MARIA_DB_106
    else:
        min_version = RECOMMENDED_MIN_VERSION_MARIA_DB
    ir.async_create_issue(
        hass,
        DOMAIN,
        "maria_db_range_index_regression",
        is_fixable=False,
        severity=ir.IssueSeverity.CRITICAL,
        learn_more_url="https://jira.mariadb.org/browse/MDEV-25020",
        translation_key="maria_db_range_index_regression",
        translation_placeholders={"min_version": str(min_version)},
    )


@callback
def async_create_backup_failure_issue(
    hass: HomeAssistant,
    local_start_time: datetime,
) -> None:
    """Create an issue when the backup fails because we run out of resources."""
    ir.async_create_issue(
        hass,
        DOMAIN,
        "backup_failed_out_of_resources",
        is_fixable=False,
        severity=ir.IssueSeverity.CRITICAL,
        learn_more_url="https://www.home-assistant.io/integrations/recorder",
        translation_key="backup_failed_out_of_resources",
        translation_placeholders={"start_time": local_start_time.strftime("%H:%M:%S")},
    )


def setup_connection_for_dialect(
    instance: Recorder,
    dialect_name: str,
    dbapi_connection: DBAPIConnection,
    first_connection: bool,
) -> DatabaseEngine | None:
    """Execute statements needed for dialect connection."""
    version: AwesomeVersion | None = None
    slow_range_in_select = False
    if dialect_name == SupportedDialect.SQLITE:
        max_bind_vars = SQLITE_MAX_BIND_VARS
        if first_connection:
            old_isolation = dbapi_connection.isolation_level  # type: ignore[attr-defined]
            dbapi_connection.isolation_level = None  # type: ignore[attr-defined]
            execute_on_connection(dbapi_connection, "PRAGMA journal_mode=WAL")
            dbapi_connection.isolation_level = old_isolation  # type: ignore[attr-defined]
            # WAL mode only needs to be setup once
            # instead of every time we open the sqlite connection
            # as its persistent and isn't free to call every time.
            result = query_on_connection(dbapi_connection, "SELECT sqlite_version()")
            version_string = result[0][0]
            version = _extract_version_from_server_response_or_raise(version_string)

            if version < MIN_VERSION_SQLITE:
<<<<<<< HEAD
                _fail_unsupported_version(
                    version or version_string, "SQLite", MIN_VERSION_SQLITE
                )

            # No elif here since _fail_unsupported_version raises
=======
                _raise_if_version_unsupported(
                    version or version_string, "SQLite", MIN_VERSION_SQLITE
                )

            # No elif here since _raise_if_version_unsupported raises
>>>>>>> 95b2c5fa
            if version < UPCOMING_MIN_VERSION_SQLITE:
                instance.hass.add_job(
                    _async_create_issue_deprecated_version,
                    instance.hass,
                    version or version_string,
                    dialect_name,
                    UPCOMING_MIN_VERSION_SQLITE,
                )
            else:
                instance.hass.add_job(
                    _async_delete_issue_deprecated_version, instance.hass, dialect_name
                )

            if version and version > MIN_VERSION_SQLITE_MODERN_BIND_VARS:
                max_bind_vars = SQLITE_MODERN_MAX_BIND_VARS

        # The upper bound on the cache size is approximately 16MiB of memory
        execute_on_connection(dbapi_connection, "PRAGMA cache_size = -16384")

        #
        # Enable FULL synchronous if they have a commit interval of 0
        # or NORMAL if they do not.
        #
        # https://sqlite.org/pragma.html#pragma_synchronous
        # The synchronous=NORMAL setting is a good choice for most applications
        # running in WAL mode.
        #
        synchronous = "NORMAL" if instance.commit_interval else "FULL"
        execute_on_connection(dbapi_connection, f"PRAGMA synchronous={synchronous}")

        # enable support for foreign keys
        execute_on_connection(dbapi_connection, "PRAGMA foreign_keys=ON")

    elif dialect_name == SupportedDialect.MYSQL:
        max_bind_vars = DEFAULT_MAX_BIND_VARS
        execute_on_connection(dbapi_connection, "SET session wait_timeout=28800")
        if first_connection:
            result = query_on_connection(dbapi_connection, "SELECT VERSION()")
            version_string = result[0][0]
            version = _extract_version_from_server_response(version_string)
            is_maria_db = "mariadb" in version_string.lower()

            if is_maria_db:
                if not version or version < MIN_VERSION_MARIA_DB:
                    _raise_if_version_unsupported(
                        version or version_string, "MariaDB", MIN_VERSION_MARIA_DB
                    )
                if version and (
                    (version < RECOMMENDED_MIN_VERSION_MARIA_DB)
                    or (MARIA_DB_106 <= version < RECOMMENDED_MIN_VERSION_MARIA_DB_106)
                    or (MARIA_DB_107 <= version < RECOMMENDED_MIN_VERSION_MARIA_DB_107)
                    or (MARIA_DB_108 <= version < RECOMMENDED_MIN_VERSION_MARIA_DB_108)
                ):
                    instance.hass.add_job(
                        _async_create_mariadb_range_index_regression_issue,
                        instance.hass,
                        version,
                    )

            elif not version or version < MIN_VERSION_MYSQL:
                _raise_if_version_unsupported(
                    version or version_string, "MySQL", MIN_VERSION_MYSQL
                )

            slow_range_in_select = bool(
                not version
                or version < MARIADB_WITH_FIXED_IN_QUERIES_105
                or MARIA_DB_106 <= version < MARIADB_WITH_FIXED_IN_QUERIES_106
                or MARIA_DB_107 <= version < MARIADB_WITH_FIXED_IN_QUERIES_107
                or MARIA_DB_108 <= version < MARIADB_WITH_FIXED_IN_QUERIES_108
            )

        # Ensure all times are using UTC to avoid issues with daylight savings
        execute_on_connection(dbapi_connection, "SET time_zone = '+00:00'")
    elif dialect_name == SupportedDialect.POSTGRESQL:
        max_bind_vars = DEFAULT_MAX_BIND_VARS
        if first_connection:
            # server_version_num was added in 2006
            result = query_on_connection(dbapi_connection, "SHOW server_version")
            version_string = result[0][0]
            version = _extract_version_from_server_response(version_string)
            if not version or version < MIN_VERSION_PGSQL:
                _raise_if_version_unsupported(
                    version or version_string, "PostgreSQL", MIN_VERSION_PGSQL
                )

    else:
        _fail_unsupported_dialect(dialect_name)

    if not first_connection:
        return None

    return DatabaseEngine(
        dialect=SupportedDialect(dialect_name),
        version=version,
        optimizer=DatabaseOptimizer(slow_range_in_select=slow_range_in_select),
        max_bind_vars=max_bind_vars,
    )


def end_incomplete_runs(session: Session, start_time: datetime) -> None:
    """End any incomplete recorder runs."""
    for run in session.query(RecorderRuns).filter_by(end=None):
        run.closed_incorrect = True
        run.end = start_time
        _LOGGER.warning(
            "Ended unfinished session (id=%s from %s)", run.run_id, run.start
        )
        session.add(run)


def _is_retryable_error(instance: Recorder, err: OperationalError) -> bool:
    """Return True if the error is retryable."""
    assert instance.engine is not None
    return bool(
        instance.engine.dialect.name == SupportedDialect.MYSQL
        and isinstance(err.orig, BaseException)
        and err.orig.args
        and err.orig.args[0] in RETRYABLE_MYSQL_ERRORS
    )


type _FuncType[_T, **_P, _R] = Callable[Concatenate[_T, _P], _R]


def retryable_database_job[_RecorderT: Recorder, **_P](
    description: str,
) -> Callable[[_FuncType[_RecorderT, _P, bool]], _FuncType[_RecorderT, _P, bool]]:
    """Try to execute a database job.

    The job should return True if it finished, and False if it needs to be rescheduled.
    """

    def decorator(
        job: _FuncType[_RecorderT, _P, bool],
    ) -> _FuncType[_RecorderT, _P, bool]:
        @functools.wraps(job)
        def wrapper(instance: _RecorderT, *args: _P.args, **kwargs: _P.kwargs) -> bool:
            try:
                return job(instance, *args, **kwargs)
            except OperationalError as err:
                if _is_retryable_error(instance, err):
                    assert isinstance(err.orig, BaseException)  # noqa: PT017
                    _LOGGER.info(
                        "%s; %s not completed, retrying", err.orig.args[1], description
                    )
                    time.sleep(instance.db_retry_wait)
                    # Failed with retryable error
                    return False

                _LOGGER.warning("Error executing %s: %s", description, err)

            # Failed with permanent error
            return True

        return wrapper

    return decorator


def database_job_retry_wrapper[_RecorderT: Recorder, **_P](
    description: str, attempts: int = 5
) -> Callable[[_FuncType[_RecorderT, _P, None]], _FuncType[_RecorderT, _P, None]]:
    """Try to execute a database job multiple times.

    This wrapper handles InnoDB deadlocks and lock timeouts.

    This is different from retryable_database_job in that it will retry the job
    attempts number of times instead of returning False if the job fails.
    """

    def decorator(
        job: _FuncType[_RecorderT, _P, None],
    ) -> _FuncType[_RecorderT, _P, None]:
        @functools.wraps(job)
        def wrapper(instance: _RecorderT, *args: _P.args, **kwargs: _P.kwargs) -> None:
            for attempt in range(attempts):
                try:
                    job(instance, *args, **kwargs)
                except OperationalError as err:
                    if attempt == attempts - 1 or not _is_retryable_error(
                        instance, err
                    ):
                        raise
                    assert isinstance(err.orig, BaseException)  # noqa: PT017
                    _LOGGER.info(
                        "%s; %s failed, retrying", err.orig.args[1], description
                    )
                    time.sleep(instance.db_retry_wait)
                    # Failed with retryable error
                else:
                    return

        return wrapper

    return decorator


def periodic_db_cleanups(instance: Recorder) -> None:
    """Run any database cleanups that need to happen periodically.

    These cleanups will happen nightly or after any purge.
    """
    assert instance.engine is not None
    if instance.engine.dialect.name == SupportedDialect.SQLITE:
        # Execute sqlite to create a wal checkpoint and free up disk space
        _LOGGER.debug("WAL checkpoint")
        with instance.engine.connect() as connection:
            connection.execute(text("PRAGMA wal_checkpoint(TRUNCATE);"))
            connection.execute(text("PRAGMA OPTIMIZE;"))


@contextmanager
def write_lock_db_sqlite(instance: Recorder) -> Generator[None]:
    """Lock database for writes."""
    assert instance.engine is not None
    with instance.engine.connect() as connection:
        # Execute sqlite to create a wal checkpoint
        # This is optional but makes sure the backup is going to be minimal
        connection.execute(text("PRAGMA wal_checkpoint(TRUNCATE)"))
        # Create write lock
        _LOGGER.debug("Lock database")
        connection.execute(text("BEGIN IMMEDIATE;"))
        try:
            yield
        finally:
            _LOGGER.debug("Unlock database")
            connection.execute(text("END;"))


def async_migration_in_progress(hass: HomeAssistant) -> bool:
    """Determine if a migration is in progress.

    This is a thin wrapper that allows us to change
    out the implementation later.
    """
    if DATA_INSTANCE not in hass.data:
        return False
    return hass.data[DATA_INSTANCE].migration_in_progress


def async_migration_is_live(hass: HomeAssistant) -> bool:
    """Determine if a migration is live.

    This is a thin wrapper that allows us to change
    out the implementation later.
    """
    if DATA_INSTANCE not in hass.data:
        return False
    return hass.data[DATA_INSTANCE].migration_is_live


def second_sunday(year: int, month: int) -> date:
    """Return the datetime.date for the second sunday of a month."""
    second = date(year, month, FIRST_POSSIBLE_SUNDAY)
    day_of_week = second.weekday()
    if day_of_week == SUNDAY_WEEKDAY:
        return second
    return second.replace(
        day=(FIRST_POSSIBLE_SUNDAY + (SUNDAY_WEEKDAY - day_of_week) % DAYS_IN_WEEK)
    )


def is_second_sunday(date_time: datetime) -> bool:
    """Check if a time is the second sunday of the month."""
    return bool(second_sunday(date_time.year, date_time.month).day == date_time.day)


PERIOD_SCHEMA = vol.Schema(
    {
        vol.Exclusive("calendar", "period"): vol.Schema(
            {
                vol.Required("period"): vol.Any("hour", "day", "week", "month", "year"),
                vol.Optional("offset"): int,
            }
        ),
        vol.Exclusive("fixed_period", "period"): vol.Schema(
            {
                vol.Optional("start_time"): vol.All(cv.datetime, dt_util.as_utc),
                vol.Optional("end_time"): vol.All(cv.datetime, dt_util.as_utc),
            }
        ),
        vol.Exclusive("rolling_window", "period"): vol.Schema(
            {
                vol.Required("duration"): cv.time_period_dict,
                vol.Optional("offset"): cv.time_period_dict,
            }
        ),
    }
)


def resolve_period(
    period_def: StatisticPeriod,
) -> tuple[datetime | None, datetime | None]:
    """Return start and end datetimes for a statistic period definition."""
    start_time = None
    end_time = None

    if "calendar" in period_def:
        calendar_period = period_def["calendar"]["period"]
        start_of_day = dt_util.start_of_local_day()
        cal_offset = period_def["calendar"].get("offset", 0)
        if calendar_period == "hour":
            start_time = dt_util.now().replace(minute=0, second=0, microsecond=0)
            start_time += timedelta(hours=cal_offset)
            end_time = start_time + timedelta(hours=1)
        elif calendar_period == "day":
            start_time = start_of_day
            start_time += timedelta(days=cal_offset)
            end_time = start_time + timedelta(days=1)
        elif calendar_period == "week":
            start_time = start_of_day - timedelta(days=start_of_day.weekday())
            start_time += timedelta(days=cal_offset * 7)
            end_time = start_time + timedelta(weeks=1)
        elif calendar_period == "month":
            start_time = start_of_day.replace(day=28)
            # This works for up to 48 months of offset
            start_time = (start_time + timedelta(days=cal_offset * 31)).replace(day=1)
            end_time = (start_time + timedelta(days=31)).replace(day=1)
        else:  # calendar_period = "year"
            start_time = start_of_day.replace(month=12, day=31)
            # This works for 100+ years of offset
            start_time = (start_time + timedelta(days=cal_offset * 366)).replace(
                month=1, day=1
            )
            end_time = (start_time + timedelta(days=365)).replace(day=1)

        start_time = dt_util.as_utc(start_time)
        end_time = dt_util.as_utc(end_time)

    elif "fixed_period" in period_def:
        start_time = period_def["fixed_period"].get("start_time")
        end_time = period_def["fixed_period"].get("end_time")

    elif "rolling_window" in period_def:
        duration = period_def["rolling_window"]["duration"]
        now = dt_util.utcnow()
        start_time = now - duration
        end_time = start_time + duration

        if offset := period_def["rolling_window"].get("offset"):
            start_time += offset
            end_time += offset

    return (start_time, end_time)


def get_index_by_name(session: Session, table_name: str, index_name: str) -> str | None:
    """Get an index by name."""
    connection = session.connection()
    inspector = inspect(connection)
    indexes = inspector.get_indexes(table_name)
    return next(
        (
            possible_index["name"]
            for possible_index in indexes
            if possible_index["name"]
            and (
                possible_index["name"] == index_name
                or possible_index["name"].endswith(f"_{index_name}")
            )
        ),
        None,
    )


def filter_unique_constraint_integrity_error(
    instance: Recorder, row_type: str
) -> Callable[[Exception], bool]:
    """Create a filter for unique constraint integrity errors."""

    def _filter_unique_constraint_integrity_error(err: Exception) -> bool:
        """Handle unique constraint integrity errors."""
        if not isinstance(err, StatementError):
            return False

        assert instance.engine is not None
        dialect_name = instance.engine.dialect.name

        ignore = False
        if (
            dialect_name == SupportedDialect.SQLITE
            and "UNIQUE constraint failed" in str(err)
        ):
            ignore = True
        if (
            dialect_name == SupportedDialect.POSTGRESQL
            and err.orig
            and hasattr(err.orig, "pgcode")
            and err.orig.pgcode == "23505"
        ):
            ignore = True
        if (
            dialect_name == SupportedDialect.MYSQL
            and err.orig
            and hasattr(err.orig, "args")
        ):
            with contextlib.suppress(TypeError):
                if err.orig.args[0] == 1062:
                    ignore = True

        if ignore:
            _LOGGER.warning(
                (
                    "Blocked attempt to insert duplicated %s rows, please report"
                    " at %s"
                ),
                row_type,
                "https://github.com/home-assistant/core/issues?q=is%3Aopen+is%3Aissue+label%3A%22integration%3A+recorder%22",
                exc_info=err,
            )

        return ignore

    return _filter_unique_constraint_integrity_error<|MERGE_RESOLUTION|>--- conflicted
+++ resolved
@@ -400,13 +400,8 @@
         translation_placeholders={
             "server_version": str(server_version),
             "min_version": str(min_version),
-<<<<<<< HEAD
-            "ha_version": "2025.2",
-        },
-=======
         },
         breaks_in_ha_version="2025.2.0",
->>>>>>> 95b2c5fa
     )
 
 
@@ -522,19 +517,11 @@
             version = _extract_version_from_server_response_or_raise(version_string)
 
             if version < MIN_VERSION_SQLITE:
-<<<<<<< HEAD
-                _fail_unsupported_version(
-                    version or version_string, "SQLite", MIN_VERSION_SQLITE
-                )
-
-            # No elif here since _fail_unsupported_version raises
-=======
                 _raise_if_version_unsupported(
                     version or version_string, "SQLite", MIN_VERSION_SQLITE
                 )
 
             # No elif here since _raise_if_version_unsupported raises
->>>>>>> 95b2c5fa
             if version < UPCOMING_MIN_VERSION_SQLITE:
                 instance.hass.add_job(
                     _async_create_issue_deprecated_version,
