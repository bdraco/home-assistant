"""SQLAlchemy util functions."""
from contextlib import contextmanager
import logging
import os
import time

from sqlalchemy.exc import OperationalError, SQLAlchemyError

import homeassistant.util.dt as dt_util

from .const import DATA_INSTANCE, SQLITE_URL_PREFIX

_LOGGER = logging.getLogger(__name__)

RETRIES = 3
QUERY_RETRY_WAIT = 0.1
SQLITE3_POSTFIXES = ["", "-wal", "-shm"]


@contextmanager
def session_scope(*, hass=None, session=None):
    """Provide a transactional scope around a series of operations."""
    if session is None and hass is not None:
        session = hass.data[DATA_INSTANCE].get_session()

    if session is None:
        raise RuntimeError("Session required")

    need_rollback = False
    try:
        yield session
        if session.transaction:
            need_rollback = True
            session.commit()
    except Exception as err:
        _LOGGER.error("Error executing query: %s", err)
        if need_rollback:
            session.rollback()
        raise
    finally:
        session.close()


def commit(session, work):
    """Commit & retry work: Either a model or in a function."""
    for _ in range(0, RETRIES):
        try:
            if callable(work):
                work(session)
            else:
                session.add(work)
            session.commit()
            return True
        except OperationalError as err:
            _LOGGER.error("Error executing query: %s", err)
            session.rollback()
            time.sleep(QUERY_RETRY_WAIT)
    return False


def execute(qry, to_native=False, validate_entity_ids=True):
    """Query the database and convert the objects to HA native form.

    This method also retries a few times in the case of stale connections.
    """

    for tryno in range(0, RETRIES):
        try:
            timer_start = time.perf_counter()
            if to_native:
                result = [
                    row
                    for row in (
                        row.to_native(validate_entity_id=validate_entity_ids)
                        for row in qry
                    )
                    if row is not None
                ]
            else:
                result = list(qry)

            if _LOGGER.isEnabledFor(logging.DEBUG):
                elapsed = time.perf_counter() - timer_start
                if to_native:
                    _LOGGER.debug(
                        "converting %d rows to native objects took %fs",
                        len(result),
                        elapsed,
                    )
                else:
                    _LOGGER.debug(
                        "querying %d rows took %fs", len(result), elapsed,
                    )

            return result
        except SQLAlchemyError as err:
            _LOGGER.error("Error executing query: %s", err)

            if tryno == RETRIES - 1:
                raise
            time.sleep(QUERY_RETRY_WAIT)


def validate_or_move_away_sqlite_database(dburl: str) -> bool:
    """Ensure that the database is valid or move it away."""
    dbpath = dburl[len(SQLITE_URL_PREFIX) :]

    if not os.path.exists(dbpath):
        # Database does not exist yet, this is OK
        return True

    if not validate_sqlite_database(dbpath):
        _move_away_broken_database(dbpath)
        return False

    return True


def validate_sqlite_database(dbpath: str) -> bool:
    """Run a quick check on an sqlite database to see if it is corrupt."""
    import sqlite3  # pylint: disable=import-outside-toplevel

    try:
        conn = sqlite3.connect(dbpath)
        conn.cursor().execute("PRAGMA QUICK_CHECK")
        conn.close()
    except sqlite3.DatabaseError:
<<<<<<< HEAD
        _LOGGER.exception("The database at %s is corrupt or malformed.")
=======
        _LOGGER.exception("The database at %s is corrupt or malformed.", dbpath)
>>>>>>> bb2debed
        return False

    return True


def _move_away_broken_database(dbfile: str) -> None:
    """Move away a broken sqlite3 database."""

    isotime = dt_util.utcnow().isoformat()
    corrupt_postfix = f".corrupt.{isotime}"

    _LOGGER.error(
        "The system will rename the corrupt database file %s to %s in order to allow startup to proceed",
        dbfile,
        f"{dbfile}{corrupt_postfix}",
    )

    for postfix in SQLITE3_POSTFIXES:
        path = f"{dbfile}{postfix}"
        if not os.path.exists(path):
            continue
        os.rename(path, f"{path}{corrupt_postfix}")<|MERGE_RESOLUTION|>--- conflicted
+++ resolved
@@ -125,11 +125,7 @@
         conn.cursor().execute("PRAGMA QUICK_CHECK")
         conn.close()
     except sqlite3.DatabaseError:
-<<<<<<< HEAD
-        _LOGGER.exception("The database at %s is corrupt or malformed.")
-=======
         _LOGGER.exception("The database at %s is corrupt or malformed.", dbpath)
->>>>>>> bb2debed
         return False
 
     return True
