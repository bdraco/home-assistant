--- conflicted
+++ resolved
@@ -331,11 +331,7 @@
     include_last_reported: bool,
 ) -> Select | CompoundSelect:
     stmt = (
-<<<<<<< HEAD
-        _stmt_and_join_attributes(no_attributes, False, True)
-=======
         _stmt_and_join_attributes(no_attributes, False, include_last_reported)
->>>>>>> 3a0d9d8c
         .filter(
             (
                 (States.last_changed_ts == States.last_updated_ts)
@@ -367,38 +363,22 @@
                     single_metadata_id,
                     no_attributes,
                     False,
-<<<<<<< HEAD
-                    True,
-                ).subquery(),
-                no_attributes,
-                False,
-                True,
-=======
                     include_last_reported,
                 ).subquery(),
                 no_attributes,
                 False,
                 include_last_reported,
->>>>>>> 3a0d9d8c
             ),
             _select_from_subquery(
                 stmt.subquery(),
                 no_attributes,
                 False,
-<<<<<<< HEAD
-                True,
-=======
                 include_last_reported,
->>>>>>> 3a0d9d8c
             ),
         ).subquery(),
         no_attributes,
         False,
-<<<<<<< HEAD
-        True,
-=======
         include_last_reported,
->>>>>>> 3a0d9d8c
     )
 
 
@@ -504,11 +484,7 @@
     number_of_states: int, metadata_id: int, include_last_reported: bool
 ) -> Select:
     return (
-<<<<<<< HEAD
-        _stmt_and_join_attributes(False, False, True)
-=======
         _stmt_and_join_attributes(False, False, include_last_reported)
->>>>>>> 3a0d9d8c
         .where(
             States.state_id
             == (
