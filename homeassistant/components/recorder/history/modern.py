"""Provide pre-made queries on top of the recorder component."""
from __future__ import annotations

from collections import defaultdict
from collections.abc import Callable, Iterable, Iterator, MutableMapping
from datetime import datetime
from itertools import groupby
from operator import itemgetter
from typing import Any, cast

from sqlalchemy import (
    Column,
    CompoundSelect,
    Select,
    Subquery,
    and_,
    func,
    lambda_stmt,
    literal,
    select,
    union_all,
)
from sqlalchemy.engine.row import Row
from sqlalchemy.orm.session import Session

from homeassistant.const import COMPRESSED_STATE_LAST_UPDATED, COMPRESSED_STATE_STATE
from homeassistant.core import HomeAssistant, State, split_entity_id
import homeassistant.util.dt as dt_util

from ... import recorder
<<<<<<< HEAD
from ..db_schema import StateAttributes, States
=======
from ..db_schema import DOUBLE_TYPE, StateAttributes, States
>>>>>>> 541e51c8
from ..filters import Filters
from ..models import (
    LazyState,
    datetime_to_timestamp_or_none,
    extract_metadata_ids,
    process_timestamp,
    row_to_compressed_state,
)
from ..util import execute_stmt_lambda_element, session_scope
from .const import (
    LAST_CHANGED_KEY,
    NEED_ATTRIBUTE_DOMAINS,
    SIGNIFICANT_DOMAINS,
    STATE_KEY,
)

_FIELD_MAP = {
    "metadata_id": 0,
    "state": 1,
    "last_updated_ts": 2,
    "last_changed_ts": 3,
    "attributes": 4,
    "shared_attrs": 5,
}


def _stmt_and_join_attributes(
    no_attributes: bool, include_last_changed: bool
) -> Select:
    """Return the statement and if StateAttributes should be joined."""
    _select = select(States.metadata_id, States.state, States.last_updated_ts)
    if include_last_changed:
        _select = _select.add_columns(States.last_changed_ts)
    if not no_attributes:
        _select = _select.add_columns(States.attributes, StateAttributes.shared_attrs)
    return _select


def _stmt_and_join_attributes_for_start_state(
    no_attributes: bool, include_last_changed: bool
) -> Select:
    """Return the statement and if StateAttributes should be joined."""
    _select = select(States.metadata_id, States.state)
<<<<<<< HEAD
    _select = _select.add_columns(literal(value=None).label("last_updated_ts"))
    if include_last_changed:
        _select = _select.add_columns(literal(value=None).label("last_changed_ts"))
=======
    _select = _select.add_columns(
        literal(value=None).label("last_updated_ts").cast(DOUBLE_TYPE)
    )
    if include_last_changed:
        _select = _select.add_columns(
            literal(value=None).label("last_changed_ts").cast(DOUBLE_TYPE)
        )
>>>>>>> 541e51c8
    if not no_attributes:
        _select = _select.add_columns(States.attributes, StateAttributes.shared_attrs)
    return _select


def _select_from_subquery(
    subquery: Subquery | CompoundSelect, no_attributes: bool, include_last_changed: bool
) -> Select:
    """Return the statement to select from the union."""
    base_select = select(
        subquery.c.metadata_id,
        subquery.c.state,
        subquery.c.last_updated_ts,
    )
    if include_last_changed:
        base_select = base_select.add_columns(subquery.c.last_changed_ts)
    if no_attributes:
        return base_select
    return base_select.add_columns(subquery.c.attributes, subquery.c.shared_attrs)


def get_significant_states(
    hass: HomeAssistant,
    start_time: datetime,
    end_time: datetime | None = None,
    entity_ids: list[str] | None = None,
    filters: Filters | None = None,
    include_start_time_state: bool = True,
    significant_changes_only: bool = True,
    minimal_response: bool = False,
    no_attributes: bool = False,
    compressed_state_format: bool = False,
) -> MutableMapping[str, list[State | dict[str, Any]]]:
    """Wrap get_significant_states_with_session with an sql session."""
    with session_scope(hass=hass, read_only=True) as session:
        return get_significant_states_with_session(
            hass,
            session,
            start_time,
            end_time,
            entity_ids,
            filters,
            include_start_time_state,
            significant_changes_only,
            minimal_response,
            no_attributes,
            compressed_state_format,
        )


def _significant_states_stmt(
    start_time_ts: float,
    end_time_ts: float | None,
    single_metadata_id: int | None,
    metadata_ids: list[int],
    metadata_ids_in_significant_domains: list[int],
    significant_changes_only: bool,
    no_attributes: bool,
    include_start_time_state: bool,
    run_start_ts: float | None,
) -> Select | CompoundSelect:
    """Query the database for significant state changes."""
    include_last_changed = not significant_changes_only
    stmt = _stmt_and_join_attributes(no_attributes, include_last_changed)
    if significant_changes_only:
        # Since we are filtering on entity_id (metadata_id) we can avoid
        # the join of the states_meta table since we already know which
        # metadata_ids are in the significant domains.
<<<<<<< HEAD
        stmt = stmt.filter(
            States.metadata_id.in_(metadata_ids_in_significant_domains)
            | (States.last_changed_ts == States.last_updated_ts)
            | States.last_changed_ts.is_(None)
        )
=======
        if metadata_ids_in_significant_domains:
            stmt = stmt.filter(
                States.metadata_id.in_(metadata_ids_in_significant_domains)
                | (States.last_changed_ts == States.last_updated_ts)
                | States.last_changed_ts.is_(None)
            )
        else:
            stmt = stmt.filter(
                (States.last_changed_ts == States.last_updated_ts)
                | States.last_changed_ts.is_(None)
            )
>>>>>>> 541e51c8
    stmt = stmt.filter(States.metadata_id.in_(metadata_ids)).filter(
        States.last_updated_ts > start_time_ts
    )
    if end_time_ts:
        stmt = stmt.filter(States.last_updated_ts < end_time_ts)
    if not no_attributes:
        stmt = stmt.outerjoin(
            StateAttributes, States.attributes_id == StateAttributes.attributes_id
        )
    stmt = stmt.order_by(States.metadata_id, States.last_updated_ts)
    if not include_start_time_state or not run_start_ts:
        return stmt
    return _select_from_subquery(
        union_all(
            _select_from_subquery(
                _get_start_time_state_stmt(
                    run_start_ts,
                    start_time_ts,
                    single_metadata_id,
                    metadata_ids,
                    no_attributes,
                    include_last_changed,
                ).subquery(),
                no_attributes,
                include_last_changed,
            ),
            _select_from_subquery(stmt.subquery(), no_attributes, include_last_changed),
        ).subquery(),
        no_attributes,
        include_last_changed,
    )


def get_significant_states_with_session(
    hass: HomeAssistant,
    session: Session,
    start_time: datetime,
    end_time: datetime | None = None,
    entity_ids: list[str] | None = None,
    filters: Filters | None = None,
    include_start_time_state: bool = True,
    significant_changes_only: bool = True,
    minimal_response: bool = False,
    no_attributes: bool = False,
    compressed_state_format: bool = False,
) -> MutableMapping[str, list[State | dict[str, Any]]]:
    """Return states changes during UTC period start_time - end_time.

    entity_ids is an optional iterable of entities to include in the results.

    filters is an optional SQLAlchemy filter which will be applied to the database
    queries unless entity_ids is given, in which case its ignored.

    Significant states are all states where there is a state change,
    as well as all states from certain domains (for instance
    thermostat so that we get current temperature in our graphs).
    """
    if filters is not None:
        raise NotImplementedError("Filters are no longer supported")
    if not entity_ids:
        raise ValueError("entity_ids must be provided")
    entity_id_to_metadata_id: dict[str, int | None] | None = None
    metadata_ids_in_significant_domains: list[int] = []
    instance = recorder.get_instance(hass)
    if not (
        entity_id_to_metadata_id := instance.states_meta_manager.get_many(
            entity_ids, session, False
        )
    ) or not (possible_metadata_ids := extract_metadata_ids(entity_id_to_metadata_id)):
        return {}
    metadata_ids = possible_metadata_ids
    if significant_changes_only:
        metadata_ids_in_significant_domains = [
            metadata_id
            for entity_id, metadata_id in entity_id_to_metadata_id.items()
            if metadata_id is not None
            and split_entity_id(entity_id)[0] in SIGNIFICANT_DOMAINS
        ]
    run_start_ts: float | None = None
    if include_start_time_state and not (
        run_start_ts := _get_run_start_ts_for_utc_point_in_time(hass, start_time)
    ):
        include_start_time_state = False
    start_time_ts = dt_util.utc_to_timestamp(start_time)
    end_time_ts = datetime_to_timestamp_or_none(end_time)
    single_metadata_id = metadata_ids[0] if len(metadata_ids) == 1 else None
    stmt = lambda_stmt(
        lambda: _significant_states_stmt(
            start_time_ts,
            end_time_ts,
            single_metadata_id,
            metadata_ids,
            metadata_ids_in_significant_domains,
            significant_changes_only,
            no_attributes,
            include_start_time_state,
            run_start_ts,
        ),
        track_on=[
            bool(single_metadata_id),
<<<<<<< HEAD
=======
            bool(metadata_ids_in_significant_domains),
>>>>>>> 541e51c8
            bool(end_time_ts),
            significant_changes_only,
            no_attributes,
            include_start_time_state,
        ],
    )
    return _sorted_states_to_dict(
        execute_stmt_lambda_element(session, stmt, None, end_time),
        start_time_ts if include_start_time_state else None,
        entity_ids,
        entity_id_to_metadata_id,
        minimal_response,
        compressed_state_format,
    )


def get_full_significant_states_with_session(
    hass: HomeAssistant,
    session: Session,
    start_time: datetime,
    end_time: datetime | None = None,
    entity_ids: list[str] | None = None,
    filters: Filters | None = None,
    include_start_time_state: bool = True,
    significant_changes_only: bool = True,
    no_attributes: bool = False,
) -> MutableMapping[str, list[State]]:
    """Variant of get_significant_states_with_session.

    Difference with get_significant_states_with_session is that it does not
    return minimal responses.
    """
    return cast(
        MutableMapping[str, list[State]],
        get_significant_states_with_session(
            hass=hass,
            session=session,
            start_time=start_time,
            end_time=end_time,
            entity_ids=entity_ids,
            filters=filters,
            include_start_time_state=include_start_time_state,
            significant_changes_only=significant_changes_only,
            minimal_response=False,
            no_attributes=no_attributes,
        ),
    )


def _state_changed_during_period_stmt(
    start_time_ts: float,
    end_time_ts: float | None,
    single_metadata_id: int,
    no_attributes: bool,
    descending: bool,
    limit: int | None,
    include_start_time_state: bool,
    run_start_ts: float | None,
) -> Select | CompoundSelect:
    stmt = (
        _stmt_and_join_attributes(no_attributes, False)
        .filter(
            (
                (States.last_changed_ts == States.last_updated_ts)
                | States.last_changed_ts.is_(None)
            )
            & (States.last_updated_ts > start_time_ts)
        )
        .filter(States.metadata_id == single_metadata_id)
    )
    if end_time_ts:
        stmt = stmt.filter(States.last_updated_ts < end_time_ts)
    if not no_attributes:
        stmt = stmt.outerjoin(
            StateAttributes, States.attributes_id == StateAttributes.attributes_id
        )
<<<<<<< HEAD
    if descending:
        stmt = stmt.order_by(States.metadata_id, States.last_updated_ts.desc())
    else:
        stmt = stmt.order_by(States.metadata_id, States.last_updated_ts)
    if limit:
        stmt = stmt.limit(limit)
    if not include_start_time_state or not run_start_ts:
        return stmt
    return _select_from_subquery(
        union_all(
            _select_from_subquery(
                _get_single_entity_start_time_stmt(
                    start_time_ts,
                    single_metadata_id,
                    no_attributes,
                    False,
                ).subquery(),
                no_attributes,
                False,
            ),
            _select_from_subquery(stmt.subquery(), no_attributes, False),
        ).subquery(),
        no_attributes,
        False,
=======
    if limit:
        stmt = stmt.limit(limit)
    if not include_start_time_state or not run_start_ts:
        return stmt.order_by(
            States.metadata_id,
            States.last_updated_ts.desc() if descending else States.last_updated_ts,
        )

    union_subquery = union_all(
        _select_from_subquery(
            _get_single_entity_start_time_stmt(
                start_time_ts,
                single_metadata_id,
                no_attributes,
                False,
            ).subquery(),
            no_attributes,
            False,
        ),
        _select_from_subquery(
            stmt.order_by(States.metadata_id, States.last_updated_ts).subquery(),
            no_attributes,
            False,
        ),
    ).subquery()
    stmt = _select_from_subquery(union_subquery, no_attributes, False)
    if not descending:
        return stmt
    # If descending, we need to reverse the results
    return stmt.order_by(
        union_subquery.c.metadata_id, union_subquery.c.last_updated_ts.desc()
>>>>>>> 541e51c8
    )


def state_changes_during_period(
    hass: HomeAssistant,
    start_time: datetime,
    end_time: datetime | None = None,
    entity_id: str | None = None,
    no_attributes: bool = False,
    descending: bool = False,
    limit: int | None = None,
    include_start_time_state: bool = True,
) -> MutableMapping[str, list[State]]:
    """Return states changes during UTC period start_time - end_time."""
    if not entity_id:
        raise ValueError("entity_id must be provided")
    entity_ids = [entity_id.lower()]

    with session_scope(hass=hass, read_only=True) as session:
        instance = recorder.get_instance(hass)
        if not (
            possible_metadata_id := instance.states_meta_manager.get(
                entity_id, session, False
            )
        ):
            return {}
        single_metadata_id = possible_metadata_id
        entity_id_to_metadata_id: dict[str, int | None] = {
            entity_id: single_metadata_id
        }
        run_start_ts: float | None = None
        if include_start_time_state and not (
            run_start_ts := _get_run_start_ts_for_utc_point_in_time(hass, start_time)
        ):
            include_start_time_state = False
        start_time_ts = dt_util.utc_to_timestamp(start_time)
        end_time_ts = datetime_to_timestamp_or_none(end_time)
        stmt = lambda_stmt(
            lambda: _state_changed_during_period_stmt(
                start_time_ts,
                end_time_ts,
                single_metadata_id,
                no_attributes,
                descending,
                limit,
                include_start_time_state,
                run_start_ts,
            ),
            track_on=[
                bool(end_time_ts),
                no_attributes,
                descending,
                bool(limit),
                include_start_time_state,
            ],
        )
        return cast(
            MutableMapping[str, list[State]],
            _sorted_states_to_dict(
                execute_stmt_lambda_element(session, stmt, None, end_time),
                start_time_ts if include_start_time_state else None,
                entity_ids,
                entity_id_to_metadata_id,
            ),
        )


def _get_last_state_changes_stmt(number_of_states: int, metadata_id: int) -> Select:
    stmt = _stmt_and_join_attributes(False, False)
    if number_of_states == 1:
        stmt = stmt.join(
            (
                lastest_state_for_metadata_id := (
                    select(
                        States.metadata_id.label("max_metadata_id"),
                        # https://github.com/sqlalchemy/sqlalchemy/issues/9189
                        # pylint: disable-next=not-callable
                        func.max(States.last_updated_ts).label("max_last_updated"),
                    )
                    .filter(States.metadata_id == metadata_id)
                    .group_by(States.metadata_id)
                    .subquery()
                )
            ),
            and_(
                States.metadata_id == lastest_state_for_metadata_id.c.max_metadata_id,
                States.last_updated_ts
                == lastest_state_for_metadata_id.c.max_last_updated,
            ),
        )
    else:
        stmt = stmt.where(
            States.state_id
            == (
                select(States.state_id)
                .filter(States.metadata_id == metadata_id)
                .order_by(States.last_updated_ts.desc())
                .limit(number_of_states)
                .subquery()
            ).c.state_id
        )
    stmt = stmt.outerjoin(
        StateAttributes, States.attributes_id == StateAttributes.attributes_id
    ).order_by(States.state_id.desc())
    return stmt


def get_last_state_changes(
    hass: HomeAssistant, number_of_states: int, entity_id: str
) -> MutableMapping[str, list[State]]:
    """Return the last number_of_states."""
    entity_id_lower = entity_id.lower()
    entity_ids = [entity_id_lower]

    # Calling this function with number_of_states > 1 can cause instability
    # because it has to scan the table to find the last number_of_states states
    # because the metadata_id_last_updated_ts index is in ascending order.

    with session_scope(hass=hass, read_only=True) as session:
        instance = recorder.get_instance(hass)
        if not (
            possible_metadata_id := instance.states_meta_manager.get(
                entity_id, session, False
            )
        ):
            return {}
        metadata_id = possible_metadata_id
        entity_id_to_metadata_id: dict[str, int | None] = {entity_id_lower: metadata_id}
        stmt = lambda_stmt(
            lambda: _get_last_state_changes_stmt(number_of_states, metadata_id),
            track_on=[number_of_states == 1],
        )
        states = list(execute_stmt_lambda_element(session, stmt))
        return cast(
            MutableMapping[str, list[State]],
            _sorted_states_to_dict(
                reversed(states),
                None,
                entity_ids,
                entity_id_to_metadata_id,
            ),
        )


def _get_start_time_state_for_entities_stmt(
    run_start_ts: float,
    epoch_time: float,
    metadata_ids: list[int],
    no_attributes: bool,
    include_last_changed: bool,
) -> Select:
    """Baked query to get states for specific entities."""
    # We got an include-list of entities, accelerate the query by filtering already
    # in the inner query.
    stmt = _stmt_and_join_attributes_for_start_state(
        no_attributes, include_last_changed
    ).join(
        (
            most_recent_states_for_entities_by_date := (
                select(
                    States.metadata_id.label("max_metadata_id"),
                    # https://github.com/sqlalchemy/sqlalchemy/issues/9189
                    # pylint: disable-next=not-callable
                    func.max(States.last_updated_ts).label("max_last_updated"),
                )
                .filter(
                    (States.last_updated_ts >= run_start_ts)
                    & (States.last_updated_ts < epoch_time)
                )
                .filter(States.metadata_id.in_(metadata_ids))
                .group_by(States.metadata_id)
                .subquery()
            )
        ),
        and_(
            States.metadata_id
            == most_recent_states_for_entities_by_date.c.max_metadata_id,
            States.last_updated_ts
            == most_recent_states_for_entities_by_date.c.max_last_updated,
        ),
    )
    if no_attributes:
        return stmt
    return stmt.outerjoin(
        StateAttributes, (States.attributes_id == StateAttributes.attributes_id)
    )


def _get_run_start_ts_for_utc_point_in_time(
    hass: HomeAssistant, utc_point_in_time: datetime
) -> float | None:
    """Return the start time of a run."""
    run = recorder.get_instance(hass).recorder_runs_manager.get(utc_point_in_time)
    if (
        run is not None
        and (run_start := process_timestamp(run.start)) < utc_point_in_time
    ):
        return run_start.timestamp()
    # History did not run before utc_point_in_time but we still
    return None


def _get_start_time_state_stmt(
    run_start_ts: float,
    epoch_time: float,
    single_metadata_id: int | None,
    metadata_ids: list[int],
    no_attributes: bool,
    include_last_changed: bool,
) -> Select:
    """Return the states at a specific point in time."""
    if single_metadata_id:
        # Use an entirely different (and extremely fast) query if we only
        # have a single entity id
        return _get_single_entity_start_time_stmt(
            epoch_time,
            single_metadata_id,
            no_attributes,
            include_last_changed,
        )
    # We have more than one entity to look at so we need to do a query on states
    # since the last recorder run started.
    return _get_start_time_state_for_entities_stmt(
        run_start_ts,
        epoch_time,
        metadata_ids,
        no_attributes,
        include_last_changed,
    )


def _get_single_entity_start_time_stmt(
    epoch_time: float,
    metadata_id: int,
    no_attributes: bool,
    include_last_changed: bool,
) -> Select:
    # Use an entirely different (and extremely fast) query if we only
    # have a single entity id
    stmt = (
        _stmt_and_join_attributes_for_start_state(no_attributes, include_last_changed)
        .filter(
            States.last_updated_ts < epoch_time,
            States.metadata_id == metadata_id,
        )
        .order_by(States.last_updated_ts.desc())
        .limit(1)
    )
    if no_attributes:
        return stmt
    return stmt.outerjoin(
        StateAttributes, States.attributes_id == StateAttributes.attributes_id
    )


def _sorted_states_to_dict(
    states: Iterable[Row],
    start_time_ts: float | None,
    entity_ids: list[str],
    entity_id_to_metadata_id: dict[str, int | None],
    minimal_response: bool = False,
    compressed_state_format: bool = False,
) -> MutableMapping[str, list[State | dict[str, Any]]]:
    """Convert SQL results into JSON friendly data structure.

    This takes our state list and turns it into a JSON friendly data
    structure {'entity_id': [list of states], 'entity_id2': [list of states]}

    States must be sorted by entity_id and last_updated

    We also need to go back and create a synthetic zero data point for
    each list of states, otherwise our graphs won't start on the Y
    axis correctly.
    """
    field_map = _FIELD_MAP
    state_class: Callable[
        [Row, dict[str, dict[str, Any]], float | None], State | dict[str, Any]
    ]
    if compressed_state_format:
        state_class = row_to_compressed_state
        attr_time = COMPRESSED_STATE_LAST_UPDATED
        attr_state = COMPRESSED_STATE_STATE
    else:
        state_class = LazyState
        attr_time = LAST_CHANGED_KEY
        attr_state = STATE_KEY

    result: dict[str, list[State | dict[str, Any]]] = defaultdict(list)
    metadata_id_to_entity_id: dict[int, str] = {}
    metadata_id_idx = field_map["metadata_id"]

    # Set all entity IDs to empty lists in result set to maintain the order
    for ent_id in entity_ids:
        result[ent_id] = []

    metadata_id_to_entity_id = {
        v: k for k, v in entity_id_to_metadata_id.items() if v is not None
    }
    # Get the states at the start time
    if len(entity_ids) == 1:
        metadata_id = entity_id_to_metadata_id[entity_ids[0]]
        assert metadata_id is not None  # should not be possible if we got here
        states_iter: Iterable[tuple[int, Iterator[Row]]] = (
            (metadata_id, iter(states)),
        )
    else:
        key_func = itemgetter(metadata_id_idx)
        states_iter = groupby(states, key_func)

    state_idx = field_map["state"]
    last_updated_ts_idx = field_map["last_updated_ts"]

    # Append all changes to it
    for metadata_id, group in states_iter:
        attr_cache: dict[str, dict[str, Any]] = {}
        prev_state: Column | str | None = None
        if not (entity_id := metadata_id_to_entity_id.get(metadata_id)):
            continue
        ent_results = result[entity_id]
        if (
            not minimal_response
            or split_entity_id(entity_id)[0] in NEED_ATTRIBUTE_DOMAINS
        ):
            ent_results.extend(
                state_class(db_state, attr_cache, start_time_ts, entity_id=entity_id)  # type: ignore[call-arg]
                for db_state in group
            )
            continue

        # With minimal response we only provide a native
        # State for the first and last response. All the states
        # in-between only provide the "state" and the
        # "last_changed".
        if not ent_results:
            if (first_state := next(group, None)) is None:
                continue
            prev_state = first_state[state_idx]
            ent_results.append(
                state_class(first_state, attr_cache, start_time_ts, entity_id=entity_id)  # type: ignore[call-arg]
            )

        #
        # minimal_response only makes sense with last_updated == last_updated
        #
        # We use last_updated for for last_changed since its the same
        #
        # With minimal response we do not care about attribute
        # changes so we can filter out duplicate states
        if compressed_state_format:
            # Compressed state format uses the timestamp directly
            ent_results.extend(
                {
                    attr_state: (prev_state := state),
                    attr_time: row[last_updated_ts_idx] or start_time_ts,
                }
                for row in group
                if (state := row[state_idx]) != prev_state
            )
            continue

        # Non-compressed state format returns an ISO formatted string
        _utc_from_timestamp = dt_util.utc_from_timestamp
        ent_results.extend(
            {
                attr_state: (prev_state := state),  # noqa: F841
                attr_time: _utc_from_timestamp(
                    row[last_updated_ts_idx] or start_time_ts
                ).isoformat(),
            }
            for row in group
            if (state := row[state_idx]) != prev_state
        )

    # Filter out the empty lists if some states had 0 results.
    return {key: val for key, val in result.items() if val}<|MERGE_RESOLUTION|>--- conflicted
+++ resolved
@@ -28,11 +28,7 @@
 import homeassistant.util.dt as dt_util
 
 from ... import recorder
-<<<<<<< HEAD
-from ..db_schema import StateAttributes, States
-=======
 from ..db_schema import DOUBLE_TYPE, StateAttributes, States
->>>>>>> 541e51c8
 from ..filters import Filters
 from ..models import (
     LazyState,
@@ -76,11 +72,6 @@
 ) -> Select:
     """Return the statement and if StateAttributes should be joined."""
     _select = select(States.metadata_id, States.state)
-<<<<<<< HEAD
-    _select = _select.add_columns(literal(value=None).label("last_updated_ts"))
-    if include_last_changed:
-        _select = _select.add_columns(literal(value=None).label("last_changed_ts"))
-=======
     _select = _select.add_columns(
         literal(value=None).label("last_updated_ts").cast(DOUBLE_TYPE)
     )
@@ -88,7 +79,6 @@
         _select = _select.add_columns(
             literal(value=None).label("last_changed_ts").cast(DOUBLE_TYPE)
         )
->>>>>>> 541e51c8
     if not no_attributes:
         _select = _select.add_columns(States.attributes, StateAttributes.shared_attrs)
     return _select
@@ -157,13 +147,6 @@
         # Since we are filtering on entity_id (metadata_id) we can avoid
         # the join of the states_meta table since we already know which
         # metadata_ids are in the significant domains.
-<<<<<<< HEAD
-        stmt = stmt.filter(
-            States.metadata_id.in_(metadata_ids_in_significant_domains)
-            | (States.last_changed_ts == States.last_updated_ts)
-            | States.last_changed_ts.is_(None)
-        )
-=======
         if metadata_ids_in_significant_domains:
             stmt = stmt.filter(
                 States.metadata_id.in_(metadata_ids_in_significant_domains)
@@ -175,7 +158,6 @@
                 (States.last_changed_ts == States.last_updated_ts)
                 | States.last_changed_ts.is_(None)
             )
->>>>>>> 541e51c8
     stmt = stmt.filter(States.metadata_id.in_(metadata_ids)).filter(
         States.last_updated_ts > start_time_ts
     )
@@ -276,10 +258,7 @@
         ),
         track_on=[
             bool(single_metadata_id),
-<<<<<<< HEAD
-=======
             bool(metadata_ids_in_significant_domains),
->>>>>>> 541e51c8
             bool(end_time_ts),
             significant_changes_only,
             no_attributes,
@@ -356,32 +335,6 @@
         stmt = stmt.outerjoin(
             StateAttributes, States.attributes_id == StateAttributes.attributes_id
         )
-<<<<<<< HEAD
-    if descending:
-        stmt = stmt.order_by(States.metadata_id, States.last_updated_ts.desc())
-    else:
-        stmt = stmt.order_by(States.metadata_id, States.last_updated_ts)
-    if limit:
-        stmt = stmt.limit(limit)
-    if not include_start_time_state or not run_start_ts:
-        return stmt
-    return _select_from_subquery(
-        union_all(
-            _select_from_subquery(
-                _get_single_entity_start_time_stmt(
-                    start_time_ts,
-                    single_metadata_id,
-                    no_attributes,
-                    False,
-                ).subquery(),
-                no_attributes,
-                False,
-            ),
-            _select_from_subquery(stmt.subquery(), no_attributes, False),
-        ).subquery(),
-        no_attributes,
-        False,
-=======
     if limit:
         stmt = stmt.limit(limit)
     if not include_start_time_state or not run_start_ts:
@@ -413,7 +366,6 @@
     # If descending, we need to reverse the results
     return stmt.order_by(
         union_subquery.c.metadata_id, union_subquery.c.last_updated_ts.desc()
->>>>>>> 541e51c8
     )
 
 
