--- conflicted
+++ resolved
@@ -32,10 +32,7 @@
     delete_statistics_runs_rows,
     delete_statistics_short_term_rows,
     disconnect_states_rows,
-<<<<<<< HEAD
-=======
     find_entity_ids_to_purge,
->>>>>>> d9dabe28
     find_event_types_to_purge,
     find_events_to_purge,
     find_latest_statistics_runs_run_id,
@@ -121,12 +118,9 @@
         if instance.event_type_manager.active:
             _purge_old_event_types(instance, session)
 
-<<<<<<< HEAD
-=======
         if instance.states_meta_manager.active:
             _purge_old_entity_ids(instance, session)
 
->>>>>>> d9dabe28
         _purge_old_recorder_runs(instance, session, purge_before)
     if repack:
         repack_database(instance)
@@ -601,8 +595,6 @@
     instance.event_type_manager.evict_purged(purge_event_types)
 
 
-<<<<<<< HEAD
-=======
 def _purge_old_entity_ids(instance: Recorder, session: Session) -> None:
     """Purge all old entity_ids."""
     # entity_ids are small, no need to batch run it
@@ -622,7 +614,6 @@
     instance.states_meta_manager.evict_purged(purge_entity_ids)
 
 
->>>>>>> d9dabe28
 def _purge_filtered_data(instance: Recorder, session: Session) -> bool:
     """Remove filtered states and events that shouldn't be in the database."""
     _LOGGER.debug("Cleanup filtered data")
