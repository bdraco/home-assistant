--- conflicted
+++ resolved
@@ -242,11 +242,7 @@
     state_unit: str | None,
     requested_units: dict[str, str] | None,
     allow_none: bool = True,
-<<<<<<< HEAD
-) -> Callable[[float | None], float | None] | None:
-=======
 ) -> Callable[[float], float] | Callable[[float | None], float | None] | None:
->>>>>>> 49edda82
     """Prepare a converter from the statistics unit to display unit."""
     if (converter := STATISTIC_UNIT_TO_UNIT_CONVERTER.get(statistic_unit)) is None:
         return None
@@ -2021,11 +2017,7 @@
 def _fast_build_sum_list(
     db_rows: list[Row],
     table_duration_seconds: float,
-<<<<<<< HEAD
-    convert: Callable[[float | None], float | None] | None,
-=======
     convert: Callable[[float], float] | Callable[[float | None], float | None] | None,
->>>>>>> 49edda82
     start_ts_idx: int,
     sum_idx: int,
 ) -> list[StatisticsRow]:
@@ -2122,8 +2114,6 @@
             )
             continue
 
-<<<<<<< HEAD
-=======
         #
         # The below loop is a red hot path for energy, and every
         # optimization counts in here.
@@ -2131,7 +2121,6 @@
         # Specifically, we want to avoid function calls,
         # attribute lookups, and dict lookups as much as possible.
         #
->>>>>>> 49edda82
         if convert:
             if convert_key_map is None:
                 convert_key_map = (
@@ -2160,14 +2149,10 @@
         for row in results:
             row["end"] = row["start"] + table_duration_seconds
 
-<<<<<<< HEAD
-        result[statistic_id] = results
-=======
         if TYPE_CHECKING:
             result[statistic_id] = cast(list[StatisticsRow], results)
         else:
             result[statistic_id] = results
->>>>>>> 49edda82
 
     return result
 
