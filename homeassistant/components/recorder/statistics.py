"""Statistics helper."""
from __future__ import annotations

from collections import defaultdict
from collections.abc import Callable, Iterable, Sequence
import contextlib
import dataclasses
from datetime import datetime, timedelta
from functools import lru_cache, partial
from itertools import chain, groupby
import logging
from operator import itemgetter
import re
from statistics import mean
from typing import TYPE_CHECKING, Any, Literal, TypedDict, cast

from sqlalchemy import Select, and_, bindparam, func, lambda_stmt, select, text
from sqlalchemy.engine.row import Row
from sqlalchemy.exc import SQLAlchemyError, StatementError
from sqlalchemy.orm.session import Session
from sqlalchemy.sql.lambdas import StatementLambdaElement
import voluptuous as vol

from homeassistant.const import ATTR_UNIT_OF_MEASUREMENT
from homeassistant.core import HomeAssistant, callback, valid_entity_id
from homeassistant.exceptions import HomeAssistantError
from homeassistant.helpers.singleton import singleton
from homeassistant.helpers.typing import UNDEFINED, UndefinedType
from homeassistant.util import dt as dt_util
from homeassistant.util.unit_conversion import (
    BaseUnitConverter,
    DataRateConverter,
    DistanceConverter,
    ElectricCurrentConverter,
    ElectricPotentialConverter,
    EnergyConverter,
    InformationConverter,
    MassConverter,
    PowerConverter,
    PressureConverter,
    SpeedConverter,
    TemperatureConverter,
    UnitlessRatioConverter,
    VolumeConverter,
)

from .const import (
    DOMAIN,
    EVENT_RECORDER_5MIN_STATISTICS_GENERATED,
    EVENT_RECORDER_HOURLY_STATISTICS_GENERATED,
    INTEGRATION_PLATFORM_COMPILE_STATISTICS,
    INTEGRATION_PLATFORM_LIST_STATISTIC_IDS,
    INTEGRATION_PLATFORM_VALIDATE_STATISTICS,
    SupportedDialect,
)
from .db_schema import (
    STATISTICS_TABLES,
    Statistics,
    StatisticsBase,
    StatisticsRuns,
    StatisticsShortTerm,
)
from .models import (
    StatisticData,
    StatisticDataTimestamp,
    StatisticMetaData,
    StatisticResult,
    datetime_to_timestamp_or_none,
    process_timestamp,
)
from .util import (
    execute,
    execute_stmt_lambda_element,
    get_instance,
    retryable_database_job,
    session_scope,
)

if TYPE_CHECKING:
    from . import Recorder

QUERY_STATISTICS = (
    Statistics.metadata_id,
    Statistics.start_ts,
    Statistics.mean,
    Statistics.min,
    Statistics.max,
    Statistics.last_reset_ts,
    Statistics.state,
    Statistics.sum,
)

QUERY_STATISTICS_SHORT_TERM = (
    StatisticsShortTerm.metadata_id,
    StatisticsShortTerm.start_ts,
    StatisticsShortTerm.mean,
    StatisticsShortTerm.min,
    StatisticsShortTerm.max,
    StatisticsShortTerm.last_reset_ts,
    StatisticsShortTerm.state,
    StatisticsShortTerm.sum,
)

QUERY_STATISTICS_SUMMARY_MEAN = (
    StatisticsShortTerm.metadata_id,
    func.avg(StatisticsShortTerm.mean),
    func.min(StatisticsShortTerm.min),
    func.max(StatisticsShortTerm.max),
)

QUERY_STATISTICS_SUMMARY_SUM = (
    StatisticsShortTerm.metadata_id,
    StatisticsShortTerm.start_ts,
    StatisticsShortTerm.last_reset_ts,
    StatisticsShortTerm.state,
    StatisticsShortTerm.sum,
    func.row_number()
    .over(  # type: ignore[no-untyped-call]
        partition_by=StatisticsShortTerm.metadata_id,
        order_by=StatisticsShortTerm.start_ts.desc(),
    )
    .label("rownum"),
)


STATISTIC_UNIT_TO_UNIT_CONVERTER: dict[str | None, type[BaseUnitConverter]] = {
    **{unit: DataRateConverter for unit in DataRateConverter.VALID_UNITS},
    **{unit: DistanceConverter for unit in DistanceConverter.VALID_UNITS},
    **{unit: ElectricCurrentConverter for unit in ElectricCurrentConverter.VALID_UNITS},
    **{
        unit: ElectricPotentialConverter
        for unit in ElectricPotentialConverter.VALID_UNITS
    },
    **{unit: EnergyConverter for unit in EnergyConverter.VALID_UNITS},
    **{unit: InformationConverter for unit in InformationConverter.VALID_UNITS},
    **{unit: MassConverter for unit in MassConverter.VALID_UNITS},
    **{unit: PowerConverter for unit in PowerConverter.VALID_UNITS},
    **{unit: PressureConverter for unit in PressureConverter.VALID_UNITS},
    **{unit: SpeedConverter for unit in SpeedConverter.VALID_UNITS},
    **{unit: TemperatureConverter for unit in TemperatureConverter.VALID_UNITS},
    **{unit: UnitlessRatioConverter for unit in UnitlessRatioConverter.VALID_UNITS},
    **{unit: VolumeConverter for unit in VolumeConverter.VALID_UNITS},
}

DATA_SHORT_TERM_STATISTICS_RUN_CACHE = "recorder_short_term_statistics_run_cache"


_LOGGER = logging.getLogger(__name__)


@dataclasses.dataclass(slots=True)
class ShortTermStatisticsRunCache:
    """Cache for short term statistics runs."""

    # This is a mapping of metadata_id:id of the last short term
    # statistics run for each metadata_id
    _latest_id_by_metadata_id: dict[int, int] = dataclasses.field(default_factory=dict)

    def get_latest_ids(self, metadata_ids: set[int]) -> dict[int, int]:
        """Return the latest short term statistics ids for the metadata_ids."""
        return {
            metadata_id: id_
            for metadata_id, id_ in self._latest_id_by_metadata_id.items()
            if metadata_id in metadata_ids
        }

    def set_latest_id_for_metadata_id(self, metadata_id: int, id_: int) -> None:
        """Cache the latest id for the metadata_id."""
        self._latest_id_by_metadata_id[metadata_id] = id_

    def set_latest_ids_for_metadata_ids(
        self, metadata_id_to_id: dict[int, int]
    ) -> None:
        """Cache the latest id for the each metadata_id."""
        self._latest_id_by_metadata_id.update(metadata_id_to_id)


class BaseStatisticsRow(TypedDict, total=False):
    """A processed row of statistic data."""

    start: float


class StatisticsRow(BaseStatisticsRow, total=False):
    """A processed row of statistic data."""

    end: float
    last_reset: float | None
    state: float | None
    sum: float | None
    min: float | None
    max: float | None
    mean: float | None
    change: float | None


def _get_unit_class(unit: str | None) -> str | None:
    """Get corresponding unit class from from the statistics unit."""
    if converter := STATISTIC_UNIT_TO_UNIT_CONVERTER.get(unit):
        return converter.UNIT_CLASS
    return None


def get_display_unit(
    hass: HomeAssistant,
    statistic_id: str,
    statistic_unit: str | None,
) -> str | None:
    """Return the unit which the statistic will be displayed in."""

    if (converter := STATISTIC_UNIT_TO_UNIT_CONVERTER.get(statistic_unit)) is None:
        return statistic_unit

    state_unit: str | None = statistic_unit
    if state := hass.states.get(statistic_id):
        state_unit = state.attributes.get(ATTR_UNIT_OF_MEASUREMENT)

    if state_unit == statistic_unit or state_unit not in converter.VALID_UNITS:
        # Guard against invalid state unit in the DB
        return statistic_unit

    return state_unit


def _get_statistic_to_display_unit_converter(
    statistic_unit: str | None,
    state_unit: str | None,
    requested_units: dict[str, str] | None,
) -> Callable[[float | None], float | None] | None:
    """Prepare a converter from the statistics unit to display unit."""
    if (converter := STATISTIC_UNIT_TO_UNIT_CONVERTER.get(statistic_unit)) is None:
        return None

    display_unit: str | None
    unit_class = converter.UNIT_CLASS
    if requested_units and unit_class in requested_units:
        display_unit = requested_units[unit_class]
    else:
        display_unit = state_unit

    if display_unit not in converter.VALID_UNITS:
        # Guard against invalid state unit in the DB
        return None

    if display_unit == statistic_unit:
        return None

    return converter.converter_factory_allow_none(
        from_unit=statistic_unit, to_unit=display_unit
    )


def _get_display_to_statistic_unit_converter(
    display_unit: str | None,
    statistic_unit: str | None,
) -> Callable[[float], float] | None:
    """Prepare a converter from the display unit to the statistics unit."""
    if (
        display_unit == statistic_unit
        or (converter := STATISTIC_UNIT_TO_UNIT_CONVERTER.get(statistic_unit)) is None
    ):
        return None
    return converter.converter_factory(from_unit=display_unit, to_unit=statistic_unit)


def _get_unit_converter(
    from_unit: str, to_unit: str
) -> Callable[[float | None], float | None] | None:
    """Prepare a converter from a unit to another unit."""
    for conv in STATISTIC_UNIT_TO_UNIT_CONVERTER.values():
        if from_unit in conv.VALID_UNITS and to_unit in conv.VALID_UNITS:
            if from_unit == to_unit:
                return None
            return conv.converter_factory_allow_none(
                from_unit=from_unit, to_unit=to_unit
            )
    raise HomeAssistantError


def can_convert_units(from_unit: str | None, to_unit: str | None) -> bool:
    """Return True if it's possible to convert from from_unit to to_unit."""
    for converter in STATISTIC_UNIT_TO_UNIT_CONVERTER.values():
        if from_unit in converter.VALID_UNITS and to_unit in converter.VALID_UNITS:
            return True
    return False


@dataclasses.dataclass
class PlatformCompiledStatistics:
    """Compiled Statistics from a platform."""

    platform_stats: list[StatisticResult]
    current_metadata: dict[str, tuple[int, StatisticMetaData]]


def split_statistic_id(entity_id: str) -> list[str]:
    """Split a state entity ID into domain and object ID."""
    return entity_id.split(":", 1)


VALID_STATISTIC_ID = re.compile(r"^(?!.+__)(?!_)[\da-z_]+(?<!_):(?!_)[\da-z_]+(?<!_)$")


def valid_statistic_id(statistic_id: str) -> bool:
    """Test if a statistic ID is a valid format.

    Format: <domain>:<statistic> where both are slugs.
    """
    return VALID_STATISTIC_ID.match(statistic_id) is not None


def validate_statistic_id(value: str) -> str:
    """Validate statistic ID."""
    if valid_statistic_id(value):
        return value

    raise vol.Invalid(f"Statistics ID {value} is an invalid statistic ID")


@dataclasses.dataclass
class ValidationIssue:
    """Error or warning message."""

    type: str
    data: dict[str, str | None] | None = None

    def as_dict(self) -> dict:
        """Return dictionary version."""
        return dataclasses.asdict(self)


def get_start_time() -> datetime:
    """Return start time."""
    now = dt_util.utcnow()
    current_period_minutes = now.minute - now.minute % 5
    current_period = now.replace(minute=current_period_minutes, second=0, microsecond=0)
    last_period = current_period - timedelta(minutes=5)
    return last_period


def _compile_hourly_statistics_summary_mean_stmt(
    start_time_ts: float, end_time_ts: float
) -> StatementLambdaElement:
    """Generate the summary mean statement for hourly statistics."""
    return lambda_stmt(
        lambda: select(*QUERY_STATISTICS_SUMMARY_MEAN)
        .filter(StatisticsShortTerm.start_ts >= start_time_ts)
        .filter(StatisticsShortTerm.start_ts < end_time_ts)
        .group_by(StatisticsShortTerm.metadata_id)
        .order_by(StatisticsShortTerm.metadata_id)
    )


def _compile_hourly_statistics_last_sum_stmt(
    start_time_ts: float, end_time_ts: float
) -> StatementLambdaElement:
    """Generate the summary mean statement for hourly statistics."""
    return lambda_stmt(
        lambda: select(
            subquery := (
                select(*QUERY_STATISTICS_SUMMARY_SUM)
                .filter(StatisticsShortTerm.start_ts >= start_time_ts)
                .filter(StatisticsShortTerm.start_ts < end_time_ts)
                .subquery()
            )
        )
        .filter(subquery.c.rownum == 1)
        .order_by(subquery.c.metadata_id)
    )


def _compile_hourly_statistics(session: Session, start: datetime) -> None:
    """Compile hourly statistics.

    This will summarize 5-minute statistics for one hour:
    - average, min max is computed by a database query
    - sum is taken from the last 5-minute entry during the hour
    """
    start_time = start.replace(minute=0)
    start_time_ts = start_time.timestamp()
    end_time = start_time + timedelta(hours=1)
    end_time_ts = end_time.timestamp()

    # Compute last hour's average, min, max
    summary: dict[int, StatisticDataTimestamp] = {}
    stmt = _compile_hourly_statistics_summary_mean_stmt(start_time_ts, end_time_ts)
    stats = execute_stmt_lambda_element(session, stmt)

    if stats:
        for stat in stats:
            metadata_id, _mean, _min, _max = stat
            summary[metadata_id] = {
                "start_ts": start_time_ts,
                "mean": _mean,
                "min": _min,
                "max": _max,
            }

    stmt = _compile_hourly_statistics_last_sum_stmt(start_time_ts, end_time_ts)
    # Get last hour's last sum
    stats = execute_stmt_lambda_element(session, stmt)

    if stats:
        for stat in stats:
            metadata_id, start, last_reset_ts, state, _sum, _ = stat
            if metadata_id in summary:
                summary[metadata_id].update(
                    {
                        "last_reset_ts": last_reset_ts,
                        "state": state,
                        "sum": _sum,
                    }
                )
            else:
                summary[metadata_id] = {
                    "start_ts": start_time_ts,
                    "last_reset_ts": last_reset_ts,
                    "state": state,
                    "sum": _sum,
                }

    # Insert compiled hourly statistics in the database
    session.add_all(
        Statistics.from_stats_ts(metadata_id, summary_item)
        for metadata_id, summary_item in summary.items()
    )


@retryable_database_job("compile missing statistics")
def compile_missing_statistics(instance: Recorder) -> bool:
    """Compile missing statistics."""
    now = dt_util.utcnow()
    period_size = 5
    last_period_minutes = now.minute - now.minute % period_size
    last_period = now.replace(minute=last_period_minutes, second=0, microsecond=0)
    start = now - timedelta(days=instance.keep_days)
    start = start.replace(minute=0, second=0, microsecond=0)
    # Commit every 12 hours of data
    commit_interval = 60 / period_size * 12

    with session_scope(
        session=instance.get_session(),
        exception_filter=_filter_unique_constraint_integrity_error(instance),
    ) as session:
        # Find the newest statistics run, if any
        if last_run := session.query(func.max(StatisticsRuns.start)).scalar():
            start = max(start, process_timestamp(last_run) + timedelta(minutes=5))

        periods_without_commit = 0
        while start < last_period:
            periods_without_commit += 1
            end = start + timedelta(minutes=period_size)
            _LOGGER.debug("Compiling missing statistics for %s-%s", start, end)
            modified_statistic_ids = _compile_statistics(
                instance, session, start, end >= last_period
            )
            if periods_without_commit == commit_interval or modified_statistic_ids:
                session.commit()
                session.expunge_all()
                periods_without_commit = 0
            start = end

    return True


@retryable_database_job("compile statistics")
def compile_statistics(instance: Recorder, start: datetime, fire_events: bool) -> bool:
    """Compile 5-minute statistics for all integrations with a recorder platform.

    The actual calculation is delegated to the platforms.
    """
    # Return if we already have 5-minute statistics for the requested period
    with session_scope(
        session=instance.get_session(),
        exception_filter=_filter_unique_constraint_integrity_error(instance),
    ) as session:
        modified_statistic_ids = _compile_statistics(
            instance, session, start, fire_events
        )

    if modified_statistic_ids:
        # In the rare case that we have modified statistic_ids, we reload the modified
        # statistics meta data into the cache in a fresh session to ensure that the
        # cache is up to date and future calls to get statistics meta data will
        # not have to hit the database again.
        with session_scope(session=instance.get_session(), read_only=True) as session:
            instance.statistics_meta_manager.get_many(session, modified_statistic_ids)

    return True


def _get_first_id_stmt(start: datetime) -> StatementLambdaElement:
    """Return a statement that returns the first run_id at start."""
    return lambda_stmt(lambda: select(StatisticsRuns.run_id).filter_by(start=start))


def _compile_statistics(
    instance: Recorder, session: Session, start: datetime, fire_events: bool
) -> set[str]:
    """Compile 5-minute statistics for all integrations with a recorder platform.

    This is a helper function for compile_statistics and compile_missing_statistics
    that does not retry on database errors since both callers already retry.

    returns a set of modified statistic_ids if any were modified.
    """
    assert start.tzinfo == dt_util.UTC, "start must be in UTC"
    end = start + timedelta(minutes=5)
    statistics_meta_manager = instance.statistics_meta_manager
    modified_statistic_ids: set[str] = set()

    # Return if we already have 5-minute statistics for the requested period
    if execute_stmt_lambda_element(session, _get_first_id_stmt(start)):
        _LOGGER.debug("Statistics already compiled for %s-%s", start, end)
        return modified_statistic_ids

    _LOGGER.debug("Compiling statistics for %s-%s", start, end)
    platform_stats: list[StatisticResult] = []
    current_metadata: dict[str, tuple[int, StatisticMetaData]] = {}
    # Collect statistics from all platforms implementing support
    for domain, platform in instance.hass.data[DOMAIN].recorder_platforms.items():
        if not (
            platform_compile_statistics := getattr(
                platform, INTEGRATION_PLATFORM_COMPILE_STATISTICS, None
            )
        ):
            continue
        compiled: PlatformCompiledStatistics = platform_compile_statistics(
            instance.hass, start, end
        )
        _LOGGER.debug(
            "Statistics for %s during %s-%s: %s",
            domain,
            start,
            end,
            compiled.platform_stats,
        )
        platform_stats.extend(compiled.platform_stats)
        current_metadata.update(compiled.current_metadata)

    new_short_term_stats: list[StatisticsBase] = []
    updated_metadata_ids: set[int] = set()
    # Insert collected statistics in the database
    for stats in platform_stats:
        modified_statistic_id, metadata_id = statistics_meta_manager.update_or_add(
            session, stats["meta"], current_metadata
        )
        if modified_statistic_id is not None:
            modified_statistic_ids.add(modified_statistic_id)
        updated_metadata_ids.add(metadata_id)
        if new_stat := _insert_statistics(
            session,
            StatisticsShortTerm,
            metadata_id,
            stats["stat"],
        ):
            new_short_term_stats.append(new_stat)

    if start.minute == 55:
        # A full hour is ready, summarize it
        _compile_hourly_statistics(session, start)

    session.add(StatisticsRuns(start=start))

    if fire_events:
        instance.hass.bus.fire(EVENT_RECORDER_5MIN_STATISTICS_GENERATED)
        if start.minute == 55:
            instance.hass.bus.fire(EVENT_RECORDER_HOURLY_STATISTICS_GENERATED)

    if updated_metadata_ids:
        # These are always the newest statistics, so we can update
        # the run cache without having to check the start_ts.
        session.flush()  # populate the ids of the new StatisticsShortTerm rows
        run_cache = get_short_term_statistics_run_cache(instance.hass)
        # metadata_id is typed to allow None, but we know it's not None here
        # so we can safely cast it to int.
        run_cache.set_latest_ids_for_metadata_ids(
            cast(
                dict[int, int],
                {
                    new_stat.metadata_id: new_stat.id
                    for new_stat in new_short_term_stats
                },
            )
        )

    return modified_statistic_ids


def _adjust_sum_statistics(
    session: Session,
    table: type[StatisticsBase],
    metadata_id: int,
    start_time: datetime,
    adj: float,
) -> None:
    """Adjust statistics in the database."""
    start_time_ts = start_time.timestamp()
    try:
        session.query(table).filter_by(metadata_id=metadata_id).filter(
            table.start_ts >= start_time_ts
        ).update(
            {
                table.sum: table.sum + adj,
            },
            synchronize_session=False,
        )
    except SQLAlchemyError:
        _LOGGER.exception(
            "Unexpected exception when updating statistics %s",
            id,
        )


def _insert_statistics(
    session: Session,
    table: type[StatisticsBase],
    metadata_id: int,
    statistic: StatisticData,
) -> StatisticsBase | None:
    """Insert statistics in the database."""
    try:
        stat = table.from_stats(metadata_id, statistic)
        session.add(stat)
        return stat
    except SQLAlchemyError:
        _LOGGER.exception(
            "Unexpected exception when inserting statistics %s:%s ",
            metadata_id,
            statistic,
        )
        return None


def _update_statistics(
    session: Session,
    table: type[StatisticsBase],
    stat_id: int,
    statistic: StatisticData,
) -> None:
    """Insert statistics in the database."""
    try:
        session.query(table).filter_by(id=stat_id).update(
            {
                table.mean: statistic.get("mean"),
                table.min: statistic.get("min"),
                table.max: statistic.get("max"),
                table.last_reset_ts: datetime_to_timestamp_or_none(
                    statistic.get("last_reset")
                ),
                table.state: statistic.get("state"),
                table.sum: statistic.get("sum"),
            },
            synchronize_session=False,
        )
    except SQLAlchemyError:
        _LOGGER.exception(
            "Unexpected exception when updating statistics %s:%s ",
            stat_id,
            statistic,
        )


def get_metadata_with_session(
    instance: Recorder,
    session: Session,
    *,
    statistic_ids: set[str] | None = None,
    statistic_type: Literal["mean"] | Literal["sum"] | None = None,
    statistic_source: str | None = None,
) -> dict[str, tuple[int, StatisticMetaData]]:
    """Fetch meta data.

    Returns a dict of (metadata_id, StatisticMetaData) tuples indexed by statistic_id.
    If statistic_ids is given, fetch metadata only for the listed statistics_ids.
    If statistic_type is given, fetch metadata only for statistic_ids supporting it.
    """
    return instance.statistics_meta_manager.get_many(
        session,
        statistic_ids=statistic_ids,
        statistic_type=statistic_type,
        statistic_source=statistic_source,
    )


def get_metadata(
    hass: HomeAssistant,
    *,
    statistic_ids: set[str] | None = None,
    statistic_type: Literal["mean"] | Literal["sum"] | None = None,
    statistic_source: str | None = None,
) -> dict[str, tuple[int, StatisticMetaData]]:
    """Return metadata for statistic_ids."""
    with session_scope(hass=hass, read_only=True) as session:
        return get_metadata_with_session(
            get_instance(hass),
            session,
            statistic_ids=statistic_ids,
            statistic_type=statistic_type,
            statistic_source=statistic_source,
        )


def clear_statistics(instance: Recorder, statistic_ids: list[str]) -> None:
    """Clear statistics for a list of statistic_ids."""
    with session_scope(session=instance.get_session()) as session:
        instance.statistics_meta_manager.delete(session, statistic_ids)


def update_statistics_metadata(
    instance: Recorder,
    statistic_id: str,
    new_statistic_id: str | None | UndefinedType,
    new_unit_of_measurement: str | None | UndefinedType,
) -> None:
    """Update statistics metadata for a statistic_id."""
    statistics_meta_manager = instance.statistics_meta_manager
    if new_unit_of_measurement is not UNDEFINED:
        with session_scope(session=instance.get_session()) as session:
            statistics_meta_manager.update_unit_of_measurement(
                session, statistic_id, new_unit_of_measurement
            )
    if new_statistic_id is not UNDEFINED and new_statistic_id is not None:
        with session_scope(
            session=instance.get_session(),
            exception_filter=_filter_unique_constraint_integrity_error(instance),
        ) as session:
            statistics_meta_manager.update_statistic_id(
                session, DOMAIN, statistic_id, new_statistic_id
            )


async def async_list_statistic_ids(
    hass: HomeAssistant,
    statistic_ids: set[str] | None = None,
    statistic_type: Literal["mean"] | Literal["sum"] | None = None,
) -> list[dict]:
    """Return all statistic_ids (or filtered one) and unit of measurement.

    Queries the database for existing statistic_ids, as well as integrations with
    a recorder platform for statistic_ids which will be added in the next statistics
    period.
    """
    instance = get_instance(hass)

    if statistic_ids is not None:
        # Try to get the results from the cache since there is nearly
        # always a cache hit.
        statistics_meta_manager = instance.statistics_meta_manager
        metadata = statistics_meta_manager.get_from_cache_threadsafe(statistic_ids)
        if not statistic_ids.difference(metadata):
            result = _statistic_by_id_from_metadata(hass, metadata)
            return _flatten_list_statistic_ids_metadata_result(result)

    return await instance.async_add_executor_job(
        list_statistic_ids,
        hass,
        statistic_ids,
        statistic_type,
    )


def _statistic_by_id_from_metadata(
    hass: HomeAssistant,
    metadata: dict[str, tuple[int, StatisticMetaData]],
) -> dict[str, dict[str, Any]]:
    """Return a list of results for a given metadata dict."""
    return {
        meta["statistic_id"]: {
            "display_unit_of_measurement": get_display_unit(
                hass, meta["statistic_id"], meta["unit_of_measurement"]
            ),
            "has_mean": meta["has_mean"],
            "has_sum": meta["has_sum"],
            "name": meta["name"],
            "source": meta["source"],
            "unit_class": _get_unit_class(meta["unit_of_measurement"]),
            "unit_of_measurement": meta["unit_of_measurement"],
        }
        for _, meta in metadata.values()
    }


def _flatten_list_statistic_ids_metadata_result(
    result: dict[str, dict[str, Any]]
) -> list[dict]:
    """Return a flat dict of metadata."""
    return [
        {
            "statistic_id": _id,
            "display_unit_of_measurement": info["display_unit_of_measurement"],
            "has_mean": info["has_mean"],
            "has_sum": info["has_sum"],
            "name": info.get("name"),
            "source": info["source"],
            "statistics_unit_of_measurement": info["unit_of_measurement"],
            "unit_class": info["unit_class"],
        }
        for _id, info in result.items()
    ]


def list_statistic_ids(
    hass: HomeAssistant,
    statistic_ids: set[str] | None = None,
    statistic_type: Literal["mean"] | Literal["sum"] | None = None,
) -> list[dict]:
    """Return all statistic_ids (or filtered one) and unit of measurement.

    Queries the database for existing statistic_ids, as well as integrations with
    a recorder platform for statistic_ids which will be added in the next statistics
    period.
    """
    result = {}
    instance = get_instance(hass)
    statistics_meta_manager = instance.statistics_meta_manager

    # Query the database
    with session_scope(hass=hass, read_only=True) as session:
        metadata = statistics_meta_manager.get_many(
            session, statistic_type=statistic_type, statistic_ids=statistic_ids
        )
        result = _statistic_by_id_from_metadata(hass, metadata)

    if not statistic_ids or statistic_ids.difference(result):
        # If we want all statistic_ids, or some are missing, we need to query
        # the integrations for the missing ones.
        #
        # Query all integrations with a registered recorder platform
        for platform in hass.data[DOMAIN].recorder_platforms.values():
            if not (
                platform_list_statistic_ids := getattr(
                    platform, INTEGRATION_PLATFORM_LIST_STATISTIC_IDS, None
                )
            ):
                continue
            platform_statistic_ids = platform_list_statistic_ids(
                hass, statistic_ids=statistic_ids, statistic_type=statistic_type
            )

            for key, meta in platform_statistic_ids.items():
                if key in result:
                    # The database has a higher priority than the integration
                    continue
                result[key] = {
                    "display_unit_of_measurement": meta["unit_of_measurement"],
                    "has_mean": meta["has_mean"],
                    "has_sum": meta["has_sum"],
                    "name": meta["name"],
                    "source": meta["source"],
                    "unit_class": _get_unit_class(meta["unit_of_measurement"]),
                    "unit_of_measurement": meta["unit_of_measurement"],
                }

    # Return a list of statistic_id + metadata
    return _flatten_list_statistic_ids_metadata_result(result)


def _reduce_statistics(
    stats: dict[str, list[StatisticsRow]],
    same_period: Callable[[float, float], bool],
    period_start_end: Callable[[float], tuple[float, float]],
    period: timedelta,
    types: set[Literal["last_reset", "max", "mean", "min", "state", "sum"]],
) -> dict[str, list[StatisticsRow]]:
    """Reduce hourly statistics to daily or monthly statistics."""
    result: dict[str, list[StatisticsRow]] = defaultdict(list)
    period_seconds = period.total_seconds()
    _want_mean = "mean" in types
    _want_min = "min" in types
    _want_max = "max" in types
    _want_last_reset = "last_reset" in types
    _want_state = "state" in types
    _want_sum = "sum" in types
    for statistic_id, stat_list in stats.items():
        max_values: list[float] = []
        mean_values: list[float] = []
        min_values: list[float] = []
        prev_stat: StatisticsRow = stat_list[0]
        fake_entry: StatisticsRow = {"start": stat_list[-1]["start"] + period_seconds}

        # Loop over the hourly statistics + a fake entry to end the period
        for statistic in chain(stat_list, (fake_entry,)):
            if not same_period(prev_stat["start"], statistic["start"]):
                start, end = period_start_end(prev_stat["start"])
                # The previous statistic was the last entry of the period
                row: StatisticsRow = {
                    "start": start,
                    "end": end,
                }
                if _want_mean:
                    row["mean"] = mean(mean_values) if mean_values else None
                    mean_values.clear()
                if _want_min:
                    row["min"] = min(min_values) if min_values else None
                    min_values.clear()
                if _want_max:
                    row["max"] = max(max_values) if max_values else None
                    max_values.clear()
                if _want_last_reset:
                    row["last_reset"] = prev_stat.get("last_reset")
                if _want_state:
                    row["state"] = prev_stat.get("state")
                if _want_sum:
                    row["sum"] = prev_stat["sum"]
                result[statistic_id].append(row)
            if _want_max and (_max := statistic.get("max")) is not None:
                max_values.append(_max)
            if _want_mean and (_mean := statistic.get("mean")) is not None:
                mean_values.append(_mean)
            if _want_min and (_min := statistic.get("min")) is not None:
                min_values.append(_min)
            prev_stat = statistic

    return result


def reduce_day_ts_factory() -> (
    tuple[
        Callable[[float, float], bool],
        Callable[[float], tuple[float, float]],
    ]
):
    """Return functions to match same day and day start end."""
    _boundries: tuple[float, float] = (0, 0)

    # We have to recreate _local_from_timestamp in the closure in case the timezone changes
    _local_from_timestamp = partial(
        datetime.fromtimestamp, tz=dt_util.DEFAULT_TIME_ZONE
    )

    def _same_day_ts(time1: float, time2: float) -> bool:
        """Return True if time1 and time2 are in the same date."""
        nonlocal _boundries
        if not _boundries[0] <= time1 < _boundries[1]:
            _boundries = _day_start_end_ts_cached(time1)
        return _boundries[0] <= time2 < _boundries[1]

    def _day_start_end_ts(time: float) -> tuple[float, float]:
        """Return the start and end of the period (day) time is within."""
        start_local = _local_from_timestamp(time).replace(
            hour=0, minute=0, second=0, microsecond=0
        )
        return (
            start_local.astimezone(dt_util.UTC).timestamp(),
            (start_local + timedelta(days=1)).astimezone(dt_util.UTC).timestamp(),
        )

    # We create _day_start_end_ts_cached in the closure in case the timezone changes
    _day_start_end_ts_cached = lru_cache(maxsize=6)(_day_start_end_ts)

    return _same_day_ts, _day_start_end_ts_cached


def _reduce_statistics_per_day(
    stats: dict[str, list[StatisticsRow]],
    types: set[Literal["last_reset", "max", "mean", "min", "state", "sum"]],
) -> dict[str, list[StatisticsRow]]:
    """Reduce hourly statistics to daily statistics."""
    _same_day_ts, _day_start_end_ts = reduce_day_ts_factory()
    return _reduce_statistics(
        stats, _same_day_ts, _day_start_end_ts, timedelta(days=1), types
    )


def reduce_week_ts_factory() -> (
    tuple[
        Callable[[float, float], bool],
        Callable[[float], tuple[float, float]],
    ]
):
    """Return functions to match same week and week start end."""
    _boundries: tuple[float, float] = (0, 0)

    # We have to recreate _local_from_timestamp in the closure in case the timezone changes
    _local_from_timestamp = partial(
        datetime.fromtimestamp, tz=dt_util.DEFAULT_TIME_ZONE
    )

    def _same_week_ts(time1: float, time2: float) -> bool:
        """Return True if time1 and time2 are in the same year and week."""
        nonlocal _boundries
        if not _boundries[0] <= time1 < _boundries[1]:
            _boundries = _week_start_end_ts_cached(time1)
        return _boundries[0] <= time2 < _boundries[1]

    def _week_start_end_ts(time: float) -> tuple[float, float]:
        """Return the start and end of the period (week) time is within."""
        nonlocal _boundries
        time_local = _local_from_timestamp(time)
        start_local = time_local.replace(
            hour=0, minute=0, second=0, microsecond=0
        ) - timedelta(days=time_local.weekday())
        return (
            start_local.astimezone(dt_util.UTC).timestamp(),
            (start_local + timedelta(days=7)).astimezone(dt_util.UTC).timestamp(),
        )

    # We create _week_start_end_ts_cached in the closure in case the timezone changes
    _week_start_end_ts_cached = lru_cache(maxsize=6)(_week_start_end_ts)

    return _same_week_ts, _week_start_end_ts_cached


def _reduce_statistics_per_week(
    stats: dict[str, list[StatisticsRow]],
    types: set[Literal["last_reset", "max", "mean", "min", "state", "sum"]],
) -> dict[str, list[StatisticsRow]]:
    """Reduce hourly statistics to weekly statistics."""
    _same_week_ts, _week_start_end_ts = reduce_week_ts_factory()
    return _reduce_statistics(
        stats, _same_week_ts, _week_start_end_ts, timedelta(days=7), types
    )


def _find_month_end_time(timestamp: datetime) -> datetime:
    """Return the end of the month (midnight at the first day of the next month)."""
    # We add 4 days to the end to make sure we are in the next month
    return (timestamp.replace(day=28) + timedelta(days=4)).replace(
        day=1, hour=0, minute=0, second=0, microsecond=0
    )


def reduce_month_ts_factory() -> (
    tuple[
        Callable[[float, float], bool],
        Callable[[float], tuple[float, float]],
    ]
):
    """Return functions to match same month and month start end."""
    _boundries: tuple[float, float] = (0, 0)

    # We have to recreate _local_from_timestamp in the closure in case the timezone changes
    _local_from_timestamp = partial(
        datetime.fromtimestamp, tz=dt_util.DEFAULT_TIME_ZONE
    )

    def _same_month_ts(time1: float, time2: float) -> bool:
        """Return True if time1 and time2 are in the same year and month."""
        nonlocal _boundries
        if not _boundries[0] <= time1 < _boundries[1]:
            _boundries = _month_start_end_ts_cached(time1)
        return _boundries[0] <= time2 < _boundries[1]

    def _month_start_end_ts(time: float) -> tuple[float, float]:
        """Return the start and end of the period (month) time is within."""
        start_local = _local_from_timestamp(time).replace(
            day=1, hour=0, minute=0, second=0, microsecond=0
        )
        end_local = _find_month_end_time(start_local)
        return (
            start_local.astimezone(dt_util.UTC).timestamp(),
            end_local.astimezone(dt_util.UTC).timestamp(),
        )

    # We create _month_start_end_ts_cached in the closure in case the timezone changes
    _month_start_end_ts_cached = lru_cache(maxsize=6)(_month_start_end_ts)

    return _same_month_ts, _month_start_end_ts_cached


def _reduce_statistics_per_month(
    stats: dict[str, list[StatisticsRow]],
    types: set[Literal["last_reset", "max", "mean", "min", "state", "sum"]],
) -> dict[str, list[StatisticsRow]]:
    """Reduce hourly statistics to monthly statistics."""
    _same_month_ts, _month_start_end_ts = reduce_month_ts_factory()
    return _reduce_statistics(
        stats, _same_month_ts, _month_start_end_ts, timedelta(days=31), types
    )


def _generate_statistics_during_period_stmt(
    start_time: datetime,
    end_time: datetime | None,
    metadata_ids: list[int] | None,
    table: type[StatisticsBase],
    types: set[Literal["last_reset", "max", "mean", "min", "state", "sum"]],
) -> StatementLambdaElement:
    """Prepare a database query for statistics during a given period.

    This prepares a lambda_stmt query, so we don't insert the parameters yet.
    """
    start_time_ts = start_time.timestamp()
    stmt = _generate_select_columns_for_types_stmt(table, types)
    stmt += lambda q: q.filter(table.start_ts >= start_time_ts)
    if end_time is not None:
        end_time_ts = end_time.timestamp()
        stmt += lambda q: q.filter(table.start_ts < end_time_ts)
    if metadata_ids:
        stmt += lambda q: q.filter(
            # https://github.com/python/mypy/issues/2608
            table.metadata_id.in_(metadata_ids)  # type:ignore[arg-type]
        )
    stmt += lambda q: q.order_by(table.metadata_id, table.start_ts)
    return stmt


def _generate_max_mean_min_statistic_in_sub_period_stmt(
    columns: Select,
    start_time: datetime | None,
    end_time: datetime | None,
    table: type[StatisticsBase],
    metadata_id: int,
) -> StatementLambdaElement:
    stmt = lambda_stmt(lambda: columns.filter(table.metadata_id == metadata_id))
    if start_time is not None:
        start_time_ts = start_time.timestamp()
        stmt += lambda q: q.filter(table.start_ts >= start_time_ts)
    if end_time is not None:
        end_time_ts = end_time.timestamp()
        stmt += lambda q: q.filter(table.start_ts < end_time_ts)
    return stmt


def _get_max_mean_min_statistic_in_sub_period(
    session: Session,
    result: dict[str, float],
    start_time: datetime | None,
    end_time: datetime | None,
    table: type[StatisticsBase],
    types: set[Literal["max", "mean", "min", "change"]],
    metadata_id: int,
) -> None:
    """Return max, mean and min during the period."""
    # Calculate max, mean, min
    columns = select()
    if "max" in types:
        columns = columns.add_columns(func.max(table.max))
    if "mean" in types:
        columns = columns.add_columns(func.avg(table.mean))
        columns = columns.add_columns(func.count(table.mean))
    if "min" in types:
        columns = columns.add_columns(func.min(table.min))
    stmt = _generate_max_mean_min_statistic_in_sub_period_stmt(
        columns, start_time, end_time, table, metadata_id
    )
    stats = cast(Sequence[Row[Any]], execute_stmt_lambda_element(session, stmt))
    if not stats:
        return
    if "max" in types and (new_max := stats[0].max) is not None:
        old_max = result.get("max")
        result["max"] = max(new_max, old_max) if old_max is not None else new_max
    if "mean" in types and stats[0].avg is not None:
        # https://github.com/sqlalchemy/sqlalchemy/issues/9127
        duration = stats[0].count * table.duration.total_seconds()  # type: ignore[operator]
        result["duration"] = result.get("duration", 0.0) + duration
        result["mean_acc"] = result.get("mean_acc", 0.0) + stats[0].avg * duration
    if "min" in types and (new_min := stats[0].min) is not None:
        old_min = result.get("min")
        result["min"] = min(new_min, old_min) if old_min is not None else new_min


def _get_max_mean_min_statistic(
    session: Session,
    head_start_time: datetime | None,
    head_end_time: datetime | None,
    main_start_time: datetime | None,
    main_end_time: datetime | None,
    tail_start_time: datetime | None,
    tail_end_time: datetime | None,
    tail_only: bool,
    metadata_id: int,
    types: set[Literal["max", "mean", "min", "change"]],
) -> dict[str, float | None]:
    """Return max, mean and min during the period.

    The mean is a time weighted average, combining hourly and 5-minute statistics if
    necessary.
    """
    max_mean_min: dict[str, float] = {}
    result: dict[str, float | None] = {}

    if tail_start_time is not None:
        # Calculate max, mean, min
        _get_max_mean_min_statistic_in_sub_period(
            session,
            max_mean_min,
            tail_start_time,
            tail_end_time,
            StatisticsShortTerm,
            types,
            metadata_id,
        )

    if not tail_only:
        _get_max_mean_min_statistic_in_sub_period(
            session,
            max_mean_min,
            main_start_time,
            main_end_time,
            Statistics,
            types,
            metadata_id,
        )

    if head_start_time is not None:
        _get_max_mean_min_statistic_in_sub_period(
            session,
            max_mean_min,
            head_start_time,
            head_end_time,
            StatisticsShortTerm,
            types,
            metadata_id,
        )

    if "max" in types:
        result["max"] = max_mean_min.get("max")
    if "mean" in types:
        if "mean_acc" not in max_mean_min:
            result["mean"] = None
        else:
            result["mean"] = max_mean_min["mean_acc"] / max_mean_min["duration"]
    if "min" in types:
        result["min"] = max_mean_min.get("min")
    return result


def _first_statistic(
    session: Session,
    table: type[StatisticsBase],
    metadata_id: int,
) -> datetime | None:
    """Return the data of the oldest statistic row for a given metadata id."""
    stmt = lambda_stmt(
        lambda: select(table.start_ts)
        .filter(table.metadata_id == metadata_id)
        .order_by(table.start_ts.asc())
        .limit(1)
    )
    if stats := cast(Sequence[Row], execute_stmt_lambda_element(session, stmt)):
        return dt_util.utc_from_timestamp(stats[0].start_ts)
    return None


def _get_oldest_sum_statistic(
    session: Session,
    head_start_time: datetime | None,
    main_start_time: datetime | None,
    tail_start_time: datetime | None,
    oldest_stat: datetime | None,
    tail_only: bool,
    metadata_id: int,
) -> float | None:
    """Return the oldest non-NULL sum during the period."""

    def _get_oldest_sum_statistic_in_sub_period(
        session: Session,
        start_time: datetime | None,
        table: type[StatisticsBase],
        metadata_id: int,
    ) -> float | None:
        """Return the oldest non-NULL sum during the period."""
        stmt = lambda_stmt(
            lambda: select(table.sum)
            .filter(table.metadata_id == metadata_id)
            .filter(table.sum.is_not(None))
            .order_by(table.start_ts.asc())
            .limit(1)
        )
        if start_time is not None:
            start_time = start_time + table.duration - timedelta.resolution
            if table == StatisticsShortTerm:
                minutes = start_time.minute - start_time.minute % 5
                period = start_time.replace(minute=minutes, second=0, microsecond=0)
            else:
                period = start_time.replace(minute=0, second=0, microsecond=0)
            prev_period = period - table.duration
            prev_period_ts = prev_period.timestamp()
            stmt += lambda q: q.filter(table.start_ts >= prev_period_ts)
        stats = cast(Sequence[Row], execute_stmt_lambda_element(session, stmt))
        return stats[0].sum if stats else None

    oldest_sum: float | None = None

    # This function won't be called if tail_only is False and main_start_time is None
    # the extra checks are added to satisfy MyPy
    if not tail_only and main_start_time is not None and oldest_stat is not None:
        period = main_start_time.replace(minute=0, second=0, microsecond=0)
        prev_period = period - Statistics.duration
        if prev_period < oldest_stat:
            return 0

    if (
        head_start_time is not None
        and (
            oldest_sum := _get_oldest_sum_statistic_in_sub_period(
                session, head_start_time, StatisticsShortTerm, metadata_id
            )
        )
        is not None
    ):
        return oldest_sum

    if not tail_only:
        if (
            oldest_sum := _get_oldest_sum_statistic_in_sub_period(
                session, main_start_time, Statistics, metadata_id
            )
        ) is not None:
            return oldest_sum
        return 0

    if (
        tail_start_time is not None
        and (
            oldest_sum := _get_oldest_sum_statistic_in_sub_period(
                session, tail_start_time, StatisticsShortTerm, metadata_id
            )
        )
    ) is not None:
        return oldest_sum

    return 0


def _get_newest_sum_statistic(
    session: Session,
    head_start_time: datetime | None,
    head_end_time: datetime | None,
    main_start_time: datetime | None,
    main_end_time: datetime | None,
    tail_start_time: datetime | None,
    tail_end_time: datetime | None,
    tail_only: bool,
    metadata_id: int,
) -> float | None:
    """Return the newest non-NULL sum during the period."""

    def _get_newest_sum_statistic_in_sub_period(
        session: Session,
        start_time: datetime | None,
        end_time: datetime | None,
        table: type[StatisticsBase],
        metadata_id: int,
    ) -> float | None:
        """Return the newest non-NULL sum during the period."""
        stmt = lambda_stmt(
            lambda: select(
                table.sum,
            )
            .filter(table.metadata_id == metadata_id)
            .filter(table.sum.is_not(None))
            .order_by(table.start_ts.desc())
            .limit(1)
        )
        if start_time is not None:
            start_time_ts = start_time.timestamp()
            stmt += lambda q: q.filter(table.start_ts >= start_time_ts)
        if end_time is not None:
            end_time_ts = end_time.timestamp()
            stmt += lambda q: q.filter(table.start_ts < end_time_ts)
        stats = cast(Sequence[Row], execute_stmt_lambda_element(session, stmt))

        return stats[0].sum if stats else None

    newest_sum: float | None = None

    if tail_start_time is not None:
        newest_sum = _get_newest_sum_statistic_in_sub_period(
            session, tail_start_time, tail_end_time, StatisticsShortTerm, metadata_id
        )
        if newest_sum is not None:
            return newest_sum

    if not tail_only:
        newest_sum = _get_newest_sum_statistic_in_sub_period(
            session, main_start_time, main_end_time, Statistics, metadata_id
        )
        if newest_sum is not None:
            return newest_sum

    if head_start_time is not None:
        newest_sum = _get_newest_sum_statistic_in_sub_period(
            session, head_start_time, head_end_time, StatisticsShortTerm, metadata_id
        )

    return newest_sum


def statistic_during_period(
    hass: HomeAssistant,
    start_time: datetime | None,
    end_time: datetime | None,
    statistic_id: str,
    types: set[Literal["max", "mean", "min", "change"]] | None,
    units: dict[str, str] | None,
) -> dict[str, Any]:
    """Return a statistic data point for the UTC period start_time - end_time."""
    metadata = None

    if not types:
        types = {"max", "mean", "min", "change"}

    result: dict[str, Any] = {}

    with session_scope(hass=hass, read_only=True) as session:
        # Fetch metadata for the given statistic_id
        if not (
            metadata := get_instance(hass).statistics_meta_manager.get(
                session, statistic_id
            )
        ):
            return result

        metadata_id = metadata[0]

        oldest_stat = _first_statistic(session, Statistics, metadata_id)
        oldest_5_min_stat = None
        if not valid_statistic_id(statistic_id):
            oldest_5_min_stat = _first_statistic(
                session, StatisticsShortTerm, metadata_id
            )

        # To calculate the summary, data from the statistics (hourly) and
        # short_term_statistics (5 minute) tables is combined
        # - The short term statistics table is used for the head and tail of the period,
        #   if the period it doesn't start or end on a full hour
        # - The statistics table is used for the remainder of the time
        now = dt_util.utcnow()
        if end_time is not None and end_time > now:
            end_time = now

        tail_only = (
            start_time is not None
            and end_time is not None
            and end_time - start_time < timedelta(hours=1)
        )

        # Calculate the head period
        head_start_time: datetime | None = None
        head_end_time: datetime | None = None
        if (
            not tail_only
            and oldest_stat is not None
            and oldest_5_min_stat is not None
            and oldest_5_min_stat - oldest_stat < timedelta(hours=1)
            and (start_time is None or start_time < oldest_5_min_stat)
        ):
            # To improve accuracy of averaged for statistics which were added within
            # recorder's retention period.
            head_start_time = oldest_5_min_stat
            head_end_time = oldest_5_min_stat.replace(
                minute=0, second=0, microsecond=0
            ) + timedelta(hours=1)
        elif not tail_only and start_time is not None and start_time.minute:
            head_start_time = start_time
            head_end_time = start_time.replace(
                minute=0, second=0, microsecond=0
            ) + timedelta(hours=1)

        # Calculate the tail period
        tail_start_time: datetime | None = None
        tail_end_time: datetime | None = None
        if end_time is None:
            tail_start_time = now.replace(minute=0, second=0, microsecond=0)
        elif end_time.minute:
            tail_start_time = (
                start_time
                if tail_only
                else end_time.replace(minute=0, second=0, microsecond=0)
            )
            tail_end_time = end_time

        # Calculate the main period
        main_start_time: datetime | None = None
        main_end_time: datetime | None = None
        if not tail_only:
            main_start_time = start_time if head_end_time is None else head_end_time
            main_end_time = end_time if tail_start_time is None else tail_start_time

        if not types.isdisjoint({"max", "mean", "min"}):
            result = _get_max_mean_min_statistic(
                session,
                head_start_time,
                head_end_time,
                main_start_time,
                main_end_time,
                tail_start_time,
                tail_end_time,
                tail_only,
                metadata_id,
                types,
            )

        if "change" in types:
            oldest_sum: float | None
            if start_time is None:
                oldest_sum = 0.0
            else:
                oldest_sum = _get_oldest_sum_statistic(
                    session,
                    head_start_time,
                    main_start_time,
                    tail_start_time,
                    oldest_stat,
                    tail_only,
                    metadata_id,
                )
            newest_sum = _get_newest_sum_statistic(
                session,
                head_start_time,
                head_end_time,
                main_start_time,
                main_end_time,
                tail_start_time,
                tail_end_time,
                tail_only,
                metadata_id,
            )
            # Calculate the difference between the oldest and newest sum
            if oldest_sum is not None and newest_sum is not None:
                result["change"] = newest_sum - oldest_sum
            else:
                result["change"] = None

    state_unit = unit = metadata[1]["unit_of_measurement"]
    if state := hass.states.get(statistic_id):
        state_unit = state.attributes.get(ATTR_UNIT_OF_MEASUREMENT)
    convert = _get_statistic_to_display_unit_converter(unit, state_unit, units)

    if not convert:
        return result
    return {key: convert(value) for key, value in result.items()}


_type_column_mapping = {
    "last_reset": "last_reset_ts",
    "max": "max",
    "mean": "mean",
    "min": "min",
    "state": "state",
    "sum": "sum",
}


def _generate_select_columns_for_types_stmt(
    table: type[StatisticsBase],
    types: set[Literal["last_reset", "max", "mean", "min", "state", "sum"]],
) -> StatementLambdaElement:
    columns = select(table.metadata_id, table.start_ts)
    track_on: list[str | None] = [
        table.__tablename__,  # type: ignore[attr-defined]
    ]
    for key, column in _type_column_mapping.items():
        if key in types:
            columns = columns.add_columns(getattr(table, column))
            track_on.append(column)
        else:
            track_on.append(None)
    return lambda_stmt(lambda: columns, track_on=track_on)


def _extract_metadata_and_discard_impossible_columns(
    metadata: dict[str, tuple[int, StatisticMetaData]],
    types: set[Literal["last_reset", "max", "mean", "min", "state", "sum"]],
) -> list[int]:
    """Extract metadata ids from metadata and discard impossible columns."""
    metadata_ids = []
    has_mean = False
    has_sum = False
    for metadata_id, stats_metadata in metadata.values():
        metadata_ids.append(metadata_id)
        has_mean |= stats_metadata["has_mean"]
        has_sum |= stats_metadata["has_sum"]
    if not has_mean:
        types.discard("mean")
        types.discard("min")
        types.discard("max")
    if not has_sum:
        types.discard("sum")
        types.discard("state")
    return metadata_ids


def _augment_result_with_change(
    hass: HomeAssistant,
    session: Session,
    start_time: datetime,
    units: dict[str, str] | None,
    _types: set[Literal["change", "last_reset", "max", "mean", "min", "state", "sum"]],
    table: type[Statistics | StatisticsShortTerm],
    metadata: dict[str, tuple[int, StatisticMetaData]],
    result: dict[str, list[StatisticsRow]],
) -> None:
    """Add change to the result."""
    drop_sum = "sum" not in _types
    prev_sums = {}
    if tmp := _statistics_at_time(
        session,
        {metadata[statistic_id][0] for statistic_id in result},
        table,
        start_time,
        {"sum"},
    ):
        _metadata = dict(metadata.values())
        for row in tmp:
            metadata_by_id = _metadata[row.metadata_id]
            statistic_id = metadata_by_id["statistic_id"]

            state_unit = unit = metadata_by_id["unit_of_measurement"]
            if state := hass.states.get(statistic_id):
                state_unit = state.attributes.get(ATTR_UNIT_OF_MEASUREMENT)
            convert = _get_statistic_to_display_unit_converter(unit, state_unit, units)

            if convert is not None:
                prev_sums[statistic_id] = convert(row.sum)
            else:
                prev_sums[statistic_id] = row.sum

    for statistic_id, rows in result.items():
        prev_sum = prev_sums.get(statistic_id) or 0
        for statistics_row in rows:
            if "sum" not in statistics_row:
                continue
            if drop_sum:
                _sum = statistics_row.pop("sum")
            else:
                _sum = statistics_row["sum"]
            if _sum is None:
                statistics_row["change"] = None
                continue
            statistics_row["change"] = _sum - prev_sum
            prev_sum = _sum


def _statistics_during_period_with_session(
    hass: HomeAssistant,
    session: Session,
    start_time: datetime,
    end_time: datetime | None,
    statistic_ids: set[str] | None,
    period: Literal["5minute", "day", "hour", "week", "month"],
    units: dict[str, str] | None,
    _types: set[Literal["change", "last_reset", "max", "mean", "min", "state", "sum"]],
) -> dict[str, list[StatisticsRow]]:
    """Return statistic data points during UTC period start_time - end_time.

    If end_time is omitted, returns statistics newer than or equal to start_time.
    If statistic_ids is omitted, returns statistics for all statistics ids.
    """
    if statistic_ids is not None and not isinstance(statistic_ids, set):
        # This is for backwards compatibility to avoid a breaking change
        # for custom integrations that call this method.
        statistic_ids = set(statistic_ids)  # type: ignore[unreachable]
    # Fetch metadata for the given (or all) statistic_ids
    metadata = get_instance(hass).statistics_meta_manager.get_many(
        session, statistic_ids=statistic_ids
    )
    if not metadata:
        return {}

    types: set[Literal["last_reset", "max", "mean", "min", "state", "sum"]] = set()
    for stat_type in _types:
        if stat_type == "change":
            types.add("sum")
            continue
        types.add(stat_type)

    metadata_ids = None
    if statistic_ids is not None:
        metadata_ids = _extract_metadata_and_discard_impossible_columns(metadata, types)

    # Align start_time and end_time with the period
    if period == "day":
        start_time = dt_util.as_local(start_time).replace(
            hour=0, minute=0, second=0, microsecond=0
        )
        start_time = start_time.replace()
        if end_time is not None:
            end_local = dt_util.as_local(end_time)
            end_time = end_local.replace(
                hour=0, minute=0, second=0, microsecond=0
            ) + timedelta(days=1)
    elif period == "week":
        start_local = dt_util.as_local(start_time)
        start_time = start_local.replace(
            hour=0, minute=0, second=0, microsecond=0
        ) - timedelta(days=start_local.weekday())
        if end_time is not None:
            end_local = dt_util.as_local(end_time)
            end_time = (
                end_local.replace(hour=0, minute=0, second=0, microsecond=0)
                - timedelta(days=end_local.weekday())
                + timedelta(days=7)
            )
    elif period == "month":
        start_time = dt_util.as_local(start_time).replace(
            day=1, hour=0, minute=0, second=0, microsecond=0
        )
        if end_time is not None:
            end_time = _find_month_end_time(dt_util.as_local(end_time))

    table: type[Statistics | StatisticsShortTerm] = (
        Statistics if period != "5minute" else StatisticsShortTerm
    )
    stmt = _generate_statistics_during_period_stmt(
        start_time, end_time, metadata_ids, table, types
    )
    stats = cast(
        Sequence[Row], execute_stmt_lambda_element(session, stmt, orm_rows=False)
    )

    if not stats:
        return {}

    result = _sorted_statistics_to_dict(
        hass,
        session,
        stats,
        statistic_ids,
        metadata,
        True,
        table,
        start_time,
        units,
        types,
    )

    if period == "day":
        result = _reduce_statistics_per_day(result, types)

    if period == "week":
        result = _reduce_statistics_per_week(result, types)

    if period == "month":
        result = _reduce_statistics_per_month(result, types)

    if "change" in _types:
        _augment_result_with_change(
            hass, session, start_time, units, _types, table, metadata, result
        )

    # Return statistics combined with metadata
    return result


def statistics_during_period(
    hass: HomeAssistant,
    start_time: datetime,
    end_time: datetime | None,
    statistic_ids: set[str] | None,
    period: Literal["5minute", "day", "hour", "week", "month"],
    units: dict[str, str] | None,
    types: set[Literal["change", "last_reset", "max", "mean", "min", "state", "sum"]],
) -> dict[str, list[StatisticsRow]]:
    """Return statistic data points during UTC period start_time - end_time.

    If end_time is omitted, returns statistics newer than or equal to start_time.
    If statistic_ids is omitted, returns statistics for all statistics ids.
    """
    with session_scope(hass=hass, read_only=True) as session:
        return _statistics_during_period_with_session(
            hass,
            session,
            start_time,
            end_time,
            statistic_ids,
            period,
            units,
            types,
        )


def _get_last_statistics_stmt(
    metadata_id: int,
    number_of_stats: int,
) -> StatementLambdaElement:
    """Generate a statement for number_of_stats statistics for a given statistic_id."""
    return lambda_stmt(
        lambda: select(*QUERY_STATISTICS)
        .filter_by(metadata_id=metadata_id)
        .order_by(Statistics.metadata_id, Statistics.start_ts.desc())
        .limit(number_of_stats)
    )


def _get_last_statistics_short_term_stmt(
    metadata_id: int,
    number_of_stats: int,
) -> StatementLambdaElement:
    """Generate a statement for number_of_stats short term statistics.

    For a given statistic_id.
    """
    return lambda_stmt(
        lambda: select(*QUERY_STATISTICS_SHORT_TERM)
        .filter_by(metadata_id=metadata_id)
        .order_by(StatisticsShortTerm.metadata_id, StatisticsShortTerm.start_ts.desc())
        .limit(number_of_stats)
    )


def _get_last_statistics(
    hass: HomeAssistant,
    number_of_stats: int,
    statistic_id: str,
    convert_units: bool,
    table: type[StatisticsBase],
    types: set[Literal["last_reset", "max", "mean", "min", "state", "sum"]],
) -> dict[str, list[StatisticsRow]]:
    """Return the last number_of_stats statistics for a given statistic_id."""
    statistic_ids = {statistic_id}
    with session_scope(hass=hass, read_only=True) as session:
        # Fetch metadata for the given statistic_id
        metadata = get_instance(hass).statistics_meta_manager.get_many(
            session, statistic_ids=statistic_ids
        )
        if not metadata:
            return {}
        metadata_ids = _extract_metadata_and_discard_impossible_columns(metadata, types)
        metadata_id = metadata_ids[0]
        if table == Statistics:
            stmt = _get_last_statistics_stmt(metadata_id, number_of_stats)
        else:
            stmt = _get_last_statistics_short_term_stmt(metadata_id, number_of_stats)
        stats = cast(
            Sequence[Row], execute_stmt_lambda_element(session, stmt, orm_rows=False)
        )

        if not stats:
            return {}

        # Return statistics combined with metadata
        return _sorted_statistics_to_dict(
            hass,
            session,
            stats,
            statistic_ids,
            metadata,
            convert_units,
            table,
            None,
            None,
            types,
        )


def get_last_statistics(
    hass: HomeAssistant,
    number_of_stats: int,
    statistic_id: str,
    convert_units: bool,
    types: set[Literal["last_reset", "max", "mean", "min", "state", "sum"]],
) -> dict[str, list[StatisticsRow]]:
    """Return the last number_of_stats statistics for a statistic_id."""
    return _get_last_statistics(
        hass, number_of_stats, statistic_id, convert_units, Statistics, types
    )


def get_last_short_term_statistics(
    hass: HomeAssistant,
    number_of_stats: int,
    statistic_id: str,
    convert_units: bool,
    types: set[Literal["last_reset", "max", "mean", "min", "state", "sum"]],
) -> dict[str, list[StatisticsRow]]:
    """Return the last number_of_stats short term statistics for a statistic_id."""
    return _get_last_statistics(
        hass, number_of_stats, statistic_id, convert_units, StatisticsShortTerm, types
    )


def get_latest_short_term_statistics_by_ids(
    session: Session, ids: Iterable[int]
) -> list[Row]:
    """Return the latest short term statistics for a list of ids."""
    stmt = _latest_short_term_statistics_by_ids_stmt(ids)
    return list(
        cast(
            Sequence[Row],
            execute_stmt_lambda_element(session, stmt, orm_rows=False),
        )
    )


def _latest_short_term_statistics_by_ids_stmt(
    ids: Iterable[int],
) -> StatementLambdaElement:
    """Create the statement for finding the latest short term stat rows by id."""
    return lambda_stmt(
        lambda: select(*QUERY_STATISTICS_SHORT_TERM).filter(
            StatisticsShortTerm.id.in_(ids)
        )
    )


def get_latest_short_term_statistics(
    hass: HomeAssistant,
    statistic_ids: set[str],
    types: set[Literal["last_reset", "max", "mean", "min", "state", "sum"]],
    metadata: dict[str, tuple[int, StatisticMetaData]] | None = None,
) -> dict[str, list[StatisticsRow]]:
    """Return the latest short term statistics for a list of statistic_ids."""
    with session_scope(hass=hass, read_only=True) as session:
        # Fetch metadata for the given statistic_ids
        if not metadata:
            metadata = get_instance(hass).statistics_meta_manager.get_many(
                session, statistic_ids=statistic_ids
            )
        if not metadata:
            return {}
        metadata_ids = set(
            _extract_metadata_and_discard_impossible_columns(metadata, types)
        )
        run_cache = get_short_term_statistics_run_cache(hass)
        # Try to find the latest short term statistics ids for the metadata_ids
        # from the run cache first if we have it. If the run cache references
        # a non-existent id because of a purge, we will detect it missing in the
        # next step and run a query to re-populate the cache.
        stats: list[Row] = []
        if metadata_id_to_id := run_cache.get_latest_ids(metadata_ids):
            stats = get_latest_short_term_statistics_by_ids(
                session, metadata_id_to_id.values()
            )
        # If we are missing some metadata_ids in the run cache, we need run a query
        # to populate the cache for each metadata_id, and then run another query
        # to get the latest short term statistics for the missing metadata_ids.
        if (missing_metadata_ids := metadata_ids - set(metadata_id_to_id)) and (
            found_latest_ids := {
                latest_id
                for metadata_id in missing_metadata_ids
                if (
                    latest_id := cache_latest_short_term_statistic_id_for_metadata_id(
<<<<<<< HEAD
                        run_cache, session, metadata_id, orm_rows=False
=======
                        # orm_rows=False is used here because we are in
                        # a read-only session, and there will never be
                        # any pending inserts in the session.
                        run_cache,
                        session,
                        metadata_id,
                        orm_rows=False,
>>>>>>> 7e2b2519
                    )
                )
                is not None
            }
        ):
            stats.extend(
                get_latest_short_term_statistics_by_ids(session, found_latest_ids)
            )

        if not stats:
            return {}

        # Return statistics combined with metadata
        return _sorted_statistics_to_dict(
            hass,
            session,
            stats,
            statistic_ids,
            metadata,
            False,
            StatisticsShortTerm,
            None,
            None,
            types,
        )


def _generate_statistics_at_time_stmt(
    table: type[StatisticsBase],
    metadata_ids: set[int],
    start_time_ts: float,
    types: set[Literal["last_reset", "max", "mean", "min", "state", "sum"]],
) -> StatementLambdaElement:
    """Create the statement for finding the statistics for a given time."""
    stmt = _generate_select_columns_for_types_stmt(table, types)
    stmt += lambda q: q.join(
        (
            most_recent_statistic_ids := (
                select(
                    func.max(table.start_ts).label("max_start_ts"),
                    table.metadata_id.label("max_metadata_id"),
                )
                .filter(table.start_ts < start_time_ts)
                .filter(table.metadata_id.in_(metadata_ids))
                .group_by(table.metadata_id)
                .subquery()
            )
        ),
        and_(
            table.start_ts == most_recent_statistic_ids.c.max_start_ts,
            table.metadata_id == most_recent_statistic_ids.c.max_metadata_id,
        ),
    )
    return stmt


def _statistics_at_time(
    session: Session,
    metadata_ids: set[int],
    table: type[StatisticsBase],
    start_time: datetime,
    types: set[Literal["last_reset", "max", "mean", "min", "state", "sum"]],
) -> Sequence[Row] | None:
    """Return last known statistics, earlier than start_time, for the metadata_ids."""
    start_time_ts = start_time.timestamp()
    stmt = _generate_statistics_at_time_stmt(table, metadata_ids, start_time_ts, types)
    return cast(Sequence[Row], execute_stmt_lambda_element(session, stmt))


def _fast_build_sum_list(
    stats_list: list[Row],
    table_duration_seconds: float,
    convert: Callable | None,
    start_ts_idx: int,
    sum_idx: int,
) -> list[StatisticsRow]:
    """Build a list of sum statistics."""
    if convert:
        return [
            {
                "start": (start_ts := db_state[start_ts_idx]),
                "end": start_ts + table_duration_seconds,
                "sum": convert(db_state[sum_idx]),
            }
            for db_state in stats_list
        ]
    return [
        {
            "start": (start_ts := db_state[start_ts_idx]),
            "end": start_ts + table_duration_seconds,
            "sum": db_state[sum_idx],
        }
        for db_state in stats_list
    ]


def _sorted_statistics_to_dict(  # noqa: C901
    hass: HomeAssistant,
    session: Session,
    stats: Sequence[Row[Any]],
    statistic_ids: set[str] | None,
    _metadata: dict[str, tuple[int, StatisticMetaData]],
    convert_units: bool,
    table: type[StatisticsBase],
    start_time: datetime | None,
    units: dict[str, str] | None,
    types: set[Literal["last_reset", "max", "mean", "min", "state", "sum"]],
) -> dict[str, list[StatisticsRow]]:
    """Convert SQL results into JSON friendly data structure."""
    assert stats, "stats must not be empty"  # Guard against implementation error
    result: dict[str, list[StatisticsRow]] = defaultdict(list)
    metadata = dict(_metadata.values())
    # Identify metadata IDs for which no data was available at the requested start time
    field_map: dict[str, int] = {key: idx for idx, key in enumerate(stats[0]._fields)}
    metadata_id_idx = field_map["metadata_id"]
    start_ts_idx = field_map["start_ts"]
    stats_by_meta_id: dict[int, list[Row]] = {}
    seen_statistic_ids: set[str] = set()
    key_func = itemgetter(metadata_id_idx)
    for meta_id, group in groupby(stats, key_func):
        stats_list = stats_by_meta_id[meta_id] = list(group)
        seen_statistic_ids.add(metadata[meta_id]["statistic_id"])

    # Set all statistic IDs to empty lists in result set to maintain the order
    if statistic_ids is not None:
        for stat_id in statistic_ids:
            # Only set the statistic ID if it is in the data to
            # avoid having to do a second loop to remove the
            # statistic IDs that are not in the data at the end
            if stat_id in seen_statistic_ids:
                result[stat_id] = []

    # Figure out which fields we need to extract from the SQL result
    # and which indices they have in the result so we can avoid the overhead
    # of doing a dict lookup for each row
    mean_idx = field_map["mean"] if "mean" in types else None
    min_idx = field_map["min"] if "min" in types else None
    max_idx = field_map["max"] if "max" in types else None
    last_reset_ts_idx = field_map["last_reset_ts"] if "last_reset" in types else None
    state_idx = field_map["state"] if "state" in types else None
    sum_idx = field_map["sum"] if "sum" in types else None
    sum_only = len(types) == 1 and sum_idx is not None
    # Append all statistic entries, and optionally do unit conversion
    table_duration_seconds = table.duration.total_seconds()
    for meta_id, stats_list in stats_by_meta_id.items():
        metadata_by_id = metadata[meta_id]
        statistic_id = metadata_by_id["statistic_id"]
        if convert_units:
            state_unit = unit = metadata_by_id["unit_of_measurement"]
            if state := hass.states.get(statistic_id):
                state_unit = state.attributes.get(ATTR_UNIT_OF_MEASUREMENT)
            convert = _get_statistic_to_display_unit_converter(unit, state_unit, units)
        else:
            convert = None

        if sum_only:
            # This function is extremely flexible and can handle all types of
            # statistics, but in practice we only ever use a few combinations.
            #
            # For energy, we only need sum statistics, so we can optimize
            # this path to avoid the overhead of the more generic function.
            assert sum_idx is not None
            result[statistic_id] = _fast_build_sum_list(
                stats_list,
                table_duration_seconds,
                convert,
                start_ts_idx,
                sum_idx,
            )
            continue

        ent_results_append = result[statistic_id].append
        #
        # The below loop is a red hot path for energy, and every
        # optimization counts in here.
        #
        # Specifically, we want to avoid function calls,
        # attribute lookups, and dict lookups as much as possible.
        #
        for db_state in stats_list:
            row: StatisticsRow = {
                "start": (start_ts := db_state[start_ts_idx]),
                "end": start_ts + table_duration_seconds,
            }
            if last_reset_ts_idx is not None:
                row["last_reset"] = db_state[last_reset_ts_idx]
            if convert:
                if mean_idx is not None:
                    row["mean"] = convert(db_state[mean_idx])
                if min_idx is not None:
                    row["min"] = convert(db_state[min_idx])
                if max_idx is not None:
                    row["max"] = convert(db_state[max_idx])
                if state_idx is not None:
                    row["state"] = convert(db_state[state_idx])
                if sum_idx is not None:
                    row["sum"] = convert(db_state[sum_idx])
            else:
                if mean_idx is not None:
                    row["mean"] = db_state[mean_idx]
                if min_idx is not None:
                    row["min"] = db_state[min_idx]
                if max_idx is not None:
                    row["max"] = db_state[max_idx]
                if state_idx is not None:
                    row["state"] = db_state[state_idx]
                if sum_idx is not None:
                    row["sum"] = db_state[sum_idx]
            ent_results_append(row)

    return result


def validate_statistics(hass: HomeAssistant) -> dict[str, list[ValidationIssue]]:
    """Validate statistics."""
    platform_validation: dict[str, list[ValidationIssue]] = {}
    for platform in hass.data[DOMAIN].recorder_platforms.values():
        if platform_validate_statistics := getattr(
            platform, INTEGRATION_PLATFORM_VALIDATE_STATISTICS, None
        ):
            platform_validation.update(platform_validate_statistics(hass))
    return platform_validation


def _statistics_exists(
    session: Session,
    table: type[StatisticsBase],
    metadata_id: int,
    start: datetime,
) -> int | None:
    """Return id if a statistics entry already exists."""
    start_ts = start.timestamp()
    result = (
        session.query(table.id)
        .filter((table.metadata_id == metadata_id) & (table.start_ts == start_ts))
        .first()
    )
    return result.id if result else None


@callback
def _async_import_statistics(
    hass: HomeAssistant,
    metadata: StatisticMetaData,
    statistics: Iterable[StatisticData],
) -> None:
    """Validate timestamps and insert an import_statistics job in the queue."""
    for statistic in statistics:
        start = statistic["start"]
        if start.tzinfo is None or start.tzinfo.utcoffset(start) is None:
            raise HomeAssistantError("Naive timestamp")
        if start.minute != 0 or start.second != 0 or start.microsecond != 0:
            raise HomeAssistantError("Invalid timestamp")
        statistic["start"] = dt_util.as_utc(start)

        if "last_reset" in statistic and statistic["last_reset"] is not None:
            last_reset = statistic["last_reset"]
            if (
                last_reset.tzinfo is None
                or last_reset.tzinfo.utcoffset(last_reset) is None
            ):
                raise HomeAssistantError("Naive timestamp")
            statistic["last_reset"] = dt_util.as_utc(last_reset)

    # Insert job in recorder's queue
    get_instance(hass).async_import_statistics(metadata, statistics, Statistics)


@callback
def async_import_statistics(
    hass: HomeAssistant,
    metadata: StatisticMetaData,
    statistics: Iterable[StatisticData],
) -> None:
    """Import hourly statistics from an internal source.

    This inserts an import_statistics job in the recorder's queue.
    """
    if not valid_entity_id(metadata["statistic_id"]):
        raise HomeAssistantError("Invalid statistic_id")

    # The source must not be empty and must be aligned with the statistic_id
    if not metadata["source"] or metadata["source"] != DOMAIN:
        raise HomeAssistantError("Invalid source")

    _async_import_statistics(hass, metadata, statistics)


@callback
def async_add_external_statistics(
    hass: HomeAssistant,
    metadata: StatisticMetaData,
    statistics: Iterable[StatisticData],
) -> None:
    """Add hourly statistics from an external source.

    This inserts an import_statistics job in the recorder's queue.
    """
    # The statistic_id has same limitations as an entity_id, but with a ':' as separator
    if not valid_statistic_id(metadata["statistic_id"]):
        raise HomeAssistantError("Invalid statistic_id")

    # The source must not be empty and must be aligned with the statistic_id
    domain, _object_id = split_statistic_id(metadata["statistic_id"])
    if not metadata["source"] or metadata["source"] != domain:
        raise HomeAssistantError("Invalid source")

    _async_import_statistics(hass, metadata, statistics)


def _filter_unique_constraint_integrity_error(
    instance: Recorder,
) -> Callable[[Exception], bool]:
    def _filter_unique_constraint_integrity_error(err: Exception) -> bool:
        """Handle unique constraint integrity errors."""
        if not isinstance(err, StatementError):
            return False

        assert instance.engine is not None
        dialect_name = instance.engine.dialect.name

        ignore = False
        if (
            dialect_name == SupportedDialect.SQLITE
            and "UNIQUE constraint failed" in str(err)
        ):
            ignore = True
        if (
            dialect_name == SupportedDialect.POSTGRESQL
            and err.orig
            and hasattr(err.orig, "pgcode")
            and err.orig.pgcode == "23505"
        ):
            ignore = True
        if (
            dialect_name == SupportedDialect.MYSQL
            and err.orig
            and hasattr(err.orig, "args")
        ):
            with contextlib.suppress(TypeError):
                if err.orig.args[0] == 1062:
                    ignore = True

        if ignore:
            _LOGGER.warning(
                (
                    "Blocked attempt to insert duplicated statistic rows, please report"
                    " at %s"
                ),
                "https://github.com/home-assistant/core/issues?q=is%3Aopen+is%3Aissue+label%3A%22integration%3A+recorder%22",
                exc_info=err,
            )

        return ignore

    return _filter_unique_constraint_integrity_error


def _import_statistics_with_session(
    instance: Recorder,
    session: Session,
    metadata: StatisticMetaData,
    statistics: Iterable[StatisticData],
    table: type[StatisticsBase],
) -> bool:
    """Import statistics to the database."""
    statistics_meta_manager = instance.statistics_meta_manager
    old_metadata_dict = statistics_meta_manager.get_many(
        session, statistic_ids={metadata["statistic_id"]}
    )
    _, metadata_id = statistics_meta_manager.update_or_add(
        session, metadata, old_metadata_dict
    )
    for stat in statistics:
        if stat_id := _statistics_exists(session, table, metadata_id, stat["start"]):
            _update_statistics(session, table, stat_id, stat)
        else:
            _insert_statistics(session, table, metadata_id, stat)

    if table != StatisticsShortTerm:
        return True

    # We just inserted new short term statistics, so we need to update the
    # ShortTermStatisticsRunCache with the latest id for the metadata_id
    #
    # Because we are in the same session and we want to read rows
    # that have not been flushed yet, we need to pass orm_rows=True
    # to cache_latest_short_term_statistic_id_for_metadata_id
    # to ensure that it gets the rows that were just inserted
    #
    run_cache = get_short_term_statistics_run_cache(instance.hass)
    #
    # Because we are in the same session and we want to read rows
    # that have not been flushed yet, we need to pass orm_rows=True
    # to cache_latest_short_term_statistic_id_for_metadata_id
    # to ensure that it gets the rows that were just inserted
    #
    cache_latest_short_term_statistic_id_for_metadata_id(
        run_cache, session, metadata_id, orm_rows=True
    )

    return True


@singleton(DATA_SHORT_TERM_STATISTICS_RUN_CACHE)
def get_short_term_statistics_run_cache(
    hass: HomeAssistant,
) -> ShortTermStatisticsRunCache:
    """Get the short term statistics run cache."""
    return ShortTermStatisticsRunCache()


def cache_latest_short_term_statistic_id_for_metadata_id(
    run_cache: ShortTermStatisticsRunCache,
    session: Session,
    metadata_id: int,
    orm_rows: bool,
) -> int | None:
    """Cache the latest short term statistic for a given metadata_id.

    Returns the id of the latest short term statistic for the metadata_id
    that was added to the cache, or None if no latest short term statistic
    was found for the metadata_id.
    """
    if latest := cast(
        Sequence[Row],
        execute_stmt_lambda_element(
            session,
            _find_latest_short_term_statistic_for_metadata_id_stmt(metadata_id),
            orm_rows=orm_rows
            # _import_statistics_with_session needs to be able
            # to read back the rows it just inserted without
            # a flush so we have to pass orm_rows so we get
            # back the latest data.
        ),
    ):
        id_: int = latest[0].id
        run_cache.set_latest_id_for_metadata_id(metadata_id, id_)
        return id_
    return None


def _find_latest_short_term_statistic_for_metadata_id_stmt(
    metadata_id: int,
) -> StatementLambdaElement:
    """Create a statement to find the latest short term statistics for a metadata_id."""
    #
    # This code only looks up one row, and should not be refactored to
    # lookup multiple using func.max
    # or similar, as that will cause the query to be significantly slower
    # for DBMs such as PostgreSQL that will have to do a full scan
    #
    # For PostgreSQL a combined query plan looks like:
    # (actual time=2.218..893.909 rows=170531 loops=1)
    #
    # For PostgreSQL a separate query plan looks like:
    # (actual time=0.301..0.301 rows=1 loops=1)
    #
    #
    return lambda_stmt(
        lambda: select(
            StatisticsShortTerm.id,
        )
        .where(StatisticsShortTerm.metadata_id == metadata_id)
        .order_by(StatisticsShortTerm.start_ts.desc())
        .limit(1)
    )


@retryable_database_job("statistics")
def import_statistics(
    instance: Recorder,
    metadata: StatisticMetaData,
    statistics: Iterable[StatisticData],
    table: type[StatisticsBase],
) -> bool:
    """Process an import_statistics job."""

    with session_scope(
        session=instance.get_session(),
        exception_filter=_filter_unique_constraint_integrity_error(instance),
    ) as session:
        return _import_statistics_with_session(
            instance, session, metadata, statistics, table
        )


@retryable_database_job("adjust_statistics")
def adjust_statistics(
    instance: Recorder,
    statistic_id: str,
    start_time: datetime,
    sum_adjustment: float,
    adjustment_unit: str,
) -> bool:
    """Process an add_statistics job."""

    with session_scope(session=instance.get_session()) as session:
        metadata = instance.statistics_meta_manager.get_many(
            session, statistic_ids={statistic_id}
        )
        if statistic_id not in metadata:
            return True

        statistic_unit = metadata[statistic_id][1]["unit_of_measurement"]
        if convert := _get_display_to_statistic_unit_converter(
            adjustment_unit, statistic_unit
        ):
            sum_adjustment = convert(sum_adjustment)

        _adjust_sum_statistics(
            session,
            StatisticsShortTerm,
            metadata[statistic_id][0],
            start_time,
            sum_adjustment,
        )

        _adjust_sum_statistics(
            session,
            Statistics,
            metadata[statistic_id][0],
            start_time.replace(minute=0),
            sum_adjustment,
        )

    return True


def _change_statistics_unit_for_table(
    session: Session,
    table: type[StatisticsBase],
    metadata_id: int,
    convert: Callable[[float | None], float | None],
) -> None:
    """Insert statistics in the database."""
    columns = (table.id, table.mean, table.min, table.max, table.state, table.sum)
    query = session.query(*columns).filter_by(metadata_id=bindparam("metadata_id"))
    rows = execute(query.params(metadata_id=metadata_id))
    for row in rows:
        session.query(table).filter(table.id == row.id).update(
            {
                table.mean: convert(row.mean),
                table.min: convert(row.min),
                table.max: convert(row.max),
                table.state: convert(row.state),
                table.sum: convert(row.sum),
            },
            synchronize_session=False,
        )


def change_statistics_unit(
    instance: Recorder,
    statistic_id: str,
    new_unit: str,
    old_unit: str,
) -> None:
    """Change statistics unit for a statistic_id."""
    statistics_meta_manager = instance.statistics_meta_manager
    with session_scope(session=instance.get_session()) as session:
        metadata = statistics_meta_manager.get(session, statistic_id)

        # Guard against the statistics being removed or updated before the
        # change_statistics_unit job executes
        if (
            metadata is None
            or metadata[1]["source"] != DOMAIN
            or metadata[1]["unit_of_measurement"] != old_unit
        ):
            _LOGGER.warning("Could not change statistics unit for %s", statistic_id)
            return

        metadata_id = metadata[0]

        if not (convert := _get_unit_converter(old_unit, new_unit)):
            _LOGGER.warning(
                "Statistics unit of measurement for %s is already %s",
                statistic_id,
                new_unit,
            )
            return

        tables: tuple[type[StatisticsBase], ...] = (
            Statistics,
            StatisticsShortTerm,
        )
        for table in tables:
            _change_statistics_unit_for_table(session, table, metadata_id, convert)

        statistics_meta_manager.update_unit_of_measurement(
            session, statistic_id, new_unit
        )


@callback
def async_change_statistics_unit(
    hass: HomeAssistant,
    statistic_id: str,
    *,
    new_unit_of_measurement: str,
    old_unit_of_measurement: str,
) -> None:
    """Change statistics unit for a statistic_id."""
    if not can_convert_units(old_unit_of_measurement, new_unit_of_measurement):
        raise HomeAssistantError(
            f"Can't convert {old_unit_of_measurement} to {new_unit_of_measurement}"
        )

    get_instance(hass).async_change_statistics_unit(
        statistic_id,
        new_unit_of_measurement=new_unit_of_measurement,
        old_unit_of_measurement=old_unit_of_measurement,
    )


def cleanup_statistics_timestamp_migration(instance: Recorder) -> bool:
    """Clean up the statistics migration from timestamp to datetime.

    Returns False if there are more rows to update.
    Returns True if all rows have been updated.
    """
    engine = instance.engine
    assert engine is not None
    if engine.dialect.name == SupportedDialect.SQLITE:
        for table in STATISTICS_TABLES:
            with session_scope(session=instance.get_session()) as session:
                session.connection().execute(
                    text(
                        f"update {table} set start = NULL, created = NULL, last_reset = NULL;"  # noqa: S608
                    )
                )
    elif engine.dialect.name == SupportedDialect.MYSQL:
        for table in STATISTICS_TABLES:
            with session_scope(session=instance.get_session()) as session:
                if (
                    session.connection()
                    .execute(
                        text(
                            f"UPDATE {table} set start=NULL, created=NULL, last_reset=NULL where start is not NULL LIMIT 100000;"  # noqa: S608
                        )
                    )
                    .rowcount
                ):
                    # We have more rows to update so return False
                    # to indicate we need to run again
                    return False
    elif engine.dialect.name == SupportedDialect.POSTGRESQL:
        for table in STATISTICS_TABLES:
            with session_scope(session=instance.get_session()) as session:
                if (
                    session.connection()
                    .execute(
                        text(
                            f"UPDATE {table} set start=NULL, created=NULL, last_reset=NULL "  # noqa: S608
                            f"where id in (select id from {table} where start is not NULL LIMIT 100000)"
                        )
                    )
                    .rowcount
                ):
                    # We have more rows to update so return False
                    # to indicate we need to run again
                    return False

    from .migration import _drop_index  # pylint: disable=import-outside-toplevel

    for table in STATISTICS_TABLES:
        _drop_index(instance.get_session, table, f"ix_{table}_start")
    # We have no more rows to update so return True
    # to indicate we are done
    return True<|MERGE_RESOLUTION|>--- conflicted
+++ resolved
@@ -1924,9 +1924,6 @@
                 for metadata_id in missing_metadata_ids
                 if (
                     latest_id := cache_latest_short_term_statistic_id_for_metadata_id(
-<<<<<<< HEAD
-                        run_cache, session, metadata_id, orm_rows=False
-=======
                         # orm_rows=False is used here because we are in
                         # a read-only session, and there will never be
                         # any pending inserts in the session.
@@ -1934,7 +1931,6 @@
                         session,
                         metadata_id,
                         orm_rows=False,
->>>>>>> 7e2b2519
                     )
                 )
                 is not None
@@ -2319,12 +2315,6 @@
 
     # We just inserted new short term statistics, so we need to update the
     # ShortTermStatisticsRunCache with the latest id for the metadata_id
-    #
-    # Because we are in the same session and we want to read rows
-    # that have not been flushed yet, we need to pass orm_rows=True
-    # to cache_latest_short_term_statistic_id_for_metadata_id
-    # to ensure that it gets the rows that were just inserted
-    #
     run_cache = get_short_term_statistics_run_cache(instance.hass)
     #
     # Because we are in the same session and we want to read rows
