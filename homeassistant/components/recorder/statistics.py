"""Statistics helper."""
from __future__ import annotations

from collections import defaultdict
from collections.abc import Callable, Iterable, Sequence
import contextlib
import dataclasses
from datetime import datetime, timedelta
from functools import lru_cache, partial
from itertools import chain, groupby
import logging
from operator import itemgetter
import re
from statistics import mean
from typing import TYPE_CHECKING, Any, Literal, TypedDict, cast

from sqlalchemy import Select, and_, bindparam, func, lambda_stmt, select, text
from sqlalchemy.engine.row import Row
from sqlalchemy.exc import SQLAlchemyError, StatementError
from sqlalchemy.orm.session import Session
from sqlalchemy.sql.lambdas import StatementLambdaElement
import voluptuous as vol

from homeassistant.const import ATTR_UNIT_OF_MEASUREMENT
from homeassistant.core import HomeAssistant, callback, valid_entity_id
from homeassistant.exceptions import HomeAssistantError
from homeassistant.helpers.typing import UNDEFINED, UndefinedType
from homeassistant.util import dt as dt_util
from homeassistant.util.unit_conversion import (
    BaseUnitConverter,
    DataRateConverter,
    DistanceConverter,
    ElectricCurrentConverter,
    ElectricPotentialConverter,
    EnergyConverter,
    InformationConverter,
    MassConverter,
    PowerConverter,
    PressureConverter,
    SpeedConverter,
    TemperatureConverter,
    UnitlessRatioConverter,
    VolumeConverter,
)

from .const import (
    DOMAIN,
    EVENT_RECORDER_5MIN_STATISTICS_GENERATED,
    EVENT_RECORDER_HOURLY_STATISTICS_GENERATED,
    INTEGRATION_PLATFORM_COMPILE_STATISTICS,
    INTEGRATION_PLATFORM_LIST_STATISTIC_IDS,
    INTEGRATION_PLATFORM_VALIDATE_STATISTICS,
    SupportedDialect,
)
from .db_schema import (
    STATISTICS_TABLES,
    Statistics,
    StatisticsBase,
    StatisticsRuns,
    StatisticsShortTerm,
)
from .models import (
    StatisticData,
    StatisticDataTimestamp,
    StatisticMetaData,
    StatisticResult,
    datetime_to_timestamp_or_none,
    process_timestamp,
)
from .util import (
    execute,
    execute_stmt_lambda_element,
    get_instance,
    retryable_database_job,
    session_scope,
)

if TYPE_CHECKING:
    from . import Recorder

QUERY_STATISTICS = (
    Statistics.metadata_id,
    Statistics.start_ts,
    Statistics.mean,
    Statistics.min,
    Statistics.max,
    Statistics.last_reset_ts,
    Statistics.state,
    Statistics.sum,
)

QUERY_STATISTICS_SHORT_TERM = (
    StatisticsShortTerm.metadata_id,
    StatisticsShortTerm.start_ts,
    StatisticsShortTerm.mean,
    StatisticsShortTerm.min,
    StatisticsShortTerm.max,
    StatisticsShortTerm.last_reset_ts,
    StatisticsShortTerm.state,
    StatisticsShortTerm.sum,
)

QUERY_STATISTICS_SUMMARY_MEAN = (
    StatisticsShortTerm.metadata_id,
    func.avg(StatisticsShortTerm.mean),
    # https://github.com/sqlalchemy/sqlalchemy/issues/9189
    # pylint: disable-next=not-callable
    func.min(StatisticsShortTerm.min),
    # https://github.com/sqlalchemy/sqlalchemy/issues/9189
    # pylint: disable-next=not-callable
    func.max(StatisticsShortTerm.max),
)

QUERY_STATISTICS_SUMMARY_SUM = (
    StatisticsShortTerm.metadata_id,
    StatisticsShortTerm.start_ts,
    StatisticsShortTerm.last_reset_ts,
    StatisticsShortTerm.state,
    StatisticsShortTerm.sum,
    func.row_number()
    .over(  # type: ignore[no-untyped-call]
        partition_by=StatisticsShortTerm.metadata_id,
        order_by=StatisticsShortTerm.start_ts.desc(),
    )
    .label("rownum"),
)


STATISTIC_UNIT_TO_UNIT_CONVERTER: dict[str | None, type[BaseUnitConverter]] = {
    **{unit: DataRateConverter for unit in DataRateConverter.VALID_UNITS},
    **{unit: DistanceConverter for unit in DistanceConverter.VALID_UNITS},
    **{unit: ElectricCurrentConverter for unit in ElectricCurrentConverter.VALID_UNITS},
    **{
        unit: ElectricPotentialConverter
        for unit in ElectricPotentialConverter.VALID_UNITS
    },
    **{unit: EnergyConverter for unit in EnergyConverter.VALID_UNITS},
    **{unit: InformationConverter for unit in InformationConverter.VALID_UNITS},
    **{unit: MassConverter for unit in MassConverter.VALID_UNITS},
    **{unit: PowerConverter for unit in PowerConverter.VALID_UNITS},
    **{unit: PressureConverter for unit in PressureConverter.VALID_UNITS},
    **{unit: SpeedConverter for unit in SpeedConverter.VALID_UNITS},
    **{unit: TemperatureConverter for unit in TemperatureConverter.VALID_UNITS},
    **{unit: UnitlessRatioConverter for unit in UnitlessRatioConverter.VALID_UNITS},
    **{unit: VolumeConverter for unit in VolumeConverter.VALID_UNITS},
}


_LOGGER = logging.getLogger(__name__)


class BaseStatisticsRow(TypedDict, total=False):
    """A processed row of statistic data."""

    start: float


class StatisticsRow(BaseStatisticsRow, total=False):
    """A processed row of statistic data."""

    end: float
    last_reset: float | None
    state: float | None
    sum: float | None
    min: float | None
    max: float | None
    mean: float | None


def _get_unit_class(unit: str | None) -> str | None:
    """Get corresponding unit class from from the statistics unit."""
    if converter := STATISTIC_UNIT_TO_UNIT_CONVERTER.get(unit):
        return converter.UNIT_CLASS
    return None


def get_display_unit(
    hass: HomeAssistant,
    statistic_id: str,
    statistic_unit: str | None,
) -> str | None:
    """Return the unit which the statistic will be displayed in."""

    if (converter := STATISTIC_UNIT_TO_UNIT_CONVERTER.get(statistic_unit)) is None:
        return statistic_unit

    state_unit: str | None = statistic_unit
    if state := hass.states.get(statistic_id):
        state_unit = state.attributes.get(ATTR_UNIT_OF_MEASUREMENT)

    if state_unit == statistic_unit or state_unit not in converter.VALID_UNITS:
        # Guard against invalid state unit in the DB
        return statistic_unit

    return state_unit


def _get_statistic_to_display_unit_converter(
    statistic_unit: str | None,
    state_unit: str | None,
    requested_units: dict[str, str] | None,
) -> Callable[[float | None], float | None] | None:
    """Prepare a converter from the statistics unit to display unit."""
    if (converter := STATISTIC_UNIT_TO_UNIT_CONVERTER.get(statistic_unit)) is None:
        return None

    display_unit: str | None
    unit_class = converter.UNIT_CLASS
    if requested_units and unit_class in requested_units:
        display_unit = requested_units[unit_class]
    else:
        display_unit = state_unit

    if display_unit not in converter.VALID_UNITS:
        # Guard against invalid state unit in the DB
        return None

    if display_unit == statistic_unit:
        return None

    convert = converter.convert

    def _from_normalized_unit(val: float | None) -> float | None:
        """Return val."""
        if val is None:
            return val
        return convert(val, statistic_unit, display_unit)

    return _from_normalized_unit


def _get_display_to_statistic_unit_converter(
    display_unit: str | None,
    statistic_unit: str | None,
) -> Callable[[float], float]:
    """Prepare a converter from the display unit to the statistics unit."""

    def no_conversion(val: float) -> float:
        """Return val."""
        return val

    if (converter := STATISTIC_UNIT_TO_UNIT_CONVERTER.get(statistic_unit)) is None:
        return no_conversion

    return partial(converter.convert, from_unit=display_unit, to_unit=statistic_unit)


def _get_unit_converter(
    from_unit: str, to_unit: str
) -> Callable[[float | None], float | None]:
    """Prepare a converter from a unit to another unit."""

    def convert_units(
        val: float | None, conv: type[BaseUnitConverter], from_unit: str, to_unit: str
    ) -> float | None:
        """Return converted val."""
        if val is None:
            return val
        return conv.convert(val, from_unit=from_unit, to_unit=to_unit)

    for conv in STATISTIC_UNIT_TO_UNIT_CONVERTER.values():
        if from_unit in conv.VALID_UNITS and to_unit in conv.VALID_UNITS:
            return partial(
                convert_units, conv=conv, from_unit=from_unit, to_unit=to_unit
            )
    raise HomeAssistantError


def can_convert_units(from_unit: str | None, to_unit: str | None) -> bool:
    """Return True if it's possible to convert from from_unit to to_unit."""
    for converter in STATISTIC_UNIT_TO_UNIT_CONVERTER.values():
        if from_unit in converter.VALID_UNITS and to_unit in converter.VALID_UNITS:
            return True
    return False


@dataclasses.dataclass
class PlatformCompiledStatistics:
    """Compiled Statistics from a platform."""

    platform_stats: list[StatisticResult]
    current_metadata: dict[str, tuple[int, StatisticMetaData]]


def split_statistic_id(entity_id: str) -> list[str]:
    """Split a state entity ID into domain and object ID."""
    return entity_id.split(":", 1)


VALID_STATISTIC_ID = re.compile(r"^(?!.+__)(?!_)[\da-z_]+(?<!_):(?!_)[\da-z_]+(?<!_)$")


def valid_statistic_id(statistic_id: str) -> bool:
    """Test if a statistic ID is a valid format.

    Format: <domain>:<statistic> where both are slugs.
    """
    return VALID_STATISTIC_ID.match(statistic_id) is not None


def validate_statistic_id(value: str) -> str:
    """Validate statistic ID."""
    if valid_statistic_id(value):
        return value

    raise vol.Invalid(f"Statistics ID {value} is an invalid statistic ID")


@dataclasses.dataclass
class ValidationIssue:
    """Error or warning message."""

    type: str
    data: dict[str, str | None] | None = None

    def as_dict(self) -> dict:
        """Return dictionary version."""
        return dataclasses.asdict(self)


def get_start_time() -> datetime:
    """Return start time."""
    now = dt_util.utcnow()
    current_period_minutes = now.minute - now.minute % 5
    current_period = now.replace(minute=current_period_minutes, second=0, microsecond=0)
    last_period = current_period - timedelta(minutes=5)
    return last_period


def _compile_hourly_statistics_summary_mean_stmt(
    start_time_ts: float, end_time_ts: float
) -> StatementLambdaElement:
    """Generate the summary mean statement for hourly statistics."""
    return lambda_stmt(
        lambda: select(*QUERY_STATISTICS_SUMMARY_MEAN)
        .filter(StatisticsShortTerm.start_ts >= start_time_ts)
        .filter(StatisticsShortTerm.start_ts < end_time_ts)
        .group_by(StatisticsShortTerm.metadata_id)
        .order_by(StatisticsShortTerm.metadata_id)
    )


def _compile_hourly_statistics_last_sum_stmt(
    start_time_ts: float, end_time_ts: float
) -> StatementLambdaElement:
    """Generate the summary mean statement for hourly statistics."""
    return lambda_stmt(
        lambda: select(
            subquery := (
                select(*QUERY_STATISTICS_SUMMARY_SUM)
                .filter(StatisticsShortTerm.start_ts >= start_time_ts)
                .filter(StatisticsShortTerm.start_ts < end_time_ts)
                .subquery()
            )
        )
        .filter(subquery.c.rownum == 1)
        .order_by(subquery.c.metadata_id)
    )


def _compile_hourly_statistics(session: Session, start: datetime) -> None:
    """Compile hourly statistics.

    This will summarize 5-minute statistics for one hour:
    - average, min max is computed by a database query
    - sum is taken from the last 5-minute entry during the hour
    """
    start_time = start.replace(minute=0)
    start_time_ts = start_time.timestamp()
    end_time = start_time + timedelta(hours=1)
    end_time_ts = end_time.timestamp()

    # Compute last hour's average, min, max
    summary: dict[int, StatisticDataTimestamp] = {}
    stmt = _compile_hourly_statistics_summary_mean_stmt(start_time_ts, end_time_ts)
    stats = execute_stmt_lambda_element(session, stmt)

    if stats:
        for stat in stats:
            metadata_id, _mean, _min, _max = stat
            summary[metadata_id] = {
                "start_ts": start_time_ts,
                "mean": _mean,
                "min": _min,
                "max": _max,
            }

    stmt = _compile_hourly_statistics_last_sum_stmt(start_time_ts, end_time_ts)
    # Get last hour's last sum
    stats = execute_stmt_lambda_element(session, stmt)

    if stats:
        for stat in stats:
            metadata_id, start, last_reset_ts, state, _sum, _ = stat
            if metadata_id in summary:
                summary[metadata_id].update(
                    {
                        "last_reset_ts": last_reset_ts,
                        "state": state,
                        "sum": _sum,
                    }
                )
            else:
                summary[metadata_id] = {
                    "start_ts": start_time_ts,
                    "last_reset_ts": last_reset_ts,
                    "state": state,
                    "sum": _sum,
                }

    # Insert compiled hourly statistics in the database
    session.add_all(
        Statistics.from_stats_ts(metadata_id, summary_item)
        for metadata_id, summary_item in summary.items()
    )


@retryable_database_job("compile missing statistics")
def compile_missing_statistics(instance: Recorder) -> bool:
    """Compile missing statistics."""
    now = dt_util.utcnow()
    period_size = 5
    last_period_minutes = now.minute - now.minute % period_size
    last_period = now.replace(minute=last_period_minutes, second=0, microsecond=0)
    start = now - timedelta(days=instance.keep_days)
    start = start.replace(minute=0, second=0, microsecond=0)
    # Commit every 12 hours of data
    commit_interval = 60 / period_size * 12

    with session_scope(
        session=instance.get_session(),
        exception_filter=_filter_unique_constraint_integrity_error(instance),
    ) as session:
        # Find the newest statistics run, if any
        # https://github.com/sqlalchemy/sqlalchemy/issues/9189
        # pylint: disable-next=not-callable
        if last_run := session.query(func.max(StatisticsRuns.start)).scalar():
            start = max(start, process_timestamp(last_run) + timedelta(minutes=5))

        periods_without_commit = 0
        while start < last_period:
            periods_without_commit += 1
            end = start + timedelta(minutes=period_size)
            _LOGGER.debug("Compiling missing statistics for %s-%s", start, end)
            modified_statistic_ids = _compile_statistics(
                instance, session, start, end >= last_period
            )
            if periods_without_commit == commit_interval or modified_statistic_ids:
                session.commit()
                session.expunge_all()
                periods_without_commit = 0
            start = end

    return True


@retryable_database_job("compile statistics")
def compile_statistics(instance: Recorder, start: datetime, fire_events: bool) -> bool:
    """Compile 5-minute statistics for all integrations with a recorder platform.

    The actual calculation is delegated to the platforms.
    """
    # Return if we already have 5-minute statistics for the requested period
    with session_scope(
        session=instance.get_session(),
        exception_filter=_filter_unique_constraint_integrity_error(instance),
    ) as session:
        modified_statistic_ids = _compile_statistics(
            instance, session, start, fire_events
        )

    if modified_statistic_ids:
        # In the rare case that we have modified statistic_ids, we reload the modified
        # statistics meta data into the cache in a fresh session to ensure that the
        # cache is up to date and future calls to get statistics meta data will
        # not have to hit the database again.
        with session_scope(session=instance.get_session(), read_only=True) as session:
            instance.statistics_meta_manager.get_many(session, modified_statistic_ids)

    return True


def _get_first_id_stmt(start: datetime) -> StatementLambdaElement:
    """Return a statement that returns the first run_id at start."""
    return lambda_stmt(lambda: select(StatisticsRuns.run_id).filter_by(start=start))


def _compile_statistics(
    instance: Recorder, session: Session, start: datetime, fire_events: bool
) -> set[str]:
    """Compile 5-minute statistics for all integrations with a recorder platform.

    This is a helper function for compile_statistics and compile_missing_statistics
    that does not retry on database errors since both callers already retry.

    returns a set of modified statistic_ids if any were modified.
    """
    assert start.tzinfo == dt_util.UTC, "start must be in UTC"
    end = start + timedelta(minutes=5)
    statistics_meta_manager = instance.statistics_meta_manager
    modified_statistic_ids: set[str] = set()

    # Return if we already have 5-minute statistics for the requested period
    if execute_stmt_lambda_element(session, _get_first_id_stmt(start)):
        _LOGGER.debug("Statistics already compiled for %s-%s", start, end)
        return modified_statistic_ids

    _LOGGER.debug("Compiling statistics for %s-%s", start, end)
    platform_stats: list[StatisticResult] = []
    current_metadata: dict[str, tuple[int, StatisticMetaData]] = {}
    # Collect statistics from all platforms implementing support
    for domain, platform in instance.hass.data[DOMAIN].recorder_platforms.items():
        if not (
            platform_compile_statistics := getattr(
                platform, INTEGRATION_PLATFORM_COMPILE_STATISTICS, None
            )
        ):
            continue
        compiled: PlatformCompiledStatistics = platform_compile_statistics(
            instance.hass, start, end
        )
        _LOGGER.debug(
            "Statistics for %s during %s-%s: %s",
            domain,
            start,
            end,
            compiled.platform_stats,
        )
        platform_stats.extend(compiled.platform_stats)
        current_metadata.update(compiled.current_metadata)

    # Insert collected statistics in the database
    for stats in platform_stats:
        modified_statistic_id, metadata_id = statistics_meta_manager.update_or_add(
            session, stats["meta"], current_metadata
        )
        if modified_statistic_id is not None:
            modified_statistic_ids.add(modified_statistic_id)
        _insert_statistics(
            session,
            StatisticsShortTerm,
            metadata_id,
            stats["stat"],
        )

    if start.minute == 55:
        # A full hour is ready, summarize it
        _compile_hourly_statistics(session, start)

    session.add(StatisticsRuns(start=start))

    if fire_events:
        instance.hass.bus.fire(EVENT_RECORDER_5MIN_STATISTICS_GENERATED)
        if start.minute == 55:
            instance.hass.bus.fire(EVENT_RECORDER_HOURLY_STATISTICS_GENERATED)

    return modified_statistic_ids


def _adjust_sum_statistics(
    session: Session,
    table: type[StatisticsBase],
    metadata_id: int,
    start_time: datetime,
    adj: float,
) -> None:
    """Adjust statistics in the database."""
    start_time_ts = start_time.timestamp()
    try:
        session.query(table).filter_by(metadata_id=metadata_id).filter(
            table.start_ts >= start_time_ts
        ).update(
            {
                table.sum: table.sum + adj,
            },
            synchronize_session=False,
        )
    except SQLAlchemyError:
        _LOGGER.exception(
            "Unexpected exception when updating statistics %s",
            id,
        )


def _insert_statistics(
    session: Session,
    table: type[StatisticsBase],
    metadata_id: int,
    statistic: StatisticData,
) -> None:
    """Insert statistics in the database."""
    try:
        session.add(table.from_stats(metadata_id, statistic))
    except SQLAlchemyError:
        _LOGGER.exception(
            "Unexpected exception when inserting statistics %s:%s ",
            metadata_id,
            statistic,
        )


def _update_statistics(
    session: Session,
    table: type[StatisticsBase],
    stat_id: int,
    statistic: StatisticData,
) -> None:
    """Insert statistics in the database."""
    try:
        session.query(table).filter_by(id=stat_id).update(
            {
                table.mean: statistic.get("mean"),
                table.min: statistic.get("min"),
                table.max: statistic.get("max"),
                table.last_reset_ts: datetime_to_timestamp_or_none(
                    statistic.get("last_reset")
                ),
                table.state: statistic.get("state"),
                table.sum: statistic.get("sum"),
            },
            synchronize_session=False,
        )
    except SQLAlchemyError:
        _LOGGER.exception(
            "Unexpected exception when updating statistics %s:%s ",
            stat_id,
            statistic,
        )


def get_metadata_with_session(
    instance: Recorder,
    session: Session,
    *,
    statistic_ids: set[str] | None = None,
    statistic_type: Literal["mean"] | Literal["sum"] | None = None,
    statistic_source: str | None = None,
) -> dict[str, tuple[int, StatisticMetaData]]:
    """Fetch meta data.

    Returns a dict of (metadata_id, StatisticMetaData) tuples indexed by statistic_id.
    If statistic_ids is given, fetch metadata only for the listed statistics_ids.
    If statistic_type is given, fetch metadata only for statistic_ids supporting it.
    """
    return instance.statistics_meta_manager.get_many(
        session,
        statistic_ids=statistic_ids,
        statistic_type=statistic_type,
        statistic_source=statistic_source,
    )


def get_metadata(
    hass: HomeAssistant,
    *,
    statistic_ids: set[str] | None = None,
    statistic_type: Literal["mean"] | Literal["sum"] | None = None,
    statistic_source: str | None = None,
) -> dict[str, tuple[int, StatisticMetaData]]:
    """Return metadata for statistic_ids."""
    with session_scope(hass=hass, read_only=True) as session:
        return get_metadata_with_session(
            get_instance(hass),
            session,
            statistic_ids=statistic_ids,
            statistic_type=statistic_type,
            statistic_source=statistic_source,
        )


def clear_statistics(instance: Recorder, statistic_ids: list[str]) -> None:
    """Clear statistics for a list of statistic_ids."""
    with session_scope(session=instance.get_session()) as session:
        instance.statistics_meta_manager.delete(session, statistic_ids)


def update_statistics_metadata(
    instance: Recorder,
    statistic_id: str,
    new_statistic_id: str | None | UndefinedType,
    new_unit_of_measurement: str | None | UndefinedType,
) -> None:
    """Update statistics metadata for a statistic_id."""
    statistics_meta_manager = instance.statistics_meta_manager
    if new_unit_of_measurement is not UNDEFINED:
        with session_scope(session=instance.get_session()) as session:
            statistics_meta_manager.update_unit_of_measurement(
                session, statistic_id, new_unit_of_measurement
            )
    if new_statistic_id is not UNDEFINED and new_statistic_id is not None:
        with session_scope(
            session=instance.get_session(),
            exception_filter=_filter_unique_constraint_integrity_error(instance),
        ) as session:
            statistics_meta_manager.update_statistic_id(
                session, DOMAIN, statistic_id, new_statistic_id
            )


async def async_list_statistic_ids(
    hass: HomeAssistant,
    statistic_ids: set[str] | None = None,
    statistic_type: Literal["mean"] | Literal["sum"] | None = None,
) -> list[dict]:
    """Return all statistic_ids (or filtered one) and unit of measurement.

    Queries the database for existing statistic_ids, as well as integrations with
    a recorder platform for statistic_ids which will be added in the next statistics
    period.
    """
    instance = get_instance(hass)

    if statistic_ids is not None:
        # Try to get the results from the cache since there is nearly
        # always a cache hit.
        statistics_meta_manager = instance.statistics_meta_manager
        metadata = statistics_meta_manager.get_from_cache_threadsafe(statistic_ids)
        if not statistic_ids.difference(metadata):
            result = _statistic_by_id_from_metadata(hass, metadata)
            return _flatten_list_statistic_ids_metadata_result(result)

    return await instance.async_add_executor_job(
        list_statistic_ids,
        hass,
        statistic_ids,
        statistic_type,
    )


def _statistic_by_id_from_metadata(
    hass: HomeAssistant,
    metadata: dict[str, tuple[int, StatisticMetaData]],
) -> dict[str, dict[str, Any]]:
    """Return a list of results for a given metadata dict."""
    return {
        meta["statistic_id"]: {
            "display_unit_of_measurement": get_display_unit(
                hass, meta["statistic_id"], meta["unit_of_measurement"]
            ),
            "has_mean": meta["has_mean"],
            "has_sum": meta["has_sum"],
            "name": meta["name"],
            "source": meta["source"],
            "unit_class": _get_unit_class(meta["unit_of_measurement"]),
            "unit_of_measurement": meta["unit_of_measurement"],
        }
        for _, meta in metadata.values()
    }


def _flatten_list_statistic_ids_metadata_result(
    result: dict[str, dict[str, Any]]
) -> list[dict]:
    """Return a flat dict of metadata."""
    return [
        {
            "statistic_id": _id,
            "display_unit_of_measurement": info["display_unit_of_measurement"],
            "has_mean": info["has_mean"],
            "has_sum": info["has_sum"],
            "name": info.get("name"),
            "source": info["source"],
            "statistics_unit_of_measurement": info["unit_of_measurement"],
            "unit_class": info["unit_class"],
        }
        for _id, info in result.items()
    ]


def list_statistic_ids(
    hass: HomeAssistant,
    statistic_ids: set[str] | None = None,
    statistic_type: Literal["mean"] | Literal["sum"] | None = None,
) -> list[dict]:
    """Return all statistic_ids (or filtered one) and unit of measurement.

    Queries the database for existing statistic_ids, as well as integrations with
    a recorder platform for statistic_ids which will be added in the next statistics
    period.
    """
    result = {}
    instance = get_instance(hass)
    statistics_meta_manager = instance.statistics_meta_manager

    # Query the database
    with session_scope(hass=hass, read_only=True) as session:
        metadata = statistics_meta_manager.get_many(
            session, statistic_type=statistic_type, statistic_ids=statistic_ids
        )
        result = _statistic_by_id_from_metadata(hass, metadata)

    if not statistic_ids or statistic_ids.difference(result):
        # If we want all statistic_ids, or some are missing, we need to query
        # the integrations for the missing ones.
        #
        # Query all integrations with a registered recorder platform
        for platform in hass.data[DOMAIN].recorder_platforms.values():
            if not (
                platform_list_statistic_ids := getattr(
                    platform, INTEGRATION_PLATFORM_LIST_STATISTIC_IDS, None
                )
            ):
                continue
            platform_statistic_ids = platform_list_statistic_ids(
                hass, statistic_ids=statistic_ids, statistic_type=statistic_type
            )

            for key, meta in platform_statistic_ids.items():
                if key in result:
                    # The database has a higher priority than the integration
                    continue
                result[key] = {
                    "display_unit_of_measurement": meta["unit_of_measurement"],
                    "has_mean": meta["has_mean"],
                    "has_sum": meta["has_sum"],
                    "name": meta["name"],
                    "source": meta["source"],
                    "unit_class": _get_unit_class(meta["unit_of_measurement"]),
                    "unit_of_measurement": meta["unit_of_measurement"],
                }

    # Return a list of statistic_id + metadata
    return _flatten_list_statistic_ids_metadata_result(result)


def _reduce_statistics(
    stats: dict[str, list[StatisticsRow]],
    same_period: Callable[[float, float], bool],
    period_start_end: Callable[[float], tuple[float, float]],
    period: timedelta,
    types: set[Literal["last_reset", "max", "mean", "min", "state", "sum"]],
) -> dict[str, list[StatisticsRow]]:
    """Reduce hourly statistics to daily or monthly statistics."""
    result: dict[str, list[StatisticsRow]] = defaultdict(list)
    period_seconds = period.total_seconds()
    _want_mean = "mean" in types
    _want_min = "min" in types
    _want_max = "max" in types
    _want_last_reset = "last_reset" in types
    _want_state = "state" in types
    _want_sum = "sum" in types
    for statistic_id, stat_list in stats.items():
        max_values: list[float] = []
        mean_values: list[float] = []
        min_values: list[float] = []
        prev_stat: StatisticsRow = stat_list[0]
        fake_entry: StatisticsRow = {"start": stat_list[-1]["start"] + period_seconds}

        # Loop over the hourly statistics + a fake entry to end the period
        for statistic in chain(stat_list, (fake_entry,)):
            if not same_period(prev_stat["start"], statistic["start"]):
                start, end = period_start_end(prev_stat["start"])
                # The previous statistic was the last entry of the period
                row: StatisticsRow = {
                    "start": start,
                    "end": end,
                }
                if _want_mean:
                    row["mean"] = mean(mean_values) if mean_values else None
                    mean_values.clear()
                if _want_min:
                    row["min"] = min(min_values) if min_values else None
                    min_values.clear()
                if _want_max:
                    row["max"] = max(max_values) if max_values else None
                    max_values.clear()
                if _want_last_reset:
                    row["last_reset"] = prev_stat.get("last_reset")
                if _want_state:
                    row["state"] = prev_stat.get("state")
                if _want_sum:
                    row["sum"] = prev_stat["sum"]
                result[statistic_id].append(row)
            if _want_max and (_max := statistic.get("max")) is not None:
                max_values.append(_max)
            if _want_mean and (_mean := statistic.get("mean")) is not None:
                mean_values.append(_mean)
            if _want_min and (_min := statistic.get("min")) is not None:
                min_values.append(_min)
            prev_stat = statistic

    return result


def reduce_day_ts_factory() -> (
    tuple[
        Callable[[float, float], bool],
        Callable[[float], tuple[float, float]],
    ]
):
    """Return functions to match same day and day start end."""
    _boundries: tuple[float, float] = (0, 0)

    # We have to recreate _local_from_timestamp in the closure in case the timezone changes
    _local_from_timestamp = partial(
        datetime.fromtimestamp, tz=dt_util.DEFAULT_TIME_ZONE
    )

    def _same_day_ts(time1: float, time2: float) -> bool:
        """Return True if time1 and time2 are in the same date."""
        nonlocal _boundries
        if not _boundries[0] <= time1 < _boundries[1]:
            _boundries = _day_start_end_ts_cached(time1)
        return _boundries[0] <= time2 < _boundries[1]

    def _day_start_end_ts(time: float) -> tuple[float, float]:
        """Return the start and end of the period (day) time is within."""
        start_local = _local_from_timestamp(time).replace(
            hour=0, minute=0, second=0, microsecond=0
        )
        return (
            start_local.astimezone(dt_util.UTC).timestamp(),
            (start_local + timedelta(days=1)).astimezone(dt_util.UTC).timestamp(),
        )

    # We create _day_start_end_ts_cached in the closure in case the timezone changes
    _day_start_end_ts_cached = lru_cache(maxsize=6)(_day_start_end_ts)

    return _same_day_ts, _day_start_end_ts_cached


def _reduce_statistics_per_day(
    stats: dict[str, list[StatisticsRow]],
    types: set[Literal["last_reset", "max", "mean", "min", "state", "sum"]],
) -> dict[str, list[StatisticsRow]]:
    """Reduce hourly statistics to daily statistics."""
    _same_day_ts, _day_start_end_ts = reduce_day_ts_factory()
    return _reduce_statistics(
        stats, _same_day_ts, _day_start_end_ts, timedelta(days=1), types
    )


def reduce_week_ts_factory() -> (
    tuple[
        Callable[[float, float], bool],
        Callable[[float], tuple[float, float]],
    ]
):
    """Return functions to match same week and week start end."""
    _boundries: tuple[float, float] = (0, 0)

    # We have to recreate _local_from_timestamp in the closure in case the timezone changes
    _local_from_timestamp = partial(
        datetime.fromtimestamp, tz=dt_util.DEFAULT_TIME_ZONE
    )

    def _same_week_ts(time1: float, time2: float) -> bool:
        """Return True if time1 and time2 are in the same year and week."""
        nonlocal _boundries
        if not _boundries[0] <= time1 < _boundries[1]:
            _boundries = _week_start_end_ts_cached(time1)
        return _boundries[0] <= time2 < _boundries[1]

    def _week_start_end_ts(time: float) -> tuple[float, float]:
        """Return the start and end of the period (week) time is within."""
        nonlocal _boundries
        time_local = _local_from_timestamp(time)
        start_local = time_local.replace(
            hour=0, minute=0, second=0, microsecond=0
        ) - timedelta(days=time_local.weekday())
        return (
            start_local.astimezone(dt_util.UTC).timestamp(),
            (start_local + timedelta(days=7)).astimezone(dt_util.UTC).timestamp(),
        )

    # We create _week_start_end_ts_cached in the closure in case the timezone changes
    _week_start_end_ts_cached = lru_cache(maxsize=6)(_week_start_end_ts)

    return _same_week_ts, _week_start_end_ts_cached


def _reduce_statistics_per_week(
    stats: dict[str, list[StatisticsRow]],
    types: set[Literal["last_reset", "max", "mean", "min", "state", "sum"]],
) -> dict[str, list[StatisticsRow]]:
    """Reduce hourly statistics to weekly statistics."""
    _same_week_ts, _week_start_end_ts = reduce_week_ts_factory()
    return _reduce_statistics(
        stats, _same_week_ts, _week_start_end_ts, timedelta(days=7), types
    )


def reduce_month_ts_factory() -> (
    tuple[
        Callable[[float, float], bool],
        Callable[[float], tuple[float, float]],
    ]
):
    """Return functions to match same month and month start end."""
    _boundries: tuple[float, float] = (0, 0)

    # We have to recreate _local_from_timestamp in the closure in case the timezone changes
    _local_from_timestamp = partial(
        datetime.fromtimestamp, tz=dt_util.DEFAULT_TIME_ZONE
    )

    def _same_month_ts(time1: float, time2: float) -> bool:
        """Return True if time1 and time2 are in the same year and month."""
        nonlocal _boundries
        if not _boundries[0] <= time1 < _boundries[1]:
            _boundries = _month_start_end_ts_cached(time1)
        return _boundries[0] <= time2 < _boundries[1]

    def _month_start_end_ts(time: float) -> tuple[float, float]:
        """Return the start and end of the period (month) time is within."""
        start_local = _local_from_timestamp(time).replace(
            day=1, hour=0, minute=0, second=0, microsecond=0
        )
        # We add 4 days to the end to make sure we are in the next month
        end_local = (start_local.replace(day=28) + timedelta(days=4)).replace(
            day=1, hour=0, minute=0, second=0, microsecond=0
        )
        return (
            start_local.astimezone(dt_util.UTC).timestamp(),
            end_local.astimezone(dt_util.UTC).timestamp(),
        )

    # We create _month_start_end_ts_cached in the closure in case the timezone changes
    _month_start_end_ts_cached = lru_cache(maxsize=6)(_month_start_end_ts)

    return _same_month_ts, _month_start_end_ts_cached


def _reduce_statistics_per_month(
    stats: dict[str, list[StatisticsRow]],
    types: set[Literal["last_reset", "max", "mean", "min", "state", "sum"]],
) -> dict[str, list[StatisticsRow]]:
    """Reduce hourly statistics to monthly statistics."""
    _same_month_ts, _month_start_end_ts = reduce_month_ts_factory()
    return _reduce_statistics(
        stats, _same_month_ts, _month_start_end_ts, timedelta(days=31), types
    )


def _generate_statistics_during_period_stmt(
    start_time: datetime,
    end_time: datetime | None,
    metadata_ids: list[int] | None,
    table: type[StatisticsBase],
    types: set[Literal["last_reset", "max", "mean", "min", "state", "sum"]],
) -> StatementLambdaElement:
    """Prepare a database query for statistics during a given period.

    This prepares a lambda_stmt query, so we don't insert the parameters yet.
    """
    start_time_ts = start_time.timestamp()
    stmt = _generate_select_columns_for_types_stmt(table, types)
    stmt += lambda q: q.filter(table.start_ts >= start_time_ts)
    if end_time is not None:
        end_time_ts = end_time.timestamp()
        stmt += lambda q: q.filter(table.start_ts < end_time_ts)
    if metadata_ids:
        stmt += lambda q: q.filter(
            # https://github.com/python/mypy/issues/2608
            table.metadata_id.in_(metadata_ids)  # type:ignore[arg-type]
        )
    stmt += lambda q: q.order_by(table.metadata_id, table.start_ts)
    return stmt


def _generate_max_mean_min_statistic_in_sub_period_stmt(
    columns: Select,
    start_time: datetime | None,
    end_time: datetime | None,
    table: type[StatisticsBase],
    metadata_id: int,
) -> StatementLambdaElement:
    stmt = lambda_stmt(lambda: columns.filter(table.metadata_id == metadata_id))
    if start_time is not None:
        start_time_ts = start_time.timestamp()
        stmt += lambda q: q.filter(table.start_ts >= start_time_ts)
    if end_time is not None:
        end_time_ts = end_time.timestamp()
        stmt += lambda q: q.filter(table.start_ts < end_time_ts)
    return stmt


def _get_max_mean_min_statistic_in_sub_period(
    session: Session,
    result: dict[str, float],
    start_time: datetime | None,
    end_time: datetime | None,
    table: type[StatisticsBase],
    types: set[Literal["max", "mean", "min", "change"]],
    metadata_id: int,
) -> None:
    """Return max, mean and min during the period."""
    # Calculate max, mean, min
    columns = select()
    if "max" in types:
        # https://github.com/sqlalchemy/sqlalchemy/issues/9189
        # pylint: disable-next=not-callable
        columns = columns.add_columns(func.max(table.max))
    if "mean" in types:
        columns = columns.add_columns(func.avg(table.mean))
        # https://github.com/sqlalchemy/sqlalchemy/issues/9189
        # pylint: disable-next=not-callable
        columns = columns.add_columns(func.count(table.mean))
    if "min" in types:
        # https://github.com/sqlalchemy/sqlalchemy/issues/9189
        # pylint: disable-next=not-callable
        columns = columns.add_columns(func.min(table.min))
    stmt = _generate_max_mean_min_statistic_in_sub_period_stmt(
        columns, start_time, end_time, table, metadata_id
    )
    stats = cast(Sequence[Row[Any]], execute_stmt_lambda_element(session, stmt))
    if not stats:
        return
    if "max" in types and (new_max := stats[0].max) is not None:
        old_max = result.get("max")
        result["max"] = max(new_max, old_max) if old_max is not None else new_max
    if "mean" in types and stats[0].avg is not None:
        # https://github.com/sqlalchemy/sqlalchemy/issues/9127
        duration = stats[0].count * table.duration.total_seconds()  # type: ignore[operator]
        result["duration"] = result.get("duration", 0.0) + duration
        result["mean_acc"] = result.get("mean_acc", 0.0) + stats[0].avg * duration
    if "min" in types and (new_min := stats[0].min) is not None:
        old_min = result.get("min")
        result["min"] = min(new_min, old_min) if old_min is not None else new_min


def _get_max_mean_min_statistic(
    session: Session,
    head_start_time: datetime | None,
    head_end_time: datetime | None,
    main_start_time: datetime | None,
    main_end_time: datetime | None,
    tail_start_time: datetime | None,
    tail_end_time: datetime | None,
    tail_only: bool,
    metadata_id: int,
    types: set[Literal["max", "mean", "min", "change"]],
) -> dict[str, float | None]:
    """Return max, mean and min during the period.

    The mean is a time weighted average, combining hourly and 5-minute statistics if
    necessary.
    """
    max_mean_min: dict[str, float] = {}
    result: dict[str, float | None] = {}

    if tail_start_time is not None:
        # Calculate max, mean, min
        _get_max_mean_min_statistic_in_sub_period(
            session,
            max_mean_min,
            tail_start_time,
            tail_end_time,
            StatisticsShortTerm,
            types,
            metadata_id,
        )

    if not tail_only:
        _get_max_mean_min_statistic_in_sub_period(
            session,
            max_mean_min,
            main_start_time,
            main_end_time,
            Statistics,
            types,
            metadata_id,
        )

    if head_start_time is not None:
        _get_max_mean_min_statistic_in_sub_period(
            session,
            max_mean_min,
            head_start_time,
            head_end_time,
            StatisticsShortTerm,
            types,
            metadata_id,
        )

    if "max" in types:
        result["max"] = max_mean_min.get("max")
    if "mean" in types:
        if "mean_acc" not in max_mean_min:
            result["mean"] = None
        else:
            result["mean"] = max_mean_min["mean_acc"] / max_mean_min["duration"]
    if "min" in types:
        result["min"] = max_mean_min.get("min")
    return result


def _first_statistic(
    session: Session,
    table: type[StatisticsBase],
    metadata_id: int,
) -> datetime | None:
    """Return the data of the oldest statistic row for a given metadata id."""
    stmt = lambda_stmt(
        lambda: select(table.start_ts)
        .filter(table.metadata_id == metadata_id)
        .order_by(table.start_ts.asc())
        .limit(1)
    )
    if stats := cast(Sequence[Row], execute_stmt_lambda_element(session, stmt)):
        return dt_util.utc_from_timestamp(stats[0].start_ts)
    return None


def _get_oldest_sum_statistic(
    session: Session,
    head_start_time: datetime | None,
    main_start_time: datetime | None,
    tail_start_time: datetime | None,
    oldest_stat: datetime | None,
    tail_only: bool,
    metadata_id: int,
) -> float | None:
    """Return the oldest non-NULL sum during the period."""

    def _get_oldest_sum_statistic_in_sub_period(
        session: Session,
        start_time: datetime | None,
        table: type[StatisticsBase],
        metadata_id: int,
    ) -> float | None:
        """Return the oldest non-NULL sum during the period."""
        stmt = lambda_stmt(
            lambda: select(table.sum)
            .filter(table.metadata_id == metadata_id)
            .filter(table.sum.is_not(None))
            .order_by(table.start_ts.asc())
            .limit(1)
        )
        if start_time is not None:
            start_time = start_time + table.duration - timedelta.resolution
            if table == StatisticsShortTerm:
                minutes = start_time.minute - start_time.minute % 5
                period = start_time.replace(minute=minutes, second=0, microsecond=0)
            else:
                period = start_time.replace(minute=0, second=0, microsecond=0)
            prev_period = period - table.duration
            prev_period_ts = prev_period.timestamp()
            stmt += lambda q: q.filter(table.start_ts >= prev_period_ts)
        stats = cast(Sequence[Row], execute_stmt_lambda_element(session, stmt))
        return stats[0].sum if stats else None

    oldest_sum: float | None = None

    # This function won't be called if tail_only is False and main_start_time is None
    # the extra checks are added to satisfy MyPy
    if not tail_only and main_start_time is not None and oldest_stat is not None:
        period = main_start_time.replace(minute=0, second=0, microsecond=0)
        prev_period = period - Statistics.duration
        if prev_period < oldest_stat:
            return 0

    if (
        head_start_time is not None
        and (
            oldest_sum := _get_oldest_sum_statistic_in_sub_period(
                session, head_start_time, StatisticsShortTerm, metadata_id
            )
        )
        is not None
    ):
        return oldest_sum

    if not tail_only:
        if (
            oldest_sum := _get_oldest_sum_statistic_in_sub_period(
                session, main_start_time, Statistics, metadata_id
            )
        ) is not None:
            return oldest_sum
        return 0

    if (
        tail_start_time is not None
        and (
            oldest_sum := _get_oldest_sum_statistic_in_sub_period(
                session, tail_start_time, StatisticsShortTerm, metadata_id
            )
        )
    ) is not None:
        return oldest_sum

    return 0


def _get_newest_sum_statistic(
    session: Session,
    head_start_time: datetime | None,
    head_end_time: datetime | None,
    main_start_time: datetime | None,
    main_end_time: datetime | None,
    tail_start_time: datetime | None,
    tail_end_time: datetime | None,
    tail_only: bool,
    metadata_id: int,
) -> float | None:
    """Return the newest non-NULL sum during the period."""

    def _get_newest_sum_statistic_in_sub_period(
        session: Session,
        start_time: datetime | None,
        end_time: datetime | None,
        table: type[StatisticsBase],
        metadata_id: int,
    ) -> float | None:
        """Return the newest non-NULL sum during the period."""
        stmt = lambda_stmt(
            lambda: select(
                table.sum,
            )
            .filter(table.metadata_id == metadata_id)
            .filter(table.sum.is_not(None))
            .order_by(table.start_ts.desc())
            .limit(1)
        )
        if start_time is not None:
            start_time_ts = start_time.timestamp()
            stmt += lambda q: q.filter(table.start_ts >= start_time_ts)
        if end_time is not None:
            end_time_ts = end_time.timestamp()
            stmt += lambda q: q.filter(table.start_ts < end_time_ts)
        stats = cast(Sequence[Row], execute_stmt_lambda_element(session, stmt))

        return stats[0].sum if stats else None

    newest_sum: float | None = None

    if tail_start_time is not None:
        newest_sum = _get_newest_sum_statistic_in_sub_period(
            session, tail_start_time, tail_end_time, StatisticsShortTerm, metadata_id
        )
        if newest_sum is not None:
            return newest_sum

    if not tail_only:
        newest_sum = _get_newest_sum_statistic_in_sub_period(
            session, main_start_time, main_end_time, Statistics, metadata_id
        )
        if newest_sum is not None:
            return newest_sum

    if head_start_time is not None:
        newest_sum = _get_newest_sum_statistic_in_sub_period(
            session, head_start_time, head_end_time, StatisticsShortTerm, metadata_id
        )

    return newest_sum


def statistic_during_period(
    hass: HomeAssistant,
    start_time: datetime | None,
    end_time: datetime | None,
    statistic_id: str,
    types: set[Literal["max", "mean", "min", "change"]] | None,
    units: dict[str, str] | None,
) -> dict[str, Any]:
    """Return a statistic data point for the UTC period start_time - end_time."""
    metadata = None

    if not types:
        types = {"max", "mean", "min", "change"}

    result: dict[str, Any] = {}

    with session_scope(hass=hass, read_only=True) as session:
        # Fetch metadata for the given statistic_id
        if not (
            metadata := get_instance(hass).statistics_meta_manager.get(
                session, statistic_id
            )
        ):
            return result

        metadata_id = metadata[0]

        oldest_stat = _first_statistic(session, Statistics, metadata_id)
        oldest_5_min_stat = None
        if not valid_statistic_id(statistic_id):
            oldest_5_min_stat = _first_statistic(
                session, StatisticsShortTerm, metadata_id
            )

        # To calculate the summary, data from the statistics (hourly) and
        # short_term_statistics (5 minute) tables is combined
        # - The short term statistics table is used for the head and tail of the period,
        #   if the period it doesn't start or end on a full hour
        # - The statistics table is used for the remainder of the time
        now = dt_util.utcnow()
        if end_time is not None and end_time > now:
            end_time = now

        tail_only = (
            start_time is not None
            and end_time is not None
            and end_time - start_time < timedelta(hours=1)
        )

        # Calculate the head period
        head_start_time: datetime | None = None
        head_end_time: datetime | None = None
        if (
            not tail_only
            and oldest_stat is not None
            and oldest_5_min_stat is not None
            and oldest_5_min_stat - oldest_stat < timedelta(hours=1)
            and (start_time is None or start_time < oldest_5_min_stat)
        ):
            # To improve accuracy of averaged for statistics which were added within
            # recorder's retention period.
            head_start_time = oldest_5_min_stat
            head_end_time = oldest_5_min_stat.replace(
                minute=0, second=0, microsecond=0
            ) + timedelta(hours=1)
        elif not tail_only and start_time is not None and start_time.minute:
            head_start_time = start_time
            head_end_time = start_time.replace(
                minute=0, second=0, microsecond=0
            ) + timedelta(hours=1)

        # Calculate the tail period
        tail_start_time: datetime | None = None
        tail_end_time: datetime | None = None
        if end_time is None:
            tail_start_time = now.replace(minute=0, second=0, microsecond=0)
        elif end_time.minute:
            tail_start_time = (
                start_time
                if tail_only
                else end_time.replace(minute=0, second=0, microsecond=0)
            )
            tail_end_time = end_time

        # Calculate the main period
        main_start_time: datetime | None = None
        main_end_time: datetime | None = None
        if not tail_only:
            main_start_time = start_time if head_end_time is None else head_end_time
            main_end_time = end_time if tail_start_time is None else tail_start_time

        if not types.isdisjoint({"max", "mean", "min"}):
            result = _get_max_mean_min_statistic(
                session,
                head_start_time,
                head_end_time,
                main_start_time,
                main_end_time,
                tail_start_time,
                tail_end_time,
                tail_only,
                metadata_id,
                types,
            )

        if "change" in types:
            oldest_sum: float | None
            if start_time is None:
                oldest_sum = 0.0
            else:
                oldest_sum = _get_oldest_sum_statistic(
                    session,
                    head_start_time,
                    main_start_time,
                    tail_start_time,
                    oldest_stat,
                    tail_only,
                    metadata_id,
                )
            newest_sum = _get_newest_sum_statistic(
                session,
                head_start_time,
                head_end_time,
                main_start_time,
                main_end_time,
                tail_start_time,
                tail_end_time,
                tail_only,
                metadata_id,
            )
            # Calculate the difference between the oldest and newest sum
            if oldest_sum is not None and newest_sum is not None:
                result["change"] = newest_sum - oldest_sum
            else:
                result["change"] = None

    state_unit = unit = metadata[1]["unit_of_measurement"]
    if state := hass.states.get(statistic_id):
        state_unit = state.attributes.get(ATTR_UNIT_OF_MEASUREMENT)
    convert = _get_statistic_to_display_unit_converter(unit, state_unit, units)

    return {key: convert(value) if convert else value for key, value in result.items()}


_type_column_mapping = {
    "last_reset": "last_reset_ts",
    "max": "max",
    "mean": "mean",
    "min": "min",
    "state": "state",
    "sum": "sum",
}


def _generate_select_columns_for_types_stmt(
    table: type[StatisticsBase],
    types: set[Literal["last_reset", "max", "mean", "min", "state", "sum"]],
) -> StatementLambdaElement:
    columns = select(table.metadata_id, table.start_ts)
    track_on: list[str | None] = [
        table.__tablename__,  # type: ignore[attr-defined]
    ]
    for key, column in _type_column_mapping.items():
        if key in types:
            columns = columns.add_columns(getattr(table, column))
            track_on.append(column)
        else:
            track_on.append(None)
    return lambda_stmt(lambda: columns, track_on=track_on)


def _statistics_during_period_with_session(
    hass: HomeAssistant,
    session: Session,
    start_time: datetime,
    end_time: datetime | None,
    statistic_ids: set[str] | None,
    period: Literal["5minute", "day", "hour", "week", "month"],
    units: dict[str, str] | None,
    types: set[Literal["last_reset", "max", "mean", "min", "state", "sum"]],
) -> dict[str, list[StatisticsRow]]:
    """Return statistic data points during UTC period start_time - end_time.

    If end_time is omitted, returns statistics newer than or equal to start_time.
    If statistic_ids is omitted, returns statistics for all statistics ids.
    """
    if statistic_ids is not None and not isinstance(statistic_ids, set):
        # This is for backwards compatibility to avoid a breaking change
        # for custom integrations that call this method.
        statistic_ids = set(statistic_ids)  # type: ignore[unreachable]
    metadata = None
    # Fetch metadata for the given (or all) statistic_ids
    metadata = get_instance(hass).statistics_meta_manager.get_many(
        session, statistic_ids=statistic_ids
    )
    if not metadata:
        return {}

    metadata_ids = None
    if statistic_ids is not None:
        metadata_ids = [metadata_id for metadata_id, _ in metadata.values()]

    table: type[Statistics | StatisticsShortTerm] = (
        Statistics if period != "5minute" else StatisticsShortTerm
    )
    stmt = _generate_statistics_during_period_stmt(
        start_time, end_time, metadata_ids, table, types
    )
    stats = cast(Sequence[Row], execute_stmt_lambda_element(session, stmt))

    if not stats:
        return {}

    result = _sorted_statistics_to_dict(
        hass,
        session,
        stats,
        statistic_ids,
        metadata,
        True,
        table,
        start_time,
        units,
        types,
    )

    # Return statistics combined with metadata
    if period not in ("day", "week", "month"):
        return result

    if period == "day":
        return _reduce_statistics_per_day(result, types)

    if period == "week":
        return _reduce_statistics_per_week(result, types)

    return _reduce_statistics_per_month(result, types)


def statistics_during_period(
    hass: HomeAssistant,
    start_time: datetime,
    end_time: datetime | None,
    statistic_ids: set[str] | None,
    period: Literal["5minute", "day", "hour", "week", "month"],
    units: dict[str, str] | None,
    types: set[Literal["last_reset", "max", "mean", "min", "state", "sum"]],
) -> dict[str, list[StatisticsRow]]:
    """Return statistic data points during UTC period start_time - end_time.

    If end_time is omitted, returns statistics newer than or equal to start_time.
    If statistic_ids is omitted, returns statistics for all statistics ids.
    """
    with session_scope(hass=hass, read_only=True) as session:
        return _statistics_during_period_with_session(
            hass,
            session,
            start_time,
            end_time,
            statistic_ids,
            period,
            units,
            types,
        )


def _get_last_statistics_stmt(
    metadata_id: int,
    number_of_stats: int,
) -> StatementLambdaElement:
    """Generate a statement for number_of_stats statistics for a given statistic_id."""
    return lambda_stmt(
        lambda: select(*QUERY_STATISTICS)
        .filter_by(metadata_id=metadata_id)
        .order_by(Statistics.metadata_id, Statistics.start_ts.desc())
        .limit(number_of_stats)
    )


def _get_last_statistics_short_term_stmt(
    metadata_id: int,
    number_of_stats: int,
) -> StatementLambdaElement:
    """Generate a statement for number_of_stats short term statistics.

    For a given statistic_id.
    """
    return lambda_stmt(
        lambda: select(*QUERY_STATISTICS_SHORT_TERM)
        .filter_by(metadata_id=metadata_id)
        .order_by(StatisticsShortTerm.metadata_id, StatisticsShortTerm.start_ts.desc())
        .limit(number_of_stats)
    )


def _get_last_statistics(
    hass: HomeAssistant,
    number_of_stats: int,
    statistic_id: str,
    convert_units: bool,
    table: type[StatisticsBase],
    types: set[Literal["last_reset", "max", "mean", "min", "state", "sum"]],
) -> dict[str, list[StatisticsRow]]:
    """Return the last number_of_stats statistics for a given statistic_id."""
    statistic_ids = {statistic_id}
    with session_scope(hass=hass, read_only=True) as session:
        # Fetch metadata for the given statistic_id
        metadata = get_instance(hass).statistics_meta_manager.get_many(
            session, statistic_ids=statistic_ids
        )
        if not metadata:
            return {}
        metadata_id = metadata[statistic_id][0]
        if table == Statistics:
            stmt = _get_last_statistics_stmt(metadata_id, number_of_stats)
        else:
            stmt = _get_last_statistics_short_term_stmt(metadata_id, number_of_stats)
        stats = cast(Sequence[Row], execute_stmt_lambda_element(session, stmt))

        if not stats:
            return {}

        # Return statistics combined with metadata
        return _sorted_statistics_to_dict(
            hass,
            session,
            stats,
            statistic_ids,
            metadata,
            convert_units,
            table,
            None,
            None,
            types,
        )


def get_last_statistics(
    hass: HomeAssistant,
    number_of_stats: int,
    statistic_id: str,
    convert_units: bool,
    types: set[Literal["last_reset", "max", "mean", "min", "state", "sum"]],
) -> dict[str, list[StatisticsRow]]:
    """Return the last number_of_stats statistics for a statistic_id."""
    return _get_last_statistics(
        hass, number_of_stats, statistic_id, convert_units, Statistics, types
    )


def get_last_short_term_statistics(
    hass: HomeAssistant,
    number_of_stats: int,
    statistic_id: str,
    convert_units: bool,
    types: set[Literal["last_reset", "max", "mean", "min", "state", "sum"]],
) -> dict[str, list[StatisticsRow]]:
    """Return the last number_of_stats short term statistics for a statistic_id."""
    return _get_last_statistics(
        hass, number_of_stats, statistic_id, convert_units, StatisticsShortTerm, types
    )


def _latest_short_term_statistics_stmt(
    metadata_ids: list[int],
) -> StatementLambdaElement:
    """Create the statement for finding the latest short term stat rows."""
    return lambda_stmt(
        lambda: select(*QUERY_STATISTICS_SHORT_TERM).join(
            (
                most_recent_statistic_row := (
                    select(
                        StatisticsShortTerm.metadata_id,
                        # https://github.com/sqlalchemy/sqlalchemy/issues/9189
                        # pylint: disable-next=not-callable
                        func.max(StatisticsShortTerm.start_ts).label("start_max"),
                    )
                    .where(StatisticsShortTerm.metadata_id.in_(metadata_ids))
                    .group_by(StatisticsShortTerm.metadata_id)
                ).subquery()
            ),
            (StatisticsShortTerm.metadata_id == most_recent_statistic_row.c.metadata_id)
            & (StatisticsShortTerm.start_ts == most_recent_statistic_row.c.start_max),
        )
    )


def get_latest_short_term_statistics(
    hass: HomeAssistant,
    statistic_ids: set[str],
    types: set[Literal["last_reset", "max", "mean", "min", "state", "sum"]],
    metadata: dict[str, tuple[int, StatisticMetaData]] | None = None,
) -> dict[str, list[StatisticsRow]]:
    """Return the latest short term statistics for a list of statistic_ids."""
    with session_scope(hass=hass, read_only=True) as session:
        # Fetch metadata for the given statistic_ids
        if not metadata:
            metadata = get_instance(hass).statistics_meta_manager.get_many(
                session, statistic_ids=statistic_ids
            )
        if not metadata:
            return {}
        metadata_ids = [
            metadata[statistic_id][0]
            for statistic_id in statistic_ids
            if statistic_id in metadata
        ]
        stmt = _latest_short_term_statistics_stmt(metadata_ids)
        stats = cast(Sequence[Row], execute_stmt_lambda_element(session, stmt))
        if not stats:
            return {}

        # Return statistics combined with metadata
        return _sorted_statistics_to_dict(
            hass,
            session,
            stats,
            statistic_ids,
            metadata,
            False,
            StatisticsShortTerm,
            None,
            None,
            types,
        )


def _generate_statistics_at_time_stmt(
    table: type[StatisticsBase],
    metadata_ids: set[int],
    start_time_ts: float,
    types: set[Literal["last_reset", "max", "mean", "min", "state", "sum"]],
) -> StatementLambdaElement:
    """Create the statement for finding the statistics for a given time."""
    stmt = _generate_select_columns_for_types_stmt(table, types)
    stmt += lambda q: q.join(
        (
            most_recent_statistic_ids := (
                select(
                    # https://github.com/sqlalchemy/sqlalchemy/issues/9189
                    # pylint: disable-next=not-callable
                    func.max(table.start_ts).label("max_start_ts"),
                    table.metadata_id.label("max_metadata_id"),
                )
                .filter(table.start_ts < start_time_ts)
                .filter(table.metadata_id.in_(metadata_ids))
                .group_by(table.metadata_id)
                .subquery()
            )
        ),
        and_(
            table.start_ts == most_recent_statistic_ids.c.max_start_ts,
            table.metadata_id == most_recent_statistic_ids.c.max_metadata_id,
        ),
    )
    return stmt


def _statistics_at_time(
    session: Session,
    metadata_ids: set[int],
    table: type[StatisticsBase],
    start_time: datetime,
    types: set[Literal["last_reset", "max", "mean", "min", "state", "sum"]],
) -> Sequence[Row] | None:
    """Return last known statistics, earlier than start_time, for the metadata_ids."""
    start_time_ts = start_time.timestamp()
    stmt = _generate_statistics_at_time_stmt(table, metadata_ids, start_time_ts, types)
    return cast(Sequence[Row], execute_stmt_lambda_element(session, stmt))


def _fast_build_sum_list(
    stats_list: list[Row],
    table_duration_seconds: float,
    convert: Callable | None,
    start_ts_idx: int,
    sum_idx: int,
) -> list[StatisticsRow]:
    """Build a list of sum statistics."""
    if convert:
        return [
            {
                "start": (start_ts := db_state[start_ts_idx]),
                "end": start_ts + table_duration_seconds,
                "sum": convert(db_state[sum_idx]),
            }
            for db_state in stats_list
        ]
    return [
        {
            "start": (start_ts := db_state[start_ts_idx]),
            "end": start_ts + table_duration_seconds,
            "sum": db_state[sum_idx],
        }
        for db_state in stats_list
    ]


def _sorted_statistics_to_dict(  # noqa: C901
    hass: HomeAssistant,
    session: Session,
    stats: Sequence[Row[Any]],
    statistic_ids: set[str] | None,
    _metadata: dict[str, tuple[int, StatisticMetaData]],
    convert_units: bool,
    table: type[StatisticsBase],
    start_time: datetime | None,
    units: dict[str, str] | None,
    types: set[Literal["last_reset", "max", "mean", "min", "state", "sum"]],
) -> dict[str, list[StatisticsRow]]:
    """Convert SQL results into JSON friendly data structure."""
    assert stats, "stats must not be empty"  # Guard against implementation error
    result: dict[str, list[StatisticsRow]] = defaultdict(list)
    metadata = dict(_metadata.values())
    need_stat_at_start_time: set[int] = set()
    start_time_ts = start_time.timestamp() if start_time else None
    # Identify metadata IDs for which no data was available at the requested start time
    field_map: dict[str, int] = {key: idx for idx, key in enumerate(stats[0]._fields)}
    metadata_id_idx = field_map["metadata_id"]
    start_ts_idx = field_map["start_ts"]
    stats_by_meta_id: dict[int, list[Row]] = {}
    seen_statistic_ids: set[str] = set()
    key_func = itemgetter(metadata_id_idx)
    for meta_id, group in groupby(stats, key_func):
        stats_list = stats_by_meta_id[meta_id] = list(group)
        seen_statistic_ids.add(metadata[meta_id]["statistic_id"])
        first_start_time_ts = stats_list[0][start_ts_idx]
        if start_time_ts and first_start_time_ts > start_time_ts:
            need_stat_at_start_time.add(meta_id)

    # Set all statistic IDs to empty lists in result set to maintain the order
    if statistic_ids is not None:
        for stat_id in statistic_ids:
            # Only set the statistic ID if it is in the data to
            # avoid having to do a second loop to remove the
            # statistic IDs that are not in the data at the end
            if stat_id in seen_statistic_ids:
                result[stat_id] = []

    # Fetch last known statistics for the needed metadata IDs
    if need_stat_at_start_time:
        assert start_time  # Can not be None if need_stat_at_start_time is not empty
        if tmp := _statistics_at_time(
            session, need_stat_at_start_time, table, start_time, types
        ):
            for stat in tmp:
                stats_by_meta_id[stat[metadata_id_idx]].insert(0, stat)

    # Figure out which fields we need to extract from the SQL result
    # and which indices they have in the result so we can avoid the overhead
    # of doing a dict lookup for each row
    mean_idx = field_map["mean"] if "mean" in types else None
    min_idx = field_map["min"] if "min" in types else None
    max_idx = field_map["max"] if "max" in types else None
    last_reset_ts_idx = field_map["last_reset_ts"] if "last_reset" in types else None
    state_idx = field_map["state"] if "state" in types else None
    sum_idx = field_map["sum"] if "sum" in types else None
    sum_only = len(types) == 1 and sum_idx is not None
    # Append all statistic entries, and optionally do unit conversion
    table_duration_seconds = table.duration.total_seconds()
    for meta_id, stats_list in stats_by_meta_id.items():
        metadata_by_id = metadata[meta_id]
        statistic_id = metadata_by_id["statistic_id"]
        if convert_units:
            state_unit = unit = metadata_by_id["unit_of_measurement"]
            if state := hass.states.get(statistic_id):
                state_unit = state.attributes.get(ATTR_UNIT_OF_MEASUREMENT)
            convert = _get_statistic_to_display_unit_converter(unit, state_unit, units)
        else:
            convert = None

        if sum_only:
<<<<<<< HEAD
            # This is a special case where we only need to sum the values
            # and we can do it much faster than the generic code below
            # This is mostly used by the energy integration
=======
            # This function is extremely flexible and can handle all types of
            # statistics, but in practice we only ever use a few combinations.
            #
            # For energy, we only need sum statistics, so we can optimize
            # this path to avoid the overhead of the more generic function.
>>>>>>> ccbf717f
            assert sum_idx is not None
            result[statistic_id] = _fast_build_sum_list(
                stats_list,
                table_duration_seconds,
                convert,
                start_ts_idx,
                sum_idx,
            )
            continue

        ent_results_append = result[statistic_id].append
        #
        # The below loop is a red hot path for energy, and every
        # optimization counts in here.
        #
        # Specifically, we want to avoid function calls,
        # attribute lookups, and dict lookups as much as possible.
        #
        for db_state in stats_list:
            row: StatisticsRow = {
                "start": (start_ts := db_state[start_ts_idx]),
                "end": start_ts + table_duration_seconds,
            }
            if last_reset_ts_idx is not None:
                row["last_reset"] = db_state[last_reset_ts_idx]
            if convert:
                if mean_idx is not None:
                    row["mean"] = convert(db_state[mean_idx])
                if min_idx is not None:
                    row["min"] = convert(db_state[min_idx])
                if max_idx is not None:
                    row["max"] = convert(db_state[max_idx])
                if state_idx is not None:
                    row["state"] = convert(db_state[state_idx])
                if sum_idx is not None:
                    row["sum"] = convert(db_state[sum_idx])
            else:
                if mean_idx is not None:
                    row["mean"] = db_state[mean_idx]
                if min_idx is not None:
                    row["min"] = db_state[min_idx]
                if max_idx is not None:
                    row["max"] = db_state[max_idx]
                if state_idx is not None:
                    row["state"] = db_state[state_idx]
                if sum_idx is not None:
                    row["sum"] = db_state[sum_idx]
            ent_results_append(row)

    return result


def validate_statistics(hass: HomeAssistant) -> dict[str, list[ValidationIssue]]:
    """Validate statistics."""
    platform_validation: dict[str, list[ValidationIssue]] = {}
    for platform in hass.data[DOMAIN].recorder_platforms.values():
        if platform_validate_statistics := getattr(
            platform, INTEGRATION_PLATFORM_VALIDATE_STATISTICS, None
        ):
            platform_validation.update(platform_validate_statistics(hass))
    return platform_validation


def _statistics_exists(
    session: Session,
    table: type[StatisticsBase],
    metadata_id: int,
    start: datetime,
) -> int | None:
    """Return id if a statistics entry already exists."""
    start_ts = start.timestamp()
    result = (
        session.query(table.id)
        .filter((table.metadata_id == metadata_id) & (table.start_ts == start_ts))
        .first()
    )
    return result.id if result else None


@callback
def _async_import_statistics(
    hass: HomeAssistant,
    metadata: StatisticMetaData,
    statistics: Iterable[StatisticData],
) -> None:
    """Validate timestamps and insert an import_statistics job in the queue."""
    for statistic in statistics:
        start = statistic["start"]
        if start.tzinfo is None or start.tzinfo.utcoffset(start) is None:
            raise HomeAssistantError("Naive timestamp")
        if start.minute != 0 or start.second != 0 or start.microsecond != 0:
            raise HomeAssistantError("Invalid timestamp")
        statistic["start"] = dt_util.as_utc(start)

        if "last_reset" in statistic and statistic["last_reset"] is not None:
            last_reset = statistic["last_reset"]
            if (
                last_reset.tzinfo is None
                or last_reset.tzinfo.utcoffset(last_reset) is None
            ):
                raise HomeAssistantError("Naive timestamp")
            statistic["last_reset"] = dt_util.as_utc(last_reset)

    # Insert job in recorder's queue
    get_instance(hass).async_import_statistics(metadata, statistics, Statistics)


@callback
def async_import_statistics(
    hass: HomeAssistant,
    metadata: StatisticMetaData,
    statistics: Iterable[StatisticData],
) -> None:
    """Import hourly statistics from an internal source.

    This inserts an import_statistics job in the recorder's queue.
    """
    if not valid_entity_id(metadata["statistic_id"]):
        raise HomeAssistantError("Invalid statistic_id")

    # The source must not be empty and must be aligned with the statistic_id
    if not metadata["source"] or metadata["source"] != DOMAIN:
        raise HomeAssistantError("Invalid source")

    _async_import_statistics(hass, metadata, statistics)


@callback
def async_add_external_statistics(
    hass: HomeAssistant,
    metadata: StatisticMetaData,
    statistics: Iterable[StatisticData],
) -> None:
    """Add hourly statistics from an external source.

    This inserts an import_statistics job in the recorder's queue.
    """
    # The statistic_id has same limitations as an entity_id, but with a ':' as separator
    if not valid_statistic_id(metadata["statistic_id"]):
        raise HomeAssistantError("Invalid statistic_id")

    # The source must not be empty and must be aligned with the statistic_id
    domain, _object_id = split_statistic_id(metadata["statistic_id"])
    if not metadata["source"] or metadata["source"] != domain:
        raise HomeAssistantError("Invalid source")

    _async_import_statistics(hass, metadata, statistics)


def _filter_unique_constraint_integrity_error(
    instance: Recorder,
) -> Callable[[Exception], bool]:
    def _filter_unique_constraint_integrity_error(err: Exception) -> bool:
        """Handle unique constraint integrity errors."""
        if not isinstance(err, StatementError):
            return False

        assert instance.engine is not None
        dialect_name = instance.engine.dialect.name

        ignore = False
        if (
            dialect_name == SupportedDialect.SQLITE
            and "UNIQUE constraint failed" in str(err)
        ):
            ignore = True
        if (
            dialect_name == SupportedDialect.POSTGRESQL
            and err.orig
            and hasattr(err.orig, "pgcode")
            and err.orig.pgcode == "23505"
        ):
            ignore = True
        if (
            dialect_name == SupportedDialect.MYSQL
            and err.orig
            and hasattr(err.orig, "args")
        ):
            with contextlib.suppress(TypeError):
                if err.orig.args[0] == 1062:
                    ignore = True

        if ignore:
            _LOGGER.warning(
                (
                    "Blocked attempt to insert duplicated statistic rows, please report"
                    " at %s"
                ),
                "https://github.com/home-assistant/core/issues?q=is%3Aopen+is%3Aissue+label%3A%22integration%3A+recorder%22",
                exc_info=err,
            )

        return ignore

    return _filter_unique_constraint_integrity_error


def _import_statistics_with_session(
    instance: Recorder,
    session: Session,
    metadata: StatisticMetaData,
    statistics: Iterable[StatisticData],
    table: type[StatisticsBase],
) -> bool:
    """Import statistics to the database."""
    statistics_meta_manager = instance.statistics_meta_manager
    old_metadata_dict = statistics_meta_manager.get_many(
        session, statistic_ids={metadata["statistic_id"]}
    )
    _, metadata_id = statistics_meta_manager.update_or_add(
        session, metadata, old_metadata_dict
    )
    for stat in statistics:
        if stat_id := _statistics_exists(session, table, metadata_id, stat["start"]):
            _update_statistics(session, table, stat_id, stat)
        else:
            _insert_statistics(session, table, metadata_id, stat)

    return True


@retryable_database_job("statistics")
def import_statistics(
    instance: Recorder,
    metadata: StatisticMetaData,
    statistics: Iterable[StatisticData],
    table: type[StatisticsBase],
) -> bool:
    """Process an import_statistics job."""

    with session_scope(
        session=instance.get_session(),
        exception_filter=_filter_unique_constraint_integrity_error(instance),
    ) as session:
        return _import_statistics_with_session(
            instance, session, metadata, statistics, table
        )


@retryable_database_job("adjust_statistics")
def adjust_statistics(
    instance: Recorder,
    statistic_id: str,
    start_time: datetime,
    sum_adjustment: float,
    adjustment_unit: str,
) -> bool:
    """Process an add_statistics job."""

    with session_scope(session=instance.get_session()) as session:
        metadata = instance.statistics_meta_manager.get_many(
            session, statistic_ids={statistic_id}
        )
        if statistic_id not in metadata:
            return True

        statistic_unit = metadata[statistic_id][1]["unit_of_measurement"]
        convert = _get_display_to_statistic_unit_converter(
            adjustment_unit, statistic_unit
        )
        sum_adjustment = convert(sum_adjustment)

        _adjust_sum_statistics(
            session,
            StatisticsShortTerm,
            metadata[statistic_id][0],
            start_time,
            sum_adjustment,
        )

        _adjust_sum_statistics(
            session,
            Statistics,
            metadata[statistic_id][0],
            start_time.replace(minute=0),
            sum_adjustment,
        )

    return True


def _change_statistics_unit_for_table(
    session: Session,
    table: type[StatisticsBase],
    metadata_id: int,
    convert: Callable[[float | None], float | None],
) -> None:
    """Insert statistics in the database."""
    columns = (table.id, table.mean, table.min, table.max, table.state, table.sum)
    query = session.query(*columns).filter_by(metadata_id=bindparam("metadata_id"))
    rows = execute(query.params(metadata_id=metadata_id))
    for row in rows:
        session.query(table).filter(table.id == row.id).update(
            {
                table.mean: convert(row.mean),
                table.min: convert(row.min),
                table.max: convert(row.max),
                table.state: convert(row.state),
                table.sum: convert(row.sum),
            },
            synchronize_session=False,
        )


def change_statistics_unit(
    instance: Recorder,
    statistic_id: str,
    new_unit: str,
    old_unit: str,
) -> None:
    """Change statistics unit for a statistic_id."""
    statistics_meta_manager = instance.statistics_meta_manager
    with session_scope(session=instance.get_session()) as session:
        metadata = statistics_meta_manager.get(session, statistic_id)

        # Guard against the statistics being removed or updated before the
        # change_statistics_unit job executes
        if (
            metadata is None
            or metadata[1]["source"] != DOMAIN
            or metadata[1]["unit_of_measurement"] != old_unit
        ):
            _LOGGER.warning("Could not change statistics unit for %s", statistic_id)
            return

        metadata_id = metadata[0]

        convert = _get_unit_converter(old_unit, new_unit)
        tables: tuple[type[StatisticsBase], ...] = (
            Statistics,
            StatisticsShortTerm,
        )
        for table in tables:
            _change_statistics_unit_for_table(session, table, metadata_id, convert)

        statistics_meta_manager.update_unit_of_measurement(
            session, statistic_id, new_unit
        )


@callback
def async_change_statistics_unit(
    hass: HomeAssistant,
    statistic_id: str,
    *,
    new_unit_of_measurement: str,
    old_unit_of_measurement: str,
) -> None:
    """Change statistics unit for a statistic_id."""
    if not can_convert_units(old_unit_of_measurement, new_unit_of_measurement):
        raise HomeAssistantError(
            f"Can't convert {old_unit_of_measurement} to {new_unit_of_measurement}"
        )

    get_instance(hass).async_change_statistics_unit(
        statistic_id,
        new_unit_of_measurement=new_unit_of_measurement,
        old_unit_of_measurement=old_unit_of_measurement,
    )


def cleanup_statistics_timestamp_migration(instance: Recorder) -> bool:
    """Clean up the statistics migration from timestamp to datetime.

    Returns False if there are more rows to update.
    Returns True if all rows have been updated.
    """
    engine = instance.engine
    assert engine is not None
    if engine.dialect.name == SupportedDialect.SQLITE:
        for table in STATISTICS_TABLES:
            with session_scope(session=instance.get_session()) as session:
                session.connection().execute(
                    text(
                        f"update {table} set start = NULL, created = NULL, last_reset = NULL;"
                    )
                )
    elif engine.dialect.name == SupportedDialect.MYSQL:
        for table in STATISTICS_TABLES:
            with session_scope(session=instance.get_session()) as session:
                if (
                    session.connection()
                    .execute(
                        text(
                            f"UPDATE {table} set start=NULL, created=NULL, last_reset=NULL where start is not NULL LIMIT 250000;"
                        )
                    )
                    .rowcount
                ):
                    # We have more rows to update so return False
                    # to indicate we need to run again
                    return False
    elif engine.dialect.name == SupportedDialect.POSTGRESQL:
        for table in STATISTICS_TABLES:
            with session_scope(session=instance.get_session()) as session:
                if (
                    session.connection()
                    .execute(
                        text(
                            f"UPDATE {table} set start=NULL, created=NULL, last_reset=NULL "  # nosec
                            f"where id in (select id from {table} where start is not NULL LIMIT 250000)"
                        )
                    )
                    .rowcount
                ):
                    # We have more rows to update so return False
                    # to indicate we need to run again
                    return False

    from .migration import _drop_index  # pylint: disable=import-outside-toplevel

    for table in STATISTICS_TABLES:
        _drop_index(instance.get_session, table, f"ix_{table}_start")
    # We have no more rows to update so return True
    # to indicate we are done
    return True<|MERGE_RESOLUTION|>--- conflicted
+++ resolved
@@ -1919,17 +1919,11 @@
             convert = None
 
         if sum_only:
-<<<<<<< HEAD
-            # This is a special case where we only need to sum the values
-            # and we can do it much faster than the generic code below
-            # This is mostly used by the energy integration
-=======
             # This function is extremely flexible and can handle all types of
             # statistics, but in practice we only ever use a few combinations.
             #
             # For energy, we only need sum statistics, so we can optimize
             # this path to avoid the overhead of the more generic function.
->>>>>>> ccbf717f
             assert sum_idx is not None
             result[statistic_id] = _fast_build_sum_list(
                 stats_list,
