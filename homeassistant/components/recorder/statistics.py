"""Statistics helper."""
from __future__ import annotations

from collections import defaultdict
from collections.abc import Callable, Iterable, Sequence
import contextlib
import dataclasses
from datetime import datetime, timedelta
from functools import lru_cache, partial
from itertools import chain, groupby
import logging
from operator import itemgetter
import re
from statistics import mean
from typing import TYPE_CHECKING, Any, Literal, TypedDict, cast

from sqlalchemy import Select, and_, bindparam, func, lambda_stmt, select, text
from sqlalchemy.engine.row import Row
from sqlalchemy.exc import SQLAlchemyError, StatementError
from sqlalchemy.orm.session import Session
from sqlalchemy.sql.lambdas import StatementLambdaElement
import voluptuous as vol

from homeassistant.const import ATTR_UNIT_OF_MEASUREMENT
from homeassistant.core import HomeAssistant, callback, valid_entity_id
from homeassistant.exceptions import HomeAssistantError
from homeassistant.helpers.typing import UNDEFINED, UndefinedType
from homeassistant.util import dt as dt_util
from homeassistant.util.unit_conversion import (
    BaseUnitConverter,
    DataRateConverter,
    DistanceConverter,
    ElectricCurrentConverter,
    ElectricPotentialConverter,
    EnergyConverter,
    InformationConverter,
    MassConverter,
    PowerConverter,
    PressureConverter,
    SpeedConverter,
    TemperatureConverter,
    UnitlessRatioConverter,
    VolumeConverter,
)

from .const import (
    DOMAIN,
    EVENT_RECORDER_5MIN_STATISTICS_GENERATED,
    EVENT_RECORDER_HOURLY_STATISTICS_GENERATED,
    INTEGRATION_PLATFORM_COMPILE_STATISTICS,
    INTEGRATION_PLATFORM_LIST_STATISTIC_IDS,
    INTEGRATION_PLATFORM_VALIDATE_STATISTICS,
    SupportedDialect,
)
from .db_schema import (
    STATISTICS_TABLES,
    Statistics,
    StatisticsBase,
    StatisticsRuns,
    StatisticsShortTerm,
)
from .models import (
    StatisticData,
    StatisticDataTimestamp,
    StatisticMetaData,
    StatisticResult,
    datetime_to_timestamp_or_none,
    process_timestamp,
)
from .util import (
    execute,
    execute_stmt_lambda_element,
    get_instance,
    retryable_database_job,
    session_scope,
)

if TYPE_CHECKING:
    from . import Recorder

QUERY_STATISTICS = (
    Statistics.metadata_id,
    Statistics.start_ts,
    Statistics.mean,
    Statistics.min,
    Statistics.max,
    Statistics.last_reset_ts,
    Statistics.state,
    Statistics.sum,
)

QUERY_STATISTICS_SHORT_TERM = (
    StatisticsShortTerm.metadata_id,
    StatisticsShortTerm.start_ts,
    StatisticsShortTerm.mean,
    StatisticsShortTerm.min,
    StatisticsShortTerm.max,
    StatisticsShortTerm.last_reset_ts,
    StatisticsShortTerm.state,
    StatisticsShortTerm.sum,
)

QUERY_STATISTICS_SUMMARY_MEAN = (
    StatisticsShortTerm.metadata_id,
    func.avg(StatisticsShortTerm.mean),
    # https://github.com/sqlalchemy/sqlalchemy/issues/9189
    # pylint: disable-next=not-callable
    func.min(StatisticsShortTerm.min),
    # https://github.com/sqlalchemy/sqlalchemy/issues/9189
    # pylint: disable-next=not-callable
    func.max(StatisticsShortTerm.max),
)

QUERY_STATISTICS_SUMMARY_SUM = (
    StatisticsShortTerm.metadata_id,
    StatisticsShortTerm.start_ts,
    StatisticsShortTerm.last_reset_ts,
    StatisticsShortTerm.state,
    StatisticsShortTerm.sum,
    func.row_number()
    .over(  # type: ignore[no-untyped-call]
        partition_by=StatisticsShortTerm.metadata_id,
        order_by=StatisticsShortTerm.start_ts.desc(),
    )
    .label("rownum"),
)


STATISTIC_UNIT_TO_UNIT_CONVERTER: dict[str | None, type[BaseUnitConverter]] = {
    **{unit: DataRateConverter for unit in DataRateConverter.VALID_UNITS},
    **{unit: DistanceConverter for unit in DistanceConverter.VALID_UNITS},
    **{unit: ElectricCurrentConverter for unit in ElectricCurrentConverter.VALID_UNITS},
    **{
        unit: ElectricPotentialConverter
        for unit in ElectricPotentialConverter.VALID_UNITS
    },
    **{unit: EnergyConverter for unit in EnergyConverter.VALID_UNITS},
    **{unit: InformationConverter for unit in InformationConverter.VALID_UNITS},
    **{unit: MassConverter for unit in MassConverter.VALID_UNITS},
    **{unit: PowerConverter for unit in PowerConverter.VALID_UNITS},
    **{unit: PressureConverter for unit in PressureConverter.VALID_UNITS},
    **{unit: SpeedConverter for unit in SpeedConverter.VALID_UNITS},
    **{unit: TemperatureConverter for unit in TemperatureConverter.VALID_UNITS},
    **{unit: UnitlessRatioConverter for unit in UnitlessRatioConverter.VALID_UNITS},
    **{unit: VolumeConverter for unit in VolumeConverter.VALID_UNITS},
}


_LOGGER = logging.getLogger(__name__)


class BaseStatisticsRow(TypedDict, total=False):
    """A processed row of statistic data."""

    start: float


class StatisticsRow(BaseStatisticsRow, total=False):
    """A processed row of statistic data."""

    end: float
    last_reset: float | None
    state: float | None
    sum: float | None
    min: float | None
    max: float | None
    mean: float | None
    change: float | None


def _get_unit_class(unit: str | None) -> str | None:
    """Get corresponding unit class from from the statistics unit."""
    if converter := STATISTIC_UNIT_TO_UNIT_CONVERTER.get(unit):
        return converter.UNIT_CLASS
    return None


def get_display_unit(
    hass: HomeAssistant,
    statistic_id: str,
    statistic_unit: str | None,
) -> str | None:
    """Return the unit which the statistic will be displayed in."""

    if (converter := STATISTIC_UNIT_TO_UNIT_CONVERTER.get(statistic_unit)) is None:
        return statistic_unit

    state_unit: str | None = statistic_unit
    if state := hass.states.get(statistic_id):
        state_unit = state.attributes.get(ATTR_UNIT_OF_MEASUREMENT)

    if state_unit == statistic_unit or state_unit not in converter.VALID_UNITS:
        # Guard against invalid state unit in the DB
        return statistic_unit

    return state_unit


def _get_statistic_to_display_unit_converter(
    statistic_unit: str | None,
    state_unit: str | None,
    requested_units: dict[str, str] | None,
) -> Callable[[float | None], float | None] | None:
    """Prepare a converter from the statistics unit to display unit."""
    if (converter := STATISTIC_UNIT_TO_UNIT_CONVERTER.get(statistic_unit)) is None:
        return None

    display_unit: str | None
    unit_class = converter.UNIT_CLASS
    if requested_units and unit_class in requested_units:
        display_unit = requested_units[unit_class]
    else:
        display_unit = state_unit

    if display_unit not in converter.VALID_UNITS:
        # Guard against invalid state unit in the DB
        return None

    if display_unit == statistic_unit:
        return None

<<<<<<< HEAD
    convert = converter.convert

    def _from_normalized_unit(val: float | None) -> float | None:
        """Return val."""
        if val is None:
            return val
        return convert(val, statistic_unit, display_unit)
=======
    convert = partial(converter.convert, from_unit=statistic_unit, to_unit=display_unit)

    def _from_normalized_unit(val: float | None) -> float | None:
        """Return val."""
        return None if val is None else convert(val)
>>>>>>> 792f47a1

    return _from_normalized_unit


def _get_display_to_statistic_unit_converter(
    display_unit: str | None,
    statistic_unit: str | None,
) -> Callable[[float], float]:
    """Prepare a converter from the display unit to the statistics unit."""

    def no_conversion(val: float) -> float:
        """Return val."""
        return val

    if (converter := STATISTIC_UNIT_TO_UNIT_CONVERTER.get(statistic_unit)) is None:
        return no_conversion

    return partial(converter.convert, from_unit=display_unit, to_unit=statistic_unit)


def _get_unit_converter(
    from_unit: str, to_unit: str
) -> Callable[[float | None], float | None]:
    """Prepare a converter from a unit to another unit."""

    def convert_units(
        val: float | None, conv: type[BaseUnitConverter], from_unit: str, to_unit: str
    ) -> float | None:
        """Return converted val."""
        if val is None:
            return val
        return conv.convert(val, from_unit=from_unit, to_unit=to_unit)

    for conv in STATISTIC_UNIT_TO_UNIT_CONVERTER.values():
        if from_unit in conv.VALID_UNITS and to_unit in conv.VALID_UNITS:
            return partial(
                convert_units, conv=conv, from_unit=from_unit, to_unit=to_unit
            )
    raise HomeAssistantError


def can_convert_units(from_unit: str | None, to_unit: str | None) -> bool:
    """Return True if it's possible to convert from from_unit to to_unit."""
    for converter in STATISTIC_UNIT_TO_UNIT_CONVERTER.values():
        if from_unit in converter.VALID_UNITS and to_unit in converter.VALID_UNITS:
            return True
    return False


@dataclasses.dataclass
class PlatformCompiledStatistics:
    """Compiled Statistics from a platform."""

    platform_stats: list[StatisticResult]
    current_metadata: dict[str, tuple[int, StatisticMetaData]]


def split_statistic_id(entity_id: str) -> list[str]:
    """Split a state entity ID into domain and object ID."""
    return entity_id.split(":", 1)


VALID_STATISTIC_ID = re.compile(r"^(?!.+__)(?!_)[\da-z_]+(?<!_):(?!_)[\da-z_]+(?<!_)$")


def valid_statistic_id(statistic_id: str) -> bool:
    """Test if a statistic ID is a valid format.

    Format: <domain>:<statistic> where both are slugs.
    """
    return VALID_STATISTIC_ID.match(statistic_id) is not None


def validate_statistic_id(value: str) -> str:
    """Validate statistic ID."""
    if valid_statistic_id(value):
        return value

    raise vol.Invalid(f"Statistics ID {value} is an invalid statistic ID")


@dataclasses.dataclass
class ValidationIssue:
    """Error or warning message."""

    type: str
    data: dict[str, str | None] | None = None

    def as_dict(self) -> dict:
        """Return dictionary version."""
        return dataclasses.asdict(self)


def get_start_time() -> datetime:
    """Return start time."""
    now = dt_util.utcnow()
    current_period_minutes = now.minute - now.minute % 5
    current_period = now.replace(minute=current_period_minutes, second=0, microsecond=0)
    last_period = current_period - timedelta(minutes=5)
    return last_period


def _compile_hourly_statistics_summary_mean_stmt(
    start_time_ts: float, end_time_ts: float
) -> StatementLambdaElement:
    """Generate the summary mean statement for hourly statistics."""
    return lambda_stmt(
        lambda: select(*QUERY_STATISTICS_SUMMARY_MEAN)
        .filter(StatisticsShortTerm.start_ts >= start_time_ts)
        .filter(StatisticsShortTerm.start_ts < end_time_ts)
        .group_by(StatisticsShortTerm.metadata_id)
        .order_by(StatisticsShortTerm.metadata_id)
    )


def _compile_hourly_statistics_last_sum_stmt(
    start_time_ts: float, end_time_ts: float
) -> StatementLambdaElement:
    """Generate the summary mean statement for hourly statistics."""
    return lambda_stmt(
        lambda: select(
            subquery := (
                select(*QUERY_STATISTICS_SUMMARY_SUM)
                .filter(StatisticsShortTerm.start_ts >= start_time_ts)
                .filter(StatisticsShortTerm.start_ts < end_time_ts)
                .subquery()
            )
        )
        .filter(subquery.c.rownum == 1)
        .order_by(subquery.c.metadata_id)
    )


def _compile_hourly_statistics(session: Session, start: datetime) -> None:
    """Compile hourly statistics.

    This will summarize 5-minute statistics for one hour:
    - average, min max is computed by a database query
    - sum is taken from the last 5-minute entry during the hour
    """
    start_time = start.replace(minute=0)
    start_time_ts = start_time.timestamp()
    end_time = start_time + timedelta(hours=1)
    end_time_ts = end_time.timestamp()

    # Compute last hour's average, min, max
    summary: dict[int, StatisticDataTimestamp] = {}
    stmt = _compile_hourly_statistics_summary_mean_stmt(start_time_ts, end_time_ts)
    stats = execute_stmt_lambda_element(session, stmt)

    if stats:
        for stat in stats:
            metadata_id, _mean, _min, _max = stat
            summary[metadata_id] = {
                "start_ts": start_time_ts,
                "mean": _mean,
                "min": _min,
                "max": _max,
            }

    stmt = _compile_hourly_statistics_last_sum_stmt(start_time_ts, end_time_ts)
    # Get last hour's last sum
    stats = execute_stmt_lambda_element(session, stmt)

    if stats:
        for stat in stats:
            metadata_id, start, last_reset_ts, state, _sum, _ = stat
            if metadata_id in summary:
                summary[metadata_id].update(
                    {
                        "last_reset_ts": last_reset_ts,
                        "state": state,
                        "sum": _sum,
                    }
                )
            else:
                summary[metadata_id] = {
                    "start_ts": start_time_ts,
                    "last_reset_ts": last_reset_ts,
                    "state": state,
                    "sum": _sum,
                }

    # Insert compiled hourly statistics in the database
    session.add_all(
        Statistics.from_stats_ts(metadata_id, summary_item)
        for metadata_id, summary_item in summary.items()
    )


@retryable_database_job("compile missing statistics")
def compile_missing_statistics(instance: Recorder) -> bool:
    """Compile missing statistics."""
    now = dt_util.utcnow()
    period_size = 5
    last_period_minutes = now.minute - now.minute % period_size
    last_period = now.replace(minute=last_period_minutes, second=0, microsecond=0)
    start = now - timedelta(days=instance.keep_days)
    start = start.replace(minute=0, second=0, microsecond=0)
    # Commit every 12 hours of data
    commit_interval = 60 / period_size * 12

    with session_scope(
        session=instance.get_session(),
        exception_filter=_filter_unique_constraint_integrity_error(instance),
    ) as session:
        # Find the newest statistics run, if any
        # https://github.com/sqlalchemy/sqlalchemy/issues/9189
        # pylint: disable-next=not-callable
        if last_run := session.query(func.max(StatisticsRuns.start)).scalar():
            start = max(start, process_timestamp(last_run) + timedelta(minutes=5))

        periods_without_commit = 0
        while start < last_period:
            periods_without_commit += 1
            end = start + timedelta(minutes=period_size)
            _LOGGER.debug("Compiling missing statistics for %s-%s", start, end)
            modified_statistic_ids = _compile_statistics(
                instance, session, start, end >= last_period
            )
            if periods_without_commit == commit_interval or modified_statistic_ids:
                session.commit()
                session.expunge_all()
                periods_without_commit = 0
            start = end

    return True


@retryable_database_job("compile statistics")
def compile_statistics(instance: Recorder, start: datetime, fire_events: bool) -> bool:
    """Compile 5-minute statistics for all integrations with a recorder platform.

    The actual calculation is delegated to the platforms.
    """
    # Return if we already have 5-minute statistics for the requested period
    with session_scope(
        session=instance.get_session(),
        exception_filter=_filter_unique_constraint_integrity_error(instance),
    ) as session:
        modified_statistic_ids = _compile_statistics(
            instance, session, start, fire_events
        )

    if modified_statistic_ids:
        # In the rare case that we have modified statistic_ids, we reload the modified
        # statistics meta data into the cache in a fresh session to ensure that the
        # cache is up to date and future calls to get statistics meta data will
        # not have to hit the database again.
        with session_scope(session=instance.get_session(), read_only=True) as session:
            instance.statistics_meta_manager.get_many(session, modified_statistic_ids)

    return True


def _get_first_id_stmt(start: datetime) -> StatementLambdaElement:
    """Return a statement that returns the first run_id at start."""
    return lambda_stmt(lambda: select(StatisticsRuns.run_id).filter_by(start=start))


def _compile_statistics(
    instance: Recorder, session: Session, start: datetime, fire_events: bool
) -> set[str]:
    """Compile 5-minute statistics for all integrations with a recorder platform.

    This is a helper function for compile_statistics and compile_missing_statistics
    that does not retry on database errors since both callers already retry.

    returns a set of modified statistic_ids if any were modified.
    """
    assert start.tzinfo == dt_util.UTC, "start must be in UTC"
    end = start + timedelta(minutes=5)
    statistics_meta_manager = instance.statistics_meta_manager
    modified_statistic_ids: set[str] = set()

    # Return if we already have 5-minute statistics for the requested period
    if execute_stmt_lambda_element(session, _get_first_id_stmt(start)):
        _LOGGER.debug("Statistics already compiled for %s-%s", start, end)
        return modified_statistic_ids

    _LOGGER.debug("Compiling statistics for %s-%s", start, end)
    platform_stats: list[StatisticResult] = []
    current_metadata: dict[str, tuple[int, StatisticMetaData]] = {}
    # Collect statistics from all platforms implementing support
    for domain, platform in instance.hass.data[DOMAIN].recorder_platforms.items():
        if not (
            platform_compile_statistics := getattr(
                platform, INTEGRATION_PLATFORM_COMPILE_STATISTICS, None
            )
        ):
            continue
        compiled: PlatformCompiledStatistics = platform_compile_statistics(
            instance.hass, start, end
        )
        _LOGGER.debug(
            "Statistics for %s during %s-%s: %s",
            domain,
            start,
            end,
            compiled.platform_stats,
        )
        platform_stats.extend(compiled.platform_stats)
        current_metadata.update(compiled.current_metadata)

    # Insert collected statistics in the database
    for stats in platform_stats:
        modified_statistic_id, metadata_id = statistics_meta_manager.update_or_add(
            session, stats["meta"], current_metadata
        )
        if modified_statistic_id is not None:
            modified_statistic_ids.add(modified_statistic_id)
        _insert_statistics(
            session,
            StatisticsShortTerm,
            metadata_id,
            stats["stat"],
        )

    if start.minute == 55:
        # A full hour is ready, summarize it
        _compile_hourly_statistics(session, start)

    session.add(StatisticsRuns(start=start))

    if fire_events:
        instance.hass.bus.fire(EVENT_RECORDER_5MIN_STATISTICS_GENERATED)
        if start.minute == 55:
            instance.hass.bus.fire(EVENT_RECORDER_HOURLY_STATISTICS_GENERATED)

    return modified_statistic_ids


def _adjust_sum_statistics(
    session: Session,
    table: type[StatisticsBase],
    metadata_id: int,
    start_time: datetime,
    adj: float,
) -> None:
    """Adjust statistics in the database."""
    start_time_ts = start_time.timestamp()
    try:
        session.query(table).filter_by(metadata_id=metadata_id).filter(
            table.start_ts >= start_time_ts
        ).update(
            {
                table.sum: table.sum + adj,
            },
            synchronize_session=False,
        )
    except SQLAlchemyError:
        _LOGGER.exception(
            "Unexpected exception when updating statistics %s",
            id,
        )


def _insert_statistics(
    session: Session,
    table: type[StatisticsBase],
    metadata_id: int,
    statistic: StatisticData,
) -> None:
    """Insert statistics in the database."""
    try:
        session.add(table.from_stats(metadata_id, statistic))
    except SQLAlchemyError:
        _LOGGER.exception(
            "Unexpected exception when inserting statistics %s:%s ",
            metadata_id,
            statistic,
        )


def _update_statistics(
    session: Session,
    table: type[StatisticsBase],
    stat_id: int,
    statistic: StatisticData,
) -> None:
    """Insert statistics in the database."""
    try:
        session.query(table).filter_by(id=stat_id).update(
            {
                table.mean: statistic.get("mean"),
                table.min: statistic.get("min"),
                table.max: statistic.get("max"),
                table.last_reset_ts: datetime_to_timestamp_or_none(
                    statistic.get("last_reset")
                ),
                table.state: statistic.get("state"),
                table.sum: statistic.get("sum"),
            },
            synchronize_session=False,
        )
    except SQLAlchemyError:
        _LOGGER.exception(
            "Unexpected exception when updating statistics %s:%s ",
            stat_id,
            statistic,
        )


def get_metadata_with_session(
    instance: Recorder,
    session: Session,
    *,
    statistic_ids: set[str] | None = None,
    statistic_type: Literal["mean"] | Literal["sum"] | None = None,
    statistic_source: str | None = None,
) -> dict[str, tuple[int, StatisticMetaData]]:
    """Fetch meta data.

    Returns a dict of (metadata_id, StatisticMetaData) tuples indexed by statistic_id.
    If statistic_ids is given, fetch metadata only for the listed statistics_ids.
    If statistic_type is given, fetch metadata only for statistic_ids supporting it.
    """
    return instance.statistics_meta_manager.get_many(
        session,
        statistic_ids=statistic_ids,
        statistic_type=statistic_type,
        statistic_source=statistic_source,
    )


def get_metadata(
    hass: HomeAssistant,
    *,
    statistic_ids: set[str] | None = None,
    statistic_type: Literal["mean"] | Literal["sum"] | None = None,
    statistic_source: str | None = None,
) -> dict[str, tuple[int, StatisticMetaData]]:
    """Return metadata for statistic_ids."""
    with session_scope(hass=hass, read_only=True) as session:
        return get_metadata_with_session(
            get_instance(hass),
            session,
            statistic_ids=statistic_ids,
            statistic_type=statistic_type,
            statistic_source=statistic_source,
        )


def clear_statistics(instance: Recorder, statistic_ids: list[str]) -> None:
    """Clear statistics for a list of statistic_ids."""
    with session_scope(session=instance.get_session()) as session:
        instance.statistics_meta_manager.delete(session, statistic_ids)


def update_statistics_metadata(
    instance: Recorder,
    statistic_id: str,
    new_statistic_id: str | None | UndefinedType,
    new_unit_of_measurement: str | None | UndefinedType,
) -> None:
    """Update statistics metadata for a statistic_id."""
    statistics_meta_manager = instance.statistics_meta_manager
    if new_unit_of_measurement is not UNDEFINED:
        with session_scope(session=instance.get_session()) as session:
            statistics_meta_manager.update_unit_of_measurement(
                session, statistic_id, new_unit_of_measurement
            )
    if new_statistic_id is not UNDEFINED and new_statistic_id is not None:
        with session_scope(
            session=instance.get_session(),
            exception_filter=_filter_unique_constraint_integrity_error(instance),
        ) as session:
            statistics_meta_manager.update_statistic_id(
                session, DOMAIN, statistic_id, new_statistic_id
            )


async def async_list_statistic_ids(
    hass: HomeAssistant,
    statistic_ids: set[str] | None = None,
    statistic_type: Literal["mean"] | Literal["sum"] | None = None,
) -> list[dict]:
    """Return all statistic_ids (or filtered one) and unit of measurement.

    Queries the database for existing statistic_ids, as well as integrations with
    a recorder platform for statistic_ids which will be added in the next statistics
    period.
    """
    instance = get_instance(hass)

    if statistic_ids is not None:
        # Try to get the results from the cache since there is nearly
        # always a cache hit.
        statistics_meta_manager = instance.statistics_meta_manager
        metadata = statistics_meta_manager.get_from_cache_threadsafe(statistic_ids)
        if not statistic_ids.difference(metadata):
            result = _statistic_by_id_from_metadata(hass, metadata)
            return _flatten_list_statistic_ids_metadata_result(result)

    return await instance.async_add_executor_job(
        list_statistic_ids,
        hass,
        statistic_ids,
        statistic_type,
    )


def _statistic_by_id_from_metadata(
    hass: HomeAssistant,
    metadata: dict[str, tuple[int, StatisticMetaData]],
) -> dict[str, dict[str, Any]]:
    """Return a list of results for a given metadata dict."""
    return {
        meta["statistic_id"]: {
            "display_unit_of_measurement": get_display_unit(
                hass, meta["statistic_id"], meta["unit_of_measurement"]
            ),
            "has_mean": meta["has_mean"],
            "has_sum": meta["has_sum"],
            "name": meta["name"],
            "source": meta["source"],
            "unit_class": _get_unit_class(meta["unit_of_measurement"]),
            "unit_of_measurement": meta["unit_of_measurement"],
        }
        for _, meta in metadata.values()
    }


def _flatten_list_statistic_ids_metadata_result(
    result: dict[str, dict[str, Any]]
) -> list[dict]:
    """Return a flat dict of metadata."""
    return [
        {
            "statistic_id": _id,
            "display_unit_of_measurement": info["display_unit_of_measurement"],
            "has_mean": info["has_mean"],
            "has_sum": info["has_sum"],
            "name": info.get("name"),
            "source": info["source"],
            "statistics_unit_of_measurement": info["unit_of_measurement"],
            "unit_class": info["unit_class"],
        }
        for _id, info in result.items()
    ]


def list_statistic_ids(
    hass: HomeAssistant,
    statistic_ids: set[str] | None = None,
    statistic_type: Literal["mean"] | Literal["sum"] | None = None,
) -> list[dict]:
    """Return all statistic_ids (or filtered one) and unit of measurement.

    Queries the database for existing statistic_ids, as well as integrations with
    a recorder platform for statistic_ids which will be added in the next statistics
    period.
    """
    result = {}
    instance = get_instance(hass)
    statistics_meta_manager = instance.statistics_meta_manager

    # Query the database
    with session_scope(hass=hass, read_only=True) as session:
        metadata = statistics_meta_manager.get_many(
            session, statistic_type=statistic_type, statistic_ids=statistic_ids
        )
        result = _statistic_by_id_from_metadata(hass, metadata)

    if not statistic_ids or statistic_ids.difference(result):
        # If we want all statistic_ids, or some are missing, we need to query
        # the integrations for the missing ones.
        #
        # Query all integrations with a registered recorder platform
        for platform in hass.data[DOMAIN].recorder_platforms.values():
            if not (
                platform_list_statistic_ids := getattr(
                    platform, INTEGRATION_PLATFORM_LIST_STATISTIC_IDS, None
                )
            ):
                continue
            platform_statistic_ids = platform_list_statistic_ids(
                hass, statistic_ids=statistic_ids, statistic_type=statistic_type
            )

            for key, meta in platform_statistic_ids.items():
                if key in result:
                    # The database has a higher priority than the integration
                    continue
                result[key] = {
                    "display_unit_of_measurement": meta["unit_of_measurement"],
                    "has_mean": meta["has_mean"],
                    "has_sum": meta["has_sum"],
                    "name": meta["name"],
                    "source": meta["source"],
                    "unit_class": _get_unit_class(meta["unit_of_measurement"]),
                    "unit_of_measurement": meta["unit_of_measurement"],
                }

    # Return a list of statistic_id + metadata
    return _flatten_list_statistic_ids_metadata_result(result)


def _reduce_statistics(
    stats: dict[str, list[StatisticsRow]],
    same_period: Callable[[float, float], bool],
    period_start_end: Callable[[float], tuple[float, float]],
    period: timedelta,
    types: set[Literal["last_reset", "max", "mean", "min", "state", "sum"]],
) -> dict[str, list[StatisticsRow]]:
    """Reduce hourly statistics to daily or monthly statistics."""
    result: dict[str, list[StatisticsRow]] = defaultdict(list)
    period_seconds = period.total_seconds()
    _want_mean = "mean" in types
    _want_min = "min" in types
    _want_max = "max" in types
    _want_last_reset = "last_reset" in types
    _want_state = "state" in types
    _want_sum = "sum" in types
    for statistic_id, stat_list in stats.items():
        max_values: list[float] = []
        mean_values: list[float] = []
        min_values: list[float] = []
        prev_stat: StatisticsRow = stat_list[0]
        fake_entry: StatisticsRow = {"start": stat_list[-1]["start"] + period_seconds}

        # Loop over the hourly statistics + a fake entry to end the period
        for statistic in chain(stat_list, (fake_entry,)):
            if not same_period(prev_stat["start"], statistic["start"]):
                start, end = period_start_end(prev_stat["start"])
                # The previous statistic was the last entry of the period
                row: StatisticsRow = {
                    "start": start,
                    "end": end,
                }
                if _want_mean:
                    row["mean"] = mean(mean_values) if mean_values else None
                    mean_values.clear()
                if _want_min:
                    row["min"] = min(min_values) if min_values else None
                    min_values.clear()
                if _want_max:
                    row["max"] = max(max_values) if max_values else None
                    max_values.clear()
                if _want_last_reset:
                    row["last_reset"] = prev_stat.get("last_reset")
                if _want_state:
                    row["state"] = prev_stat.get("state")
                if _want_sum:
                    row["sum"] = prev_stat["sum"]
                result[statistic_id].append(row)
            if _want_max and (_max := statistic.get("max")) is not None:
                max_values.append(_max)
            if _want_mean and (_mean := statistic.get("mean")) is not None:
                mean_values.append(_mean)
            if _want_min and (_min := statistic.get("min")) is not None:
                min_values.append(_min)
            prev_stat = statistic

    return result


def reduce_day_ts_factory() -> (
    tuple[
        Callable[[float, float], bool],
        Callable[[float], tuple[float, float]],
    ]
):
    """Return functions to match same day and day start end."""
    _boundries: tuple[float, float] = (0, 0)

    # We have to recreate _local_from_timestamp in the closure in case the timezone changes
    _local_from_timestamp = partial(
        datetime.fromtimestamp, tz=dt_util.DEFAULT_TIME_ZONE
    )

    def _same_day_ts(time1: float, time2: float) -> bool:
        """Return True if time1 and time2 are in the same date."""
        nonlocal _boundries
        if not _boundries[0] <= time1 < _boundries[1]:
            _boundries = _day_start_end_ts_cached(time1)
        return _boundries[0] <= time2 < _boundries[1]

    def _day_start_end_ts(time: float) -> tuple[float, float]:
        """Return the start and end of the period (day) time is within."""
        start_local = _local_from_timestamp(time).replace(
            hour=0, minute=0, second=0, microsecond=0
        )
        return (
            start_local.astimezone(dt_util.UTC).timestamp(),
            (start_local + timedelta(days=1)).astimezone(dt_util.UTC).timestamp(),
        )

    # We create _day_start_end_ts_cached in the closure in case the timezone changes
    _day_start_end_ts_cached = lru_cache(maxsize=6)(_day_start_end_ts)

    return _same_day_ts, _day_start_end_ts_cached


def _reduce_statistics_per_day(
    stats: dict[str, list[StatisticsRow]],
    types: set[Literal["last_reset", "max", "mean", "min", "state", "sum"]],
) -> dict[str, list[StatisticsRow]]:
    """Reduce hourly statistics to daily statistics."""
    _same_day_ts, _day_start_end_ts = reduce_day_ts_factory()
    return _reduce_statistics(
        stats, _same_day_ts, _day_start_end_ts, timedelta(days=1), types
    )


def reduce_week_ts_factory() -> (
    tuple[
        Callable[[float, float], bool],
        Callable[[float], tuple[float, float]],
    ]
):
    """Return functions to match same week and week start end."""
    _boundries: tuple[float, float] = (0, 0)

    # We have to recreate _local_from_timestamp in the closure in case the timezone changes
    _local_from_timestamp = partial(
        datetime.fromtimestamp, tz=dt_util.DEFAULT_TIME_ZONE
    )

    def _same_week_ts(time1: float, time2: float) -> bool:
        """Return True if time1 and time2 are in the same year and week."""
        nonlocal _boundries
        if not _boundries[0] <= time1 < _boundries[1]:
            _boundries = _week_start_end_ts_cached(time1)
        return _boundries[0] <= time2 < _boundries[1]

    def _week_start_end_ts(time: float) -> tuple[float, float]:
        """Return the start and end of the period (week) time is within."""
        nonlocal _boundries
        time_local = _local_from_timestamp(time)
        start_local = time_local.replace(
            hour=0, minute=0, second=0, microsecond=0
        ) - timedelta(days=time_local.weekday())
        return (
            start_local.astimezone(dt_util.UTC).timestamp(),
            (start_local + timedelta(days=7)).astimezone(dt_util.UTC).timestamp(),
        )

    # We create _week_start_end_ts_cached in the closure in case the timezone changes
    _week_start_end_ts_cached = lru_cache(maxsize=6)(_week_start_end_ts)

    return _same_week_ts, _week_start_end_ts_cached


def _reduce_statistics_per_week(
    stats: dict[str, list[StatisticsRow]],
    types: set[Literal["last_reset", "max", "mean", "min", "state", "sum"]],
) -> dict[str, list[StatisticsRow]]:
    """Reduce hourly statistics to weekly statistics."""
    _same_week_ts, _week_start_end_ts = reduce_week_ts_factory()
    return _reduce_statistics(
        stats, _same_week_ts, _week_start_end_ts, timedelta(days=7), types
    )


def _find_month_end_time(timestamp: datetime) -> datetime:
    """Return the end of the month (midnight at the first day of the next month)."""
    # We add 4 days to the end to make sure we are in the next month
    return (timestamp.replace(day=28) + timedelta(days=4)).replace(
        day=1, hour=0, minute=0, second=0, microsecond=0
    )


def reduce_month_ts_factory() -> (
    tuple[
        Callable[[float, float], bool],
        Callable[[float], tuple[float, float]],
    ]
):
    """Return functions to match same month and month start end."""
    _boundries: tuple[float, float] = (0, 0)

    # We have to recreate _local_from_timestamp in the closure in case the timezone changes
    _local_from_timestamp = partial(
        datetime.fromtimestamp, tz=dt_util.DEFAULT_TIME_ZONE
    )

    def _same_month_ts(time1: float, time2: float) -> bool:
        """Return True if time1 and time2 are in the same year and month."""
        nonlocal _boundries
        if not _boundries[0] <= time1 < _boundries[1]:
            _boundries = _month_start_end_ts_cached(time1)
        return _boundries[0] <= time2 < _boundries[1]

    def _month_start_end_ts(time: float) -> tuple[float, float]:
        """Return the start and end of the period (month) time is within."""
        start_local = _local_from_timestamp(time).replace(
            day=1, hour=0, minute=0, second=0, microsecond=0
        )
        end_local = _find_month_end_time(start_local)
        return (
            start_local.astimezone(dt_util.UTC).timestamp(),
            end_local.astimezone(dt_util.UTC).timestamp(),
        )

    # We create _month_start_end_ts_cached in the closure in case the timezone changes
    _month_start_end_ts_cached = lru_cache(maxsize=6)(_month_start_end_ts)

    return _same_month_ts, _month_start_end_ts_cached


def _reduce_statistics_per_month(
    stats: dict[str, list[StatisticsRow]],
    types: set[Literal["last_reset", "max", "mean", "min", "state", "sum"]],
) -> dict[str, list[StatisticsRow]]:
    """Reduce hourly statistics to monthly statistics."""
    _same_month_ts, _month_start_end_ts = reduce_month_ts_factory()
    return _reduce_statistics(
        stats, _same_month_ts, _month_start_end_ts, timedelta(days=31), types
    )


def _generate_statistics_during_period_stmt(
    start_time: datetime,
    end_time: datetime | None,
    metadata_ids: list[int] | None,
    table: type[StatisticsBase],
    types: set[Literal["last_reset", "max", "mean", "min", "state", "sum"]],
) -> StatementLambdaElement:
    """Prepare a database query for statistics during a given period.

    This prepares a lambda_stmt query, so we don't insert the parameters yet.
    """
    start_time_ts = start_time.timestamp()
    stmt = _generate_select_columns_for_types_stmt(table, types)
    stmt += lambda q: q.filter(table.start_ts >= start_time_ts)
    if end_time is not None:
        end_time_ts = end_time.timestamp()
        stmt += lambda q: q.filter(table.start_ts < end_time_ts)
    if metadata_ids:
        stmt += lambda q: q.filter(
            # https://github.com/python/mypy/issues/2608
            table.metadata_id.in_(metadata_ids)  # type:ignore[arg-type]
        )
    stmt += lambda q: q.order_by(table.metadata_id, table.start_ts)
    return stmt


def _generate_max_mean_min_statistic_in_sub_period_stmt(
    columns: Select,
    start_time: datetime | None,
    end_time: datetime | None,
    table: type[StatisticsBase],
    metadata_id: int,
) -> StatementLambdaElement:
    stmt = lambda_stmt(lambda: columns.filter(table.metadata_id == metadata_id))
    if start_time is not None:
        start_time_ts = start_time.timestamp()
        stmt += lambda q: q.filter(table.start_ts >= start_time_ts)
    if end_time is not None:
        end_time_ts = end_time.timestamp()
        stmt += lambda q: q.filter(table.start_ts < end_time_ts)
    return stmt


def _get_max_mean_min_statistic_in_sub_period(
    session: Session,
    result: dict[str, float],
    start_time: datetime | None,
    end_time: datetime | None,
    table: type[StatisticsBase],
    types: set[Literal["max", "mean", "min", "change"]],
    metadata_id: int,
) -> None:
    """Return max, mean and min during the period."""
    # Calculate max, mean, min
    columns = select()
    if "max" in types:
        # https://github.com/sqlalchemy/sqlalchemy/issues/9189
        # pylint: disable-next=not-callable
        columns = columns.add_columns(func.max(table.max))
    if "mean" in types:
        columns = columns.add_columns(func.avg(table.mean))
        # https://github.com/sqlalchemy/sqlalchemy/issues/9189
        # pylint: disable-next=not-callable
        columns = columns.add_columns(func.count(table.mean))
    if "min" in types:
        # https://github.com/sqlalchemy/sqlalchemy/issues/9189
        # pylint: disable-next=not-callable
        columns = columns.add_columns(func.min(table.min))
    stmt = _generate_max_mean_min_statistic_in_sub_period_stmt(
        columns, start_time, end_time, table, metadata_id
    )
    stats = cast(Sequence[Row[Any]], execute_stmt_lambda_element(session, stmt))
    if not stats:
        return
    if "max" in types and (new_max := stats[0].max) is not None:
        old_max = result.get("max")
        result["max"] = max(new_max, old_max) if old_max is not None else new_max
    if "mean" in types and stats[0].avg is not None:
        # https://github.com/sqlalchemy/sqlalchemy/issues/9127
        duration = stats[0].count * table.duration.total_seconds()  # type: ignore[operator]
        result["duration"] = result.get("duration", 0.0) + duration
        result["mean_acc"] = result.get("mean_acc", 0.0) + stats[0].avg * duration
    if "min" in types and (new_min := stats[0].min) is not None:
        old_min = result.get("min")
        result["min"] = min(new_min, old_min) if old_min is not None else new_min


def _get_max_mean_min_statistic(
    session: Session,
    head_start_time: datetime | None,
    head_end_time: datetime | None,
    main_start_time: datetime | None,
    main_end_time: datetime | None,
    tail_start_time: datetime | None,
    tail_end_time: datetime | None,
    tail_only: bool,
    metadata_id: int,
    types: set[Literal["max", "mean", "min", "change"]],
) -> dict[str, float | None]:
    """Return max, mean and min during the period.

    The mean is a time weighted average, combining hourly and 5-minute statistics if
    necessary.
    """
    max_mean_min: dict[str, float] = {}
    result: dict[str, float | None] = {}

    if tail_start_time is not None:
        # Calculate max, mean, min
        _get_max_mean_min_statistic_in_sub_period(
            session,
            max_mean_min,
            tail_start_time,
            tail_end_time,
            StatisticsShortTerm,
            types,
            metadata_id,
        )

    if not tail_only:
        _get_max_mean_min_statistic_in_sub_period(
            session,
            max_mean_min,
            main_start_time,
            main_end_time,
            Statistics,
            types,
            metadata_id,
        )

    if head_start_time is not None:
        _get_max_mean_min_statistic_in_sub_period(
            session,
            max_mean_min,
            head_start_time,
            head_end_time,
            StatisticsShortTerm,
            types,
            metadata_id,
        )

    if "max" in types:
        result["max"] = max_mean_min.get("max")
    if "mean" in types:
        if "mean_acc" not in max_mean_min:
            result["mean"] = None
        else:
            result["mean"] = max_mean_min["mean_acc"] / max_mean_min["duration"]
    if "min" in types:
        result["min"] = max_mean_min.get("min")
    return result


def _first_statistic(
    session: Session,
    table: type[StatisticsBase],
    metadata_id: int,
) -> datetime | None:
    """Return the data of the oldest statistic row for a given metadata id."""
    stmt = lambda_stmt(
        lambda: select(table.start_ts)
        .filter(table.metadata_id == metadata_id)
        .order_by(table.start_ts.asc())
        .limit(1)
    )
    if stats := cast(Sequence[Row], execute_stmt_lambda_element(session, stmt)):
        return dt_util.utc_from_timestamp(stats[0].start_ts)
    return None


def _get_oldest_sum_statistic(
    session: Session,
    head_start_time: datetime | None,
    main_start_time: datetime | None,
    tail_start_time: datetime | None,
    oldest_stat: datetime | None,
    tail_only: bool,
    metadata_id: int,
) -> float | None:
    """Return the oldest non-NULL sum during the period."""

    def _get_oldest_sum_statistic_in_sub_period(
        session: Session,
        start_time: datetime | None,
        table: type[StatisticsBase],
        metadata_id: int,
    ) -> float | None:
        """Return the oldest non-NULL sum during the period."""
        stmt = lambda_stmt(
            lambda: select(table.sum)
            .filter(table.metadata_id == metadata_id)
            .filter(table.sum.is_not(None))
            .order_by(table.start_ts.asc())
            .limit(1)
        )
        if start_time is not None:
            start_time = start_time + table.duration - timedelta.resolution
            if table == StatisticsShortTerm:
                minutes = start_time.minute - start_time.minute % 5
                period = start_time.replace(minute=minutes, second=0, microsecond=0)
            else:
                period = start_time.replace(minute=0, second=0, microsecond=0)
            prev_period = period - table.duration
            prev_period_ts = prev_period.timestamp()
            stmt += lambda q: q.filter(table.start_ts >= prev_period_ts)
        stats = cast(Sequence[Row], execute_stmt_lambda_element(session, stmt))
        return stats[0].sum if stats else None

    oldest_sum: float | None = None

    # This function won't be called if tail_only is False and main_start_time is None
    # the extra checks are added to satisfy MyPy
    if not tail_only and main_start_time is not None and oldest_stat is not None:
        period = main_start_time.replace(minute=0, second=0, microsecond=0)
        prev_period = period - Statistics.duration
        if prev_period < oldest_stat:
            return 0

    if (
        head_start_time is not None
        and (
            oldest_sum := _get_oldest_sum_statistic_in_sub_period(
                session, head_start_time, StatisticsShortTerm, metadata_id
            )
        )
        is not None
    ):
        return oldest_sum

    if not tail_only:
        if (
            oldest_sum := _get_oldest_sum_statistic_in_sub_period(
                session, main_start_time, Statistics, metadata_id
            )
        ) is not None:
            return oldest_sum
        return 0

    if (
        tail_start_time is not None
        and (
            oldest_sum := _get_oldest_sum_statistic_in_sub_period(
                session, tail_start_time, StatisticsShortTerm, metadata_id
            )
        )
    ) is not None:
        return oldest_sum

    return 0


def _get_newest_sum_statistic(
    session: Session,
    head_start_time: datetime | None,
    head_end_time: datetime | None,
    main_start_time: datetime | None,
    main_end_time: datetime | None,
    tail_start_time: datetime | None,
    tail_end_time: datetime | None,
    tail_only: bool,
    metadata_id: int,
) -> float | None:
    """Return the newest non-NULL sum during the period."""

    def _get_newest_sum_statistic_in_sub_period(
        session: Session,
        start_time: datetime | None,
        end_time: datetime | None,
        table: type[StatisticsBase],
        metadata_id: int,
    ) -> float | None:
        """Return the newest non-NULL sum during the period."""
        stmt = lambda_stmt(
            lambda: select(
                table.sum,
            )
            .filter(table.metadata_id == metadata_id)
            .filter(table.sum.is_not(None))
            .order_by(table.start_ts.desc())
            .limit(1)
        )
        if start_time is not None:
            start_time_ts = start_time.timestamp()
            stmt += lambda q: q.filter(table.start_ts >= start_time_ts)
        if end_time is not None:
            end_time_ts = end_time.timestamp()
            stmt += lambda q: q.filter(table.start_ts < end_time_ts)
        stats = cast(Sequence[Row], execute_stmt_lambda_element(session, stmt))

        return stats[0].sum if stats else None

    newest_sum: float | None = None

    if tail_start_time is not None:
        newest_sum = _get_newest_sum_statistic_in_sub_period(
            session, tail_start_time, tail_end_time, StatisticsShortTerm, metadata_id
        )
        if newest_sum is not None:
            return newest_sum

    if not tail_only:
        newest_sum = _get_newest_sum_statistic_in_sub_period(
            session, main_start_time, main_end_time, Statistics, metadata_id
        )
        if newest_sum is not None:
            return newest_sum

    if head_start_time is not None:
        newest_sum = _get_newest_sum_statistic_in_sub_period(
            session, head_start_time, head_end_time, StatisticsShortTerm, metadata_id
        )

    return newest_sum


def statistic_during_period(
    hass: HomeAssistant,
    start_time: datetime | None,
    end_time: datetime | None,
    statistic_id: str,
    types: set[Literal["max", "mean", "min", "change"]] | None,
    units: dict[str, str] | None,
) -> dict[str, Any]:
    """Return a statistic data point for the UTC period start_time - end_time."""
    metadata = None

    if not types:
        types = {"max", "mean", "min", "change"}

    result: dict[str, Any] = {}

    with session_scope(hass=hass, read_only=True) as session:
        # Fetch metadata for the given statistic_id
        if not (
            metadata := get_instance(hass).statistics_meta_manager.get(
                session, statistic_id
            )
        ):
            return result

        metadata_id = metadata[0]

        oldest_stat = _first_statistic(session, Statistics, metadata_id)
        oldest_5_min_stat = None
        if not valid_statistic_id(statistic_id):
            oldest_5_min_stat = _first_statistic(
                session, StatisticsShortTerm, metadata_id
            )

        # To calculate the summary, data from the statistics (hourly) and
        # short_term_statistics (5 minute) tables is combined
        # - The short term statistics table is used for the head and tail of the period,
        #   if the period it doesn't start or end on a full hour
        # - The statistics table is used for the remainder of the time
        now = dt_util.utcnow()
        if end_time is not None and end_time > now:
            end_time = now

        tail_only = (
            start_time is not None
            and end_time is not None
            and end_time - start_time < timedelta(hours=1)
        )

        # Calculate the head period
        head_start_time: datetime | None = None
        head_end_time: datetime | None = None
        if (
            not tail_only
            and oldest_stat is not None
            and oldest_5_min_stat is not None
            and oldest_5_min_stat - oldest_stat < timedelta(hours=1)
            and (start_time is None or start_time < oldest_5_min_stat)
        ):
            # To improve accuracy of averaged for statistics which were added within
            # recorder's retention period.
            head_start_time = oldest_5_min_stat
            head_end_time = oldest_5_min_stat.replace(
                minute=0, second=0, microsecond=0
            ) + timedelta(hours=1)
        elif not tail_only and start_time is not None and start_time.minute:
            head_start_time = start_time
            head_end_time = start_time.replace(
                minute=0, second=0, microsecond=0
            ) + timedelta(hours=1)

        # Calculate the tail period
        tail_start_time: datetime | None = None
        tail_end_time: datetime | None = None
        if end_time is None:
            tail_start_time = now.replace(minute=0, second=0, microsecond=0)
        elif end_time.minute:
            tail_start_time = (
                start_time
                if tail_only
                else end_time.replace(minute=0, second=0, microsecond=0)
            )
            tail_end_time = end_time

        # Calculate the main period
        main_start_time: datetime | None = None
        main_end_time: datetime | None = None
        if not tail_only:
            main_start_time = start_time if head_end_time is None else head_end_time
            main_end_time = end_time if tail_start_time is None else tail_start_time

        if not types.isdisjoint({"max", "mean", "min"}):
            result = _get_max_mean_min_statistic(
                session,
                head_start_time,
                head_end_time,
                main_start_time,
                main_end_time,
                tail_start_time,
                tail_end_time,
                tail_only,
                metadata_id,
                types,
            )

        if "change" in types:
            oldest_sum: float | None
            if start_time is None:
                oldest_sum = 0.0
            else:
                oldest_sum = _get_oldest_sum_statistic(
                    session,
                    head_start_time,
                    main_start_time,
                    tail_start_time,
                    oldest_stat,
                    tail_only,
                    metadata_id,
                )
            newest_sum = _get_newest_sum_statistic(
                session,
                head_start_time,
                head_end_time,
                main_start_time,
                main_end_time,
                tail_start_time,
                tail_end_time,
                tail_only,
                metadata_id,
            )
            # Calculate the difference between the oldest and newest sum
            if oldest_sum is not None and newest_sum is not None:
                result["change"] = newest_sum - oldest_sum
            else:
                result["change"] = None

    state_unit = unit = metadata[1]["unit_of_measurement"]
    if state := hass.states.get(statistic_id):
        state_unit = state.attributes.get(ATTR_UNIT_OF_MEASUREMENT)
<<<<<<< HEAD
    convert = _get_statistic_to_display_unit_converter(unit, state_unit, units)

    return {key: convert(value) if convert else value for key, value in result.items()}
=======
    if convert := _get_statistic_to_display_unit_converter(unit, state_unit, units):
        return {key: convert(value) for key, value in result.items()}
    return result
>>>>>>> 792f47a1


_type_column_mapping = {
    "last_reset": "last_reset_ts",
    "max": "max",
    "mean": "mean",
    "min": "min",
    "state": "state",
    "sum": "sum",
}


def _generate_select_columns_for_types_stmt(
    table: type[StatisticsBase],
    types: set[Literal["last_reset", "max", "mean", "min", "state", "sum"]],
) -> StatementLambdaElement:
    columns = select(table.metadata_id, table.start_ts)
    track_on: list[str | None] = [
        table.__tablename__,  # type: ignore[attr-defined]
    ]
    for key, column in _type_column_mapping.items():
        if key in types:
            columns = columns.add_columns(getattr(table, column))
            track_on.append(column)
        else:
            track_on.append(None)
    return lambda_stmt(lambda: columns, track_on=track_on)


def _extract_metadata_and_discard_impossible_columns(
    metadata: dict[str, tuple[int, StatisticMetaData]],
    types: set[Literal["last_reset", "max", "mean", "min", "state", "sum"]],
) -> list[int]:
    """Extract metadata ids from metadata and discard impossible columns."""
    metadata_ids = []
    has_mean = False
    has_sum = False
    for metadata_id, stats_metadata in metadata.values():
        metadata_ids.append(metadata_id)
        has_mean |= stats_metadata["has_mean"]
        has_sum |= stats_metadata["has_sum"]
    if not has_mean:
        types.discard("mean")
        types.discard("min")
        types.discard("max")
    if not has_sum:
        types.discard("sum")
        types.discard("state")
    return metadata_ids


def _augment_result_with_change(
    hass: HomeAssistant,
    session: Session,
    start_time: datetime,
    units: dict[str, str] | None,
    _types: set[Literal["change", "last_reset", "max", "mean", "min", "state", "sum"]],
    table: type[Statistics | StatisticsShortTerm],
    metadata: dict[str, tuple[int, StatisticMetaData]],
    result: dict[str, list[StatisticsRow]],
) -> None:
    """Add change to the result."""
    drop_sum = "sum" not in _types
    prev_sums = {}
    if tmp := _statistics_at_time(
        session,
        {metadata[statistic_id][0] for statistic_id in result},
        table,
        start_time,
        {"sum"},
    ):
        _metadata = dict(metadata.values())
        for row in tmp:
            metadata_by_id = _metadata[row.metadata_id]
            statistic_id = metadata_by_id["statistic_id"]

            state_unit = unit = metadata_by_id["unit_of_measurement"]
            if state := hass.states.get(statistic_id):
                state_unit = state.attributes.get(ATTR_UNIT_OF_MEASUREMENT)
            convert = _get_statistic_to_display_unit_converter(unit, state_unit, units)

            if convert is not None:
                prev_sums[statistic_id] = convert(row.sum)
            else:
                prev_sums[statistic_id] = row.sum

    for statistic_id, rows in result.items():
        prev_sum = prev_sums.get(statistic_id) or 0
        for statistics_row in rows:
            if "sum" not in statistics_row:
                continue
            if drop_sum:
                _sum = statistics_row.pop("sum")
            else:
                _sum = statistics_row["sum"]
            if _sum is None:
                statistics_row["change"] = None
                continue
            statistics_row["change"] = _sum - prev_sum
            prev_sum = _sum


def _statistics_during_period_with_session(
    hass: HomeAssistant,
    session: Session,
    start_time: datetime,
    end_time: datetime | None,
    statistic_ids: set[str] | None,
    period: Literal["5minute", "day", "hour", "week", "month"],
    units: dict[str, str] | None,
    _types: set[Literal["change", "last_reset", "max", "mean", "min", "state", "sum"]],
) -> dict[str, list[StatisticsRow]]:
    """Return statistic data points during UTC period start_time - end_time.

    If end_time is omitted, returns statistics newer than or equal to start_time.
    If statistic_ids is omitted, returns statistics for all statistics ids.
    """
    if statistic_ids is not None and not isinstance(statistic_ids, set):
        # This is for backwards compatibility to avoid a breaking change
        # for custom integrations that call this method.
        statistic_ids = set(statistic_ids)  # type: ignore[unreachable]
    # Fetch metadata for the given (or all) statistic_ids
    metadata = get_instance(hass).statistics_meta_manager.get_many(
        session, statistic_ids=statistic_ids
    )
    if not metadata:
        return {}

    types: set[Literal["last_reset", "max", "mean", "min", "state", "sum"]] = set()
    for stat_type in _types:
        if stat_type == "change":
            types.add("sum")
            continue
        types.add(stat_type)

    metadata_ids = None
    if statistic_ids is not None:
        metadata_ids = _extract_metadata_and_discard_impossible_columns(metadata, types)

    # Align start_time and end_time with the period
    if period == "day":
        start_time = dt_util.as_local(start_time).replace(
            hour=0, minute=0, second=0, microsecond=0
        )
        start_time = start_time.replace()
        if end_time is not None:
            end_local = dt_util.as_local(end_time)
            end_time = end_local.replace(
                hour=0, minute=0, second=0, microsecond=0
            ) + timedelta(days=1)
    elif period == "week":
        start_local = dt_util.as_local(start_time)
        start_time = start_local.replace(
            hour=0, minute=0, second=0, microsecond=0
        ) - timedelta(days=start_local.weekday())
        if end_time is not None:
            end_local = dt_util.as_local(end_time)
            end_time = (
                end_local.replace(hour=0, minute=0, second=0, microsecond=0)
                - timedelta(days=end_local.weekday())
                + timedelta(days=7)
            )
    elif period == "month":
        start_time = dt_util.as_local(start_time).replace(
            day=1, hour=0, minute=0, second=0, microsecond=0
        )
        if end_time is not None:
            end_time = _find_month_end_time(dt_util.as_local(end_time))

    table: type[Statistics | StatisticsShortTerm] = (
        Statistics if period != "5minute" else StatisticsShortTerm
    )
    stmt = _generate_statistics_during_period_stmt(
        start_time, end_time, metadata_ids, table, types
    )
    stats = cast(
        Sequence[Row], execute_stmt_lambda_element(session, stmt, orm_rows=False)
    )

    if not stats:
        return {}

    result = _sorted_statistics_to_dict(
        hass,
        session,
        stats,
        statistic_ids,
        metadata,
        True,
        table,
        start_time,
        units,
        types,
    )

    if period == "day":
        result = _reduce_statistics_per_day(result, types)

    if period == "week":
        result = _reduce_statistics_per_week(result, types)

    if period == "month":
        result = _reduce_statistics_per_month(result, types)

    if "change" in _types:
        _augment_result_with_change(
            hass, session, start_time, units, _types, table, metadata, result
        )

    # Return statistics combined with metadata
    return result


def statistics_during_period(
    hass: HomeAssistant,
    start_time: datetime,
    end_time: datetime | None,
    statistic_ids: set[str] | None,
    period: Literal["5minute", "day", "hour", "week", "month"],
    units: dict[str, str] | None,
    types: set[Literal["change", "last_reset", "max", "mean", "min", "state", "sum"]],
) -> dict[str, list[StatisticsRow]]:
    """Return statistic data points during UTC period start_time - end_time.

    If end_time is omitted, returns statistics newer than or equal to start_time.
    If statistic_ids is omitted, returns statistics for all statistics ids.
    """
    with session_scope(hass=hass, read_only=True) as session:
        return _statistics_during_period_with_session(
            hass,
            session,
            start_time,
            end_time,
            statistic_ids,
            period,
            units,
            types,
        )


def _get_last_statistics_stmt(
    metadata_id: int,
    number_of_stats: int,
) -> StatementLambdaElement:
    """Generate a statement for number_of_stats statistics for a given statistic_id."""
    return lambda_stmt(
        lambda: select(*QUERY_STATISTICS)
        .filter_by(metadata_id=metadata_id)
        .order_by(Statistics.metadata_id, Statistics.start_ts.desc())
        .limit(number_of_stats)
    )


def _get_last_statistics_short_term_stmt(
    metadata_id: int,
    number_of_stats: int,
) -> StatementLambdaElement:
    """Generate a statement for number_of_stats short term statistics.

    For a given statistic_id.
    """
    return lambda_stmt(
        lambda: select(*QUERY_STATISTICS_SHORT_TERM)
        .filter_by(metadata_id=metadata_id)
        .order_by(StatisticsShortTerm.metadata_id, StatisticsShortTerm.start_ts.desc())
        .limit(number_of_stats)
    )


def _get_last_statistics(
    hass: HomeAssistant,
    number_of_stats: int,
    statistic_id: str,
    convert_units: bool,
    table: type[StatisticsBase],
    types: set[Literal["last_reset", "max", "mean", "min", "state", "sum"]],
) -> dict[str, list[StatisticsRow]]:
    """Return the last number_of_stats statistics for a given statistic_id."""
    statistic_ids = {statistic_id}
    with session_scope(hass=hass, read_only=True) as session:
        # Fetch metadata for the given statistic_id
        metadata = get_instance(hass).statistics_meta_manager.get_many(
            session, statistic_ids=statistic_ids
        )
        if not metadata:
            return {}
        metadata_ids = _extract_metadata_and_discard_impossible_columns(metadata, types)
        metadata_id = metadata_ids[0]
        if table == Statistics:
            stmt = _get_last_statistics_stmt(metadata_id, number_of_stats)
        else:
            stmt = _get_last_statistics_short_term_stmt(metadata_id, number_of_stats)
        stats = cast(
            Sequence[Row], execute_stmt_lambda_element(session, stmt, orm_rows=False)
        )

        if not stats:
            return {}

        # Return statistics combined with metadata
        return _sorted_statistics_to_dict(
            hass,
            session,
            stats,
            statistic_ids,
            metadata,
            convert_units,
            table,
            None,
            None,
            types,
        )


def get_last_statistics(
    hass: HomeAssistant,
    number_of_stats: int,
    statistic_id: str,
    convert_units: bool,
    types: set[Literal["last_reset", "max", "mean", "min", "state", "sum"]],
) -> dict[str, list[StatisticsRow]]:
    """Return the last number_of_stats statistics for a statistic_id."""
    return _get_last_statistics(
        hass, number_of_stats, statistic_id, convert_units, Statistics, types
    )


def get_last_short_term_statistics(
    hass: HomeAssistant,
    number_of_stats: int,
    statistic_id: str,
    convert_units: bool,
    types: set[Literal["last_reset", "max", "mean", "min", "state", "sum"]],
) -> dict[str, list[StatisticsRow]]:
    """Return the last number_of_stats short term statistics for a statistic_id."""
    return _get_last_statistics(
        hass, number_of_stats, statistic_id, convert_units, StatisticsShortTerm, types
    )


def _latest_short_term_statistics_stmt(
    metadata_ids: list[int],
) -> StatementLambdaElement:
    """Create the statement for finding the latest short term stat rows."""
    return lambda_stmt(
        lambda: select(*QUERY_STATISTICS_SHORT_TERM).join(
            (
                most_recent_statistic_row := (
                    select(
                        StatisticsShortTerm.metadata_id,
                        # https://github.com/sqlalchemy/sqlalchemy/issues/9189
                        # pylint: disable-next=not-callable
                        func.max(StatisticsShortTerm.start_ts).label("start_max"),
                    )
                    .where(StatisticsShortTerm.metadata_id.in_(metadata_ids))
                    .group_by(StatisticsShortTerm.metadata_id)
                ).subquery()
            ),
            (StatisticsShortTerm.metadata_id == most_recent_statistic_row.c.metadata_id)
            & (StatisticsShortTerm.start_ts == most_recent_statistic_row.c.start_max),
        )
    )


def get_latest_short_term_statistics(
    hass: HomeAssistant,
    statistic_ids: set[str],
    types: set[Literal["last_reset", "max", "mean", "min", "state", "sum"]],
    metadata: dict[str, tuple[int, StatisticMetaData]] | None = None,
) -> dict[str, list[StatisticsRow]]:
    """Return the latest short term statistics for a list of statistic_ids."""
    with session_scope(hass=hass, read_only=True) as session:
        # Fetch metadata for the given statistic_ids
        if not metadata:
            metadata = get_instance(hass).statistics_meta_manager.get_many(
                session, statistic_ids=statistic_ids
            )
        if not metadata:
            return {}
        metadata_ids = _extract_metadata_and_discard_impossible_columns(metadata, types)
        stmt = _latest_short_term_statistics_stmt(metadata_ids)
        stats = cast(
            Sequence[Row], execute_stmt_lambda_element(session, stmt, orm_rows=False)
        )
        if not stats:
            return {}

        # Return statistics combined with metadata
        return _sorted_statistics_to_dict(
            hass,
            session,
            stats,
            statistic_ids,
            metadata,
            False,
            StatisticsShortTerm,
            None,
            None,
            types,
        )


def _generate_statistics_at_time_stmt(
    table: type[StatisticsBase],
    metadata_ids: set[int],
    start_time_ts: float,
    types: set[Literal["last_reset", "max", "mean", "min", "state", "sum"]],
) -> StatementLambdaElement:
    """Create the statement for finding the statistics for a given time."""
    stmt = _generate_select_columns_for_types_stmt(table, types)
    stmt += lambda q: q.join(
        (
            most_recent_statistic_ids := (
                select(
                    # https://github.com/sqlalchemy/sqlalchemy/issues/9189
                    # pylint: disable-next=not-callable
                    func.max(table.start_ts).label("max_start_ts"),
                    table.metadata_id.label("max_metadata_id"),
                )
                .filter(table.start_ts < start_time_ts)
                .filter(table.metadata_id.in_(metadata_ids))
                .group_by(table.metadata_id)
                .subquery()
            )
        ),
        and_(
            table.start_ts == most_recent_statistic_ids.c.max_start_ts,
            table.metadata_id == most_recent_statistic_ids.c.max_metadata_id,
        ),
    )
    return stmt


def _statistics_at_time(
    session: Session,
    metadata_ids: set[int],
    table: type[StatisticsBase],
    start_time: datetime,
    types: set[Literal["last_reset", "max", "mean", "min", "state", "sum"]],
) -> Sequence[Row] | None:
    """Return last known statistics, earlier than start_time, for the metadata_ids."""
    start_time_ts = start_time.timestamp()
    stmt = _generate_statistics_at_time_stmt(table, metadata_ids, start_time_ts, types)
    return cast(Sequence[Row], execute_stmt_lambda_element(session, stmt))


def _fast_build_sum_list(
    stats_list: list[Row],
    table_duration_seconds: float,
    convert: Callable | None,
    start_ts_idx: int,
    sum_idx: int,
) -> list[StatisticsRow]:
    """Build a list of sum statistics."""
    if convert:
        return [
            {
                "start": (start_ts := db_state[start_ts_idx]),
                "end": start_ts + table_duration_seconds,
                "sum": convert(db_state[sum_idx]),
            }
            for db_state in stats_list
        ]
    return [
        {
            "start": (start_ts := db_state[start_ts_idx]),
            "end": start_ts + table_duration_seconds,
            "sum": db_state[sum_idx],
        }
        for db_state in stats_list
    ]


def _sorted_statistics_to_dict(  # noqa: C901
    hass: HomeAssistant,
    session: Session,
    stats: Sequence[Row[Any]],
    statistic_ids: set[str] | None,
    _metadata: dict[str, tuple[int, StatisticMetaData]],
    convert_units: bool,
    table: type[StatisticsBase],
    start_time: datetime | None,
    units: dict[str, str] | None,
    types: set[Literal["last_reset", "max", "mean", "min", "state", "sum"]],
) -> dict[str, list[StatisticsRow]]:
    """Convert SQL results into JSON friendly data structure."""
    assert stats, "stats must not be empty"  # Guard against implementation error
    result: dict[str, list[StatisticsRow]] = defaultdict(list)
    metadata = dict(_metadata.values())
    # Identify metadata IDs for which no data was available at the requested start time
    field_map: dict[str, int] = {key: idx for idx, key in enumerate(stats[0]._fields)}
    metadata_id_idx = field_map["metadata_id"]
    start_ts_idx = field_map["start_ts"]
    stats_by_meta_id: dict[int, list[Row]] = {}
    seen_statistic_ids: set[str] = set()
    key_func = itemgetter(metadata_id_idx)
    for meta_id, group in groupby(stats, key_func):
        stats_list = stats_by_meta_id[meta_id] = list(group)
        seen_statistic_ids.add(metadata[meta_id]["statistic_id"])

    # Set all statistic IDs to empty lists in result set to maintain the order
    if statistic_ids is not None:
        for stat_id in statistic_ids:
            # Only set the statistic ID if it is in the data to
            # avoid having to do a second loop to remove the
            # statistic IDs that are not in the data at the end
            if stat_id in seen_statistic_ids:
                result[stat_id] = []

    # Figure out which fields we need to extract from the SQL result
    # and which indices they have in the result so we can avoid the overhead
    # of doing a dict lookup for each row
    mean_idx = field_map["mean"] if "mean" in types else None
    min_idx = field_map["min"] if "min" in types else None
    max_idx = field_map["max"] if "max" in types else None
    last_reset_ts_idx = field_map["last_reset_ts"] if "last_reset" in types else None
    state_idx = field_map["state"] if "state" in types else None
    sum_idx = field_map["sum"] if "sum" in types else None
    sum_only = len(types) == 1 and sum_idx is not None
    # Append all statistic entries, and optionally do unit conversion
    table_duration_seconds = table.duration.total_seconds()
    for meta_id, stats_list in stats_by_meta_id.items():
        metadata_by_id = metadata[meta_id]
        statistic_id = metadata_by_id["statistic_id"]
        if convert_units:
            state_unit = unit = metadata_by_id["unit_of_measurement"]
            if state := hass.states.get(statistic_id):
                state_unit = state.attributes.get(ATTR_UNIT_OF_MEASUREMENT)
            convert = _get_statistic_to_display_unit_converter(unit, state_unit, units)
        else:
            convert = None

        if sum_only:
            # This function is extremely flexible and can handle all types of
            # statistics, but in practice we only ever use a few combinations.
            #
            # For energy, we only need sum statistics, so we can optimize
            # this path to avoid the overhead of the more generic function.
            assert sum_idx is not None
            result[statistic_id] = _fast_build_sum_list(
                stats_list,
                table_duration_seconds,
                convert,
                start_ts_idx,
                sum_idx,
            )
            continue

        ent_results_append = result[statistic_id].append
        #
        # The below loop is a red hot path for energy, and every
        # optimization counts in here.
        #
        # Specifically, we want to avoid function calls,
        # attribute lookups, and dict lookups as much as possible.
        #
        for db_state in stats_list:
            row: StatisticsRow = {
                "start": (start_ts := db_state[start_ts_idx]),
                "end": start_ts + table_duration_seconds,
            }
            if last_reset_ts_idx is not None:
                row["last_reset"] = db_state[last_reset_ts_idx]
            if convert:
                if mean_idx is not None:
                    row["mean"] = convert(db_state[mean_idx])
                if min_idx is not None:
                    row["min"] = convert(db_state[min_idx])
                if max_idx is not None:
                    row["max"] = convert(db_state[max_idx])
                if state_idx is not None:
                    row["state"] = convert(db_state[state_idx])
                if sum_idx is not None:
                    row["sum"] = convert(db_state[sum_idx])
            else:
                if mean_idx is not None:
                    row["mean"] = db_state[mean_idx]
                if min_idx is not None:
                    row["min"] = db_state[min_idx]
                if max_idx is not None:
                    row["max"] = db_state[max_idx]
                if state_idx is not None:
                    row["state"] = db_state[state_idx]
                if sum_idx is not None:
                    row["sum"] = db_state[sum_idx]
            ent_results_append(row)

    return result


def validate_statistics(hass: HomeAssistant) -> dict[str, list[ValidationIssue]]:
    """Validate statistics."""
    platform_validation: dict[str, list[ValidationIssue]] = {}
    for platform in hass.data[DOMAIN].recorder_platforms.values():
        if platform_validate_statistics := getattr(
            platform, INTEGRATION_PLATFORM_VALIDATE_STATISTICS, None
        ):
            platform_validation.update(platform_validate_statistics(hass))
    return platform_validation


def _statistics_exists(
    session: Session,
    table: type[StatisticsBase],
    metadata_id: int,
    start: datetime,
) -> int | None:
    """Return id if a statistics entry already exists."""
    start_ts = start.timestamp()
    result = (
        session.query(table.id)
        .filter((table.metadata_id == metadata_id) & (table.start_ts == start_ts))
        .first()
    )
    return result.id if result else None


@callback
def _async_import_statistics(
    hass: HomeAssistant,
    metadata: StatisticMetaData,
    statistics: Iterable[StatisticData],
) -> None:
    """Validate timestamps and insert an import_statistics job in the queue."""
    for statistic in statistics:
        start = statistic["start"]
        if start.tzinfo is None or start.tzinfo.utcoffset(start) is None:
            raise HomeAssistantError("Naive timestamp")
        if start.minute != 0 or start.second != 0 or start.microsecond != 0:
            raise HomeAssistantError("Invalid timestamp")
        statistic["start"] = dt_util.as_utc(start)

        if "last_reset" in statistic and statistic["last_reset"] is not None:
            last_reset = statistic["last_reset"]
            if (
                last_reset.tzinfo is None
                or last_reset.tzinfo.utcoffset(last_reset) is None
            ):
                raise HomeAssistantError("Naive timestamp")
            statistic["last_reset"] = dt_util.as_utc(last_reset)

    # Insert job in recorder's queue
    get_instance(hass).async_import_statistics(metadata, statistics, Statistics)


@callback
def async_import_statistics(
    hass: HomeAssistant,
    metadata: StatisticMetaData,
    statistics: Iterable[StatisticData],
) -> None:
    """Import hourly statistics from an internal source.

    This inserts an import_statistics job in the recorder's queue.
    """
    if not valid_entity_id(metadata["statistic_id"]):
        raise HomeAssistantError("Invalid statistic_id")

    # The source must not be empty and must be aligned with the statistic_id
    if not metadata["source"] or metadata["source"] != DOMAIN:
        raise HomeAssistantError("Invalid source")

    _async_import_statistics(hass, metadata, statistics)


@callback
def async_add_external_statistics(
    hass: HomeAssistant,
    metadata: StatisticMetaData,
    statistics: Iterable[StatisticData],
) -> None:
    """Add hourly statistics from an external source.

    This inserts an import_statistics job in the recorder's queue.
    """
    # The statistic_id has same limitations as an entity_id, but with a ':' as separator
    if not valid_statistic_id(metadata["statistic_id"]):
        raise HomeAssistantError("Invalid statistic_id")

    # The source must not be empty and must be aligned with the statistic_id
    domain, _object_id = split_statistic_id(metadata["statistic_id"])
    if not metadata["source"] or metadata["source"] != domain:
        raise HomeAssistantError("Invalid source")

    _async_import_statistics(hass, metadata, statistics)


def _filter_unique_constraint_integrity_error(
    instance: Recorder,
) -> Callable[[Exception], bool]:
    def _filter_unique_constraint_integrity_error(err: Exception) -> bool:
        """Handle unique constraint integrity errors."""
        if not isinstance(err, StatementError):
            return False

        assert instance.engine is not None
        dialect_name = instance.engine.dialect.name

        ignore = False
        if (
            dialect_name == SupportedDialect.SQLITE
            and "UNIQUE constraint failed" in str(err)
        ):
            ignore = True
        if (
            dialect_name == SupportedDialect.POSTGRESQL
            and err.orig
            and hasattr(err.orig, "pgcode")
            and err.orig.pgcode == "23505"
        ):
            ignore = True
        if (
            dialect_name == SupportedDialect.MYSQL
            and err.orig
            and hasattr(err.orig, "args")
        ):
            with contextlib.suppress(TypeError):
                if err.orig.args[0] == 1062:
                    ignore = True

        if ignore:
            _LOGGER.warning(
                (
                    "Blocked attempt to insert duplicated statistic rows, please report"
                    " at %s"
                ),
                "https://github.com/home-assistant/core/issues?q=is%3Aopen+is%3Aissue+label%3A%22integration%3A+recorder%22",
                exc_info=err,
            )

        return ignore

    return _filter_unique_constraint_integrity_error


def _import_statistics_with_session(
    instance: Recorder,
    session: Session,
    metadata: StatisticMetaData,
    statistics: Iterable[StatisticData],
    table: type[StatisticsBase],
) -> bool:
    """Import statistics to the database."""
    statistics_meta_manager = instance.statistics_meta_manager
    old_metadata_dict = statistics_meta_manager.get_many(
        session, statistic_ids={metadata["statistic_id"]}
    )
    _, metadata_id = statistics_meta_manager.update_or_add(
        session, metadata, old_metadata_dict
    )
    for stat in statistics:
        if stat_id := _statistics_exists(session, table, metadata_id, stat["start"]):
            _update_statistics(session, table, stat_id, stat)
        else:
            _insert_statistics(session, table, metadata_id, stat)

    return True


@retryable_database_job("statistics")
def import_statistics(
    instance: Recorder,
    metadata: StatisticMetaData,
    statistics: Iterable[StatisticData],
    table: type[StatisticsBase],
) -> bool:
    """Process an import_statistics job."""

    with session_scope(
        session=instance.get_session(),
        exception_filter=_filter_unique_constraint_integrity_error(instance),
    ) as session:
        return _import_statistics_with_session(
            instance, session, metadata, statistics, table
        )


@retryable_database_job("adjust_statistics")
def adjust_statistics(
    instance: Recorder,
    statistic_id: str,
    start_time: datetime,
    sum_adjustment: float,
    adjustment_unit: str,
) -> bool:
    """Process an add_statistics job."""

    with session_scope(session=instance.get_session()) as session:
        metadata = instance.statistics_meta_manager.get_many(
            session, statistic_ids={statistic_id}
        )
        if statistic_id not in metadata:
            return True

        statistic_unit = metadata[statistic_id][1]["unit_of_measurement"]
        convert = _get_display_to_statistic_unit_converter(
            adjustment_unit, statistic_unit
        )
        sum_adjustment = convert(sum_adjustment)

        _adjust_sum_statistics(
            session,
            StatisticsShortTerm,
            metadata[statistic_id][0],
            start_time,
            sum_adjustment,
        )

        _adjust_sum_statistics(
            session,
            Statistics,
            metadata[statistic_id][0],
            start_time.replace(minute=0),
            sum_adjustment,
        )

    return True


def _change_statistics_unit_for_table(
    session: Session,
    table: type[StatisticsBase],
    metadata_id: int,
    convert: Callable[[float | None], float | None],
) -> None:
    """Insert statistics in the database."""
    columns = (table.id, table.mean, table.min, table.max, table.state, table.sum)
    query = session.query(*columns).filter_by(metadata_id=bindparam("metadata_id"))
    rows = execute(query.params(metadata_id=metadata_id))
    for row in rows:
        session.query(table).filter(table.id == row.id).update(
            {
                table.mean: convert(row.mean),
                table.min: convert(row.min),
                table.max: convert(row.max),
                table.state: convert(row.state),
                table.sum: convert(row.sum),
            },
            synchronize_session=False,
        )


def change_statistics_unit(
    instance: Recorder,
    statistic_id: str,
    new_unit: str,
    old_unit: str,
) -> None:
    """Change statistics unit for a statistic_id."""
    statistics_meta_manager = instance.statistics_meta_manager
    with session_scope(session=instance.get_session()) as session:
        metadata = statistics_meta_manager.get(session, statistic_id)

        # Guard against the statistics being removed or updated before the
        # change_statistics_unit job executes
        if (
            metadata is None
            or metadata[1]["source"] != DOMAIN
            or metadata[1]["unit_of_measurement"] != old_unit
        ):
            _LOGGER.warning("Could not change statistics unit for %s", statistic_id)
            return

        metadata_id = metadata[0]

        convert = _get_unit_converter(old_unit, new_unit)
        tables: tuple[type[StatisticsBase], ...] = (
            Statistics,
            StatisticsShortTerm,
        )
        for table in tables:
            _change_statistics_unit_for_table(session, table, metadata_id, convert)

        statistics_meta_manager.update_unit_of_measurement(
            session, statistic_id, new_unit
        )


@callback
def async_change_statistics_unit(
    hass: HomeAssistant,
    statistic_id: str,
    *,
    new_unit_of_measurement: str,
    old_unit_of_measurement: str,
) -> None:
    """Change statistics unit for a statistic_id."""
    if not can_convert_units(old_unit_of_measurement, new_unit_of_measurement):
        raise HomeAssistantError(
            f"Can't convert {old_unit_of_measurement} to {new_unit_of_measurement}"
        )

    get_instance(hass).async_change_statistics_unit(
        statistic_id,
        new_unit_of_measurement=new_unit_of_measurement,
        old_unit_of_measurement=old_unit_of_measurement,
    )


def cleanup_statistics_timestamp_migration(instance: Recorder) -> bool:
    """Clean up the statistics migration from timestamp to datetime.

    Returns False if there are more rows to update.
    Returns True if all rows have been updated.
    """
    engine = instance.engine
    assert engine is not None
    if engine.dialect.name == SupportedDialect.SQLITE:
        for table in STATISTICS_TABLES:
            with session_scope(session=instance.get_session()) as session:
                session.connection().execute(
                    text(
                        f"update {table} set start = NULL, created = NULL, last_reset = NULL;"
                    )
                )
    elif engine.dialect.name == SupportedDialect.MYSQL:
        for table in STATISTICS_TABLES:
            with session_scope(session=instance.get_session()) as session:
                if (
                    session.connection()
                    .execute(
                        text(
                            f"UPDATE {table} set start=NULL, created=NULL, last_reset=NULL where start is not NULL LIMIT 100000;"
                        )
                    )
                    .rowcount
                ):
                    # We have more rows to update so return False
                    # to indicate we need to run again
                    return False
    elif engine.dialect.name == SupportedDialect.POSTGRESQL:
        for table in STATISTICS_TABLES:
            with session_scope(session=instance.get_session()) as session:
                if (
                    session.connection()
                    .execute(
                        text(
                            f"UPDATE {table} set start=NULL, created=NULL, last_reset=NULL "  # nosec
                            f"where id in (select id from {table} where start is not NULL LIMIT 100000)"
                        )
                    )
                    .rowcount
                ):
                    # We have more rows to update so return False
                    # to indicate we need to run again
                    return False

    from .migration import _drop_index  # pylint: disable=import-outside-toplevel

    for table in STATISTICS_TABLES:
        _drop_index(instance.get_session, table, f"ix_{table}_start")
    # We have no more rows to update so return True
    # to indicate we are done
    return True<|MERGE_RESOLUTION|>--- conflicted
+++ resolved
@@ -219,21 +219,11 @@
     if display_unit == statistic_unit:
         return None
 
-<<<<<<< HEAD
-    convert = converter.convert
-
-    def _from_normalized_unit(val: float | None) -> float | None:
-        """Return val."""
-        if val is None:
-            return val
-        return convert(val, statistic_unit, display_unit)
-=======
     convert = partial(converter.convert, from_unit=statistic_unit, to_unit=display_unit)
 
     def _from_normalized_unit(val: float | None) -> float | None:
         """Return val."""
         return None if val is None else convert(val)
->>>>>>> 792f47a1
 
     return _from_normalized_unit
 
@@ -1500,15 +1490,9 @@
     state_unit = unit = metadata[1]["unit_of_measurement"]
     if state := hass.states.get(statistic_id):
         state_unit = state.attributes.get(ATTR_UNIT_OF_MEASUREMENT)
-<<<<<<< HEAD
-    convert = _get_statistic_to_display_unit_converter(unit, state_unit, units)
-
-    return {key: convert(value) if convert else value for key, value in result.items()}
-=======
     if convert := _get_statistic_to_display_unit_converter(unit, state_unit, units):
         return {key: convert(value) for key, value in result.items()}
     return result
->>>>>>> 792f47a1
 
 
 _type_column_mapping = {
