"""Statistics helper."""

from __future__ import annotations

from collections import defaultdict
from collections.abc import Callable, Iterable, Sequence
import dataclasses
from datetime import datetime, timedelta
from functools import lru_cache, partial
from itertools import chain, groupby
import logging
from operator import itemgetter
import re
from typing import TYPE_CHECKING, Any, Literal, TypedDict, cast

from sqlalchemy import Select, and_, bindparam, func, lambda_stmt, select, text
from sqlalchemy.engine.row import Row
from sqlalchemy.exc import SQLAlchemyError
from sqlalchemy.orm.session import Session
from sqlalchemy.sql.lambdas import StatementLambdaElement
import voluptuous as vol

from homeassistant.const import ATTR_UNIT_OF_MEASUREMENT
from homeassistant.core import HomeAssistant, callback, valid_entity_id
from homeassistant.exceptions import HomeAssistantError
from homeassistant.helpers.singleton import singleton
from homeassistant.helpers.typing import UNDEFINED, UndefinedType
from homeassistant.util import dt as dt_util
from homeassistant.util.unit_conversion import (
    BaseUnitConverter,
    ConductivityConverter,
    DataRateConverter,
    DistanceConverter,
    DurationConverter,
    ElectricCurrentConverter,
    ElectricPotentialConverter,
    EnergyConverter,
    InformationConverter,
    MassConverter,
    PowerConverter,
    PressureConverter,
    SpeedConverter,
    TemperatureConverter,
    UnitlessRatioConverter,
    VolumeConverter,
    VolumeFlowRateConverter,
)

from .const import (
    DOMAIN,
    EVENT_RECORDER_5MIN_STATISTICS_GENERATED,
    EVENT_RECORDER_HOURLY_STATISTICS_GENERATED,
    INTEGRATION_PLATFORM_COMPILE_STATISTICS,
    INTEGRATION_PLATFORM_LIST_STATISTIC_IDS,
    INTEGRATION_PLATFORM_VALIDATE_STATISTICS,
    SupportedDialect,
)
from .db_schema import (
    STATISTICS_TABLES,
    Statistics,
    StatisticsBase,
    StatisticsRuns,
    StatisticsShortTerm,
)
from .models import (
    StatisticData,
    StatisticDataTimestamp,
    StatisticMetaData,
    StatisticResult,
    datetime_to_timestamp_or_none,
    process_timestamp,
)
from .util import (
    execute,
    execute_stmt_lambda_element,
    filter_unique_constraint_integrity_error,
    get_instance,
    retryable_database_job,
    session_scope,
)

if TYPE_CHECKING:
    from . import Recorder

QUERY_STATISTICS = (
    Statistics.metadata_id,
    Statistics.start_ts,
    Statistics.mean,
    Statistics.min,
    Statistics.max,
    Statistics.last_reset_ts,
    Statistics.state,
    Statistics.sum,
)

QUERY_STATISTICS_SHORT_TERM = (
    StatisticsShortTerm.metadata_id,
    StatisticsShortTerm.start_ts,
    StatisticsShortTerm.mean,
    StatisticsShortTerm.min,
    StatisticsShortTerm.max,
    StatisticsShortTerm.last_reset_ts,
    StatisticsShortTerm.state,
    StatisticsShortTerm.sum,
)

QUERY_STATISTICS_SUMMARY_MEAN = (
    StatisticsShortTerm.metadata_id,
    func.avg(StatisticsShortTerm.mean),
    func.min(StatisticsShortTerm.min),
    func.max(StatisticsShortTerm.max),
)

QUERY_STATISTICS_SUMMARY_SUM = (
    StatisticsShortTerm.metadata_id,
    StatisticsShortTerm.start_ts,
    StatisticsShortTerm.last_reset_ts,
    StatisticsShortTerm.state,
    StatisticsShortTerm.sum,
    func.row_number()
    .over(
        partition_by=StatisticsShortTerm.metadata_id,
        order_by=StatisticsShortTerm.start_ts.desc(),
    )
    .label("rownum"),
)


STATISTIC_UNIT_TO_UNIT_CONVERTER: dict[str | None, type[BaseUnitConverter]] = {
    **{unit: ConductivityConverter for unit in ConductivityConverter.VALID_UNITS},
    **{unit: DataRateConverter for unit in DataRateConverter.VALID_UNITS},
    **{unit: DistanceConverter for unit in DistanceConverter.VALID_UNITS},
    **{unit: DurationConverter for unit in DurationConverter.VALID_UNITS},
    **{unit: ElectricCurrentConverter for unit in ElectricCurrentConverter.VALID_UNITS},
    **{
        unit: ElectricPotentialConverter
        for unit in ElectricPotentialConverter.VALID_UNITS
    },
    **{unit: EnergyConverter for unit in EnergyConverter.VALID_UNITS},
    **{unit: InformationConverter for unit in InformationConverter.VALID_UNITS},
    **{unit: MassConverter for unit in MassConverter.VALID_UNITS},
    **{unit: PowerConverter for unit in PowerConverter.VALID_UNITS},
    **{unit: PressureConverter for unit in PressureConverter.VALID_UNITS},
    **{unit: SpeedConverter for unit in SpeedConverter.VALID_UNITS},
    **{unit: TemperatureConverter for unit in TemperatureConverter.VALID_UNITS},
    **{unit: UnitlessRatioConverter for unit in UnitlessRatioConverter.VALID_UNITS},
    **{unit: VolumeConverter for unit in VolumeConverter.VALID_UNITS},
    **{unit: VolumeFlowRateConverter for unit in VolumeFlowRateConverter.VALID_UNITS},
}

DATA_SHORT_TERM_STATISTICS_RUN_CACHE = "recorder_short_term_statistics_run_cache"


def mean(values: list[float]) -> float | None:
    """Return the mean of the values.

    This is a very simple version that only works
    with a non-empty list of floats. The built-in
    statistics.mean is more robust but is almost
    an order of magnitude slower.
    """
    return sum(values) / len(values)


_LOGGER = logging.getLogger(__name__)


@dataclasses.dataclass(slots=True)
class ShortTermStatisticsRunCache:
    """Cache for short term statistics runs."""

    # This is a mapping of metadata_id:id of the last short term
    # statistics run for each metadata_id
    _latest_id_by_metadata_id: dict[int, int] = dataclasses.field(default_factory=dict)

    def get_latest_ids(self, metadata_ids: set[int]) -> dict[int, int]:
        """Return the latest short term statistics ids for the metadata_ids."""
        return {
            metadata_id: id_
            for metadata_id, id_ in self._latest_id_by_metadata_id.items()
            if metadata_id in metadata_ids
        }

    def set_latest_id_for_metadata_id(self, metadata_id: int, id_: int) -> None:
        """Cache the latest id for the metadata_id."""
        self._latest_id_by_metadata_id[metadata_id] = id_

    def set_latest_ids_for_metadata_ids(
        self, metadata_id_to_id: dict[int, int]
    ) -> None:
        """Cache the latest id for the each metadata_id."""
        self._latest_id_by_metadata_id.update(metadata_id_to_id)


class BaseStatisticsRow(TypedDict, total=False):
    """A processed row of statistic data."""

    start: float


class StatisticsRow(BaseStatisticsRow, total=False):
    """A processed row of statistic data."""

    end: float
    last_reset: float | None
    state: float | None
    sum: float | None
    min: float | None
    max: float | None
    mean: float | None
    change: float | None


def _get_unit_class(unit: str | None) -> str | None:
    """Get corresponding unit class from from the statistics unit."""
    if converter := STATISTIC_UNIT_TO_UNIT_CONVERTER.get(unit):
        return converter.UNIT_CLASS
    return None


def get_display_unit(
    hass: HomeAssistant,
    statistic_id: str,
    statistic_unit: str | None,
) -> str | None:
    """Return the unit which the statistic will be displayed in."""

    if (converter := STATISTIC_UNIT_TO_UNIT_CONVERTER.get(statistic_unit)) is None:
        return statistic_unit

    state_unit: str | None = statistic_unit
    if state := hass.states.get(statistic_id):
        state_unit = state.attributes.get(ATTR_UNIT_OF_MEASUREMENT)

    if state_unit == statistic_unit or state_unit not in converter.VALID_UNITS:
        # Guard against invalid state unit in the DB
        return statistic_unit

    return state_unit


def _get_statistic_to_display_unit_converter(
    statistic_unit: str | None,
    state_unit: str | None,
    requested_units: dict[str, str] | None,
    allow_none: bool = True,
) -> Callable[[float | None], float | None] | Callable[[float], float] | None:
    """Prepare a converter from the statistics unit to display unit."""
    if (converter := STATISTIC_UNIT_TO_UNIT_CONVERTER.get(statistic_unit)) is None:
        return None

    display_unit: str | None
    unit_class = converter.UNIT_CLASS
    if requested_units and unit_class in requested_units:
        display_unit = requested_units[unit_class]
    else:
        display_unit = state_unit

    if display_unit not in converter.VALID_UNITS:
        # Guard against invalid state unit in the DB
        return None

    if display_unit == statistic_unit:
        return None

    if allow_none:
        return converter.converter_factory_allow_none(
            from_unit=statistic_unit, to_unit=display_unit
        )
    return converter.converter_factory(from_unit=statistic_unit, to_unit=display_unit)


def _get_display_to_statistic_unit_converter(
    display_unit: str | None,
    statistic_unit: str | None,
) -> Callable[[float], float] | None:
    """Prepare a converter from the display unit to the statistics unit."""
    if (
        display_unit == statistic_unit
        or (converter := STATISTIC_UNIT_TO_UNIT_CONVERTER.get(statistic_unit)) is None
    ):
        return None
    return converter.converter_factory(from_unit=display_unit, to_unit=statistic_unit)


def _get_unit_converter(
    from_unit: str, to_unit: str
) -> Callable[[float | None], float | None] | None:
    """Prepare a converter from a unit to another unit."""
    for conv in STATISTIC_UNIT_TO_UNIT_CONVERTER.values():
        if from_unit in conv.VALID_UNITS and to_unit in conv.VALID_UNITS:
            if from_unit == to_unit:
                return None
            return conv.converter_factory_allow_none(
                from_unit=from_unit, to_unit=to_unit
            )
    raise HomeAssistantError


def can_convert_units(from_unit: str | None, to_unit: str | None) -> bool:
    """Return True if it's possible to convert from from_unit to to_unit."""
    for converter in STATISTIC_UNIT_TO_UNIT_CONVERTER.values():
        if from_unit in converter.VALID_UNITS and to_unit in converter.VALID_UNITS:
            return True
    return False


@dataclasses.dataclass
class PlatformCompiledStatistics:
    """Compiled Statistics from a platform."""

    platform_stats: list[StatisticResult]
    current_metadata: dict[str, tuple[int, StatisticMetaData]]


def split_statistic_id(entity_id: str) -> list[str]:
    """Split a state entity ID into domain and object ID."""
    return entity_id.split(":", 1)


VALID_STATISTIC_ID = re.compile(r"^(?!.+__)(?!_)[\da-z_]+(?<!_):(?!_)[\da-z_]+(?<!_)$")


def valid_statistic_id(statistic_id: str) -> bool:
    """Test if a statistic ID is a valid format.

    Format: <domain>:<statistic> where both are slugs.
    """
    return VALID_STATISTIC_ID.match(statistic_id) is not None


def validate_statistic_id(value: str) -> str:
    """Validate statistic ID."""
    if valid_statistic_id(value):
        return value

    raise vol.Invalid(f"Statistics ID {value} is an invalid statistic ID")


@dataclasses.dataclass
class ValidationIssue:
    """Error or warning message."""

    type: str
    data: dict[str, str | None] | None = None

    def as_dict(self) -> dict:
        """Return dictionary version."""
        return dataclasses.asdict(self)


def get_start_time() -> datetime:
    """Return start time."""
    now = dt_util.utcnow()
    current_period_minutes = now.minute - now.minute % 5
    current_period = now.replace(minute=current_period_minutes, second=0, microsecond=0)
    return current_period - timedelta(minutes=5)


def _compile_hourly_statistics_summary_mean_stmt(
    start_time_ts: float, end_time_ts: float
) -> StatementLambdaElement:
    """Generate the summary mean statement for hourly statistics."""
    return lambda_stmt(
        lambda: select(*QUERY_STATISTICS_SUMMARY_MEAN)
        .filter(StatisticsShortTerm.start_ts >= start_time_ts)
        .filter(StatisticsShortTerm.start_ts < end_time_ts)
        .group_by(StatisticsShortTerm.metadata_id)
        .order_by(StatisticsShortTerm.metadata_id)
    )


def _compile_hourly_statistics_last_sum_stmt(
    start_time_ts: float, end_time_ts: float
) -> StatementLambdaElement:
    """Generate the summary mean statement for hourly statistics."""
    return lambda_stmt(
        lambda: select(
            subquery := (
                select(*QUERY_STATISTICS_SUMMARY_SUM)
                .filter(StatisticsShortTerm.start_ts >= start_time_ts)
                .filter(StatisticsShortTerm.start_ts < end_time_ts)
                .subquery()
            )
        )
        .filter(subquery.c.rownum == 1)
        .order_by(subquery.c.metadata_id)
    )


def _compile_hourly_statistics(session: Session, start: datetime) -> None:
    """Compile hourly statistics.

    This will summarize 5-minute statistics for one hour:
    - average, min max is computed by a database query
    - sum is taken from the last 5-minute entry during the hour
    """
    start_time = start.replace(minute=0)
    start_time_ts = start_time.timestamp()
    end_time = start_time + Statistics.duration
    end_time_ts = end_time.timestamp()

    # Compute last hour's average, min, max
    summary: dict[int, StatisticDataTimestamp] = {}
    stmt = _compile_hourly_statistics_summary_mean_stmt(start_time_ts, end_time_ts)
    stats = execute_stmt_lambda_element(session, stmt)

    if stats:
        for stat in stats:
            metadata_id, _mean, _min, _max = stat
            summary[metadata_id] = {
                "start_ts": start_time_ts,
                "mean": _mean,
                "min": _min,
                "max": _max,
            }

    stmt = _compile_hourly_statistics_last_sum_stmt(start_time_ts, end_time_ts)
    # Get last hour's last sum
    stats = execute_stmt_lambda_element(session, stmt)

    if stats:
        for stat in stats:
            metadata_id, start, last_reset_ts, state, _sum, _ = stat
            if metadata_id in summary:
                summary[metadata_id].update(
                    {
                        "last_reset_ts": last_reset_ts,
                        "state": state,
                        "sum": _sum,
                    }
                )
            else:
                summary[metadata_id] = {
                    "start_ts": start_time_ts,
                    "last_reset_ts": last_reset_ts,
                    "state": state,
                    "sum": _sum,
                }

    # Insert compiled hourly statistics in the database
    session.add_all(
        Statistics.from_stats_ts(metadata_id, summary_item)
        for metadata_id, summary_item in summary.items()
    )


@retryable_database_job("compile missing statistics")
def compile_missing_statistics(instance: Recorder) -> bool:
    """Compile missing statistics."""
    now = dt_util.utcnow()
    period_size = 5
    last_period_minutes = now.minute - now.minute % period_size
    last_period = now.replace(minute=last_period_minutes, second=0, microsecond=0)
    start = now - timedelta(days=instance.keep_days)
    start = start.replace(minute=0, second=0, microsecond=0)
    # Commit every 12 hours of data
    commit_interval = 60 / period_size * 12

    with session_scope(
        session=instance.get_session(),
        exception_filter=filter_unique_constraint_integrity_error(
            instance, "statistic"
        ),
    ) as session:
        # Find the newest statistics run, if any
        if last_run := session.query(func.max(StatisticsRuns.start)).scalar():
            start = max(
                start, process_timestamp(last_run) + StatisticsShortTerm.duration
            )

        periods_without_commit = 0
        while start < last_period:
            periods_without_commit += 1
            end = start + timedelta(minutes=period_size)
            _LOGGER.debug("Compiling missing statistics for %s-%s", start, end)
            modified_statistic_ids = _compile_statistics(
                instance, session, start, end >= last_period
            )
            if periods_without_commit == commit_interval or modified_statistic_ids:
                session.commit()
                session.expunge_all()
                periods_without_commit = 0
            start = end

    return True


@retryable_database_job("compile statistics")
def compile_statistics(instance: Recorder, start: datetime, fire_events: bool) -> bool:
    """Compile 5-minute statistics for all integrations with a recorder platform.

    The actual calculation is delegated to the platforms.
    """
    # Define modified_statistic_ids outside of the "with" statement as
    # _compile_statistics may raise and be trapped by
    # filter_unique_constraint_integrity_error which would make
    # modified_statistic_ids unbound.
    modified_statistic_ids: set[str] | None = None

    # Return if we already have 5-minute statistics for the requested period
    with session_scope(
        session=instance.get_session(),
        exception_filter=filter_unique_constraint_integrity_error(
            instance, "statistic"
        ),
    ) as session:
        modified_statistic_ids = _compile_statistics(
            instance, session, start, fire_events
        )

    if modified_statistic_ids:
        # In the rare case that we have modified statistic_ids, we reload the modified
        # statistics meta data into the cache in a fresh session to ensure that the
        # cache is up to date and future calls to get statistics meta data will
        # not have to hit the database again.
        with session_scope(session=instance.get_session(), read_only=True) as session:
            instance.statistics_meta_manager.get_many(session, modified_statistic_ids)

    return True


def _get_first_id_stmt(start: datetime) -> StatementLambdaElement:
    """Return a statement that returns the first run_id at start."""
    return lambda_stmt(lambda: select(StatisticsRuns.run_id).filter_by(start=start))


def _compile_statistics(
    instance: Recorder, session: Session, start: datetime, fire_events: bool
) -> set[str]:
    """Compile 5-minute statistics for all integrations with a recorder platform.

    This is a helper function for compile_statistics and compile_missing_statistics
    that does not retry on database errors since both callers already retry.

    returns a set of modified statistic_ids if any were modified.
    """
    assert start.tzinfo == dt_util.UTC, "start must be in UTC"
    end = start + StatisticsShortTerm.duration
    statistics_meta_manager = instance.statistics_meta_manager
    modified_statistic_ids: set[str] = set()

    # Return if we already have 5-minute statistics for the requested period
    if execute_stmt_lambda_element(session, _get_first_id_stmt(start)):
        _LOGGER.debug("Statistics already compiled for %s-%s", start, end)
        return modified_statistic_ids

    _LOGGER.debug("Compiling statistics for %s-%s", start, end)
    platform_stats: list[StatisticResult] = []
    current_metadata: dict[str, tuple[int, StatisticMetaData]] = {}
    # Collect statistics from all platforms implementing support
    for domain, platform in instance.hass.data[DOMAIN].recorder_platforms.items():
        if not (
            platform_compile_statistics := getattr(
                platform, INTEGRATION_PLATFORM_COMPILE_STATISTICS, None
            )
        ):
            continue
        compiled: PlatformCompiledStatistics = platform_compile_statistics(
            instance.hass, session, start, end
        )
        _LOGGER.debug(
            "Statistics for %s during %s-%s: %s",
            domain,
            start,
            end,
            compiled.platform_stats,
        )
        platform_stats.extend(compiled.platform_stats)
        current_metadata.update(compiled.current_metadata)

    new_short_term_stats: list[StatisticsBase] = []
    updated_metadata_ids: set[int] = set()
    # Insert collected statistics in the database
    for stats in platform_stats:
        modified_statistic_id, metadata_id = statistics_meta_manager.update_or_add(
            session, stats["meta"], current_metadata
        )
        if modified_statistic_id is not None:
            modified_statistic_ids.add(modified_statistic_id)
        updated_metadata_ids.add(metadata_id)
        if new_stat := _insert_statistics(
            session,
            StatisticsShortTerm,
            metadata_id,
            stats["stat"],
        ):
            new_short_term_stats.append(new_stat)

    if start.minute == 55:
        # A full hour is ready, summarize it
        _compile_hourly_statistics(session, start)

    session.add(StatisticsRuns(start=start))

    if fire_events:
        instance.hass.bus.fire(EVENT_RECORDER_5MIN_STATISTICS_GENERATED)
        if start.minute == 55:
            instance.hass.bus.fire(EVENT_RECORDER_HOURLY_STATISTICS_GENERATED)

    if updated_metadata_ids:
        # These are always the newest statistics, so we can update
        # the run cache without having to check the start_ts.
        session.flush()  # populate the ids of the new StatisticsShortTerm rows
        run_cache = get_short_term_statistics_run_cache(instance.hass)
        # metadata_id is typed to allow None, but we know it's not None here
        # so we can safely cast it to int.
        run_cache.set_latest_ids_for_metadata_ids(
            cast(
                dict[int, int],
                {
                    new_stat.metadata_id: new_stat.id
                    for new_stat in new_short_term_stats
                },
            )
        )

    return modified_statistic_ids


def _adjust_sum_statistics(
    session: Session,
    table: type[StatisticsBase],
    metadata_id: int,
    start_time: datetime,
    adj: float,
) -> None:
    """Adjust statistics in the database."""
    start_time_ts = start_time.timestamp()
    try:
        session.query(table).filter_by(metadata_id=metadata_id).filter(
            table.start_ts >= start_time_ts
        ).update(
            {
                table.sum: table.sum + adj,
            },
            synchronize_session=False,
        )
    except SQLAlchemyError:
        _LOGGER.exception(
            "Unexpected exception when updating statistics %s",
            id,
        )


def _insert_statistics(
    session: Session,
    table: type[StatisticsBase],
    metadata_id: int,
    statistic: StatisticData,
) -> StatisticsBase | None:
    """Insert statistics in the database."""
    try:
        stat = table.from_stats(metadata_id, statistic)
        session.add(stat)
    except SQLAlchemyError:
        _LOGGER.exception(
            "Unexpected exception when inserting statistics %s:%s ",
            metadata_id,
            statistic,
        )
        return None
    return stat


def _update_statistics(
    session: Session,
    table: type[StatisticsBase],
    stat_id: int,
    statistic: StatisticData,
) -> None:
    """Insert statistics in the database."""
    try:
        session.query(table).filter_by(id=stat_id).update(
            {
                table.mean: statistic.get("mean"),
                table.min: statistic.get("min"),
                table.max: statistic.get("max"),
                table.last_reset_ts: datetime_to_timestamp_or_none(
                    statistic.get("last_reset")
                ),
                table.state: statistic.get("state"),
                table.sum: statistic.get("sum"),
            },
            synchronize_session=False,
        )
    except SQLAlchemyError:
        _LOGGER.exception(
            "Unexpected exception when updating statistics %s:%s ",
            stat_id,
            statistic,
        )


def get_metadata_with_session(
    instance: Recorder,
    session: Session,
    *,
    statistic_ids: set[str] | None = None,
    statistic_type: Literal["mean", "sum"] | None = None,
    statistic_source: str | None = None,
) -> dict[str, tuple[int, StatisticMetaData]]:
    """Fetch meta data.

    Returns a dict of (metadata_id, StatisticMetaData) tuples indexed by statistic_id.
    If statistic_ids is given, fetch metadata only for the listed statistics_ids.
    If statistic_type is given, fetch metadata only for statistic_ids supporting it.
    """
    return instance.statistics_meta_manager.get_many(
        session,
        statistic_ids=statistic_ids,
        statistic_type=statistic_type,
        statistic_source=statistic_source,
    )


def get_metadata(
    hass: HomeAssistant,
    *,
    statistic_ids: set[str] | None = None,
    statistic_type: Literal["mean", "sum"] | None = None,
    statistic_source: str | None = None,
) -> dict[str, tuple[int, StatisticMetaData]]:
    """Return metadata for statistic_ids."""
    with session_scope(hass=hass, read_only=True) as session:
        return get_metadata_with_session(
            get_instance(hass),
            session,
            statistic_ids=statistic_ids,
            statistic_type=statistic_type,
            statistic_source=statistic_source,
        )


def clear_statistics(instance: Recorder, statistic_ids: list[str]) -> None:
    """Clear statistics for a list of statistic_ids."""
    with session_scope(session=instance.get_session()) as session:
        instance.statistics_meta_manager.delete(session, statistic_ids)


def update_statistics_metadata(
    instance: Recorder,
    statistic_id: str,
    new_statistic_id: str | None | UndefinedType,
    new_unit_of_measurement: str | None | UndefinedType,
) -> None:
    """Update statistics metadata for a statistic_id."""
    statistics_meta_manager = instance.statistics_meta_manager
    if new_unit_of_measurement is not UNDEFINED:
        with session_scope(session=instance.get_session()) as session:
            statistics_meta_manager.update_unit_of_measurement(
                session, statistic_id, new_unit_of_measurement
            )
    if new_statistic_id is not UNDEFINED and new_statistic_id is not None:
        with session_scope(
            session=instance.get_session(),
            exception_filter=filter_unique_constraint_integrity_error(
                instance, "statistic"
            ),
        ) as session:
            statistics_meta_manager.update_statistic_id(
                session, DOMAIN, statistic_id, new_statistic_id
            )


async def async_list_statistic_ids(
    hass: HomeAssistant,
    statistic_ids: set[str] | None = None,
    statistic_type: Literal["mean", "sum"] | None = None,
) -> list[dict]:
    """Return all statistic_ids (or filtered one) and unit of measurement.

    Queries the database for existing statistic_ids, as well as integrations with
    a recorder platform for statistic_ids which will be added in the next statistics
    period.
    """
    instance = get_instance(hass)

    if statistic_ids is not None:
        # Try to get the results from the cache since there is nearly
        # always a cache hit.
        statistics_meta_manager = instance.statistics_meta_manager
        metadata = statistics_meta_manager.get_from_cache_threadsafe(statistic_ids)
        if not statistic_ids.difference(metadata):
            result = _statistic_by_id_from_metadata(hass, metadata)
            return _flatten_list_statistic_ids_metadata_result(result)

    return await instance.async_add_executor_job(
        list_statistic_ids,
        hass,
        statistic_ids,
        statistic_type,
    )


def _statistic_by_id_from_metadata(
    hass: HomeAssistant,
    metadata: dict[str, tuple[int, StatisticMetaData]],
) -> dict[str, dict[str, Any]]:
    """Return a list of results for a given metadata dict."""
    return {
        meta["statistic_id"]: {
            "display_unit_of_measurement": get_display_unit(
                hass, meta["statistic_id"], meta["unit_of_measurement"]
            ),
            "has_mean": meta["has_mean"],
            "has_sum": meta["has_sum"],
            "name": meta["name"],
            "source": meta["source"],
            "unit_class": _get_unit_class(meta["unit_of_measurement"]),
            "unit_of_measurement": meta["unit_of_measurement"],
        }
        for _, meta in metadata.values()
    }


def _flatten_list_statistic_ids_metadata_result(
    result: dict[str, dict[str, Any]],
) -> list[dict]:
    """Return a flat dict of metadata."""
    return [
        {
            "statistic_id": _id,
            "display_unit_of_measurement": info["display_unit_of_measurement"],
            "has_mean": info["has_mean"],
            "has_sum": info["has_sum"],
            "name": info.get("name"),
            "source": info["source"],
            "statistics_unit_of_measurement": info["unit_of_measurement"],
            "unit_class": info["unit_class"],
        }
        for _id, info in result.items()
    ]


def list_statistic_ids(
    hass: HomeAssistant,
    statistic_ids: set[str] | None = None,
    statistic_type: Literal["mean", "sum"] | None = None,
) -> list[dict]:
    """Return all statistic_ids (or filtered one) and unit of measurement.

    Queries the database for existing statistic_ids, as well as integrations with
    a recorder platform for statistic_ids which will be added in the next statistics
    period.
    """
    result = {}
    instance = get_instance(hass)
    statistics_meta_manager = instance.statistics_meta_manager

    # Query the database
    with session_scope(hass=hass, read_only=True) as session:
        metadata = statistics_meta_manager.get_many(
            session, statistic_type=statistic_type, statistic_ids=statistic_ids
        )
        result = _statistic_by_id_from_metadata(hass, metadata)

    if not statistic_ids or statistic_ids.difference(result):
        # If we want all statistic_ids, or some are missing, we need to query
        # the integrations for the missing ones.
        #
        # Query all integrations with a registered recorder platform
        for platform in hass.data[DOMAIN].recorder_platforms.values():
            if not (
                platform_list_statistic_ids := getattr(
                    platform, INTEGRATION_PLATFORM_LIST_STATISTIC_IDS, None
                )
            ):
                continue
            platform_statistic_ids = platform_list_statistic_ids(
                hass, statistic_ids=statistic_ids, statistic_type=statistic_type
            )

            for key, meta in platform_statistic_ids.items():
                if key in result:
                    # The database has a higher priority than the integration
                    continue
                result[key] = {
                    "display_unit_of_measurement": meta["unit_of_measurement"],
                    "has_mean": meta["has_mean"],
                    "has_sum": meta["has_sum"],
                    "name": meta["name"],
                    "source": meta["source"],
                    "unit_class": _get_unit_class(meta["unit_of_measurement"]),
                    "unit_of_measurement": meta["unit_of_measurement"],
                }

    # Return a list of statistic_id + metadata
    return _flatten_list_statistic_ids_metadata_result(result)


def _reduce_statistics(
    stats: dict[str, list[StatisticsRow]],
    same_period: Callable[[float, float], bool],
    period_start_end: Callable[[float], tuple[float, float]],
    period: timedelta,
    types: set[Literal["last_reset", "max", "mean", "min", "state", "sum"]],
) -> dict[str, list[StatisticsRow]]:
    """Reduce hourly statistics to daily or monthly statistics."""
    result: dict[str, list[StatisticsRow]] = defaultdict(list)
    period_seconds = period.total_seconds()
    _want_mean = "mean" in types
    _want_min = "min" in types
    _want_max = "max" in types
    _want_last_reset = "last_reset" in types
    _want_state = "state" in types
    _want_sum = "sum" in types
    for statistic_id, stat_list in stats.items():
        max_values: list[float] = []
        mean_values: list[float] = []
        min_values: list[float] = []
        prev_stat: StatisticsRow = stat_list[0]
        fake_entry: StatisticsRow = {"start": stat_list[-1]["start"] + period_seconds}

        # Loop over the hourly statistics + a fake entry to end the period
        for statistic in chain(stat_list, (fake_entry,)):
            if not same_period(prev_stat["start"], statistic["start"]):
                start, end = period_start_end(prev_stat["start"])
                # The previous statistic was the last entry of the period
                row: StatisticsRow = {
                    "start": start,
                    "end": end,
                }
                if _want_mean:
                    row["mean"] = mean(mean_values) if mean_values else None
                    mean_values.clear()
                if _want_min:
                    row["min"] = min(min_values) if min_values else None
                    min_values.clear()
                if _want_max:
                    row["max"] = max(max_values) if max_values else None
                    max_values.clear()
                if _want_last_reset:
                    row["last_reset"] = prev_stat.get("last_reset")
                if _want_state:
                    row["state"] = prev_stat.get("state")
                if _want_sum:
                    row["sum"] = prev_stat["sum"]
                result[statistic_id].append(row)
            if _want_max and (_max := statistic.get("max")) is not None:
                max_values.append(_max)
            if _want_mean and (_mean := statistic.get("mean")) is not None:
                mean_values.append(_mean)
            if _want_min and (_min := statistic.get("min")) is not None:
                min_values.append(_min)
            prev_stat = statistic

    return result


def reduce_day_ts_factory() -> (
    tuple[
        Callable[[float, float], bool],
        Callable[[float], tuple[float, float]],
    ]
):
    """Return functions to match same day and day start end."""
    _lower_bound: float = 0
    _upper_bound: float = 0

    # We have to recreate _local_from_timestamp in the closure in case the timezone changes
    _local_from_timestamp = partial(
        datetime.fromtimestamp, tz=dt_util.get_default_time_zone()
    )

    def _same_day_ts(time1: float, time2: float) -> bool:
        """Return True if time1 and time2 are in the same date."""
        nonlocal _lower_bound, _upper_bound
        if not _lower_bound <= time1 < _upper_bound:
            _lower_bound, _upper_bound = _day_start_end_ts_cached(time1)
        return _lower_bound <= time2 < _upper_bound

    def _day_start_end_ts(time: float) -> tuple[float, float]:
        """Return the start and end of the period (day) time is within."""
        start_local = _local_from_timestamp(time).replace(
            hour=0, minute=0, second=0, microsecond=0
        )
        return (
            start_local.timestamp(),
            (start_local + timedelta(days=1)).timestamp(),
        )

    # We create _day_start_end_ts_cached in the closure in case the timezone changes
    _day_start_end_ts_cached = lru_cache(maxsize=6)(_day_start_end_ts)

    return _same_day_ts, _day_start_end_ts_cached


def _reduce_statistics_per_day(
    stats: dict[str, list[StatisticsRow]],
    types: set[Literal["last_reset", "max", "mean", "min", "state", "sum"]],
) -> dict[str, list[StatisticsRow]]:
    """Reduce hourly statistics to daily statistics."""
    _same_day_ts, _day_start_end_ts = reduce_day_ts_factory()
    return _reduce_statistics(
        stats, _same_day_ts, _day_start_end_ts, timedelta(days=1), types
    )


def reduce_week_ts_factory() -> (
    tuple[
        Callable[[float, float], bool],
        Callable[[float], tuple[float, float]],
    ]
):
    """Return functions to match same week and week start end."""
    _lower_bound: float = 0
    _upper_bound: float = 0

    # We have to recreate _local_from_timestamp in the closure in case the timezone changes
    _local_from_timestamp = partial(
        datetime.fromtimestamp, tz=dt_util.get_default_time_zone()
    )

    def _same_week_ts(time1: float, time2: float) -> bool:
        """Return True if time1 and time2 are in the same year and week."""
        nonlocal _lower_bound, _upper_bound
        if not _lower_bound <= time1 < _upper_bound:
            _lower_bound, _upper_bound = _week_start_end_ts_cached(time1)
        return _lower_bound <= time2 < _upper_bound

    def _week_start_end_ts(time: float) -> tuple[float, float]:
        """Return the start and end of the period (week) time is within."""
        time_local = _local_from_timestamp(time)
        start_local = time_local.replace(
            hour=0, minute=0, second=0, microsecond=0
        ) - timedelta(days=time_local.weekday())
        return (
            start_local.timestamp(),
            (start_local + timedelta(days=7)).timestamp(),
        )

    # We create _week_start_end_ts_cached in the closure in case the timezone changes
    _week_start_end_ts_cached = lru_cache(maxsize=6)(_week_start_end_ts)

    return _same_week_ts, _week_start_end_ts_cached


def _reduce_statistics_per_week(
    stats: dict[str, list[StatisticsRow]],
    types: set[Literal["last_reset", "max", "mean", "min", "state", "sum"]],
) -> dict[str, list[StatisticsRow]]:
    """Reduce hourly statistics to weekly statistics."""
    _same_week_ts, _week_start_end_ts = reduce_week_ts_factory()
    return _reduce_statistics(
        stats, _same_week_ts, _week_start_end_ts, timedelta(days=7), types
    )


def _find_month_end_time(timestamp: datetime) -> datetime:
    """Return the end of the month (midnight at the first day of the next month)."""
    # We add 4 days to the end to make sure we are in the next month
    return (timestamp.replace(day=28) + timedelta(days=4)).replace(
        day=1, hour=0, minute=0, second=0, microsecond=0
    )


def reduce_month_ts_factory() -> (
    tuple[
        Callable[[float, float], bool],
        Callable[[float], tuple[float, float]],
    ]
):
    """Return functions to match same month and month start end."""
    _lower_bound: float = 0
    _upper_bound: float = 0

    # We have to recreate _local_from_timestamp in the closure in case the timezone changes
    _local_from_timestamp = partial(
        datetime.fromtimestamp, tz=dt_util.get_default_time_zone()
    )

    def _same_month_ts(time1: float, time2: float) -> bool:
        """Return True if time1 and time2 are in the same year and month."""
        nonlocal _lower_bound, _upper_bound
        if not _lower_bound <= time1 < _upper_bound:
            _lower_bound, _upper_bound = _month_start_end_ts_cached(time1)
        return _lower_bound <= time2 < _upper_bound

    def _month_start_end_ts(time: float) -> tuple[float, float]:
        """Return the start and end of the period (month) time is within."""
        start_local = _local_from_timestamp(time).replace(
            day=1, hour=0, minute=0, second=0, microsecond=0
        )
        end_local = _find_month_end_time(start_local)
        return (start_local.timestamp(), end_local.timestamp())

    # We create _month_start_end_ts_cached in the closure in case the timezone changes
    _month_start_end_ts_cached = lru_cache(maxsize=6)(_month_start_end_ts)

    return _same_month_ts, _month_start_end_ts_cached


def _reduce_statistics_per_month(
    stats: dict[str, list[StatisticsRow]],
    types: set[Literal["last_reset", "max", "mean", "min", "state", "sum"]],
) -> dict[str, list[StatisticsRow]]:
    """Reduce hourly statistics to monthly statistics."""
    _same_month_ts, _month_start_end_ts = reduce_month_ts_factory()
    return _reduce_statistics(
        stats, _same_month_ts, _month_start_end_ts, timedelta(days=31), types
    )


def _generate_statistics_during_period_stmt(
    start_time: datetime,
    end_time: datetime | None,
    metadata_ids: list[int] | None,
    table: type[StatisticsBase],
    types: set[Literal["last_reset", "max", "mean", "min", "state", "sum"]],
) -> StatementLambdaElement:
    """Prepare a database query for statistics during a given period.

    This prepares a lambda_stmt query, so we don't insert the parameters yet.
    """
    start_time_ts = start_time.timestamp()
    stmt = _generate_select_columns_for_types_stmt(table, types)
    stmt += lambda q: q.filter(table.start_ts >= start_time_ts)
    if end_time is not None:
        end_time_ts = end_time.timestamp()
        stmt += lambda q: q.filter(table.start_ts < end_time_ts)
    if metadata_ids:
        stmt += lambda q: q.filter(table.metadata_id.in_(metadata_ids))
    stmt += lambda q: q.order_by(table.metadata_id, table.start_ts)
    return stmt


def _generate_max_mean_min_statistic_in_sub_period_stmt(
    columns: Select,
    start_time: datetime | None,
    end_time: datetime | None,
    table: type[StatisticsBase],
    metadata_id: int,
) -> StatementLambdaElement:
    stmt = lambda_stmt(lambda: columns.filter(table.metadata_id == metadata_id))
    if start_time is not None:
        start_time_ts = start_time.timestamp()
        stmt += lambda q: q.filter(table.start_ts >= start_time_ts)
    if end_time is not None:
        end_time_ts = end_time.timestamp()
        stmt += lambda q: q.filter(table.start_ts < end_time_ts)
    return stmt


def _get_max_mean_min_statistic_in_sub_period(
    session: Session,
    result: dict[str, float],
    start_time: datetime | None,
    end_time: datetime | None,
    table: type[StatisticsBase],
    types: set[Literal["max", "mean", "min", "change"]],
    metadata_id: int,
) -> None:
    """Return max, mean and min during the period."""
    # Calculate max, mean, min
    columns = select()
    if "max" in types:
        columns = columns.add_columns(func.max(table.max))
    if "mean" in types:
        columns = columns.add_columns(func.avg(table.mean))
        columns = columns.add_columns(func.count(table.mean))
    if "min" in types:
        columns = columns.add_columns(func.min(table.min))
    stmt = _generate_max_mean_min_statistic_in_sub_period_stmt(
        columns, start_time, end_time, table, metadata_id
    )
    stats = cast(Sequence[Row[Any]], execute_stmt_lambda_element(session, stmt))
    if not stats:
        return
    if "max" in types and (new_max := stats[0].max) is not None:
        old_max = result.get("max")
        result["max"] = max(new_max, old_max) if old_max is not None else new_max
    if "mean" in types and stats[0].avg is not None:
        # https://github.com/sqlalchemy/sqlalchemy/issues/9127
        duration = stats[0].count * table.duration.total_seconds()  # type: ignore[operator]
        result["duration"] = result.get("duration", 0.0) + duration
        result["mean_acc"] = result.get("mean_acc", 0.0) + stats[0].avg * duration
    if "min" in types and (new_min := stats[0].min) is not None:
        old_min = result.get("min")
        result["min"] = min(new_min, old_min) if old_min is not None else new_min


def _get_max_mean_min_statistic(
    session: Session,
    head_start_time: datetime | None,
    head_end_time: datetime | None,
    main_start_time: datetime | None,
    main_end_time: datetime | None,
    tail_start_time: datetime | None,
    tail_end_time: datetime | None,
    tail_only: bool,
    metadata_id: int,
    types: set[Literal["max", "mean", "min", "change"]],
) -> dict[str, float | None]:
    """Return max, mean and min during the period.

    The mean is a time weighted average, combining hourly and 5-minute statistics if
    necessary.
    """
    max_mean_min: dict[str, float] = {}
    result: dict[str, float | None] = {}

    if tail_start_time is not None:
        # Calculate max, mean, min
        _get_max_mean_min_statistic_in_sub_period(
            session,
            max_mean_min,
            tail_start_time,
            tail_end_time,
            StatisticsShortTerm,
            types,
            metadata_id,
        )

    if not tail_only:
        _get_max_mean_min_statistic_in_sub_period(
            session,
            max_mean_min,
            main_start_time,
            main_end_time,
            Statistics,
            types,
            metadata_id,
        )

    if head_start_time is not None:
        _get_max_mean_min_statistic_in_sub_period(
            session,
            max_mean_min,
            head_start_time,
            head_end_time,
            StatisticsShortTerm,
            types,
            metadata_id,
        )

    if "max" in types:
        result["max"] = max_mean_min.get("max")
    if "mean" in types:
        if "mean_acc" not in max_mean_min:
            result["mean"] = None
        else:
            result["mean"] = max_mean_min["mean_acc"] / max_mean_min["duration"]
    if "min" in types:
        result["min"] = max_mean_min.get("min")
    return result


def _first_statistic(
    session: Session,
    table: type[StatisticsBase],
    metadata_id: int,
) -> datetime | None:
    """Return the date of the oldest statistic row for a given metadata id."""
    stmt = lambda_stmt(
        lambda: select(table.start_ts)
        .filter(table.metadata_id == metadata_id)
        .order_by(table.start_ts.asc())
        .limit(1)
    )
    if stats := cast(Sequence[Row], execute_stmt_lambda_element(session, stmt)):
        return dt_util.utc_from_timestamp(stats[0].start_ts)
    return None


def _last_statistic(
    session: Session,
    table: type[StatisticsBase],
    metadata_id: int,
) -> datetime | None:
    """Return the date of the newest statistic row for a given metadata id."""
    stmt = lambda_stmt(
        lambda: select(table.start_ts)
        .filter(table.metadata_id == metadata_id)
        .order_by(table.start_ts.desc())
        .limit(1)
    )
    if stats := cast(Sequence[Row], execute_stmt_lambda_element(session, stmt)):
        return dt_util.utc_from_timestamp(stats[0].start_ts)
    return None


def _get_oldest_sum_statistic(
    session: Session,
    head_start_time: datetime | None,
    main_start_time: datetime | None,
    tail_start_time: datetime | None,
    oldest_stat: datetime | None,
    oldest_5_min_stat: datetime | None,
    tail_only: bool,
    metadata_id: int,
) -> float | None:
    """Return the oldest non-NULL sum during the period."""

    def _get_oldest_sum_statistic_in_sub_period(
        session: Session,
        start_time: datetime | None,
        table: type[StatisticsBase],
        metadata_id: int,
    ) -> float | None:
        """Return the oldest non-NULL sum during the period."""
        stmt = lambda_stmt(
            lambda: select(table.sum)
            .filter(table.metadata_id == metadata_id)
            .filter(table.sum.is_not(None))
            .order_by(table.start_ts.asc())
            .limit(1)
        )
        if start_time is not None:
            start_time = start_time + table.duration - timedelta.resolution
            if table == StatisticsShortTerm:
                minutes = start_time.minute - start_time.minute % 5
                period = start_time.replace(minute=minutes, second=0, microsecond=0)
            else:
                period = start_time.replace(minute=0, second=0, microsecond=0)
            prev_period = period - table.duration
            prev_period_ts = prev_period.timestamp()
            stmt += lambda q: q.filter(table.start_ts >= prev_period_ts)
        stats = cast(Sequence[Row], execute_stmt_lambda_element(session, stmt))
        return stats[0].sum if stats else None

    oldest_sum: float | None = None

    # This function won't be called if tail_only is False and main_start_time is None
    # the extra checks are added to satisfy MyPy
    if not tail_only and main_start_time is not None and oldest_stat is not None:
        period = main_start_time.replace(minute=0, second=0, microsecond=0)
        prev_period = period - Statistics.duration
        if prev_period < oldest_stat:
            return 0

    if (
        head_start_time is not None
        and oldest_5_min_stat is not None
        and (
            # If we want stats older than the short term purge window, don't lookup
            # the oldest sum in the short term table, as it would be prioritized
            # over older LongTermStats.
            (oldest_stat is None)
            or (oldest_5_min_stat < oldest_stat)
            or (oldest_5_min_stat <= head_start_time)
        )
        and (
            oldest_sum := _get_oldest_sum_statistic_in_sub_period(
                session, head_start_time, StatisticsShortTerm, metadata_id
            )
        )
        is not None
    ):
        return oldest_sum

    if not tail_only:
        if (
            oldest_sum := _get_oldest_sum_statistic_in_sub_period(
                session, main_start_time, Statistics, metadata_id
            )
        ) is not None:
            return oldest_sum
        return 0

    if (
        tail_start_time is not None
        and (
            oldest_sum := _get_oldest_sum_statistic_in_sub_period(
                session, tail_start_time, StatisticsShortTerm, metadata_id
            )
        )
    ) is not None:
        return oldest_sum

    return 0


def _get_newest_sum_statistic(
    session: Session,
    head_start_time: datetime | None,
    head_end_time: datetime | None,
    main_start_time: datetime | None,
    main_end_time: datetime | None,
    tail_start_time: datetime | None,
    tail_end_time: datetime | None,
    tail_only: bool,
    metadata_id: int,
) -> float | None:
    """Return the newest non-NULL sum during the period."""

    def _get_newest_sum_statistic_in_sub_period(
        session: Session,
        start_time: datetime | None,
        end_time: datetime | None,
        table: type[StatisticsBase],
        metadata_id: int,
    ) -> float | None:
        """Return the newest non-NULL sum during the period."""
        stmt = lambda_stmt(
            lambda: select(
                table.sum,
            )
            .filter(table.metadata_id == metadata_id)
            .filter(table.sum.is_not(None))
            .order_by(table.start_ts.desc())
            .limit(1)
        )
        if start_time is not None:
            start_time_ts = start_time.timestamp()
            stmt += lambda q: q.filter(table.start_ts >= start_time_ts)
        if end_time is not None:
            end_time_ts = end_time.timestamp()
            stmt += lambda q: q.filter(table.start_ts < end_time_ts)
        stats = cast(Sequence[Row], execute_stmt_lambda_element(session, stmt))

        return stats[0].sum if stats else None

    newest_sum: float | None = None

    if tail_start_time is not None:
        newest_sum = _get_newest_sum_statistic_in_sub_period(
            session, tail_start_time, tail_end_time, StatisticsShortTerm, metadata_id
        )
        if newest_sum is not None:
            return newest_sum

    if not tail_only:
        newest_sum = _get_newest_sum_statistic_in_sub_period(
            session, main_start_time, main_end_time, Statistics, metadata_id
        )
        if newest_sum is not None:
            return newest_sum

    if head_start_time is not None:
        newest_sum = _get_newest_sum_statistic_in_sub_period(
            session, head_start_time, head_end_time, StatisticsShortTerm, metadata_id
        )

    return newest_sum


def statistic_during_period(
    hass: HomeAssistant,
    start_time: datetime | None,
    end_time: datetime | None,
    statistic_id: str,
    types: set[Literal["max", "mean", "min", "change"]] | None,
    units: dict[str, str] | None,
) -> dict[str, Any]:
    """Return a statistic data point for the UTC period start_time - end_time."""
    metadata = None

    if not types:
        types = {"max", "mean", "min", "change"}

    result: dict[str, Any] = {}

    with session_scope(hass=hass, read_only=True) as session:
        # Fetch metadata for the given statistic_id
        if not (
            metadata := get_instance(hass).statistics_meta_manager.get(
                session, statistic_id
            )
        ):
            return result

        metadata_id = metadata[0]

        oldest_stat = _first_statistic(session, Statistics, metadata_id)
        oldest_5_min_stat = None
        if not valid_statistic_id(statistic_id):
            oldest_5_min_stat = _first_statistic(
                session, StatisticsShortTerm, metadata_id
            )

        # To calculate the summary, data from the statistics (hourly) and
        # short_term_statistics (5 minute) tables is combined
        # - The short term statistics table is used for the head and tail of the period,
        #   if the period it doesn't start or end on a full hour
        # - The statistics table is used for the remainder of the time
        now = dt_util.utcnow()
        if end_time is not None and end_time > now:
            end_time = now

        tail_only = (
            start_time is not None
            and end_time is not None
            and end_time - start_time < Statistics.duration
        )

        # Calculate the head period
        head_start_time: datetime | None = None
        head_end_time: datetime | None = None
        if (
            not tail_only
            and oldest_stat is not None
            and oldest_5_min_stat is not None
            and oldest_5_min_stat - oldest_stat < Statistics.duration
            and (start_time is None or start_time < oldest_5_min_stat)
        ):
            # To improve accuracy of averaged for statistics which were added within
            # recorder's retention period.
            head_start_time = oldest_5_min_stat
            head_end_time = (
                oldest_5_min_stat.replace(minute=0, second=0, microsecond=0)
                + Statistics.duration
            )
        elif not tail_only and start_time is not None and start_time.minute:
            head_start_time = start_time
            head_end_time = (
                start_time.replace(minute=0, second=0, microsecond=0)
                + Statistics.duration
            )

        # Calculate the tail period
        tail_start_time: datetime | None = None
        tail_end_time: datetime | None = None
        if end_time is None:
            tail_start_time = _last_statistic(session, Statistics, metadata_id)
            if tail_start_time:
                tail_start_time += Statistics.duration
            else:
                tail_start_time = now.replace(minute=0, second=0, microsecond=0)
        elif tail_only:
            tail_start_time = start_time
            tail_end_time = end_time
        elif end_time.minute:
            tail_start_time = end_time.replace(minute=0, second=0, microsecond=0)
            tail_end_time = end_time

        # Calculate the main period
        main_start_time: datetime | None = None
        main_end_time: datetime | None = None
        if not tail_only:
            main_start_time = start_time if head_end_time is None else head_end_time
            main_end_time = end_time if tail_start_time is None else tail_start_time

        if not types.isdisjoint({"max", "mean", "min"}):
            result = _get_max_mean_min_statistic(
                session,
                head_start_time,
                head_end_time,
                main_start_time,
                main_end_time,
                tail_start_time,
                tail_end_time,
                tail_only,
                metadata_id,
                types,
            )

        if "change" in types:
            oldest_sum: float | None
            if start_time is None:
                oldest_sum = 0.0
            else:
                oldest_sum = _get_oldest_sum_statistic(
                    session,
                    head_start_time,
                    main_start_time,
                    tail_start_time,
                    oldest_stat,
                    oldest_5_min_stat,
                    tail_only,
                    metadata_id,
                )
            newest_sum = _get_newest_sum_statistic(
                session,
                head_start_time,
                head_end_time,
                main_start_time,
                main_end_time,
                tail_start_time,
                tail_end_time,
                tail_only,
                metadata_id,
            )
            # Calculate the difference between the oldest and newest sum
            if oldest_sum is not None and newest_sum is not None:
                result["change"] = newest_sum - oldest_sum
            else:
                result["change"] = None

    state_unit = unit = metadata[1]["unit_of_measurement"]
    if state := hass.states.get(statistic_id):
        state_unit = state.attributes.get(ATTR_UNIT_OF_MEASUREMENT)
    convert = _get_statistic_to_display_unit_converter(unit, state_unit, units)

    if not convert:
        return result
    return {key: convert(value) for key, value in result.items()}


_type_column_mapping = {
    "last_reset": "last_reset_ts",
    "max": "max",
    "mean": "mean",
    "min": "min",
    "state": "state",
    "sum": "sum",
}


def _generate_select_columns_for_types_stmt(
    table: type[StatisticsBase],
    types: set[Literal["last_reset", "max", "mean", "min", "state", "sum"]],
) -> StatementLambdaElement:
    columns = select(table.metadata_id, table.start_ts)
    track_on: list[str | None] = [
        table.__tablename__,  # type: ignore[attr-defined]
    ]
    for key, column in _type_column_mapping.items():
        if key in types:
            columns = columns.add_columns(getattr(table, column))
            track_on.append(column)
        else:
            track_on.append(None)
    return lambda_stmt(lambda: columns, track_on=track_on)


def _extract_metadata_and_discard_impossible_columns(
    metadata: dict[str, tuple[int, StatisticMetaData]],
    types: set[Literal["last_reset", "max", "mean", "min", "state", "sum"]],
) -> list[int]:
    """Extract metadata ids from metadata and discard impossible columns."""
    metadata_ids = []
    has_mean = False
    has_sum = False
    for metadata_id, stats_metadata in metadata.values():
        metadata_ids.append(metadata_id)
        has_mean |= stats_metadata["has_mean"]
        has_sum |= stats_metadata["has_sum"]
    if not has_mean:
        types.discard("mean")
        types.discard("min")
        types.discard("max")
    if not has_sum:
        types.discard("sum")
        types.discard("state")
    return metadata_ids


def _augment_result_with_change(
    hass: HomeAssistant,
    session: Session,
    start_time: datetime,
    units: dict[str, str] | None,
    _types: set[Literal["change", "last_reset", "max", "mean", "min", "state", "sum"]],
    table: type[Statistics | StatisticsShortTerm],
    metadata: dict[str, tuple[int, StatisticMetaData]],
    result: dict[str, list[StatisticsRow]],
) -> None:
    """Add change to the result."""
    drop_sum = "sum" not in _types
    prev_sums = {}
    if tmp := _statistics_at_time(
        session,
        {metadata[statistic_id][0] for statistic_id in result},
        table,
        start_time,
        {"sum"},
    ):
        _metadata = dict(metadata.values())
        for row in tmp:
            metadata_by_id = _metadata[row.metadata_id]
            statistic_id = metadata_by_id["statistic_id"]

            state_unit = unit = metadata_by_id["unit_of_measurement"]
            if state := hass.states.get(statistic_id):
                state_unit = state.attributes.get(ATTR_UNIT_OF_MEASUREMENT)
            convert = _get_statistic_to_display_unit_converter(unit, state_unit, units)

            if convert is not None:
                prev_sums[statistic_id] = convert(row.sum)
            else:
                prev_sums[statistic_id] = row.sum

    for statistic_id, rows in result.items():
        prev_sum = prev_sums.get(statistic_id) or 0
        for statistics_row in rows:
            if "sum" not in statistics_row:
                continue
            if drop_sum:
                _sum = statistics_row.pop("sum")
            else:
                _sum = statistics_row["sum"]
            if _sum is None:
                statistics_row["change"] = None
                continue
            statistics_row["change"] = _sum - prev_sum
            prev_sum = _sum


def _statistics_during_period_with_session(
    hass: HomeAssistant,
    session: Session,
    start_time: datetime,
    end_time: datetime | None,
    statistic_ids: set[str] | None,
    period: Literal["5minute", "day", "hour", "week", "month"],
    units: dict[str, str] | None,
    _types: set[Literal["change", "last_reset", "max", "mean", "min", "state", "sum"]],
) -> dict[str, list[StatisticsRow]]:
    """Return statistic data points during UTC period start_time - end_time.

    If end_time is omitted, returns statistics newer than or equal to start_time.
    If statistic_ids is omitted, returns statistics for all statistics ids.
    """
    if statistic_ids is not None and not isinstance(statistic_ids, set):
        # This is for backwards compatibility to avoid a breaking change
        # for custom integrations that call this method.
        statistic_ids = set(statistic_ids)  # type: ignore[unreachable]
    # Fetch metadata for the given (or all) statistic_ids
    metadata = get_instance(hass).statistics_meta_manager.get_many(
        session, statistic_ids=statistic_ids
    )
    if not metadata:
        return {}

    types: set[Literal["last_reset", "max", "mean", "min", "state", "sum"]] = set()
    for stat_type in _types:
        if stat_type == "change":
            types.add("sum")
            continue
        types.add(stat_type)

    metadata_ids = None
    if statistic_ids is not None:
        metadata_ids = _extract_metadata_and_discard_impossible_columns(metadata, types)

    # Align start_time and end_time with the period
    if period == "day":
        start_time = dt_util.as_local(start_time).replace(
            hour=0, minute=0, second=0, microsecond=0
        )
        start_time = start_time.replace()
        if end_time is not None:
            end_local = dt_util.as_local(end_time)
            end_time = end_local.replace(
                hour=0, minute=0, second=0, microsecond=0
            ) + timedelta(days=1)
    elif period == "week":
        start_local = dt_util.as_local(start_time)
        start_time = start_local.replace(
            hour=0, minute=0, second=0, microsecond=0
        ) - timedelta(days=start_local.weekday())
        if end_time is not None:
            end_local = dt_util.as_local(end_time)
            end_time = (
                end_local.replace(hour=0, minute=0, second=0, microsecond=0)
                - timedelta(days=end_local.weekday())
                + timedelta(days=7)
            )
    elif period == "month":
        start_time = dt_util.as_local(start_time).replace(
            day=1, hour=0, minute=0, second=0, microsecond=0
        )
        if end_time is not None:
            end_time = _find_month_end_time(dt_util.as_local(end_time))

    table: type[Statistics | StatisticsShortTerm] = (
        Statistics if period != "5minute" else StatisticsShortTerm
    )
    stmt = _generate_statistics_during_period_stmt(
        start_time, end_time, metadata_ids, table, types
    )
    stats = cast(
        Sequence[Row], execute_stmt_lambda_element(session, stmt, orm_rows=False)
    )

    if not stats:
        return {}

    result = _sorted_statistics_to_dict(
        hass,
        stats,
        statistic_ids,
        metadata,
        True,
        table,
        units,
        types,
    )

    if period == "day":
        result = _reduce_statistics_per_day(result, types)

    if period == "week":
        result = _reduce_statistics_per_week(result, types)

    if period == "month":
        result = _reduce_statistics_per_month(result, types)

    if "change" in _types:
        _augment_result_with_change(
            hass, session, start_time, units, _types, table, metadata, result
        )

    # Return statistics combined with metadata
    return result


def statistics_during_period(
    hass: HomeAssistant,
    start_time: datetime,
    end_time: datetime | None,
    statistic_ids: set[str] | None,
    period: Literal["5minute", "day", "hour", "week", "month"],
    units: dict[str, str] | None,
    types: set[Literal["change", "last_reset", "max", "mean", "min", "state", "sum"]],
) -> dict[str, list[StatisticsRow]]:
    """Return statistic data points during UTC period start_time - end_time.

    If end_time is omitted, returns statistics newer than or equal to start_time.
    If statistic_ids is omitted, returns statistics for all statistics ids.
    """
    with session_scope(hass=hass, read_only=True) as session:
        return _statistics_during_period_with_session(
            hass,
            session,
            start_time,
            end_time,
            statistic_ids,
            period,
            units,
            types,
        )


def _get_last_statistics_stmt(
    metadata_id: int,
    number_of_stats: int,
) -> StatementLambdaElement:
    """Generate a statement for number_of_stats statistics for a given statistic_id."""
    return lambda_stmt(
        lambda: select(*QUERY_STATISTICS)
        .filter_by(metadata_id=metadata_id)
        .order_by(Statistics.metadata_id, Statistics.start_ts.desc())
        .limit(number_of_stats)
    )


def _get_last_statistics_short_term_stmt(
    metadata_id: int,
    number_of_stats: int,
) -> StatementLambdaElement:
    """Generate a statement for number_of_stats short term statistics.

    For a given statistic_id.
    """
    return lambda_stmt(
        lambda: select(*QUERY_STATISTICS_SHORT_TERM)
        .filter_by(metadata_id=metadata_id)
        .order_by(StatisticsShortTerm.metadata_id, StatisticsShortTerm.start_ts.desc())
        .limit(number_of_stats)
    )


def _get_last_statistics(
    hass: HomeAssistant,
    number_of_stats: int,
    statistic_id: str,
    convert_units: bool,
    table: type[StatisticsBase],
    types: set[Literal["last_reset", "max", "mean", "min", "state", "sum"]],
) -> dict[str, list[StatisticsRow]]:
    """Return the last number_of_stats statistics for a given statistic_id."""
    statistic_ids = {statistic_id}
    with session_scope(hass=hass, read_only=True) as session:
        # Fetch metadata for the given statistic_id
        metadata = get_instance(hass).statistics_meta_manager.get_many(
            session, statistic_ids=statistic_ids
        )
        if not metadata:
            return {}
        metadata_ids = _extract_metadata_and_discard_impossible_columns(metadata, types)
        metadata_id = metadata_ids[0]
        if table == Statistics:
            stmt = _get_last_statistics_stmt(metadata_id, number_of_stats)
        else:
            stmt = _get_last_statistics_short_term_stmt(metadata_id, number_of_stats)
        stats = cast(
            Sequence[Row], execute_stmt_lambda_element(session, stmt, orm_rows=False)
        )

        if not stats:
            return {}

        # Return statistics combined with metadata
        return _sorted_statistics_to_dict(
            hass,
            stats,
            statistic_ids,
            metadata,
            convert_units,
            table,
            None,
            types,
        )


def get_last_statistics(
    hass: HomeAssistant,
    number_of_stats: int,
    statistic_id: str,
    convert_units: bool,
    types: set[Literal["last_reset", "max", "mean", "min", "state", "sum"]],
) -> dict[str, list[StatisticsRow]]:
    """Return the last number_of_stats statistics for a statistic_id."""
    return _get_last_statistics(
        hass, number_of_stats, statistic_id, convert_units, Statistics, types
    )


def get_last_short_term_statistics(
    hass: HomeAssistant,
    number_of_stats: int,
    statistic_id: str,
    convert_units: bool,
    types: set[Literal["last_reset", "max", "mean", "min", "state", "sum"]],
) -> dict[str, list[StatisticsRow]]:
    """Return the last number_of_stats short term statistics for a statistic_id."""
    return _get_last_statistics(
        hass, number_of_stats, statistic_id, convert_units, StatisticsShortTerm, types
    )


def get_latest_short_term_statistics_by_ids(
    session: Session, ids: Iterable[int]
) -> list[Row]:
    """Return the latest short term statistics for a list of ids."""
    stmt = _latest_short_term_statistics_by_ids_stmt(ids)
    return list(
        cast(
            Sequence[Row],
            execute_stmt_lambda_element(session, stmt),
        )
    )


def _latest_short_term_statistics_by_ids_stmt(
    ids: Iterable[int],
) -> StatementLambdaElement:
    """Create the statement for finding the latest short term stat rows by id."""
    return lambda_stmt(
        lambda: select(*QUERY_STATISTICS_SHORT_TERM).filter(
            StatisticsShortTerm.id.in_(ids)
        )
    )


def get_latest_short_term_statistics_with_session(
    hass: HomeAssistant,
    session: Session,
    statistic_ids: set[str],
    types: set[Literal["last_reset", "max", "mean", "min", "state", "sum"]],
    metadata: dict[str, tuple[int, StatisticMetaData]] | None = None,
) -> dict[str, list[StatisticsRow]]:
    """Return the latest short term statistics for a list of statistic_ids with a session."""
    # Fetch metadata for the given statistic_ids
    if not metadata:
        metadata = get_instance(hass).statistics_meta_manager.get_many(
            session, statistic_ids=statistic_ids
        )
    if not metadata:
        return {}
    metadata_ids = set(
        _extract_metadata_and_discard_impossible_columns(metadata, types)
    )
    run_cache = get_short_term_statistics_run_cache(hass)
    # Try to find the latest short term statistics ids for the metadata_ids
    # from the run cache first if we have it. If the run cache references
    # a non-existent id because of a purge, we will detect it missing in the
    # next step and run a query to re-populate the cache.
    stats: list[Row] = []
    if metadata_id_to_id := run_cache.get_latest_ids(metadata_ids):
        stats = get_latest_short_term_statistics_by_ids(
            session, metadata_id_to_id.values()
        )
    # If we are missing some metadata_ids in the run cache, we need run a query
    # to populate the cache for each metadata_id, and then run another query
    # to get the latest short term statistics for the missing metadata_ids.
    if (missing_metadata_ids := metadata_ids - set(metadata_id_to_id)) and (
        found_latest_ids := {
            latest_id
            for metadata_id in missing_metadata_ids
            if (
                latest_id := cache_latest_short_term_statistic_id_for_metadata_id(
                    run_cache,
                    session,
                    metadata_id,
                )
            )
            is not None
        }
    ):
        stats.extend(get_latest_short_term_statistics_by_ids(session, found_latest_ids))

    if not stats:
        return {}

    # Return statistics combined with metadata
    return _sorted_statistics_to_dict(
        hass,
        stats,
        statistic_ids,
        metadata,
        False,
        StatisticsShortTerm,
        None,
        types,
    )


def _generate_statistics_at_time_stmt(
    table: type[StatisticsBase],
    metadata_ids: set[int],
    start_time_ts: float,
    types: set[Literal["last_reset", "max", "mean", "min", "state", "sum"]],
) -> StatementLambdaElement:
    """Create the statement for finding the statistics for a given time."""
    stmt = _generate_select_columns_for_types_stmt(table, types)
    stmt += lambda q: q.join(
        (
            most_recent_statistic_ids := (
                select(
                    func.max(table.start_ts).label("max_start_ts"),
                    table.metadata_id.label("max_metadata_id"),
                )
                .filter(table.start_ts < start_time_ts)
                .filter(table.metadata_id.in_(metadata_ids))
                .group_by(table.metadata_id)
                .subquery()
            )
        ),
        and_(
            table.start_ts == most_recent_statistic_ids.c.max_start_ts,
            table.metadata_id == most_recent_statistic_ids.c.max_metadata_id,
        ),
    )
    return stmt


def _statistics_at_time(
    session: Session,
    metadata_ids: set[int],
    table: type[StatisticsBase],
    start_time: datetime,
    types: set[Literal["last_reset", "max", "mean", "min", "state", "sum"]],
) -> Sequence[Row] | None:
    """Return last known statistics, earlier than start_time, for the metadata_ids."""
    start_time_ts = start_time.timestamp()
    stmt = _generate_statistics_at_time_stmt(table, metadata_ids, start_time_ts, types)
    return cast(Sequence[Row], execute_stmt_lambda_element(session, stmt))


def _build_sum_converted_stats(
    db_rows: list[Row],
    table_duration_seconds: float,
    start_ts_idx: int,
    sum_idx: int,
    convert: Callable[[float | None], float | None] | Callable[[float], float],
) -> list[StatisticsRow]:
    """Build a list of sum statistics."""
    return [
        {
            "start": (start_ts := db_row[start_ts_idx]),
            "end": start_ts + table_duration_seconds,
            "sum": None if (v := db_row[sum_idx]) is None else convert(v),
        }
        for db_row in db_rows
    ]


def _build_sum_stats(
    db_rows: list[Row],
    table_duration_seconds: float,
    start_ts_idx: int,
    sum_idx: int,
) -> list[StatisticsRow]:
    """Build a list of sum statistics."""
    return [
        {
            "start": (start_ts := db_row[start_ts_idx]),
            "end": start_ts + table_duration_seconds,
            "sum": db_row[sum_idx],
        }
        for db_row in db_rows
    ]


def _build_stats(
    db_rows: list[Row],
    table_duration_seconds: float,
    start_ts_idx: int,
    row_mapping: tuple[tuple[str, int], ...],
) -> list[StatisticsRow]:
    """Build a list of statistics without unit conversion."""
    return [
        {
            "start": (start_ts := db_row[start_ts_idx]),
            "end": start_ts + table_duration_seconds,
<<<<<<< HEAD
            **{key: db_row[idx] for key, idx in row_mapping if idx is not None},
=======
            **{key: db_row[idx] for key, idx in row_mapping},  # type: ignore[typeddict-item]
>>>>>>> 0061777e
        }
        for db_row in db_rows
    ]


def _build_converted_stats(
    db_rows: list[Row],
    table_duration_seconds: float,
    start_ts_idx: int,
    row_mapping: tuple[tuple[str, int], ...],
    convert: Callable[[float | None], float | None] | Callable[[float], float],
) -> list[StatisticsRow]:
    """Build a list of statistics with unit conversion."""
    return [
        {
            "start": (start_ts := db_row[start_ts_idx]),
            "end": start_ts + table_duration_seconds,
            **{
<<<<<<< HEAD
                key: None if (v := db_row[idx]) is None else convert(v)
                for key, idx in row_mapping
                if idx is not None
=======
                key: None if (v := db_row[idx]) is None else convert(v)  # type: ignore[typeddict-item]
                for key, idx in row_mapping
>>>>>>> 0061777e
            },
        }
        for db_row in db_rows
    ]


def _sorted_statistics_to_dict(
    hass: HomeAssistant,
    stats: Sequence[Row[Any]],
    statistic_ids: set[str] | None,
    _metadata: dict[str, tuple[int, StatisticMetaData]],
    convert_units: bool,
    table: type[StatisticsBase],
    units: dict[str, str] | None,
    types: set[Literal["last_reset", "max", "mean", "min", "state", "sum"]],
) -> dict[str, list[StatisticsRow]]:
    """Convert SQL results into JSON friendly data structure."""
    assert stats, "stats must not be empty"  # Guard against implementation error
    result: dict[str, list[StatisticsRow]] = defaultdict(list)
    metadata = dict(_metadata.values())
    # Identify metadata IDs for which no data was available at the requested start time
    field_map: dict[str, int] = {key: idx for idx, key in enumerate(stats[0]._fields)}
    metadata_id_idx = field_map["metadata_id"]
    start_ts_idx = field_map["start_ts"]
    stats_by_meta_id: dict[int, list[Row]] = {}
    seen_statistic_ids: set[str] = set()
    key_func = itemgetter(metadata_id_idx)
    for meta_id, group in groupby(stats, key_func):
        stats_by_meta_id[meta_id] = list(group)
        seen_statistic_ids.add(metadata[meta_id]["statistic_id"])

    # Set all statistic IDs to empty lists in result set to maintain the order
    if statistic_ids is not None:
        for stat_id in statistic_ids:
            # Only set the statistic ID if it is in the data to
            # avoid having to do a second loop to remove the
            # statistic IDs that are not in the data at the end
            if stat_id in seen_statistic_ids:
                result[stat_id] = []

    # Figure out which fields we need to extract from the SQL result
    # and which indices they have in the result so we can avoid the overhead
    # of doing a dict lookup for each row
    if "last_reset_ts" in field_map:
        field_map["last_reset"] = field_map.pop("last_reset_ts")
    sum_idx = field_map["sum"] if "sum" in types else None
    sum_only = len(types) == 1 and sum_idx is not None
    row_mapping = tuple((key, field_map[key]) for key in types if key in field_map)
    # Append all statistic entries, and optionally do unit conversion
    table_duration_seconds = table.duration.total_seconds()
    for meta_id, db_rows in stats_by_meta_id.items():
        metadata_by_id = metadata[meta_id]
        statistic_id = metadata_by_id["statistic_id"]
        if convert_units:
            state_unit = unit = metadata_by_id["unit_of_measurement"]
            if state := hass.states.get(statistic_id):
                state_unit = state.attributes.get(ATTR_UNIT_OF_MEASUREMENT)
            convert = _get_statistic_to_display_unit_converter(
                unit, state_unit, units, allow_none=False
            )
        else:
            convert = None

        build_args = (db_rows, table_duration_seconds, start_ts_idx)
        if sum_only:
            # This function is extremely flexible and can handle all types of
            # statistics, but in practice we only ever use a few combinations.
            #
            # For energy, we only need sum statistics, so we can optimize
            # this path to avoid the overhead of the more generic function.
            assert sum_idx is not None
            if convert:
                _stats = _build_sum_converted_stats(*build_args, sum_idx, convert)
            else:
                _stats = _build_sum_stats(*build_args, sum_idx)
        elif convert:
            _stats = _build_converted_stats(*build_args, row_mapping, convert)
        else:
            _stats = _build_stats(*build_args, row_mapping)

        result[statistic_id] = _stats

    return result


def validate_statistics(hass: HomeAssistant) -> dict[str, list[ValidationIssue]]:
    """Validate statistics."""
    platform_validation: dict[str, list[ValidationIssue]] = {}
    for platform in hass.data[DOMAIN].recorder_platforms.values():
        if platform_validate_statistics := getattr(
            platform, INTEGRATION_PLATFORM_VALIDATE_STATISTICS, None
        ):
            platform_validation.update(platform_validate_statistics(hass))
    return platform_validation


def _statistics_exists(
    session: Session,
    table: type[StatisticsBase],
    metadata_id: int,
    start: datetime,
) -> int | None:
    """Return id if a statistics entry already exists."""
    start_ts = start.timestamp()
    result = (
        session.query(table.id)
        .filter((table.metadata_id == metadata_id) & (table.start_ts == start_ts))
        .first()
    )
    return result.id if result else None


@callback
def _async_import_statistics(
    hass: HomeAssistant,
    metadata: StatisticMetaData,
    statistics: Iterable[StatisticData],
) -> None:
    """Validate timestamps and insert an import_statistics job in the queue."""
    for statistic in statistics:
        start = statistic["start"]
        if start.tzinfo is None or start.tzinfo.utcoffset(start) is None:
            raise HomeAssistantError(
                "Naive timestamp: no or invalid timezone info provided"
            )
        if start.minute != 0 or start.second != 0 or start.microsecond != 0:
            raise HomeAssistantError(
                "Invalid timestamp: timestamps must be from the top of the hour (minutes and seconds = 0)"
            )

        statistic["start"] = dt_util.as_utc(start)

        if "last_reset" in statistic and statistic["last_reset"] is not None:
            last_reset = statistic["last_reset"]
            if (
                last_reset.tzinfo is None
                or last_reset.tzinfo.utcoffset(last_reset) is None
            ):
                raise HomeAssistantError("Naive timestamp")
            statistic["last_reset"] = dt_util.as_utc(last_reset)

    # Insert job in recorder's queue
    get_instance(hass).async_import_statistics(metadata, statistics, Statistics)


@callback
def async_import_statistics(
    hass: HomeAssistant,
    metadata: StatisticMetaData,
    statistics: Iterable[StatisticData],
) -> None:
    """Import hourly statistics from an internal source.

    This inserts an import_statistics job in the recorder's queue.
    """
    if not valid_entity_id(metadata["statistic_id"]):
        raise HomeAssistantError("Invalid statistic_id")

    # The source must not be empty and must be aligned with the statistic_id
    if not metadata["source"] or metadata["source"] != DOMAIN:
        raise HomeAssistantError("Invalid source")

    _async_import_statistics(hass, metadata, statistics)


@callback
def async_add_external_statistics(
    hass: HomeAssistant,
    metadata: StatisticMetaData,
    statistics: Iterable[StatisticData],
) -> None:
    """Add hourly statistics from an external source.

    This inserts an import_statistics job in the recorder's queue.
    """
    # The statistic_id has same limitations as an entity_id, but with a ':' as separator
    if not valid_statistic_id(metadata["statistic_id"]):
        raise HomeAssistantError("Invalid statistic_id")

    # The source must not be empty and must be aligned with the statistic_id
    domain, _object_id = split_statistic_id(metadata["statistic_id"])
    if not metadata["source"] or metadata["source"] != domain:
        raise HomeAssistantError("Invalid source")

    _async_import_statistics(hass, metadata, statistics)


def _import_statistics_with_session(
    instance: Recorder,
    session: Session,
    metadata: StatisticMetaData,
    statistics: Iterable[StatisticData],
    table: type[StatisticsBase],
) -> bool:
    """Import statistics to the database."""
    statistics_meta_manager = instance.statistics_meta_manager
    old_metadata_dict = statistics_meta_manager.get_many(
        session, statistic_ids={metadata["statistic_id"]}
    )
    _, metadata_id = statistics_meta_manager.update_or_add(
        session, metadata, old_metadata_dict
    )
    for stat in statistics:
        if stat_id := _statistics_exists(session, table, metadata_id, stat["start"]):
            _update_statistics(session, table, stat_id, stat)
        else:
            _insert_statistics(session, table, metadata_id, stat)

    if table != StatisticsShortTerm:
        return True

    # We just inserted new short term statistics, so we need to update the
    # ShortTermStatisticsRunCache with the latest id for the metadata_id
    run_cache = get_short_term_statistics_run_cache(instance.hass)
    cache_latest_short_term_statistic_id_for_metadata_id(
        run_cache, session, metadata_id
    )

    return True


@singleton(DATA_SHORT_TERM_STATISTICS_RUN_CACHE)
def get_short_term_statistics_run_cache(
    hass: HomeAssistant,
) -> ShortTermStatisticsRunCache:
    """Get the short term statistics run cache."""
    return ShortTermStatisticsRunCache()


def cache_latest_short_term_statistic_id_for_metadata_id(
    run_cache: ShortTermStatisticsRunCache,
    session: Session,
    metadata_id: int,
) -> int | None:
    """Cache the latest short term statistic for a given metadata_id.

    Returns the id of the latest short term statistic for the metadata_id
    that was added to the cache, or None if no latest short term statistic
    was found for the metadata_id.
    """
    if latest := cast(
        Sequence[Row],
        execute_stmt_lambda_element(
            session, _find_latest_short_term_statistic_for_metadata_id_stmt(metadata_id)
        ),
    ):
        id_: int = latest[0].id
        run_cache.set_latest_id_for_metadata_id(metadata_id, id_)
        return id_
    return None


def _find_latest_short_term_statistic_for_metadata_id_stmt(
    metadata_id: int,
) -> StatementLambdaElement:
    """Create a statement to find the latest short term statistics for a metadata_id."""
    #
    # This code only looks up one row, and should not be refactored to
    # lookup multiple using func.max
    # or similar, as that will cause the query to be significantly slower
    # for DBMs such as PostgreSQL that will have to do a full scan
    #
    # For PostgreSQL a combined query plan looks like:
    # (actual time=2.218..893.909 rows=170531 loops=1)
    #
    # For PostgreSQL a separate query plan looks like:
    # (actual time=0.301..0.301 rows=1 loops=1)
    #
    #
    return lambda_stmt(
        lambda: select(
            StatisticsShortTerm.id,
        )
        .where(StatisticsShortTerm.metadata_id == metadata_id)
        .order_by(StatisticsShortTerm.start_ts.desc())
        .limit(1)
    )


@retryable_database_job("statistics")
def import_statistics(
    instance: Recorder,
    metadata: StatisticMetaData,
    statistics: Iterable[StatisticData],
    table: type[StatisticsBase],
) -> bool:
    """Process an import_statistics job."""

    with session_scope(
        session=instance.get_session(),
        exception_filter=filter_unique_constraint_integrity_error(
            instance, "statistic"
        ),
    ) as session:
        return _import_statistics_with_session(
            instance, session, metadata, statistics, table
        )


@retryable_database_job("adjust_statistics")
def adjust_statistics(
    instance: Recorder,
    statistic_id: str,
    start_time: datetime,
    sum_adjustment: float,
    adjustment_unit: str,
) -> bool:
    """Process an add_statistics job."""

    with session_scope(session=instance.get_session()) as session:
        metadata = instance.statistics_meta_manager.get_many(
            session, statistic_ids={statistic_id}
        )
        if statistic_id not in metadata:
            return True

        statistic_unit = metadata[statistic_id][1]["unit_of_measurement"]
        if convert := _get_display_to_statistic_unit_converter(
            adjustment_unit, statistic_unit
        ):
            sum_adjustment = convert(sum_adjustment)

        _adjust_sum_statistics(
            session,
            StatisticsShortTerm,
            metadata[statistic_id][0],
            start_time,
            sum_adjustment,
        )

        _adjust_sum_statistics(
            session,
            Statistics,
            metadata[statistic_id][0],
            start_time.replace(minute=0),
            sum_adjustment,
        )

    return True


def _change_statistics_unit_for_table(
    session: Session,
    table: type[StatisticsBase],
    metadata_id: int,
    convert: Callable[[float | None], float | None],
) -> None:
    """Insert statistics in the database."""
    columns = (table.id, table.mean, table.min, table.max, table.state, table.sum)
    query = session.query(*columns).filter_by(metadata_id=bindparam("metadata_id"))
    rows = execute(query.params(metadata_id=metadata_id))
    for row in rows:
        session.query(table).filter(table.id == row.id).update(
            {
                table.mean: convert(row.mean),
                table.min: convert(row.min),
                table.max: convert(row.max),
                table.state: convert(row.state),
                table.sum: convert(row.sum),
            },
            synchronize_session=False,
        )


def change_statistics_unit(
    instance: Recorder,
    statistic_id: str,
    new_unit: str,
    old_unit: str,
) -> None:
    """Change statistics unit for a statistic_id."""
    statistics_meta_manager = instance.statistics_meta_manager
    with session_scope(session=instance.get_session()) as session:
        metadata = statistics_meta_manager.get(session, statistic_id)

        # Guard against the statistics being removed or updated before the
        # change_statistics_unit job executes
        if (
            metadata is None
            or metadata[1]["source"] != DOMAIN
            or metadata[1]["unit_of_measurement"] != old_unit
        ):
            _LOGGER.warning("Could not change statistics unit for %s", statistic_id)
            return

        metadata_id = metadata[0]

        if not (convert := _get_unit_converter(old_unit, new_unit)):
            _LOGGER.warning(
                "Statistics unit of measurement for %s is already %s",
                statistic_id,
                new_unit,
            )
            return

        tables: tuple[type[StatisticsBase], ...] = (
            Statistics,
            StatisticsShortTerm,
        )
        for table in tables:
            _change_statistics_unit_for_table(session, table, metadata_id, convert)

        statistics_meta_manager.update_unit_of_measurement(
            session, statistic_id, new_unit
        )


@callback
def async_change_statistics_unit(
    hass: HomeAssistant,
    statistic_id: str,
    *,
    new_unit_of_measurement: str,
    old_unit_of_measurement: str,
) -> None:
    """Change statistics unit for a statistic_id."""
    if not can_convert_units(old_unit_of_measurement, new_unit_of_measurement):
        raise HomeAssistantError(
            f"Can't convert {old_unit_of_measurement} to {new_unit_of_measurement}"
        )

    get_instance(hass).async_change_statistics_unit(
        statistic_id,
        new_unit_of_measurement=new_unit_of_measurement,
        old_unit_of_measurement=old_unit_of_measurement,
    )


def cleanup_statistics_timestamp_migration(instance: Recorder) -> bool:
    """Clean up the statistics migration from timestamp to datetime.

    Returns False if there are more rows to update.
    Returns True if all rows have been updated.
    """
    engine = instance.engine
    assert engine is not None
    if engine.dialect.name == SupportedDialect.SQLITE:
        for table in STATISTICS_TABLES:
            with session_scope(session=instance.get_session()) as session:
                session.connection().execute(
                    text(
                        f"update {table} set start = NULL, created = NULL, last_reset = NULL;"  # noqa: S608
                    )
                )
    elif engine.dialect.name == SupportedDialect.MYSQL:
        for table in STATISTICS_TABLES:
            with session_scope(session=instance.get_session()) as session:
                if (
                    session.connection()
                    .execute(
                        text(
                            f"UPDATE {table} set start=NULL, created=NULL, last_reset=NULL where start is not NULL LIMIT 100000;"  # noqa: S608
                        )
                    )
                    .rowcount
                ):
                    # We have more rows to update so return False
                    # to indicate we need to run again
                    return False
    elif engine.dialect.name == SupportedDialect.POSTGRESQL:
        for table in STATISTICS_TABLES:
            with session_scope(session=instance.get_session()) as session:
                if (
                    session.connection()
                    .execute(
                        text(
                            f"UPDATE {table} set start=NULL, created=NULL, last_reset=NULL "  # noqa: S608
                            f"where id in (select id from {table} where start is not NULL LIMIT 100000)"
                        )
                    )
                    .rowcount
                ):
                    # We have more rows to update so return False
                    # to indicate we need to run again
                    return False

    from .migration import _drop_index  # pylint: disable=import-outside-toplevel

    for table in STATISTICS_TABLES:
        _drop_index(instance.get_session, table, f"ix_{table}_start")
    # We have no more rows to update so return True
    # to indicate we are done
    return True<|MERGE_RESOLUTION|>--- conflicted
+++ resolved
@@ -2096,11 +2096,7 @@
         {
             "start": (start_ts := db_row[start_ts_idx]),
             "end": start_ts + table_duration_seconds,
-<<<<<<< HEAD
-            **{key: db_row[idx] for key, idx in row_mapping if idx is not None},
-=======
             **{key: db_row[idx] for key, idx in row_mapping},  # type: ignore[typeddict-item]
->>>>>>> 0061777e
         }
         for db_row in db_rows
     ]
@@ -2119,14 +2115,8 @@
             "start": (start_ts := db_row[start_ts_idx]),
             "end": start_ts + table_duration_seconds,
             **{
-<<<<<<< HEAD
-                key: None if (v := db_row[idx]) is None else convert(v)
-                for key, idx in row_mapping
-                if idx is not None
-=======
                 key: None if (v := db_row[idx]) is None else convert(v)  # type: ignore[typeddict-item]
                 for key, idx in row_mapping
->>>>>>> 0061777e
             },
         }
         for db_row in db_rows
