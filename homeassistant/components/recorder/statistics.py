--- conflicted
+++ resolved
@@ -1569,24 +1569,7 @@
 
     metadata_ids = None
     if statistic_ids is not None:
-<<<<<<< HEAD
-        metadata_ids = []
-        has_mean = False
-        has_sum = False
-        for metadata_id, stats_metadata in metadata.values():
-            metadata_ids.append(metadata_id)
-            has_mean |= stats_metadata["has_mean"]
-            has_sum |= stats_metadata["has_sum"]
-        if not has_mean:
-            types.discard("mean")
-            types.discard("min")
-            types.discard("max")
-        if not has_sum:
-            types.discard("sum")
-            types.discard("state")
-=======
         metadata_ids = _extract_metadata_and_discard_impossible_columns(metadata, types)
->>>>>>> 5bf4057b
 
     table: type[Statistics | StatisticsShortTerm] = (
         Statistics if period != "5minute" else StatisticsShortTerm
