"""Statistics helper."""
from __future__ import annotations

from collections import defaultdict
from collections.abc import Callable, Iterable, Sequence
import contextlib
import dataclasses
from datetime import datetime, timedelta
from functools import lru_cache, partial
from itertools import chain, groupby
import logging
from operator import itemgetter
import re
from statistics import mean
from typing import TYPE_CHECKING, Any, Literal, TypedDict, cast

from sqlalchemy import Select, and_, bindparam, func, lambda_stmt, select, text
from sqlalchemy.engine.row import Row
from sqlalchemy.exc import SQLAlchemyError, StatementError
from sqlalchemy.orm.session import Session
from sqlalchemy.sql.lambdas import StatementLambdaElement
import voluptuous as vol

from homeassistant.const import ATTR_UNIT_OF_MEASUREMENT
from homeassistant.core import HomeAssistant, callback, valid_entity_id
from homeassistant.exceptions import HomeAssistantError
from homeassistant.helpers.singleton import singleton
from homeassistant.helpers.typing import UNDEFINED, UndefinedType
from homeassistant.util import dt as dt_util
from homeassistant.util.unit_conversion import (
    BaseUnitConverter,
    DataRateConverter,
    DistanceConverter,
    ElectricCurrentConverter,
    ElectricPotentialConverter,
    EnergyConverter,
    InformationConverter,
    MassConverter,
    PowerConverter,
    PressureConverter,
    SpeedConverter,
    TemperatureConverter,
    UnitlessRatioConverter,
    VolumeConverter,
)

from .const import (
    DOMAIN,
    EVENT_RECORDER_5MIN_STATISTICS_GENERATED,
    EVENT_RECORDER_HOURLY_STATISTICS_GENERATED,
    INTEGRATION_PLATFORM_COMPILE_STATISTICS,
    INTEGRATION_PLATFORM_LIST_STATISTIC_IDS,
    INTEGRATION_PLATFORM_VALIDATE_STATISTICS,
    SupportedDialect,
)
from .db_schema import (
    STATISTICS_TABLES,
    Statistics,
    StatisticsBase,
    StatisticsRuns,
    StatisticsShortTerm,
)
from .models import (
    StatisticData,
    StatisticDataTimestamp,
    StatisticMetaData,
    StatisticResult,
    datetime_to_timestamp_or_none,
    process_timestamp,
)
from .util import (
    execute,
    execute_stmt_lambda_element,
    get_instance,
    retryable_database_job,
    session_scope,
)

if TYPE_CHECKING:
    from . import Recorder

QUERY_STATISTICS = (
    Statistics.metadata_id,
    Statistics.start_ts,
    Statistics.mean,
    Statistics.min,
    Statistics.max,
    Statistics.last_reset_ts,
    Statistics.state,
    Statistics.sum,
)

QUERY_STATISTICS_SHORT_TERM = (
    StatisticsShortTerm.metadata_id,
    StatisticsShortTerm.start_ts,
    StatisticsShortTerm.mean,
    StatisticsShortTerm.min,
    StatisticsShortTerm.max,
    StatisticsShortTerm.last_reset_ts,
    StatisticsShortTerm.state,
    StatisticsShortTerm.sum,
)

QUERY_STATISTICS_SUMMARY_MEAN = (
    StatisticsShortTerm.metadata_id,
    func.avg(StatisticsShortTerm.mean),
    func.min(StatisticsShortTerm.min),
    func.max(StatisticsShortTerm.max),
)

QUERY_STATISTICS_SUMMARY_SUM = (
    StatisticsShortTerm.metadata_id,
    StatisticsShortTerm.start_ts,
    StatisticsShortTerm.last_reset_ts,
    StatisticsShortTerm.state,
    StatisticsShortTerm.sum,
    func.row_number()
    .over(  # type: ignore[no-untyped-call]
        partition_by=StatisticsShortTerm.metadata_id,
        order_by=StatisticsShortTerm.start_ts.desc(),
    )
    .label("rownum"),
)


STATISTIC_UNIT_TO_UNIT_CONVERTER: dict[str | None, type[BaseUnitConverter]] = {
    **{unit: DataRateConverter for unit in DataRateConverter.VALID_UNITS},
    **{unit: DistanceConverter for unit in DistanceConverter.VALID_UNITS},
    **{unit: ElectricCurrentConverter for unit in ElectricCurrentConverter.VALID_UNITS},
    **{
        unit: ElectricPotentialConverter
        for unit in ElectricPotentialConverter.VALID_UNITS
    },
    **{unit: EnergyConverter for unit in EnergyConverter.VALID_UNITS},
    **{unit: InformationConverter for unit in InformationConverter.VALID_UNITS},
    **{unit: MassConverter for unit in MassConverter.VALID_UNITS},
    **{unit: PowerConverter for unit in PowerConverter.VALID_UNITS},
    **{unit: PressureConverter for unit in PressureConverter.VALID_UNITS},
    **{unit: SpeedConverter for unit in SpeedConverter.VALID_UNITS},
    **{unit: TemperatureConverter for unit in TemperatureConverter.VALID_UNITS},
    **{unit: UnitlessRatioConverter for unit in UnitlessRatioConverter.VALID_UNITS},
    **{unit: VolumeConverter for unit in VolumeConverter.VALID_UNITS},
}

DATA_SHORT_TERM_STATISTICS_RUN_CACHE = "recorder_short_term_statistics_run_cache"


_LOGGER = logging.getLogger(__name__)


@dataclasses.dataclass(slots=True)
class ShortTermStatisticsRunCache:
    """Cache for short term statistics runs."""

    # This is a mapping of metadata_id:id of the last short term
    # statistics run for each metadata_id
    _latest_id_by_metadata_id: dict[int, int] = dataclasses.field(default_factory=dict)

    def get_latest_ids(self, metadata_ids: set[int]) -> dict[int, int]:
        """Return the latest short term statistics ids for the metadata_ids."""
        return {
            metadata_id: id_
            for metadata_id, id_ in self._latest_id_by_metadata_id.items()
            if metadata_id in metadata_ids
        }

    def set_latest_id_for_metadata_id(self, metadata_id: int, id_: int) -> None:
        """Cache the latest id for the metadata_id."""
        self._latest_id_by_metadata_id[metadata_id] = id_

    def set_latest_ids_for_metadata_ids(
        self, metadata_id_to_id: dict[int, int]
    ) -> None:
        """Cache the latest id for the each metadata_id."""
        self._latest_id_by_metadata_id.update(metadata_id_to_id)


class BaseStatisticsRow(TypedDict, total=False):
    """A processed row of statistic data."""

    start: float


class StatisticsRow(BaseStatisticsRow, total=False):
    """A processed row of statistic data."""

    end: float
    last_reset: float | None
    state: float | None
    sum: float | None
    min: float | None
    max: float | None
    mean: float | None
    change: float | None


def _get_unit_class(unit: str | None) -> str | None:
    """Get corresponding unit class from from the statistics unit."""
    if converter := STATISTIC_UNIT_TO_UNIT_CONVERTER.get(unit):
        return converter.UNIT_CLASS
    return None


def get_display_unit(
    hass: HomeAssistant,
    statistic_id: str,
    statistic_unit: str | None,
) -> str | None:
    """Return the unit which the statistic will be displayed in."""

    if (converter := STATISTIC_UNIT_TO_UNIT_CONVERTER.get(statistic_unit)) is None:
        return statistic_unit

    state_unit: str | None = statistic_unit
    if state := hass.states.get(statistic_id):
        state_unit = state.attributes.get(ATTR_UNIT_OF_MEASUREMENT)

    if state_unit == statistic_unit or state_unit not in converter.VALID_UNITS:
        # Guard against invalid state unit in the DB
        return statistic_unit

    return state_unit


def _get_statistic_to_display_unit_converter(
    statistic_unit: str | None,
    state_unit: str | None,
    requested_units: dict[str, str] | None,
) -> Callable[[float | None], float | None] | None:
    """Prepare a converter from the statistics unit to display unit."""
    if (converter := STATISTIC_UNIT_TO_UNIT_CONVERTER.get(statistic_unit)) is None:
        return None

    display_unit: str | None
    unit_class = converter.UNIT_CLASS
    if requested_units and unit_class in requested_units:
        display_unit = requested_units[unit_class]
    else:
        display_unit = state_unit

    if display_unit not in converter.VALID_UNITS:
        # Guard against invalid state unit in the DB
        return None

    if display_unit == statistic_unit:
        return None

    return converter.converter_factory_allow_none(
        from_unit=statistic_unit, to_unit=display_unit
    )


def _get_display_to_statistic_unit_converter(
    display_unit: str | None,
    statistic_unit: str | None,
) -> Callable[[float], float] | None:
    """Prepare a converter from the display unit to the statistics unit."""
    if (
        display_unit == statistic_unit
        or (converter := STATISTIC_UNIT_TO_UNIT_CONVERTER.get(statistic_unit)) is None
    ):
        return None
    return converter.converter_factory(from_unit=display_unit, to_unit=statistic_unit)


def _get_unit_converter(
    from_unit: str, to_unit: str
) -> Callable[[float | None], float | None] | None:
    """Prepare a converter from a unit to another unit."""
    for conv in STATISTIC_UNIT_TO_UNIT_CONVERTER.values():
        if from_unit in conv.VALID_UNITS and to_unit in conv.VALID_UNITS:
            if from_unit == to_unit:
                return None
            return conv.converter_factory_allow_none(
                from_unit=from_unit, to_unit=to_unit
            )
    raise HomeAssistantError


def can_convert_units(from_unit: str | None, to_unit: str | None) -> bool:
    """Return True if it's possible to convert from from_unit to to_unit."""
    for converter in STATISTIC_UNIT_TO_UNIT_CONVERTER.values():
        if from_unit in converter.VALID_UNITS and to_unit in converter.VALID_UNITS:
            return True
    return False


@dataclasses.dataclass
class PlatformCompiledStatistics:
    """Compiled Statistics from a platform."""

    platform_stats: list[StatisticResult]
    current_metadata: dict[str, tuple[int, StatisticMetaData]]


def split_statistic_id(entity_id: str) -> list[str]:
    """Split a state entity ID into domain and object ID."""
    return entity_id.split(":", 1)


VALID_STATISTIC_ID = re.compile(r"^(?!.+__)(?!_)[\da-z_]+(?<!_):(?!_)[\da-z_]+(?<!_)$")


def valid_statistic_id(statistic_id: str) -> bool:
    """Test if a statistic ID is a valid format.

    Format: <domain>:<statistic> where both are slugs.
    """
    return VALID_STATISTIC_ID.match(statistic_id) is not None


def validate_statistic_id(value: str) -> str:
    """Validate statistic ID."""
    if valid_statistic_id(value):
        return value

    raise vol.Invalid(f"Statistics ID {value} is an invalid statistic ID")


@dataclasses.dataclass
class ValidationIssue:
    """Error or warning message."""

    type: str
    data: dict[str, str | None] | None = None

    def as_dict(self) -> dict:
        """Return dictionary version."""
        return dataclasses.asdict(self)


def get_start_time() -> datetime:
    """Return start time."""
    now = dt_util.utcnow()
    current_period_minutes = now.minute - now.minute % 5
    current_period = now.replace(minute=current_period_minutes, second=0, microsecond=0)
    last_period = current_period - timedelta(minutes=5)
    return last_period


def _compile_hourly_statistics_summary_mean_stmt(
    start_time_ts: float, end_time_ts: float
) -> StatementLambdaElement:
    """Generate the summary mean statement for hourly statistics."""
    return lambda_stmt(
        lambda: select(*QUERY_STATISTICS_SUMMARY_MEAN)
        .filter(StatisticsShortTerm.start_ts >= start_time_ts)
        .filter(StatisticsShortTerm.start_ts < end_time_ts)
        .group_by(StatisticsShortTerm.metadata_id)
        .order_by(StatisticsShortTerm.metadata_id)
    )


def _compile_hourly_statistics_last_sum_stmt(
    start_time_ts: float, end_time_ts: float
) -> StatementLambdaElement:
    """Generate the summary mean statement for hourly statistics."""
    return lambda_stmt(
        lambda: select(
            subquery := (
                select(*QUERY_STATISTICS_SUMMARY_SUM)
                .filter(StatisticsShortTerm.start_ts >= start_time_ts)
                .filter(StatisticsShortTerm.start_ts < end_time_ts)
                .subquery()
            )
        )
        .filter(subquery.c.rownum == 1)
        .order_by(subquery.c.metadata_id)
    )


def _compile_hourly_statistics(session: Session, start: datetime) -> None:
    """Compile hourly statistics.

    This will summarize 5-minute statistics for one hour:
    - average, min max is computed by a database query
    - sum is taken from the last 5-minute entry during the hour
    """
    start_time = start.replace(minute=0)
    start_time_ts = start_time.timestamp()
    end_time = start_time + timedelta(hours=1)
    end_time_ts = end_time.timestamp()

    # Compute last hour's average, min, max
    summary: dict[int, StatisticDataTimestamp] = {}
    stmt = _compile_hourly_statistics_summary_mean_stmt(start_time_ts, end_time_ts)
    stats = execute_stmt_lambda_element(session, stmt)

    if stats:
        for stat in stats:
            metadata_id, _mean, _min, _max = stat
            summary[metadata_id] = {
                "start_ts": start_time_ts,
                "mean": _mean,
                "min": _min,
                "max": _max,
            }

    stmt = _compile_hourly_statistics_last_sum_stmt(start_time_ts, end_time_ts)
    # Get last hour's last sum
    stats = execute_stmt_lambda_element(session, stmt)

    if stats:
        for stat in stats:
            metadata_id, start, last_reset_ts, state, _sum, _ = stat
            if metadata_id in summary:
                summary[metadata_id].update(
                    {
                        "last_reset_ts": last_reset_ts,
                        "state": state,
                        "sum": _sum,
                    }
                )
            else:
                summary[metadata_id] = {
                    "start_ts": start_time_ts,
                    "last_reset_ts": last_reset_ts,
                    "state": state,
                    "sum": _sum,
                }

    # Insert compiled hourly statistics in the database
    session.add_all(
        Statistics.from_stats_ts(metadata_id, summary_item)
        for metadata_id, summary_item in summary.items()
    )


@retryable_database_job("compile missing statistics")
def compile_missing_statistics(instance: Recorder) -> bool:
    """Compile missing statistics."""
    now = dt_util.utcnow()
    period_size = 5
    last_period_minutes = now.minute - now.minute % period_size
    last_period = now.replace(minute=last_period_minutes, second=0, microsecond=0)
    start = now - timedelta(days=instance.keep_days)
    start = start.replace(minute=0, second=0, microsecond=0)
    # Commit every 12 hours of data
    commit_interval = 60 / period_size * 12

    with session_scope(
        session=instance.get_session(),
        exception_filter=_filter_unique_constraint_integrity_error(instance),
    ) as session:
        # Find the newest statistics run, if any
        if last_run := session.query(func.max(StatisticsRuns.start)).scalar():
            start = max(start, process_timestamp(last_run) + timedelta(minutes=5))

        periods_without_commit = 0
        while start < last_period:
            periods_without_commit += 1
            end = start + timedelta(minutes=period_size)
            _LOGGER.debug("Compiling missing statistics for %s-%s", start, end)
            modified_statistic_ids = _compile_statistics(
                instance, session, start, end >= last_period
            )
            if periods_without_commit == commit_interval or modified_statistic_ids:
                session.commit()
                session.expunge_all()
                periods_without_commit = 0
            start = end

    return True


@retryable_database_job("compile statistics")
def compile_statistics(instance: Recorder, start: datetime, fire_events: bool) -> bool:
    """Compile 5-minute statistics for all integrations with a recorder platform.

    The actual calculation is delegated to the platforms.
    """
    # Return if we already have 5-minute statistics for the requested period
    with session_scope(
        session=instance.get_session(),
        exception_filter=_filter_unique_constraint_integrity_error(instance),
    ) as session:
        modified_statistic_ids = _compile_statistics(
            instance, session, start, fire_events
        )

    if modified_statistic_ids:
        # In the rare case that we have modified statistic_ids, we reload the modified
        # statistics meta data into the cache in a fresh session to ensure that the
        # cache is up to date and future calls to get statistics meta data will
        # not have to hit the database again.
        with session_scope(session=instance.get_session(), read_only=True) as session:
            instance.statistics_meta_manager.get_many(session, modified_statistic_ids)

    return True


def _get_first_id_stmt(start: datetime) -> StatementLambdaElement:
    """Return a statement that returns the first run_id at start."""
    return lambda_stmt(lambda: select(StatisticsRuns.run_id).filter_by(start=start))


def _compile_statistics(
    instance: Recorder, session: Session, start: datetime, fire_events: bool
) -> set[str]:
    """Compile 5-minute statistics for all integrations with a recorder platform.

    This is a helper function for compile_statistics and compile_missing_statistics
    that does not retry on database errors since both callers already retry.

    returns a set of modified statistic_ids if any were modified.
    """
    assert start.tzinfo == dt_util.UTC, "start must be in UTC"
    end = start + timedelta(minutes=5)
    statistics_meta_manager = instance.statistics_meta_manager
    modified_statistic_ids: set[str] = set()

    # Return if we already have 5-minute statistics for the requested period
    if execute_stmt_lambda_element(session, _get_first_id_stmt(start)):
        _LOGGER.debug("Statistics already compiled for %s-%s", start, end)
        return modified_statistic_ids

    _LOGGER.debug("Compiling statistics for %s-%s", start, end)
    platform_stats: list[StatisticResult] = []
    current_metadata: dict[str, tuple[int, StatisticMetaData]] = {}
    # Collect statistics from all platforms implementing support
    for domain, platform in instance.hass.data[DOMAIN].recorder_platforms.items():
        if not (
            platform_compile_statistics := getattr(
                platform, INTEGRATION_PLATFORM_COMPILE_STATISTICS, None
            )
        ):
            continue
        compiled: PlatformCompiledStatistics = platform_compile_statistics(
            instance.hass, start, end
        )
        _LOGGER.debug(
            "Statistics for %s during %s-%s: %s",
            domain,
            start,
            end,
            compiled.platform_stats,
        )
        platform_stats.extend(compiled.platform_stats)
        current_metadata.update(compiled.current_metadata)

    new_short_term_stats: list[StatisticsBase] = []
    updated_metadata_ids: set[int] = set()
    # Insert collected statistics in the database
    for stats in platform_stats:
        modified_statistic_id, metadata_id = statistics_meta_manager.update_or_add(
            session, stats["meta"], current_metadata
        )
        if modified_statistic_id is not None:
            modified_statistic_ids.add(modified_statistic_id)
        updated_metadata_ids.add(metadata_id)
        if new_stat := _insert_statistics(
            session,
            StatisticsShortTerm,
            metadata_id,
            stats["stat"],
        ):
            new_short_term_stats.append(new_stat)

    if start.minute == 55:
        # A full hour is ready, summarize it
        _compile_hourly_statistics(session, start)

    session.add(StatisticsRuns(start=start))

    if fire_events:
        instance.hass.bus.fire(EVENT_RECORDER_5MIN_STATISTICS_GENERATED)
        if start.minute == 55:
            instance.hass.bus.fire(EVENT_RECORDER_HOURLY_STATISTICS_GENERATED)

    if updated_metadata_ids:
        # These are always the newest statistics, so we can update
        # the run cache without having to check the start_ts.
        session.flush()  # populate the ids of the new StatisticsShortTerm rows
        run_cache = get_short_term_statistics_run_cache(instance.hass)
        # metadata_id is typed to allow None, but we know it's not None here
        # so we can safely cast it to int.
        run_cache.set_latest_ids_for_metadata_ids(
            cast(
                dict[int, int],
                {
                    new_stat.metadata_id: new_stat.id
                    for new_stat in new_short_term_stats
                },
            )
        )

    return modified_statistic_ids


def _adjust_sum_statistics(
    session: Session,
    table: type[StatisticsBase],
    metadata_id: int,
    start_time: datetime,
    adj: float,
) -> None:
    """Adjust statistics in the database."""
    start_time_ts = start_time.timestamp()
    try:
        session.query(table).filter_by(metadata_id=metadata_id).filter(
            table.start_ts >= start_time_ts
        ).update(
            {
                table.sum: table.sum + adj,
            },
            synchronize_session=False,
        )
    except SQLAlchemyError:
        _LOGGER.exception(
            "Unexpected exception when updating statistics %s",
            id,
        )


def _insert_statistics(
    session: Session,
    table: type[StatisticsBase],
    metadata_id: int,
    statistic: StatisticData,
) -> StatisticsBase | None:
    """Insert statistics in the database."""
    try:
        stat = table.from_stats(metadata_id, statistic)
        session.add(stat)
        return stat
    except SQLAlchemyError:
        _LOGGER.exception(
            "Unexpected exception when inserting statistics %s:%s ",
            metadata_id,
            statistic,
        )
        return None


def _update_statistics(
    session: Session,
    table: type[StatisticsBase],
    stat_id: int,
    statistic: StatisticData,
) -> None:
    """Insert statistics in the database."""
    try:
        session.query(table).filter_by(id=stat_id).update(
            {
                table.mean: statistic.get("mean"),
                table.min: statistic.get("min"),
                table.max: statistic.get("max"),
                table.last_reset_ts: datetime_to_timestamp_or_none(
                    statistic.get("last_reset")
                ),
                table.state: statistic.get("state"),
                table.sum: statistic.get("sum"),
            },
            synchronize_session=False,
        )
    except SQLAlchemyError:
        _LOGGER.exception(
            "Unexpected exception when updating statistics %s:%s ",
            stat_id,
            statistic,
        )


def get_metadata_with_session(
    instance: Recorder,
    session: Session,
    *,
    statistic_ids: set[str] | None = None,
    statistic_type: Literal["mean"] | Literal["sum"] | None = None,
    statistic_source: str | None = None,
) -> dict[str, tuple[int, StatisticMetaData]]:
    """Fetch meta data.

    Returns a dict of (metadata_id, StatisticMetaData) tuples indexed by statistic_id.
    If statistic_ids is given, fetch metadata only for the listed statistics_ids.
    If statistic_type is given, fetch metadata only for statistic_ids supporting it.
    """
    return instance.statistics_meta_manager.get_many(
        session,
        statistic_ids=statistic_ids,
        statistic_type=statistic_type,
        statistic_source=statistic_source,
    )


def get_metadata(
    hass: HomeAssistant,
    *,
    statistic_ids: set[str] | None = None,
    statistic_type: Literal["mean"] | Literal["sum"] | None = None,
    statistic_source: str | None = None,
) -> dict[str, tuple[int, StatisticMetaData]]:
    """Return metadata for statistic_ids."""
    with session_scope(hass=hass, read_only=True) as session:
        return get_metadata_with_session(
            get_instance(hass),
            session,
            statistic_ids=statistic_ids,
            statistic_type=statistic_type,
            statistic_source=statistic_source,
        )


def clear_statistics(instance: Recorder, statistic_ids: list[str]) -> None:
    """Clear statistics for a list of statistic_ids."""
    with session_scope(session=instance.get_session()) as session:
        instance.statistics_meta_manager.delete(session, statistic_ids)


def update_statistics_metadata(
    instance: Recorder,
    statistic_id: str,
    new_statistic_id: str | None | UndefinedType,
    new_unit_of_measurement: str | None | UndefinedType,
) -> None:
    """Update statistics metadata for a statistic_id."""
    statistics_meta_manager = instance.statistics_meta_manager
    if new_unit_of_measurement is not UNDEFINED:
        with session_scope(session=instance.get_session()) as session:
            statistics_meta_manager.update_unit_of_measurement(
                session, statistic_id, new_unit_of_measurement
            )
    if new_statistic_id is not UNDEFINED and new_statistic_id is not None:
        with session_scope(
            session=instance.get_session(),
            exception_filter=_filter_unique_constraint_integrity_error(instance),
        ) as session:
            statistics_meta_manager.update_statistic_id(
                session, DOMAIN, statistic_id, new_statistic_id
            )


async def async_list_statistic_ids(
    hass: HomeAssistant,
    statistic_ids: set[str] | None = None,
    statistic_type: Literal["mean"] | Literal["sum"] | None = None,
) -> list[dict]:
    """Return all statistic_ids (or filtered one) and unit of measurement.

    Queries the database for existing statistic_ids, as well as integrations with
    a recorder platform for statistic_ids which will be added in the next statistics
    period.
    """
    instance = get_instance(hass)

    if statistic_ids is not None:
        # Try to get the results from the cache since there is nearly
        # always a cache hit.
        statistics_meta_manager = instance.statistics_meta_manager
        metadata = statistics_meta_manager.get_from_cache_threadsafe(statistic_ids)
        if not statistic_ids.difference(metadata):
            result = _statistic_by_id_from_metadata(hass, metadata)
            return _flatten_list_statistic_ids_metadata_result(result)

    return await instance.async_add_executor_job(
        list_statistic_ids,
        hass,
        statistic_ids,
        statistic_type,
    )


def _statistic_by_id_from_metadata(
    hass: HomeAssistant,
    metadata: dict[str, tuple[int, StatisticMetaData]],
) -> dict[str, dict[str, Any]]:
    """Return a list of results for a given metadata dict."""
    return {
        meta["statistic_id"]: {
            "display_unit_of_measurement": get_display_unit(
                hass, meta["statistic_id"], meta["unit_of_measurement"]
            ),
            "has_mean": meta["has_mean"],
            "has_sum": meta["has_sum"],
            "name": meta["name"],
            "source": meta["source"],
            "unit_class": _get_unit_class(meta["unit_of_measurement"]),
            "unit_of_measurement": meta["unit_of_measurement"],
        }
        for _, meta in metadata.values()
    }


def _flatten_list_statistic_ids_metadata_result(
    result: dict[str, dict[str, Any]]
) -> list[dict]:
    """Return a flat dict of metadata."""
    return [
        {
            "statistic_id": _id,
            "display_unit_of_measurement": info["display_unit_of_measurement"],
            "has_mean": info["has_mean"],
            "has_sum": info["has_sum"],
            "name": info.get("name"),
            "source": info["source"],
            "statistics_unit_of_measurement": info["unit_of_measurement"],
            "unit_class": info["unit_class"],
        }
        for _id, info in result.items()
    ]


def list_statistic_ids(
    hass: HomeAssistant,
    statistic_ids: set[str] | None = None,
    statistic_type: Literal["mean"] | Literal["sum"] | None = None,
) -> list[dict]:
    """Return all statistic_ids (or filtered one) and unit of measurement.

    Queries the database for existing statistic_ids, as well as integrations with
    a recorder platform for statistic_ids which will be added in the next statistics
    period.
    """
    result = {}
    instance = get_instance(hass)
    statistics_meta_manager = instance.statistics_meta_manager

    # Query the database
    with session_scope(hass=hass, read_only=True) as session:
        metadata = statistics_meta_manager.get_many(
            session, statistic_type=statistic_type, statistic_ids=statistic_ids
        )
        result = _statistic_by_id_from_metadata(hass, metadata)

    if not statistic_ids or statistic_ids.difference(result):
        # If we want all statistic_ids, or some are missing, we need to query
        # the integrations for the missing ones.
        #
        # Query all integrations with a registered recorder platform
        for platform in hass.data[DOMAIN].recorder_platforms.values():
            if not (
                platform_list_statistic_ids := getattr(
                    platform, INTEGRATION_PLATFORM_LIST_STATISTIC_IDS, None
                )
            ):
                continue
            platform_statistic_ids = platform_list_statistic_ids(
                hass, statistic_ids=statistic_ids, statistic_type=statistic_type
            )

            for key, meta in platform_statistic_ids.items():
                if key in result:
                    # The database has a higher priority than the integration
                    continue
                result[key] = {
                    "display_unit_of_measurement": meta["unit_of_measurement"],
                    "has_mean": meta["has_mean"],
                    "has_sum": meta["has_sum"],
                    "name": meta["name"],
                    "source": meta["source"],
                    "unit_class": _get_unit_class(meta["unit_of_measurement"]),
                    "unit_of_measurement": meta["unit_of_measurement"],
                }

    # Return a list of statistic_id + metadata
    return _flatten_list_statistic_ids_metadata_result(result)


def _reduce_statistics(
    stats: dict[str, list[StatisticsRow]],
    same_period: Callable[[float, float], bool],
    period_start_end: Callable[[float], tuple[float, float]],
    period: timedelta,
    types: set[Literal["last_reset", "max", "mean", "min", "state", "sum"]],
) -> dict[str, list[StatisticsRow]]:
    """Reduce hourly statistics to daily or monthly statistics."""
    result: dict[str, list[StatisticsRow]] = defaultdict(list)
    period_seconds = period.total_seconds()
    _want_mean = "mean" in types
    _want_min = "min" in types
    _want_max = "max" in types
    _want_last_reset = "last_reset" in types
    _want_state = "state" in types
    _want_sum = "sum" in types
    for statistic_id, stat_list in stats.items():
        max_values: list[float] = []
        mean_values: list[float] = []
        min_values: list[float] = []
        prev_stat: StatisticsRow = stat_list[0]
        fake_entry: StatisticsRow = {"start": stat_list[-1]["start"] + period_seconds}

        # Loop over the hourly statistics + a fake entry to end the period
        for statistic in chain(stat_list, (fake_entry,)):
            if not same_period(prev_stat["start"], statistic["start"]):
                start, end = period_start_end(prev_stat["start"])
                # The previous statistic was the last entry of the period
                row: StatisticsRow = {
                    "start": start,
                    "end": end,
                }
                if _want_mean:
                    row["mean"] = mean(mean_values) if mean_values else None
                    mean_values.clear()
                if _want_min:
                    row["min"] = min(min_values) if min_values else None
                    min_values.clear()
                if _want_max:
                    row["max"] = max(max_values) if max_values else None
                    max_values.clear()
                if _want_last_reset:
                    row["last_reset"] = prev_stat.get("last_reset")
                if _want_state:
                    row["state"] = prev_stat.get("state")
                if _want_sum:
                    row["sum"] = prev_stat["sum"]
                result[statistic_id].append(row)
            if _want_max and (_max := statistic.get("max")) is not None:
                max_values.append(_max)
            if _want_mean and (_mean := statistic.get("mean")) is not None:
                mean_values.append(_mean)
            if _want_min and (_min := statistic.get("min")) is not None:
                min_values.append(_min)
            prev_stat = statistic

    return result


def reduce_day_ts_factory() -> (
    tuple[
        Callable[[float, float], bool],
        Callable[[float], tuple[float, float]],
    ]
):
    """Return functions to match same day and day start end."""
    _boundries: tuple[float, float] = (0, 0)

    # We have to recreate _local_from_timestamp in the closure in case the timezone changes
    _local_from_timestamp = partial(
        datetime.fromtimestamp, tz=dt_util.DEFAULT_TIME_ZONE
    )

    def _same_day_ts(time1: float, time2: float) -> bool:
        """Return True if time1 and time2 are in the same date."""
        nonlocal _boundries
        if not _boundries[0] <= time1 < _boundries[1]:
            _boundries = _day_start_end_ts_cached(time1)
        return _boundries[0] <= time2 < _boundries[1]

    def _day_start_end_ts(time: float) -> tuple[float, float]:
        """Return the start and end of the period (day) time is within."""
        start_local = _local_from_timestamp(time).replace(
            hour=0, minute=0, second=0, microsecond=0
        )
        return (
            start_local.astimezone(dt_util.UTC).timestamp(),
            (start_local + timedelta(days=1)).astimezone(dt_util.UTC).timestamp(),
        )

    # We create _day_start_end_ts_cached in the closure in case the timezone changes
    _day_start_end_ts_cached = lru_cache(maxsize=6)(_day_start_end_ts)

    return _same_day_ts, _day_start_end_ts_cached


def _reduce_statistics_per_day(
    stats: dict[str, list[StatisticsRow]],
    types: set[Literal["last_reset", "max", "mean", "min", "state", "sum"]],
) -> dict[str, list[StatisticsRow]]:
    """Reduce hourly statistics to daily statistics."""
    _same_day_ts, _day_start_end_ts = reduce_day_ts_factory()
    return _reduce_statistics(
        stats, _same_day_ts, _day_start_end_ts, timedelta(days=1), types
    )


def reduce_week_ts_factory() -> (
    tuple[
        Callable[[float, float], bool],
        Callable[[float], tuple[float, float]],
    ]
):
    """Return functions to match same week and week start end."""
    _boundries: tuple[float, float] = (0, 0)

    # We have to recreate _local_from_timestamp in the closure in case the timezone changes
    _local_from_timestamp = partial(
        datetime.fromtimestamp, tz=dt_util.DEFAULT_TIME_ZONE
    )

    def _same_week_ts(time1: float, time2: float) -> bool:
        """Return True if time1 and time2 are in the same year and week."""
        nonlocal _boundries
        if not _boundries[0] <= time1 < _boundries[1]:
            _boundries = _week_start_end_ts_cached(time1)
        return _boundries[0] <= time2 < _boundries[1]

    def _week_start_end_ts(time: float) -> tuple[float, float]:
        """Return the start and end of the period (week) time is within."""
        nonlocal _boundries
        time_local = _local_from_timestamp(time)
        start_local = time_local.replace(
            hour=0, minute=0, second=0, microsecond=0
        ) - timedelta(days=time_local.weekday())
        return (
            start_local.astimezone(dt_util.UTC).timestamp(),
            (start_local + timedelta(days=7)).astimezone(dt_util.UTC).timestamp(),
        )

    # We create _week_start_end_ts_cached in the closure in case the timezone changes
    _week_start_end_ts_cached = lru_cache(maxsize=6)(_week_start_end_ts)

    return _same_week_ts, _week_start_end_ts_cached


def _reduce_statistics_per_week(
    stats: dict[str, list[StatisticsRow]],
    types: set[Literal["last_reset", "max", "mean", "min", "state", "sum"]],
) -> dict[str, list[StatisticsRow]]:
    """Reduce hourly statistics to weekly statistics."""
    _same_week_ts, _week_start_end_ts = reduce_week_ts_factory()
    return _reduce_statistics(
        stats, _same_week_ts, _week_start_end_ts, timedelta(days=7), types
    )


def _find_month_end_time(timestamp: datetime) -> datetime:
    """Return the end of the month (midnight at the first day of the next month)."""
    # We add 4 days to the end to make sure we are in the next month
    return (timestamp.replace(day=28) + timedelta(days=4)).replace(
        day=1, hour=0, minute=0, second=0, microsecond=0
    )


def reduce_month_ts_factory() -> (
    tuple[
        Callable[[float, float], bool],
        Callable[[float], tuple[float, float]],
    ]
):
    """Return functions to match same month and month start end."""
    _boundries: tuple[float, float] = (0, 0)

    # We have to recreate _local_from_timestamp in the closure in case the timezone changes
    _local_from_timestamp = partial(
        datetime.fromtimestamp, tz=dt_util.DEFAULT_TIME_ZONE
    )

    def _same_month_ts(time1: float, time2: float) -> bool:
        """Return True if time1 and time2 are in the same year and month."""
        nonlocal _boundries
        if not _boundries[0] <= time1 < _boundries[1]:
            _boundries = _month_start_end_ts_cached(time1)
        return _boundries[0] <= time2 < _boundries[1]

    def _month_start_end_ts(time: float) -> tuple[float, float]:
        """Return the start and end of the period (month) time is within."""
        start_local = _local_from_timestamp(time).replace(
            day=1, hour=0, minute=0, second=0, microsecond=0
        )
        end_local = _find_month_end_time(start_local)
        return (
            start_local.astimezone(dt_util.UTC).timestamp(),
            end_local.astimezone(dt_util.UTC).timestamp(),
        )

    # We create _month_start_end_ts_cached in the closure in case the timezone changes
    _month_start_end_ts_cached = lru_cache(maxsize=6)(_month_start_end_ts)

    return _same_month_ts, _month_start_end_ts_cached


def _reduce_statistics_per_month(
    stats: dict[str, list[StatisticsRow]],
    types: set[Literal["last_reset", "max", "mean", "min", "state", "sum"]],
) -> dict[str, list[StatisticsRow]]:
    """Reduce hourly statistics to monthly statistics."""
    _same_month_ts, _month_start_end_ts = reduce_month_ts_factory()
    return _reduce_statistics(
        stats, _same_month_ts, _month_start_end_ts, timedelta(days=31), types
    )


def _generate_statistics_during_period_stmt(
    start_time: datetime,
    end_time: datetime | None,
    metadata_ids: list[int] | None,
    table: type[StatisticsBase],
    types: set[Literal["last_reset", "max", "mean", "min", "state", "sum"]],
) -> StatementLambdaElement:
    """Prepare a database query for statistics during a given period.

    This prepares a lambda_stmt query, so we don't insert the parameters yet.
    """
    start_time_ts = start_time.timestamp()
    stmt = _generate_select_columns_for_types_stmt(table, types)
    stmt += lambda q: q.filter(table.start_ts >= start_time_ts)
    if end_time is not None:
        end_time_ts = end_time.timestamp()
        stmt += lambda q: q.filter(table.start_ts < end_time_ts)
    if metadata_ids:
        stmt += lambda q: q.filter(
            # https://github.com/python/mypy/issues/2608
            table.metadata_id.in_(metadata_ids)  # type:ignore[arg-type]
        )
    stmt += lambda q: q.order_by(table.metadata_id, table.start_ts)
    return stmt


def _generate_max_mean_min_statistic_in_sub_period_stmt(
    columns: Select,
    start_time: datetime | None,
    end_time: datetime | None,
    table: type[StatisticsBase],
    metadata_id: int,
) -> StatementLambdaElement:
    stmt = lambda_stmt(lambda: columns.filter(table.metadata_id == metadata_id))
    if start_time is not None:
        start_time_ts = start_time.timestamp()
        stmt += lambda q: q.filter(table.start_ts >= start_time_ts)
    if end_time is not None:
        end_time_ts = end_time.timestamp()
        stmt += lambda q: q.filter(table.start_ts < end_time_ts)
    return stmt


def _get_max_mean_min_statistic_in_sub_period(
    session: Session,
    result: dict[str, float],
    start_time: datetime | None,
    end_time: datetime | None,
    table: type[StatisticsBase],
    types: set[Literal["max", "mean", "min", "change"]],
    metadata_id: int,
) -> None:
    """Return max, mean and min during the period."""
    # Calculate max, mean, min
    columns = select()
    if "max" in types:
        columns = columns.add_columns(func.max(table.max))
    if "mean" in types:
        columns = columns.add_columns(func.avg(table.mean))
        columns = columns.add_columns(func.count(table.mean))
    if "min" in types:
        columns = columns.add_columns(func.min(table.min))
    stmt = _generate_max_mean_min_statistic_in_sub_period_stmt(
        columns, start_time, end_time, table, metadata_id
    )
    stats = cast(Sequence[Row[Any]], execute_stmt_lambda_element(session, stmt))
    if not stats:
        return
    if "max" in types and (new_max := stats[0].max) is not None:
        old_max = result.get("max")
        result["max"] = max(new_max, old_max) if old_max is not None else new_max
    if "mean" in types and stats[0].avg is not None:
        # https://github.com/sqlalchemy/sqlalchemy/issues/9127
        duration = stats[0].count * table.duration.total_seconds()  # type: ignore[operator]
        result["duration"] = result.get("duration", 0.0) + duration
        result["mean_acc"] = result.get("mean_acc", 0.0) + stats[0].avg * duration
    if "min" in types and (new_min := stats[0].min) is not None:
        old_min = result.get("min")
        result["min"] = min(new_min, old_min) if old_min is not None else new_min


def _get_max_mean_min_statistic(
    session: Session,
    head_start_time: datetime | None,
    head_end_time: datetime | None,
    main_start_time: datetime | None,
    main_end_time: datetime | None,
    tail_start_time: datetime | None,
    tail_end_time: datetime | None,
    tail_only: bool,
    metadata_id: int,
    types: set[Literal["max", "mean", "min", "change"]],
) -> dict[str, float | None]:
    """Return max, mean and min during the period.

    The mean is a time weighted average, combining hourly and 5-minute statistics if
    necessary.
    """
    max_mean_min: dict[str, float] = {}
    result: dict[str, float | None] = {}

    if tail_start_time is not None:
        # Calculate max, mean, min
        _get_max_mean_min_statistic_in_sub_period(
            session,
            max_mean_min,
            tail_start_time,
            tail_end_time,
            StatisticsShortTerm,
            types,
            metadata_id,
        )

    if not tail_only:
        _get_max_mean_min_statistic_in_sub_period(
            session,
            max_mean_min,
            main_start_time,
            main_end_time,
            Statistics,
            types,
            metadata_id,
        )

    if head_start_time is not None:
        _get_max_mean_min_statistic_in_sub_period(
            session,
            max_mean_min,
            head_start_time,
            head_end_time,
            StatisticsShortTerm,
            types,
            metadata_id,
        )

    if "max" in types:
        result["max"] = max_mean_min.get("max")
    if "mean" in types:
        if "mean_acc" not in max_mean_min:
            result["mean"] = None
        else:
            result["mean"] = max_mean_min["mean_acc"] / max_mean_min["duration"]
    if "min" in types:
        result["min"] = max_mean_min.get("min")
    return result


def _first_statistic(
    session: Session,
    table: type[StatisticsBase],
    metadata_id: int,
) -> datetime | None:
    """Return the data of the oldest statistic row for a given metadata id."""
    stmt = lambda_stmt(
        lambda: select(table.start_ts)
        .filter(table.metadata_id == metadata_id)
        .order_by(table.start_ts.asc())
        .limit(1)
    )
    if stats := cast(Sequence[Row], execute_stmt_lambda_element(session, stmt)):
        return dt_util.utc_from_timestamp(stats[0].start_ts)
    return None


def _get_oldest_sum_statistic(
    session: Session,
    head_start_time: datetime | None,
    main_start_time: datetime | None,
    tail_start_time: datetime | None,
    oldest_stat: datetime | None,
    tail_only: bool,
    metadata_id: int,
) -> float | None:
    """Return the oldest non-NULL sum during the period."""

    def _get_oldest_sum_statistic_in_sub_period(
        session: Session,
        start_time: datetime | None,
        table: type[StatisticsBase],
        metadata_id: int,
    ) -> float | None:
        """Return the oldest non-NULL sum during the period."""
        stmt = lambda_stmt(
            lambda: select(table.sum)
            .filter(table.metadata_id == metadata_id)
            .filter(table.sum.is_not(None))
            .order_by(table.start_ts.asc())
            .limit(1)
        )
        if start_time is not None:
            start_time = start_time + table.duration - timedelta.resolution
            if table == StatisticsShortTerm:
                minutes = start_time.minute - start_time.minute % 5
                period = start_time.replace(minute=minutes, second=0, microsecond=0)
            else:
                period = start_time.replace(minute=0, second=0, microsecond=0)
            prev_period = period - table.duration
            prev_period_ts = prev_period.timestamp()
            stmt += lambda q: q.filter(table.start_ts >= prev_period_ts)
        stats = cast(Sequence[Row], execute_stmt_lambda_element(session, stmt))
        return stats[0].sum if stats else None

    oldest_sum: float | None = None

    # This function won't be called if tail_only is False and main_start_time is None
    # the extra checks are added to satisfy MyPy
    if not tail_only and main_start_time is not None and oldest_stat is not None:
        period = main_start_time.replace(minute=0, second=0, microsecond=0)
        prev_period = period - Statistics.duration
        if prev_period < oldest_stat:
            return 0

    if (
        head_start_time is not None
        and (
            oldest_sum := _get_oldest_sum_statistic_in_sub_period(
                session, head_start_time, StatisticsShortTerm, metadata_id
            )
        )
        is not None
    ):
        return oldest_sum

    if not tail_only:
        if (
            oldest_sum := _get_oldest_sum_statistic_in_sub_period(
                session, main_start_time, Statistics, metadata_id
            )
        ) is not None:
            return oldest_sum
        return 0

    if (
        tail_start_time is not None
        and (
            oldest_sum := _get_oldest_sum_statistic_in_sub_period(
                session, tail_start_time, StatisticsShortTerm, metadata_id
            )
        )
    ) is not None:
        return oldest_sum

    return 0


def _get_newest_sum_statistic(
    session: Session,
    head_start_time: datetime | None,
    head_end_time: datetime | None,
    main_start_time: datetime | None,
    main_end_time: datetime | None,
    tail_start_time: datetime | None,
    tail_end_time: datetime | None,
    tail_only: bool,
    metadata_id: int,
) -> float | None:
    """Return the newest non-NULL sum during the period."""

    def _get_newest_sum_statistic_in_sub_period(
        session: Session,
        start_time: datetime | None,
        end_time: datetime | None,
        table: type[StatisticsBase],
        metadata_id: int,
    ) -> float | None:
        """Return the newest non-NULL sum during the period."""
        stmt = lambda_stmt(
            lambda: select(
                table.sum,
            )
            .filter(table.metadata_id == metadata_id)
            .filter(table.sum.is_not(None))
            .order_by(table.start_ts.desc())
            .limit(1)
        )
        if start_time is not None:
            start_time_ts = start_time.timestamp()
            stmt += lambda q: q.filter(table.start_ts >= start_time_ts)
        if end_time is not None:
            end_time_ts = end_time.timestamp()
            stmt += lambda q: q.filter(table.start_ts < end_time_ts)
        stats = cast(Sequence[Row], execute_stmt_lambda_element(session, stmt))

        return stats[0].sum if stats else None

    newest_sum: float | None = None

    if tail_start_time is not None:
        newest_sum = _get_newest_sum_statistic_in_sub_period(
            session, tail_start_time, tail_end_time, StatisticsShortTerm, metadata_id
        )
        if newest_sum is not None:
            return newest_sum

    if not tail_only:
        newest_sum = _get_newest_sum_statistic_in_sub_period(
            session, main_start_time, main_end_time, Statistics, metadata_id
        )
        if newest_sum is not None:
            return newest_sum

    if head_start_time is not None:
        newest_sum = _get_newest_sum_statistic_in_sub_period(
            session, head_start_time, head_end_time, StatisticsShortTerm, metadata_id
        )

    return newest_sum


def statistic_during_period(
    hass: HomeAssistant,
    start_time: datetime | None,
    end_time: datetime | None,
    statistic_id: str,
    types: set[Literal["max", "mean", "min", "change"]] | None,
    units: dict[str, str] | None,
) -> dict[str, Any]:
    """Return a statistic data point for the UTC period start_time - end_time."""
    metadata = None

    if not types:
        types = {"max", "mean", "min", "change"}

    result: dict[str, Any] = {}

    with session_scope(hass=hass, read_only=True) as session:
        # Fetch metadata for the given statistic_id
        if not (
            metadata := get_instance(hass).statistics_meta_manager.get(
                session, statistic_id
            )
        ):
            return result

        metadata_id = metadata[0]

        oldest_stat = _first_statistic(session, Statistics, metadata_id)
        oldest_5_min_stat = None
        if not valid_statistic_id(statistic_id):
            oldest_5_min_stat = _first_statistic(
                session, StatisticsShortTerm, metadata_id
            )

        # To calculate the summary, data from the statistics (hourly) and
        # short_term_statistics (5 minute) tables is combined
        # - The short term statistics table is used for the head and tail of the period,
        #   if the period it doesn't start or end on a full hour
        # - The statistics table is used for the remainder of the time
        now = dt_util.utcnow()
        if end_time is not None and end_time > now:
            end_time = now

        tail_only = (
            start_time is not None
            and end_time is not None
            and end_time - start_time < timedelta(hours=1)
        )

        # Calculate the head period
        head_start_time: datetime | None = None
        head_end_time: datetime | None = None
        if (
            not tail_only
            and oldest_stat is not None
            and oldest_5_min_stat is not None
            and oldest_5_min_stat - oldest_stat < timedelta(hours=1)
            and (start_time is None or start_time < oldest_5_min_stat)
        ):
            # To improve accuracy of averaged for statistics which were added within
            # recorder's retention period.
            head_start_time = oldest_5_min_stat
            head_end_time = oldest_5_min_stat.replace(
                minute=0, second=0, microsecond=0
            ) + timedelta(hours=1)
        elif not tail_only and start_time is not None and start_time.minute:
            head_start_time = start_time
            head_end_time = start_time.replace(
                minute=0, second=0, microsecond=0
            ) + timedelta(hours=1)

        # Calculate the tail period
        tail_start_time: datetime | None = None
        tail_end_time: datetime | None = None
        if end_time is None:
            tail_start_time = now.replace(minute=0, second=0, microsecond=0)
        elif end_time.minute:
            tail_start_time = (
                start_time
                if tail_only
                else end_time.replace(minute=0, second=0, microsecond=0)
            )
            tail_end_time = end_time

        # Calculate the main period
        main_start_time: datetime | None = None
        main_end_time: datetime | None = None
        if not tail_only:
            main_start_time = start_time if head_end_time is None else head_end_time
            main_end_time = end_time if tail_start_time is None else tail_start_time

        if not types.isdisjoint({"max", "mean", "min"}):
            result = _get_max_mean_min_statistic(
                session,
                head_start_time,
                head_end_time,
                main_start_time,
                main_end_time,
                tail_start_time,
                tail_end_time,
                tail_only,
                metadata_id,
                types,
            )

        if "change" in types:
            oldest_sum: float | None
            if start_time is None:
                oldest_sum = 0.0
            else:
                oldest_sum = _get_oldest_sum_statistic(
                    session,
                    head_start_time,
                    main_start_time,
                    tail_start_time,
                    oldest_stat,
                    tail_only,
                    metadata_id,
                )
            newest_sum = _get_newest_sum_statistic(
                session,
                head_start_time,
                head_end_time,
                main_start_time,
                main_end_time,
                tail_start_time,
                tail_end_time,
                tail_only,
                metadata_id,
            )
            # Calculate the difference between the oldest and newest sum
            if oldest_sum is not None and newest_sum is not None:
                result["change"] = newest_sum - oldest_sum
            else:
                result["change"] = None

    state_unit = unit = metadata[1]["unit_of_measurement"]
    if state := hass.states.get(statistic_id):
        state_unit = state.attributes.get(ATTR_UNIT_OF_MEASUREMENT)
    convert = _get_statistic_to_display_unit_converter(unit, state_unit, units)

    if not convert:
        return result
    return {key: convert(value) for key, value in result.items()}


_type_column_mapping = {
    "last_reset": "last_reset_ts",
    "max": "max",
    "mean": "mean",
    "min": "min",
    "state": "state",
    "sum": "sum",
}


def _generate_select_columns_for_types_stmt(
    table: type[StatisticsBase],
    types: set[Literal["last_reset", "max", "mean", "min", "state", "sum"]],
) -> StatementLambdaElement:
    columns = select(table.metadata_id, table.start_ts)
    track_on: list[str | None] = [
        table.__tablename__,  # type: ignore[attr-defined]
    ]
    for key, column in _type_column_mapping.items():
        if key in types:
            columns = columns.add_columns(getattr(table, column))
            track_on.append(column)
        else:
            track_on.append(None)
    return lambda_stmt(lambda: columns, track_on=track_on)


def _extract_metadata_and_discard_impossible_columns(
    metadata: dict[str, tuple[int, StatisticMetaData]],
    types: set[Literal["last_reset", "max", "mean", "min", "state", "sum"]],
) -> list[int]:
    """Extract metadata ids from metadata and discard impossible columns."""
    metadata_ids = []
    has_mean = False
    has_sum = False
    for metadata_id, stats_metadata in metadata.values():
        metadata_ids.append(metadata_id)
        has_mean |= stats_metadata["has_mean"]
        has_sum |= stats_metadata["has_sum"]
    if not has_mean:
        types.discard("mean")
        types.discard("min")
        types.discard("max")
    if not has_sum:
        types.discard("sum")
        types.discard("state")
    return metadata_ids


def _augment_result_with_change(
    hass: HomeAssistant,
    session: Session,
    start_time: datetime,
    units: dict[str, str] | None,
    _types: set[Literal["change", "last_reset", "max", "mean", "min", "state", "sum"]],
    table: type[Statistics | StatisticsShortTerm],
    metadata: dict[str, tuple[int, StatisticMetaData]],
    result: dict[str, list[StatisticsRow]],
) -> None:
    """Add change to the result."""
    drop_sum = "sum" not in _types
    prev_sums = {}
    if tmp := _statistics_at_time(
        session,
        {metadata[statistic_id][0] for statistic_id in result},
        table,
        start_time,
        {"sum"},
    ):
        _metadata = dict(metadata.values())
        for row in tmp:
            metadata_by_id = _metadata[row.metadata_id]
            statistic_id = metadata_by_id["statistic_id"]

            state_unit = unit = metadata_by_id["unit_of_measurement"]
            if state := hass.states.get(statistic_id):
                state_unit = state.attributes.get(ATTR_UNIT_OF_MEASUREMENT)
            convert = _get_statistic_to_display_unit_converter(unit, state_unit, units)

            if convert is not None:
                prev_sums[statistic_id] = convert(row.sum)
            else:
                prev_sums[statistic_id] = row.sum

    for statistic_id, rows in result.items():
        prev_sum = prev_sums.get(statistic_id) or 0
        for statistics_row in rows:
            if "sum" not in statistics_row:
                continue
            if drop_sum:
                _sum = statistics_row.pop("sum")
            else:
                _sum = statistics_row["sum"]
            if _sum is None:
                statistics_row["change"] = None
                continue
            statistics_row["change"] = _sum - prev_sum
            prev_sum = _sum


def _statistics_during_period_with_session(
    hass: HomeAssistant,
    session: Session,
    start_time: datetime,
    end_time: datetime | None,
    statistic_ids: set[str] | None,
    period: Literal["5minute", "day", "hour", "week", "month"],
    units: dict[str, str] | None,
    _types: set[Literal["change", "last_reset", "max", "mean", "min", "state", "sum"]],
) -> dict[str, list[StatisticsRow]]:
    """Return statistic data points during UTC period start_time - end_time.

    If end_time is omitted, returns statistics newer than or equal to start_time.
    If statistic_ids is omitted, returns statistics for all statistics ids.
    """
    if statistic_ids is not None and not isinstance(statistic_ids, set):
        # This is for backwards compatibility to avoid a breaking change
        # for custom integrations that call this method.
        statistic_ids = set(statistic_ids)  # type: ignore[unreachable]
    # Fetch metadata for the given (or all) statistic_ids
    metadata = get_instance(hass).statistics_meta_manager.get_many(
        session, statistic_ids=statistic_ids
    )
    if not metadata:
        return {}

    types: set[Literal["last_reset", "max", "mean", "min", "state", "sum"]] = set()
    for stat_type in _types:
        if stat_type == "change":
            types.add("sum")
            continue
        types.add(stat_type)

    metadata_ids = None
    if statistic_ids is not None:
        metadata_ids = _extract_metadata_and_discard_impossible_columns(metadata, types)

    # Align start_time and end_time with the period
    if period == "day":
        start_time = dt_util.as_local(start_time).replace(
            hour=0, minute=0, second=0, microsecond=0
        )
        start_time = start_time.replace()
        if end_time is not None:
            end_local = dt_util.as_local(end_time)
            end_time = end_local.replace(
                hour=0, minute=0, second=0, microsecond=0
            ) + timedelta(days=1)
    elif period == "week":
        start_local = dt_util.as_local(start_time)
        start_time = start_local.replace(
            hour=0, minute=0, second=0, microsecond=0
        ) - timedelta(days=start_local.weekday())
        if end_time is not None:
            end_local = dt_util.as_local(end_time)
            end_time = (
                end_local.replace(hour=0, minute=0, second=0, microsecond=0)
                - timedelta(days=end_local.weekday())
                + timedelta(days=7)
            )
    elif period == "month":
        start_time = dt_util.as_local(start_time).replace(
            day=1, hour=0, minute=0, second=0, microsecond=0
        )
        if end_time is not None:
            end_time = _find_month_end_time(dt_util.as_local(end_time))

    table: type[Statistics | StatisticsShortTerm] = (
        Statistics if period != "5minute" else StatisticsShortTerm
    )
    stmt = _generate_statistics_during_period_stmt(
        start_time, end_time, metadata_ids, table, types
    )
    stats = cast(
        Sequence[Row], execute_stmt_lambda_element(session, stmt, orm_rows=False)
    )

    if not stats:
        return {}

    result = _sorted_statistics_to_dict(
        hass,
        session,
        stats,
        statistic_ids,
        metadata,
        True,
        table,
        start_time,
        units,
        types,
    )

    if period == "day":
        result = _reduce_statistics_per_day(result, types)

    if period == "week":
        result = _reduce_statistics_per_week(result, types)

    if period == "month":
        result = _reduce_statistics_per_month(result, types)

    if "change" in _types:
        _augment_result_with_change(
            hass, session, start_time, units, _types, table, metadata, result
        )

    # Return statistics combined with metadata
    return result


def statistics_during_period(
    hass: HomeAssistant,
    start_time: datetime,
    end_time: datetime | None,
    statistic_ids: set[str] | None,
    period: Literal["5minute", "day", "hour", "week", "month"],
    units: dict[str, str] | None,
    types: set[Literal["change", "last_reset", "max", "mean", "min", "state", "sum"]],
) -> dict[str, list[StatisticsRow]]:
    """Return statistic data points during UTC period start_time - end_time.

    If end_time is omitted, returns statistics newer than or equal to start_time.
    If statistic_ids is omitted, returns statistics for all statistics ids.
    """
    with session_scope(hass=hass, read_only=True) as session:
        return _statistics_during_period_with_session(
            hass,
            session,
            start_time,
            end_time,
            statistic_ids,
            period,
            units,
            types,
        )


def _get_last_statistics_stmt(
    metadata_id: int,
    number_of_stats: int,
) -> StatementLambdaElement:
    """Generate a statement for number_of_stats statistics for a given statistic_id."""
    return lambda_stmt(
        lambda: select(*QUERY_STATISTICS)
        .filter_by(metadata_id=metadata_id)
        .order_by(Statistics.metadata_id, Statistics.start_ts.desc())
        .limit(number_of_stats)
    )


def _get_last_statistics_short_term_stmt(
    metadata_id: int,
    number_of_stats: int,
) -> StatementLambdaElement:
    """Generate a statement for number_of_stats short term statistics.

    For a given statistic_id.
    """
    return lambda_stmt(
        lambda: select(*QUERY_STATISTICS_SHORT_TERM)
        .filter_by(metadata_id=metadata_id)
        .order_by(StatisticsShortTerm.metadata_id, StatisticsShortTerm.start_ts.desc())
        .limit(number_of_stats)
    )


def _get_last_statistics(
    hass: HomeAssistant,
    number_of_stats: int,
    statistic_id: str,
    convert_units: bool,
    table: type[StatisticsBase],
    types: set[Literal["last_reset", "max", "mean", "min", "state", "sum"]],
) -> dict[str, list[StatisticsRow]]:
    """Return the last number_of_stats statistics for a given statistic_id."""
    statistic_ids = {statistic_id}
    with session_scope(hass=hass, read_only=True) as session:
        # Fetch metadata for the given statistic_id
        metadata = get_instance(hass).statistics_meta_manager.get_many(
            session, statistic_ids=statistic_ids
        )
        if not metadata:
            return {}
        metadata_ids = _extract_metadata_and_discard_impossible_columns(metadata, types)
        metadata_id = metadata_ids[0]
        if table == Statistics:
            stmt = _get_last_statistics_stmt(metadata_id, number_of_stats)
        else:
            stmt = _get_last_statistics_short_term_stmt(metadata_id, number_of_stats)
        stats = cast(
            Sequence[Row], execute_stmt_lambda_element(session, stmt, orm_rows=False)
        )

        if not stats:
            return {}

        # Return statistics combined with metadata
        return _sorted_statistics_to_dict(
            hass,
            session,
            stats,
            statistic_ids,
            metadata,
            convert_units,
            table,
            None,
            None,
            types,
        )


def get_last_statistics(
    hass: HomeAssistant,
    number_of_stats: int,
    statistic_id: str,
    convert_units: bool,
    types: set[Literal["last_reset", "max", "mean", "min", "state", "sum"]],
) -> dict[str, list[StatisticsRow]]:
    """Return the last number_of_stats statistics for a statistic_id."""
    return _get_last_statistics(
        hass, number_of_stats, statistic_id, convert_units, Statistics, types
    )


def get_last_short_term_statistics(
    hass: HomeAssistant,
    number_of_stats: int,
    statistic_id: str,
    convert_units: bool,
    types: set[Literal["last_reset", "max", "mean", "min", "state", "sum"]],
) -> dict[str, list[StatisticsRow]]:
    """Return the last number_of_stats short term statistics for a statistic_id."""
    return _get_last_statistics(
        hass, number_of_stats, statistic_id, convert_units, StatisticsShortTerm, types
    )


def get_latest_short_term_statistics_by_ids(
    session: Session, ids: Iterable[int]
) -> list[Row]:
    """Return the latest short term statistics for a list of ids."""
    stmt = _latest_short_term_statistics_by_ids_stmt(ids)
    return list(
        cast(
            Sequence[Row],
            execute_stmt_lambda_element(session, stmt, orm_rows=False),
        )
    )


def _latest_short_term_statistics_by_ids_stmt(
    ids: Iterable[int],
) -> StatementLambdaElement:
    """Create the statement for finding the latest short term stat rows by id."""
    return lambda_stmt(
        lambda: select(*QUERY_STATISTICS_SHORT_TERM).filter(
            StatisticsShortTerm.id.in_(ids)
        )
    )


def get_latest_short_term_statistics(
    hass: HomeAssistant,
    statistic_ids: set[str],
    types: set[Literal["last_reset", "max", "mean", "min", "state", "sum"]],
    metadata: dict[str, tuple[int, StatisticMetaData]] | None = None,
) -> dict[str, list[StatisticsRow]]:
    """Return the latest short term statistics for a list of statistic_ids."""
    with session_scope(hass=hass, read_only=True) as session:
        # Fetch metadata for the given statistic_ids
        if not metadata:
            metadata = get_instance(hass).statistics_meta_manager.get_many(
                session, statistic_ids=statistic_ids
            )
        if not metadata:
            return {}
        metadata_ids = set(
            _extract_metadata_and_discard_impossible_columns(metadata, types)
        )
        run_cache = get_short_term_statistics_run_cache(hass)
        # Try to find the latest short term statistics ids for the metadata_ids
<<<<<<< HEAD
        # from the run cache first if we have it.
=======
        # from the run cache first if we have it. If the run cache references
        # a non-existent id because of a purge, we will detect it missing in the
        # next step and run a query to re-populate the cache.
>>>>>>> a7cfa9c4
        stats: list[Row] = []
        if metadata_id_to_id := run_cache.get_latest_ids(metadata_ids):
            stats = get_latest_short_term_statistics_by_ids(
                session, metadata_id_to_id.values()
            )
        # If we are missing some metadata_ids in the run cache, we need run a query
        # to populate the cache for each metadata_id, and then run another query
        # to get the latest short term statistics for the missing metadata_ids.
        if (missing_metadata_ids := metadata_ids - set(metadata_id_to_id)) and (
            found_latest_ids := {
                latest_id
                for metadata_id in missing_metadata_ids
                if (
                    latest_id := cache_latest_short_term_statistic_id_for_metadata_id(
                        run_cache, session, metadata_id
                    )
                )
                is not None
            }
        ):
            stats.extend(
                get_latest_short_term_statistics_by_ids(session, found_latest_ids)
            )

        if not stats:
            return {}

        # Return statistics combined with metadata
        return _sorted_statistics_to_dict(
            hass,
            session,
            stats,
            statistic_ids,
            metadata,
            False,
            StatisticsShortTerm,
            None,
            None,
            types,
        )


def _generate_statistics_at_time_stmt(
    table: type[StatisticsBase],
    metadata_ids: set[int],
    start_time_ts: float,
    types: set[Literal["last_reset", "max", "mean", "min", "state", "sum"]],
) -> StatementLambdaElement:
    """Create the statement for finding the statistics for a given time."""
    stmt = _generate_select_columns_for_types_stmt(table, types)
    stmt += lambda q: q.join(
        (
            most_recent_statistic_ids := (
                select(
                    func.max(table.start_ts).label("max_start_ts"),
                    table.metadata_id.label("max_metadata_id"),
                )
                .filter(table.start_ts < start_time_ts)
                .filter(table.metadata_id.in_(metadata_ids))
                .group_by(table.metadata_id)
                .subquery()
            )
        ),
        and_(
            table.start_ts == most_recent_statistic_ids.c.max_start_ts,
            table.metadata_id == most_recent_statistic_ids.c.max_metadata_id,
        ),
    )
    return stmt


def _statistics_at_time(
    session: Session,
    metadata_ids: set[int],
    table: type[StatisticsBase],
    start_time: datetime,
    types: set[Literal["last_reset", "max", "mean", "min", "state", "sum"]],
) -> Sequence[Row] | None:
    """Return last known statistics, earlier than start_time, for the metadata_ids."""
    start_time_ts = start_time.timestamp()
    stmt = _generate_statistics_at_time_stmt(table, metadata_ids, start_time_ts, types)
    return cast(Sequence[Row], execute_stmt_lambda_element(session, stmt))


def _fast_build_sum_list(
    stats_list: list[Row],
    table_duration_seconds: float,
    convert: Callable | None,
    start_ts_idx: int,
    sum_idx: int,
) -> list[StatisticsRow]:
    """Build a list of sum statistics."""
    if convert:
        return [
            {
                "start": (start_ts := db_state[start_ts_idx]),
                "end": start_ts + table_duration_seconds,
                "sum": convert(db_state[sum_idx]),
            }
            for db_state in stats_list
        ]
    return [
        {
            "start": (start_ts := db_state[start_ts_idx]),
            "end": start_ts + table_duration_seconds,
            "sum": db_state[sum_idx],
        }
        for db_state in stats_list
    ]


def _sorted_statistics_to_dict(  # noqa: C901
    hass: HomeAssistant,
    session: Session,
    stats: Sequence[Row[Any]],
    statistic_ids: set[str] | None,
    _metadata: dict[str, tuple[int, StatisticMetaData]],
    convert_units: bool,
    table: type[StatisticsBase],
    start_time: datetime | None,
    units: dict[str, str] | None,
    types: set[Literal["last_reset", "max", "mean", "min", "state", "sum"]],
) -> dict[str, list[StatisticsRow]]:
    """Convert SQL results into JSON friendly data structure."""
    assert stats, "stats must not be empty"  # Guard against implementation error
    result: dict[str, list[StatisticsRow]] = defaultdict(list)
    metadata = dict(_metadata.values())
    # Identify metadata IDs for which no data was available at the requested start time
    field_map: dict[str, int] = {key: idx for idx, key in enumerate(stats[0]._fields)}
    metadata_id_idx = field_map["metadata_id"]
    start_ts_idx = field_map["start_ts"]
    stats_by_meta_id: dict[int, list[Row]] = {}
    seen_statistic_ids: set[str] = set()
    key_func = itemgetter(metadata_id_idx)
    for meta_id, group in groupby(stats, key_func):
        stats_list = stats_by_meta_id[meta_id] = list(group)
        seen_statistic_ids.add(metadata[meta_id]["statistic_id"])

    # Set all statistic IDs to empty lists in result set to maintain the order
    if statistic_ids is not None:
        for stat_id in statistic_ids:
            # Only set the statistic ID if it is in the data to
            # avoid having to do a second loop to remove the
            # statistic IDs that are not in the data at the end
            if stat_id in seen_statistic_ids:
                result[stat_id] = []

    # Figure out which fields we need to extract from the SQL result
    # and which indices they have in the result so we can avoid the overhead
    # of doing a dict lookup for each row
    mean_idx = field_map["mean"] if "mean" in types else None
    min_idx = field_map["min"] if "min" in types else None
    max_idx = field_map["max"] if "max" in types else None
    last_reset_ts_idx = field_map["last_reset_ts"] if "last_reset" in types else None
    state_idx = field_map["state"] if "state" in types else None
    sum_idx = field_map["sum"] if "sum" in types else None
    sum_only = len(types) == 1 and sum_idx is not None
    # Append all statistic entries, and optionally do unit conversion
    table_duration_seconds = table.duration.total_seconds()
    for meta_id, stats_list in stats_by_meta_id.items():
        metadata_by_id = metadata[meta_id]
        statistic_id = metadata_by_id["statistic_id"]
        if convert_units:
            state_unit = unit = metadata_by_id["unit_of_measurement"]
            if state := hass.states.get(statistic_id):
                state_unit = state.attributes.get(ATTR_UNIT_OF_MEASUREMENT)
            convert = _get_statistic_to_display_unit_converter(unit, state_unit, units)
        else:
            convert = None

        if sum_only:
            # This function is extremely flexible and can handle all types of
            # statistics, but in practice we only ever use a few combinations.
            #
            # For energy, we only need sum statistics, so we can optimize
            # this path to avoid the overhead of the more generic function.
            assert sum_idx is not None
            result[statistic_id] = _fast_build_sum_list(
                stats_list,
                table_duration_seconds,
                convert,
                start_ts_idx,
                sum_idx,
            )
            continue

        ent_results_append = result[statistic_id].append
        #
        # The below loop is a red hot path for energy, and every
        # optimization counts in here.
        #
        # Specifically, we want to avoid function calls,
        # attribute lookups, and dict lookups as much as possible.
        #
        for db_state in stats_list:
            row: StatisticsRow = {
                "start": (start_ts := db_state[start_ts_idx]),
                "end": start_ts + table_duration_seconds,
            }
            if last_reset_ts_idx is not None:
                row["last_reset"] = db_state[last_reset_ts_idx]
            if convert:
                if mean_idx is not None:
                    row["mean"] = convert(db_state[mean_idx])
                if min_idx is not None:
                    row["min"] = convert(db_state[min_idx])
                if max_idx is not None:
                    row["max"] = convert(db_state[max_idx])
                if state_idx is not None:
                    row["state"] = convert(db_state[state_idx])
                if sum_idx is not None:
                    row["sum"] = convert(db_state[sum_idx])
            else:
                if mean_idx is not None:
                    row["mean"] = db_state[mean_idx]
                if min_idx is not None:
                    row["min"] = db_state[min_idx]
                if max_idx is not None:
                    row["max"] = db_state[max_idx]
                if state_idx is not None:
                    row["state"] = db_state[state_idx]
                if sum_idx is not None:
                    row["sum"] = db_state[sum_idx]
            ent_results_append(row)

    return result


def validate_statistics(hass: HomeAssistant) -> dict[str, list[ValidationIssue]]:
    """Validate statistics."""
    platform_validation: dict[str, list[ValidationIssue]] = {}
    for platform in hass.data[DOMAIN].recorder_platforms.values():
        if platform_validate_statistics := getattr(
            platform, INTEGRATION_PLATFORM_VALIDATE_STATISTICS, None
        ):
            platform_validation.update(platform_validate_statistics(hass))
    return platform_validation


def _statistics_exists(
    session: Session,
    table: type[StatisticsBase],
    metadata_id: int,
    start: datetime,
) -> int | None:
    """Return id if a statistics entry already exists."""
    start_ts = start.timestamp()
    result = (
        session.query(table.id)
        .filter((table.metadata_id == metadata_id) & (table.start_ts == start_ts))
        .first()
    )
    return result.id if result else None


@callback
def _async_import_statistics(
    hass: HomeAssistant,
    metadata: StatisticMetaData,
    statistics: Iterable[StatisticData],
) -> None:
    """Validate timestamps and insert an import_statistics job in the queue."""
    for statistic in statistics:
        start = statistic["start"]
        if start.tzinfo is None or start.tzinfo.utcoffset(start) is None:
            raise HomeAssistantError("Naive timestamp")
        if start.minute != 0 or start.second != 0 or start.microsecond != 0:
            raise HomeAssistantError("Invalid timestamp")
        statistic["start"] = dt_util.as_utc(start)

        if "last_reset" in statistic and statistic["last_reset"] is not None:
            last_reset = statistic["last_reset"]
            if (
                last_reset.tzinfo is None
                or last_reset.tzinfo.utcoffset(last_reset) is None
            ):
                raise HomeAssistantError("Naive timestamp")
            statistic["last_reset"] = dt_util.as_utc(last_reset)

    # Insert job in recorder's queue
    get_instance(hass).async_import_statistics(metadata, statistics, Statistics)


@callback
def async_import_statistics(
    hass: HomeAssistant,
    metadata: StatisticMetaData,
    statistics: Iterable[StatisticData],
) -> None:
    """Import hourly statistics from an internal source.

    This inserts an import_statistics job in the recorder's queue.
    """
    if not valid_entity_id(metadata["statistic_id"]):
        raise HomeAssistantError("Invalid statistic_id")

    # The source must not be empty and must be aligned with the statistic_id
    if not metadata["source"] or metadata["source"] != DOMAIN:
        raise HomeAssistantError("Invalid source")

    _async_import_statistics(hass, metadata, statistics)


@callback
def async_add_external_statistics(
    hass: HomeAssistant,
    metadata: StatisticMetaData,
    statistics: Iterable[StatisticData],
) -> None:
    """Add hourly statistics from an external source.

    This inserts an import_statistics job in the recorder's queue.
    """
    # The statistic_id has same limitations as an entity_id, but with a ':' as separator
    if not valid_statistic_id(metadata["statistic_id"]):
        raise HomeAssistantError("Invalid statistic_id")

    # The source must not be empty and must be aligned with the statistic_id
    domain, _object_id = split_statistic_id(metadata["statistic_id"])
    if not metadata["source"] or metadata["source"] != domain:
        raise HomeAssistantError("Invalid source")

    _async_import_statistics(hass, metadata, statistics)


def _filter_unique_constraint_integrity_error(
    instance: Recorder,
) -> Callable[[Exception], bool]:
    def _filter_unique_constraint_integrity_error(err: Exception) -> bool:
        """Handle unique constraint integrity errors."""
        if not isinstance(err, StatementError):
            return False

        assert instance.engine is not None
        dialect_name = instance.engine.dialect.name

        ignore = False
        if (
            dialect_name == SupportedDialect.SQLITE
            and "UNIQUE constraint failed" in str(err)
        ):
            ignore = True
        if (
            dialect_name == SupportedDialect.POSTGRESQL
            and err.orig
            and hasattr(err.orig, "pgcode")
            and err.orig.pgcode == "23505"
        ):
            ignore = True
        if (
            dialect_name == SupportedDialect.MYSQL
            and err.orig
            and hasattr(err.orig, "args")
        ):
            with contextlib.suppress(TypeError):
                if err.orig.args[0] == 1062:
                    ignore = True

        if ignore:
            _LOGGER.warning(
                (
                    "Blocked attempt to insert duplicated statistic rows, please report"
                    " at %s"
                ),
                "https://github.com/home-assistant/core/issues?q=is%3Aopen+is%3Aissue+label%3A%22integration%3A+recorder%22",
                exc_info=err,
            )

        return ignore

    return _filter_unique_constraint_integrity_error


def _import_statistics_with_session(
    instance: Recorder,
    session: Session,
    metadata: StatisticMetaData,
    statistics: Iterable[StatisticData],
    table: type[StatisticsBase],
) -> bool:
    """Import statistics to the database."""
    statistics_meta_manager = instance.statistics_meta_manager
    old_metadata_dict = statistics_meta_manager.get_many(
        session, statistic_ids={metadata["statistic_id"]}
    )
    _, metadata_id = statistics_meta_manager.update_or_add(
        session, metadata, old_metadata_dict
    )
    for stat in statistics:
        if stat_id := _statistics_exists(session, table, metadata_id, stat["start"]):
            _update_statistics(session, table, stat_id, stat)
        else:
            _insert_statistics(session, table, metadata_id, stat)

    if table != StatisticsShortTerm:
        return True

    # We just inserted new short term statistics, so we need to update the
    # ShortTermStatisticsRunCache with the latest id for the metadata_id
    run_cache = get_short_term_statistics_run_cache(instance.hass)
    cache_latest_short_term_statistic_id_for_metadata_id(
        run_cache, session, metadata_id
    )

    return True


@singleton(DATA_SHORT_TERM_STATISTICS_RUN_CACHE)
def get_short_term_statistics_run_cache(
    hass: HomeAssistant,
) -> ShortTermStatisticsRunCache:
    """Get the short term statistics run cache."""
    return ShortTermStatisticsRunCache()


def cache_latest_short_term_statistic_id_for_metadata_id(
    run_cache: ShortTermStatisticsRunCache, session: Session, metadata_id: int
) -> int | None:
    """Cache the latest short term statistic for a given metadata_id.

    Returns the id of the latest short term statistic for the metadata_id
    that was added to the cache, or None if no latest short term statistic
    was found for the metadata_id.
    """
    if latest := cast(
        Sequence[Row],
        execute_stmt_lambda_element(
            session,
            _find_latest_short_term_statistic_for_metadata_id_stmt(metadata_id),
            orm_rows=False,
        ),
    ):
        id_: int = latest[0].id
        run_cache.set_latest_id_for_metadata_id(metadata_id, id_)
        return id_
    return None


def _find_latest_short_term_statistic_for_metadata_id_stmt(
    metadata_id: int,
) -> StatementLambdaElement:
<<<<<<< HEAD
    """Create the statement to find the latest short term statistics for a given metadata_id."""
    #
    # This code only looks up one row, and should not be refactored to
    # lookup multiple the latest for multiple metadata_ids using func.max
=======
    """Create a statement to find the latest short term statistics for a metadata_id."""
    #
    # This code only looks up one row, and should not be refactored to
    # lookup multiple using func.max
>>>>>>> a7cfa9c4
    # or similar, as that will cause the query to be significantly slower
    # for DBMs such as PostgreSQL that will have to do a full scan
    #
    # For PostgreSQL a combined query plan looks like:
    # (actual time=2.218..893.909 rows=170531 loops=1)
    #
    # For PostgreSQL a separate query plan looks like:
    # (actual time=0.301..0.301 rows=1 loops=1)
    #
    #
    return lambda_stmt(
        lambda: select(
            StatisticsShortTerm.id,
        )
        .where(StatisticsShortTerm.metadata_id == metadata_id)
        .order_by(StatisticsShortTerm.start_ts.desc())
        .limit(1)
    )


@retryable_database_job("statistics")
def import_statistics(
    instance: Recorder,
    metadata: StatisticMetaData,
    statistics: Iterable[StatisticData],
    table: type[StatisticsBase],
) -> bool:
    """Process an import_statistics job."""

    with session_scope(
        session=instance.get_session(),
        exception_filter=_filter_unique_constraint_integrity_error(instance),
    ) as session:
        return _import_statistics_with_session(
            instance, session, metadata, statistics, table
        )


@retryable_database_job("adjust_statistics")
def adjust_statistics(
    instance: Recorder,
    statistic_id: str,
    start_time: datetime,
    sum_adjustment: float,
    adjustment_unit: str,
) -> bool:
    """Process an add_statistics job."""

    with session_scope(session=instance.get_session()) as session:
        metadata = instance.statistics_meta_manager.get_many(
            session, statistic_ids={statistic_id}
        )
        if statistic_id not in metadata:
            return True

        statistic_unit = metadata[statistic_id][1]["unit_of_measurement"]
        if convert := _get_display_to_statistic_unit_converter(
            adjustment_unit, statistic_unit
        ):
            sum_adjustment = convert(sum_adjustment)

        _adjust_sum_statistics(
            session,
            StatisticsShortTerm,
            metadata[statistic_id][0],
            start_time,
            sum_adjustment,
        )

        _adjust_sum_statistics(
            session,
            Statistics,
            metadata[statistic_id][0],
            start_time.replace(minute=0),
            sum_adjustment,
        )

    return True


def _change_statistics_unit_for_table(
    session: Session,
    table: type[StatisticsBase],
    metadata_id: int,
    convert: Callable[[float | None], float | None],
) -> None:
    """Insert statistics in the database."""
    columns = (table.id, table.mean, table.min, table.max, table.state, table.sum)
    query = session.query(*columns).filter_by(metadata_id=bindparam("metadata_id"))
    rows = execute(query.params(metadata_id=metadata_id))
    for row in rows:
        session.query(table).filter(table.id == row.id).update(
            {
                table.mean: convert(row.mean),
                table.min: convert(row.min),
                table.max: convert(row.max),
                table.state: convert(row.state),
                table.sum: convert(row.sum),
            },
            synchronize_session=False,
        )


def change_statistics_unit(
    instance: Recorder,
    statistic_id: str,
    new_unit: str,
    old_unit: str,
) -> None:
    """Change statistics unit for a statistic_id."""
    statistics_meta_manager = instance.statistics_meta_manager
    with session_scope(session=instance.get_session()) as session:
        metadata = statistics_meta_manager.get(session, statistic_id)

        # Guard against the statistics being removed or updated before the
        # change_statistics_unit job executes
        if (
            metadata is None
            or metadata[1]["source"] != DOMAIN
            or metadata[1]["unit_of_measurement"] != old_unit
        ):
            _LOGGER.warning("Could not change statistics unit for %s", statistic_id)
            return

        metadata_id = metadata[0]

        if not (convert := _get_unit_converter(old_unit, new_unit)):
            _LOGGER.warning(
                "Statistics unit of measurement for %s is already %s",
                statistic_id,
                new_unit,
            )
            return

        tables: tuple[type[StatisticsBase], ...] = (
            Statistics,
            StatisticsShortTerm,
        )
        for table in tables:
            _change_statistics_unit_for_table(session, table, metadata_id, convert)

        statistics_meta_manager.update_unit_of_measurement(
            session, statistic_id, new_unit
        )


@callback
def async_change_statistics_unit(
    hass: HomeAssistant,
    statistic_id: str,
    *,
    new_unit_of_measurement: str,
    old_unit_of_measurement: str,
) -> None:
    """Change statistics unit for a statistic_id."""
    if not can_convert_units(old_unit_of_measurement, new_unit_of_measurement):
        raise HomeAssistantError(
            f"Can't convert {old_unit_of_measurement} to {new_unit_of_measurement}"
        )

    get_instance(hass).async_change_statistics_unit(
        statistic_id,
        new_unit_of_measurement=new_unit_of_measurement,
        old_unit_of_measurement=old_unit_of_measurement,
    )


def cleanup_statistics_timestamp_migration(instance: Recorder) -> bool:
    """Clean up the statistics migration from timestamp to datetime.

    Returns False if there are more rows to update.
    Returns True if all rows have been updated.
    """
    engine = instance.engine
    assert engine is not None
    if engine.dialect.name == SupportedDialect.SQLITE:
        for table in STATISTICS_TABLES:
            with session_scope(session=instance.get_session()) as session:
                session.connection().execute(
                    text(
                        f"update {table} set start = NULL, created = NULL, last_reset = NULL;"  # noqa: S608
                    )
                )
    elif engine.dialect.name == SupportedDialect.MYSQL:
        for table in STATISTICS_TABLES:
            with session_scope(session=instance.get_session()) as session:
                if (
                    session.connection()
                    .execute(
                        text(
                            f"UPDATE {table} set start=NULL, created=NULL, last_reset=NULL where start is not NULL LIMIT 100000;"  # noqa: S608
                        )
                    )
                    .rowcount
                ):
                    # We have more rows to update so return False
                    # to indicate we need to run again
                    return False
    elif engine.dialect.name == SupportedDialect.POSTGRESQL:
        for table in STATISTICS_TABLES:
            with session_scope(session=instance.get_session()) as session:
                if (
                    session.connection()
                    .execute(
                        text(
                            f"UPDATE {table} set start=NULL, created=NULL, last_reset=NULL "  # noqa: S608
                            f"where id in (select id from {table} where start is not NULL LIMIT 100000)"
                        )
                    )
                    .rowcount
                ):
                    # We have more rows to update so return False
                    # to indicate we need to run again
                    return False

    from .migration import _drop_index  # pylint: disable=import-outside-toplevel

    for table in STATISTICS_TABLES:
        _drop_index(instance.get_session, table, f"ix_{table}_start")
    # We have no more rows to update so return True
    # to indicate we are done
    return True<|MERGE_RESOLUTION|>--- conflicted
+++ resolved
@@ -1907,13 +1907,9 @@
         )
         run_cache = get_short_term_statistics_run_cache(hass)
         # Try to find the latest short term statistics ids for the metadata_ids
-<<<<<<< HEAD
-        # from the run cache first if we have it.
-=======
         # from the run cache first if we have it. If the run cache references
         # a non-existent id because of a purge, we will detect it missing in the
         # next step and run a query to re-populate the cache.
->>>>>>> a7cfa9c4
         stats: list[Row] = []
         if metadata_id_to_id := run_cache.get_latest_ids(metadata_ids):
             stats = get_latest_short_term_statistics_by_ids(
@@ -2355,17 +2351,10 @@
 def _find_latest_short_term_statistic_for_metadata_id_stmt(
     metadata_id: int,
 ) -> StatementLambdaElement:
-<<<<<<< HEAD
-    """Create the statement to find the latest short term statistics for a given metadata_id."""
-    #
-    # This code only looks up one row, and should not be refactored to
-    # lookup multiple the latest for multiple metadata_ids using func.max
-=======
     """Create a statement to find the latest short term statistics for a metadata_id."""
     #
     # This code only looks up one row, and should not be refactored to
     # lookup multiple using func.max
->>>>>>> a7cfa9c4
     # or similar, as that will cause the query to be significantly slower
     # for DBMs such as PostgreSQL that will have to do a full scan
     #
