--- conflicted
+++ resolved
@@ -46,11 +46,8 @@
 )
 from .models import process_timestamp
 from .queries import (
-<<<<<<< HEAD
-=======
     batch_cleanup_entity_ids,
     find_entity_ids_to_migrate,
->>>>>>> d9dabe28
     find_event_type_to_migrate,
     find_events_context_ids_to_migrate,
     find_states_context_ids_to_migrate,
@@ -991,13 +988,10 @@
         _create_index(session_maker, "events", "ix_events_event_type_id")
         _drop_index(session_maker, "events", "ix_events_event_type_time_fired_ts")
         _create_index(session_maker, "events", "ix_events_event_type_id_time_fired_ts")
-<<<<<<< HEAD
-=======
     elif new_version == 38:
         _add_columns(session_maker, "states", [f"metadata_id {big_int}"])
         _create_index(session_maker, "states", "ix_states_metadata_id")
         _create_index(session_maker, "states", "ix_states_metadata_id_last_updated_ts")
->>>>>>> d9dabe28
     else:
         raise ValueError(f"No schema migration defined for version {new_version}")
 
@@ -1359,8 +1353,6 @@
     return is_done
 
 
-<<<<<<< HEAD
-=======
 def migrate_entity_ids(instance: Recorder) -> bool:
     """Migrate entity_ids to states_meta.
 
@@ -1439,7 +1431,6 @@
     return is_done
 
 
->>>>>>> d9dabe28
 def _initialize_database(session: Session) -> bool:
     """Initialize a new database.
 
