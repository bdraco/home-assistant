"""Schema migration helpers."""
from __future__ import annotations

from collections.abc import Callable, Iterable
import contextlib
from dataclasses import dataclass, replace as dataclass_replace
from datetime import timedelta
import logging
from time import time
from typing import TYPE_CHECKING, cast
from uuid import UUID

import sqlalchemy
from sqlalchemy import ForeignKeyConstraint, MetaData, Table, func, text, update
from sqlalchemy.engine import CursorResult, Engine
from sqlalchemy.exc import (
    DatabaseError,
    IntegrityError,
    InternalError,
    OperationalError,
    ProgrammingError,
    SQLAlchemyError,
)
from sqlalchemy.orm.session import Session
from sqlalchemy.schema import AddConstraint, DropConstraint
from sqlalchemy.sql.expression import true

from homeassistant.core import HomeAssistant
from homeassistant.util.enum import try_parse_enum
from homeassistant.util.ulid import ulid_at_time, ulid_to_bytes

from .auto_repairs.events.schema import (
    correct_db_schema as events_correct_db_schema,
    validate_db_schema as events_validate_db_schema,
)
from .auto_repairs.states.schema import (
    correct_db_schema as states_correct_db_schema,
    validate_db_schema as states_validate_db_schema,
)
from .auto_repairs.statistics.duplicates import (
    delete_statistics_duplicates,
    delete_statistics_meta_duplicates,
)
from .auto_repairs.statistics.schema import (
    correct_db_schema as statistics_correct_db_schema,
    validate_db_schema as statistics_validate_db_schema,
)
from .const import SupportedDialect
from .db_schema import (
    CONTEXT_ID_BIN_MAX_LENGTH,
    DOUBLE_PRECISION_TYPE_SQL,
    LEGACY_STATES_ENTITY_ID_LAST_UPDATED_INDEX,
    LEGACY_STATES_EVENT_ID_INDEX,
    MYSQL_COLLATE,
    MYSQL_DEFAULT_CHARSET,
    SCHEMA_VERSION,
    STATISTICS_TABLES,
    TABLE_STATES,
    Base,
    Events,
    EventTypes,
    SchemaChanges,
    States,
    StatesMeta,
    Statistics,
    StatisticsMeta,
    StatisticsRuns,
    StatisticsShortTerm,
)
from .models import process_timestamp
from .queries import (
    batch_cleanup_entity_ids,
    find_entity_ids_to_migrate,
    find_event_type_to_migrate,
    find_events_context_ids_to_migrate,
    find_states_context_ids_to_migrate,
    has_used_states_event_ids,
)
from .statistics import get_start_time
from .tasks import (
    CommitTask,
    PostSchemaMigrationTask,
    StatisticsTimestampMigrationCleanupTask,
)
from .util import (
    database_job_retry_wrapper,
    get_index_by_name,
    retryable_database_job,
    session_scope,
)

if TYPE_CHECKING:
    from . import Recorder

LIVE_MIGRATION_MIN_SCHEMA_VERSION = 0
_EMPTY_ENTITY_ID = "missing.entity_id"
_EMPTY_EVENT_TYPE = "missing_event_type"

_LOGGER = logging.getLogger(__name__)


@dataclass
class _ColumnTypesForDialect:
    big_int_type: str
    timestamp_type: str
    context_bin_type: str
    unused_column_type: str
    hash_column_type: str


_MYSQL_COLUMN_TYPES = _ColumnTypesForDialect(
    big_int_type="INTEGER(20)",
    timestamp_type=DOUBLE_PRECISION_TYPE_SQL,
    context_bin_type=f"BLOB({CONTEXT_ID_BIN_MAX_LENGTH})",
    unused_column_type="CHAR(0)",
    hash_column_type="INT UNSIGNED",
)

_POSTGRESQL_COLUMN_TYPES = _ColumnTypesForDialect(
    big_int_type="INTEGER",
    timestamp_type=DOUBLE_PRECISION_TYPE_SQL,
    context_bin_type="BYTEA",
    unused_column_type="CHAR(1)",
    hash_column_type="BIGINT",
)

_SQLITE_COLUMN_TYPES = _ColumnTypesForDialect(
    big_int_type="INTEGER",
    timestamp_type="FLOAT",
    context_bin_type="BLOB",
    unused_column_type="CHAR(1)",
    hash_column_type="BIGINT",
)

_COLUMN_TYPES_FOR_DIALECT: dict[SupportedDialect | None, _ColumnTypesForDialect] = {
    SupportedDialect.MYSQL: _MYSQL_COLUMN_TYPES,
    SupportedDialect.POSTGRESQL: _POSTGRESQL_COLUMN_TYPES,
    SupportedDialect.SQLITE: _SQLITE_COLUMN_TYPES,
}


def raise_if_exception_missing_str(ex: Exception, match_substrs: Iterable[str]) -> None:
    """Raise if the exception and cause do not contain the match substrs."""
    lower_ex_strs = [str(ex).lower(), str(ex.__cause__).lower()]
    for str_sub in match_substrs:
        for exc_str in lower_ex_strs:
            if exc_str and str_sub in exc_str:
                return

    raise ex


def _get_schema_version(session: Session) -> int | None:
    """Get the schema version."""
    res = (
        session.query(SchemaChanges.schema_version)
        .order_by(SchemaChanges.change_id.desc())
        .first()
    )
    return getattr(res, "schema_version", None)


def get_schema_version(session_maker: Callable[[], Session]) -> int | None:
    """Get the schema version."""
    try:
        with session_scope(session=session_maker()) as session:
            return _get_schema_version(session)
    except Exception as err:  # pylint: disable=broad-except
        _LOGGER.exception("Error when determining DB schema version: %s", err)
        return None


@dataclass
class SchemaValidationStatus:
    """Store schema validation status."""

    current_version: int
    schema_errors: set[str]
    valid: bool


def _schema_is_current(current_version: int) -> bool:
    """Check if the schema is current."""
    return current_version == SCHEMA_VERSION


def validate_db_schema(
    hass: HomeAssistant, instance: Recorder, session_maker: Callable[[], Session]
) -> SchemaValidationStatus | None:
    """Check if the schema is valid.

    This checks that the schema is the current version as well as for some common schema
    errors caused by manual migration between database engines, for example importing an
    SQLite database to MariaDB.
    """
    schema_errors: set[str] = set()

    current_version = get_schema_version(session_maker)
    if current_version is None:
        return None

    if is_current := _schema_is_current(current_version):
        # We can only check for further errors if the schema is current, because
        # columns may otherwise not exist etc.
        schema_errors = _find_schema_errors(hass, instance, session_maker)

    valid = is_current and not schema_errors

    return SchemaValidationStatus(current_version, schema_errors, valid)


def _find_schema_errors(
    hass: HomeAssistant, instance: Recorder, session_maker: Callable[[], Session]
) -> set[str]:
    """Find schema errors."""
    schema_errors: set[str] = set()
    schema_errors |= statistics_validate_db_schema(instance)
    schema_errors |= states_validate_db_schema(instance)
    schema_errors |= events_validate_db_schema(instance)
    return schema_errors


def live_migration(schema_status: SchemaValidationStatus) -> bool:
    """Check if live migration is possible."""
    return schema_status.current_version >= LIVE_MIGRATION_MIN_SCHEMA_VERSION


def migrate_schema(
    instance: Recorder,
    hass: HomeAssistant,
    engine: Engine,
    session_maker: Callable[[], Session],
    schema_status: SchemaValidationStatus,
) -> None:
    """Check if the schema needs to be upgraded."""
    current_version = schema_status.current_version
    if current_version != SCHEMA_VERSION:
        _LOGGER.warning(
            "Database is about to upgrade from schema version: %s to: %s",
            current_version,
            SCHEMA_VERSION,
        )
    db_ready = False
    for version in range(current_version, SCHEMA_VERSION):
        if (
            live_migration(dataclass_replace(schema_status, current_version=version))
            and not db_ready
        ):
            db_ready = True
            instance.migration_is_live = True
            hass.add_job(instance.async_set_db_ready)
        new_version = version + 1
        _LOGGER.info("Upgrading recorder db schema to version %s", new_version)
        _apply_update(
            instance, hass, engine, session_maker, new_version, current_version
        )
        with session_scope(session=session_maker()) as session:
            session.add(SchemaChanges(schema_version=new_version))

        # Log at the same level as the long schema changes
        # so its clear that the upgrade is done
        _LOGGER.warning("Upgrade to version %s done", new_version)

    if schema_errors := schema_status.schema_errors:
        _LOGGER.warning(
            "Database is about to correct DB schema errors: %s",
            ", ".join(sorted(schema_errors)),
        )
        statistics_correct_db_schema(instance, schema_errors)
        states_correct_db_schema(instance, schema_errors)
        events_correct_db_schema(instance, schema_errors)

    if current_version != SCHEMA_VERSION:
        instance.queue_task(PostSchemaMigrationTask(current_version, SCHEMA_VERSION))
        # Make sure the post schema migration task is committed in case
        # the next task does not have commit_before = True
        instance.queue_task(CommitTask())


def _create_index(
    session_maker: Callable[[], Session], table_name: str, index_name: str
) -> None:
    """Create an index for the specified table.

    The index name should match the name given for the index
    within the table definition described in the models
    """
    table = Table(table_name, Base.metadata)
    _LOGGER.debug("Looking up index %s for table %s", index_name, table_name)
    # Look up the index object by name from the table is the models
    index_list = [idx for idx in table.indexes if idx.name == index_name]
    if not index_list:
        _LOGGER.debug("The index %s no longer exists", index_name)
        return
    index = index_list[0]
    _LOGGER.debug("Creating %s index", index_name)
    _LOGGER.warning(
        (
            "Adding index `%s` to table `%s`. Note: this can take several "
            "minutes on large databases and slow computers. Please "
            "be patient!"
        ),
        index_name,
        table_name,
    )
    with session_scope(session=session_maker()) as session:
        try:
            connection = session.connection()
            index.create(connection)
        except (InternalError, OperationalError, ProgrammingError) as err:
            raise_if_exception_missing_str(err, ["already exists", "duplicate"])
            _LOGGER.warning(
                "Index %s already exists on %s, continuing", index_name, table_name
            )

    _LOGGER.debug("Finished creating %s", index_name)


def _execute_or_collect_error(
    session_maker: Callable[[], Session], query: str, errors: list[str]
) -> bool:
    """Execute a query or collect an error."""
    with session_scope(session=session_maker()) as session:
        try:
            session.connection().execute(text(query))
            return True
        except SQLAlchemyError as err:
            errors.append(str(err))
    return False


def _drop_index(
    session_maker: Callable[[], Session],
    table_name: str,
    index_name: str,
    quiet: bool | None = None,
) -> None:
    """Drop an index from a specified table.

    There is no universal way to do something like `DROP INDEX IF EXISTS`
    so we will simply execute the DROP command and ignore any exceptions

    WARNING: Due to some engines (MySQL at least) being unable to use bind
    parameters in a DROP INDEX statement (at least via SQLAlchemy), the query
    string here is generated from the method parameters without sanitizing.
    DO NOT USE THIS FUNCTION IN ANY OPERATION THAT TAKES USER INPUT.
    """
    _LOGGER.warning(
        (
            "Dropping index `%s` from table `%s`. Note: this can take several "
            "minutes on large databases and slow computers. Please "
            "be patient!"
        ),
        index_name,
        table_name,
    )
    index_to_drop: str | None = None
    with session_scope(session=session_maker()) as session:
        index_to_drop = get_index_by_name(session, table_name, index_name)

    if index_to_drop is None:
        _LOGGER.debug(
            "The index %s on table %s no longer exists", index_name, table_name
        )
        return

    errors: list[str] = []
    for query in (
        # Engines like DB2/Oracle
        f"DROP INDEX {index_name}",
        # Engines like SQLite, SQL Server
        f"DROP INDEX {table_name}.{index_name}",
        # Engines like MySQL, MS Access
        f"DROP INDEX {index_name} ON {table_name}",
        # Engines like postgresql may have a prefix
        # ex idx_16532_ix_events_event_type_time_fired
        f"DROP INDEX {index_to_drop}",
    ):
        if _execute_or_collect_error(session_maker, query, errors):
            _LOGGER.debug(
                "Finished dropping index %s from table %s", index_name, table_name
            )
            return

    if not quiet:
        _LOGGER.warning(
            (
                "Failed to drop index `%s` from table `%s`. Schema "
                "Migration will continue; this is not a "
                "critical operation: %s"
            ),
            index_name,
            table_name,
            errors,
        )


def _add_columns(
    session_maker: Callable[[], Session], table_name: str, columns_def: list[str]
) -> None:
    """Add columns to a table."""
    _LOGGER.warning(
        (
            "Adding columns %s to table %s. Note: this can take several "
            "minutes on large databases and slow computers. Please "
            "be patient!"
        ),
        ", ".join(column.split(" ")[0] for column in columns_def),
        table_name,
    )

    columns_def = [f"ADD {col_def}" for col_def in columns_def]

    with session_scope(session=session_maker()) as session:
        try:
            connection = session.connection()
            connection.execute(
                text(
                    "ALTER TABLE {table} {columns_def}".format(
                        table=table_name, columns_def=", ".join(columns_def)
                    )
                )
            )
            return
        except (InternalError, OperationalError, ProgrammingError):
            # Some engines support adding all columns at once,
            # this error is when they don't
            _LOGGER.info("Unable to use quick column add. Adding 1 by 1")

    for column_def in columns_def:
        with session_scope(session=session_maker()) as session:
            try:
                connection = session.connection()
                connection.execute(text(f"ALTER TABLE {table_name} {column_def}"))
            except (InternalError, OperationalError, ProgrammingError) as err:
                raise_if_exception_missing_str(err, ["already exists", "duplicate"])
                _LOGGER.warning(
                    "Column %s already exists on %s, continuing",
                    column_def.split(" ")[1],
                    table_name,
                )


def _modify_columns(
    session_maker: Callable[[], Session],
    engine: Engine,
    table_name: str,
    columns_def: list[str],
    ignore: bool = False,
) -> None:
    """Modify columns in a table."""
    if engine.dialect.name == SupportedDialect.SQLITE:
        _LOGGER.debug(
            (
                "Skipping to modify columns %s in table %s; "
                "Modifying column length in SQLite is unnecessary, "
                "it does not impose any length restrictions"
            ),
            ", ".join(column.split(" ")[0] for column in columns_def),
            table_name,
        )
        return

    _LOGGER.warning(
        (
            "Modifying columns %s in table %s. Note: this can take several "
            "minutes on large databases and slow computers. Please "
            "be patient!"
        ),
        ", ".join(column.split(" ")[0] for column in columns_def),
        table_name,
    )

    if engine.dialect.name == SupportedDialect.POSTGRESQL:
        columns_def = [
            "ALTER {column} TYPE {type}".format(
                **dict(zip(["column", "type"], col_def.split(" ", 1)))
            )
            for col_def in columns_def
        ]
    elif engine.dialect.name == "mssql":
        columns_def = [f"ALTER COLUMN {col_def}" for col_def in columns_def]
    else:
        columns_def = [f"MODIFY {col_def}" for col_def in columns_def]

    ignore_sql = "IGNORE" if ignore else ""
    with session_scope(session=session_maker()) as session:
        try:
            connection = session.connection()
            connection.execute(
                text(
                    "ALTER {ignore_sql} TABLE {table} {columns_def}".format(
                        ignore_sql=ignore_sql,
                        table=table_name,
                        columns_def=", ".join(columns_def),
                    )
                )
            )
            return
        except (InternalError, OperationalError):
            _LOGGER.info("Unable to use quick column modify. Modifying 1 by 1")

    for column_def in columns_def:
        with session_scope(session=session_maker()) as session:
            try:
                connection = session.connection()
                connection.execute(
                    text(f"ALTER {ignore_sql} TABLE {table_name} {column_def}")
                )
            except (InternalError, OperationalError):
                _LOGGER.exception(
                    "Could not modify column %s in table %s", column_def, table_name
                )


def _update_states_table_with_foreign_key_options(
    session_maker: Callable[[], Session], engine: Engine
) -> None:
    """Add the options to foreign key constraints."""
    inspector = sqlalchemy.inspect(engine)
    alters = []
    for foreign_key in inspector.get_foreign_keys(TABLE_STATES):
        if foreign_key["name"] and (
            # MySQL/MariaDB will have empty options
            not foreign_key.get("options")
            or
            # Postgres will have ondelete set to None
            foreign_key.get("options", {}).get("ondelete") is None
        ):
            alters.append(
                {
                    "old_fk": ForeignKeyConstraint((), (), name=foreign_key["name"]),
                    "columns": foreign_key["constrained_columns"],
                }
            )

    if not alters:
        return

    states_key_constraints = Base.metadata.tables[TABLE_STATES].foreign_key_constraints
    old_states_table = Table(  # noqa: F841
        TABLE_STATES, MetaData(), *(alter["old_fk"] for alter in alters)  # type: ignore[arg-type]
    )

    for alter in alters:
        with session_scope(session=session_maker()) as session:
            try:
                connection = session.connection()
                connection.execute(DropConstraint(alter["old_fk"]))  # type: ignore[no-untyped-call]
                for fkc in states_key_constraints:
                    if fkc.column_keys == alter["columns"]:
                        connection.execute(AddConstraint(fkc))  # type: ignore[no-untyped-call]
            except (InternalError, OperationalError):
                _LOGGER.exception(
                    "Could not update foreign options in %s table", TABLE_STATES
                )


def _drop_foreign_key_constraints(
    session_maker: Callable[[], Session], engine: Engine, table: str, columns: list[str]
) -> None:
    """Drop foreign key constraints for a table on specific columns."""
    inspector = sqlalchemy.inspect(engine)
    drops = []
    for foreign_key in inspector.get_foreign_keys(table):
        if foreign_key["name"] and foreign_key["constrained_columns"] == columns:
            drops.append(ForeignKeyConstraint((), (), name=foreign_key["name"]))

    # Bind the ForeignKeyConstraints to the table
    old_table = Table(table, MetaData(), *drops)  # noqa: F841

    for drop in drops:
        with session_scope(session=session_maker()) as session:
            try:
                connection = session.connection()
                connection.execute(DropConstraint(drop))  # type: ignore[no-untyped-call]
            except (InternalError, OperationalError):
                _LOGGER.exception(
                    "Could not drop foreign constraints in %s table on %s",
                    TABLE_STATES,
                    columns,
                )


@database_job_retry_wrapper("Apply migration update", 10)
def _apply_update(  # noqa: C901
    instance: Recorder,
    hass: HomeAssistant,
    engine: Engine,
    session_maker: Callable[[], Session],
    new_version: int,
    old_version: int,
) -> None:
    """Perform operations to bring schema up to date."""
    assert engine.dialect.name is not None, "Dialect name must be set"
    dialect = try_parse_enum(SupportedDialect, engine.dialect.name)
    _column_types = _COLUMN_TYPES_FOR_DIALECT.get(dialect, _SQLITE_COLUMN_TYPES)
    if new_version == 1:
        # This used to create ix_events_time_fired, but it was removed in version 32
        pass
    elif new_version == 2:
        # Create compound start/end index for recorder_runs
        _create_index(session_maker, "recorder_runs", "ix_recorder_runs_start_end")
        # This used to create ix_states_last_updated bit it was removed in version 32
    elif new_version == 3:
        # There used to be a new index here, but it was removed in version 4.
        pass
    elif new_version == 4:
        # Queries were rewritten in this schema release. Most indexes from
        # earlier versions of the schema are no longer needed.

        if old_version == 3:
            # Remove index that was added in version 3
            _drop_index(session_maker, "states", "ix_states_created_domain")
        if old_version == 2:
            # Remove index that was added in version 2
            _drop_index(session_maker, "states", "ix_states_entity_id_created")

        # Remove indexes that were added in version 0
        _drop_index(session_maker, "states", "states__state_changes")
        _drop_index(session_maker, "states", "states__significant_changes")
        _drop_index(session_maker, "states", "ix_states_entity_id_created")
        # This used to create ix_states_entity_id_last_updated,
        # but it was removed in version 32
    elif new_version == 5:
        # Create supporting index for States.event_id foreign key
        _create_index(session_maker, "states", LEGACY_STATES_EVENT_ID_INDEX)
    elif new_version == 6:
        _add_columns(
            session_maker,
            "events",
            ["context_id CHARACTER(36)", "context_user_id CHARACTER(36)"],
        )
        _create_index(session_maker, "events", "ix_events_context_id")
        # This used to create ix_events_context_user_id,
        # but it was removed in version 28
        _add_columns(
            session_maker,
            "states",
            ["context_id CHARACTER(36)", "context_user_id CHARACTER(36)"],
        )
        _create_index(session_maker, "states", "ix_states_context_id")
        # This used to create ix_states_context_user_id,
        # but it was removed in version 28
    elif new_version == 7:
        # There used to be a ix_states_entity_id index here,
        # but it was removed in later schema
        pass
    elif new_version == 8:
        _add_columns(session_maker, "events", ["context_parent_id CHARACTER(36)"])
        _add_columns(session_maker, "states", ["old_state_id INTEGER"])
        # This used to create ix_events_context_parent_id,
        # but it was removed in version 28
    elif new_version == 9:
        # We now get the context from events with a join
        # since its always there on state_changed events
        #
        # Ideally we would drop the columns from the states
        # table as well but sqlite doesn't support that
        # and we would have to move to something like
        # sqlalchemy alembic to make that work
        #
        # no longer dropping ix_states_context_id since its recreated in 28
        _drop_index(session_maker, "states", "ix_states_context_user_id")
        # This index won't be there if they were not running
        # nightly but we don't treat that as a critical issue
        _drop_index(session_maker, "states", "ix_states_context_parent_id")
        # Redundant keys on composite index:
        # We already have ix_states_entity_id_last_updated
        _drop_index(session_maker, "states", "ix_states_entity_id")
        # This used to create ix_events_event_type_time_fired,
        # but it was removed in version 32
        _drop_index(session_maker, "events", "ix_events_event_type")
    elif new_version == 10:
        # Now done in step 11
        pass
    elif new_version == 11:
        _create_index(session_maker, "states", "ix_states_old_state_id")
        _update_states_table_with_foreign_key_options(session_maker, engine)
    elif new_version == 12:
        if engine.dialect.name == SupportedDialect.MYSQL:
            _modify_columns(session_maker, engine, "events", ["event_data LONGTEXT"])
            _modify_columns(session_maker, engine, "states", ["attributes LONGTEXT"])
    elif new_version == 13:
        if engine.dialect.name == SupportedDialect.MYSQL:
            _modify_columns(
                session_maker,
                engine,
                "events",
                ["time_fired DATETIME(6)", "created DATETIME(6)"],
            )
            _modify_columns(
                session_maker,
                engine,
                "states",
                [
                    "last_changed DATETIME(6)",
                    "last_updated DATETIME(6)",
                    "created DATETIME(6)",
                ],
            )
    elif new_version == 14:
        _modify_columns(session_maker, engine, "events", ["event_type VARCHAR(64)"])
    elif new_version == 15:
        # This dropped the statistics table, done again in version 18.
        pass
    elif new_version == 16:
        _drop_foreign_key_constraints(
            session_maker, engine, TABLE_STATES, ["old_state_id"]
        )
    elif new_version == 17:
        # This dropped the statistics table, done again in version 18.
        pass
    elif new_version == 18:
        # Recreate the statistics and statistics meta tables.
        #
        # Order matters! Statistics and StatisticsShortTerm have a relation with
        # StatisticsMeta, so statistics need to be deleted before meta (or in pair
        # depending on the SQL backend); and meta needs to be created before statistics.

        # We need to cast __table__ to Table, explanation in
        # https://github.com/sqlalchemy/sqlalchemy/issues/9130
        Base.metadata.drop_all(
            bind=engine,
            tables=[
                cast(Table, StatisticsShortTerm.__table__),
                cast(Table, Statistics.__table__),
                cast(Table, StatisticsMeta.__table__),
            ],
        )

        cast(Table, StatisticsMeta.__table__).create(engine)
        cast(Table, StatisticsShortTerm.__table__).create(engine)
        cast(Table, Statistics.__table__).create(engine)
    elif new_version == 19:
        # This adds the statistic runs table, insert a fake run to prevent duplicating
        # statistics.
        with session_scope(session=session_maker()) as session:
            session.add(StatisticsRuns(start=get_start_time()))
    elif new_version == 20:
        # This changed the precision of statistics from float to double
        if engine.dialect.name in [SupportedDialect.MYSQL, SupportedDialect.POSTGRESQL]:
            _modify_columns(
                session_maker,
                engine,
                "statistics",
                [
                    f"{column} {DOUBLE_PRECISION_TYPE_SQL}"
                    for column in ("max", "mean", "min", "state", "sum")
                ],
            )
    elif new_version == 21:
        # Try to change the character set of the statistic_meta table
        if engine.dialect.name == SupportedDialect.MYSQL:
            for table in ("events", "states", "statistics_meta"):
                _correct_table_character_set_and_collation(table, session_maker)
    elif new_version == 22:
        # Recreate the all statistics tables for Oracle DB with Identity columns
        #
        # Order matters! Statistics has a relation with StatisticsMeta,
        # so statistics need to be deleted before meta (or in pair depending
        # on the SQL backend); and meta needs to be created before statistics.
        if engine.dialect.name == "oracle":
            # We need to cast __table__ to Table, explanation in
            # https://github.com/sqlalchemy/sqlalchemy/issues/9130
            Base.metadata.drop_all(
                bind=engine,
                tables=[
                    cast(Table, StatisticsShortTerm.__table__),
                    cast(Table, Statistics.__table__),
                    cast(Table, StatisticsMeta.__table__),
                    cast(Table, StatisticsRuns.__table__),
                ],
            )

            cast(Table, StatisticsRuns.__table__).create(engine)
            cast(Table, StatisticsMeta.__table__).create(engine)
            cast(Table, StatisticsShortTerm.__table__).create(engine)
            cast(Table, Statistics.__table__).create(engine)

        # Block 5-minute statistics for one hour from the last run, or it will overlap
        # with existing hourly statistics. Don't block on a database with no existing
        # statistics.
        with session_scope(session=session_maker()) as session:
            if session.query(Statistics.id).count() and (
                last_run_string := session.query(
                    func.max(StatisticsRuns.start)
                ).scalar()
            ):
                last_run_start_time = process_timestamp(last_run_string)
                if last_run_start_time:
                    fake_start_time = last_run_start_time + timedelta(minutes=5)
                    while fake_start_time < last_run_start_time + timedelta(hours=1):
                        session.add(StatisticsRuns(start=fake_start_time))
                        fake_start_time += timedelta(minutes=5)

        # When querying the database, be careful to only explicitly query for columns
        # which were present in schema version 22. If querying the table, SQLAlchemy
        # will refer to future columns.
        with session_scope(session=session_maker()) as session:
            for sum_statistic in session.query(StatisticsMeta.id).filter_by(
                has_sum=true()
            ):
                last_statistic = (
                    session.query(
                        Statistics.start,
                        Statistics.last_reset,
                        Statistics.state,
                        Statistics.sum,
                    )
                    .filter_by(metadata_id=sum_statistic.id)
                    .order_by(Statistics.start.desc())
                    .first()
                )
                if last_statistic:
                    session.add(
                        StatisticsShortTerm(
                            metadata_id=sum_statistic.id,
                            start=last_statistic.start,
                            last_reset=last_statistic.last_reset,
                            state=last_statistic.state,
                            sum=last_statistic.sum,
                        )
                    )
    elif new_version == 23:
        # Add name column to StatisticsMeta
        _add_columns(session_maker, "statistics_meta", ["name VARCHAR(255)"])
    elif new_version == 24:
        # This used to create the unique indices for start and statistic_id
        # but we changed the format in schema 34 which will now take care
        # of removing any duplicate if they still exist.
        pass
    elif new_version == 25:
        _add_columns(
            session_maker, "states", [f"attributes_id {_column_types.big_int_type}"]
        )
        _create_index(session_maker, "states", "ix_states_attributes_id")
    elif new_version == 26:
        _create_index(session_maker, "statistics_runs", "ix_statistics_runs_start")
    elif new_version == 27:
        _add_columns(session_maker, "events", [f"data_id {_column_types.big_int_type}"])
        _create_index(session_maker, "events", "ix_events_data_id")
    elif new_version == 28:
        _add_columns(session_maker, "events", ["origin_idx INTEGER"])
        # We never use the user_id or parent_id index
        _drop_index(session_maker, "events", "ix_events_context_user_id")
        _drop_index(session_maker, "events", "ix_events_context_parent_id")
        _add_columns(
            session_maker,
            "states",
            [
                "origin_idx INTEGER",
                "context_id VARCHAR(36)",
                "context_user_id VARCHAR(36)",
                "context_parent_id VARCHAR(36)",
            ],
        )
        _create_index(session_maker, "states", "ix_states_context_id")
        # Once there are no longer any state_changed events
        # in the events table we can drop the index on states.event_id
    elif new_version == 29:
        # Recreate statistics_meta index to block duplicated statistic_id
        _drop_index(session_maker, "statistics_meta", "ix_statistics_meta_statistic_id")
        if engine.dialect.name == SupportedDialect.MYSQL:
            # Ensure the row format is dynamic or the index
            # unique will be too large
            with contextlib.suppress(SQLAlchemyError), session_scope(
                session=session_maker()
            ) as session:
                connection = session.connection()
                # This is safe to run multiple times and fast
                # since the table is small.
                connection.execute(
                    text("ALTER TABLE statistics_meta ROW_FORMAT=DYNAMIC")
                )
        try:
            _create_index(
                session_maker, "statistics_meta", "ix_statistics_meta_statistic_id"
            )
        except DatabaseError:
            # There may be duplicated statistics_meta entries, delete duplicates
            # and try again
            with session_scope(session=session_maker()) as session:
                delete_statistics_meta_duplicates(instance, session)
            _create_index(
                session_maker, "statistics_meta", "ix_statistics_meta_statistic_id"
            )
    elif new_version == 30:
        # This added a column to the statistics_meta table, removed again before
        # release of HA Core 2022.10.0
        # SQLite 3.31.0 does not support dropping columns.
        # Once we require SQLite >= 3.35.5, we should drop the column:
        # ALTER TABLE statistics_meta DROP COLUMN state_unit_of_measurement
        pass
    elif new_version == 31:
        # Once we require SQLite >= 3.35.5, we should drop the column:
        # ALTER TABLE events DROP COLUMN time_fired
        # ALTER TABLE states DROP COLUMN last_updated
        # ALTER TABLE states DROP COLUMN last_changed
        _add_columns(
            session_maker, "events", [f"time_fired_ts {_column_types.timestamp_type}"]
        )
        _add_columns(
            session_maker,
            "states",
            [
                f"last_updated_ts {_column_types.timestamp_type}",
                f"last_changed_ts {_column_types.timestamp_type}",
            ],
        )
        _create_index(session_maker, "events", "ix_events_time_fired_ts")
        _create_index(session_maker, "events", "ix_events_event_type_time_fired_ts")
        _create_index(session_maker, "states", "ix_states_entity_id_last_updated_ts")
        _create_index(session_maker, "states", "ix_states_last_updated_ts")
        _migrate_columns_to_timestamp(instance, session_maker, engine)
    elif new_version == 32:
        # Migration is done in two steps to ensure we can start using
        # the new columns before we wipe the old ones.
        _drop_index(session_maker, "states", "ix_states_entity_id_last_updated")
        _drop_index(session_maker, "events", "ix_events_event_type_time_fired")
        _drop_index(session_maker, "states", "ix_states_last_updated")
        _drop_index(session_maker, "events", "ix_events_time_fired")
    elif new_version == 33:
        # This index is no longer used and can cause MySQL to use the wrong index
        # when querying the states table.
        # https://github.com/home-assistant/core/issues/83787
        # There was an index cleanup here but its now done in schema 39
        pass
    elif new_version == 34:
        # Once we require SQLite >= 3.35.5, we should drop the columns:
        # ALTER TABLE statistics DROP COLUMN created
        # ALTER TABLE statistics DROP COLUMN start
        # ALTER TABLE statistics DROP COLUMN last_reset
        # ALTER TABLE statistics_short_term DROP COLUMN created
        # ALTER TABLE statistics_short_term DROP COLUMN start
        # ALTER TABLE statistics_short_term DROP COLUMN last_reset
        _add_columns(
            session_maker,
            "statistics",
            [
                f"created_ts {_column_types.timestamp_type}",
                f"start_ts {_column_types.timestamp_type}",
                f"last_reset_ts {_column_types.timestamp_type}",
            ],
        )
        _add_columns(
            session_maker,
            "statistics_short_term",
            [
                f"created_ts {_column_types.timestamp_type}",
                f"start_ts {_column_types.timestamp_type}",
                f"last_reset_ts {_column_types.timestamp_type}",
            ],
        )
        _create_index(session_maker, "statistics", "ix_statistics_start_ts")
        _create_index(
            session_maker, "statistics", "ix_statistics_statistic_id_start_ts"
        )
        _create_index(
            session_maker, "statistics_short_term", "ix_statistics_short_term_start_ts"
        )
        _create_index(
            session_maker,
            "statistics_short_term",
            "ix_statistics_short_term_statistic_id_start_ts",
        )
        _migrate_statistics_columns_to_timestamp_removing_duplicates(
            hass, instance, session_maker, engine
        )
    elif new_version == 35:
        # Migration is done in two steps to ensure we can start using
        # the new columns before we wipe the old ones.
        _drop_index(
            session_maker, "statistics", "ix_statistics_statistic_id_start", quiet=True
        )
        _drop_index(
            session_maker,
            "statistics_short_term",
            "ix_statistics_short_term_statistic_id_start",
            quiet=True,
        )
        # ix_statistics_start and ix_statistics_statistic_id_start are still used
        # for the post migration cleanup and can be removed in a future version.
    elif new_version == 36:
        for table in ("states", "events"):
            _add_columns(
                session_maker,
                table,
                [
                    f"context_id_bin {_column_types.context_bin_type}",
                    f"context_user_id_bin {_column_types.context_bin_type}",
                    f"context_parent_id_bin {_column_types.context_bin_type}",
                ],
            )
        _create_index(session_maker, "events", "ix_events_context_id_bin")
        _create_index(session_maker, "states", "ix_states_context_id_bin")
    elif new_version == 37:
        _add_columns(
            session_maker, "events", [f"event_type_id {_column_types.big_int_type}"]
        )
        _create_index(session_maker, "events", "ix_events_event_type_id")
        _drop_index(session_maker, "events", "ix_events_event_type_time_fired_ts")
        _create_index(session_maker, "events", "ix_events_event_type_id_time_fired_ts")
    elif new_version == 38:
        _add_columns(
            session_maker, "states", [f"metadata_id {_column_types.big_int_type}"]
        )
        _create_index(session_maker, "states", "ix_states_metadata_id")
        _create_index(session_maker, "states", "ix_states_metadata_id_last_updated_ts")
    elif new_version == 39:
        # Dropping indexes with PostgreSQL never worked correctly if there was a prefix
        # so we need to cleanup leftover indexes.
        _drop_index(
            session_maker, "events", "ix_events_event_type_time_fired_ts", quiet=True
        )
        _drop_index(session_maker, "events", "ix_events_event_type", quiet=True)
        _drop_index(
            session_maker, "events", "ix_events_event_type_time_fired", quiet=True
        )
        _drop_index(session_maker, "events", "ix_events_time_fired", quiet=True)
        _drop_index(session_maker, "events", "ix_events_context_user_id", quiet=True)
        _drop_index(session_maker, "events", "ix_events_context_parent_id", quiet=True)
        _drop_index(
            session_maker, "states", "ix_states_entity_id_last_updated", quiet=True
        )
        _drop_index(session_maker, "states", "ix_states_last_updated", quiet=True)
        _drop_index(session_maker, "states", "ix_states_entity_id", quiet=True)
        _drop_index(session_maker, "states", "ix_states_context_user_id", quiet=True)
        _drop_index(session_maker, "states", "ix_states_context_parent_id", quiet=True)
        _drop_index(session_maker, "states", "ix_states_created_domain", quiet=True)
        _drop_index(session_maker, "states", "ix_states_entity_id_created", quiet=True)
        _drop_index(session_maker, "states", "states__state_changes", quiet=True)
        _drop_index(session_maker, "states", "states__significant_changes", quiet=True)
        _drop_index(session_maker, "states", "ix_states_entity_id_created", quiet=True)
        _drop_index(
            session_maker, "statistics", "ix_statistics_statistic_id_start", quiet=True
        )
        _drop_index(
            session_maker,
            "statistics_short_term",
            "ix_statistics_short_term_statistic_id_start",
            quiet=True,
        )
    elif new_version == 40:
        # ix_events_event_type_id is a left-prefix of ix_events_event_type_id_time_fired_ts
        _drop_index(session_maker, "events", "ix_events_event_type_id")
        # ix_states_metadata_id is a left-prefix of ix_states_metadata_id_last_updated_ts
        _drop_index(session_maker, "states", "ix_states_metadata_id")
        # ix_statistics_metadata_id is a left-prefix of ix_statistics_statistic_id_start_ts
        _drop_index(session_maker, "statistics", "ix_statistics_metadata_id")
        # ix_statistics_short_term_metadata_id is a left-prefix of ix_statistics_short_term_statistic_id_start_ts
        _drop_index(
            session_maker,
            "statistics_short_term",
            "ix_statistics_short_term_metadata_id",
        )
    elif new_version == 41:
        _create_index(session_maker, "event_types", "ix_event_types_event_type")
        _create_index(session_maker, "states_meta", "ix_states_meta_entity_id")
    elif new_version == 42:
<<<<<<< HEAD
        dialect_name = engine.dialect.name
        if dialect_name != SupportedDialect.MYSQL:
            # SQLite doesn't support ALTER TABLE with our minimum version
            # PostgreSQL doesn't support IGNORE so if they ever downgraded
            # and upgraded it would fail
            return
        unused_column_type = _column_types.unused_column_type
        # We use ignore since the column might still have legacy data
        # in it an we don't want to fail because they downgraded an upgraded
        # in the past
        _modify_columns(
            session_maker,
            engine,
            "states",
            [
                f"{column} {unused_column_type}"
                for column in ("last_updated", "last_changed", "created")
            ],
            ignore=True,
        )
        _modify_columns(
            session_maker,
            engine,
            "events",
            [f"{column} {unused_column_type}" for column in ("time_fired",)],
            ignore=True,
        )
        for table in ("statistics", "statistics_short_term"):
            _modify_columns(
                session_maker,
                engine,
                table,
                [
                    f"{column} {unused_column_type}"
                    for column in ("created", "start", "last_reset")
                ],
                ignore=True,
            )
        # The hash column used more space than needed
        hash_column_type = _column_types.hash_column_type
        _modify_columns(
            session_maker,
            engine,
            "state_attributes",
            [f"hash {hash_column_type}"],
        )
        _modify_columns(
            session_maker,
            engine,
            "event_data",
            [f"hash {hash_column_type}"],
=======
        # If the user downgraded from 2023.3.x to an older version
        # we will have unmigrated statistics columns so we want to
        # clean this up one last time.
        _migrate_statistics_columns_to_timestamp_removing_duplicates(
            hass, instance, session_maker, engine
>>>>>>> c78c20f0
        )
    else:
        raise ValueError(f"No schema migration defined for version {new_version}")


def _migrate_statistics_columns_to_timestamp_removing_duplicates(
    hass: HomeAssistant,
    instance: Recorder,
    session_maker: Callable[[], Session],
    engine: Engine,
) -> None:
    """Migrate statistics columns to timestamp or cleanup duplicates."""
    try:
        _migrate_statistics_columns_to_timestamp(instance, session_maker, engine)
    except IntegrityError as ex:
        _LOGGER.error(
            "Statistics table contains duplicate entries: %s; "
            "Cleaning up duplicates and trying again; "
            "This will take a while; "
            "Please be patient!",
            ex,
        )
        # There may be duplicated statistics entries, delete duplicates
        # and try again
        with session_scope(session=session_maker()) as session:
            delete_statistics_duplicates(instance, hass, session)
        _migrate_statistics_columns_to_timestamp(instance, session_maker, engine)
        # Log at error level to ensure the user sees this message in the log
        # since we logged the error above.
        _LOGGER.error(
            "Statistics migration successfully recovered after statistics table duplicate cleanup"
        )


def _correct_table_character_set_and_collation(
    table: str,
    session_maker: Callable[[], Session],
) -> None:
    """Correct issues detected by validate_db_schema."""
    # Attempt to convert the table to utf8mb4
    _LOGGER.warning(
        "Updating character set and collation of table %s to utf8mb4. "
        "Note: this can take several minutes on large databases and slow "
        "computers. Please be patient!",
        table,
    )
    with contextlib.suppress(SQLAlchemyError), session_scope(
        session=session_maker()
    ) as session:
        connection = session.connection()
        connection.execute(
            # Using LOCK=EXCLUSIVE to prevent the database from corrupting
            # https://github.com/home-assistant/core/issues/56104
            text(
                f"ALTER TABLE {table} CONVERT TO CHARACTER SET "
                f"{MYSQL_DEFAULT_CHARSET} "
                f"COLLATE {MYSQL_COLLATE}, LOCK=EXCLUSIVE"
            )
        )


def post_schema_migration(
    instance: Recorder,
    old_version: int,
    new_version: int,
) -> None:
    """Post schema migration.

    Run any housekeeping tasks after the schema migration has completed.

    Post schema migration is run after the schema migration has completed
    and the queue has been processed to ensure that we reduce the memory
    pressure since events are held in memory until the queue is processed
    which is blocked from being processed until the schema migration is
    complete.
    """
    if old_version < 32 <= new_version:
        # In version 31 we migrated all the time_fired, last_updated, and last_changed
        # columns to be timestamps. In version 32 we need to wipe the old columns
        # since they are no longer used and take up a significant amount of space.
        assert instance.event_session is not None
        assert instance.engine is not None
        _wipe_old_string_time_columns(instance, instance.engine, instance.event_session)
    if old_version < 35 <= new_version:
        # In version 34 we migrated all the created, start, and last_reset
        # columns to be timestamps. In version 34 we need to wipe the old columns
        # since they are no longer used and take up a significant amount of space.
        _wipe_old_string_statistics_columns(instance)


def _wipe_old_string_statistics_columns(instance: Recorder) -> None:
    """Wipe old string statistics columns to save space."""
    instance.queue_task(StatisticsTimestampMigrationCleanupTask())


@database_job_retry_wrapper("Wipe old string time columns", 3)
def _wipe_old_string_time_columns(
    instance: Recorder, engine: Engine, session: Session
) -> None:
    """Wipe old string time columns to save space."""
    # Wipe Events.time_fired since its been replaced by Events.time_fired_ts
    # Wipe States.last_updated since its been replaced by States.last_updated_ts
    # Wipe States.last_changed since its been replaced by States.last_changed_ts
    #
    if engine.dialect.name == SupportedDialect.SQLITE:
        session.execute(text("UPDATE events set time_fired=NULL;"))
        session.commit()
        session.execute(text("UPDATE states set last_updated=NULL, last_changed=NULL;"))
        session.commit()
    elif engine.dialect.name == SupportedDialect.MYSQL:
        #
        # Since this is only to save space we limit the number of rows we update
        # to 100,000 per table since we do not want to block the database for too long
        # or run out of innodb_buffer_pool_size on MySQL. The old data will eventually
        # be cleaned up by the recorder purge if we do not do it now.
        #
        session.execute(text("UPDATE events set time_fired=NULL LIMIT 100000;"))
        session.commit()
        session.execute(
            text(
                "UPDATE states set last_updated=NULL, last_changed=NULL "
                " LIMIT 100000;"
            )
        )
        session.commit()
    elif engine.dialect.name == SupportedDialect.POSTGRESQL:
        #
        # Since this is only to save space we limit the number of rows we update
        # to 100,000 per table since we do not want to block the database for too long
        # or run out ram with postgresql. The old data will eventually
        # be cleaned up by the recorder purge if we do not do it now.
        #
        session.execute(
            text(
                "UPDATE events set time_fired=NULL "
                "where event_id in "
                "(select event_id from events where time_fired_ts is NOT NULL LIMIT 100000);"
            )
        )
        session.commit()
        session.execute(
            text(
                "UPDATE states set last_updated=NULL, last_changed=NULL "
                "where state_id in "
                "(select state_id from states where last_updated_ts is NOT NULL LIMIT 100000);"
            )
        )
        session.commit()


@database_job_retry_wrapper("Migrate columns to timestamp", 3)
def _migrate_columns_to_timestamp(
    instance: Recorder, session_maker: Callable[[], Session], engine: Engine
) -> None:
    """Migrate columns to use timestamp."""
    # Migrate all data in Events.time_fired to Events.time_fired_ts
    # Migrate all data in States.last_updated to States.last_updated_ts
    # Migrate all data in States.last_changed to States.last_changed_ts
    result: CursorResult | None = None
    if engine.dialect.name == SupportedDialect.SQLITE:
        # With SQLite we do this in one go since it is faster
        with session_scope(session=session_maker()) as session:
            connection = session.connection()
            connection.execute(
                text(
                    'UPDATE events set time_fired_ts=strftime("%s",time_fired) + '
                    "cast(substr(time_fired,-7) AS FLOAT);"
                )
            )
            connection.execute(
                text(
                    'UPDATE states set last_updated_ts=strftime("%s",last_updated) + '
                    "cast(substr(last_updated,-7) AS FLOAT), "
                    'last_changed_ts=strftime("%s",last_changed) + '
                    "cast(substr(last_changed,-7) AS FLOAT);"
                )
            )
    elif engine.dialect.name == SupportedDialect.MYSQL:
        # With MySQL we do this in chunks to avoid hitting the `innodb_buffer_pool_size` limit
        # We also need to do this in a loop since we can't be sure that we have
        # updated all rows in the table until the rowcount is 0
        while result is None or result.rowcount > 0:
            with session_scope(session=session_maker()) as session:
                result = session.connection().execute(
                    text(
                        "UPDATE events set time_fired_ts="
                        "IF(time_fired is NULL or UNIX_TIMESTAMP(time_fired) is NULL,0,"
                        "UNIX_TIMESTAMP(time_fired)"
                        ") "
                        "where time_fired_ts is NULL "
                        "LIMIT 100000;"
                    )
                )
        result = None
        while result is None or result.rowcount > 0:  # type: ignore[unreachable]
            with session_scope(session=session_maker()) as session:
                result = session.connection().execute(
                    text(
                        "UPDATE states set last_updated_ts="
                        "IF(last_updated is NULL or UNIX_TIMESTAMP(last_updated) is NULL,0,"
                        "UNIX_TIMESTAMP(last_updated) "
                        "), "
                        "last_changed_ts="
                        "UNIX_TIMESTAMP(last_changed) "
                        "where last_updated_ts is NULL "
                        "LIMIT 100000;"
                    )
                )
    elif engine.dialect.name == SupportedDialect.POSTGRESQL:
        # With Postgresql we do this in chunks to avoid using too much memory
        # We also need to do this in a loop since we can't be sure that we have
        # updated all rows in the table until the rowcount is 0
        while result is None or result.rowcount > 0:
            with session_scope(session=session_maker()) as session:
                result = session.connection().execute(
                    text(
                        "UPDATE events SET "
                        "time_fired_ts= "
                        "(case when time_fired is NULL then 0 else EXTRACT(EPOCH FROM time_fired::timestamptz) end) "
                        "WHERE event_id IN ( "
                        "SELECT event_id FROM events where time_fired_ts is NULL LIMIT 100000 "
                        " );"
                    )
                )
        result = None
        while result is None or result.rowcount > 0:  # type: ignore[unreachable]
            with session_scope(session=session_maker()) as session:
                result = session.connection().execute(
                    text(
                        "UPDATE states set last_updated_ts="
                        "(case when last_updated is NULL then 0 else EXTRACT(EPOCH FROM last_updated::timestamptz) end), "
                        "last_changed_ts=EXTRACT(EPOCH FROM last_changed::timestamptz) "
                        "where state_id IN ( "
                        "SELECT state_id FROM states where last_updated_ts is NULL LIMIT 100000 "
                        " );"
                    )
                )


@database_job_retry_wrapper("Migrate statistics columns to timestamp", 3)
def _migrate_statistics_columns_to_timestamp(
    instance: Recorder, session_maker: Callable[[], Session], engine: Engine
) -> None:
    """Migrate statistics columns to use timestamp."""
    # Migrate all data in statistics.start to statistics.start_ts
    # Migrate all data in statistics.created to statistics.created_ts
    # Migrate all data in statistics.last_reset to statistics.last_reset_ts
    # Migrate all data in statistics_short_term.start to statistics_short_term.start_ts
    # Migrate all data in statistics_short_term.created to statistics_short_term.created_ts
    # Migrate all data in statistics_short_term.last_reset to statistics_short_term.last_reset_ts
    result: CursorResult | None = None
    if engine.dialect.name == SupportedDialect.SQLITE:
        # With SQLite we do this in one go since it is faster
        for table in STATISTICS_TABLES:
            with session_scope(session=session_maker()) as session:
                session.connection().execute(
                    text(
                        f"UPDATE {table} set start_ts=strftime('%s',start) + "  # noqa: S608
                        "cast(substr(start,-7) AS FLOAT), "
                        f"created_ts=strftime('%s',created) + "
                        "cast(substr(created,-7) AS FLOAT), "
                        f"last_reset_ts=strftime('%s',last_reset) + "
                        "cast(substr(last_reset,-7) AS FLOAT);"
                    )
                )
    elif engine.dialect.name == SupportedDialect.MYSQL:
        # With MySQL we do this in chunks to avoid hitting the `innodb_buffer_pool_size` limit
        # We also need to do this in a loop since we can't be sure that we have
        # updated all rows in the table until the rowcount is 0
        for table in STATISTICS_TABLES:
            result = None
            while result is None or result.rowcount > 0:  # type: ignore[unreachable]
                with session_scope(session=session_maker()) as session:
                    result = session.connection().execute(
                        text(
                            f"UPDATE {table} set start_ts="  # noqa: S608
                            "IF(start is NULL or UNIX_TIMESTAMP(start) is NULL,0,"
                            "UNIX_TIMESTAMP(start) "
                            "), "
                            "created_ts="
                            "UNIX_TIMESTAMP(created), "
                            "last_reset_ts="
                            "UNIX_TIMESTAMP(last_reset) "
                            "where start_ts is NULL "
                            "LIMIT 100000;"
                        )
                    )
    elif engine.dialect.name == SupportedDialect.POSTGRESQL:
        # With Postgresql we do this in chunks to avoid using too much memory
        # We also need to do this in a loop since we can't be sure that we have
        # updated all rows in the table until the rowcount is 0
        for table in STATISTICS_TABLES:
            result = None
            while result is None or result.rowcount > 0:  # type: ignore[unreachable]
                with session_scope(session=session_maker()) as session:
                    result = session.connection().execute(
                        text(
                            f"UPDATE {table} set start_ts="  # noqa: S608
                            "(case when start is NULL then 0 else EXTRACT(EPOCH FROM start::timestamptz) end), "
                            "created_ts=EXTRACT(EPOCH FROM created::timestamptz), "
                            "last_reset_ts=EXTRACT(EPOCH FROM last_reset::timestamptz) "
                            "where id IN ("
                            f"SELECT id FROM {table} where start_ts is NULL LIMIT 100000"
                            ");"
                        )
                    )


def _context_id_to_bytes(context_id: str | None) -> bytes | None:
    """Convert a context_id to bytes."""
    if context_id is None:
        return None
    with contextlib.suppress(ValueError):
        # There may be garbage in the context_id column
        # from custom integrations that are not UUIDs or
        # ULIDs that filled the column to the max length
        # so we need to catch the ValueError and return
        # None if it happens
        if len(context_id) == 26:
            return ulid_to_bytes(context_id)
        return UUID(context_id).bytes
    return None


def _generate_ulid_bytes_at_time(timestamp: float | None) -> bytes:
    """Generate a ulid with a specific timestamp."""
    return ulid_to_bytes(ulid_at_time(timestamp or time()))


@retryable_database_job("migrate states context_ids to binary format")
def migrate_states_context_ids(instance: Recorder) -> bool:
    """Migrate states context_ids to use binary format."""
    _to_bytes = _context_id_to_bytes
    session_maker = instance.get_session
    _LOGGER.debug("Migrating states context_ids to binary format")
    with session_scope(session=session_maker()) as session:
        if states := session.execute(
            find_states_context_ids_to_migrate(instance.max_bind_vars)
        ).all():
            session.execute(
                update(States),
                [
                    {
                        "state_id": state_id,
                        "context_id": None,
                        "context_id_bin": _to_bytes(context_id)
                        or _generate_ulid_bytes_at_time(last_updated_ts),
                        "context_user_id": None,
                        "context_user_id_bin": _to_bytes(context_user_id),
                        "context_parent_id": None,
                        "context_parent_id_bin": _to_bytes(context_parent_id),
                    }
                    for state_id, last_updated_ts, context_id, context_user_id, context_parent_id in states
                ],
            )
        # If there is more work to do return False
        # so that we can be called again
        is_done = not states

    if is_done:
        _drop_index(session_maker, "states", "ix_states_context_id")

    _LOGGER.debug("Migrating states context_ids to binary format: done=%s", is_done)
    return is_done


@retryable_database_job("migrate events context_ids to binary format")
def migrate_events_context_ids(instance: Recorder) -> bool:
    """Migrate events context_ids to use binary format."""
    _to_bytes = _context_id_to_bytes
    session_maker = instance.get_session
    _LOGGER.debug("Migrating context_ids to binary format")
    with session_scope(session=session_maker()) as session:
        if events := session.execute(
            find_events_context_ids_to_migrate(instance.max_bind_vars)
        ).all():
            session.execute(
                update(Events),
                [
                    {
                        "event_id": event_id,
                        "context_id": None,
                        "context_id_bin": _to_bytes(context_id)
                        or _generate_ulid_bytes_at_time(time_fired_ts),
                        "context_user_id": None,
                        "context_user_id_bin": _to_bytes(context_user_id),
                        "context_parent_id": None,
                        "context_parent_id_bin": _to_bytes(context_parent_id),
                    }
                    for event_id, time_fired_ts, context_id, context_user_id, context_parent_id in events
                ],
            )
        # If there is more work to do return False
        # so that we can be called again
        is_done = not events

    if is_done:
        _drop_index(session_maker, "events", "ix_events_context_id")

    _LOGGER.debug("Migrating events context_ids to binary format: done=%s", is_done)
    return is_done


@retryable_database_job("migrate events event_types to event_type_ids")
def migrate_event_type_ids(instance: Recorder) -> bool:
    """Migrate event_type to event_type_ids."""
    session_maker = instance.get_session
    _LOGGER.debug("Migrating event_types")
    event_type_manager = instance.event_type_manager
    with session_scope(session=session_maker()) as session:
        if events := session.execute(
            find_event_type_to_migrate(instance.max_bind_vars)
        ).all():
            event_types = {event_type for _, event_type in events}
            if None in event_types:
                # event_type should never be None but we need to be defensive
                # so we don't fail the migration because of a bad state
                event_types.remove(None)
                event_types.add(_EMPTY_EVENT_TYPE)

            event_type_to_id = event_type_manager.get_many(event_types, session)
            if missing_event_types := {
                event_type
                for event_type, event_id in event_type_to_id.items()
                if event_id is None
            }:
                missing_db_event_types = [
                    EventTypes(event_type=event_type)
                    for event_type in missing_event_types
                ]
                session.add_all(missing_db_event_types)
                session.flush()  # Assign ids
                for db_event_type in missing_db_event_types:
                    # We cannot add the assigned ids to the event_type_manager
                    # because the commit could get rolled back
                    assert (
                        db_event_type.event_type is not None
                    ), "event_type should never be None"
                    event_type_to_id[
                        db_event_type.event_type
                    ] = db_event_type.event_type_id
                    event_type_manager.clear_non_existent(db_event_type.event_type)

            session.execute(
                update(Events),
                [
                    {
                        "event_id": event_id,
                        "event_type": None,
                        "event_type_id": event_type_to_id[
                            _EMPTY_EVENT_TYPE if event_type is None else event_type
                        ],
                    }
                    for event_id, event_type in events
                ],
            )

        # If there is more work to do return False
        # so that we can be called again
        is_done = not events

    if is_done:
        instance.event_type_manager.active = True

    _LOGGER.debug("Migrating event_types done=%s", is_done)
    return is_done


@retryable_database_job("migrate states entity_ids to states_meta")
def migrate_entity_ids(instance: Recorder) -> bool:
    """Migrate entity_ids to states_meta.

    We do this in two steps because we need the history queries to work
    while we are migrating.

    1. Link the states to the states_meta table
    2. Remove the entity_id column from the states table (in post_migrate_entity_ids)
    """
    _LOGGER.debug("Migrating entity_ids")
    states_meta_manager = instance.states_meta_manager
    with session_scope(session=instance.get_session()) as session:
        if states := session.execute(
            find_entity_ids_to_migrate(instance.max_bind_vars)
        ).all():
            entity_ids = {entity_id for _, entity_id in states}
            if None in entity_ids:
                # entity_id should never be None but we need to be defensive
                # so we don't fail the migration because of a bad state
                entity_ids.remove(None)
                entity_ids.add(_EMPTY_ENTITY_ID)

            entity_id_to_metadata_id = states_meta_manager.get_many(
                entity_ids, session, True
            )
            if missing_entity_ids := {
                entity_id
                for entity_id, metadata_id in entity_id_to_metadata_id.items()
                if metadata_id is None
            }:
                missing_states_metadata = [
                    StatesMeta(entity_id=entity_id) for entity_id in missing_entity_ids
                ]
                session.add_all(missing_states_metadata)
                session.flush()  # Assign ids
                for db_states_metadata in missing_states_metadata:
                    # We cannot add the assigned ids to the event_type_manager
                    # because the commit could get rolled back
                    assert (
                        db_states_metadata.entity_id is not None
                    ), "entity_id should never be None"
                    entity_id_to_metadata_id[
                        db_states_metadata.entity_id
                    ] = db_states_metadata.metadata_id

            session.execute(
                update(States),
                [
                    {
                        "state_id": state_id,
                        # We cannot set "entity_id": None yet since
                        # the history queries still need to work while the
                        # migration is in progress and we will do this in
                        # post_migrate_entity_ids
                        "metadata_id": entity_id_to_metadata_id[
                            _EMPTY_ENTITY_ID if entity_id is None else entity_id
                        ],
                    }
                    for state_id, entity_id in states
                ],
            )

        # If there is more work to do return False
        # so that we can be called again
        is_done = not states

    _LOGGER.debug("Migrating entity_ids done=%s", is_done)
    return is_done


@retryable_database_job("post migrate states entity_ids to states_meta")
def post_migrate_entity_ids(instance: Recorder) -> bool:
    """Remove old entity_id strings from states.

    We cannot do this in migrate_entity_ids since the history queries
    still need to work while the migration is in progress.
    """
    session_maker = instance.get_session
    _LOGGER.debug("Cleanup legacy entity_ids")
    with session_scope(session=session_maker()) as session:
        cursor_result = session.connection().execute(batch_cleanup_entity_ids())
        is_done = not cursor_result or cursor_result.rowcount == 0
        # If there is more work to do return False
        # so that we can be called again

    if is_done:
        # Drop the old indexes since they are no longer needed
        _drop_index(session_maker, "states", LEGACY_STATES_ENTITY_ID_LAST_UPDATED_INDEX)

    _LOGGER.debug("Cleanup legacy entity_ids done=%s", is_done)
    return is_done


@retryable_database_job("cleanup_legacy_event_ids")
def cleanup_legacy_states_event_ids(instance: Recorder) -> bool:
    """Remove old event_id index from states.

    We used to link states to events using the event_id column but we no
    longer store state changed events in the events table.

    If all old states have been purged and existing states are in the new
    format we can drop the index since it can take up ~10MB per 1M rows.
    """
    session_maker = instance.get_session
    _LOGGER.debug("Cleanup legacy entity_ids")
    with session_scope(session=session_maker()) as session:
        result = session.execute(has_used_states_event_ids()).scalar()
        # In the future we may migrate existing states to the new format
        # but in practice very few of these still exist in production and
        # removing the index is the likely all that needs to happen.
        all_gone = not result

    if all_gone:
        # Only drop the index if there are no more event_ids in the states table
        # ex all NULL
        assert instance.engine is not None, "engine should never be None"
        if instance.dialect_name != SupportedDialect.SQLITE:
            # SQLite does not support dropping foreign key constraints
            # so we can't drop the index at this time but we can avoid
            # looking for legacy rows during purge
            _drop_foreign_key_constraints(
                session_maker, instance.engine, TABLE_STATES, ["event_id"]
            )
            _drop_index(session_maker, "states", LEGACY_STATES_EVENT_ID_INDEX)
        instance.use_legacy_events_index = False

    return True


def _initialize_database(session: Session) -> bool:
    """Initialize a new database.

    The function determines the schema version by inspecting the db structure.

    When the schema version is not present in the db, either db was just
    created with the correct schema, or this is a db created before schema
    versions were tracked. For now, we'll test if the changes for schema
    version 1 are present to make the determination. Eventually this logic
    can be removed and we can assume a new db is being created.
    """
    inspector = sqlalchemy.inspect(session.connection())
    indexes = inspector.get_indexes("events")

    for index in indexes:
        if index["column_names"] in (["time_fired"], ["time_fired_ts"]):
            # Schema addition from version 1 detected. New DB.
            session.add(StatisticsRuns(start=get_start_time()))
            session.add(SchemaChanges(schema_version=SCHEMA_VERSION))
            return True

    # Version 1 schema changes not found, this db needs to be migrated.
    current_version = SchemaChanges(schema_version=0)
    session.add(current_version)
    return True


def initialize_database(session_maker: Callable[[], Session]) -> bool:
    """Initialize a new database."""
    try:
        with session_scope(session=session_maker()) as session:
            if _get_schema_version(session) is not None:
                return True
            return _initialize_database(session)

    except Exception as err:  # pylint: disable=broad-except
        _LOGGER.exception("Error when initialise database: %s", err)
        return False<|MERGE_RESOLUTION|>--- conflicted
+++ resolved
@@ -104,32 +104,24 @@
     big_int_type: str
     timestamp_type: str
     context_bin_type: str
-    unused_column_type: str
-    hash_column_type: str
 
 
 _MYSQL_COLUMN_TYPES = _ColumnTypesForDialect(
     big_int_type="INTEGER(20)",
     timestamp_type=DOUBLE_PRECISION_TYPE_SQL,
     context_bin_type=f"BLOB({CONTEXT_ID_BIN_MAX_LENGTH})",
-    unused_column_type="CHAR(0)",
-    hash_column_type="INT UNSIGNED",
 )
 
 _POSTGRESQL_COLUMN_TYPES = _ColumnTypesForDialect(
     big_int_type="INTEGER",
     timestamp_type=DOUBLE_PRECISION_TYPE_SQL,
     context_bin_type="BYTEA",
-    unused_column_type="CHAR(1)",
-    hash_column_type="BIGINT",
 )
 
 _SQLITE_COLUMN_TYPES = _ColumnTypesForDialect(
     big_int_type="INTEGER",
     timestamp_type="FLOAT",
     context_bin_type="BLOB",
-    unused_column_type="CHAR(1)",
-    hash_column_type="BIGINT",
 )
 
 _COLUMN_TYPES_FOR_DIALECT: dict[SupportedDialect | None, _ColumnTypesForDialect] = {
@@ -446,7 +438,6 @@
     engine: Engine,
     table_name: str,
     columns_def: list[str],
-    ignore: bool = False,
 ) -> None:
     """Modify columns in a table."""
     if engine.dialect.name == SupportedDialect.SQLITE:
@@ -483,16 +474,13 @@
     else:
         columns_def = [f"MODIFY {col_def}" for col_def in columns_def]
 
-    ignore_sql = "IGNORE" if ignore else ""
     with session_scope(session=session_maker()) as session:
         try:
             connection = session.connection()
             connection.execute(
                 text(
-                    "ALTER {ignore_sql} TABLE {table} {columns_def}".format(
-                        ignore_sql=ignore_sql,
-                        table=table_name,
-                        columns_def=", ".join(columns_def),
+                    "ALTER TABLE {table} {columns_def}".format(
+                        table=table_name, columns_def=", ".join(columns_def)
                     )
                 )
             )
@@ -504,9 +492,7 @@
         with session_scope(session=session_maker()) as session:
             try:
                 connection = session.connection()
-                connection.execute(
-                    text(f"ALTER {ignore_sql} TABLE {table_name} {column_def}")
-                )
+                connection.execute(text(f"ALTER TABLE {table_name} {column_def}"))
             except (InternalError, OperationalError):
                 _LOGGER.exception(
                     "Could not modify column %s in table %s", column_def, table_name
@@ -1058,65 +1044,11 @@
         _create_index(session_maker, "event_types", "ix_event_types_event_type")
         _create_index(session_maker, "states_meta", "ix_states_meta_entity_id")
     elif new_version == 42:
-<<<<<<< HEAD
-        dialect_name = engine.dialect.name
-        if dialect_name != SupportedDialect.MYSQL:
-            # SQLite doesn't support ALTER TABLE with our minimum version
-            # PostgreSQL doesn't support IGNORE so if they ever downgraded
-            # and upgraded it would fail
-            return
-        unused_column_type = _column_types.unused_column_type
-        # We use ignore since the column might still have legacy data
-        # in it an we don't want to fail because they downgraded an upgraded
-        # in the past
-        _modify_columns(
-            session_maker,
-            engine,
-            "states",
-            [
-                f"{column} {unused_column_type}"
-                for column in ("last_updated", "last_changed", "created")
-            ],
-            ignore=True,
-        )
-        _modify_columns(
-            session_maker,
-            engine,
-            "events",
-            [f"{column} {unused_column_type}" for column in ("time_fired",)],
-            ignore=True,
-        )
-        for table in ("statistics", "statistics_short_term"):
-            _modify_columns(
-                session_maker,
-                engine,
-                table,
-                [
-                    f"{column} {unused_column_type}"
-                    for column in ("created", "start", "last_reset")
-                ],
-                ignore=True,
-            )
-        # The hash column used more space than needed
-        hash_column_type = _column_types.hash_column_type
-        _modify_columns(
-            session_maker,
-            engine,
-            "state_attributes",
-            [f"hash {hash_column_type}"],
-        )
-        _modify_columns(
-            session_maker,
-            engine,
-            "event_data",
-            [f"hash {hash_column_type}"],
-=======
         # If the user downgraded from 2023.3.x to an older version
         # we will have unmigrated statistics columns so we want to
         # clean this up one last time.
         _migrate_statistics_columns_to_timestamp_removing_duplicates(
             hass, instance, session_maker, engine
->>>>>>> c78c20f0
         )
     else:
         raise ValueError(f"No schema migration defined for version {new_version}")
