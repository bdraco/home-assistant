--- conflicted
+++ resolved
@@ -1362,10 +1362,6 @@
 
     if is_done:
         _drop_index(session_maker, "events", "ix_events_context_id")
-<<<<<<< HEAD
-        _drop_index(session_maker, "states", "ix_states_context_id")
-=======
->>>>>>> 1a9025fe
 
     _LOGGER.debug("Migrating events context_ids to binary format: done=%s", is_done)
     return is_done
