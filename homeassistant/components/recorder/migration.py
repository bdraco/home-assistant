"""Schema migration helpers."""
from __future__ import annotations

from collections.abc import Callable, Iterable
import contextlib
from dataclasses import dataclass, replace as dataclass_replace
from datetime import timedelta
import logging
from typing import TYPE_CHECKING, cast
from uuid import UUID

import sqlalchemy
from sqlalchemy import ForeignKeyConstraint, MetaData, Table, func, text, update
from sqlalchemy.engine import CursorResult, Engine
from sqlalchemy.exc import (
    DatabaseError,
    IntegrityError,
    InternalError,
    OperationalError,
    ProgrammingError,
    SQLAlchemyError,
)
from sqlalchemy.orm.session import Session
from sqlalchemy.schema import AddConstraint, DropConstraint
from sqlalchemy.sql.expression import true

from homeassistant.core import HomeAssistant
from homeassistant.util.ulid import ulid_to_bytes

from .const import SupportedDialect
from .db_schema import (
    CONTEXT_ID_BIN_MAX_LENGTH,
    SCHEMA_VERSION,
    STATISTICS_TABLES,
    TABLE_STATES,
    Base,
    Events,
    EventTypes,
    SchemaChanges,
    States,
    StatesMeta,
    Statistics,
    StatisticsMeta,
    StatisticsRuns,
    StatisticsShortTerm,
)
from .models import process_timestamp
from .queries import (
    batch_cleanup_entity_ids,
    find_entity_ids_to_migrate,
    find_event_type_to_migrate,
    find_events_context_ids_to_migrate,
    find_states_context_ids_to_migrate,
)
from .statistics import (
    correct_db_schema as statistics_correct_db_schema,
    delete_statistics_duplicates,
    delete_statistics_meta_duplicates,
    get_start_time,
    validate_db_schema as statistics_validate_db_schema,
)
from .tasks import (
    CommitTask,
    PostSchemaMigrationTask,
    StatisticsTimestampMigrationCleanupTask,
)
from .util import database_job_retry_wrapper, retryable_database_job, session_scope

if TYPE_CHECKING:
    from . import Recorder

LIVE_MIGRATION_MIN_SCHEMA_VERSION = 0
_EMPTY_CONTEXT_ID = b"\x00" * 16
_EMPTY_ENTITY_ID = "missing.entity_id"
_EMPTY_EVENT_TYPE = "missing_event_type"

_LOGGER = logging.getLogger(__name__)


def raise_if_exception_missing_str(ex: Exception, match_substrs: Iterable[str]) -> None:
    """Raise if the exception and cause do not contain the match substrs."""
    lower_ex_strs = [str(ex).lower(), str(ex.__cause__).lower()]
    for str_sub in match_substrs:
        for exc_str in lower_ex_strs:
            if exc_str and str_sub in exc_str:
                return

    raise ex


def _get_schema_version(session: Session) -> int | None:
    """Get the schema version."""
    res = session.query(SchemaChanges).order_by(SchemaChanges.change_id.desc()).first()
    return getattr(res, "schema_version", None)


def get_schema_version(session_maker: Callable[[], Session]) -> int | None:
    """Get the schema version."""
    try:
        with session_scope(session=session_maker()) as session:
            return _get_schema_version(session)
    except Exception as err:  # pylint: disable=broad-except
        _LOGGER.exception("Error when determining DB schema version: %s", err)
        return None


@dataclass
class SchemaValidationStatus:
    """Store schema validation status."""

    current_version: int
    statistics_schema_errors: set[str]
    valid: bool


def _schema_is_current(current_version: int) -> bool:
    """Check if the schema is current."""
    return current_version == SCHEMA_VERSION


def validate_db_schema(
    hass: HomeAssistant, instance: Recorder, session_maker: Callable[[], Session]
) -> SchemaValidationStatus | None:
    """Check if the schema is valid.

    This checks that the schema is the current version as well as for some common schema
    errors caused by manual migration between database engines, for example importing an
    SQLite database to MariaDB.
    """
    schema_errors: set[str] = set()

    current_version = get_schema_version(session_maker)
    if current_version is None:
        return None

    if is_current := _schema_is_current(current_version):
        # We can only check for further errors if the schema is current, because
        # columns may otherwise not exist etc.
        schema_errors |= statistics_validate_db_schema(hass, instance, session_maker)

    valid = is_current and not schema_errors

    return SchemaValidationStatus(current_version, schema_errors, valid)


def live_migration(schema_status: SchemaValidationStatus) -> bool:
    """Check if live migration is possible."""
    return schema_status.current_version >= LIVE_MIGRATION_MIN_SCHEMA_VERSION


def migrate_schema(
    instance: Recorder,
    hass: HomeAssistant,
    engine: Engine,
    session_maker: Callable[[], Session],
    schema_status: SchemaValidationStatus,
) -> None:
    """Check if the schema needs to be upgraded."""
    current_version = schema_status.current_version
    if current_version != SCHEMA_VERSION:
        _LOGGER.warning(
            "Database is about to upgrade from schema version: %s to: %s",
            current_version,
            SCHEMA_VERSION,
        )
    db_ready = False
    for version in range(current_version, SCHEMA_VERSION):
        if (
            live_migration(dataclass_replace(schema_status, current_version=version))
            and not db_ready
        ):
            db_ready = True
            instance.migration_is_live = True
            hass.add_job(instance.async_set_db_ready)
        new_version = version + 1
        _LOGGER.info("Upgrading recorder db schema to version %s", new_version)
        _apply_update(
            instance, hass, engine, session_maker, new_version, current_version
        )
        with session_scope(session=session_maker()) as session:
            session.add(SchemaChanges(schema_version=new_version))

        # Log at the same level as the long schema changes
        # so its clear that the upgrade is done
        _LOGGER.warning("Upgrade to version %s done", new_version)

    if schema_errors := schema_status.statistics_schema_errors:
        _LOGGER.warning(
            "Database is about to correct DB schema errors: %s",
            ", ".join(sorted(schema_errors)),
        )
        statistics_correct_db_schema(instance, engine, session_maker, schema_errors)

    if current_version != SCHEMA_VERSION:
        instance.queue_task(PostSchemaMigrationTask(current_version, SCHEMA_VERSION))
        # Make sure the post schema migration task is committed in case
        # the next task does not have commit_before = True
        instance.queue_task(CommitTask())


def _create_index(
    session_maker: Callable[[], Session], table_name: str, index_name: str
) -> None:
    """Create an index for the specified table.

    The index name should match the name given for the index
    within the table definition described in the models
    """
    table = Table(table_name, Base.metadata)
    _LOGGER.debug("Looking up index %s for table %s", index_name, table_name)
    # Look up the index object by name from the table is the models
    index_list = [idx for idx in table.indexes if idx.name == index_name]
    if not index_list:
        _LOGGER.debug("The index %s no longer exists", index_name)
        return
    index = index_list[0]
    _LOGGER.debug("Creating %s index", index_name)
    _LOGGER.warning(
        (
            "Adding index `%s` to table `%s`. Note: this can take several "
            "minutes on large databases and slow computers. Please "
            "be patient!"
        ),
        index_name,
        table_name,
    )
    with session_scope(session=session_maker()) as session:
        try:
            connection = session.connection()
            index.create(connection)
        except (InternalError, OperationalError, ProgrammingError) as err:
            raise_if_exception_missing_str(err, ["already exists", "duplicate"])
            _LOGGER.warning(
                "Index %s already exists on %s, continuing", index_name, table_name
            )

    _LOGGER.debug("Finished creating %s", index_name)


def _drop_index(
    session_maker: Callable[[], Session],
    table_name: str,
    index_name: str,
    quiet: bool | None = None,
) -> None:
    """Drop an index from a specified table.

    There is no universal way to do something like `DROP INDEX IF EXISTS`
    so we will simply execute the DROP command and ignore any exceptions

    WARNING: Due to some engines (MySQL at least) being unable to use bind
    parameters in a DROP INDEX statement (at least via SQLAlchemy), the query
    string here is generated from the method parameters without sanitizing.
    DO NOT USE THIS FUNCTION IN ANY OPERATION THAT TAKES USER INPUT.
    """
    _LOGGER.warning(
        (
            "Dropping index `%s` from table `%s`. Note: this can take several "
            "minutes on large databases and slow computers. Please "
            "be patient!"
        ),
        index_name,
        table_name,
    )
    success = False

    # Engines like DB2/Oracle
    with session_scope(session=session_maker()) as session, contextlib.suppress(
        SQLAlchemyError
    ):
        connection = session.connection()
        connection.execute(text(f"DROP INDEX {index_name}"))
        success = True

    # Engines like SQLite, SQL Server
    if not success:
        with session_scope(session=session_maker()) as session, contextlib.suppress(
            SQLAlchemyError
        ):
            connection = session.connection()
            connection.execute(
                text(
                    "DROP INDEX {table}.{index}".format(
                        index=index_name, table=table_name
                    )
                )
            )
            success = True

    if not success:
        # Engines like MySQL, MS Access
        with session_scope(session=session_maker()) as session, contextlib.suppress(
            SQLAlchemyError
        ):
            connection = session.connection()
            connection.execute(
                text(
                    "DROP INDEX {index} ON {table}".format(
                        index=index_name, table=table_name
                    )
                )
            )
            success = True

    if not success:
        # Engines like postgresql may have a prefix
        # ex idx_16532_ix_events_event_type_time_fired
        with session_scope(session=session_maker()) as session, contextlib.suppress(
            SQLAlchemyError
        ):
            connection = session.connection()
            inspector = sqlalchemy.inspect(connection)
            indexes = inspector.get_indexes(table_name)
            if index_to_drop := next(
                (
                    possible_index["name"]
                    for possible_index in indexes
                    if possible_index["name"]
                    and possible_index["name"].endswith(f"_{index_name}")
                ),
                None,
            ):
                connection.execute(text(f"DROP INDEX {index_to_drop}"))
                success = True

    if success:
        _LOGGER.debug(
            "Finished dropping index %s from table %s", index_name, table_name
        )
        return

    if quiet:
        return

    _LOGGER.warning(
        (
            "Failed to drop index `%s` from table `%s`. Schema "
            "Migration will continue; this is not a "
            "critical operation"
        ),
        index_name,
        table_name,
    )


def _add_columns(
    session_maker: Callable[[], Session], table_name: str, columns_def: list[str]
) -> None:
    """Add columns to a table."""
    _LOGGER.warning(
        (
            "Adding columns %s to table %s. Note: this can take several "
            "minutes on large databases and slow computers. Please "
            "be patient!"
        ),
        ", ".join(column.split(" ")[0] for column in columns_def),
        table_name,
    )

    columns_def = [f"ADD {col_def}" for col_def in columns_def]

    with session_scope(session=session_maker()) as session:
        try:
            connection = session.connection()
            connection.execute(
                text(
                    "ALTER TABLE {table} {columns_def}".format(
                        table=table_name, columns_def=", ".join(columns_def)
                    )
                )
            )
            return
        except (InternalError, OperationalError, ProgrammingError):
            # Some engines support adding all columns at once,
            # this error is when they don't
            _LOGGER.info("Unable to use quick column add. Adding 1 by 1")

    for column_def in columns_def:
        with session_scope(session=session_maker()) as session:
            try:
                connection = session.connection()
                connection.execute(
                    text(
                        "ALTER TABLE {table} {column_def}".format(
                            table=table_name, column_def=column_def
                        )
                    )
                )
            except (InternalError, OperationalError, ProgrammingError) as err:
                raise_if_exception_missing_str(err, ["already exists", "duplicate"])
                _LOGGER.warning(
                    "Column %s already exists on %s, continuing",
                    column_def.split(" ")[1],
                    table_name,
                )


def _modify_columns(
    session_maker: Callable[[], Session],
    engine: Engine,
    table_name: str,
    columns_def: list[str],
) -> None:
    """Modify columns in a table."""
    if engine.dialect.name == SupportedDialect.SQLITE:
        _LOGGER.debug(
            (
                "Skipping to modify columns %s in table %s; "
                "Modifying column length in SQLite is unnecessary, "
                "it does not impose any length restrictions"
            ),
            ", ".join(column.split(" ")[0] for column in columns_def),
            table_name,
        )
        return

    _LOGGER.warning(
        (
            "Modifying columns %s in table %s. Note: this can take several "
            "minutes on large databases and slow computers. Please "
            "be patient!"
        ),
        ", ".join(column.split(" ")[0] for column in columns_def),
        table_name,
    )

    if engine.dialect.name == SupportedDialect.POSTGRESQL:
        columns_def = [
            "ALTER {column} TYPE {type}".format(
                **dict(zip(["column", "type"], col_def.split(" ", 1)))
            )
            for col_def in columns_def
        ]
    elif engine.dialect.name == "mssql":
        columns_def = [f"ALTER COLUMN {col_def}" for col_def in columns_def]
    else:
        columns_def = [f"MODIFY {col_def}" for col_def in columns_def]

    with session_scope(session=session_maker()) as session:
        try:
            connection = session.connection()
            connection.execute(
                text(
                    "ALTER TABLE {table} {columns_def}".format(
                        table=table_name, columns_def=", ".join(columns_def)
                    )
                )
            )
            return
        except (InternalError, OperationalError):
            _LOGGER.info("Unable to use quick column modify. Modifying 1 by 1")

    for column_def in columns_def:
        with session_scope(session=session_maker()) as session:
            try:
                connection = session.connection()
                connection.execute(
                    text(
                        "ALTER TABLE {table} {column_def}".format(
                            table=table_name, column_def=column_def
                        )
                    )
                )
            except (InternalError, OperationalError):
                _LOGGER.exception(
                    "Could not modify column %s in table %s", column_def, table_name
                )


def _update_states_table_with_foreign_key_options(
    session_maker: Callable[[], Session], engine: Engine
) -> None:
    """Add the options to foreign key constraints."""
    inspector = sqlalchemy.inspect(engine)
    alters = []
    for foreign_key in inspector.get_foreign_keys(TABLE_STATES):
        if foreign_key["name"] and (
            # MySQL/MariaDB will have empty options
            not foreign_key.get("options")
            or
            # Postgres will have ondelete set to None
            foreign_key.get("options", {}).get("ondelete") is None
        ):
            alters.append(
                {
                    "old_fk": ForeignKeyConstraint((), (), name=foreign_key["name"]),
                    "columns": foreign_key["constrained_columns"],
                }
            )

    if not alters:
        return

    states_key_constraints = Base.metadata.tables[TABLE_STATES].foreign_key_constraints
    old_states_table = Table(  # noqa: F841 pylint: disable=unused-variable
        TABLE_STATES, MetaData(), *(alter["old_fk"] for alter in alters)  # type: ignore[arg-type]
    )

    for alter in alters:
        with session_scope(session=session_maker()) as session:
            try:
                connection = session.connection()
                connection.execute(DropConstraint(alter["old_fk"]))  # type: ignore[no-untyped-call]
                for fkc in states_key_constraints:
                    if fkc.column_keys == alter["columns"]:
                        connection.execute(AddConstraint(fkc))  # type: ignore[no-untyped-call]
            except (InternalError, OperationalError):
                _LOGGER.exception(
                    "Could not update foreign options in %s table", TABLE_STATES
                )


def _drop_foreign_key_constraints(
    session_maker: Callable[[], Session], engine: Engine, table: str, columns: list[str]
) -> None:
    """Drop foreign key constraints for a table on specific columns."""
    inspector = sqlalchemy.inspect(engine)
    drops = []
    for foreign_key in inspector.get_foreign_keys(table):
        if (
            foreign_key["name"]
            and foreign_key.get("options", {}).get("ondelete")
            and foreign_key["constrained_columns"] == columns
        ):
            drops.append(ForeignKeyConstraint((), (), name=foreign_key["name"]))

    # Bind the ForeignKeyConstraints to the table
    old_table = Table(  # noqa: F841 pylint: disable=unused-variable
        table, MetaData(), *drops
    )

    for drop in drops:
        with session_scope(session=session_maker()) as session:
            try:
                connection = session.connection()
                connection.execute(DropConstraint(drop))  # type: ignore[no-untyped-call]
            except (InternalError, OperationalError):
                _LOGGER.exception(
                    "Could not drop foreign constraints in %s table on %s",
                    TABLE_STATES,
                    columns,
                )


@database_job_retry_wrapper("Apply migration update", 10)
def _apply_update(  # noqa: C901
    instance: Recorder,
    hass: HomeAssistant,
    engine: Engine,
    session_maker: Callable[[], Session],
    new_version: int,
    old_version: int,
) -> None:
    """Perform operations to bring schema up to date."""
    dialect = engine.dialect.name
    big_int = "INTEGER(20)" if dialect == SupportedDialect.MYSQL else "INTEGER"
    if dialect == SupportedDialect.MYSQL:
        timestamp_type = "DOUBLE PRECISION"
        context_bin_type = f"BLOB({CONTEXT_ID_BIN_MAX_LENGTH})"
    if dialect == SupportedDialect.POSTGRESQL:
        timestamp_type = "DOUBLE PRECISION"
        context_bin_type = "BYTEA"
    else:
        timestamp_type = "FLOAT"
        context_bin_type = "BLOB"

    if new_version == 1:
        # This used to create ix_events_time_fired, but it was removed in version 32
        pass
    elif new_version == 2:
        # Create compound start/end index for recorder_runs
        _create_index(session_maker, "recorder_runs", "ix_recorder_runs_start_end")
        # This used to create ix_states_last_updated bit it was removed in version 32
    elif new_version == 3:
        # There used to be a new index here, but it was removed in version 4.
        pass
    elif new_version == 4:
        # Queries were rewritten in this schema release. Most indexes from
        # earlier versions of the schema are no longer needed.

        if old_version == 3:
            # Remove index that was added in version 3
            _drop_index(session_maker, "states", "ix_states_created_domain")
        if old_version == 2:
            # Remove index that was added in version 2
            _drop_index(session_maker, "states", "ix_states_entity_id_created")

        # Remove indexes that were added in version 0
        _drop_index(session_maker, "states", "states__state_changes")
        _drop_index(session_maker, "states", "states__significant_changes")
        _drop_index(session_maker, "states", "ix_states_entity_id_created")
        # This used to create ix_states_entity_id_last_updated,
        # but it was removed in version 32
    elif new_version == 5:
        # Create supporting index for States.event_id foreign key
        _create_index(session_maker, "states", "ix_states_event_id")
    elif new_version == 6:
        _add_columns(
            session_maker,
            "events",
            ["context_id CHARACTER(36)", "context_user_id CHARACTER(36)"],
        )
        _create_index(session_maker, "events", "ix_events_context_id")
        # This used to create ix_events_context_user_id,
        # but it was removed in version 28
        _add_columns(
            session_maker,
            "states",
            ["context_id CHARACTER(36)", "context_user_id CHARACTER(36)"],
        )
        _create_index(session_maker, "states", "ix_states_context_id")
        # This used to create ix_states_context_user_id,
        # but it was removed in version 28
    elif new_version == 7:
        # There used to be a ix_states_entity_id index here,
        # but it was removed in later schema
        pass
    elif new_version == 8:
        _add_columns(session_maker, "events", ["context_parent_id CHARACTER(36)"])
        _add_columns(session_maker, "states", ["old_state_id INTEGER"])
        # This used to create ix_events_context_parent_id,
        # but it was removed in version 28
    elif new_version == 9:
        # We now get the context from events with a join
        # since its always there on state_changed events
        #
        # Ideally we would drop the columns from the states
        # table as well but sqlite doesn't support that
        # and we would have to move to something like
        # sqlalchemy alembic to make that work
        #
        # no longer dropping ix_states_context_id since its recreated in 28
        _drop_index(session_maker, "states", "ix_states_context_user_id")
        # This index won't be there if they were not running
        # nightly but we don't treat that as a critical issue
        _drop_index(session_maker, "states", "ix_states_context_parent_id")
        # Redundant keys on composite index:
        # We already have ix_states_entity_id_last_updated
        _drop_index(session_maker, "states", "ix_states_entity_id")
        # This used to create ix_events_event_type_time_fired,
        # but it was removed in version 32
        _drop_index(session_maker, "events", "ix_events_event_type")
    elif new_version == 10:
        # Now done in step 11
        pass
    elif new_version == 11:
        _create_index(session_maker, "states", "ix_states_old_state_id")
        _update_states_table_with_foreign_key_options(session_maker, engine)
    elif new_version == 12:
        if engine.dialect.name == SupportedDialect.MYSQL:
            _modify_columns(session_maker, engine, "events", ["event_data LONGTEXT"])
            _modify_columns(session_maker, engine, "states", ["attributes LONGTEXT"])
    elif new_version == 13:
        if engine.dialect.name == SupportedDialect.MYSQL:
            _modify_columns(
                session_maker,
                engine,
                "events",
                ["time_fired DATETIME(6)", "created DATETIME(6)"],
            )
            _modify_columns(
                session_maker,
                engine,
                "states",
                [
                    "last_changed DATETIME(6)",
                    "last_updated DATETIME(6)",
                    "created DATETIME(6)",
                ],
            )
    elif new_version == 14:
        _modify_columns(session_maker, engine, "events", ["event_type VARCHAR(64)"])
    elif new_version == 15:
        # This dropped the statistics table, done again in version 18.
        pass
    elif new_version == 16:
        _drop_foreign_key_constraints(
            session_maker, engine, TABLE_STATES, ["old_state_id"]
        )
    elif new_version == 17:
        # This dropped the statistics table, done again in version 18.
        pass
    elif new_version == 18:
        # Recreate the statistics and statistics meta tables.
        #
        # Order matters! Statistics and StatisticsShortTerm have a relation with
        # StatisticsMeta, so statistics need to be deleted before meta (or in pair
        # depending on the SQL backend); and meta needs to be created before statistics.

        # We need to cast __table__ to Table, explanation in
        # https://github.com/sqlalchemy/sqlalchemy/issues/9130
        Base.metadata.drop_all(
            bind=engine,
            tables=[
                cast(Table, StatisticsShortTerm.__table__),
                cast(Table, Statistics.__table__),
                cast(Table, StatisticsMeta.__table__),
            ],
        )

        cast(Table, StatisticsMeta.__table__).create(engine)
        cast(Table, StatisticsShortTerm.__table__).create(engine)
        cast(Table, Statistics.__table__).create(engine)
    elif new_version == 19:
        # This adds the statistic runs table, insert a fake run to prevent duplicating
        # statistics.
        with session_scope(session=session_maker()) as session:
            session.add(StatisticsRuns(start=get_start_time()))
    elif new_version == 20:
        # This changed the precision of statistics from float to double
        if engine.dialect.name in [SupportedDialect.MYSQL, SupportedDialect.POSTGRESQL]:
            _modify_columns(
                session_maker,
                engine,
                "statistics",
                [
                    "mean DOUBLE PRECISION",
                    "min DOUBLE PRECISION",
                    "max DOUBLE PRECISION",
                    "state DOUBLE PRECISION",
                    "sum DOUBLE PRECISION",
                ],
            )
    elif new_version == 21:
        # Try to change the character set of the statistic_meta table
        if engine.dialect.name == SupportedDialect.MYSQL:
            for table in ("events", "states", "statistics_meta"):
                _LOGGER.warning(
                    (
                        "Updating character set and collation of table %s to utf8mb4."
                        " Note: this can take several minutes on large databases and"
                        " slow computers. Please be patient!"
                    ),
                    table,
                )
                with contextlib.suppress(SQLAlchemyError), session_scope(
                    session=session_maker()
                ) as session:
                    connection = session.connection()
                    connection.execute(
                        # Using LOCK=EXCLUSIVE to prevent
                        # the database from corrupting
                        # https://github.com/home-assistant/core/issues/56104
                        text(
                            f"ALTER TABLE {table} CONVERT TO CHARACTER SET utf8mb4"
                            " COLLATE utf8mb4_unicode_ci, LOCK=EXCLUSIVE"
                        )
                    )
    elif new_version == 22:
        # Recreate the all statistics tables for Oracle DB with Identity columns
        #
        # Order matters! Statistics has a relation with StatisticsMeta,
        # so statistics need to be deleted before meta (or in pair depending
        # on the SQL backend); and meta needs to be created before statistics.
        if engine.dialect.name == "oracle":
            # We need to cast __table__ to Table, explanation in
            # https://github.com/sqlalchemy/sqlalchemy/issues/9130
            Base.metadata.drop_all(
                bind=engine,
                tables=[
                    cast(Table, StatisticsShortTerm.__table__),
                    cast(Table, Statistics.__table__),
                    cast(Table, StatisticsMeta.__table__),
                    cast(Table, StatisticsRuns.__table__),
                ],
            )

            cast(Table, StatisticsRuns.__table__).create(engine)
            cast(Table, StatisticsMeta.__table__).create(engine)
            cast(Table, StatisticsShortTerm.__table__).create(engine)
            cast(Table, Statistics.__table__).create(engine)

        # Block 5-minute statistics for one hour from the last run, or it will overlap
        # with existing hourly statistics. Don't block on a database with no existing
        # statistics.
        with session_scope(session=session_maker()) as session:
            if session.query(Statistics.id).count() and (
                last_run_string := session.query(
                    # https://github.com/sqlalchemy/sqlalchemy/issues/9189
                    # pylint: disable-next=not-callable
                    func.max(StatisticsRuns.start)
                ).scalar()
            ):
                last_run_start_time = process_timestamp(last_run_string)
                if last_run_start_time:
                    fake_start_time = last_run_start_time + timedelta(minutes=5)
                    while fake_start_time < last_run_start_time + timedelta(hours=1):
                        session.add(StatisticsRuns(start=fake_start_time))
                        fake_start_time += timedelta(minutes=5)

        # When querying the database, be careful to only explicitly query for columns
        # which were present in schema version 22. If querying the table, SQLAlchemy
        # will refer to future columns.
        with session_scope(session=session_maker()) as session:
            for sum_statistic in session.query(StatisticsMeta.id).filter_by(
                has_sum=true()
            ):
                last_statistic = (
                    session.query(
                        Statistics.start,
                        Statistics.last_reset,
                        Statistics.state,
                        Statistics.sum,
                    )
                    .filter_by(metadata_id=sum_statistic.id)
                    .order_by(Statistics.start.desc())
                    .first()
                )
                if last_statistic:
                    session.add(
                        StatisticsShortTerm(
                            metadata_id=sum_statistic.id,
                            start=last_statistic.start,
                            last_reset=last_statistic.last_reset,
                            state=last_statistic.state,
                            sum=last_statistic.sum,
                        )
                    )
    elif new_version == 23:
        # Add name column to StatisticsMeta
        _add_columns(session_maker, "statistics_meta", ["name VARCHAR(255)"])
    elif new_version == 24:
        # This used to create the unique indices for start and statistic_id
        # but we changed the format in schema 34 which will now take care
        # of removing any duplicate if they still exist.
        pass
    elif new_version == 25:
        _add_columns(session_maker, "states", [f"attributes_id {big_int}"])
        _create_index(session_maker, "states", "ix_states_attributes_id")
    elif new_version == 26:
        _create_index(session_maker, "statistics_runs", "ix_statistics_runs_start")
    elif new_version == 27:
        _add_columns(session_maker, "events", [f"data_id {big_int}"])
        _create_index(session_maker, "events", "ix_events_data_id")
    elif new_version == 28:
        _add_columns(session_maker, "events", ["origin_idx INTEGER"])
        # We never use the user_id or parent_id index
        _drop_index(session_maker, "events", "ix_events_context_user_id")
        _drop_index(session_maker, "events", "ix_events_context_parent_id")
        _add_columns(
            session_maker,
            "states",
            [
                "origin_idx INTEGER",
                "context_id VARCHAR(36)",
                "context_user_id VARCHAR(36)",
                "context_parent_id VARCHAR(36)",
            ],
        )
        _create_index(session_maker, "states", "ix_states_context_id")
        # Once there are no longer any state_changed events
        # in the events table we can drop the index on states.event_id
    elif new_version == 29:
        # Recreate statistics_meta index to block duplicated statistic_id
        _drop_index(session_maker, "statistics_meta", "ix_statistics_meta_statistic_id")
        if engine.dialect.name == SupportedDialect.MYSQL:
            # Ensure the row format is dynamic or the index
            # unique will be too large
            with contextlib.suppress(SQLAlchemyError), session_scope(
                session=session_maker()
            ) as session:
                connection = session.connection()
                # This is safe to run multiple times and fast
                # since the table is small.
                connection.execute(
                    text("ALTER TABLE statistics_meta ROW_FORMAT=DYNAMIC")
                )
        try:
            _create_index(
                session_maker, "statistics_meta", "ix_statistics_meta_statistic_id"
            )
        except DatabaseError:
            # There may be duplicated statistics_meta entries, delete duplicates
            # and try again
            with session_scope(session=session_maker()) as session:
                delete_statistics_meta_duplicates(session)
            _create_index(
                session_maker, "statistics_meta", "ix_statistics_meta_statistic_id"
            )
    elif new_version == 30:
        # This added a column to the statistics_meta table, removed again before
        # release of HA Core 2022.10.0
        # SQLite 3.31.0 does not support dropping columns.
        # Once we require SQLite >= 3.35.5, we should drop the column:
        # ALTER TABLE statistics_meta DROP COLUMN state_unit_of_measurement
        pass
    elif new_version == 31:
        # Once we require SQLite >= 3.35.5, we should drop the column:
        # ALTER TABLE events DROP COLUMN time_fired
        # ALTER TABLE states DROP COLUMN last_updated
        # ALTER TABLE states DROP COLUMN last_changed
        _add_columns(session_maker, "events", [f"time_fired_ts {timestamp_type}"])
        _add_columns(
            session_maker,
            "states",
            [f"last_updated_ts {timestamp_type}", f"last_changed_ts {timestamp_type}"],
        )
        _create_index(session_maker, "events", "ix_events_time_fired_ts")
        _create_index(session_maker, "events", "ix_events_event_type_time_fired_ts")
        _create_index(session_maker, "states", "ix_states_entity_id_last_updated_ts")
        _create_index(session_maker, "states", "ix_states_last_updated_ts")
        _migrate_columns_to_timestamp(session_maker, engine)
    elif new_version == 32:
        # Migration is done in two steps to ensure we can start using
        # the new columns before we wipe the old ones.
        _drop_index(session_maker, "states", "ix_states_entity_id_last_updated")
        _drop_index(session_maker, "events", "ix_events_event_type_time_fired")
        _drop_index(session_maker, "states", "ix_states_last_updated")
        _drop_index(session_maker, "events", "ix_events_time_fired")
    elif new_version == 33:
        # This index is no longer used and can cause MySQL to use the wrong index
        # when querying the states table.
        # https://github.com/home-assistant/core/issues/83787
        # There was an index cleanup here but its now done in schema 39
        pass
    elif new_version == 34:
        # Once we require SQLite >= 3.35.5, we should drop the columns:
        # ALTER TABLE statistics DROP COLUMN created
        # ALTER TABLE statistics DROP COLUMN start
        # ALTER TABLE statistics DROP COLUMN last_reset
        # ALTER TABLE statistics_short_term DROP COLUMN created
        # ALTER TABLE statistics_short_term DROP COLUMN start
        # ALTER TABLE statistics_short_term DROP COLUMN last_reset
        _add_columns(
            session_maker,
            "statistics",
            [
                f"created_ts {timestamp_type}",
                f"start_ts {timestamp_type}",
                f"last_reset_ts {timestamp_type}",
            ],
        )
        _add_columns(
            session_maker,
            "statistics_short_term",
            [
                f"created_ts {timestamp_type}",
                f"start_ts {timestamp_type}",
                f"last_reset_ts {timestamp_type}",
            ],
        )
        _create_index(session_maker, "statistics", "ix_statistics_start_ts")
        _create_index(
            session_maker, "statistics", "ix_statistics_statistic_id_start_ts"
        )
        _create_index(
            session_maker, "statistics_short_term", "ix_statistics_short_term_start_ts"
        )
        _create_index(
            session_maker,
            "statistics_short_term",
            "ix_statistics_short_term_statistic_id_start_ts",
        )
        try:
            _migrate_statistics_columns_to_timestamp(session_maker, engine)
        except IntegrityError as ex:
            _LOGGER.error(
                "Statistics table contains duplicate entries: %s; "
                "Cleaning up duplicates and trying again; "
                "This will take a while; "
                "Please be patient!",
                ex,
            )
            # There may be duplicated statistics entries, delete duplicates
            # and try again
            with session_scope(session=session_maker()) as session:
                delete_statistics_duplicates(instance, hass, session)
            _migrate_statistics_columns_to_timestamp(session_maker, engine)
            # Log at error level to ensure the user sees this message in the log
            # since we logged the error above.
            _LOGGER.error(
                "Statistics migration successfully recovered after statistics table duplicate cleanup"
            )
    elif new_version == 35:
        # Migration is done in two steps to ensure we can start using
        # the new columns before we wipe the old ones.
        _drop_index(
            session_maker, "statistics", "ix_statistics_statistic_id_start", quiet=True
        )
        _drop_index(
            session_maker,
            "statistics_short_term",
            "ix_statistics_short_term_statistic_id_start",
            quiet=True,
        )
        # ix_statistics_start and ix_statistics_statistic_id_start are still used
        # for the post migration cleanup and can be removed in a future version.
    elif new_version == 36:
        for table in ("states", "events"):
            _add_columns(
                session_maker,
                table,
                [
                    f"context_id_bin {context_bin_type}",
                    f"context_user_id_bin {context_bin_type}",
                    f"context_parent_id_bin {context_bin_type}",
                ],
            )
        _create_index(session_maker, "events", "ix_events_context_id_bin")
        _create_index(session_maker, "states", "ix_states_context_id_bin")
    elif new_version == 37:
        _add_columns(session_maker, "events", [f"event_type_id {big_int}"])
        _create_index(session_maker, "events", "ix_events_event_type_id")
        _drop_index(session_maker, "events", "ix_events_event_type_time_fired_ts")
        _create_index(session_maker, "events", "ix_events_event_type_id_time_fired_ts")
    elif new_version == 38:
        _add_columns(session_maker, "states", [f"metadata_id {big_int}"])
        _create_index(session_maker, "states", "ix_states_metadata_id")
        _create_index(session_maker, "states", "ix_states_metadata_id_last_updated_ts")
    elif new_version == 39:
        # Dropping indexes with PostgreSQL never worked correctly if there was a prefix
        # so we need to cleanup leftover indexes.
        _drop_index(
            session_maker, "events", "ix_events_event_type_time_fired_ts", quiet=True
        )
        _drop_index(session_maker, "events", "ix_events_event_type", quiet=True)
        _drop_index(
            session_maker, "events", "ix_events_event_type_time_fired", quiet=True
        )
        _drop_index(session_maker, "events", "ix_events_time_fired", quiet=True)
        _drop_index(session_maker, "events", "ix_events_context_user_id", quiet=True)
        _drop_index(session_maker, "events", "ix_events_context_parent_id", quiet=True)
        _drop_index(
            session_maker, "states", "ix_states_entity_id_last_updated", quiet=True
        )
        _drop_index(session_maker, "states", "ix_states_last_updated", quiet=True)
        _drop_index(session_maker, "states", "ix_states_entity_id", quiet=True)
        _drop_index(session_maker, "states", "ix_states_context_user_id", quiet=True)
        _drop_index(session_maker, "states", "ix_states_context_parent_id", quiet=True)
        _drop_index(session_maker, "states", "ix_states_created_domain", quiet=True)
        _drop_index(session_maker, "states", "ix_states_entity_id_created", quiet=True)
        _drop_index(session_maker, "states", "states__state_changes", quiet=True)
        _drop_index(session_maker, "states", "states__significant_changes", quiet=True)
        _drop_index(session_maker, "states", "ix_states_entity_id_created", quiet=True)
        _drop_index(
            session_maker, "statistics", "ix_statistics_statistic_id_start", quiet=True
        )
        _drop_index(
            session_maker,
            "statistics_short_term",
            "ix_statistics_short_term_statistic_id_start",
            quiet=True,
        )
    else:
        raise ValueError(f"No schema migration defined for version {new_version}")


def post_schema_migration(
    instance: Recorder,
    old_version: int,
    new_version: int,
) -> None:
    """Post schema migration.

    Run any housekeeping tasks after the schema migration has completed.

    Post schema migration is run after the schema migration has completed
    and the queue has been processed to ensure that we reduce the memory
    pressure since events are held in memory until the queue is processed
    which is blocked from being processed until the schema migration is
    complete.
    """
    if old_version < 32 <= new_version:
        # In version 31 we migrated all the time_fired, last_updated, and last_changed
        # columns to be timestamps. In version 32 we need to wipe the old columns
        # since they are no longer used and take up a significant amount of space.
        assert instance.event_session is not None
        assert instance.engine is not None
        _wipe_old_string_time_columns(instance, instance.engine, instance.event_session)
    if old_version < 35 <= new_version:
        # In version 34 we migrated all the created, start, and last_reset
        # columns to be timestamps. In version 34 we need to wipe the old columns
        # since they are no longer used and take up a significant amount of space.
        _wipe_old_string_statistics_columns(instance)


def _wipe_old_string_statistics_columns(instance: Recorder) -> None:
    """Wipe old string statistics columns to save space."""
    instance.queue_task(StatisticsTimestampMigrationCleanupTask())


@database_job_retry_wrapper("Wipe old string time columns", 3)
def _wipe_old_string_time_columns(
    instance: Recorder, engine: Engine, session: Session
) -> None:
    """Wipe old string time columns to save space."""
    # Wipe Events.time_fired since its been replaced by Events.time_fired_ts
    # Wipe States.last_updated since its been replaced by States.last_updated_ts
    # Wipe States.last_changed since its been replaced by States.last_changed_ts
    #
    if engine.dialect.name == SupportedDialect.SQLITE:
        session.execute(text("UPDATE events set time_fired=NULL;"))
        session.commit()
        session.execute(text("UPDATE states set last_updated=NULL, last_changed=NULL;"))
        session.commit()
    elif engine.dialect.name == SupportedDialect.MYSQL:
        #
        # Since this is only to save space we limit the number of rows we update
        # to 10,000,000 per table since we do not want to block the database for too long
        # or run out of innodb_buffer_pool_size on MySQL. The old data will eventually
        # be cleaned up by the recorder purge if we do not do it now.
        #
        session.execute(text("UPDATE events set time_fired=NULL LIMIT 10000000;"))
        session.commit()
        session.execute(
            text(
                "UPDATE states set last_updated=NULL, last_changed=NULL "
                " LIMIT 10000000;"
            )
        )
        session.commit()
    elif engine.dialect.name == SupportedDialect.POSTGRESQL:
        #
        # Since this is only to save space we limit the number of rows we update
        # to 250,000 per table since we do not want to block the database for too long
        # or run out ram with postgresql. The old data will eventually
        # be cleaned up by the recorder purge if we do not do it now.
        #
        session.execute(
            text(
                "UPDATE events set time_fired=NULL "
                "where event_id in "
                "(select event_id from events where time_fired_ts is NOT NULL LIMIT 250000);"
            )
        )
        session.commit()
        session.execute(
            text(
                "UPDATE states set last_updated=NULL, last_changed=NULL "
                "where state_id in "
                "(select state_id from states where last_updated_ts is NOT NULL LIMIT 250000);"
            )
        )
        session.commit()


def _migrate_columns_to_timestamp(
    session_maker: Callable[[], Session], engine: Engine
) -> None:
    """Migrate columns to use timestamp."""
    # Migrate all data in Events.time_fired to Events.time_fired_ts
    # Migrate all data in States.last_updated to States.last_updated_ts
    # Migrate all data in States.last_changed to States.last_changed_ts
    result: CursorResult | None = None
    if engine.dialect.name == SupportedDialect.SQLITE:
        # With SQLite we do this in one go since it is faster
        with session_scope(session=session_maker()) as session:
            connection = session.connection()
            connection.execute(
                text(
                    'UPDATE events set time_fired_ts=strftime("%s",time_fired) + '
                    "cast(substr(time_fired,-7) AS FLOAT);"
                )
            )
            connection.execute(
                text(
                    'UPDATE states set last_updated_ts=strftime("%s",last_updated) + '
                    "cast(substr(last_updated,-7) AS FLOAT), "
                    'last_changed_ts=strftime("%s",last_changed) + '
                    "cast(substr(last_changed,-7) AS FLOAT);"
                )
            )
    elif engine.dialect.name == SupportedDialect.MYSQL:
        # With MySQL we do this in chunks to avoid hitting the `innodb_buffer_pool_size` limit
        # We also need to do this in a loop since we can't be sure that we have
        # updated all rows in the table until the rowcount is 0
        while result is None or result.rowcount > 0:
            with session_scope(session=session_maker()) as session:
                result = session.connection().execute(
                    text(
                        "UPDATE events set time_fired_ts="
                        "IF(time_fired is NULL or UNIX_TIMESTAMP(time_fired) is NULL,0,"
                        "UNIX_TIMESTAMP(time_fired)"
                        ") "
                        "where time_fired_ts is NULL "
                        "LIMIT 250000;"
                    )
                )
        result = None
        while result is None or result.rowcount > 0:  # type: ignore[unreachable]
            with session_scope(session=session_maker()) as session:
                result = session.connection().execute(
                    text(
                        "UPDATE states set last_updated_ts="
                        "IF(last_updated is NULL or UNIX_TIMESTAMP(last_updated) is NULL,0,"
                        "UNIX_TIMESTAMP(last_updated) "
                        "), "
                        "last_changed_ts="
                        "UNIX_TIMESTAMP(last_changed) "
                        "where last_updated_ts is NULL "
                        "LIMIT 250000;"
                    )
                )
    elif engine.dialect.name == SupportedDialect.POSTGRESQL:
        # With Postgresql we do this in chunks to avoid using too much memory
        # We also need to do this in a loop since we can't be sure that we have
        # updated all rows in the table until the rowcount is 0
        while result is None or result.rowcount > 0:
            with session_scope(session=session_maker()) as session:
                result = session.connection().execute(
                    text(
                        "UPDATE events SET "
                        "time_fired_ts= "
                        "(case when time_fired is NULL then 0 else EXTRACT(EPOCH FROM time_fired) end) "
                        "WHERE event_id IN ( "
                        "SELECT event_id FROM events where time_fired_ts is NULL LIMIT 250000 "
                        " );"
                    )
                )
        result = None
        while result is None or result.rowcount > 0:  # type: ignore[unreachable]
            with session_scope(session=session_maker()) as session:
                result = session.connection().execute(
                    text(
                        "UPDATE states set last_updated_ts="
                        "(case when last_updated is NULL then 0 else EXTRACT(EPOCH FROM last_updated) end), "
                        "last_changed_ts=EXTRACT(EPOCH FROM last_changed) "
                        "where state_id IN ( "
                        "SELECT state_id FROM states where last_updated_ts is NULL LIMIT 250000 "
                        " );"
                    )
                )


def _migrate_statistics_columns_to_timestamp(
    session_maker: Callable[[], Session], engine: Engine
) -> None:
    """Migrate statistics columns to use timestamp."""
    # Migrate all data in statistics.start to statistics.start_ts
    # Migrate all data in statistics.created to statistics.created_ts
    # Migrate all data in statistics.last_reset to statistics.last_reset_ts
    # Migrate all data in statistics_short_term.start to statistics_short_term.start_ts
    # Migrate all data in statistics_short_term.created to statistics_short_term.created_ts
    # Migrate all data in statistics_short_term.last_reset to statistics_short_term.last_reset_ts
    result: CursorResult | None = None
    if engine.dialect.name == SupportedDialect.SQLITE:
        # With SQLite we do this in one go since it is faster
        for table in STATISTICS_TABLES:
            with session_scope(session=session_maker()) as session:
                session.connection().execute(
                    text(
                        f"UPDATE {table} set start_ts=strftime('%s',start) + "
                        "cast(substr(start,-7) AS FLOAT), "
                        f"created_ts=strftime('%s',created) + "
                        "cast(substr(created,-7) AS FLOAT), "
                        f"last_reset_ts=strftime('%s',last_reset) + "
                        "cast(substr(last_reset,-7) AS FLOAT);"
                    )
                )
    elif engine.dialect.name == SupportedDialect.MYSQL:
        # With MySQL we do this in chunks to avoid hitting the `innodb_buffer_pool_size` limit
        # We also need to do this in a loop since we can't be sure that we have
        # updated all rows in the table until the rowcount is 0
        for table in STATISTICS_TABLES:
            result = None
            while result is None or result.rowcount > 0:  # type: ignore[unreachable]
                with session_scope(session=session_maker()) as session:
                    result = session.connection().execute(
                        text(
                            f"UPDATE {table} set start_ts="
                            "IF(start is NULL or UNIX_TIMESTAMP(start) is NULL,0,"
                            "UNIX_TIMESTAMP(start) "
                            "), "
                            "created_ts="
                            "UNIX_TIMESTAMP(created), "
                            "last_reset_ts="
                            "UNIX_TIMESTAMP(last_reset) "
                            "where start_ts is NULL "
                            "LIMIT 100000;"
                        )
                    )
    elif engine.dialect.name == SupportedDialect.POSTGRESQL:
        # With Postgresql we do this in chunks to avoid using too much memory
        # We also need to do this in a loop since we can't be sure that we have
        # updated all rows in the table until the rowcount is 0
        for table in STATISTICS_TABLES:
            result = None
            while result is None or result.rowcount > 0:  # type: ignore[unreachable]
                with session_scope(session=session_maker()) as session:
                    result = session.connection().execute(
                        text(
                            f"UPDATE {table} set start_ts="  # nosec
                            "(case when start is NULL then 0 else EXTRACT(EPOCH FROM start) end), "
                            "created_ts=EXTRACT(EPOCH FROM created), "
                            "last_reset_ts=EXTRACT(EPOCH FROM last_reset) "
                            "where id IN ( "
                            f"SELECT id FROM {table} where start_ts is NULL LIMIT 100000 "
                            " );"
                        )
                    )


def _context_id_to_bytes(context_id: str | None) -> bytes | None:
    """Convert a context_id to bytes."""
    if context_id is None:
        return None
    if len(context_id) == 32:
        return UUID(context_id).bytes
    if len(context_id) == 26:
        return ulid_to_bytes(context_id)
    return None


@retryable_database_job("migrate states context_ids to binary format")
def migrate_states_context_ids(instance: Recorder) -> bool:
    """Migrate states context_ids to use binary format."""
    _to_bytes = _context_id_to_bytes
    session_maker = instance.get_session
    _LOGGER.debug("Migrating states context_ids to binary format")
    with session_scope(session=session_maker()) as session:
        if states := session.execute(find_states_context_ids_to_migrate()).all():
            session.execute(
                update(States),
                [
                    {
                        "state_id": state_id,
                        "context_id": None,
                        "context_id_bin": _to_bytes(context_id) or _EMPTY_CONTEXT_ID,
                        "context_user_id": None,
                        "context_user_id_bin": _to_bytes(context_user_id),
                        "context_parent_id": None,
                        "context_parent_id_bin": _to_bytes(context_parent_id),
                    }
                    for state_id, context_id, context_user_id, context_parent_id in states
                ],
            )
        # If there is more work to do return False
        # so that we can be called again
        is_done = not states

    if is_done:
        _drop_index(session_maker, "states", "ix_states_context_id")

    _LOGGER.debug("Migrating states context_ids to binary format: done=%s", is_done)
    return is_done


@retryable_database_job("migrate events context_ids to binary format")
def migrate_events_context_ids(instance: Recorder) -> bool:
    """Migrate events context_ids to use binary format."""
    _to_bytes = _context_id_to_bytes
    session_maker = instance.get_session
    _LOGGER.debug("Migrating context_ids to binary format")
    with session_scope(session=session_maker()) as session:
        if events := session.execute(find_events_context_ids_to_migrate()).all():
            session.execute(
                update(Events),
                [
                    {
                        "event_id": event_id,
                        "context_id": None,
                        "context_id_bin": _to_bytes(context_id) or _EMPTY_CONTEXT_ID,
                        "context_user_id": None,
                        "context_user_id_bin": _to_bytes(context_user_id),
                        "context_parent_id": None,
                        "context_parent_id_bin": _to_bytes(context_parent_id),
                    }
                    for event_id, context_id, context_user_id, context_parent_id in events
                ],
            )
        # If there is more work to do return False
        # so that we can be called again
        is_done = not events

    if is_done:
        _drop_index(session_maker, "events", "ix_events_context_id")
<<<<<<< HEAD
=======
        _drop_index(session_maker, "states", "ix_states_context_id")
>>>>>>> 459ea048

    _LOGGER.debug("Migrating events context_ids to binary format: done=%s", is_done)
    return is_done


@retryable_database_job("migrate events event_types to event_type_ids")
def migrate_event_type_ids(instance: Recorder) -> bool:
    """Migrate event_type to event_type_ids."""
    session_maker = instance.get_session
    _LOGGER.debug("Migrating event_types")
    event_type_manager = instance.event_type_manager
    with session_scope(session=session_maker()) as session:
        if events := session.execute(find_event_type_to_migrate()).all():
            event_types = {event_type for _, event_type in events}
            event_type_to_id = event_type_manager.get_many(event_types, session)
            if missing_event_types := {
                # We should never see see None for the event_Type in the events table
                # but we need to be defensive so we don't fail the migration
                # because of a bad event
                _EMPTY_EVENT_TYPE if event_type is None else event_type
                for event_type, event_id in event_type_to_id.items()
                if event_id is None
            }:
                missing_db_event_types = [
                    EventTypes(event_type=event_type)
                    for event_type in missing_event_types
                ]
                session.add_all(missing_db_event_types)
                session.flush()  # Assign ids
                for db_event_type in missing_db_event_types:
                    # We cannot add the assigned ids to the event_type_manager
                    # because the commit could get rolled back
                    assert (
                        db_event_type.event_type is not None
                    ), "event_type should never be None"
                    event_type_to_id[
                        db_event_type.event_type
                    ] = db_event_type.event_type_id

            session.execute(
                update(Events),
                [
                    {
                        "event_id": event_id,
                        "event_type": None,
                        "event_type_id": event_type_to_id[event_type],
                    }
                    for event_id, event_type in events
                ],
            )

        # If there is more work to do return False
        # so that we can be called again
        is_done = not events

    if is_done:
        instance.event_type_manager.active = True

    _LOGGER.debug("Migrating event_types done=%s", is_done)
    return is_done


@retryable_database_job("migrate states entity_ids to states_meta")
def migrate_entity_ids(instance: Recorder) -> bool:
    """Migrate entity_ids to states_meta.

    We do this in two steps because we need the history queries to work
    while we are migrating.

    1. Link the states to the states_meta table
    2. Remove the entity_id column from the states table (in post_migrate_entity_ids)
    """
    _LOGGER.debug("Migrating entity_ids")
    states_meta_manager = instance.states_meta_manager
    with session_scope(session=instance.get_session()) as session:
        if states := session.execute(find_entity_ids_to_migrate()).all():
            entity_ids = {entity_id for _, entity_id in states}
            entity_id_to_metadata_id = states_meta_manager.get_many(entity_ids, session)
            if missing_entity_ids := {
                # We should never see _EMPTY_ENTITY_ID in the states table
                # but we need to be defensive so we don't fail the migration
                # because of a bad state
                _EMPTY_ENTITY_ID if entity_id is None else entity_id
                for entity_id, metadata_id in entity_id_to_metadata_id.items()
                if metadata_id is None
            }:
                missing_states_metadata = [
                    StatesMeta(entity_id=entity_id) for entity_id in missing_entity_ids
                ]
                session.add_all(missing_states_metadata)
                session.flush()  # Assign ids
                for db_states_metadata in missing_states_metadata:
                    # We cannot add the assigned ids to the event_type_manager
                    # because the commit could get rolled back
                    assert (
                        db_states_metadata.entity_id is not None
                    ), "entity_id should never be None"
                    entity_id_to_metadata_id[
                        db_states_metadata.entity_id
                    ] = db_states_metadata.metadata_id

            session.execute(
                update(States),
                [
                    {
                        "state_id": state_id,
                        # We cannot set "entity_id": None yet since
                        # the history queries still need to work while the
                        # migration is in progress and we will do this in
                        # post_migrate_entity_ids
                        "metadata_id": entity_id_to_metadata_id[entity_id],
                    }
                    for state_id, entity_id in states
                ],
            )

        # If there is more work to do return False
        # so that we can be called again
        is_done = not states

    _LOGGER.debug("Migrating entity_ids done=%s", is_done)
    return is_done


@retryable_database_job("post migrate states entity_ids to states_meta")
def post_migrate_entity_ids(instance: Recorder) -> bool:
    """Remove old entity_id strings from states.

    We cannot do this in migrate_entity_ids since the history queries
    still need to work while the migration is in progress.
    """
    session_maker = instance.get_session
    _LOGGER.debug("Cleanup legacy entity_ids")
    with session_scope(session=session_maker()) as session:
        cursor_result = session.connection().execute(batch_cleanup_entity_ids())
        is_done = not cursor_result or cursor_result.rowcount == 0
        # If there is more work to do return False
        # so that we can be called again

    if is_done:
        # Drop the old indexes since they are no longer needed
        _drop_index(session_maker, "states", "ix_states_entity_id_last_updated_ts")

    _LOGGER.debug("Cleanup legacy entity_ids done=%s", is_done)
    return is_done


def _initialize_database(session: Session) -> bool:
    """Initialize a new database.

    The function determines the schema version by inspecting the db structure.

    When the schema version is not present in the db, either db was just
    created with the correct schema, or this is a db created before schema
    versions were tracked. For now, we'll test if the changes for schema
    version 1 are present to make the determination. Eventually this logic
    can be removed and we can assume a new db is being created.
    """
    inspector = sqlalchemy.inspect(session.connection())
    indexes = inspector.get_indexes("events")

    for index in indexes:
        if index["column_names"] in (["time_fired"], ["time_fired_ts"]):
            # Schema addition from version 1 detected. New DB.
            session.add(StatisticsRuns(start=get_start_time()))
            session.add(SchemaChanges(schema_version=SCHEMA_VERSION))
            return True

    # Version 1 schema changes not found, this db needs to be migrated.
    current_version = SchemaChanges(schema_version=0)
    session.add(current_version)
    return True


def initialize_database(session_maker: Callable[[], Session]) -> bool:
    """Initialize a new database."""
    try:
        with session_scope(session=session_maker()) as session:
            if _get_schema_version(session) is not None:
                return True
            return _initialize_database(session)

    except Exception as err:  # pylint: disable=broad-except
        _LOGGER.exception("Error when initialise database: %s", err)
        return False<|MERGE_RESOLUTION|>--- conflicted
+++ resolved
@@ -1364,10 +1364,6 @@
 
     if is_done:
         _drop_index(session_maker, "events", "ix_events_context_id")
-<<<<<<< HEAD
-=======
-        _drop_index(session_maker, "states", "ix_states_context_id")
->>>>>>> 459ea048
 
     _LOGGER.debug("Migrating events context_ids to binary format: done=%s", is_done)
     return is_done
