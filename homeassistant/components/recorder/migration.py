--- conflicted
+++ resolved
@@ -779,11 +779,7 @@
         # Add name column to StatisticsMeta
         _add_columns(session_maker, "statistics_meta", ["name VARCHAR(255)"])
     elif new_version == 24:
-<<<<<<< HEAD
-        # This used to create the unique indices for start and metadata_id
-=======
         # This used to create the unique indices for start and statistic_id
->>>>>>> 69a3738b
         # but we changed the format in schema 34 which will now take care
         # of removing any duplicate if they still exist.
         pass
