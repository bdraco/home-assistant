"""Schema migration helpers."""
from __future__ import annotations

from collections.abc import Callable, Iterable
import contextlib
from dataclasses import dataclass, replace as dataclass_replace
from datetime import timedelta
import logging
from time import time
from typing import TYPE_CHECKING, cast
from uuid import UUID

import sqlalchemy
from sqlalchemy import ForeignKeyConstraint, MetaData, Table, func, text, update
from sqlalchemy.engine import CursorResult, Engine
from sqlalchemy.exc import (
    DatabaseError,
    IntegrityError,
    InternalError,
    OperationalError,
    ProgrammingError,
    SQLAlchemyError,
)
from sqlalchemy.orm.session import Session
from sqlalchemy.schema import AddConstraint, DropConstraint
from sqlalchemy.sql.expression import true

from homeassistant.core import HomeAssistant
from homeassistant.util.enum import try_parse_enum
from homeassistant.util.ulid import ulid_at_time, ulid_to_bytes

from .auto_repairs.events.schema import (
    correct_db_schema as events_correct_db_schema,
    validate_db_schema as events_validate_db_schema,
)
from .auto_repairs.states.schema import (
    correct_db_schema as states_correct_db_schema,
    validate_db_schema as states_validate_db_schema,
)
from .auto_repairs.statistics.duplicates import (
    delete_statistics_duplicates,
    delete_statistics_meta_duplicates,
)
from .auto_repairs.statistics.schema import (
    correct_db_schema as statistics_correct_db_schema,
    validate_db_schema as statistics_validate_db_schema,
)
from .const import SupportedDialect
from .db_schema import (
    CONTEXT_ID_BIN_MAX_LENGTH,
    DOUBLE_PRECISION_TYPE_SQL,
    LEGACY_STATES_ENTITY_ID_LAST_UPDATED_INDEX,
    LEGACY_STATES_EVENT_ID_INDEX,
    MYSQL_COLLATE,
    MYSQL_DEFAULT_CHARSET,
    SCHEMA_VERSION,
    STATISTICS_TABLES,
    TABLE_STATES,
    Base,
    Events,
    EventTypes,
    SchemaChanges,
    States,
    StatesMeta,
    Statistics,
    StatisticsMeta,
    StatisticsRuns,
    StatisticsShortTerm,
)
from .models import process_timestamp
from .queries import (
    batch_cleanup_entity_ids,
    find_entity_ids_to_migrate,
    find_event_type_to_migrate,
    find_events_context_ids_to_migrate,
    find_states_context_ids_to_migrate,
    has_used_states_event_ids,
)
from .statistics import get_start_time
from .tasks import (
    CommitTask,
    PostSchemaMigrationTask,
    StatisticsTimestampMigrationCleanupTask,
)
from .util import (
    database_job_retry_wrapper,
    get_index_by_name,
    retryable_database_job,
    session_scope,
)

if TYPE_CHECKING:
    from . import Recorder

LIVE_MIGRATION_MIN_SCHEMA_VERSION = 0
_EMPTY_ENTITY_ID = "missing.entity_id"
_EMPTY_EVENT_TYPE = "missing_event_type"

_LOGGER = logging.getLogger(__name__)


@dataclass
class _ColumnTypesForDialect:
    big_int_type: str
    timestamp_type: str
    context_bin_type: str
    unused_column_type: str
    hash_column_type: str


_MYSQL_COLUMN_TYPES = _ColumnTypesForDialect(
    big_int_type="INTEGER(20)",
    timestamp_type=DOUBLE_PRECISION_TYPE_SQL,
    context_bin_type=f"BLOB({CONTEXT_ID_BIN_MAX_LENGTH})",
    unused_column_type="CHAR(0)",
    hash_column_type="INT UNSIGNED",
)

_POSTGRESQL_COLUMN_TYPES = _ColumnTypesForDialect(
    big_int_type="INTEGER",
    timestamp_type=DOUBLE_PRECISION_TYPE_SQL,
    context_bin_type="BYTEA",
    unused_column_type="CHAR(1)",
    hash_column_type="BIGINT",
)

_SQLITE_COLUMN_TYPES = _ColumnTypesForDialect(
    big_int_type="INTEGER",
    timestamp_type="FLOAT",
    context_bin_type="BLOB",
    unused_column_type="CHAR(1)",
    hash_column_type="BIGINT",
)

_COLUMN_TYPES_FOR_DIALECT: dict[SupportedDialect | None, _ColumnTypesForDialect] = {
    SupportedDialect.MYSQL: _MYSQL_COLUMN_TYPES,
    SupportedDialect.POSTGRESQL: _POSTGRESQL_COLUMN_TYPES,
    SupportedDialect.SQLITE: _SQLITE_COLUMN_TYPES,
}


def raise_if_exception_missing_str(ex: Exception, match_substrs: Iterable[str]) -> None:
    """Raise if the exception and cause do not contain the match substrs."""
    lower_ex_strs = [str(ex).lower(), str(ex.__cause__).lower()]
    for str_sub in match_substrs:
        for exc_str in lower_ex_strs:
            if exc_str and str_sub in exc_str:
                return

    raise ex


def _get_schema_version(session: Session) -> int | None:
    """Get the schema version."""
    res = (
        session.query(SchemaChanges.schema_version)
        .order_by(SchemaChanges.change_id.desc())
        .first()
    )
    return getattr(res, "schema_version", None)


def get_schema_version(session_maker: Callable[[], Session]) -> int | None:
    """Get the schema version."""
    try:
        with session_scope(session=session_maker()) as session:
            return _get_schema_version(session)
    except Exception as err:  # pylint: disable=broad-except
        _LOGGER.exception("Error when determining DB schema version: %s", err)
        return None


@dataclass
class SchemaValidationStatus:
    """Store schema validation status."""

    current_version: int
    schema_errors: set[str]
    valid: bool


def _schema_is_current(current_version: int) -> bool:
    """Check if the schema is current."""
    return current_version == SCHEMA_VERSION


def validate_db_schema(
    hass: HomeAssistant, instance: Recorder, session_maker: Callable[[], Session]
) -> SchemaValidationStatus | None:
    """Check if the schema is valid.

    This checks that the schema is the current version as well as for some common schema
    errors caused by manual migration between database engines, for example importing an
    SQLite database to MariaDB.
    """
    schema_errors: set[str] = set()

    current_version = get_schema_version(session_maker)
    if current_version is None:
        return None

    if is_current := _schema_is_current(current_version):
        # We can only check for further errors if the schema is current, because
        # columns may otherwise not exist etc.
        schema_errors = _find_schema_errors(hass, instance, session_maker)

    valid = is_current and not schema_errors

    return SchemaValidationStatus(current_version, schema_errors, valid)


def _find_schema_errors(
    hass: HomeAssistant, instance: Recorder, session_maker: Callable[[], Session]
) -> set[str]:
    """Find schema errors."""
    schema_errors: set[str] = set()
    schema_errors |= statistics_validate_db_schema(instance)
    schema_errors |= states_validate_db_schema(instance)
    schema_errors |= events_validate_db_schema(instance)
    return schema_errors


def live_migration(schema_status: SchemaValidationStatus) -> bool:
    """Check if live migration is possible."""
    return schema_status.current_version >= LIVE_MIGRATION_MIN_SCHEMA_VERSION


def migrate_schema(
    instance: Recorder,
    hass: HomeAssistant,
    engine: Engine,
    session_maker: Callable[[], Session],
    schema_status: SchemaValidationStatus,
) -> None:
    """Check if the schema needs to be upgraded."""
    current_version = schema_status.current_version
    if current_version != SCHEMA_VERSION:
        _LOGGER.warning(
            "Database is about to upgrade from schema version: %s to: %s",
            current_version,
            SCHEMA_VERSION,
        )
    db_ready = False
    for version in range(current_version, SCHEMA_VERSION):
        if (
            live_migration(dataclass_replace(schema_status, current_version=version))
            and not db_ready
        ):
            db_ready = True
            instance.migration_is_live = True
            hass.add_job(instance.async_set_db_ready)
        new_version = version + 1
        _LOGGER.info("Upgrading recorder db schema to version %s", new_version)
        _apply_update(
            instance, hass, engine, session_maker, new_version, current_version
        )
        with session_scope(session=session_maker()) as session:
            session.add(SchemaChanges(schema_version=new_version))

        # Log at the same level as the long schema changes
        # so its clear that the upgrade is done
        _LOGGER.warning("Upgrade to version %s done", new_version)

    if schema_errors := schema_status.schema_errors:
        _LOGGER.warning(
            "Database is about to correct DB schema errors: %s",
            ", ".join(sorted(schema_errors)),
        )
        statistics_correct_db_schema(instance, schema_errors)
        states_correct_db_schema(instance, schema_errors)
        events_correct_db_schema(instance, schema_errors)

    if current_version != SCHEMA_VERSION:
        instance.queue_task(PostSchemaMigrationTask(current_version, SCHEMA_VERSION))
        # Make sure the post schema migration task is committed in case
        # the next task does not have commit_before = True
        instance.queue_task(CommitTask())


def _create_index(
    session_maker: Callable[[], Session], table_name: str, index_name: str
) -> None:
    """Create an index for the specified table.

    The index name should match the name given for the index
    within the table definition described in the models
    """
    table = Table(table_name, Base.metadata)
    _LOGGER.debug("Looking up index %s for table %s", index_name, table_name)
    # Look up the index object by name from the table is the models
    index_list = [idx for idx in table.indexes if idx.name == index_name]
    if not index_list:
        _LOGGER.debug("The index %s no longer exists", index_name)
        return
    index = index_list[0]
    _LOGGER.debug("Creating %s index", index_name)
    _LOGGER.warning(
        (
            "Adding index `%s` to table `%s`. Note: this can take several "
            "minutes on large databases and slow computers. Please "
            "be patient!"
        ),
        index_name,
        table_name,
    )
    with session_scope(session=session_maker()) as session:
        try:
            connection = session.connection()
            index.create(connection)
        except (InternalError, OperationalError, ProgrammingError) as err:
            raise_if_exception_missing_str(err, ["already exists", "duplicate"])
            _LOGGER.warning(
                "Index %s already exists on %s, continuing", index_name, table_name
            )

    _LOGGER.debug("Finished creating %s", index_name)


def _execute_or_collect_error(
    session_maker: Callable[[], Session], query: str, errors: list[str]
) -> bool:
    """Execute a query or collect an error."""
    with session_scope(session=session_maker()) as session:
        try:
            session.connection().execute(text(query))
            return True
        except SQLAlchemyError as err:
            errors.append(str(err))
    return False


def _drop_index(
    session_maker: Callable[[], Session],
    table_name: str,
    index_name: str,
    quiet: bool | None = None,
) -> None:
    """Drop an index from a specified table.

    There is no universal way to do something like `DROP INDEX IF EXISTS`
    so we will simply execute the DROP command and ignore any exceptions

    WARNING: Due to some engines (MySQL at least) being unable to use bind
    parameters in a DROP INDEX statement (at least via SQLAlchemy), the query
    string here is generated from the method parameters without sanitizing.
    DO NOT USE THIS FUNCTION IN ANY OPERATION THAT TAKES USER INPUT.
    """
    _LOGGER.warning(
        (
            "Dropping index `%s` from table `%s`. Note: this can take several "
            "minutes on large databases and slow computers. Please "
            "be patient!"
        ),
        index_name,
        table_name,
    )
    index_to_drop: str | None = None
    with session_scope(session=session_maker()) as session:
        index_to_drop = get_index_by_name(session, table_name, index_name)

    if index_to_drop is None:
        _LOGGER.debug(
            "The index %s on table %s no longer exists", index_name, table_name
        )
        return

    errors: list[str] = []
    for query in (
        # Engines like DB2/Oracle
        f"DROP INDEX {index_name}",
        # Engines like SQLite, SQL Server
        f"DROP INDEX {table_name}.{index_name}",
        # Engines like MySQL, MS Access
        f"DROP INDEX {index_name} ON {table_name}",
        # Engines like postgresql may have a prefix
        # ex idx_16532_ix_events_event_type_time_fired
        f"DROP INDEX {index_to_drop}",
    ):
        if _execute_or_collect_error(session_maker, query, errors):
            _LOGGER.debug(
                "Finished dropping index %s from table %s", index_name, table_name
            )
            return

    if not quiet:
        _LOGGER.warning(
            (
                "Failed to drop index `%s` from table `%s`. Schema "
                "Migration will continue; this is not a "
                "critical operation: %s"
            ),
            index_name,
            table_name,
            errors,
        )


def _add_columns(
    session_maker: Callable[[], Session], table_name: str, columns_def: list[str]
) -> None:
    """Add columns to a table."""
    _LOGGER.warning(
        (
            "Adding columns %s to table %s. Note: this can take several "
            "minutes on large databases and slow computers. Please "
            "be patient!"
        ),
        ", ".join(column.split(" ")[0] for column in columns_def),
        table_name,
    )

    columns_def = [f"ADD {col_def}" for col_def in columns_def]

    with session_scope(session=session_maker()) as session:
        try:
            connection = session.connection()
            connection.execute(
                text(
                    "ALTER TABLE {table} {columns_def}".format(
                        table=table_name, columns_def=", ".join(columns_def)
                    )
                )
            )
            return
        except (InternalError, OperationalError, ProgrammingError):
            # Some engines support adding all columns at once,
            # this error is when they don't
            _LOGGER.info("Unable to use quick column add. Adding 1 by 1")

    for column_def in columns_def:
        with session_scope(session=session_maker()) as session:
            try:
                connection = session.connection()
                connection.execute(text(f"ALTER TABLE {table_name} {column_def}"))
            except (InternalError, OperationalError, ProgrammingError) as err:
                raise_if_exception_missing_str(err, ["already exists", "duplicate"])
                _LOGGER.warning(
                    "Column %s already exists on %s, continuing",
                    column_def.split(" ")[1],
                    table_name,
                )


def _modify_columns(
    session_maker: Callable[[], Session],
    engine: Engine,
    table_name: str,
    columns_def: list[str],
    ignore: bool = False,
) -> None:
    """Modify columns in a table."""
    if engine.dialect.name == SupportedDialect.SQLITE:
        _LOGGER.debug(
            (
                "Skipping to modify columns %s in table %s; "
                "Modifying column length in SQLite is unnecessary, "
                "it does not impose any length restrictions"
            ),
            ", ".join(column.split(" ")[0] for column in columns_def),
            table_name,
        )
        return

    _LOGGER.warning(
        (
            "Modifying columns %s in table %s. Note: this can take several "
            "minutes on large databases and slow computers. Please "
            "be patient!"
        ),
        ", ".join(column.split(" ")[0] for column in columns_def),
        table_name,
    )

    if engine.dialect.name == SupportedDialect.POSTGRESQL:
        columns_def = [
            "ALTER {column} TYPE {type}".format(
                **dict(zip(["column", "type"], col_def.split(" ", 1)))
            )
            for col_def in columns_def
        ]
    elif engine.dialect.name == "mssql":
        columns_def = [f"ALTER COLUMN {col_def}" for col_def in columns_def]
    else:
        columns_def = [f"MODIFY {col_def}" for col_def in columns_def]

    ignore_sql = "IGNORE" if ignore else ""
    with session_scope(session=session_maker()) as session:
        try:
            connection = session.connection()
            connection.execute(
                text(
                    "ALTER {ignore_sql} TABLE {table} {columns_def}".format(
                        ignore_sql=ignore_sql,
                        table=table_name,
                        columns_def=", ".join(columns_def),
                    )
                )
            )
            return
        except (InternalError, OperationalError):
            _LOGGER.info("Unable to use quick column modify. Modifying 1 by 1")

    for column_def in columns_def:
        with session_scope(session=session_maker()) as session:
            try:
                connection = session.connection()
<<<<<<< HEAD
                connection.execute(
                    text(
                        "ALTER {ignore_sql} TABLE {table} {column_def}".format(
                            ignore_sql=ignore_sql,
                            table=table_name,
                            column_def=column_def,
                        )
                    )
                )
=======
                connection.execute(text(f"ALTER TABLE {table_name} {column_def}"))
>>>>>>> 8abf8726
            except (InternalError, OperationalError):
                _LOGGER.exception(
                    "Could not modify column %s in table %s", column_def, table_name
                )


def _update_states_table_with_foreign_key_options(
    session_maker: Callable[[], Session], engine: Engine
) -> None:
    """Add the options to foreign key constraints."""
    inspector = sqlalchemy.inspect(engine)
    alters = []
    for foreign_key in inspector.get_foreign_keys(TABLE_STATES):
        if foreign_key["name"] and (
            # MySQL/MariaDB will have empty options
            not foreign_key.get("options")
            or
            # Postgres will have ondelete set to None
            foreign_key.get("options", {}).get("ondelete") is None
        ):
            alters.append(
                {
                    "old_fk": ForeignKeyConstraint((), (), name=foreign_key["name"]),
                    "columns": foreign_key["constrained_columns"],
                }
            )

    if not alters:
        return

    states_key_constraints = Base.metadata.tables[TABLE_STATES].foreign_key_constraints
    old_states_table = Table(  # noqa: F841 pylint: disable=unused-variable
        TABLE_STATES, MetaData(), *(alter["old_fk"] for alter in alters)  # type: ignore[arg-type]
    )

    for alter in alters:
        with session_scope(session=session_maker()) as session:
            try:
                connection = session.connection()
                connection.execute(DropConstraint(alter["old_fk"]))  # type: ignore[no-untyped-call]
                for fkc in states_key_constraints:
                    if fkc.column_keys == alter["columns"]:
                        connection.execute(AddConstraint(fkc))  # type: ignore[no-untyped-call]
            except (InternalError, OperationalError):
                _LOGGER.exception(
                    "Could not update foreign options in %s table", TABLE_STATES
                )


def _drop_foreign_key_constraints(
    session_maker: Callable[[], Session], engine: Engine, table: str, columns: list[str]
) -> None:
    """Drop foreign key constraints for a table on specific columns."""
    inspector = sqlalchemy.inspect(engine)
    drops = []
    for foreign_key in inspector.get_foreign_keys(table):
        if foreign_key["name"] and foreign_key["constrained_columns"] == columns:
            drops.append(ForeignKeyConstraint((), (), name=foreign_key["name"]))

    # Bind the ForeignKeyConstraints to the table
    old_table = Table(  # noqa: F841 pylint: disable=unused-variable
        table, MetaData(), *drops
    )

    for drop in drops:
        with session_scope(session=session_maker()) as session:
            try:
                connection = session.connection()
                connection.execute(DropConstraint(drop))  # type: ignore[no-untyped-call]
            except (InternalError, OperationalError):
                _LOGGER.exception(
                    "Could not drop foreign constraints in %s table on %s",
                    TABLE_STATES,
                    columns,
                )


@database_job_retry_wrapper("Apply migration update", 10)
def _apply_update(  # noqa: C901
    instance: Recorder,
    hass: HomeAssistant,
    engine: Engine,
    session_maker: Callable[[], Session],
    new_version: int,
    old_version: int,
) -> None:
    """Perform operations to bring schema up to date."""
    assert engine.dialect.name is not None, "Dialect name must be set"
    dialect = try_parse_enum(SupportedDialect, engine.dialect.name)
    _column_types = _COLUMN_TYPES_FOR_DIALECT.get(dialect, _SQLITE_COLUMN_TYPES)
    if new_version == 1:
        # This used to create ix_events_time_fired, but it was removed in version 32
        pass
    elif new_version == 2:
        # Create compound start/end index for recorder_runs
        _create_index(session_maker, "recorder_runs", "ix_recorder_runs_start_end")
        # This used to create ix_states_last_updated bit it was removed in version 32
    elif new_version == 3:
        # There used to be a new index here, but it was removed in version 4.
        pass
    elif new_version == 4:
        # Queries were rewritten in this schema release. Most indexes from
        # earlier versions of the schema are no longer needed.

        if old_version == 3:
            # Remove index that was added in version 3
            _drop_index(session_maker, "states", "ix_states_created_domain")
        if old_version == 2:
            # Remove index that was added in version 2
            _drop_index(session_maker, "states", "ix_states_entity_id_created")

        # Remove indexes that were added in version 0
        _drop_index(session_maker, "states", "states__state_changes")
        _drop_index(session_maker, "states", "states__significant_changes")
        _drop_index(session_maker, "states", "ix_states_entity_id_created")
        # This used to create ix_states_entity_id_last_updated,
        # but it was removed in version 32
    elif new_version == 5:
        # Create supporting index for States.event_id foreign key
        _create_index(session_maker, "states", LEGACY_STATES_EVENT_ID_INDEX)
    elif new_version == 6:
        _add_columns(
            session_maker,
            "events",
            ["context_id CHARACTER(36)", "context_user_id CHARACTER(36)"],
        )
        _create_index(session_maker, "events", "ix_events_context_id")
        # This used to create ix_events_context_user_id,
        # but it was removed in version 28
        _add_columns(
            session_maker,
            "states",
            ["context_id CHARACTER(36)", "context_user_id CHARACTER(36)"],
        )
        _create_index(session_maker, "states", "ix_states_context_id")
        # This used to create ix_states_context_user_id,
        # but it was removed in version 28
    elif new_version == 7:
        # There used to be a ix_states_entity_id index here,
        # but it was removed in later schema
        pass
    elif new_version == 8:
        _add_columns(session_maker, "events", ["context_parent_id CHARACTER(36)"])
        _add_columns(session_maker, "states", ["old_state_id INTEGER"])
        # This used to create ix_events_context_parent_id,
        # but it was removed in version 28
    elif new_version == 9:
        # We now get the context from events with a join
        # since its always there on state_changed events
        #
        # Ideally we would drop the columns from the states
        # table as well but sqlite doesn't support that
        # and we would have to move to something like
        # sqlalchemy alembic to make that work
        #
        # no longer dropping ix_states_context_id since its recreated in 28
        _drop_index(session_maker, "states", "ix_states_context_user_id")
        # This index won't be there if they were not running
        # nightly but we don't treat that as a critical issue
        _drop_index(session_maker, "states", "ix_states_context_parent_id")
        # Redundant keys on composite index:
        # We already have ix_states_entity_id_last_updated
        _drop_index(session_maker, "states", "ix_states_entity_id")
        # This used to create ix_events_event_type_time_fired,
        # but it was removed in version 32
        _drop_index(session_maker, "events", "ix_events_event_type")
    elif new_version == 10:
        # Now done in step 11
        pass
    elif new_version == 11:
        _create_index(session_maker, "states", "ix_states_old_state_id")
        _update_states_table_with_foreign_key_options(session_maker, engine)
    elif new_version == 12:
        if engine.dialect.name == SupportedDialect.MYSQL:
            _modify_columns(session_maker, engine, "events", ["event_data LONGTEXT"])
            _modify_columns(session_maker, engine, "states", ["attributes LONGTEXT"])
    elif new_version == 13:
        if engine.dialect.name == SupportedDialect.MYSQL:
            _modify_columns(
                session_maker,
                engine,
                "events",
                ["time_fired DATETIME(6)", "created DATETIME(6)"],
            )
            _modify_columns(
                session_maker,
                engine,
                "states",
                [
                    "last_changed DATETIME(6)",
                    "last_updated DATETIME(6)",
                    "created DATETIME(6)",
                ],
            )
    elif new_version == 14:
        _modify_columns(session_maker, engine, "events", ["event_type VARCHAR(64)"])
    elif new_version == 15:
        # This dropped the statistics table, done again in version 18.
        pass
    elif new_version == 16:
        _drop_foreign_key_constraints(
            session_maker, engine, TABLE_STATES, ["old_state_id"]
        )
    elif new_version == 17:
        # This dropped the statistics table, done again in version 18.
        pass
    elif new_version == 18:
        # Recreate the statistics and statistics meta tables.
        #
        # Order matters! Statistics and StatisticsShortTerm have a relation with
        # StatisticsMeta, so statistics need to be deleted before meta (or in pair
        # depending on the SQL backend); and meta needs to be created before statistics.

        # We need to cast __table__ to Table, explanation in
        # https://github.com/sqlalchemy/sqlalchemy/issues/9130
        Base.metadata.drop_all(
            bind=engine,
            tables=[
                cast(Table, StatisticsShortTerm.__table__),
                cast(Table, Statistics.__table__),
                cast(Table, StatisticsMeta.__table__),
            ],
        )

        cast(Table, StatisticsMeta.__table__).create(engine)
        cast(Table, StatisticsShortTerm.__table__).create(engine)
        cast(Table, Statistics.__table__).create(engine)
    elif new_version == 19:
        # This adds the statistic runs table, insert a fake run to prevent duplicating
        # statistics.
        with session_scope(session=session_maker()) as session:
            session.add(StatisticsRuns(start=get_start_time()))
    elif new_version == 20:
        # This changed the precision of statistics from float to double
        if engine.dialect.name in [SupportedDialect.MYSQL, SupportedDialect.POSTGRESQL]:
            _modify_columns(
                session_maker,
                engine,
                "statistics",
                [
                    f"{column} {DOUBLE_PRECISION_TYPE_SQL}"
                    for column in ("max", "mean", "min", "state", "sum")
                ],
            )
    elif new_version == 21:
        # Try to change the character set of the statistic_meta table
        if engine.dialect.name == SupportedDialect.MYSQL:
            for table in ("events", "states", "statistics_meta"):
                _correct_table_character_set_and_collation(table, session_maker)
    elif new_version == 22:
        # Recreate the all statistics tables for Oracle DB with Identity columns
        #
        # Order matters! Statistics has a relation with StatisticsMeta,
        # so statistics need to be deleted before meta (or in pair depending
        # on the SQL backend); and meta needs to be created before statistics.
        if engine.dialect.name == "oracle":
            # We need to cast __table__ to Table, explanation in
            # https://github.com/sqlalchemy/sqlalchemy/issues/9130
            Base.metadata.drop_all(
                bind=engine,
                tables=[
                    cast(Table, StatisticsShortTerm.__table__),
                    cast(Table, Statistics.__table__),
                    cast(Table, StatisticsMeta.__table__),
                    cast(Table, StatisticsRuns.__table__),
                ],
            )

            cast(Table, StatisticsRuns.__table__).create(engine)
            cast(Table, StatisticsMeta.__table__).create(engine)
            cast(Table, StatisticsShortTerm.__table__).create(engine)
            cast(Table, Statistics.__table__).create(engine)

        # Block 5-minute statistics for one hour from the last run, or it will overlap
        # with existing hourly statistics. Don't block on a database with no existing
        # statistics.
        with session_scope(session=session_maker()) as session:
            if session.query(Statistics.id).count() and (
                last_run_string := session.query(
                    # https://github.com/sqlalchemy/sqlalchemy/issues/9189
                    # pylint: disable-next=not-callable
                    func.max(StatisticsRuns.start)
                ).scalar()
            ):
                last_run_start_time = process_timestamp(last_run_string)
                if last_run_start_time:
                    fake_start_time = last_run_start_time + timedelta(minutes=5)
                    while fake_start_time < last_run_start_time + timedelta(hours=1):
                        session.add(StatisticsRuns(start=fake_start_time))
                        fake_start_time += timedelta(minutes=5)

        # When querying the database, be careful to only explicitly query for columns
        # which were present in schema version 22. If querying the table, SQLAlchemy
        # will refer to future columns.
        with session_scope(session=session_maker()) as session:
            for sum_statistic in session.query(StatisticsMeta.id).filter_by(
                has_sum=true()
            ):
                last_statistic = (
                    session.query(
                        Statistics.start,
                        Statistics.last_reset,
                        Statistics.state,
                        Statistics.sum,
                    )
                    .filter_by(metadata_id=sum_statistic.id)
                    .order_by(Statistics.start.desc())
                    .first()
                )
                if last_statistic:
                    session.add(
                        StatisticsShortTerm(
                            metadata_id=sum_statistic.id,
                            start=last_statistic.start,
                            last_reset=last_statistic.last_reset,
                            state=last_statistic.state,
                            sum=last_statistic.sum,
                        )
                    )
    elif new_version == 23:
        # Add name column to StatisticsMeta
        _add_columns(session_maker, "statistics_meta", ["name VARCHAR(255)"])
    elif new_version == 24:
        # This used to create the unique indices for start and statistic_id
        # but we changed the format in schema 34 which will now take care
        # of removing any duplicate if they still exist.
        pass
    elif new_version == 25:
        _add_columns(
            session_maker, "states", [f"attributes_id {_column_types.big_int_type}"]
        )
        _create_index(session_maker, "states", "ix_states_attributes_id")
    elif new_version == 26:
        _create_index(session_maker, "statistics_runs", "ix_statistics_runs_start")
    elif new_version == 27:
        _add_columns(session_maker, "events", [f"data_id {_column_types.big_int_type}"])
        _create_index(session_maker, "events", "ix_events_data_id")
    elif new_version == 28:
        _add_columns(session_maker, "events", ["origin_idx INTEGER"])
        # We never use the user_id or parent_id index
        _drop_index(session_maker, "events", "ix_events_context_user_id")
        _drop_index(session_maker, "events", "ix_events_context_parent_id")
        _add_columns(
            session_maker,
            "states",
            [
                "origin_idx INTEGER",
                "context_id VARCHAR(36)",
                "context_user_id VARCHAR(36)",
                "context_parent_id VARCHAR(36)",
            ],
        )
        _create_index(session_maker, "states", "ix_states_context_id")
        # Once there are no longer any state_changed events
        # in the events table we can drop the index on states.event_id
    elif new_version == 29:
        # Recreate statistics_meta index to block duplicated statistic_id
        _drop_index(session_maker, "statistics_meta", "ix_statistics_meta_statistic_id")
        if engine.dialect.name == SupportedDialect.MYSQL:
            # Ensure the row format is dynamic or the index
            # unique will be too large
            with contextlib.suppress(SQLAlchemyError), session_scope(
                session=session_maker()
            ) as session:
                connection = session.connection()
                # This is safe to run multiple times and fast
                # since the table is small.
                connection.execute(
                    text("ALTER TABLE statistics_meta ROW_FORMAT=DYNAMIC")
                )
        try:
            _create_index(
                session_maker, "statistics_meta", "ix_statistics_meta_statistic_id"
            )
        except DatabaseError:
            # There may be duplicated statistics_meta entries, delete duplicates
            # and try again
            with session_scope(session=session_maker()) as session:
                delete_statistics_meta_duplicates(instance, session)
            _create_index(
                session_maker, "statistics_meta", "ix_statistics_meta_statistic_id"
            )
    elif new_version == 30:
        # This added a column to the statistics_meta table, removed again before
        # release of HA Core 2022.10.0
        # SQLite 3.31.0 does not support dropping columns.
        # Once we require SQLite >= 3.35.5, we should drop the column:
        # ALTER TABLE statistics_meta DROP COLUMN state_unit_of_measurement
        pass
    elif new_version == 31:
        # Once we require SQLite >= 3.35.5, we should drop the column:
        # ALTER TABLE events DROP COLUMN time_fired
        # ALTER TABLE states DROP COLUMN last_updated
        # ALTER TABLE states DROP COLUMN last_changed
        _add_columns(
            session_maker, "events", [f"time_fired_ts {_column_types.timestamp_type}"]
        )
        _add_columns(
            session_maker,
            "states",
            [
                f"last_updated_ts {_column_types.timestamp_type}",
                f"last_changed_ts {_column_types.timestamp_type}",
            ],
        )
        _create_index(session_maker, "events", "ix_events_time_fired_ts")
        _create_index(session_maker, "events", "ix_events_event_type_time_fired_ts")
        _create_index(session_maker, "states", "ix_states_entity_id_last_updated_ts")
        _create_index(session_maker, "states", "ix_states_last_updated_ts")
        _migrate_columns_to_timestamp(instance, session_maker, engine)
    elif new_version == 32:
        # Migration is done in two steps to ensure we can start using
        # the new columns before we wipe the old ones.
        _drop_index(session_maker, "states", "ix_states_entity_id_last_updated")
        _drop_index(session_maker, "events", "ix_events_event_type_time_fired")
        _drop_index(session_maker, "states", "ix_states_last_updated")
        _drop_index(session_maker, "events", "ix_events_time_fired")
    elif new_version == 33:
        # This index is no longer used and can cause MySQL to use the wrong index
        # when querying the states table.
        # https://github.com/home-assistant/core/issues/83787
        # There was an index cleanup here but its now done in schema 39
        pass
    elif new_version == 34:
        # Once we require SQLite >= 3.35.5, we should drop the columns:
        # ALTER TABLE statistics DROP COLUMN created
        # ALTER TABLE statistics DROP COLUMN start
        # ALTER TABLE statistics DROP COLUMN last_reset
        # ALTER TABLE statistics_short_term DROP COLUMN created
        # ALTER TABLE statistics_short_term DROP COLUMN start
        # ALTER TABLE statistics_short_term DROP COLUMN last_reset
        _add_columns(
            session_maker,
            "statistics",
            [
                f"created_ts {_column_types.timestamp_type}",
                f"start_ts {_column_types.timestamp_type}",
                f"last_reset_ts {_column_types.timestamp_type}",
            ],
        )
        _add_columns(
            session_maker,
            "statistics_short_term",
            [
                f"created_ts {_column_types.timestamp_type}",
                f"start_ts {_column_types.timestamp_type}",
                f"last_reset_ts {_column_types.timestamp_type}",
            ],
        )
        _create_index(session_maker, "statistics", "ix_statistics_start_ts")
        _create_index(
            session_maker, "statistics", "ix_statistics_statistic_id_start_ts"
        )
        _create_index(
            session_maker, "statistics_short_term", "ix_statistics_short_term_start_ts"
        )
        _create_index(
            session_maker,
            "statistics_short_term",
            "ix_statistics_short_term_statistic_id_start_ts",
        )
        try:
            _migrate_statistics_columns_to_timestamp(instance, session_maker, engine)
        except IntegrityError as ex:
            _LOGGER.error(
                "Statistics table contains duplicate entries: %s; "
                "Cleaning up duplicates and trying again; "
                "This will take a while; "
                "Please be patient!",
                ex,
            )
            # There may be duplicated statistics entries, delete duplicates
            # and try again
            with session_scope(session=session_maker()) as session:
                delete_statistics_duplicates(instance, hass, session)
            _migrate_statistics_columns_to_timestamp(instance, session_maker, engine)
            # Log at error level to ensure the user sees this message in the log
            # since we logged the error above.
            _LOGGER.error(
                "Statistics migration successfully recovered after statistics table duplicate cleanup"
            )
    elif new_version == 35:
        # Migration is done in two steps to ensure we can start using
        # the new columns before we wipe the old ones.
        _drop_index(
            session_maker, "statistics", "ix_statistics_statistic_id_start", quiet=True
        )
        _drop_index(
            session_maker,
            "statistics_short_term",
            "ix_statistics_short_term_statistic_id_start",
            quiet=True,
        )
        # ix_statistics_start and ix_statistics_statistic_id_start are still used
        # for the post migration cleanup and can be removed in a future version.
    elif new_version == 36:
        for table in ("states", "events"):
            _add_columns(
                session_maker,
                table,
                [
                    f"context_id_bin {_column_types.context_bin_type}",
                    f"context_user_id_bin {_column_types.context_bin_type}",
                    f"context_parent_id_bin {_column_types.context_bin_type}",
                ],
            )
        _create_index(session_maker, "events", "ix_events_context_id_bin")
        _create_index(session_maker, "states", "ix_states_context_id_bin")
    elif new_version == 37:
        _add_columns(
            session_maker, "events", [f"event_type_id {_column_types.big_int_type}"]
        )
        _create_index(session_maker, "events", "ix_events_event_type_id")
        _drop_index(session_maker, "events", "ix_events_event_type_time_fired_ts")
        _create_index(session_maker, "events", "ix_events_event_type_id_time_fired_ts")
    elif new_version == 38:
        _add_columns(
            session_maker, "states", [f"metadata_id {_column_types.big_int_type}"]
        )
        _create_index(session_maker, "states", "ix_states_metadata_id")
        _create_index(session_maker, "states", "ix_states_metadata_id_last_updated_ts")
    elif new_version == 39:
        # Dropping indexes with PostgreSQL never worked correctly if there was a prefix
        # so we need to cleanup leftover indexes.
        _drop_index(
            session_maker, "events", "ix_events_event_type_time_fired_ts", quiet=True
        )
        _drop_index(session_maker, "events", "ix_events_event_type", quiet=True)
        _drop_index(
            session_maker, "events", "ix_events_event_type_time_fired", quiet=True
        )
        _drop_index(session_maker, "events", "ix_events_time_fired", quiet=True)
        _drop_index(session_maker, "events", "ix_events_context_user_id", quiet=True)
        _drop_index(session_maker, "events", "ix_events_context_parent_id", quiet=True)
        _drop_index(
            session_maker, "states", "ix_states_entity_id_last_updated", quiet=True
        )
        _drop_index(session_maker, "states", "ix_states_last_updated", quiet=True)
        _drop_index(session_maker, "states", "ix_states_entity_id", quiet=True)
        _drop_index(session_maker, "states", "ix_states_context_user_id", quiet=True)
        _drop_index(session_maker, "states", "ix_states_context_parent_id", quiet=True)
        _drop_index(session_maker, "states", "ix_states_created_domain", quiet=True)
        _drop_index(session_maker, "states", "ix_states_entity_id_created", quiet=True)
        _drop_index(session_maker, "states", "states__state_changes", quiet=True)
        _drop_index(session_maker, "states", "states__significant_changes", quiet=True)
        _drop_index(session_maker, "states", "ix_states_entity_id_created", quiet=True)
        _drop_index(
            session_maker, "statistics", "ix_statistics_statistic_id_start", quiet=True
        )
        _drop_index(
            session_maker,
            "statistics_short_term",
            "ix_statistics_short_term_statistic_id_start",
            quiet=True,
        )
    elif new_version == 40:
        # ix_events_event_type_id is a left-prefix of ix_events_event_type_id_time_fired_ts
        _drop_index(session_maker, "events", "ix_events_event_type_id")
        # ix_states_metadata_id is a left-prefix of ix_states_metadata_id_last_updated_ts
        _drop_index(session_maker, "states", "ix_states_metadata_id")
        # ix_statistics_metadata_id is a left-prefix of ix_statistics_statistic_id_start_ts
        _drop_index(session_maker, "statistics", "ix_statistics_metadata_id")
        # ix_statistics_short_term_metadata_id is a left-prefix of ix_statistics_short_term_statistic_id_start_ts
        _drop_index(
            session_maker,
            "statistics_short_term",
            "ix_statistics_short_term_metadata_id",
        )
    elif new_version == 41:
        _create_index(session_maker, "event_types", "ix_event_types_event_type")
        _create_index(session_maker, "states_meta", "ix_states_meta_entity_id")
    elif new_version == 42:
        dialect_name = engine.dialect.name
        if dialect_name != SupportedDialect.MYSQL:
            # SQLite doesn't support ALTER TABLE with our minimum version
            # PostgreSQL doesn't support IGNORE so if they ever downgraded
            # and upgraded it would fail
            return
        unused_column_type = _column_types.unused_column_type
        # We use ignore since the column might still have legacy data
        # in it an we don't want to fail because they downgraded an upgraded
        # in the past
        _modify_columns(
            session_maker,
            engine,
            "states",
            [
                f"{column} {unused_column_type}"
                for column in ("last_updated", "last_changed", "created")
            ],
            ignore=True,
        )
        _modify_columns(
            session_maker,
            engine,
            "events",
            [f"{column} {unused_column_type}" for column in ("time_fired",)],
            ignore=True,
        )
        for table in ("statistics", "statistics_short_term"):
            _modify_columns(
                session_maker,
                engine,
                table,
                [
                    f"{column} {unused_column_type}"
                    for column in ("created", "start", "last_reset")
                ],
                ignore=True,
            )
        # The hash column used more space than needed
        hash_column_type = _column_types.hash_column_type
        _modify_columns(
            session_maker,
            engine,
            "state_attributes",
            [f"hash {hash_column_type}"],
        )
        _modify_columns(
            session_maker,
            engine,
            "event_data",
            [f"hash {hash_column_type}"],
        )
    else:
        raise ValueError(f"No schema migration defined for version {new_version}")


def _correct_table_character_set_and_collation(
    table: str,
    session_maker: Callable[[], Session],
) -> None:
    """Correct issues detected by validate_db_schema."""
    # Attempt to convert the table to utf8mb4
    _LOGGER.warning(
        "Updating character set and collation of table %s to utf8mb4. "
        "Note: this can take several minutes on large databases and slow "
        "computers. Please be patient!",
        table,
    )
    with contextlib.suppress(SQLAlchemyError), session_scope(
        session=session_maker()
    ) as session:
        connection = session.connection()
        connection.execute(
            # Using LOCK=EXCLUSIVE to prevent the database from corrupting
            # https://github.com/home-assistant/core/issues/56104
            text(
                f"ALTER TABLE {table} CONVERT TO CHARACTER SET "
                f"{MYSQL_DEFAULT_CHARSET} "
                f"COLLATE {MYSQL_COLLATE}, LOCK=EXCLUSIVE"
            )
        )


def post_schema_migration(
    instance: Recorder,
    old_version: int,
    new_version: int,
) -> None:
    """Post schema migration.

    Run any housekeeping tasks after the schema migration has completed.

    Post schema migration is run after the schema migration has completed
    and the queue has been processed to ensure that we reduce the memory
    pressure since events are held in memory until the queue is processed
    which is blocked from being processed until the schema migration is
    complete.
    """
    if old_version < 32 <= new_version:
        # In version 31 we migrated all the time_fired, last_updated, and last_changed
        # columns to be timestamps. In version 32 we need to wipe the old columns
        # since they are no longer used and take up a significant amount of space.
        assert instance.event_session is not None
        assert instance.engine is not None
        _wipe_old_string_time_columns(instance, instance.engine, instance.event_session)
    if old_version < 35 <= new_version:
        # In version 34 we migrated all the created, start, and last_reset
        # columns to be timestamps. In version 34 we need to wipe the old columns
        # since they are no longer used and take up a significant amount of space.
        _wipe_old_string_statistics_columns(instance)


def _wipe_old_string_statistics_columns(instance: Recorder) -> None:
    """Wipe old string statistics columns to save space."""
    instance.queue_task(StatisticsTimestampMigrationCleanupTask())


@database_job_retry_wrapper("Wipe old string time columns", 3)
def _wipe_old_string_time_columns(
    instance: Recorder, engine: Engine, session: Session
) -> None:
    """Wipe old string time columns to save space."""
    # Wipe Events.time_fired since its been replaced by Events.time_fired_ts
    # Wipe States.last_updated since its been replaced by States.last_updated_ts
    # Wipe States.last_changed since its been replaced by States.last_changed_ts
    #
    if engine.dialect.name == SupportedDialect.SQLITE:
        session.execute(text("UPDATE events set time_fired=NULL;"))
        session.commit()
        session.execute(text("UPDATE states set last_updated=NULL, last_changed=NULL;"))
        session.commit()
    elif engine.dialect.name == SupportedDialect.MYSQL:
        #
        # Since this is only to save space we limit the number of rows we update
        # to 100,000 per table since we do not want to block the database for too long
        # or run out of innodb_buffer_pool_size on MySQL. The old data will eventually
        # be cleaned up by the recorder purge if we do not do it now.
        #
        session.execute(text("UPDATE events set time_fired=NULL LIMIT 100000;"))
        session.commit()
        session.execute(
            text(
                "UPDATE states set last_updated=NULL, last_changed=NULL "
                " LIMIT 100000;"
            )
        )
        session.commit()
    elif engine.dialect.name == SupportedDialect.POSTGRESQL:
        #
        # Since this is only to save space we limit the number of rows we update
        # to 100,000 per table since we do not want to block the database for too long
        # or run out ram with postgresql. The old data will eventually
        # be cleaned up by the recorder purge if we do not do it now.
        #
        session.execute(
            text(
                "UPDATE events set time_fired=NULL "
                "where event_id in "
                "(select event_id from events where time_fired_ts is NOT NULL LIMIT 100000);"
            )
        )
        session.commit()
        session.execute(
            text(
                "UPDATE states set last_updated=NULL, last_changed=NULL "
                "where state_id in "
                "(select state_id from states where last_updated_ts is NOT NULL LIMIT 100000);"
            )
        )
        session.commit()


@database_job_retry_wrapper("Migrate columns to timestamp", 3)
def _migrate_columns_to_timestamp(
    instance: Recorder, session_maker: Callable[[], Session], engine: Engine
) -> None:
    """Migrate columns to use timestamp."""
    # Migrate all data in Events.time_fired to Events.time_fired_ts
    # Migrate all data in States.last_updated to States.last_updated_ts
    # Migrate all data in States.last_changed to States.last_changed_ts
    result: CursorResult | None = None
    if engine.dialect.name == SupportedDialect.SQLITE:
        # With SQLite we do this in one go since it is faster
        with session_scope(session=session_maker()) as session:
            connection = session.connection()
            connection.execute(
                text(
                    'UPDATE events set time_fired_ts=strftime("%s",time_fired) + '
                    "cast(substr(time_fired,-7) AS FLOAT);"
                )
            )
            connection.execute(
                text(
                    'UPDATE states set last_updated_ts=strftime("%s",last_updated) + '
                    "cast(substr(last_updated,-7) AS FLOAT), "
                    'last_changed_ts=strftime("%s",last_changed) + '
                    "cast(substr(last_changed,-7) AS FLOAT);"
                )
            )
    elif engine.dialect.name == SupportedDialect.MYSQL:
        # With MySQL we do this in chunks to avoid hitting the `innodb_buffer_pool_size` limit
        # We also need to do this in a loop since we can't be sure that we have
        # updated all rows in the table until the rowcount is 0
        while result is None or result.rowcount > 0:
            with session_scope(session=session_maker()) as session:
                result = session.connection().execute(
                    text(
                        "UPDATE events set time_fired_ts="
                        "IF(time_fired is NULL or UNIX_TIMESTAMP(time_fired) is NULL,0,"
                        "UNIX_TIMESTAMP(time_fired)"
                        ") "
                        "where time_fired_ts is NULL "
                        "LIMIT 100000;"
                    )
                )
        result = None
        while result is None or result.rowcount > 0:  # type: ignore[unreachable]
            with session_scope(session=session_maker()) as session:
                result = session.connection().execute(
                    text(
                        "UPDATE states set last_updated_ts="
                        "IF(last_updated is NULL or UNIX_TIMESTAMP(last_updated) is NULL,0,"
                        "UNIX_TIMESTAMP(last_updated) "
                        "), "
                        "last_changed_ts="
                        "UNIX_TIMESTAMP(last_changed) "
                        "where last_updated_ts is NULL "
                        "LIMIT 100000;"
                    )
                )
    elif engine.dialect.name == SupportedDialect.POSTGRESQL:
        # With Postgresql we do this in chunks to avoid using too much memory
        # We also need to do this in a loop since we can't be sure that we have
        # updated all rows in the table until the rowcount is 0
        while result is None or result.rowcount > 0:
            with session_scope(session=session_maker()) as session:
                result = session.connection().execute(
                    text(
                        "UPDATE events SET "
                        "time_fired_ts= "
                        "(case when time_fired is NULL then 0 else EXTRACT(EPOCH FROM time_fired::timestamptz) end) "
                        "WHERE event_id IN ( "
                        "SELECT event_id FROM events where time_fired_ts is NULL LIMIT 100000 "
                        " );"
                    )
                )
        result = None
        while result is None or result.rowcount > 0:  # type: ignore[unreachable]
            with session_scope(session=session_maker()) as session:
                result = session.connection().execute(
                    text(
                        "UPDATE states set last_updated_ts="
                        "(case when last_updated is NULL then 0 else EXTRACT(EPOCH FROM last_updated::timestamptz) end), "
                        "last_changed_ts=EXTRACT(EPOCH FROM last_changed::timestamptz) "
                        "where state_id IN ( "
                        "SELECT state_id FROM states where last_updated_ts is NULL LIMIT 100000 "
                        " );"
                    )
                )


@database_job_retry_wrapper("Migrate statistics columns to timestamp", 3)
def _migrate_statistics_columns_to_timestamp(
    instance: Recorder, session_maker: Callable[[], Session], engine: Engine
) -> None:
    """Migrate statistics columns to use timestamp."""
    # Migrate all data in statistics.start to statistics.start_ts
    # Migrate all data in statistics.created to statistics.created_ts
    # Migrate all data in statistics.last_reset to statistics.last_reset_ts
    # Migrate all data in statistics_short_term.start to statistics_short_term.start_ts
    # Migrate all data in statistics_short_term.created to statistics_short_term.created_ts
    # Migrate all data in statistics_short_term.last_reset to statistics_short_term.last_reset_ts
    result: CursorResult | None = None
    if engine.dialect.name == SupportedDialect.SQLITE:
        # With SQLite we do this in one go since it is faster
        for table in STATISTICS_TABLES:
            with session_scope(session=session_maker()) as session:
                session.connection().execute(
                    text(
                        f"UPDATE {table} set start_ts=strftime('%s',start) + "  # noqa: S608
                        "cast(substr(start,-7) AS FLOAT), "
                        f"created_ts=strftime('%s',created) + "
                        "cast(substr(created,-7) AS FLOAT), "
                        f"last_reset_ts=strftime('%s',last_reset) + "
                        "cast(substr(last_reset,-7) AS FLOAT);"
                    )
                )
    elif engine.dialect.name == SupportedDialect.MYSQL:
        # With MySQL we do this in chunks to avoid hitting the `innodb_buffer_pool_size` limit
        # We also need to do this in a loop since we can't be sure that we have
        # updated all rows in the table until the rowcount is 0
        for table in STATISTICS_TABLES:
            result = None
            while result is None or result.rowcount > 0:  # type: ignore[unreachable]
                with session_scope(session=session_maker()) as session:
                    result = session.connection().execute(
                        text(
                            f"UPDATE {table} set start_ts="  # noqa: S608
                            "IF(start is NULL or UNIX_TIMESTAMP(start) is NULL,0,"
                            "UNIX_TIMESTAMP(start) "
                            "), "
                            "created_ts="
                            "UNIX_TIMESTAMP(created), "
                            "last_reset_ts="
                            "UNIX_TIMESTAMP(last_reset) "
                            "where start_ts is NULL "
                            "LIMIT 100000;"
                        )
                    )
    elif engine.dialect.name == SupportedDialect.POSTGRESQL:
        # With Postgresql we do this in chunks to avoid using too much memory
        # We also need to do this in a loop since we can't be sure that we have
        # updated all rows in the table until the rowcount is 0
        for table in STATISTICS_TABLES:
            result = None
            while result is None or result.rowcount > 0:  # type: ignore[unreachable]
                with session_scope(session=session_maker()) as session:
                    result = session.connection().execute(
                        text(
                            f"UPDATE {table} set start_ts="  # noqa: S608
                            "(case when start is NULL then 0 else EXTRACT(EPOCH FROM start::timestamptz) end), "
                            "created_ts=EXTRACT(EPOCH FROM created::timestamptz), "
                            "last_reset_ts=EXTRACT(EPOCH FROM last_reset::timestamptz) "
                            "where id IN ("
                            f"SELECT id FROM {table} where start_ts is NULL LIMIT 100000"
                            ");"
                        )
                    )


def _context_id_to_bytes(context_id: str | None) -> bytes | None:
    """Convert a context_id to bytes."""
    if context_id is None:
        return None
    with contextlib.suppress(ValueError):
        # There may be garbage in the context_id column
        # from custom integrations that are not UUIDs or
        # ULIDs that filled the column to the max length
        # so we need to catch the ValueError and return
        # None if it happens
        if len(context_id) == 26:
            return ulid_to_bytes(context_id)
        return UUID(context_id).bytes
    return None


def _generate_ulid_bytes_at_time(timestamp: float | None) -> bytes:
    """Generate a ulid with a specific timestamp."""
    return ulid_to_bytes(ulid_at_time(timestamp or time()))


@retryable_database_job("migrate states context_ids to binary format")
def migrate_states_context_ids(instance: Recorder) -> bool:
    """Migrate states context_ids to use binary format."""
    _to_bytes = _context_id_to_bytes
    session_maker = instance.get_session
    _LOGGER.debug("Migrating states context_ids to binary format")
    with session_scope(session=session_maker()) as session:
        if states := session.execute(find_states_context_ids_to_migrate()).all():
            session.execute(
                update(States),
                [
                    {
                        "state_id": state_id,
                        "context_id": None,
                        "context_id_bin": _to_bytes(context_id)
                        or _generate_ulid_bytes_at_time(last_updated_ts),
                        "context_user_id": None,
                        "context_user_id_bin": _to_bytes(context_user_id),
                        "context_parent_id": None,
                        "context_parent_id_bin": _to_bytes(context_parent_id),
                    }
                    for state_id, last_updated_ts, context_id, context_user_id, context_parent_id in states
                ],
            )
        # If there is more work to do return False
        # so that we can be called again
        is_done = not states

    if is_done:
        _drop_index(session_maker, "states", "ix_states_context_id")

    _LOGGER.debug("Migrating states context_ids to binary format: done=%s", is_done)
    return is_done


@retryable_database_job("migrate events context_ids to binary format")
def migrate_events_context_ids(instance: Recorder) -> bool:
    """Migrate events context_ids to use binary format."""
    _to_bytes = _context_id_to_bytes
    session_maker = instance.get_session
    _LOGGER.debug("Migrating context_ids to binary format")
    with session_scope(session=session_maker()) as session:
        if events := session.execute(find_events_context_ids_to_migrate()).all():
            session.execute(
                update(Events),
                [
                    {
                        "event_id": event_id,
                        "context_id": None,
                        "context_id_bin": _to_bytes(context_id)
                        or _generate_ulid_bytes_at_time(time_fired_ts),
                        "context_user_id": None,
                        "context_user_id_bin": _to_bytes(context_user_id),
                        "context_parent_id": None,
                        "context_parent_id_bin": _to_bytes(context_parent_id),
                    }
                    for event_id, time_fired_ts, context_id, context_user_id, context_parent_id in events
                ],
            )
        # If there is more work to do return False
        # so that we can be called again
        is_done = not events

    if is_done:
        _drop_index(session_maker, "events", "ix_events_context_id")

    _LOGGER.debug("Migrating events context_ids to binary format: done=%s", is_done)
    return is_done


@retryable_database_job("migrate events event_types to event_type_ids")
def migrate_event_type_ids(instance: Recorder) -> bool:
    """Migrate event_type to event_type_ids."""
    session_maker = instance.get_session
    _LOGGER.debug("Migrating event_types")
    event_type_manager = instance.event_type_manager
    with session_scope(session=session_maker()) as session:
        if events := session.execute(find_event_type_to_migrate()).all():
            event_types = {event_type for _, event_type in events}
            if None in event_types:
                # event_type should never be None but we need to be defensive
                # so we don't fail the migration because of a bad state
                event_types.remove(None)
                event_types.add(_EMPTY_EVENT_TYPE)

            event_type_to_id = event_type_manager.get_many(event_types, session)
            if missing_event_types := {
                event_type
                for event_type, event_id in event_type_to_id.items()
                if event_id is None
            }:
                missing_db_event_types = [
                    EventTypes(event_type=event_type)
                    for event_type in missing_event_types
                ]
                session.add_all(missing_db_event_types)
                session.flush()  # Assign ids
                for db_event_type in missing_db_event_types:
                    # We cannot add the assigned ids to the event_type_manager
                    # because the commit could get rolled back
                    assert (
                        db_event_type.event_type is not None
                    ), "event_type should never be None"
                    event_type_to_id[
                        db_event_type.event_type
                    ] = db_event_type.event_type_id
                    event_type_manager.clear_non_existent(db_event_type.event_type)

            session.execute(
                update(Events),
                [
                    {
                        "event_id": event_id,
                        "event_type": None,
                        "event_type_id": event_type_to_id[
                            _EMPTY_EVENT_TYPE if event_type is None else event_type
                        ],
                    }
                    for event_id, event_type in events
                ],
            )

        # If there is more work to do return False
        # so that we can be called again
        is_done = not events

    if is_done:
        instance.event_type_manager.active = True

    _LOGGER.debug("Migrating event_types done=%s", is_done)
    return is_done


@retryable_database_job("migrate states entity_ids to states_meta")
def migrate_entity_ids(instance: Recorder) -> bool:
    """Migrate entity_ids to states_meta.

    We do this in two steps because we need the history queries to work
    while we are migrating.

    1. Link the states to the states_meta table
    2. Remove the entity_id column from the states table (in post_migrate_entity_ids)
    """
    _LOGGER.debug("Migrating entity_ids")
    states_meta_manager = instance.states_meta_manager
    with session_scope(session=instance.get_session()) as session:
        if states := session.execute(find_entity_ids_to_migrate()).all():
            entity_ids = {entity_id for _, entity_id in states}
            if None in entity_ids:
                # entity_id should never be None but we need to be defensive
                # so we don't fail the migration because of a bad state
                entity_ids.remove(None)
                entity_ids.add(_EMPTY_ENTITY_ID)

            entity_id_to_metadata_id = states_meta_manager.get_many(
                entity_ids, session, True
            )
            if missing_entity_ids := {
                entity_id
                for entity_id, metadata_id in entity_id_to_metadata_id.items()
                if metadata_id is None
            }:
                missing_states_metadata = [
                    StatesMeta(entity_id=entity_id) for entity_id in missing_entity_ids
                ]
                session.add_all(missing_states_metadata)
                session.flush()  # Assign ids
                for db_states_metadata in missing_states_metadata:
                    # We cannot add the assigned ids to the event_type_manager
                    # because the commit could get rolled back
                    assert (
                        db_states_metadata.entity_id is not None
                    ), "entity_id should never be None"
                    entity_id_to_metadata_id[
                        db_states_metadata.entity_id
                    ] = db_states_metadata.metadata_id

            session.execute(
                update(States),
                [
                    {
                        "state_id": state_id,
                        # We cannot set "entity_id": None yet since
                        # the history queries still need to work while the
                        # migration is in progress and we will do this in
                        # post_migrate_entity_ids
                        "metadata_id": entity_id_to_metadata_id[
                            _EMPTY_ENTITY_ID if entity_id is None else entity_id
                        ],
                    }
                    for state_id, entity_id in states
                ],
            )

        # If there is more work to do return False
        # so that we can be called again
        is_done = not states

    _LOGGER.debug("Migrating entity_ids done=%s", is_done)
    return is_done


@retryable_database_job("post migrate states entity_ids to states_meta")
def post_migrate_entity_ids(instance: Recorder) -> bool:
    """Remove old entity_id strings from states.

    We cannot do this in migrate_entity_ids since the history queries
    still need to work while the migration is in progress.
    """
    session_maker = instance.get_session
    _LOGGER.debug("Cleanup legacy entity_ids")
    with session_scope(session=session_maker()) as session:
        cursor_result = session.connection().execute(batch_cleanup_entity_ids())
        is_done = not cursor_result or cursor_result.rowcount == 0
        # If there is more work to do return False
        # so that we can be called again

    if is_done:
        # Drop the old indexes since they are no longer needed
        _drop_index(session_maker, "states", LEGACY_STATES_ENTITY_ID_LAST_UPDATED_INDEX)

    _LOGGER.debug("Cleanup legacy entity_ids done=%s", is_done)
    return is_done


@retryable_database_job("cleanup_legacy_event_ids")
def cleanup_legacy_states_event_ids(instance: Recorder) -> bool:
    """Remove old event_id index from states.

    We used to link states to events using the event_id column but we no
    longer store state changed events in the events table.

    If all old states have been purged and existing states are in the new
    format we can drop the index since it can take up ~10MB per 1M rows.
    """
    session_maker = instance.get_session
    _LOGGER.debug("Cleanup legacy entity_ids")
    with session_scope(session=session_maker()) as session:
        result = session.execute(has_used_states_event_ids()).scalar()
        # In the future we may migrate existing states to the new format
        # but in practice very few of these still exist in production and
        # removing the index is the likely all that needs to happen.
        all_gone = not result

    if all_gone:
        # Only drop the index if there are no more event_ids in the states table
        # ex all NULL
        assert instance.engine is not None, "engine should never be None"
        if instance.dialect_name != SupportedDialect.SQLITE:
            # SQLite does not support dropping foreign key constraints
            # so we can't drop the index at this time but we can avoid
            # looking for legacy rows during purge
            _drop_foreign_key_constraints(
                session_maker, instance.engine, TABLE_STATES, ["event_id"]
            )
            _drop_index(session_maker, "states", LEGACY_STATES_EVENT_ID_INDEX)
        instance.use_legacy_events_index = False

    return True


def _initialize_database(session: Session) -> bool:
    """Initialize a new database.

    The function determines the schema version by inspecting the db structure.

    When the schema version is not present in the db, either db was just
    created with the correct schema, or this is a db created before schema
    versions were tracked. For now, we'll test if the changes for schema
    version 1 are present to make the determination. Eventually this logic
    can be removed and we can assume a new db is being created.
    """
    inspector = sqlalchemy.inspect(session.connection())
    indexes = inspector.get_indexes("events")

    for index in indexes:
        if index["column_names"] in (["time_fired"], ["time_fired_ts"]):
            # Schema addition from version 1 detected. New DB.
            session.add(StatisticsRuns(start=get_start_time()))
            session.add(SchemaChanges(schema_version=SCHEMA_VERSION))
            return True

    # Version 1 schema changes not found, this db needs to be migrated.
    current_version = SchemaChanges(schema_version=0)
    session.add(current_version)
    return True


def initialize_database(session_maker: Callable[[], Session]) -> bool:
    """Initialize a new database."""
    try:
        with session_scope(session=session_maker()) as session:
            if _get_schema_version(session) is not None:
                return True
            return _initialize_database(session)

    except Exception as err:  # pylint: disable=broad-except
        _LOGGER.exception("Error when initialise database: %s", err)
        return False<|MERGE_RESOLUTION|>--- conflicted
+++ resolved
@@ -504,19 +504,9 @@
         with session_scope(session=session_maker()) as session:
             try:
                 connection = session.connection()
-<<<<<<< HEAD
                 connection.execute(
-                    text(
-                        "ALTER {ignore_sql} TABLE {table} {column_def}".format(
-                            ignore_sql=ignore_sql,
-                            table=table_name,
-                            column_def=column_def,
-                        )
-                    )
+                    text(f"ALTER {ignore_sql} TABLE {table_name} {column_def}")
                 )
-=======
-                connection.execute(text(f"ALTER TABLE {table_name} {column_def}"))
->>>>>>> 8abf8726
             except (InternalError, OperationalError):
                 _LOGGER.exception(
                     "Could not modify column %s in table %s", column_def, table_name
