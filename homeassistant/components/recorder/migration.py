--- conflicted
+++ resolved
@@ -1919,11 +1919,7 @@
 
     try:
         # 12 step SQLite table rebuild
-<<<<<<< HEAD
-        # https://www.sqlite.org/draft/lang_altertable.html
-=======
         # https://www.sqlite.org/lang_altertable.html
->>>>>>> e1f0c1d2
         with session_scope(session=session_maker()) as session:
             # Step 1 - Disable foreign keys
             session.connection().execute(text("PRAGMA foreign_keys=OFF"))
