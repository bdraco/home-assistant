"""Schema migration helpers."""

from __future__ import annotations

from abc import ABC, abstractmethod
from collections.abc import Callable, Iterable
import contextlib
from dataclasses import dataclass, replace as dataclass_replace
from datetime import timedelta
import logging
from time import time
from typing import TYPE_CHECKING, Any, cast, final
from uuid import UUID

import sqlalchemy
from sqlalchemy import ForeignKeyConstraint, MetaData, Table, func, text, update
from sqlalchemy.engine import CursorResult, Engine
from sqlalchemy.engine.interfaces import ReflectedForeignKeyConstraint
from sqlalchemy.exc import (
    DatabaseError,
    IntegrityError,
    InternalError,
    OperationalError,
    ProgrammingError,
    SQLAlchemyError,
)
from sqlalchemy.orm.session import Session
from sqlalchemy.schema import AddConstraint, CreateTable, DropConstraint
from sqlalchemy.sql.expression import true
from sqlalchemy.sql.lambdas import StatementLambdaElement

from homeassistant.core import HomeAssistant
from homeassistant.util.enum import try_parse_enum
from homeassistant.util.ulid import ulid_at_time, ulid_to_bytes

from .auto_repairs.events.schema import (
    correct_db_schema as events_correct_db_schema,
    validate_db_schema as events_validate_db_schema,
)
from .auto_repairs.states.schema import (
    correct_db_schema as states_correct_db_schema,
    validate_db_schema as states_validate_db_schema,
)
from .auto_repairs.statistics.duplicates import (
    delete_statistics_duplicates,
    delete_statistics_meta_duplicates,
)
from .auto_repairs.statistics.schema import (
    correct_db_schema as statistics_correct_db_schema,
    validate_db_schema as statistics_validate_db_schema,
)
from .const import (
    CONTEXT_ID_AS_BINARY_SCHEMA_VERSION,
    EVENT_TYPE_IDS_SCHEMA_VERSION,
    LEGACY_STATES_EVENT_ID_INDEX_SCHEMA_VERSION,
    STATES_META_SCHEMA_VERSION,
    SupportedDialect,
)
from .db_schema import (
    BIG_INTEGER_SQL,
    CONTEXT_ID_BIN_MAX_LENGTH,
    DOUBLE_PRECISION_TYPE_SQL,
    LEGACY_STATES_ENTITY_ID_LAST_UPDATED_INDEX,
    LEGACY_STATES_EVENT_ID_INDEX,
    MYSQL_COLLATE,
    MYSQL_DEFAULT_CHARSET,
    SCHEMA_VERSION,
    STATISTICS_TABLES,
    TABLE_STATES,
    Base,
    Events,
    EventTypes,
    LegacyBase,
    MigrationChanges,
    SchemaChanges,
    States,
    StatesMeta,
    Statistics,
    StatisticsMeta,
    StatisticsRuns,
    StatisticsShortTerm,
)
from .models import process_timestamp
from .models.time import datetime_to_timestamp_or_none
from .queries import (
    batch_cleanup_entity_ids,
    delete_duplicate_short_term_statistics_row,
    delete_duplicate_statistics_row,
    find_entity_ids_to_migrate,
    find_event_type_to_migrate,
    find_events_context_ids_to_migrate,
    find_states_context_ids_to_migrate,
    find_unmigrated_short_term_statistics_rows,
    find_unmigrated_statistics_rows,
    has_entity_ids_to_migrate,
    has_event_type_to_migrate,
    has_events_context_ids_to_migrate,
    has_states_context_ids_to_migrate,
    has_used_states_event_ids,
    migrate_single_short_term_statistics_row_to_timestamp,
    migrate_single_statistics_row_to_timestamp,
)
from .statistics import get_start_time
from .tasks import (
    CommitTask,
    EntityIDPostMigrationTask,
    PostSchemaMigrationTask,
    RecorderTask,
    StatisticsTimestampMigrationCleanupTask,
)
from .util import (
    database_job_retry_wrapper,
    execute_stmt_lambda_element,
    get_index_by_name,
    retryable_database_job,
    session_scope,
)

if TYPE_CHECKING:
    from . import Recorder

LIVE_MIGRATION_MIN_SCHEMA_VERSION = 0
_EMPTY_ENTITY_ID = "missing.entity_id"
_EMPTY_EVENT_TYPE = "missing_event_type"

_LOGGER = logging.getLogger(__name__)


@dataclass
class _ColumnTypesForDialect:
    big_int_type: str
    timestamp_type: str
    context_bin_type: str


_MYSQL_COLUMN_TYPES = _ColumnTypesForDialect(
    big_int_type="INTEGER(20)",
    timestamp_type=DOUBLE_PRECISION_TYPE_SQL,
    context_bin_type=f"BLOB({CONTEXT_ID_BIN_MAX_LENGTH})",
)

_POSTGRESQL_COLUMN_TYPES = _ColumnTypesForDialect(
    big_int_type="INTEGER",
    timestamp_type=DOUBLE_PRECISION_TYPE_SQL,
    context_bin_type="BYTEA",
)

_SQLITE_COLUMN_TYPES = _ColumnTypesForDialect(
    big_int_type="INTEGER",
    timestamp_type="FLOAT",
    context_bin_type="BLOB",
)

_COLUMN_TYPES_FOR_DIALECT: dict[SupportedDialect | None, _ColumnTypesForDialect] = {
    SupportedDialect.MYSQL: _MYSQL_COLUMN_TYPES,
    SupportedDialect.POSTGRESQL: _POSTGRESQL_COLUMN_TYPES,
    SupportedDialect.SQLITE: _SQLITE_COLUMN_TYPES,
}


def raise_if_exception_missing_str(ex: Exception, match_substrs: Iterable[str]) -> None:
    """Raise if the exception and cause do not contain the match substrs."""
    lower_ex_strs = [str(ex).lower(), str(ex.__cause__).lower()]
    for str_sub in match_substrs:
        for exc_str in lower_ex_strs:
            if exc_str and str_sub in exc_str:
                return

    raise ex


def _get_schema_version(session: Session) -> int | None:
    """Get the schema version."""
    res = (
        session.query(SchemaChanges.schema_version)
        .order_by(SchemaChanges.change_id.desc())
        .first()
    )
    return getattr(res, "schema_version", None)


def get_schema_version(session_maker: Callable[[], Session]) -> int | None:
    """Get the schema version."""
    try:
        with session_scope(session=session_maker(), read_only=True) as session:
            return _get_schema_version(session)
    except Exception:
        _LOGGER.exception("Error when determining DB schema version")
        return None


@dataclass(frozen=True)
class SchemaValidationStatus:
    """Store schema validation status."""

    current_version: int
    migration_needed: bool
    schema_errors: set[str]
    start_version: int
<<<<<<< HEAD
    valid: bool
=======
>>>>>>> 36dbb7de


def _schema_is_current(current_version: int) -> bool:
    """Check if the schema is current."""
    return current_version == SCHEMA_VERSION


def validate_db_schema(
    hass: HomeAssistant, instance: Recorder, session_maker: Callable[[], Session]
) -> SchemaValidationStatus | None:
    """Check if the schema is valid.

    This checks that the schema is the current version as well as for some common schema
    errors caused by manual migration between database engines, for example importing an
    SQLite database to MariaDB.
    """
    schema_errors: set[str] = set()

    current_version = get_schema_version(session_maker)
    if current_version is None:
        return None

    if is_current := _schema_is_current(current_version):
        # We can only check for further errors if the schema is current, because
        # columns may otherwise not exist etc.
        schema_errors = _find_schema_errors(hass, instance, session_maker)

<<<<<<< HEAD
    valid = is_current and not schema_errors

    return SchemaValidationStatus(
        current_version, schema_errors, current_version, valid
=======
    return SchemaValidationStatus(
        current_version, not is_current, schema_errors, current_version
>>>>>>> 36dbb7de
    )


def _find_schema_errors(
    hass: HomeAssistant, instance: Recorder, session_maker: Callable[[], Session]
) -> set[str]:
    """Find schema errors."""
    schema_errors: set[str] = set()
    schema_errors |= statistics_validate_db_schema(instance)
    schema_errors |= states_validate_db_schema(instance)
    schema_errors |= events_validate_db_schema(instance)
    return schema_errors


def live_migration(schema_status: SchemaValidationStatus) -> bool:
    """Check if live migration is possible."""
    return schema_status.current_version >= LIVE_MIGRATION_MIN_SCHEMA_VERSION


def pre_migrate_schema(engine: Engine) -> None:
    """Prepare for migration.

    This function is called before calling Base.metadata.create_all.
    """
    inspector = sqlalchemy.inspect(engine)

    if inspector.has_table("statistics_meta") and not inspector.has_table(
        "statistics_short_term"
    ):
        # Prepare for migration from schema with statistics_meta table but no
        # statistics_short_term table
        LegacyBase.metadata.create_all(
            engine, (LegacyBase.metadata.tables["statistics_short_term"],)
        )


def _migrate_schema(
    instance: Recorder,
    hass: HomeAssistant,
    engine: Engine,
    session_maker: Callable[[], Session],
    schema_status: SchemaValidationStatus,
    end_version: int,
) -> SchemaValidationStatus:
    """Check if the schema needs to be upgraded."""
    current_version = schema_status.current_version
    start_version = schema_status.start_version

    if current_version < end_version:
        _LOGGER.warning(
            "Database is about to upgrade from schema version: %s to: %s",
            current_version,
            end_version,
        )
        schema_status = dataclass_replace(schema_status, current_version=end_version)

    for version in range(current_version, end_version):
        new_version = version + 1
        _LOGGER.info("Upgrading recorder db schema to version %s", new_version)
        _apply_update(instance, hass, engine, session_maker, new_version, start_version)
        with session_scope(session=session_maker()) as session:
            session.add(SchemaChanges(schema_version=new_version))

        # Log at the same level as the long schema changes
        # so its clear that the upgrade is done
        _LOGGER.warning("Upgrade to version %s done", new_version)

    return schema_status


def migrate_schema_non_live(
    instance: Recorder,
    hass: HomeAssistant,
    engine: Engine,
    session_maker: Callable[[], Session],
    schema_status: SchemaValidationStatus,
) -> SchemaValidationStatus:
    """Check if the schema needs to be upgraded."""
    end_version = LIVE_MIGRATION_MIN_SCHEMA_VERSION - 1
    return _migrate_schema(
        instance, hass, engine, session_maker, schema_status, end_version
    )


def migrate_schema_live(
    instance: Recorder,
    hass: HomeAssistant,
    engine: Engine,
    session_maker: Callable[[], Session],
    schema_status: SchemaValidationStatus,
) -> SchemaValidationStatus:
    """Check if the schema needs to be upgraded."""
    end_version = SCHEMA_VERSION
    schema_status = _migrate_schema(
        instance, hass, engine, session_maker, schema_status, end_version
    )

    # Repairs are currently done during the live migration
    if schema_errors := schema_status.schema_errors:
        _LOGGER.warning(
            "Database is about to correct DB schema errors: %s",
            ", ".join(sorted(schema_errors)),
        )
        statistics_correct_db_schema(instance, schema_errors)
        states_correct_db_schema(instance, schema_errors)
        events_correct_db_schema(instance, schema_errors)

    start_version = schema_status.start_version
    if start_version != SCHEMA_VERSION:
        instance.queue_task(PostSchemaMigrationTask(start_version, SCHEMA_VERSION))
        # Make sure the post schema migration task is committed in case
        # the next task does not have commit_before = True
        instance.queue_task(CommitTask())

    return schema_status


def _create_index(
    session_maker: Callable[[], Session], table_name: str, index_name: str
) -> None:
    """Create an index for the specified table.

    The index name should match the name given for the index
    within the table definition described in the models
    """
    table = Table(table_name, Base.metadata)
    _LOGGER.debug("Looking up index %s for table %s", index_name, table_name)
    # Look up the index object by name from the table is the models
    index_list = [idx for idx in table.indexes if idx.name == index_name]
    if not index_list:
        _LOGGER.debug("The index %s no longer exists", index_name)
        return
    index = index_list[0]
    _LOGGER.debug("Creating %s index", index_name)
    _LOGGER.warning(
        "Adding index `%s` to table `%s`. Note: this can take several "
        "minutes on large databases and slow computers. Please "
        "be patient!",
        index_name,
        table_name,
    )
    with session_scope(session=session_maker()) as session:
        try:
            connection = session.connection()
            index.create(connection)
        except (InternalError, OperationalError, ProgrammingError) as err:
            raise_if_exception_missing_str(err, ["already exists", "duplicate"])
            _LOGGER.warning(
                "Index %s already exists on %s, continuing", index_name, table_name
            )

    _LOGGER.warning("Finished adding index `%s` to table `%s`", index_name, table_name)


def _execute_or_collect_error(
    session_maker: Callable[[], Session], query: str, errors: list[str]
) -> bool:
    """Execute a query or collect an error."""
    with session_scope(session=session_maker()) as session:
        try:
            session.connection().execute(text(query))
        except SQLAlchemyError as err:
            errors.append(str(err))
            return False
        return True


def _drop_index(
    session_maker: Callable[[], Session],
    table_name: str,
    index_name: str,
    quiet: bool | None = None,
) -> None:
    """Drop an index from a specified table.

    There is no universal way to do something like `DROP INDEX IF EXISTS`
    so we will simply execute the DROP command and ignore any exceptions

    WARNING: Due to some engines (MySQL at least) being unable to use bind
    parameters in a DROP INDEX statement (at least via SQLAlchemy), the query
    string here is generated from the method parameters without sanitizing.
    DO NOT USE THIS FUNCTION IN ANY OPERATION THAT TAKES USER INPUT.
    """
    _LOGGER.warning(
        "Dropping index `%s` from table `%s`. Note: this can take several "
        "minutes on large databases and slow computers. Please "
        "be patient!",
        index_name,
        table_name,
    )
    index_to_drop: str | None = None
    with session_scope(session=session_maker()) as session:
        index_to_drop = get_index_by_name(session, table_name, index_name)

    if index_to_drop is None:
        _LOGGER.warning(
            "The index `%s` on table `%s` no longer exists", index_name, table_name
        )
        return

    errors: list[str] = []
    for query in (
        # Engines like DB2/Oracle
        f"DROP INDEX {index_name}",
        # Engines like SQLite, SQL Server
        f"DROP INDEX {table_name}.{index_name}",
        # Engines like MySQL, MS Access
        f"DROP INDEX {index_name} ON {table_name}",
        # Engines like postgresql may have a prefix
        # ex idx_16532_ix_events_event_type_time_fired
        f"DROP INDEX {index_to_drop}",
    ):
        if _execute_or_collect_error(session_maker, query, errors):
            _LOGGER.warning(
                "Finished dropping index `%s` from table `%s`", index_name, table_name
            )
            return

    if not quiet:
        _LOGGER.warning(
            "Failed to drop index `%s` from table `%s`. Schema "
            "Migration will continue; this is not a "
            "critical operation: %s",
            index_name,
            table_name,
            errors,
        )


def _add_columns(
    session_maker: Callable[[], Session], table_name: str, columns_def: list[str]
) -> None:
    """Add columns to a table."""
    _LOGGER.warning(
        (
            "Adding columns %s to table %s. Note: this can take several "
            "minutes on large databases and slow computers. Please "
            "be patient!"
        ),
        ", ".join(column.split(" ")[0] for column in columns_def),
        table_name,
    )

    columns_def = [f"ADD {col_def}" for col_def in columns_def]

    with session_scope(session=session_maker()) as session:
        try:
            connection = session.connection()
            connection.execute(
                text(
                    "ALTER TABLE {table} {columns_def}".format(
                        table=table_name, columns_def=", ".join(columns_def)
                    )
                )
            )
        except (InternalError, OperationalError, ProgrammingError):
            # Some engines support adding all columns at once,
            # this error is when they don't
            _LOGGER.info("Unable to use quick column add. Adding 1 by 1")
        else:
            return

    for column_def in columns_def:
        with session_scope(session=session_maker()) as session:
            try:
                connection = session.connection()
                connection.execute(text(f"ALTER TABLE {table_name} {column_def}"))
            except (InternalError, OperationalError, ProgrammingError) as err:
                raise_if_exception_missing_str(err, ["already exists", "duplicate"])
                _LOGGER.warning(
                    "Column %s already exists on %s, continuing",
                    column_def.split(" ")[1],
                    table_name,
                )


def _modify_columns(
    session_maker: Callable[[], Session],
    engine: Engine,
    table_name: str,
    columns_def: list[str],
) -> None:
    """Modify columns in a table."""
    if engine.dialect.name == SupportedDialect.SQLITE:
        _LOGGER.debug(
            (
                "Skipping to modify columns %s in table %s; "
                "Modifying column length in SQLite is unnecessary, "
                "it does not impose any length restrictions"
            ),
            ", ".join(column.split(" ")[0] for column in columns_def),
            table_name,
        )
        return

    _LOGGER.warning(
        (
            "Modifying columns %s in table %s. Note: this can take several "
            "minutes on large databases and slow computers. Please "
            "be patient!"
        ),
        ", ".join(column.split(" ")[0] for column in columns_def),
        table_name,
    )

    if engine.dialect.name == SupportedDialect.POSTGRESQL:
        columns_def = [
            "ALTER {column} TYPE {type}".format(
                **dict(zip(["column", "type"], col_def.split(" ", 1), strict=False))
            )
            for col_def in columns_def
        ]
    elif engine.dialect.name == "mssql":
        columns_def = [f"ALTER COLUMN {col_def}" for col_def in columns_def]
    else:
        columns_def = [f"MODIFY {col_def}" for col_def in columns_def]

    with session_scope(session=session_maker()) as session:
        try:
            connection = session.connection()
            connection.execute(
                text(
                    "ALTER TABLE {table} {columns_def}".format(
                        table=table_name, columns_def=", ".join(columns_def)
                    )
                )
            )
        except (InternalError, OperationalError):
            _LOGGER.info("Unable to use quick column modify. Modifying 1 by 1")
        else:
            return

    for column_def in columns_def:
        with session_scope(session=session_maker()) as session:
            try:
                connection = session.connection()
                connection.execute(text(f"ALTER TABLE {table_name} {column_def}"))
            except (InternalError, OperationalError):
                _LOGGER.exception(
                    "Could not modify column %s in table %s", column_def, table_name
                )


def _update_states_table_with_foreign_key_options(
    session_maker: Callable[[], Session], engine: Engine
) -> None:
    """Add the options to foreign key constraints."""
    inspector = sqlalchemy.inspect(engine)
    tmp_states_table = Table(TABLE_STATES, MetaData())
    alters = [
        {
            "old_fk": ForeignKeyConstraint(
                (), (), name=foreign_key["name"], table=tmp_states_table
            ),
            "columns": foreign_key["constrained_columns"],
        }
        for foreign_key in inspector.get_foreign_keys(TABLE_STATES)
        if foreign_key["name"]
        and (
            # MySQL/MariaDB will have empty options
            not foreign_key.get("options")
            # Postgres will have ondelete set to None
            or foreign_key.get("options", {}).get("ondelete") is None
        )
    ]

    if not alters:
        return

    states_key_constraints = Base.metadata.tables[TABLE_STATES].foreign_key_constraints

    for alter in alters:
        with session_scope(session=session_maker()) as session:
            try:
                connection = session.connection()
                connection.execute(DropConstraint(alter["old_fk"]))  # type: ignore[no-untyped-call]
                for fkc in states_key_constraints:
                    if fkc.column_keys == alter["columns"]:
                        # AddConstraint mutates the constraint passed to it, we need to
                        # undo that to avoid changing the behavior of the table schema.
                        # https://github.com/sqlalchemy/sqlalchemy/blob/96f1172812f858fead45cdc7874abac76f45b339/lib/sqlalchemy/sql/ddl.py#L746-L748
                        create_rule = fkc._create_rule  # noqa: SLF001
                        add_constraint = AddConstraint(fkc)  # type: ignore[no-untyped-call]
                        fkc._create_rule = create_rule  # noqa: SLF001
                        connection.execute(add_constraint)
            except (InternalError, OperationalError):
                _LOGGER.exception(
                    "Could not update foreign options in %s table", TABLE_STATES
                )


def _drop_foreign_key_constraints(
    session_maker: Callable[[], Session], engine: Engine, table: str, column: str
) -> list[tuple[str, str, ReflectedForeignKeyConstraint]]:
    """Drop foreign key constraints for a table on specific columns."""
    inspector = sqlalchemy.inspect(engine)
    dropped_constraints = [
        (table, column, foreign_key)
        for foreign_key in inspector.get_foreign_keys(table)
        if foreign_key["name"] and foreign_key["constrained_columns"] == [column]
    ]

    ## Bind the ForeignKeyConstraints to the table
    tmp_table = Table(table, MetaData())
    drops = [
        ForeignKeyConstraint((), (), name=foreign_key["name"], table=tmp_table)
        for foreign_key in inspector.get_foreign_keys(table)
        if foreign_key["name"] and foreign_key["constrained_columns"] == [column]
    ]

    for drop in drops:
        with session_scope(session=session_maker()) as session:
            try:
                connection = session.connection()
                connection.execute(DropConstraint(drop))  # type: ignore[no-untyped-call]
            except (InternalError, OperationalError):
                _LOGGER.exception(
                    "Could not drop foreign constraints in %s table on %s",
                    TABLE_STATES,
                    column,
                )

    return dropped_constraints


def _restore_foreign_key_constraints(
    session_maker: Callable[[], Session],
    engine: Engine,
    dropped_constraints: list[tuple[str, str, ReflectedForeignKeyConstraint]],
) -> None:
    """Restore foreign key constraints."""
    for table, column, dropped_constraint in dropped_constraints:
        constraints = Base.metadata.tables[table].foreign_key_constraints
        for constraint in constraints:
            if constraint.column_keys == [column]:
                break
        else:
            _LOGGER.info(
                "Did not find a matching constraint for %s", dropped_constraint
            )
            continue

        # AddConstraint mutates the constraint passed to it, we need to
        # undo that to avoid changing the behavior of the table schema.
        # https://github.com/sqlalchemy/sqlalchemy/blob/96f1172812f858fead45cdc7874abac76f45b339/lib/sqlalchemy/sql/ddl.py#L746-L748
        create_rule = constraint._create_rule  # noqa: SLF001
        add_constraint = AddConstraint(constraint)  # type: ignore[no-untyped-call]
        constraint._create_rule = create_rule  # noqa: SLF001

        with session_scope(session=session_maker()) as session:
            try:
                connection = session.connection()
                connection.execute(add_constraint)
            except (InternalError, OperationalError):
                _LOGGER.exception("Could not update foreign options in %s table", table)


@database_job_retry_wrapper("Apply migration update", 10)
def _apply_update(
    instance: Recorder,
    hass: HomeAssistant,
    engine: Engine,
    session_maker: Callable[[], Session],
    new_version: int,
    old_version: int,
) -> None:
    """Perform operations to bring schema up to date."""
    migrator_cls = _SchemaVersionMigrator.get_migrator(new_version)
    migrator_cls(instance, hass, engine, session_maker, old_version).apply_update()


class _SchemaVersionMigrator(ABC):
    """Perform operations to bring schema up to date."""

    __migrators: dict[int, type[_SchemaVersionMigrator]] = {}

    def __init_subclass__(cls, target_version: int, **kwargs: Any) -> None:
        """Post initialisation processing."""
        super().__init_subclass__(**kwargs)
        if target_version in _SchemaVersionMigrator.__migrators:
            raise ValueError("Duplicated version")
        _SchemaVersionMigrator.__migrators[target_version] = cls

    def __init__(
        self,
        instance: Recorder,
        hass: HomeAssistant,
        engine: Engine,
        session_maker: Callable[[], Session],
        old_version: int,
    ) -> None:
        """Initialize."""
        self.instance = instance
        self.hass = hass
        self.engine = engine
        self.session_maker = session_maker
        self.old_version = old_version
        assert engine.dialect.name is not None, "Dialect name must be set"
        dialect = try_parse_enum(SupportedDialect, engine.dialect.name)
        self.column_types = _COLUMN_TYPES_FOR_DIALECT.get(dialect, _SQLITE_COLUMN_TYPES)

    @classmethod
    def get_migrator(cls, target_version: int) -> type[_SchemaVersionMigrator]:
        """Return a migrator for a specific schema version."""
        try:
            return cls.__migrators[target_version]
        except KeyError as err:
            raise ValueError(
                f"No migrator for schema version {target_version}"
            ) from err

    @final
    def apply_update(self) -> None:
        """Perform operations to bring schema up to date."""
        self._apply_update()

    @abstractmethod
    def _apply_update(self) -> None:
        """Version specific update method."""


class _SchemaVersion1Migrator(_SchemaVersionMigrator, target_version=1):
    def _apply_update(self) -> None:
        """Version specific update method."""
        # This used to create ix_events_time_fired, but it was removed in version 32


class _SchemaVersion2Migrator(_SchemaVersionMigrator, target_version=2):
    def _apply_update(self) -> None:
        """Version specific update method."""
        # Create compound start/end index for recorder_runs
        _create_index(self.session_maker, "recorder_runs", "ix_recorder_runs_start_end")
        # This used to create ix_states_last_updated bit it was removed in version 32


class _SchemaVersion3Migrator(_SchemaVersionMigrator, target_version=3):
    def _apply_update(self) -> None:
        """Version specific update method."""
        # There used to be a new index here, but it was removed in version 4.


class _SchemaVersion4Migrator(_SchemaVersionMigrator, target_version=4):
    def _apply_update(self) -> None:
        """Version specific update method."""
        # Queries were rewritten in this schema release. Most indexes from
        # earlier versions of the schema are no longer needed.

        if self.old_version == 3:
            # Remove index that was added in version 3
            _drop_index(self.session_maker, "states", "ix_states_created_domain")
        if self.old_version == 2:
            # Remove index that was added in version 2
            _drop_index(self.session_maker, "states", "ix_states_entity_id_created")

        # Remove indexes that were added in version 0
        _drop_index(self.session_maker, "states", "states__state_changes")
        _drop_index(self.session_maker, "states", "states__significant_changes")
        _drop_index(self.session_maker, "states", "ix_states_entity_id_created")
        # This used to create ix_states_entity_id_last_updated,
        # but it was removed in version 32


class _SchemaVersion5Migrator(_SchemaVersionMigrator, target_version=5):
    def _apply_update(self) -> None:
        """Version specific update method."""
        # Create supporting index for States.event_id foreign key
        _create_index(self.session_maker, "states", LEGACY_STATES_EVENT_ID_INDEX)


class _SchemaVersion6Migrator(_SchemaVersionMigrator, target_version=6):
    def _apply_update(self) -> None:
        """Version specific update method."""
        _add_columns(
            self.session_maker,
            "events",
            ["context_id CHARACTER(36)", "context_user_id CHARACTER(36)"],
        )
        _create_index(self.session_maker, "events", "ix_events_context_id")
        # This used to create ix_events_context_user_id,
        # but it was removed in version 28
        _add_columns(
            self.session_maker,
            "states",
            ["context_id CHARACTER(36)", "context_user_id CHARACTER(36)"],
        )
        _create_index(self.session_maker, "states", "ix_states_context_id")
        # This used to create ix_states_context_user_id,
        # but it was removed in version 28


class _SchemaVersion7Migrator(_SchemaVersionMigrator, target_version=7):
    def _apply_update(self) -> None:
        """Version specific update method."""
        # There used to be a ix_states_entity_id index here,
        # but it was removed in later schema


class _SchemaVersion8Migrator(_SchemaVersionMigrator, target_version=8):
    def _apply_update(self) -> None:
        """Version specific update method."""
        _add_columns(self.session_maker, "events", ["context_parent_id CHARACTER(36)"])
        _add_columns(self.session_maker, "states", ["old_state_id INTEGER"])
        # This used to create ix_events_context_parent_id,
        # but it was removed in version 28


class _SchemaVersion9Migrator(_SchemaVersionMigrator, target_version=9):
    def _apply_update(self) -> None:
        """Version specific update method."""
        # We now get the context from events with a join
        # since its always there on state_changed events
        #
        # Ideally we would drop the columns from the states
        # table as well but sqlite doesn't support that
        # and we would have to move to something like
        # sqlalchemy alembic to make that work
        #
        # no longer dropping ix_states_context_id since its recreated in 28
        _drop_index(self.session_maker, "states", "ix_states_context_user_id")
        # This index won't be there if they were not running
        # nightly but we don't treat that as a critical issue
        _drop_index(self.session_maker, "states", "ix_states_context_parent_id")
        # Redundant keys on composite index:
        # We already have ix_states_entity_id_last_updated
        _drop_index(self.session_maker, "states", "ix_states_entity_id")
        # This used to create ix_events_event_type_time_fired,
        # but it was removed in version 32
        _drop_index(self.session_maker, "events", "ix_events_event_type")


class _SchemaVersion10Migrator(_SchemaVersionMigrator, target_version=10):
    def _apply_update(self) -> None:
        """Version specific update method."""
        # Now done in step 11


class _SchemaVersion11Migrator(_SchemaVersionMigrator, target_version=11):
    def _apply_update(self) -> None:
        """Version specific update method."""
        _create_index(self.session_maker, "states", "ix_states_old_state_id")
        _update_states_table_with_foreign_key_options(self.session_maker, self.engine)


class _SchemaVersion12Migrator(_SchemaVersionMigrator, target_version=12):
    def _apply_update(self) -> None:
        """Version specific update method."""
        if self.engine.dialect.name == SupportedDialect.MYSQL:
            _modify_columns(
                self.session_maker, self.engine, "events", ["event_data LONGTEXT"]
            )
            _modify_columns(
                self.session_maker, self.engine, "states", ["attributes LONGTEXT"]
            )


class _SchemaVersion13Migrator(_SchemaVersionMigrator, target_version=13):
    def _apply_update(self) -> None:
        """Version specific update method."""
        if self.engine.dialect.name == SupportedDialect.MYSQL:
            _modify_columns(
                self.session_maker,
                self.engine,
                "events",
                ["time_fired DATETIME(6)", "created DATETIME(6)"],
            )
            _modify_columns(
                self.session_maker,
                self.engine,
                "states",
                [
                    "last_changed DATETIME(6)",
                    "last_updated DATETIME(6)",
                    "created DATETIME(6)",
                ],
            )


class _SchemaVersion14Migrator(_SchemaVersionMigrator, target_version=14):
    def _apply_update(self) -> None:
        """Version specific update method."""
        _modify_columns(
            self.session_maker, self.engine, "events", ["event_type VARCHAR(64)"]
        )


class _SchemaVersion15Migrator(_SchemaVersionMigrator, target_version=15):
    def _apply_update(self) -> None:
        """Version specific update method."""
        # This dropped the statistics table, done again in version 18.


class _SchemaVersion16Migrator(_SchemaVersionMigrator, target_version=16):
    def _apply_update(self) -> None:
        """Version specific update method."""
        _drop_foreign_key_constraints(
            self.session_maker, self.engine, TABLE_STATES, "old_state_id"
        )


class _SchemaVersion17Migrator(_SchemaVersionMigrator, target_version=17):
    def _apply_update(self) -> None:
        """Version specific update method."""
        # This dropped the statistics table, done again in version 18.


class _SchemaVersion18Migrator(_SchemaVersionMigrator, target_version=18):
    def _apply_update(self) -> None:
        """Version specific update method."""
        # Recreate the statistics and statistics meta tables.
        #
        # Order matters! Statistics and StatisticsShortTerm have a relation with
        # StatisticsMeta, so statistics need to be deleted before meta (or in pair
        # depending on the SQL backend); and meta needs to be created before statistics.

        # We need to cast __table__ to Table, explanation in
        # https://github.com/sqlalchemy/sqlalchemy/issues/9130
        Base.metadata.drop_all(
            bind=self.engine,
            tables=[
                cast(Table, StatisticsShortTerm.__table__),
                cast(Table, Statistics.__table__),
                cast(Table, StatisticsMeta.__table__),
            ],
        )

        cast(Table, StatisticsMeta.__table__).create(self.engine)
        cast(Table, StatisticsShortTerm.__table__).create(self.engine)
        cast(Table, Statistics.__table__).create(self.engine)


class _SchemaVersion19Migrator(_SchemaVersionMigrator, target_version=19):
    def _apply_update(self) -> None:
        """Version specific update method."""
        # This adds the statistic runs table, insert a fake run to prevent duplicating
        # statistics.
        with session_scope(session=self.session_maker()) as session:
            session.add(StatisticsRuns(start=get_start_time()))


class _SchemaVersion20Migrator(_SchemaVersionMigrator, target_version=20):
    def _apply_update(self) -> None:
        """Version specific update method."""
        # This changed the precision of statistics from float to double
        if self.engine.dialect.name in [
            SupportedDialect.MYSQL,
            SupportedDialect.POSTGRESQL,
        ]:
            _modify_columns(
                self.session_maker,
                self.engine,
                "statistics",
                [
                    f"{column} {DOUBLE_PRECISION_TYPE_SQL}"
                    for column in ("max", "mean", "min", "state", "sum")
                ],
            )


class _SchemaVersion21Migrator(_SchemaVersionMigrator, target_version=21):
    def _apply_update(self) -> None:
        """Version specific update method."""
        # Try to change the character set of the statistic_meta table
        if self.engine.dialect.name == SupportedDialect.MYSQL:
            for table in ("events", "states", "statistics_meta"):
                _correct_table_character_set_and_collation(table, self.session_maker)


class _SchemaVersion22Migrator(_SchemaVersionMigrator, target_version=22):
    def _apply_update(self) -> None:
        """Version specific update method."""
        # Recreate the all statistics tables for Oracle DB with Identity columns
        #
        # Order matters! Statistics has a relation with StatisticsMeta,
        # so statistics need to be deleted before meta (or in pair depending
        # on the SQL backend); and meta needs to be created before statistics.
        if self.engine.dialect.name == "oracle":
            # We need to cast __table__ to Table, explanation in
            # https://github.com/sqlalchemy/sqlalchemy/issues/9130
            Base.metadata.drop_all(
                bind=self.engine,
                tables=[
                    cast(Table, StatisticsShortTerm.__table__),
                    cast(Table, Statistics.__table__),
                    cast(Table, StatisticsMeta.__table__),
                    cast(Table, StatisticsRuns.__table__),
                ],
            )

            cast(Table, StatisticsRuns.__table__).create(self.engine)
            cast(Table, StatisticsMeta.__table__).create(self.engine)
            cast(Table, StatisticsShortTerm.__table__).create(self.engine)
            cast(Table, Statistics.__table__).create(self.engine)

        # Block 5-minute statistics for one hour from the last run, or it will overlap
        # with existing hourly statistics. Don't block on a database with no existing
        # statistics.
        with session_scope(session=self.session_maker()) as session:
            if session.query(Statistics.id).count() and (
                last_run_string := session.query(
                    func.max(StatisticsRuns.start)
                ).scalar()
            ):
                last_run_start_time = process_timestamp(last_run_string)
                if last_run_start_time:
                    fake_start_time = last_run_start_time + timedelta(minutes=5)
                    while fake_start_time < last_run_start_time + timedelta(hours=1):
                        session.add(StatisticsRuns(start=fake_start_time))
                        fake_start_time += timedelta(minutes=5)

        # When querying the database, be careful to only explicitly query for columns
        # which were present in schema version 22. If querying the table, SQLAlchemy
        # will refer to future columns.
        with session_scope(session=self.session_maker()) as session:
            for sum_statistic in session.query(StatisticsMeta.id).filter_by(
                has_sum=true()
            ):
                last_statistic = (
                    session.query(
                        Statistics.start,
                        Statistics.last_reset,
                        Statistics.state,
                        Statistics.sum,
                    )
                    .filter_by(metadata_id=sum_statistic.id)
                    .order_by(Statistics.start.desc())
                    .first()
                )
                if last_statistic:
                    session.add(
                        StatisticsShortTerm(
                            metadata_id=sum_statistic.id,
                            start=last_statistic.start,
                            last_reset=last_statistic.last_reset,
                            state=last_statistic.state,
                            sum=last_statistic.sum,
                        )
                    )


class _SchemaVersion23Migrator(_SchemaVersionMigrator, target_version=23):
    def _apply_update(self) -> None:
        """Version specific update method."""
        # Add name column to StatisticsMeta
        _add_columns(self.session_maker, "statistics_meta", ["name VARCHAR(255)"])


class _SchemaVersion24Migrator(_SchemaVersionMigrator, target_version=24):
    def _apply_update(self) -> None:
        """Version specific update method."""
        # This used to create the unique indices for start and statistic_id
        # but we changed the format in schema 34 which will now take care
        # of removing any duplicate if they still exist.


class _SchemaVersion25Migrator(_SchemaVersionMigrator, target_version=25):
    def _apply_update(self) -> None:
        """Version specific update method."""
        _add_columns(
            self.session_maker,
            "states",
            [f"attributes_id {self.column_types.big_int_type}"],
        )
        _create_index(self.session_maker, "states", "ix_states_attributes_id")


class _SchemaVersion26Migrator(_SchemaVersionMigrator, target_version=26):
    def _apply_update(self) -> None:
        """Version specific update method."""
        _create_index(self.session_maker, "statistics_runs", "ix_statistics_runs_start")


class _SchemaVersion27Migrator(_SchemaVersionMigrator, target_version=27):
    def _apply_update(self) -> None:
        """Version specific update method."""
        _add_columns(
            self.session_maker, "events", [f"data_id {self.column_types.big_int_type}"]
        )
        _create_index(self.session_maker, "events", "ix_events_data_id")


class _SchemaVersion28Migrator(_SchemaVersionMigrator, target_version=28):
    def _apply_update(self) -> None:
        """Version specific update method."""
        _add_columns(self.session_maker, "events", ["origin_idx INTEGER"])
        # We never use the user_id or parent_id index
        _drop_index(self.session_maker, "events", "ix_events_context_user_id")
        _drop_index(self.session_maker, "events", "ix_events_context_parent_id")
        _add_columns(
            self.session_maker,
            "states",
            [
                "origin_idx INTEGER",
                "context_id VARCHAR(36)",
                "context_user_id VARCHAR(36)",
                "context_parent_id VARCHAR(36)",
            ],
        )
        _create_index(self.session_maker, "states", "ix_states_context_id")
        # Once there are no longer any state_changed events
        # in the events table we can drop the index on states.event_id


class _SchemaVersion29Migrator(_SchemaVersionMigrator, target_version=29):
    def _apply_update(self) -> None:
        """Version specific update method."""
        # Recreate statistics_meta index to block duplicated statistic_id
        _drop_index(
            self.session_maker, "statistics_meta", "ix_statistics_meta_statistic_id"
        )
        if self.engine.dialect.name == SupportedDialect.MYSQL:
            # Ensure the row format is dynamic or the index
            # unique will be too large
            with (
                contextlib.suppress(SQLAlchemyError),
                session_scope(session=self.session_maker()) as session,
            ):
                connection = session.connection()
                # This is safe to run multiple times and fast
                # since the table is small.
                connection.execute(
                    text("ALTER TABLE statistics_meta ROW_FORMAT=DYNAMIC")
                )
        try:
            _create_index(
                self.session_maker, "statistics_meta", "ix_statistics_meta_statistic_id"
            )
        except DatabaseError:
            # There may be duplicated statistics_meta entries, delete duplicates
            # and try again
            with session_scope(session=self.session_maker()) as session:
                delete_statistics_meta_duplicates(self.instance, session)
            _create_index(
                self.session_maker, "statistics_meta", "ix_statistics_meta_statistic_id"
            )


class _SchemaVersion30Migrator(_SchemaVersionMigrator, target_version=30):
    def _apply_update(self) -> None:
        """Version specific update method."""
        # This added a column to the statistics_meta table, removed again before
        # release of HA Core 2022.10.0
        # SQLite 3.31.0 does not support dropping columns.
        # Once we require SQLite >= 3.35.5, we should drop the column:
        # ALTER TABLE statistics_meta DROP COLUMN state_unit_of_measurement


class _SchemaVersion31Migrator(_SchemaVersionMigrator, target_version=31):
    def _apply_update(self) -> None:
        """Version specific update method."""
        # Once we require SQLite >= 3.35.5, we should drop the column:
        # ALTER TABLE events DROP COLUMN time_fired
        # ALTER TABLE states DROP COLUMN last_updated
        # ALTER TABLE states DROP COLUMN last_changed
        _add_columns(
            self.session_maker,
            "events",
            [f"time_fired_ts {self.column_types.timestamp_type}"],
        )
        _add_columns(
            self.session_maker,
            "states",
            [
                f"last_updated_ts {self.column_types.timestamp_type}",
                f"last_changed_ts {self.column_types.timestamp_type}",
            ],
        )
        _create_index(self.session_maker, "events", "ix_events_time_fired_ts")
        _create_index(
            self.session_maker, "events", "ix_events_event_type_time_fired_ts"
        )
        _create_index(
            self.session_maker, "states", "ix_states_entity_id_last_updated_ts"
        )
        _create_index(self.session_maker, "states", "ix_states_last_updated_ts")
        _migrate_columns_to_timestamp(self.instance, self.session_maker, self.engine)


class _SchemaVersion32Migrator(_SchemaVersionMigrator, target_version=32):
    def _apply_update(self) -> None:
        """Version specific update method."""
        # Migration is done in two steps to ensure we can start using
        # the new columns before we wipe the old ones.
        _drop_index(self.session_maker, "states", "ix_states_entity_id_last_updated")
        _drop_index(self.session_maker, "events", "ix_events_event_type_time_fired")
        _drop_index(self.session_maker, "states", "ix_states_last_updated")
        _drop_index(self.session_maker, "events", "ix_events_time_fired")


class _SchemaVersion33Migrator(_SchemaVersionMigrator, target_version=33):
    def _apply_update(self) -> None:
        """Version specific update method."""
        # This index is no longer used and can cause MySQL to use the wrong index
        # when querying the states table.
        # https://github.com/home-assistant/core/issues/83787
        # There was an index cleanup here but its now done in schema 39


class _SchemaVersion34Migrator(_SchemaVersionMigrator, target_version=34):
    def _apply_update(self) -> None:
        """Version specific update method."""
        # Once we require SQLite >= 3.35.5, we should drop the columns:
        # ALTER TABLE statistics DROP COLUMN created
        # ALTER TABLE statistics DROP COLUMN start
        # ALTER TABLE statistics DROP COLUMN last_reset
        # ALTER TABLE statistics_short_term DROP COLUMN created
        # ALTER TABLE statistics_short_term DROP COLUMN start
        # ALTER TABLE statistics_short_term DROP COLUMN last_reset
        _add_columns(
            self.session_maker,
            "statistics",
            [
                f"created_ts {self.column_types.timestamp_type}",
                f"start_ts {self.column_types.timestamp_type}",
                f"last_reset_ts {self.column_types.timestamp_type}",
            ],
        )
        _add_columns(
            self.session_maker,
            "statistics_short_term",
            [
                f"created_ts {self.column_types.timestamp_type}",
                f"start_ts {self.column_types.timestamp_type}",
                f"last_reset_ts {self.column_types.timestamp_type}",
            ],
        )
        _create_index(self.session_maker, "statistics", "ix_statistics_start_ts")
        _create_index(
            self.session_maker, "statistics", "ix_statistics_statistic_id_start_ts"
        )
        _create_index(
            self.session_maker,
            "statistics_short_term",
            "ix_statistics_short_term_start_ts",
        )
        _create_index(
            self.session_maker,
            "statistics_short_term",
            "ix_statistics_short_term_statistic_id_start_ts",
        )
        _migrate_statistics_columns_to_timestamp_removing_duplicates(
            self.hass, self.instance, self.session_maker, self.engine
        )


class _SchemaVersion35Migrator(_SchemaVersionMigrator, target_version=35):
    def _apply_update(self) -> None:
        """Version specific update method."""
        # Migration is done in two steps to ensure we can start using
        # the new columns before we wipe the old ones.
        _drop_index(
            self.session_maker,
            "statistics",
            "ix_statistics_statistic_id_start",
            quiet=True,
        )
        _drop_index(
            self.session_maker,
            "statistics_short_term",
            "ix_statistics_short_term_statistic_id_start",
            quiet=True,
        )
        # ix_statistics_start and ix_statistics_statistic_id_start are still used
        # for the post migration cleanup and can be removed in a future version.


class _SchemaVersion36Migrator(_SchemaVersionMigrator, target_version=36):
    def _apply_update(self) -> None:
        """Version specific update method."""
        for table in ("states", "events"):
            _add_columns(
                self.session_maker,
                table,
                [
                    f"context_id_bin {self.column_types.context_bin_type}",
                    f"context_user_id_bin {self.column_types.context_bin_type}",
                    f"context_parent_id_bin {self.column_types.context_bin_type}",
                ],
            )
        _create_index(self.session_maker, "events", "ix_events_context_id_bin")
        _create_index(self.session_maker, "states", "ix_states_context_id_bin")


class _SchemaVersion37Migrator(_SchemaVersionMigrator, target_version=37):
    def _apply_update(self) -> None:
        """Version specific update method."""
        _add_columns(
            self.session_maker,
            "events",
            [f"event_type_id {self.column_types.big_int_type}"],
        )
        _create_index(self.session_maker, "events", "ix_events_event_type_id")
        _drop_index(self.session_maker, "events", "ix_events_event_type_time_fired_ts")
        _create_index(
            self.session_maker, "events", "ix_events_event_type_id_time_fired_ts"
        )


class _SchemaVersion38Migrator(_SchemaVersionMigrator, target_version=38):
    def _apply_update(self) -> None:
        """Version specific update method."""
        _add_columns(
            self.session_maker,
            "states",
            [f"metadata_id {self.column_types.big_int_type}"],
        )
        _create_index(self.session_maker, "states", "ix_states_metadata_id")
        _create_index(
            self.session_maker, "states", "ix_states_metadata_id_last_updated_ts"
        )


class _SchemaVersion39Migrator(_SchemaVersionMigrator, target_version=39):
    def _apply_update(self) -> None:
        """Version specific update method."""
        # Dropping indexes with PostgreSQL never worked correctly if there was a prefix
        # so we need to cleanup leftover indexes.
        _drop_index(
            self.session_maker,
            "events",
            "ix_events_event_type_time_fired_ts",
            quiet=True,
        )
        _drop_index(self.session_maker, "events", "ix_events_event_type", quiet=True)
        _drop_index(
            self.session_maker, "events", "ix_events_event_type_time_fired", quiet=True
        )
        _drop_index(self.session_maker, "events", "ix_events_time_fired", quiet=True)
        _drop_index(
            self.session_maker, "events", "ix_events_context_user_id", quiet=True
        )
        _drop_index(
            self.session_maker, "events", "ix_events_context_parent_id", quiet=True
        )
        _drop_index(
            self.session_maker, "states", "ix_states_entity_id_last_updated", quiet=True
        )
        _drop_index(self.session_maker, "states", "ix_states_last_updated", quiet=True)
        _drop_index(self.session_maker, "states", "ix_states_entity_id", quiet=True)
        _drop_index(
            self.session_maker, "states", "ix_states_context_user_id", quiet=True
        )
        _drop_index(
            self.session_maker, "states", "ix_states_context_parent_id", quiet=True
        )
        _drop_index(
            self.session_maker, "states", "ix_states_created_domain", quiet=True
        )
        _drop_index(
            self.session_maker, "states", "ix_states_entity_id_created", quiet=True
        )
        _drop_index(self.session_maker, "states", "states__state_changes", quiet=True)
        _drop_index(
            self.session_maker, "states", "states__significant_changes", quiet=True
        )
        _drop_index(
            self.session_maker, "states", "ix_states_entity_id_created", quiet=True
        )
        _drop_index(
            self.session_maker,
            "statistics",
            "ix_statistics_statistic_id_start",
            quiet=True,
        )
        _drop_index(
            self.session_maker,
            "statistics_short_term",
            "ix_statistics_short_term_statistic_id_start",
            quiet=True,
        )


class _SchemaVersion40Migrator(_SchemaVersionMigrator, target_version=40):
    def _apply_update(self) -> None:
        """Version specific update method."""
        # ix_events_event_type_id is a left-prefix of ix_events_event_type_id_time_fired_ts
        _drop_index(self.session_maker, "events", "ix_events_event_type_id")
        # ix_states_metadata_id is a left-prefix of ix_states_metadata_id_last_updated_ts
        _drop_index(self.session_maker, "states", "ix_states_metadata_id")
        # ix_statistics_metadata_id is a left-prefix of ix_statistics_statistic_id_start_ts
        _drop_index(self.session_maker, "statistics", "ix_statistics_metadata_id")
        # ix_statistics_short_term_metadata_id is a left-prefix of ix_statistics_short_term_statistic_id_start_ts
        _drop_index(
            self.session_maker,
            "statistics_short_term",
            "ix_statistics_short_term_metadata_id",
        )


class _SchemaVersion41Migrator(_SchemaVersionMigrator, target_version=41):
    def _apply_update(self) -> None:
        """Version specific update method."""
        _create_index(self.session_maker, "event_types", "ix_event_types_event_type")
        _create_index(self.session_maker, "states_meta", "ix_states_meta_entity_id")


class _SchemaVersion42Migrator(_SchemaVersionMigrator, target_version=42):
    def _apply_update(self) -> None:
        """Version specific update method."""
        # If the user had a previously failed migration, or they
        # downgraded from 2023.3.x to an older version we will have
        # unmigrated statistics columns so we want to clean this up
        # one last time since compiling the statistics will be slow
        # or fail if we have unmigrated statistics.
        _migrate_statistics_columns_to_timestamp_removing_duplicates(
            self.hass, self.instance, self.session_maker, self.engine
        )


class _SchemaVersion43Migrator(_SchemaVersionMigrator, target_version=43):
    def _apply_update(self) -> None:
        """Version specific update method."""
        _add_columns(
            self.session_maker,
            "states",
            [f"last_reported_ts {self.column_types.timestamp_type}"],
        )


class _SchemaVersion44Migrator(_SchemaVersionMigrator, target_version=44):
    def _apply_update(self) -> None:
        """Version specific update method."""
        # We skip this step for SQLITE, it doesn't have differently sized integers
        if self.engine.dialect.name == SupportedDialect.SQLITE:
            return
        identity_sql = (
            "NOT NULL AUTO_INCREMENT"
            if self.engine.dialect.name == SupportedDialect.MYSQL
            else ""
        )
        # First drop foreign key constraints
        foreign_columns = (
            ("events", ("data_id", "event_type_id")),
            ("states", ("event_id", "old_state_id", "attributes_id", "metadata_id")),
            ("statistics", ("metadata_id",)),
            ("statistics_short_term", ("metadata_id",)),
        )
        dropped_constraints = [
            dropped_constraint
            for table, columns in foreign_columns
            for column in columns
            for dropped_constraint in _drop_foreign_key_constraints(
                self.session_maker, self.engine, table, column
            )
        ]
        _LOGGER.debug("Dropped foreign key constraints: %s", dropped_constraints)

        # Then modify the constrained columns
        for table, columns in foreign_columns:
            _modify_columns(
                self.session_maker,
                self.engine,
                table,
                [f"{column} {BIG_INTEGER_SQL}" for column in columns],
            )

        # Then modify the ID columns
        id_columns = (
            ("events", "event_id"),
            ("event_data", "data_id"),
            ("event_types", "event_type_id"),
            ("states", "state_id"),
            ("state_attributes", "attributes_id"),
            ("states_meta", "metadata_id"),
            ("statistics", "id"),
            ("statistics_short_term", "id"),
            ("statistics_meta", "id"),
            ("recorder_runs", "run_id"),
            ("schema_changes", "change_id"),
            ("statistics_runs", "run_id"),
        )
        for table, column in id_columns:
            _modify_columns(
                self.session_maker,
                self.engine,
                table,
                [f"{column} {BIG_INTEGER_SQL} {identity_sql}"],
            )
        # Finally restore dropped constraints
        _restore_foreign_key_constraints(
            self.session_maker, self.engine, dropped_constraints
        )


def _migrate_statistics_columns_to_timestamp_removing_duplicates(
    hass: HomeAssistant,
    instance: Recorder,
    session_maker: Callable[[], Session],
    engine: Engine,
) -> None:
    """Migrate statistics columns to timestamp or cleanup duplicates."""
    try:
        _migrate_statistics_columns_to_timestamp(instance, session_maker, engine)
    except IntegrityError as ex:
        _LOGGER.error(
            "Statistics table contains duplicate entries: %s; "
            "Cleaning up duplicates and trying again; "
            "This will take a while; "
            "Please be patient!",
            ex,
        )
        # There may be duplicated statistics entries, delete duplicates
        # and try again
        with session_scope(session=session_maker()) as session:
            delete_statistics_duplicates(instance, hass, session)
        try:
            _migrate_statistics_columns_to_timestamp(instance, session_maker, engine)
        except IntegrityError:
            _LOGGER.warning(
                "Statistics table still contains duplicate entries after cleanup; "
                "Falling back to a one by one migration"
            )
            _migrate_statistics_columns_to_timestamp_one_by_one(instance, session_maker)
        # Log at error level to ensure the user sees this message in the log
        # since we logged the error above.
        _LOGGER.error(
            "Statistics migration successfully recovered after statistics table duplicate cleanup"
        )


def _correct_table_character_set_and_collation(
    table: str,
    session_maker: Callable[[], Session],
) -> None:
    """Correct issues detected by validate_db_schema."""
    # Attempt to convert the table to utf8mb4
    _LOGGER.warning(
        "Updating character set and collation of table %s to utf8mb4. "
        "Note: this can take several minutes on large databases and slow "
        "computers. Please be patient!",
        table,
    )
    with (
        contextlib.suppress(SQLAlchemyError),
        session_scope(session=session_maker()) as session,
    ):
        connection = session.connection()
        connection.execute(
            # Using LOCK=EXCLUSIVE to prevent the database from corrupting
            # https://github.com/home-assistant/core/issues/56104
            text(
                f"ALTER TABLE {table} CONVERT TO CHARACTER SET "
                f"{MYSQL_DEFAULT_CHARSET} "
                f"COLLATE {MYSQL_COLLATE}, LOCK=EXCLUSIVE"
            )
        )


def post_schema_migration(
    instance: Recorder,
    old_version: int,
    new_version: int,
) -> None:
    """Post schema migration.

    Run any housekeeping tasks after the schema migration has completed.

    Post schema migration is run after the schema migration has completed
    and the queue has been processed to ensure that we reduce the memory
    pressure since events are held in memory until the queue is processed
    which is blocked from being processed until the schema migration is
    complete.
    """
    if old_version < 32 <= new_version:
        # In version 31 we migrated all the time_fired, last_updated, and last_changed
        # columns to be timestamps. In version 32 we need to wipe the old columns
        # since they are no longer used and take up a significant amount of space.
        assert instance.event_session is not None
        assert instance.engine is not None
        _wipe_old_string_time_columns(instance, instance.engine, instance.event_session)
    if old_version < 35 <= new_version:
        # In version 34 we migrated all the created, start, and last_reset
        # columns to be timestamps. In version 35 we need to wipe the old columns
        # since they are no longer used and take up a significant amount of space.
        _wipe_old_string_statistics_columns(instance)


def _wipe_old_string_statistics_columns(instance: Recorder) -> None:
    """Wipe old string statistics columns to save space."""
    instance.queue_task(StatisticsTimestampMigrationCleanupTask())


@database_job_retry_wrapper("Wipe old string time columns", 3)
def _wipe_old_string_time_columns(
    instance: Recorder, engine: Engine, session: Session
) -> None:
    """Wipe old string time columns to save space."""
    # Wipe Events.time_fired since its been replaced by Events.time_fired_ts
    # Wipe States.last_updated since its been replaced by States.last_updated_ts
    # Wipe States.last_changed since its been replaced by States.last_changed_ts
    #
    if engine.dialect.name == SupportedDialect.SQLITE:
        session.execute(text("UPDATE events set time_fired=NULL;"))
        session.commit()
        session.execute(text("UPDATE states set last_updated=NULL, last_changed=NULL;"))
        session.commit()
    elif engine.dialect.name == SupportedDialect.MYSQL:
        #
        # Since this is only to save space we limit the number of rows we update
        # to 100,000 per table since we do not want to block the database for too long
        # or run out of innodb_buffer_pool_size on MySQL. The old data will eventually
        # be cleaned up by the recorder purge if we do not do it now.
        #
        session.execute(text("UPDATE events set time_fired=NULL LIMIT 100000;"))
        session.commit()
        session.execute(
            text(
                "UPDATE states set last_updated=NULL, last_changed=NULL "
                " LIMIT 100000;"
            )
        )
        session.commit()
    elif engine.dialect.name == SupportedDialect.POSTGRESQL:
        #
        # Since this is only to save space we limit the number of rows we update
        # to 100,000 per table since we do not want to block the database for too long
        # or run out ram with postgresql. The old data will eventually
        # be cleaned up by the recorder purge if we do not do it now.
        #
        session.execute(
            text(
                "UPDATE events set time_fired=NULL "
                "where event_id in "
                "(select event_id from events where time_fired_ts is NOT NULL LIMIT 100000);"
            )
        )
        session.commit()
        session.execute(
            text(
                "UPDATE states set last_updated=NULL, last_changed=NULL "
                "where state_id in "
                "(select state_id from states where last_updated_ts is NOT NULL LIMIT 100000);"
            )
        )
        session.commit()


@database_job_retry_wrapper("Migrate columns to timestamp", 3)
def _migrate_columns_to_timestamp(
    instance: Recorder, session_maker: Callable[[], Session], engine: Engine
) -> None:
    """Migrate columns to use timestamp."""
    # Migrate all data in Events.time_fired to Events.time_fired_ts
    # Migrate all data in States.last_updated to States.last_updated_ts
    # Migrate all data in States.last_changed to States.last_changed_ts
    result: CursorResult | None = None
    if engine.dialect.name == SupportedDialect.SQLITE:
        # With SQLite we do this in one go since it is faster
        with session_scope(session=session_maker()) as session:
            connection = session.connection()
            connection.execute(
                text(
                    'UPDATE events set time_fired_ts=strftime("%s",time_fired) + '
                    "cast(substr(time_fired,-7) AS FLOAT);"
                )
            )
            connection.execute(
                text(
                    'UPDATE states set last_updated_ts=strftime("%s",last_updated) + '
                    "cast(substr(last_updated,-7) AS FLOAT), "
                    'last_changed_ts=strftime("%s",last_changed) + '
                    "cast(substr(last_changed,-7) AS FLOAT);"
                )
            )
    elif engine.dialect.name == SupportedDialect.MYSQL:
        # With MySQL we do this in chunks to avoid hitting the `innodb_buffer_pool_size` limit
        # We also need to do this in a loop since we can't be sure that we have
        # updated all rows in the table until the rowcount is 0
        while result is None or result.rowcount > 0:
            with session_scope(session=session_maker()) as session:
                result = session.connection().execute(
                    text(
                        "UPDATE events set time_fired_ts="
                        "IF(time_fired is NULL or UNIX_TIMESTAMP(time_fired) is NULL,0,"
                        "UNIX_TIMESTAMP(time_fired)"
                        ") "
                        "where time_fired_ts is NULL "
                        "LIMIT 100000;"
                    )
                )
        result = None
        while result is None or result.rowcount > 0:  # type: ignore[unreachable]
            with session_scope(session=session_maker()) as session:
                result = session.connection().execute(
                    text(
                        "UPDATE states set last_updated_ts="
                        "IF(last_updated is NULL or UNIX_TIMESTAMP(last_updated) is NULL,0,"
                        "UNIX_TIMESTAMP(last_updated) "
                        "), "
                        "last_changed_ts="
                        "UNIX_TIMESTAMP(last_changed) "
                        "where last_updated_ts is NULL "
                        "LIMIT 100000;"
                    )
                )
    elif engine.dialect.name == SupportedDialect.POSTGRESQL:
        # With Postgresql we do this in chunks to avoid using too much memory
        # We also need to do this in a loop since we can't be sure that we have
        # updated all rows in the table until the rowcount is 0
        while result is None or result.rowcount > 0:
            with session_scope(session=session_maker()) as session:
                result = session.connection().execute(
                    text(
                        "UPDATE events SET "
                        "time_fired_ts= "
                        "(case when time_fired is NULL then 0 else EXTRACT(EPOCH FROM time_fired::timestamptz) end) "
                        "WHERE event_id IN ( "
                        "SELECT event_id FROM events where time_fired_ts is NULL LIMIT 100000 "
                        " );"
                    )
                )
        result = None
        while result is None or result.rowcount > 0:  # type: ignore[unreachable]
            with session_scope(session=session_maker()) as session:
                result = session.connection().execute(
                    text(
                        "UPDATE states set last_updated_ts="
                        "(case when last_updated is NULL then 0 else EXTRACT(EPOCH FROM last_updated::timestamptz) end), "
                        "last_changed_ts=EXTRACT(EPOCH FROM last_changed::timestamptz) "
                        "where state_id IN ( "
                        "SELECT state_id FROM states where last_updated_ts is NULL LIMIT 100000 "
                        " );"
                    )
                )


@database_job_retry_wrapper("Migrate statistics columns to timestamp one by one", 3)
def _migrate_statistics_columns_to_timestamp_one_by_one(
    instance: Recorder, session_maker: Callable[[], Session]
) -> None:
    """Migrate statistics columns to use timestamp on by one.

    If something manually inserted data into the statistics table
    in the past it may have inserted duplicate rows.

    Before we had the unique index on (statistic_id, start) this
    the data could have been inserted without any errors and we
    could end up with duplicate rows that go undetected (even by
    our current duplicate cleanup code) until we try to migrate the
    data to use timestamps.

    This will migrate the data one by one to ensure we do not hit any
    duplicate rows, and remove the duplicate rows as they are found.
    """
    for find_func, migrate_func, delete_func in (
        (
            find_unmigrated_statistics_rows,
            migrate_single_statistics_row_to_timestamp,
            delete_duplicate_statistics_row,
        ),
        (
            find_unmigrated_short_term_statistics_rows,
            migrate_single_short_term_statistics_row_to_timestamp,
            delete_duplicate_short_term_statistics_row,
        ),
    ):
        with session_scope(session=session_maker()) as session:
            while stats := session.execute(find_func(instance.max_bind_vars)).all():
                for statistic_id, start, created, last_reset in stats:
                    start_ts = datetime_to_timestamp_or_none(process_timestamp(start))
                    created_ts = datetime_to_timestamp_or_none(
                        process_timestamp(created)
                    )
                    last_reset_ts = datetime_to_timestamp_or_none(
                        process_timestamp(last_reset)
                    )
                    try:
                        session.execute(
                            migrate_func(
                                statistic_id, start_ts, created_ts, last_reset_ts
                            )
                        )
                    except IntegrityError:
                        # This can happen if we have duplicate rows
                        # in the statistics table.
                        session.execute(delete_func(statistic_id))
                session.commit()


@database_job_retry_wrapper("Migrate statistics columns to timestamp", 3)
def _migrate_statistics_columns_to_timestamp(
    instance: Recorder, session_maker: Callable[[], Session], engine: Engine
) -> None:
    """Migrate statistics columns to use timestamp."""
    # Migrate all data in statistics.start to statistics.start_ts
    # Migrate all data in statistics.created to statistics.created_ts
    # Migrate all data in statistics.last_reset to statistics.last_reset_ts
    # Migrate all data in statistics_short_term.start to statistics_short_term.start_ts
    # Migrate all data in statistics_short_term.created to statistics_short_term.created_ts
    # Migrate all data in statistics_short_term.last_reset to statistics_short_term.last_reset_ts
    result: CursorResult | None = None
    if engine.dialect.name == SupportedDialect.SQLITE:
        # With SQLite we do this in one go since it is faster
        for table in STATISTICS_TABLES:
            with session_scope(session=session_maker()) as session:
                session.connection().execute(
                    text(
                        f"UPDATE {table} set start_ts=strftime('%s',start) + "  # noqa: S608
                        "cast(substr(start,-7) AS FLOAT), "
                        f"created_ts=strftime('%s',created) + "
                        "cast(substr(created,-7) AS FLOAT), "
                        f"last_reset_ts=strftime('%s',last_reset) + "
                        "cast(substr(last_reset,-7) AS FLOAT) where start_ts is NULL;"
                    )
                )
    elif engine.dialect.name == SupportedDialect.MYSQL:
        # With MySQL we do this in chunks to avoid hitting the `innodb_buffer_pool_size` limit
        # We also need to do this in a loop since we can't be sure that we have
        # updated all rows in the table until the rowcount is 0
        for table in STATISTICS_TABLES:
            result = None
            while result is None or result.rowcount > 0:  # type: ignore[unreachable]
                with session_scope(session=session_maker()) as session:
                    result = session.connection().execute(
                        text(
                            f"UPDATE {table} set start_ts="  # noqa: S608
                            "IF(start is NULL or UNIX_TIMESTAMP(start) is NULL,0,"
                            "UNIX_TIMESTAMP(start) "
                            "), "
                            "created_ts="
                            "UNIX_TIMESTAMP(created), "
                            "last_reset_ts="
                            "UNIX_TIMESTAMP(last_reset) "
                            "where start_ts is NULL "
                            "LIMIT 100000;"
                        )
                    )
    elif engine.dialect.name == SupportedDialect.POSTGRESQL:
        # With Postgresql we do this in chunks to avoid using too much memory
        # We also need to do this in a loop since we can't be sure that we have
        # updated all rows in the table until the rowcount is 0
        for table in STATISTICS_TABLES:
            result = None
            while result is None or result.rowcount > 0:  # type: ignore[unreachable]
                with session_scope(session=session_maker()) as session:
                    result = session.connection().execute(
                        text(
                            f"UPDATE {table} set start_ts="  # noqa: S608
                            "(case when start is NULL then 0 else EXTRACT(EPOCH FROM start::timestamptz) end), "
                            "created_ts=EXTRACT(EPOCH FROM created::timestamptz), "
                            "last_reset_ts=EXTRACT(EPOCH FROM last_reset::timestamptz) "
                            "where id IN ("
                            f"SELECT id FROM {table} where start_ts is NULL LIMIT 100000"
                            ");"
                        )
                    )


def _context_id_to_bytes(context_id: str | None) -> bytes | None:
    """Convert a context_id to bytes."""
    if context_id is None:
        return None
    with contextlib.suppress(ValueError):
        # There may be garbage in the context_id column
        # from custom integrations that are not UUIDs or
        # ULIDs that filled the column to the max length
        # so we need to catch the ValueError and return
        # None if it happens
        if len(context_id) == 26:
            return ulid_to_bytes(context_id)
        return UUID(context_id).bytes
    return None


def _generate_ulid_bytes_at_time(timestamp: float | None) -> bytes:
    """Generate a ulid with a specific timestamp."""
    return ulid_to_bytes(ulid_at_time(timestamp or time()))


@retryable_database_job("post migrate states entity_ids to states_meta")
def post_migrate_entity_ids(instance: Recorder) -> bool:
    """Remove old entity_id strings from states.

    We cannot do this in migrate_entity_ids since the history queries
    still need to work while the migration is in progress.
    """
    session_maker = instance.get_session
    _LOGGER.debug("Cleanup legacy entity_ids")
    with session_scope(session=session_maker()) as session:
        cursor_result = session.connection().execute(batch_cleanup_entity_ids())
        is_done = not cursor_result or cursor_result.rowcount == 0
        # If there is more work to do return False
        # so that we can be called again

    if is_done:
        # Drop the old indexes since they are no longer needed
        _drop_index(session_maker, "states", LEGACY_STATES_ENTITY_ID_LAST_UPDATED_INDEX)

    _LOGGER.debug("Cleanup legacy entity_ids done=%s", is_done)
    return is_done


@retryable_database_job("cleanup_legacy_event_ids")
def cleanup_legacy_states_event_ids(instance: Recorder) -> bool:
    """Remove old event_id index from states.

    We used to link states to events using the event_id column but we no
    longer store state changed events in the events table.

    If all old states have been purged and existing states are in the new
    format we can drop the index since it can take up ~10MB per 1M rows.
    """
    session_maker = instance.get_session
    _LOGGER.debug("Cleanup legacy entity_ids")
    with session_scope(session=session_maker()) as session:
        result = session.execute(has_used_states_event_ids()).scalar()
        # In the future we may migrate existing states to the new format
        # but in practice very few of these still exist in production and
        # removing the index is the likely all that needs to happen.
        all_gone = not result

    if all_gone:
        # Only drop the index if there are no more event_ids in the states table
        # ex all NULL
        assert instance.engine is not None, "engine should never be None"
        if instance.dialect_name == SupportedDialect.SQLITE:
            # SQLite does not support dropping foreign key constraints
            # so we have to rebuild the table
            rebuild_sqlite_table(session_maker, instance.engine, States)
        else:
            _drop_foreign_key_constraints(
                session_maker, instance.engine, TABLE_STATES, "event_id"
            )
        _drop_index(session_maker, "states", LEGACY_STATES_EVENT_ID_INDEX)
        instance.use_legacy_events_index = False
        _mark_migration_done(session, EventIDPostMigration)

    return True


def _initialize_database(session: Session) -> bool:
    """Initialize a new database.

    The function determines the schema version by inspecting the db structure.

    When the schema version is not present in the db, either db was just
    created with the correct schema, or this is a db created before schema
    versions were tracked. For now, we'll test if the changes for schema
    version 1 are present to make the determination. Eventually this logic
    can be removed and we can assume a new db is being created.
    """
    inspector = sqlalchemy.inspect(session.connection())
    indexes = inspector.get_indexes("events")

    for index in indexes:
        if index["column_names"] in (["time_fired"], ["time_fired_ts"]):
            # Schema addition from version 1 detected. New DB.
            session.add(StatisticsRuns(start=get_start_time()))
            session.add(SchemaChanges(schema_version=SCHEMA_VERSION))
            return True

    # Version 1 schema changes not found, this db needs to be migrated.
    current_version = SchemaChanges(schema_version=0)
    session.add(current_version)
    return True


def initialize_database(session_maker: Callable[[], Session]) -> bool:
    """Initialize a new database."""
    try:
        with session_scope(session=session_maker(), read_only=True) as session:
            if _get_schema_version(session) is not None:
                return True

        with session_scope(session=session_maker()) as session:
            return _initialize_database(session)

    except Exception:
        _LOGGER.exception("Error when initialise database")
        return False


@dataclass(slots=True)
class MigrationTask(RecorderTask):
    """Base class for migration tasks."""

    migrator: BaseRunTimeMigration
    commit_before = False

    def run(self, instance: Recorder) -> None:
        """Run migration task."""
        if not self.migrator.migrate_data(instance):
            # Schedule a new migration task if this one didn't finish
            instance.queue_task(MigrationTask(self.migrator))
        else:
            self.migrator.migration_done(instance)


@dataclass(slots=True)
class CommitBeforeMigrationTask(MigrationTask):
    """Base class for migration tasks which commit first."""

    commit_before = True


@dataclass(frozen=True, kw_only=True)
class NeedsMigrateResult:
    """Container for the return value of BaseRunTimeMigration.needs_migrate_impl."""

    needs_migrate: bool
    migration_done: bool


class BaseRunTimeMigration(ABC):
    """Base class for run time migrations."""

    required_schema_version = 0
    migration_version = 1
    migration_id: str
    task = MigrationTask

    def __init__(self, schema_version: int, migration_changes: dict[str, int]) -> None:
        """Initialize a new BaseRunTimeMigration."""
        self.schema_version = schema_version
        self.migration_changes = migration_changes

    def do_migrate(self, instance: Recorder, session: Session) -> None:
        """Start migration if needed."""
        if self.needs_migrate(instance, session):
            instance.queue_task(self.task(self))
        else:
            self.migration_done(instance)

    @staticmethod
    @abstractmethod
    def migrate_data(instance: Recorder) -> bool:
        """Migrate some data, returns True if migration is completed."""

    def migration_done(self, instance: Recorder) -> None:
        """Will be called after migrate returns True or if migration is not needed."""

    @abstractmethod
    def needs_migrate_impl(
        self, instance: Recorder, session: Session
<<<<<<< HEAD
    ) -> tuple[bool, bool]:
        """Return if the migration needs to run and if it is done.

        The method returns a tuple (needs_migrate, done).
        """
=======
    ) -> NeedsMigrateResult:
        """Return if the migration needs to run and if it is done."""
>>>>>>> 36dbb7de

    def needs_migrate(self, instance: Recorder, session: Session) -> bool:
        """Return if the migration needs to run.

        If the migration needs to run, it will return True.

        If the migration does not need to run, it will return False and
        mark the migration as done in the database if its not already
        marked as done.
        """
        if self.schema_version < self.required_schema_version:
            # Schema is too old, we must have to migrate
            return True
        if self.migration_changes.get(self.migration_id, -1) >= self.migration_version:
            # The migration changes table indicates that the migration has been done
            return False
        # We do not know if the migration is done from the
        # migration changes table so we must check the data
        # This is the slow path
<<<<<<< HEAD
        needs_migrate, done = self.needs_migrate_impl(instance, session)
        if done:
            _mark_migration_done(session, self.__class__)
        return needs_migrate

=======
        needs_migrate = self.needs_migrate_impl(instance, session)
        if needs_migrate.migration_done:
            _mark_migration_done(session, self.__class__)
        return needs_migrate.needs_migrate


class BaseRunTimeMigrationWithQuery(BaseRunTimeMigration):
    """Base class for run time migrations."""

    @abstractmethod
    def needs_migrate_query(self) -> StatementLambdaElement:
        """Return the query to check if the migration needs to run."""

    def needs_migrate_impl(
        self, instance: Recorder, session: Session
    ) -> NeedsMigrateResult:
        """Return if the migration needs to run."""
        needs_migrate = execute_stmt_lambda_element(session, self.needs_migrate_query())
        return NeedsMigrateResult(
            needs_migrate=bool(needs_migrate), migration_done=not needs_migrate
        )
>>>>>>> 36dbb7de

class BaseRunTimeMigrationWithQuery(BaseRunTimeMigration):
    """Base class for run time migrations."""

<<<<<<< HEAD
    @abstractmethod
    def needs_migrate_query(self) -> StatementLambdaElement:
        """Return the query to check if the migration needs to run."""

    def needs_migrate_impl(
        self, instance: Recorder, session: Session
    ) -> tuple[bool, bool]:
        """Return if the migration needs to run.

        The method returns a tuple (needs_migrate, done).
        """
        needs_migrate = execute_stmt_lambda_element(session, self.needs_migrate_query())
        return (bool(needs_migrate), not needs_migrate)


=======
>>>>>>> 36dbb7de
class StatesContextIDMigration(BaseRunTimeMigrationWithQuery):
    """Migration to migrate states context_ids to binary format."""

    required_schema_version = CONTEXT_ID_AS_BINARY_SCHEMA_VERSION
    migration_id = "state_context_id_as_binary"

    @staticmethod
    @retryable_database_job("migrate states context_ids to binary format")
    def migrate_data(instance: Recorder) -> bool:
        """Migrate states context_ids to use binary format, return True if completed."""
        _to_bytes = _context_id_to_bytes
        session_maker = instance.get_session
        _LOGGER.debug("Migrating states context_ids to binary format")
        with session_scope(session=session_maker()) as session:
            if states := session.execute(
                find_states_context_ids_to_migrate(instance.max_bind_vars)
            ).all():
                session.execute(
                    update(States),
                    [
                        {
                            "state_id": state_id,
                            "context_id": None,
                            "context_id_bin": _to_bytes(context_id)
                            or _generate_ulid_bytes_at_time(last_updated_ts),
                            "context_user_id": None,
                            "context_user_id_bin": _to_bytes(context_user_id),
                            "context_parent_id": None,
                            "context_parent_id_bin": _to_bytes(context_parent_id),
                        }
                        for state_id, last_updated_ts, context_id, context_user_id, context_parent_id in states
                    ],
                )
            # If there is more work to do return False
            # so that we can be called again
            if is_done := not states:
                _mark_migration_done(session, StatesContextIDMigration)

        if is_done:
            _drop_index(session_maker, "states", "ix_states_context_id")

        _LOGGER.debug("Migrating states context_ids to binary format: done=%s", is_done)
        return is_done

    def needs_migrate_query(self) -> StatementLambdaElement:
        """Return the query to check if the migration needs to run."""
        return has_states_context_ids_to_migrate()


class EventsContextIDMigration(BaseRunTimeMigrationWithQuery):
    """Migration to migrate events context_ids to binary format."""

    required_schema_version = CONTEXT_ID_AS_BINARY_SCHEMA_VERSION
    migration_id = "event_context_id_as_binary"

    @staticmethod
    @retryable_database_job("migrate events context_ids to binary format")
    def migrate_data(instance: Recorder) -> bool:
        """Migrate events context_ids to use binary format, return True if completed."""
        _to_bytes = _context_id_to_bytes
        session_maker = instance.get_session
        _LOGGER.debug("Migrating context_ids to binary format")
        with session_scope(session=session_maker()) as session:
            if events := session.execute(
                find_events_context_ids_to_migrate(instance.max_bind_vars)
            ).all():
                session.execute(
                    update(Events),
                    [
                        {
                            "event_id": event_id,
                            "context_id": None,
                            "context_id_bin": _to_bytes(context_id)
                            or _generate_ulid_bytes_at_time(time_fired_ts),
                            "context_user_id": None,
                            "context_user_id_bin": _to_bytes(context_user_id),
                            "context_parent_id": None,
                            "context_parent_id_bin": _to_bytes(context_parent_id),
                        }
                        for event_id, time_fired_ts, context_id, context_user_id, context_parent_id in events
                    ],
                )
            # If there is more work to do return False
            # so that we can be called again
            if is_done := not events:
                _mark_migration_done(session, EventsContextIDMigration)

        if is_done:
            _drop_index(session_maker, "events", "ix_events_context_id")

        _LOGGER.debug("Migrating events context_ids to binary format: done=%s", is_done)
        return is_done

    def needs_migrate_query(self) -> StatementLambdaElement:
        """Return the query to check if the migration needs to run."""
        return has_events_context_ids_to_migrate()


class EventTypeIDMigration(BaseRunTimeMigrationWithQuery):
    """Migration to migrate event_type to event_type_ids."""

    required_schema_version = EVENT_TYPE_IDS_SCHEMA_VERSION
    migration_id = "event_type_id_migration"
    task = CommitBeforeMigrationTask
    # We have to commit before to make sure there are
    # no new pending event_types about to be added to
    # the db since this happens live

    @staticmethod
    @retryable_database_job("migrate events event_types to event_type_ids")
    def migrate_data(instance: Recorder) -> bool:
        """Migrate event_type to event_type_ids, return True if completed."""
        session_maker = instance.get_session
        _LOGGER.debug("Migrating event_types")
        event_type_manager = instance.event_type_manager
        with session_scope(session=session_maker()) as session:
            if events := session.execute(
                find_event_type_to_migrate(instance.max_bind_vars)
            ).all():
                event_types = {event_type for _, event_type in events}
                if None in event_types:
                    # event_type should never be None but we need to be defensive
                    # so we don't fail the migration because of a bad state
                    event_types.remove(None)
                    event_types.add(_EMPTY_EVENT_TYPE)

                event_type_to_id = event_type_manager.get_many(event_types, session)
                if missing_event_types := {
                    event_type
                    for event_type, event_id in event_type_to_id.items()
                    if event_id is None
                }:
                    missing_db_event_types = [
                        EventTypes(event_type=event_type)
                        for event_type in missing_event_types
                    ]
                    session.add_all(missing_db_event_types)
                    session.flush()  # Assign ids
                    for db_event_type in missing_db_event_types:
                        # We cannot add the assigned ids to the event_type_manager
                        # because the commit could get rolled back
                        assert (
                            db_event_type.event_type is not None
                        ), "event_type should never be None"
                        event_type_to_id[db_event_type.event_type] = (
                            db_event_type.event_type_id
                        )
                        event_type_manager.clear_non_existent(db_event_type.event_type)

                session.execute(
                    update(Events),
                    [
                        {
                            "event_id": event_id,
                            "event_type": None,
                            "event_type_id": event_type_to_id[
                                _EMPTY_EVENT_TYPE if event_type is None else event_type
                            ],
                        }
                        for event_id, event_type in events
                    ],
                )

            # If there is more work to do return False
            # so that we can be called again
            if is_done := not events:
                _mark_migration_done(session, EventTypeIDMigration)

        _LOGGER.debug("Migrating event_types done=%s", is_done)
        return is_done

    def migration_done(self, instance: Recorder) -> None:
        """Will be called after migrate returns True."""
        _LOGGER.debug("Activating event_types manager as all data is migrated")
        instance.event_type_manager.active = True

    def needs_migrate_query(self) -> StatementLambdaElement:
        """Check if the data is migrated."""
        return has_event_type_to_migrate()


class EntityIDMigration(BaseRunTimeMigrationWithQuery):
    """Migration to migrate entity_ids to states_meta."""

    required_schema_version = STATES_META_SCHEMA_VERSION
    migration_id = "entity_id_migration"
    task = CommitBeforeMigrationTask
    # We have to commit before to make sure there are
    # no new pending states_meta about to be added to
    # the db since this happens live

    @staticmethod
    @retryable_database_job("migrate states entity_ids to states_meta")
    def migrate_data(instance: Recorder) -> bool:
        """Migrate entity_ids to states_meta, return True if completed.

        We do this in two steps because we need the history queries to work
        while we are migrating.

        1. Link the states to the states_meta table
        2. Remove the entity_id column from the states table (in post_migrate_entity_ids)
        """
        _LOGGER.debug("Migrating entity_ids")
        states_meta_manager = instance.states_meta_manager
        with session_scope(session=instance.get_session()) as session:
            if states := session.execute(
                find_entity_ids_to_migrate(instance.max_bind_vars)
            ).all():
                entity_ids = {entity_id for _, entity_id in states}
                if None in entity_ids:
                    # entity_id should never be None but we need to be defensive
                    # so we don't fail the migration because of a bad state
                    entity_ids.remove(None)
                    entity_ids.add(_EMPTY_ENTITY_ID)

                entity_id_to_metadata_id = states_meta_manager.get_many(
                    entity_ids, session, True
                )
                if missing_entity_ids := {
                    entity_id
                    for entity_id, metadata_id in entity_id_to_metadata_id.items()
                    if metadata_id is None
                }:
                    missing_states_metadata = [
                        StatesMeta(entity_id=entity_id)
                        for entity_id in missing_entity_ids
                    ]
                    session.add_all(missing_states_metadata)
                    session.flush()  # Assign ids
                    for db_states_metadata in missing_states_metadata:
                        # We cannot add the assigned ids to the event_type_manager
                        # because the commit could get rolled back
                        assert (
                            db_states_metadata.entity_id is not None
                        ), "entity_id should never be None"
                        entity_id_to_metadata_id[db_states_metadata.entity_id] = (
                            db_states_metadata.metadata_id
                        )

                session.execute(
                    update(States),
                    [
                        {
                            "state_id": state_id,
                            # We cannot set "entity_id": None yet since
                            # the history queries still need to work while the
                            # migration is in progress and we will do this in
                            # post_migrate_entity_ids
                            "metadata_id": entity_id_to_metadata_id[
                                _EMPTY_ENTITY_ID if entity_id is None else entity_id
                            ],
                        }
                        for state_id, entity_id in states
                    ],
                )

            # If there is more work to do return False
            # so that we can be called again
            if is_done := not states:
                _mark_migration_done(session, EntityIDMigration)

        _LOGGER.debug("Migrating entity_ids done=%s", is_done)
        return is_done

    def migration_done(self, instance: Recorder) -> None:
        """Will be called after migrate returns True."""
        # The migration has finished, now we start the post migration
        # to remove the old entity_id data from the states table
        # at this point we can also start using the StatesMeta table
        # so we set active to True
        _LOGGER.debug("Activating states_meta manager as all data is migrated")
        instance.states_meta_manager.active = True
        with (
            contextlib.suppress(SQLAlchemyError),
            session_scope(session=instance.get_session()) as session,
        ):
            # If ix_states_entity_id_last_updated_ts still exists
            # on the states table it means the entity id migration
            # finished by the EntityIDPostMigrationTask did not
            # complete because they restarted in the middle of it. We need
            # to pick back up where we left off.
            if get_index_by_name(
                session,
                TABLE_STATES,
                LEGACY_STATES_ENTITY_ID_LAST_UPDATED_INDEX,
            ):
                instance.queue_task(EntityIDPostMigrationTask())

    def needs_migrate_query(self) -> StatementLambdaElement:
        """Check if the data is migrated."""
        return has_entity_ids_to_migrate()


class EventIDPostMigration(BaseRunTimeMigration):
    """Migration to remove old event_id index from states."""

    migration_id = "event_id_post_migration"
    task = MigrationTask

    @staticmethod
    def migrate_data(instance: Recorder) -> bool:
        """Migrate some data, returns True if migration is completed."""
        return cleanup_legacy_states_event_ids(instance)

    @staticmethod
    def _legacy_event_id_foreign_key_exists(instance: Recorder) -> bool:
        """Check if the legacy event_id foreign key exists."""
        engine = instance.engine
        assert engine is not None
        inspector = sqlalchemy.inspect(engine)
        return bool(
            next(
                (
                    fk
                    for fk in inspector.get_foreign_keys(TABLE_STATES)
                    if fk["constrained_columns"] == ["event_id"]
                ),
                None,
            )
        )

    def needs_migrate_impl(
        self, instance: Recorder, session: Session
<<<<<<< HEAD
    ) -> tuple[bool, bool]:
        """Return if the migration needs to run.

        The method returns a tuple (needs_migrate, done).
        """
        if self.schema_version <= LEGACY_STATES_EVENT_ID_INDEX_SCHEMA_VERSION:
            return (False, False)
=======
    ) -> NeedsMigrateResult:
        """Return if the migration needs to run."""
        if self.schema_version <= LEGACY_STATES_EVENT_ID_INDEX_SCHEMA_VERSION:
            return NeedsMigrateResult(needs_migrate=False, migration_done=False)
>>>>>>> 36dbb7de
        if get_index_by_name(
            session, TABLE_STATES, LEGACY_STATES_EVENT_ID_INDEX
        ) is not None or self._legacy_event_id_foreign_key_exists(instance):
            instance.use_legacy_events_index = True
<<<<<<< HEAD
            return (True, False)
        return (False, True)
=======
            return NeedsMigrateResult(needs_migrate=True, migration_done=False)
        return NeedsMigrateResult(needs_migrate=False, migration_done=True)
>>>>>>> 36dbb7de


def _mark_migration_done(
    session: Session, migration: type[BaseRunTimeMigration]
) -> None:
    """Mark a migration as done in the database."""
    session.merge(
        MigrationChanges(
            migration_id=migration.migration_id, version=migration.migration_version
        )
    )


def rebuild_sqlite_table(
    session_maker: Callable[[], Session], engine: Engine, table: type[Base]
) -> None:
    """Rebuild an SQLite table.

    This must only be called after all migrations are complete
    and the database is in a consistent state.

    If the table is not migrated to the current schema this
    will likely fail.
    """
    table_table = cast(Table, table.__table__)
    orig_name = table_table.name
    temp_name = f"{table_table.name}_temp_{int(time())}"

    _LOGGER.warning(
        "Rebuilding SQLite table %s; This will take a while; Please be patient!",
        orig_name,
    )

    try:
        # 12 step SQLite table rebuild
        # https://www.sqlite.org/lang_altertable.html
        with session_scope(session=session_maker()) as session:
            # Step 1 - Disable foreign keys
            session.connection().execute(text("PRAGMA foreign_keys=OFF"))
        # Step 2 - create a transaction
        with session_scope(session=session_maker()) as session:
            # Step 3 - we know all the indexes, triggers, and views associated with table X
            new_sql = str(CreateTable(table_table).compile(engine)).strip("\n") + ";"
            source_sql = f"CREATE TABLE {orig_name}"
            replacement_sql = f"CREATE TABLE {temp_name}"
            assert source_sql in new_sql, f"{source_sql} should be in new_sql"
            new_sql = new_sql.replace(source_sql, replacement_sql)
            # Step 4 - Create temp table
            session.execute(text(new_sql))
            column_names = ",".join([column.name for column in table_table.columns])
            # Step 5 - Transfer content
            sql = f"INSERT INTO {temp_name} SELECT {column_names} FROM {orig_name};"  # noqa: S608
            session.execute(text(sql))
            # Step 6 - Drop the original table
            session.execute(text(f"DROP TABLE {orig_name}"))
            # Step 7 - Rename the temp table
            session.execute(text(f"ALTER TABLE {temp_name} RENAME TO {orig_name}"))
            # Step 8 - Recreate indexes
            for index in table_table.indexes:
                index.create(session.connection())
            # Step 9 - Recreate views (there are none)
            # Step 10 - Check foreign keys
            session.execute(text("PRAGMA foreign_key_check"))
            # Step 11 - Commit transaction
            session.commit()
    except SQLAlchemyError:
        _LOGGER.exception("Error recreating SQLite table %s", table_table.name)
        # Swallow the exception since we do not want to ever raise
        # an integrity error as it would cause the database
        # to be discarded and recreated from scratch
    else:
        _LOGGER.warning("Rebuilding SQLite table %s finished", orig_name)
    finally:
        with session_scope(session=session_maker()) as session:
            # Step 12 - Re-enable foreign keys
            session.connection().execute(text("PRAGMA foreign_keys=ON"))<|MERGE_RESOLUTION|>--- conflicted
+++ resolved
@@ -197,10 +197,6 @@
     migration_needed: bool
     schema_errors: set[str]
     start_version: int
-<<<<<<< HEAD
-    valid: bool
-=======
->>>>>>> 36dbb7de
 
 
 def _schema_is_current(current_version: int) -> bool:
@@ -228,15 +224,8 @@
         # columns may otherwise not exist etc.
         schema_errors = _find_schema_errors(hass, instance, session_maker)
 
-<<<<<<< HEAD
-    valid = is_current and not schema_errors
-
-    return SchemaValidationStatus(
-        current_version, schema_errors, current_version, valid
-=======
     return SchemaValidationStatus(
         current_version, not is_current, schema_errors, current_version
->>>>>>> 36dbb7de
     )
 
 
@@ -2070,16 +2059,8 @@
     @abstractmethod
     def needs_migrate_impl(
         self, instance: Recorder, session: Session
-<<<<<<< HEAD
-    ) -> tuple[bool, bool]:
-        """Return if the migration needs to run and if it is done.
-
-        The method returns a tuple (needs_migrate, done).
-        """
-=======
     ) -> NeedsMigrateResult:
         """Return if the migration needs to run and if it is done."""
->>>>>>> 36dbb7de
 
     def needs_migrate(self, instance: Recorder, session: Session) -> bool:
         """Return if the migration needs to run.
@@ -2099,13 +2080,6 @@
         # We do not know if the migration is done from the
         # migration changes table so we must check the data
         # This is the slow path
-<<<<<<< HEAD
-        needs_migrate, done = self.needs_migrate_impl(instance, session)
-        if done:
-            _mark_migration_done(session, self.__class__)
-        return needs_migrate
-
-=======
         needs_migrate = self.needs_migrate_impl(instance, session)
         if needs_migrate.migration_done:
             _mark_migration_done(session, self.__class__)
@@ -2127,29 +2101,8 @@
         return NeedsMigrateResult(
             needs_migrate=bool(needs_migrate), migration_done=not needs_migrate
         )
->>>>>>> 36dbb7de
-
-class BaseRunTimeMigrationWithQuery(BaseRunTimeMigration):
-    """Base class for run time migrations."""
-
-<<<<<<< HEAD
-    @abstractmethod
-    def needs_migrate_query(self) -> StatementLambdaElement:
-        """Return the query to check if the migration needs to run."""
-
-    def needs_migrate_impl(
-        self, instance: Recorder, session: Session
-    ) -> tuple[bool, bool]:
-        """Return if the migration needs to run.
-
-        The method returns a tuple (needs_migrate, done).
-        """
-        needs_migrate = execute_stmt_lambda_element(session, self.needs_migrate_query())
-        return (bool(needs_migrate), not needs_migrate)
-
-
-=======
->>>>>>> 36dbb7de
+
+
 class StatesContextIDMigration(BaseRunTimeMigrationWithQuery):
     """Migration to migrate states context_ids to binary format."""
 
@@ -2473,31 +2426,16 @@
 
     def needs_migrate_impl(
         self, instance: Recorder, session: Session
-<<<<<<< HEAD
-    ) -> tuple[bool, bool]:
-        """Return if the migration needs to run.
-
-        The method returns a tuple (needs_migrate, done).
-        """
-        if self.schema_version <= LEGACY_STATES_EVENT_ID_INDEX_SCHEMA_VERSION:
-            return (False, False)
-=======
     ) -> NeedsMigrateResult:
         """Return if the migration needs to run."""
         if self.schema_version <= LEGACY_STATES_EVENT_ID_INDEX_SCHEMA_VERSION:
             return NeedsMigrateResult(needs_migrate=False, migration_done=False)
->>>>>>> 36dbb7de
         if get_index_by_name(
             session, TABLE_STATES, LEGACY_STATES_EVENT_ID_INDEX
         ) is not None or self._legacy_event_id_foreign_key_exists(instance):
             instance.use_legacy_events_index = True
-<<<<<<< HEAD
-            return (True, False)
-        return (False, True)
-=======
             return NeedsMigrateResult(needs_migrate=True, migration_done=False)
         return NeedsMigrateResult(needs_migrate=False, migration_done=True)
->>>>>>> 36dbb7de
 
 
 def _mark_migration_done(
