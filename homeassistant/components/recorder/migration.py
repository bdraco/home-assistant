--- conflicted
+++ resolved
@@ -748,10 +748,7 @@
             connection.execute(add_constraint)
         except (InternalError, OperationalError):
             _LOGGER.exception("Could not update foreign options in %s table", table)
-<<<<<<< HEAD
-=======
             raise
->>>>>>> f6cb28eb
 
 
 def _delete_foreign_key_violations(
