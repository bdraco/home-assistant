"""Schema migration helpers."""
import contextlib
from datetime import timedelta
import logging
from typing import Any

import sqlalchemy
from sqlalchemy import ForeignKeyConstraint, MetaData, Table, func, text
from sqlalchemy.exc import (
    DatabaseError,
    InternalError,
    OperationalError,
    ProgrammingError,
    SQLAlchemyError,
)
from sqlalchemy.schema import AddConstraint, DropConstraint
from sqlalchemy.sql.expression import true

from .models import (
    SCHEMA_VERSION,
    TABLE_STATES,
    Base,
    SchemaChanges,
    Statistics,
    StatisticsMeta,
    StatisticsRuns,
    StatisticsShortTerm,
    process_timestamp,
)
from .statistics import delete_duplicates, get_start_time
from .util import session_scope

_LOGGER = logging.getLogger(__name__)


def raise_if_exception_missing_str(ex, match_substrs):
    """Raise an exception if the exception and cause do not contain the match substrs."""
    lower_ex_strs = [str(ex).lower(), str(ex.__cause__).lower()]
    for str_sub in match_substrs:
        for exc_str in lower_ex_strs:
            if exc_str and str_sub in exc_str:
                return

    raise ex


def get_schema_version(instance: Any) -> int:
    """Get the schema version."""
    assert instance.get_session is not None
    with session_scope(session=instance.get_session()) as session:
        res = (
            session.query(SchemaChanges)
            .order_by(SchemaChanges.change_id.desc())
            .first()
        )
        current_version = getattr(res, "schema_version", None)

        if current_version is None:
            current_version = _inspect_schema_version(session)
            _LOGGER.debug(
                "No schema version found. Inspected version: %s", current_version
            )

        return current_version


def schema_is_current(current_version: int) -> bool:
    """Check if the schema is current."""
    return current_version == SCHEMA_VERSION


def migrate_schema(instance: Any, current_version: int) -> None:
    """Check if the schema needs to be upgraded."""
    assert instance.get_session is not None
    _LOGGER.warning("Database is about to upgrade. Schema version: %s", current_version)
    for version in range(current_version, SCHEMA_VERSION):
        new_version = version + 1
        _LOGGER.info("Upgrading recorder db schema to version %s", new_version)
        _apply_update(instance, new_version, current_version)
        with session_scope(session=instance.get_session()) as session:
            session.add(SchemaChanges(schema_version=new_version))

        _LOGGER.info("Upgrade to version %s done", new_version)


def _create_index(instance, table_name, index_name):
    """Create an index for the specified table.

    The index name should match the name given for the index
    within the table definition described in the models
    """
    table = Table(table_name, Base.metadata)
    _LOGGER.debug("Looking up index %s for table %s", index_name, table_name)
    # Look up the index object by name from the table is the models
    index_list = [idx for idx in table.indexes if idx.name == index_name]
    if not index_list:
        _LOGGER.debug("The index %s no longer exists", index_name)
        return
    index = index_list[0]
    _LOGGER.debug("Creating %s index", index_name)
    _LOGGER.warning(
        "Adding index `%s` to database. Note: this can take several "
        "minutes on large databases and slow computers. Please "
        "be patient!",
        index_name,
    )
    with session_scope(session=instance.get_session()) as session:
        try:
            connection = session.connection()
            index.create(connection)
        except (InternalError, OperationalError, ProgrammingError) as err:
            raise_if_exception_missing_str(err, ["already exists", "duplicate"])
            _LOGGER.warning(
                "Index %s already exists on %s, continuing", index_name, table_name
            )

    _LOGGER.debug("Finished creating %s", index_name)


def _drop_index(instance, table_name, index_name):
    """Drop an index from a specified table.

    There is no universal way to do something like `DROP INDEX IF EXISTS`
    so we will simply execute the DROP command and ignore any exceptions

    WARNING: Due to some engines (MySQL at least) being unable to use bind
    parameters in a DROP INDEX statement (at least via SQLAlchemy), the query
    string here is generated from the method parameters without sanitizing.
    DO NOT USE THIS FUNCTION IN ANY OPERATION THAT TAKES USER INPUT.
    """
    _LOGGER.debug("Dropping index %s from table %s", index_name, table_name)
    success = False

    # Engines like DB2/Oracle
    with session_scope(session=instance.get_session()) as session:
        try:
            connection = session.connection()
            connection.execute(text(f"DROP INDEX {index_name}"))
        except SQLAlchemyError:
            pass
        else:
            success = True

    # Engines like SQLite, SQL Server
    if not success:
        with session_scope(session=instance.get_session()) as session:
            try:
                connection = session.connection()
                connection.execute(
                    text(
                        "DROP INDEX {table}.{index}".format(
                            index=index_name, table=table_name
                        )
                    )
                )
            except SQLAlchemyError:
                pass
            else:
                success = True

    if not success:
        # Engines like MySQL, MS Access
        with session_scope(session=instance.get_session()) as session:
            try:
                connection = session.connection()
                connection.execute(
                    text(
                        "DROP INDEX {index} ON {table}".format(
                            index=index_name, table=table_name
                        )
                    )
                )
            except SQLAlchemyError:
                pass
            else:
                success = True

    if success:
        _LOGGER.debug(
            "Finished dropping index %s from table %s", index_name, table_name
        )
    else:
        if index_name == "ix_states_context_parent_id":
            # Was only there on nightly so we do not want
            # to generate log noise or issues about it.
            return

        _LOGGER.warning(
            "Failed to drop index %s from table %s. Schema "
            "Migration will continue; this is not a "
            "critical operation",
            index_name,
            table_name,
        )


def _add_columns(instance, table_name, columns_def):
    """Add columns to a table."""
    _LOGGER.warning(
        "Adding columns %s to table %s. Note: this can take several "
        "minutes on large databases and slow computers. Please "
        "be patient!",
        ", ".join(column.split(" ")[0] for column in columns_def),
        table_name,
    )

    columns_def = [f"ADD {col_def}" for col_def in columns_def]

    with session_scope(session=instance.get_session()) as session:
        try:
            connection = session.connection()
            connection.execute(
                text(
                    "ALTER TABLE {table} {columns_def}".format(
                        table=table_name, columns_def=", ".join(columns_def)
                    )
                )
            )
            return
        except (InternalError, OperationalError, ProgrammingError):
            # Some engines support adding all columns at once,
            # this error is when they don't
            _LOGGER.info("Unable to use quick column add. Adding 1 by 1")

    for column_def in columns_def:
        with session_scope(session=instance.get_session()) as session:
            try:
                connection = session.connection()
                connection.execute(
                    text(
                        "ALTER TABLE {table} {column_def}".format(
                            table=table_name, column_def=column_def
                        )
                    )
                )
            except (InternalError, OperationalError, ProgrammingError) as err:
                raise_if_exception_missing_str(err, ["already exists", "duplicate"])
                _LOGGER.warning(
                    "Column %s already exists on %s, continuing",
                    column_def.split(" ")[1],
                    table_name,
                )


def _modify_columns(instance, engine, table_name, columns_def):
    """Modify columns in a table."""
    if engine.dialect.name == "sqlite":
        _LOGGER.debug(
            "Skipping to modify columns %s in table %s; "
            "Modifying column length in SQLite is unnecessary, "
            "it does not impose any length restrictions",
            ", ".join(column.split(" ")[0] for column in columns_def),
            table_name,
        )
        return

    _LOGGER.warning(
        "Modifying columns %s in table %s. Note: this can take several "
        "minutes on large databases and slow computers. Please "
        "be patient!",
        ", ".join(column.split(" ")[0] for column in columns_def),
        table_name,
    )

    if engine.dialect.name == "postgresql":
        columns_def = [
            "ALTER {column} TYPE {type}".format(
                **dict(zip(["column", "type"], col_def.split(" ", 1)))
            )
            for col_def in columns_def
        ]
    elif engine.dialect.name == "mssql":
        columns_def = [f"ALTER COLUMN {col_def}" for col_def in columns_def]
    else:
        columns_def = [f"MODIFY {col_def}" for col_def in columns_def]

    with session_scope(session=instance.get_session()) as session:
        try:
            connection = session.connection()
            connection.execute(
                text(
                    "ALTER TABLE {table} {columns_def}".format(
                        table=table_name, columns_def=", ".join(columns_def)
                    )
                )
            )
            return
        except (InternalError, OperationalError):
            _LOGGER.info("Unable to use quick column modify. Modifying 1 by 1")

    for column_def in columns_def:
        with session_scope(session=instance.get_session()) as session:
            try:
                connection = session.connection()
                connection.execute(
                    text(
                        "ALTER TABLE {table} {column_def}".format(
                            table=table_name, column_def=column_def
                        )
                    )
                )
            except (InternalError, OperationalError):
                _LOGGER.exception(
                    "Could not modify column %s in table %s", column_def, table_name
                )


def _update_states_table_with_foreign_key_options(instance, engine):
    """Add the options to foreign key constraints."""
    inspector = sqlalchemy.inspect(engine)
    alters = []
    for foreign_key in inspector.get_foreign_keys(TABLE_STATES):
        if foreign_key["name"] and (
            # MySQL/MariaDB will have empty options
            not foreign_key.get("options")
            or
            # Postgres will have ondelete set to None
            foreign_key.get("options", {}).get("ondelete") is None
        ):
            alters.append(
                {
                    "old_fk": ForeignKeyConstraint((), (), name=foreign_key["name"]),
                    "columns": foreign_key["constrained_columns"],
                }
            )

    if not alters:
        return

    states_key_constraints = Base.metadata.tables[TABLE_STATES].foreign_key_constraints
    old_states_table = Table(  # noqa: F841 pylint: disable=unused-variable
        TABLE_STATES, MetaData(), *(alter["old_fk"] for alter in alters)
    )

    for alter in alters:
        with session_scope(session=instance.get_session()) as session:
            try:
                connection = session.connection()
                connection.execute(DropConstraint(alter["old_fk"]))
                for fkc in states_key_constraints:
                    if fkc.column_keys == alter["columns"]:
                        connection.execute(AddConstraint(fkc))
            except (InternalError, OperationalError):
                _LOGGER.exception(
                    "Could not update foreign options in %s table", TABLE_STATES
                )


def _drop_foreign_key_constraints(instance, engine, table, columns):
    """Drop foreign key constraints for a table on specific columns."""
    inspector = sqlalchemy.inspect(engine)
    drops = []
    for foreign_key in inspector.get_foreign_keys(table):
        if (
            foreign_key["name"]
            and foreign_key.get("options", {}).get("ondelete")
            and foreign_key["constrained_columns"] == columns
        ):
            drops.append(ForeignKeyConstraint((), (), name=foreign_key["name"]))

    # Bind the ForeignKeyConstraints to the table
    old_table = Table(  # noqa: F841 pylint: disable=unused-variable
        table, MetaData(), *drops
    )

    for drop in drops:
        with session_scope(session=instance.get_session()) as session:
            try:
                connection = session.connection()
                connection.execute(DropConstraint(drop))
            except (InternalError, OperationalError):
                _LOGGER.exception(
                    "Could not drop foreign constraints in %s table on %s",
                    TABLE_STATES,
                    columns,
                )


def _apply_update(instance, new_version, old_version):  # noqa: C901
    """Perform operations to bring schema up to date."""
    engine = instance.engine
    dialect = engine.dialect.name
    big_int = "INTEGER(20)" if dialect == "mysql" else "INTEGER"

    if new_version == 1:
        _create_index(instance, "events", "ix_events_time_fired")
    elif new_version == 2:
        # Create compound start/end index for recorder_runs
        _create_index(instance, "recorder_runs", "ix_recorder_runs_start_end")
        # Create indexes for states
        _create_index(instance, "states", "ix_states_last_updated")
    elif new_version == 3:
        # There used to be a new index here, but it was removed in version 4.
        pass
    elif new_version == 4:
        # Queries were rewritten in this schema release. Most indexes from
        # earlier versions of the schema are no longer needed.

        if old_version == 3:
            # Remove index that was added in version 3
            _drop_index(instance, "states", "ix_states_created_domain")
        if old_version == 2:
            # Remove index that was added in version 2
            _drop_index(instance, "states", "ix_states_entity_id_created")

        # Remove indexes that were added in version 0
        _drop_index(instance, "states", "states__state_changes")
        _drop_index(instance, "states", "states__significant_changes")
        _drop_index(instance, "states", "ix_states_entity_id_created")

        _create_index(instance, "states", "ix_states_entity_id_last_updated")
    elif new_version == 5:
        # Create supporting index for States.event_id foreign key
        _create_index(instance, "states", "ix_states_event_id")
    elif new_version == 6:
        _add_columns(
            instance,
            "events",
            ["context_id CHARACTER(36)", "context_user_id CHARACTER(36)"],
        )
        _create_index(instance, "events", "ix_events_context_id")
        _create_index(instance, "events", "ix_events_context_user_id")
        _add_columns(
            instance,
            "states",
            ["context_id CHARACTER(36)", "context_user_id CHARACTER(36)"],
        )
        _create_index(instance, "states", "ix_states_context_id")
        _create_index(instance, "states", "ix_states_context_user_id")
    elif new_version == 7:
        _create_index(instance, "states", "ix_states_entity_id")
    elif new_version == 8:
        _add_columns(instance, "events", ["context_parent_id CHARACTER(36)"])
        _add_columns(instance, "states", ["old_state_id INTEGER"])
        _create_index(instance, "events", "ix_events_context_parent_id")
    elif new_version == 9:
        # We now get the context from events with a join
        # since its always there on state_changed events
        #
        # Ideally we would drop the columns from the states
        # table as well but sqlite doesn't support that
        # and we would have to move to something like
        # sqlalchemy alembic to make that work
        #
        # no longer dropping ix_states_context_id since its recreated in 28
        _drop_index(instance, "states", "ix_states_context_user_id")
        # This index won't be there if they were not running
        # nightly but we don't treat that as a critical issue
        _drop_index(instance, "states", "ix_states_context_parent_id")
        # Redundant keys on composite index:
        # We already have ix_states_entity_id_last_updated
        _drop_index(instance, "states", "ix_states_entity_id")
        _create_index(instance, "events", "ix_events_event_type_time_fired")
        _drop_index(instance, "events", "ix_events_event_type")
    elif new_version == 10:
        # Now done in step 11
        pass
    elif new_version == 11:
        _create_index(instance, "states", "ix_states_old_state_id")
        _update_states_table_with_foreign_key_options(instance, engine)
    elif new_version == 12:
        if engine.dialect.name == "mysql":
            _modify_columns(instance, engine, "events", ["event_data LONGTEXT"])
            _modify_columns(instance, engine, "states", ["attributes LONGTEXT"])
    elif new_version == 13:
        if engine.dialect.name == "mysql":
            _modify_columns(
                instance,
                engine,
                "events",
                ["time_fired DATETIME(6)", "created DATETIME(6)"],
            )
            _modify_columns(
                instance,
                engine,
                "states",
                [
                    "last_changed DATETIME(6)",
                    "last_updated DATETIME(6)",
                    "created DATETIME(6)",
                ],
            )
    elif new_version == 14:
        _modify_columns(instance, engine, "events", ["event_type VARCHAR(64)"])
    elif new_version == 15:
        # This dropped the statistics table, done again in version 18.
        pass
    elif new_version == 16:
        _drop_foreign_key_constraints(instance, engine, TABLE_STATES, ["old_state_id"])
    elif new_version == 17:
        # This dropped the statistics table, done again in version 18.
        pass
    elif new_version == 18:
        # Recreate the statistics and statistics meta tables.
        #
        # Order matters! Statistics and StatisticsShortTerm have a relation with
        # StatisticsMeta, so statistics need to be deleted before meta (or in pair
        # depending on the SQL backend); and meta needs to be created before statistics.
        Base.metadata.drop_all(
            bind=engine,
            tables=[
                StatisticsShortTerm.__table__,
                Statistics.__table__,
                StatisticsMeta.__table__,
            ],
        )

        StatisticsMeta.__table__.create(engine)
        StatisticsShortTerm.__table__.create(engine)
        Statistics.__table__.create(engine)
    elif new_version == 19:
        # This adds the statistic runs table, insert a fake run to prevent duplicating
        # statistics.
        with session_scope(session=instance.get_session()) as session:
            session.add(StatisticsRuns(start=get_start_time()))
    elif new_version == 20:
        # This changed the precision of statistics from float to double
        if engine.dialect.name in ["mysql", "postgresql"]:
            _modify_columns(
                instance,
                engine,
                "statistics",
                [
                    "mean DOUBLE PRECISION",
                    "min DOUBLE PRECISION",
                    "max DOUBLE PRECISION",
                    "state DOUBLE PRECISION",
                    "sum DOUBLE PRECISION",
                ],
            )
    elif new_version == 21:
        # Try to change the character set of the statistic_meta table
        if engine.dialect.name == "mysql":
            for table in ("events", "states", "statistics_meta"):
                _LOGGER.warning(
                    "Updating character set and collation of table %s to utf8mb4. "
                    "Note: this can take several minutes on large databases and slow "
                    "computers. Please be patient!",
                    table,
                )
                with contextlib.suppress(SQLAlchemyError):
                    with session_scope(session=instance.get_session()) as session:
                        connection = session.connection()
                        connection.execute(
                            # Using LOCK=EXCLUSIVE to prevent the database from corrupting
                            # https://github.com/home-assistant/core/issues/56104
                            text(
                                f"ALTER TABLE {table} CONVERT TO "
                                "CHARACTER SET utf8mb4 COLLATE utf8mb4_unicode_ci, LOCK=EXCLUSIVE"
                            )
                        )
    elif new_version == 22:
        # Recreate the all statistics tables for Oracle DB with Identity columns
        #
        # Order matters! Statistics has a relation with StatisticsMeta,
        # so statistics need to be deleted before meta (or in pair depending
        # on the SQL backend); and meta needs to be created before statistics.
        if engine.dialect.name == "oracle":
            Base.metadata.drop_all(
                bind=engine,
                tables=[
                    StatisticsShortTerm.__table__,
                    Statistics.__table__,
                    StatisticsMeta.__table__,
                    StatisticsRuns.__table__,
                ],
            )

            StatisticsRuns.__table__.create(engine)
            StatisticsMeta.__table__.create(engine)
            StatisticsShortTerm.__table__.create(engine)
            Statistics.__table__.create(engine)

        # Block 5-minute statistics for one hour from the last run, or it will overlap
        # with existing hourly statistics. Don't block on a database with no existing
        # statistics.
        with session_scope(session=instance.get_session()) as session:
            if session.query(Statistics.id).count() and (
                last_run_string := session.query(
                    func.max(StatisticsRuns.start)
                ).scalar()
            ):
                last_run_start_time = process_timestamp(last_run_string)
                if last_run_start_time:
                    fake_start_time = last_run_start_time + timedelta(minutes=5)
                    while fake_start_time < last_run_start_time + timedelta(hours=1):
                        session.add(StatisticsRuns(start=fake_start_time))
                        fake_start_time += timedelta(minutes=5)

        # When querying the database, be careful to only explicitly query for columns
        # which were present in schema version 21. If querying the table, SQLAlchemy
        # will refer to future columns.
        with session_scope(session=instance.get_session()) as session:
            for sum_statistic in session.query(StatisticsMeta.id).filter_by(
                has_sum=true()
            ):
                last_statistic = (
                    session.query(
                        Statistics.start,
                        Statistics.last_reset,
                        Statistics.state,
                        Statistics.sum,
                    )
                    .filter_by(metadata_id=sum_statistic.id)
                    .order_by(Statistics.start.desc())
                    .first()
                )
                if last_statistic:
                    session.add(
                        StatisticsShortTerm(
                            metadata_id=sum_statistic.id,
                            start=last_statistic.start,
                            last_reset=last_statistic.last_reset,
                            state=last_statistic.state,
                            sum=last_statistic.sum,
                        )
                    )
    elif new_version == 23:
        # Add name column to StatisticsMeta
        _add_columns(instance, "statistics_meta", ["name VARCHAR(255)"])
    elif new_version == 24:
        # Recreate statistics indices to block duplicated statistics
        _drop_index(instance, "statistics", "ix_statistics_statistic_id_start")
        _drop_index(
            instance,
            "statistics_short_term",
            "ix_statistics_short_term_statistic_id_start",
        )
        try:
            _create_index(instance, "statistics", "ix_statistics_statistic_id_start")
            _create_index(
                instance,
                "statistics_short_term",
                "ix_statistics_short_term_statistic_id_start",
            )
        except DatabaseError:
            # There may be duplicated statistics entries, delete duplicated statistics
            # and try again
            with session_scope(session=instance.get_session()) as session:
                delete_duplicates(instance, session)
            _create_index(instance, "statistics", "ix_statistics_statistic_id_start")
            _create_index(
                instance,
                "statistics_short_term",
                "ix_statistics_short_term_statistic_id_start",
            )
    elif new_version == 25:
        _add_columns(instance, "states", [f"attributes_id {big_int}"])
        _create_index(instance, "states", "ix_states_attributes_id")
    elif new_version == 26:
        _create_index(instance, "statistics_runs", "ix_statistics_runs_start")
    elif new_version == 27:
        _add_columns(instance, "events", [f"data_id {big_int}"])
        _create_index(instance, "events", "ix_events_data_id")
    elif new_version == 28:
        _add_columns(instance, "events", ["origin_idx INTEGER"])
        # We never use the user_id or parent_id index
        _drop_index(instance, "events", "ix_events_context_user_id")
        _drop_index(instance, "events", "ix_events_context_parent_id")
        _add_columns(instance, "states", ["origin_idx INTEGER"])
        _add_columns(instance, "states", ["context_id VARCHAR(36)"])
        _add_columns(instance, "states", ["context_user_id VARCHAR(36)"])
        _add_columns(instance, "states", ["context_parent_id VARCHAR(36)"])
        _create_index(instance, "states", "ix_states_context_id")
<<<<<<< HEAD
=======
        # Once there are no longer any state_changed events
        # in the events table we can drop the index on states.event_id
>>>>>>> cbdb193d
    else:
        raise ValueError(f"No schema migration defined for version {new_version}")


def _inspect_schema_version(session):
    """Determine the schema version by inspecting the db structure.

    When the schema version is not present in the db, either db was just
    created with the correct schema, or this is a db created before schema
    versions were tracked. For now, we'll test if the changes for schema
    version 1 are present to make the determination. Eventually this logic
    can be removed and we can assume a new db is being created.
    """
    inspector = sqlalchemy.inspect(session.connection())
    indexes = inspector.get_indexes("events")

    for index in indexes:
        if index["column_names"] == ["time_fired"]:
            # Schema addition from version 1 detected. New DB.
            session.add(StatisticsRuns(start=get_start_time()))
            session.add(SchemaChanges(schema_version=SCHEMA_VERSION))
            return SCHEMA_VERSION

    # Version 1 schema changes not found, this db needs to be migrated.
    current_version = SchemaChanges(schema_version=0)
    session.add(current_version)
    return current_version.schema_version<|MERGE_RESOLUTION|>--- conflicted
+++ resolved
@@ -662,11 +662,8 @@
         _add_columns(instance, "states", ["context_user_id VARCHAR(36)"])
         _add_columns(instance, "states", ["context_parent_id VARCHAR(36)"])
         _create_index(instance, "states", "ix_states_context_id")
-<<<<<<< HEAD
-=======
         # Once there are no longer any state_changed events
         # in the events table we can drop the index on states.event_id
->>>>>>> cbdb193d
     else:
         raise ValueError(f"No schema migration defined for version {new_version}")
 
