--- conflicted
+++ resolved
@@ -6,7 +6,6 @@
 from pyvlx import OpeningDevice, Position
 from pyvlx.opening_device import Awning, Blind, GarageDoor, Gate, RollerShutter, Window
 
-from homeassistant.backports.functools import cached_property
 from homeassistant.components.cover import (
     ATTR_POSITION,
     ATTR_TILT_POSITION,
@@ -90,26 +89,6 @@
             return 100 - self.node.orientation.position_percent
         return None
 
-<<<<<<< HEAD
-    @cached_property
-    def device_class(self) -> CoverDeviceClass:
-        """Define this cover as either awning, blind, garage, gate, shutter or window."""
-        if isinstance(self.node, Awning):
-            return CoverDeviceClass.AWNING
-        if isinstance(self.node, Blind):
-            return CoverDeviceClass.BLIND
-        if isinstance(self.node, GarageDoor):
-            return CoverDeviceClass.GARAGE
-        if isinstance(self.node, Gate):
-            return CoverDeviceClass.GATE
-        if isinstance(self.node, RollerShutter):
-            return CoverDeviceClass.SHUTTER
-        if isinstance(self.node, Window):
-            return CoverDeviceClass.WINDOW
-        return CoverDeviceClass.WINDOW
-
-=======
->>>>>>> d0feb063
     @property
     def is_closed(self) -> bool:
         """Return if the cover is closed."""
