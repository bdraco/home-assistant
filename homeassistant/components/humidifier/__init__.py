"""Provides functionality to interact with humidifier devices."""
from __future__ import annotations

from dataclasses import dataclass
from datetime import timedelta
from enum import StrEnum
import logging
from typing import Any, final

import voluptuous as vol

<<<<<<< HEAD
from homeassistant.backports.enum import StrEnum
from homeassistant.backports.functools import cached_property
=======
>>>>>>> 73ba4cc1
from homeassistant.config_entries import ConfigEntry
from homeassistant.const import (
    ATTR_MODE,
    SERVICE_TOGGLE,
    SERVICE_TURN_OFF,
    SERVICE_TURN_ON,
    STATE_ON,
)
from homeassistant.core import HomeAssistant
import homeassistant.helpers.config_validation as cv
from homeassistant.helpers.config_validation import (  # noqa: F401
    PLATFORM_SCHEMA,
    PLATFORM_SCHEMA_BASE,
)
from homeassistant.helpers.entity import ToggleEntity, ToggleEntityDescription
from homeassistant.helpers.entity_component import EntityComponent
from homeassistant.helpers.typing import ConfigType
from homeassistant.loader import bind_hass

from .const import (  # noqa: F401
    ATTR_ACTION,
    ATTR_AVAILABLE_MODES,
    ATTR_CURRENT_HUMIDITY,
    ATTR_HUMIDITY,
    ATTR_MAX_HUMIDITY,
    ATTR_MIN_HUMIDITY,
    DEFAULT_MAX_HUMIDITY,
    DEFAULT_MIN_HUMIDITY,
    DEVICE_CLASS_DEHUMIDIFIER,
    DEVICE_CLASS_HUMIDIFIER,
    DOMAIN,
    MODE_AUTO,
    MODE_AWAY,
    MODE_NORMAL,
    SERVICE_SET_HUMIDITY,
    SERVICE_SET_MODE,
    SUPPORT_MODES,
    HumidifierAction,
    HumidifierEntityFeature,
)

_LOGGER = logging.getLogger(__name__)


SCAN_INTERVAL = timedelta(seconds=60)

ENTITY_ID_FORMAT = DOMAIN + ".{}"


class HumidifierDeviceClass(StrEnum):
    """Device class for humidifiers."""

    HUMIDIFIER = "humidifier"
    DEHUMIDIFIER = "dehumidifier"


DEVICE_CLASSES_SCHEMA = vol.All(vol.Lower, vol.Coerce(HumidifierDeviceClass))

# DEVICE_CLASSES below is deprecated as of 2021.12
# use the HumidifierDeviceClass enum instead.
DEVICE_CLASSES = [cls.value for cls in HumidifierDeviceClass]

# mypy: disallow-any-generics


@bind_hass
def is_on(hass, entity_id):
    """Return if the humidifier is on based on the statemachine.

    Async friendly.
    """
    return hass.states.is_state(entity_id, STATE_ON)


async def async_setup(hass: HomeAssistant, config: ConfigType) -> bool:
    """Set up humidifier devices."""
    component = hass.data[DOMAIN] = EntityComponent[HumidifierEntity](
        _LOGGER, DOMAIN, hass, SCAN_INTERVAL
    )
    await component.async_setup(config)

    component.async_register_entity_service(SERVICE_TURN_ON, {}, "async_turn_on")
    component.async_register_entity_service(SERVICE_TURN_OFF, {}, "async_turn_off")
    component.async_register_entity_service(SERVICE_TOGGLE, {}, "async_toggle")
    component.async_register_entity_service(
        SERVICE_SET_MODE,
        {vol.Required(ATTR_MODE): cv.string},
        "async_set_mode",
        [HumidifierEntityFeature.MODES],
    )
    component.async_register_entity_service(
        SERVICE_SET_HUMIDITY,
        {
            vol.Required(ATTR_HUMIDITY): vol.All(
                vol.Coerce(int), vol.Range(min=0, max=100)
            )
        },
        "async_set_humidity",
    )

    return True


async def async_setup_entry(hass: HomeAssistant, entry: ConfigEntry) -> bool:
    """Set up a config entry."""
    component: EntityComponent[HumidifierEntity] = hass.data[DOMAIN]
    return await component.async_setup_entry(entry)


async def async_unload_entry(hass: HomeAssistant, entry: ConfigEntry) -> bool:
    """Unload a config entry."""
    component: EntityComponent[HumidifierEntity] = hass.data[DOMAIN]
    return await component.async_unload_entry(entry)


@dataclass
class HumidifierEntityDescription(ToggleEntityDescription):
    """A class that describes humidifier entities."""

    device_class: HumidifierDeviceClass | None = None


class HumidifierEntity(ToggleEntity):
    """Base class for humidifier entities."""

    entity_description: HumidifierEntityDescription
    _attr_action: HumidifierAction | None = None
    _attr_available_modes: list[str] | None
    _attr_current_humidity: int | None = None
    _attr_device_class: HumidifierDeviceClass | None
    _attr_max_humidity: int = DEFAULT_MAX_HUMIDITY
    _attr_min_humidity: int = DEFAULT_MIN_HUMIDITY
    _attr_mode: str | None
    _attr_supported_features: HumidifierEntityFeature = HumidifierEntityFeature(0)
    _attr_target_humidity: int | None = None

    @property
    def capability_attributes(self) -> dict[str, Any]:
        """Return capability attributes."""
        data: dict[str, int | list[str] | None] = {
            ATTR_MIN_HUMIDITY: self.min_humidity,
            ATTR_MAX_HUMIDITY: self.max_humidity,
        }

        if self.supported_features & HumidifierEntityFeature.MODES:
            data[ATTR_AVAILABLE_MODES] = self.available_modes

        return data

    @cached_property
    def device_class(self) -> HumidifierDeviceClass | None:
        """Return the class of this entity."""
        if hasattr(self, "_attr_device_class"):
            return self._attr_device_class
        if hasattr(self, "entity_description"):
            return self.entity_description.device_class
        return None

    @final
    @property
    def state_attributes(self) -> dict[str, Any]:
        """Return the optional state attributes."""
        data: dict[str, int | str | None] = {}

        if self.action is not None:
            data[ATTR_ACTION] = self.action if self.is_on else HumidifierAction.OFF

        if self.current_humidity is not None:
            data[ATTR_CURRENT_HUMIDITY] = self.current_humidity

        if self.target_humidity is not None:
            data[ATTR_HUMIDITY] = self.target_humidity

        if self.supported_features & HumidifierEntityFeature.MODES:
            data[ATTR_MODE] = self.mode

        return data

    @property
    def action(self) -> HumidifierAction | None:
        """Return the current action."""
        return self._attr_action

    @property
    def current_humidity(self) -> int | None:
        """Return the current humidity."""
        return self._attr_current_humidity

    @property
    def target_humidity(self) -> int | None:
        """Return the humidity we try to reach."""
        return self._attr_target_humidity

    @property
    def mode(self) -> str | None:
        """Return the current mode, e.g., home, auto, baby.

        Requires HumidifierEntityFeature.MODES.
        """
        return self._attr_mode

    @property
    def available_modes(self) -> list[str] | None:
        """Return a list of available modes.

        Requires HumidifierEntityFeature.MODES.
        """
        return self._attr_available_modes

    def set_humidity(self, humidity: int) -> None:
        """Set new target humidity."""
        raise NotImplementedError()

    async def async_set_humidity(self, humidity: int) -> None:
        """Set new target humidity."""
        await self.hass.async_add_executor_job(self.set_humidity, humidity)

    def set_mode(self, mode: str) -> None:
        """Set new mode."""
        raise NotImplementedError()

    async def async_set_mode(self, mode: str) -> None:
        """Set new mode."""
        await self.hass.async_add_executor_job(self.set_mode, mode)

    @property
    def min_humidity(self) -> int:
        """Return the minimum humidity."""
        return self._attr_min_humidity

    @property
    def max_humidity(self) -> int:
        """Return the maximum humidity."""
        return self._attr_max_humidity

    @property
    def supported_features(self) -> HumidifierEntityFeature:
        """Return the list of supported features."""
        return self._attr_supported_features<|MERGE_RESOLUTION|>--- conflicted
+++ resolved
@@ -9,11 +9,7 @@
 
 import voluptuous as vol
 
-<<<<<<< HEAD
-from homeassistant.backports.enum import StrEnum
 from homeassistant.backports.functools import cached_property
-=======
->>>>>>> 73ba4cc1
 from homeassistant.config_entries import ConfigEntry
 from homeassistant.const import (
     ATTR_MODE,
