--- conflicted
+++ resolved
@@ -208,10 +208,7 @@
             or new_state.state != to_state
         ):
             return
-<<<<<<< HEAD
-=======
-
->>>>>>> 013ad8bd
+
         entity = event_data["entity_id"]
         lights_are_on = any_light_on()
         light_needed = not (lights_are_on or is_up(hass))
