"""HTTP views to interact with the device registry."""
from __future__ import annotations

from typing import Any, cast

import voluptuous as vol

from homeassistant import loader
from homeassistant.components import websocket_api
from homeassistant.components.websocket_api.decorators import require_admin
from homeassistant.core import HomeAssistant, callback
from homeassistant.exceptions import HomeAssistantError
from homeassistant.helpers.device_registry import (
    DeviceEntry,
    DeviceEntryDisabler,
    async_get,
)


async def async_setup(hass: HomeAssistant) -> bool:
    """Enable the Device Registry views."""

    websocket_api.async_register_command(hass, websocket_list_devices)
    websocket_api.async_register_command(hass, websocket_update_device)
    websocket_api.async_register_command(
        hass, websocket_remove_config_entry_from_device
    )
    return True


@callback
@websocket_api.websocket_command(
    {
        vol.Required("type"): "config/device_registry/list",
    }
)
def websocket_list_devices(
    hass: HomeAssistant,
    connection: websocket_api.ActiveConnection,
    msg: dict[str, Any],
) -> None:
    """Handle list devices command."""
    registry = async_get(hass)
    # Build start of response message
    msg_json_prefix = (
        f'{{"id":{msg["id"]},"type": "{websocket_api.const.TYPE_RESULT}",'
        f'"success":true,"result": ['
    ).encode()
    # Concatenate cached entity registry item JSON serializations
<<<<<<< HEAD
    msg_json = (
        msg_json_prefix
        + b",".join(
            [
                entry.json_repr
                for entry in registry.devices.values()
                if entry.json_repr is not None
            ]
=======
    msg_json = b"".join(
        (
            msg_json_prefix,
            b",".join(
                [
                    entry.json_repr
                    for entry in registry.devices.values()
                    if entry.json_repr is not None
                ]
            ),
            b"]}",
>>>>>>> 8c3e5148
        )
    )
    connection.send_message(msg_json)


@require_admin
@websocket_api.websocket_command(
    {
        vol.Required("type"): "config/device_registry/update",
        vol.Optional("area_id"): vol.Any(str, None),
        vol.Required("device_id"): str,
        # We only allow setting disabled_by user via API.
        # No Enum support like this in voluptuous, use .value
        vol.Optional("disabled_by"): vol.Any(DeviceEntryDisabler.USER.value, None),
        vol.Optional("name_by_user"): vol.Any(str, None),
    }
)
@callback
def websocket_update_device(
    hass: HomeAssistant,
    connection: websocket_api.ActiveConnection,
    msg: dict[str, Any],
) -> None:
    """Handle update device websocket command."""
    registry = async_get(hass)

    msg.pop("type")
    msg_id = msg.pop("id")

    if msg.get("disabled_by") is not None:
        msg["disabled_by"] = DeviceEntryDisabler(msg["disabled_by"])

    entry = cast(DeviceEntry, registry.async_update_device(**msg))

    connection.send_message(websocket_api.result_message(msg_id, entry.dict_repr))


@websocket_api.require_admin
@websocket_api.websocket_command(
    {
        "type": "config/device_registry/remove_config_entry",
        "config_entry_id": str,
        "device_id": str,
    }
)
@websocket_api.async_response
async def websocket_remove_config_entry_from_device(
    hass: HomeAssistant,
    connection: websocket_api.ActiveConnection,
    msg: dict[str, Any],
) -> None:
    """Remove config entry from a device."""
    registry = async_get(hass)
    config_entry_id = msg["config_entry_id"]
    device_id = msg["device_id"]

    if (config_entry := hass.config_entries.async_get_entry(config_entry_id)) is None:
        raise HomeAssistantError("Unknown config entry")

    if not config_entry.supports_remove_device:
        raise HomeAssistantError("Config entry does not support device removal")

    if (device_entry := registry.async_get(device_id)) is None:
        raise HomeAssistantError("Unknown device")

    if config_entry_id not in device_entry.config_entries:
        raise HomeAssistantError("Config entry not in device")

    try:
        integration = await loader.async_get_integration(hass, config_entry.domain)
        component = integration.get_component()
    except (ImportError, loader.IntegrationNotFound) as exc:
        raise HomeAssistantError("Integration not found") from exc

    if not await component.async_remove_config_entry_device(
        hass, config_entry, device_entry
    ):
        raise HomeAssistantError(
            "Failed to remove device entry, rejected by integration"
        )

    entry = registry.async_update_device(
        device_id, remove_config_entry_id=config_entry_id
    )

    entry_as_dict = entry.dict_repr if entry else None

    connection.send_message(websocket_api.result_message(msg["id"], entry_as_dict))<|MERGE_RESOLUTION|>--- conflicted
+++ resolved
@@ -47,16 +47,6 @@
         f'"success":true,"result": ['
     ).encode()
     # Concatenate cached entity registry item JSON serializations
-<<<<<<< HEAD
-    msg_json = (
-        msg_json_prefix
-        + b",".join(
-            [
-                entry.json_repr
-                for entry in registry.devices.values()
-                if entry.json_repr is not None
-            ]
-=======
     msg_json = b"".join(
         (
             msg_json_prefix,
@@ -68,7 +58,6 @@
                 ]
             ),
             b"]}",
->>>>>>> 8c3e5148
         )
     )
     connection.send_message(msg_json)
