--- conflicted
+++ resolved
@@ -181,11 +181,7 @@
         self.on_off_mapping: dict[str, str] = {STATE_ON: STATE_OFF}
         self.off_on_mapping: dict[str, str] = {STATE_OFF: STATE_ON}
         self.on_states_by_domain: dict[str, set[str]] = {}
-<<<<<<< HEAD
-        self.exclude_domains: set[Platform | str] = EXCLUDED_DOMAINS.copy()
-=======
         self.exclude_domains = EXCLUDED_DOMAINS.copy()
->>>>>>> 3bdab0ed
         self.state_group_mapping: dict[str, SingleStateType] = {}
         for domain, on_off_states in ON_OFF_STATES.items():
             self.on_off_states(domain, *on_off_states)
