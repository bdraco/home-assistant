--- conflicted
+++ resolved
@@ -236,13 +236,8 @@
         ) -> None:
             """Handle child updates."""
             self.async_update_group_state()
-<<<<<<< HEAD
-            state, _, _, attrs = self._async_generate_attributes()
-            preview_callback(state, attrs)
-=======
             calculated_state = self._async_calculate_state()
             preview_callback(calculated_state.state, calculated_state.attributes)
->>>>>>> 72cb21d8
 
         async_state_changed_listener(None)
         return async_track_state_change_event(
