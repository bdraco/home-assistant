--- conflicted
+++ resolved
@@ -133,19 +133,12 @@
     STATE_LOCKED: STATE_UNLOCKED,
     STATE_PROBLEM: STATE_OK,
     STATE_CLEANING: STATE_OFF,
-<<<<<<< HEAD
-    **{k: STATE_OFF for k in _ALARM_CONTROL_PANEL_ON},
-    **{k: STATE_OFF for k in _CLIMATE_ON},
-    **{k: STATE_OFF for k in _VACUUM_ON},
-    **{k: STATE_OFF for k in _WATER_HEATER_ON},
-=======
     **{
         k: STATE_OFF
         for k in chain(
             _ALARM_CONTROL_PANEL_ON, _CLIMATE_ON, _VACUUM_ON, _WATER_HEATER_ON
         )
     },
->>>>>>> 3c0ec110
 }
 
 # The on states for known domains
