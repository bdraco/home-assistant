--- conflicted
+++ resolved
@@ -31,15 +31,12 @@
 from homeassistant.helpers.typing import ConfigType
 from homeassistant.loader import bind_hass
 
-<<<<<<< HEAD
-=======
 # Ensure group config_flow is imported so it does not need the import
 # executor since config_flows are preloaded when the component is loaded.
 # Even though group is pre-imported above we would have still had to wait
 # for the config flow to be imported when the import executor is the most
 # busy.
 from . import config_flow as config_flow_pre_import  # noqa: F401
->>>>>>> 5164d775
 from .const import (  # noqa: F401
     ATTR_ADD_ENTITIES,
     ATTR_ALL,
