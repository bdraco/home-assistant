--- conflicted
+++ resolved
@@ -11,13 +11,11 @@
 import voluptuous as vol
 
 from homeassistant import core as ha
-from homeassistant.config_entries import ConfigEntry
 from homeassistant.const import (
     ATTR_ASSUMED_STATE,
     ATTR_ENTITY_ID,
     ATTR_ICON,
     ATTR_NAME,
-    CONF_DOMAIN,
     CONF_ENTITIES,
     CONF_ICON,
     CONF_NAME,
@@ -46,11 +44,9 @@
 from homeassistant.helpers.reload import async_reload_integration_platforms
 from homeassistant.loader import bind_hass
 
-from .const import DOMAIN
-
 # mypy: allow-untyped-calls, allow-untyped-defs, no-check-untyped-defs
 
-
+DOMAIN = "group"
 GROUP_ORDER = "group_order"
 
 ENTITY_ID_FORMAT = DOMAIN + ".{}"
@@ -67,9 +63,6 @@
 SERVICE_SET = "set"
 SERVICE_REMOVE = "remove"
 
-<<<<<<< HEAD
-PLATFORMS = ["light", "cover", "notify", "fan", "binary_sensor", "media_player"]
-=======
 PLATFORMS = [
     Platform.LIGHT,
     Platform.COVER,
@@ -77,7 +70,6 @@
     Platform.FAN,
     Platform.BINARY_SENSOR,
 ]
->>>>>>> 1bd1a122
 
 REG_KEY = f"{DOMAIN}_registry"
 
@@ -361,25 +353,6 @@
     return True
 
 
-async def _async_update_listener(hass: HomeAssistant, entry: ConfigEntry) -> None:
-    """Reload the config entry on change of title/entities."""
-    await hass.config_entries.async_reload(entry.entry_id)
-
-
-async def async_setup_entry(hass: HomeAssistant, entry: ConfigEntry) -> bool:
-    """Set up Group from a config entry."""
-    entry.async_on_unload(entry.add_update_listener(_async_update_listener))
-    hass.config_entries.async_setup_platforms(entry, [entry.data[CONF_DOMAIN]])
-    return True
-
-
-async def async_unload_entry(hass: HomeAssistant, entry: ConfigEntry) -> bool:
-    """Unload Group from a config entry."""
-    return await hass.config_entries.async_unload_platforms(
-        entry, [entry.data[CONF_DOMAIN]]
-    )
-
-
 async def _process_group_platform(hass, domain, platform):
     """Process a group platform."""
     current_domain.set(domain)
@@ -411,7 +384,6 @@
                 object_id=object_id,
                 mode=mode,
                 order=hass.data[GROUP_ORDER],
-                add_entities=False,
             )
         )
 
@@ -420,7 +392,7 @@
         # we setup a new group
         hass.data[GROUP_ORDER] += 1
 
-    await component.async_add_entities(await asyncio.gather(*tasks))
+    await asyncio.gather(*tasks)
 
 
 class GroupEntity(Entity):
@@ -515,7 +487,6 @@
         object_id=None,
         mode=None,
         order=None,
-        add_entities=True,
     ):
         """Initialize a group.
 
@@ -547,8 +518,7 @@
         if (component := hass.data.get(DOMAIN)) is None:
             component = hass.data[DOMAIN] = EntityComponent(_LOGGER, DOMAIN, hass)
 
-        if add_entities:
-            await component.async_add_entities([group])
+        await component.async_add_entities([group])
 
         return group
 
