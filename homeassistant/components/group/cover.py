"""This platform allows several cover to be grouped into one cover."""
import logging
from typing import Dict, Optional, Set

import voluptuous as vol

from homeassistant.components.cover import (
    ATTR_CURRENT_POSITION,
    ATTR_CURRENT_TILT_POSITION,
    ATTR_POSITION,
    ATTR_TILT_POSITION,
    DOMAIN,
    PLATFORM_SCHEMA,
    SERVICE_CLOSE_COVER,
    SERVICE_CLOSE_COVER_TILT,
    SERVICE_OPEN_COVER,
    SERVICE_OPEN_COVER_TILT,
    SERVICE_SET_COVER_POSITION,
    SERVICE_SET_COVER_TILT_POSITION,
    SERVICE_STOP_COVER,
    SERVICE_STOP_COVER_TILT,
    SUPPORT_CLOSE,
    SUPPORT_CLOSE_TILT,
    SUPPORT_OPEN,
    SUPPORT_OPEN_TILT,
    SUPPORT_SET_POSITION,
    SUPPORT_SET_TILT_POSITION,
    SUPPORT_STOP,
    SUPPORT_STOP_TILT,
    CoverEntity,
)
from homeassistant.const import (
    ATTR_ASSUMED_STATE,
    ATTR_ENTITY_ID,
    ATTR_SUPPORTED_FEATURES,
    CONF_ENTITIES,
    CONF_NAME,
    STATE_CLOSING,
    STATE_OPEN,
    STATE_OPENING,
)
from homeassistant.core import State, callback
import homeassistant.helpers.config_validation as cv
from homeassistant.helpers.event import async_track_state_change_event

from . import GroupEntity

# mypy: allow-incomplete-defs, allow-untyped-calls, allow-untyped-defs
# mypy: no-check-untyped-defs

_LOGGER = logging.getLogger(__name__)

KEY_OPEN_CLOSE = "open_close"
KEY_STOP = "stop"
KEY_POSITION = "position"

DEFAULT_NAME = "Cover Group"


PLATFORM_SCHEMA = PLATFORM_SCHEMA.extend(
    {
        vol.Optional(CONF_NAME, default=DEFAULT_NAME): cv.string,
        vol.Required(CONF_ENTITIES): cv.entities_domain(DOMAIN),
    }
)


async def async_setup_platform(hass, config, async_add_entities, discovery_info=None):
    """Set up the Group Cover platform."""
    async_add_entities([CoverGroup(config[CONF_NAME], config[CONF_ENTITIES])])


class CoverGroup(GroupEntity, CoverEntity):
    """Representation of a CoverGroup."""

    def __init__(self, name, entities):
        """Initialize a CoverGroup entity."""
        self._name = name
        self._is_closed = False
        self._is_closing = False
        self._is_opening = False
        self._cover_position: Optional[int] = 100
        self._tilt_position = None
        self._supported_features = 0
        self._assumed_state = True

        self._entities = entities
        self._covers: Dict[str, Set[str]] = {
            KEY_OPEN_CLOSE: set(),
            KEY_STOP: set(),
            KEY_POSITION: set(),
        }
        self._tilts: Dict[str, Set[str]] = {
            KEY_OPEN_CLOSE: set(),
            KEY_STOP: set(),
            KEY_POSITION: set(),
        }

    @callback
    def _update_supported_features_event(self, event):
        self.async_set_context(event.context)
        self.update_supported_features(
            event.data.get("entity_id"), event.data.get("new_state")
        )

    @callback
    def update_supported_features(
        self, entity_id: str, new_state: Optional[State], update_state: bool = True,
    ) -> None:
        """Update dictionaries with supported features."""
        if not new_state:
            for values in self._covers.values():
                values.discard(entity_id)
            for values in self._tilts.values():
                values.discard(entity_id)
            if update_state:
                self.async_schedule_or_defer_update_ha_state(True)
            return

        features = new_state.attributes.get(ATTR_SUPPORTED_FEATURES, 0)

        if features & (SUPPORT_OPEN | SUPPORT_CLOSE):
            self._covers[KEY_OPEN_CLOSE].add(entity_id)
        else:
            self._covers[KEY_OPEN_CLOSE].discard(entity_id)
        if features & (SUPPORT_STOP):
            self._covers[KEY_STOP].add(entity_id)
        else:
            self._covers[KEY_STOP].discard(entity_id)
        if features & (SUPPORT_SET_POSITION):
            self._covers[KEY_POSITION].add(entity_id)
        else:
            self._covers[KEY_POSITION].discard(entity_id)

        if features & (SUPPORT_OPEN_TILT | SUPPORT_CLOSE_TILT):
            self._tilts[KEY_OPEN_CLOSE].add(entity_id)
        else:
            self._tilts[KEY_OPEN_CLOSE].discard(entity_id)
        if features & (SUPPORT_STOP_TILT):
            self._tilts[KEY_STOP].add(entity_id)
        else:
            self._tilts[KEY_STOP].discard(entity_id)
        if features & (SUPPORT_SET_TILT_POSITION):
            self._tilts[KEY_POSITION].add(entity_id)
        else:
            self._tilts[KEY_POSITION].discard(entity_id)

        if update_state:
            self.async_schedule_or_defer_update_ha_state(True)

    async def async_added_to_hass(self):
        """Register listeners."""
        for entity_id in self._entities:
            new_state = self.hass.states.get(entity_id)
            self.update_supported_features(entity_id, new_state, update_state=False)
        assert self.hass is not None
        self.async_on_remove(
            async_track_state_change_event(
                self.hass, self._entities, self._update_supported_features_event
            )
        )
<<<<<<< HEAD
        super().async_added_to_hass()
=======
        await super().async_added_to_hass()
>>>>>>> 4642cff8

    @property
    def name(self):
        """Return the name of the cover."""
        return self._name

    @property
    def assumed_state(self):
        """Enable buttons even if at end position."""
        return self._assumed_state

    @property
    def supported_features(self):
        """Flag supported features for the cover."""
        return self._supported_features

    @property
    def is_closed(self):
        """Return if all covers in group are closed."""
        return self._is_closed

    @property
    def is_opening(self):
        """Return if the cover is opening or not."""
        return self._is_opening

    @property
    def is_closing(self):
        """Return if the cover is closing or not."""
        return self._is_closing

    @property
    def current_cover_position(self) -> Optional[int]:
        """Return current position for all covers."""
        return self._cover_position

    @property
    def current_cover_tilt_position(self):
        """Return current tilt position for all covers."""
        return self._tilt_position

    @property
    def device_state_attributes(self):
        """Return the state attributes for the cover group."""
        return {ATTR_ENTITY_ID: self._entities}

    async def async_open_cover(self, **kwargs):
        """Move the covers up."""
        data = {ATTR_ENTITY_ID: self._covers[KEY_OPEN_CLOSE]}
        await self.hass.services.async_call(
            DOMAIN, SERVICE_OPEN_COVER, data, blocking=True, context=self._context
        )

    async def async_close_cover(self, **kwargs):
        """Move the covers down."""
        data = {ATTR_ENTITY_ID: self._covers[KEY_OPEN_CLOSE]}
        await self.hass.services.async_call(
            DOMAIN, SERVICE_CLOSE_COVER, data, blocking=True, context=self._context
        )

    async def async_stop_cover(self, **kwargs):
        """Fire the stop action."""
        data = {ATTR_ENTITY_ID: self._covers[KEY_STOP]}
        await self.hass.services.async_call(
            DOMAIN, SERVICE_STOP_COVER, data, blocking=True, context=self._context
        )

    async def async_set_cover_position(self, **kwargs):
        """Set covers position."""
        data = {
            ATTR_ENTITY_ID: self._covers[KEY_POSITION],
            ATTR_POSITION: kwargs[ATTR_POSITION],
        }
        await self.hass.services.async_call(
            DOMAIN,
            SERVICE_SET_COVER_POSITION,
            data,
            blocking=True,
            context=self._context,
        )

    async def async_open_cover_tilt(self, **kwargs):
        """Tilt covers open."""
        data = {ATTR_ENTITY_ID: self._tilts[KEY_OPEN_CLOSE]}
        await self.hass.services.async_call(
            DOMAIN, SERVICE_OPEN_COVER_TILT, data, blocking=True, context=self._context
        )

    async def async_close_cover_tilt(self, **kwargs):
        """Tilt covers closed."""
        data = {ATTR_ENTITY_ID: self._tilts[KEY_OPEN_CLOSE]}
        await self.hass.services.async_call(
            DOMAIN, SERVICE_CLOSE_COVER_TILT, data, blocking=True, context=self._context
        )

    async def async_stop_cover_tilt(self, **kwargs):
        """Stop cover tilt."""
        data = {ATTR_ENTITY_ID: self._tilts[KEY_STOP]}
        await self.hass.services.async_call(
            DOMAIN, SERVICE_STOP_COVER_TILT, data, blocking=True, context=self._context
        )

    async def async_set_cover_tilt_position(self, **kwargs):
        """Set tilt position."""
        data = {
            ATTR_ENTITY_ID: self._tilts[KEY_POSITION],
            ATTR_TILT_POSITION: kwargs[ATTR_TILT_POSITION],
        }
        await self.hass.services.async_call(
            DOMAIN,
            SERVICE_SET_COVER_TILT_POSITION,
            data,
            blocking=True,
            context=self._context,
        )

    async def async_update(self):
        """Update state and attributes."""
        self._assumed_state = False

        self._is_closed = True
        self._is_closing = False
        self._is_opening = False
        for entity_id in self._entities:
            state = self.hass.states.get(entity_id)
            if not state:
                continue
            if state.state == STATE_OPEN:
                self._is_closed = False
                break
            if state.state == STATE_CLOSING:
                self._is_closing = True
                break
            if state.state == STATE_OPENING:
                self._is_opening = True
                break

        self._cover_position = None
        if self._covers[KEY_POSITION]:
            position = -1
            self._cover_position = 0 if self.is_closed else 100
            for entity_id in self._covers[KEY_POSITION]:
                state = self.hass.states.get(entity_id)
                pos = state.attributes.get(ATTR_CURRENT_POSITION)
                if position == -1:
                    position = pos
                elif position != pos:
                    self._assumed_state = True
                    break
            else:
                if position != -1:
                    self._cover_position = position

        self._tilt_position = None
        if self._tilts[KEY_POSITION]:
            position = -1
            self._tilt_position = 100
            for entity_id in self._tilts[KEY_POSITION]:
                state = self.hass.states.get(entity_id)
                pos = state.attributes.get(ATTR_CURRENT_TILT_POSITION)
                if position == -1:
                    position = pos
                elif position != pos:
                    self._assumed_state = True
                    break
            else:
                if position != -1:
                    self._tilt_position = position

        supported_features = 0
        supported_features |= (
            SUPPORT_OPEN | SUPPORT_CLOSE if self._covers[KEY_OPEN_CLOSE] else 0
        )
        supported_features |= SUPPORT_STOP if self._covers[KEY_STOP] else 0
        supported_features |= SUPPORT_SET_POSITION if self._covers[KEY_POSITION] else 0
        supported_features |= (
            SUPPORT_OPEN_TILT | SUPPORT_CLOSE_TILT if self._tilts[KEY_OPEN_CLOSE] else 0
        )
        supported_features |= SUPPORT_STOP_TILT if self._tilts[KEY_STOP] else 0
        supported_features |= (
            SUPPORT_SET_TILT_POSITION if self._tilts[KEY_POSITION] else 0
        )
        self._supported_features = supported_features

        if not self._assumed_state:
            for entity_id in self._entities:
                state = self.hass.states.get(entity_id)
                if state and state.attributes.get(ATTR_ASSUMED_STATE):
                    self._assumed_state = True
                    break<|MERGE_RESOLUTION|>--- conflicted
+++ resolved
@@ -159,11 +159,7 @@
                 self.hass, self._entities, self._update_supported_features_event
             )
         )
-<<<<<<< HEAD
-        super().async_added_to_hass()
-=======
         await super().async_added_to_hass()
->>>>>>> 4642cff8
 
     @property
     def name(self):
