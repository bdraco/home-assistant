--- conflicted
+++ resolved
@@ -6,12 +6,8 @@
 
 from homeassistant.components.select import SelectEntity
 from homeassistant.config_entries import ConfigEntry
-<<<<<<< HEAD
-from homeassistant.core import HomeAssistant, callback
-=======
 from homeassistant.const import CONF_NAME
 from homeassistant.core import HassJob, HomeAssistant, callback
->>>>>>> d672bafa
 from homeassistant.helpers.entity_platform import AddEntitiesCallback
 
 from .const import ACTIVITY_POWER_OFF, DOMAIN, HARMONY_DATA
@@ -29,7 +25,10 @@
 ) -> None:
     """Set up harmony activities select."""
     data: HarmonyData = hass.data[DOMAIN][entry.entry_id][HARMONY_DATA]
-    async_add_entities([HarmonyActivitySelect(data)])
+    _LOGGER.debug("creating select for %s hub activities", entry.data[CONF_NAME])
+    async_add_entities(
+        [HarmonyActivitySelect(f"{entry.data[CONF_NAME]} Activities", data)]
+    )
 
 
 class HarmonyActivitySelect(HarmonyEntity, SelectEntity):
@@ -37,12 +36,13 @@
 
     _attr_translation_key = "activities"
 
-    def __init__(self, data: HarmonyData) -> None:
+    def __init__(self, name: str, data: HarmonyData) -> None:
         """Initialize HarmonyActivitySelect class."""
         super().__init__(data=data)
         self._data = data
         self._attr_unique_id = self._data.unique_id
         self._attr_device_info = self._data.device_info(DOMAIN)
+        self._attr_name = name
 
     @property
     def options(self) -> list[str]:
