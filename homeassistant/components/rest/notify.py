--- conflicted
+++ resolved
@@ -32,8 +32,6 @@
 
 from . import DOMAIN, PLATFORMS
 
-from . import setup_reload_service
-
 CONF_DATA = "data"
 CONF_DATA_TEMPLATE = "data_template"
 CONF_MESSAGE_PARAMETER_NAME = "message_param_name"
@@ -72,11 +70,7 @@
 
 def get_service(hass, config, discovery_info=None):
     """Get the RESTful notification service."""
-<<<<<<< HEAD
-    setup_reload_service(hass)
-=======
     setup_reload_service(hass, DOMAIN, PLATFORMS)
->>>>>>> 04d961fe
 
     resource = config.get(CONF_RESOURCE)
     method = config.get(CONF_METHOD)
