"""Support UPNP discovery method that mimics Hue hubs."""
import asyncio
import logging
import socket

from aiohttp import web

from homeassistant import core
from homeassistant.components.http import HomeAssistantView

from .const import HUE_SERIAL_NUMBER, HUE_UUID

_LOGGER = logging.getLogger(__name__)

BROADCAST_PORT = 1900
BROADCAST_ADDR = "239.255.255.250"


class DescriptionXmlView(HomeAssistantView):
    """Handles requests for the description.xml file."""

    url = "/description.xml"
    name = "description:xml"
    requires_auth = False

    def __init__(self, config):
        """Initialize the instance of the view."""
        self.config = config

    @core.callback
    def get(self, request):
        """Handle a GET request."""
        resp_text = f"""<?xml version="1.0" encoding="UTF-8" ?>
<root xmlns="urn:schemas-upnp-org:device-1-0">
<specVersion>
<major>1</major>
<minor>0</minor>
</specVersion>
<URLBase>http://{self.config.advertise_ip}:{self.config.advertise_port}/</URLBase>
<device>
<deviceType>urn:schemas-upnp-org:device:Basic:1</deviceType>
<friendlyName>Home Assistant Bridge ({self.config.advertise_ip})</friendlyName>
<manufacturer>Royal Philips Electronics</manufacturer>
<manufacturerURL>http://www.philips.com</manufacturerURL>
<modelDescription>Philips hue Personal Wireless Lighting</modelDescription>
<modelName>Philips hue bridge 2015</modelName>
<modelNumber>BSB002</modelNumber>
<modelURL>http://www.meethue.com</modelURL>
<serialNumber>{HUE_SERIAL_NUMBER}</serialNumber>
<UDN>uuid:{HUE_UUID}</UDN>
</device>
</root>
"""

        return web.Response(text=resp_text, content_type="text/xml")


@core.callback
def create_upnp_datagram_endpoint(
    host_ip_addr, upnp_bind_multicast, advertise_ip, advertise_port,
):
    """Create the UPNP socket and protocol."""

    # Listen for UDP port 1900 packets sent to SSDP multicast address
    ssdp_socket = socket.socket(socket.AF_INET, socket.SOCK_DGRAM)
    ssdp_socket.setblocking(False)

    # Required for receiving multicast
    ssdp_socket.setsockopt(socket.SOL_SOCKET, socket.SO_REUSEADDR, 1)

    ssdp_socket.setsockopt(
        socket.SOL_IP, socket.IP_MULTICAST_IF, socket.inet_aton(host_ip_addr)
    )

    ssdp_socket.setsockopt(
        socket.SOL_IP,
        socket.IP_ADD_MEMBERSHIP,
        socket.inet_aton(BROADCAST_ADDR) + socket.inet_aton(host_ip_addr),
    )

    ssdp_socket.bind(("" if upnp_bind_multicast else host_ip_addr, BROADCAST_PORT))

    loop = asyncio.get_event_loop()

    return loop.create_datagram_endpoint(
        lambda: UPNPResponderProtocol(loop, ssdp_socket, advertise_ip, advertise_port),
        sock=ssdp_socket,
    )


class UPNPResponderProtocol:
    """Handle responding to UPNP/SSDP discovery requests."""

    def __init__(self, loop, ssdp_socket, advertise_ip, advertise_port):
        """Initialize the class."""
        self.transport = None
        self._loop = loop
        self._sock = ssdp_socket
        self.advertise_ip = advertise_ip
        self.advertise_port = advertise_port
        self._upnp_root_response = self._prepare_response(
            "upnp:rootdevice", f"uuid:{HUE_UUID}::upnp:rootdevice"
        )
        self._upnp_device_response = self._prepare_response(
            "urn:schemas-upnp-org:device:basic:1", f"uuid:{HUE_UUID}"
        )

    def connection_made(self, transport):
        """Set the transport."""
        self.transport = transport

    def connection_lost(self, exc):
        """Handle connection lost."""
<<<<<<< HEAD
        _LOGGER.debug("UPNP Responder connection lost: %s", exc)
=======
>>>>>>> 2ae1153c

    def datagram_received(self, data, addr):
        """Respond to msearch packets."""
        decoded_data = data.decode("utf-8", errors="ignore")

        if "M-SEARCH" not in decoded_data:
            return

        _LOGGER.debug("UPNP Responder M-SEARCH method received: %s", data)
        # SSDP M-SEARCH method received, respond to it with our info
        response = self._handle_request(decoded_data)
        _LOGGER.debug("UPNP Responder responding with: %s", response)
        self.transport.sendto(response, addr)

<<<<<<< HEAD
    def error_received(self, exc):
=======
    def error_received(self, exc):  # pylint: disable=no-self-use
>>>>>>> 2ae1153c
        """Log UPNP errors."""
        _LOGGER.error("UPNP Error received: %s", exc)

    def close(self):
        """Stop the server."""
        _LOGGER.info("UPNP responder shutting down")
        if self.transport:
            self.transport.close()
        self._loop.remove_writer(self._sock.fileno())
        self._loop.remove_reader(self._sock.fileno())
        self._sock.close()

    def _handle_request(self, decoded_data):
        if "upnp:rootdevice" in decoded_data:
            return self._upnp_root_response

        return self._upnp_device_response

    def _prepare_response(self, search_target, unique_service_name):
        # Note that the double newline at the end of
        # this string is required per the SSDP spec
        response = f"""HTTP/1.1 200 OK
CACHE-CONTROL: max-age=60
EXT:
LOCATION: http://{self.advertise_ip}:{self.advertise_port}/description.xml
SERVER: FreeRTOS/6.0.5, UPnP/1.0, IpBridge/1.16.0
hue-bridgeid: {HUE_SERIAL_NUMBER}
ST: {search_target}
USN: {unique_service_name}

"""
        return response.replace("\n", "\r\n").encode("utf-8")<|MERGE_RESOLUTION|>--- conflicted
+++ resolved
@@ -111,10 +111,6 @@
 
     def connection_lost(self, exc):
         """Handle connection lost."""
-<<<<<<< HEAD
-        _LOGGER.debug("UPNP Responder connection lost: %s", exc)
-=======
->>>>>>> 2ae1153c
 
     def datagram_received(self, data, addr):
         """Respond to msearch packets."""
@@ -129,11 +125,7 @@
         _LOGGER.debug("UPNP Responder responding with: %s", response)
         self.transport.sendto(response, addr)
 
-<<<<<<< HEAD
-    def error_received(self, exc):
-=======
     def error_received(self, exc):  # pylint: disable=no-self-use
->>>>>>> 2ae1153c
         """Log UPNP errors."""
         _LOGGER.error("UPNP Error received: %s", exc)
 
