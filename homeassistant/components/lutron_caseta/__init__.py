--- conflicted
+++ resolved
@@ -24,11 +24,6 @@
     ATTR_AREA_NAME,
     ATTR_BUTTON_NUMBER,
     ATTR_DEVICE_NAME,
-<<<<<<< HEAD
-    ATTR_INTERGRATION_ID,
-    ATTR_MODEL,
-=======
->>>>>>> 62078403
     ATTR_SERIAL,
     ATTR_TYPE,
     BRIDGE_DEVICE,
@@ -160,10 +155,6 @@
     )
     _async_subscribe_pico_remote_events(hass, lip, button_devices_by_lip_id)
     data[BUTTON_DEVICES] = button_devices_by_dr_id
-<<<<<<< HEAD
-    _LOGGER.debug("Button devices: %s", data[BUTTON_DEVICES])
-=======
->>>>>>> 62078403
     data[BRIDGE_LIP] = lip
 
 
@@ -255,15 +246,8 @@
         hass.bus.async_fire(
             LUTRON_CASETA_BUTTON_EVENT,
             {
-<<<<<<< HEAD
-                ATTR_INTERGRATION_ID: lip_message.integration_id,
                 ATTR_SERIAL: device.get("serial"),
                 ATTR_TYPE: device.get("type"),
-                ATTR_MODEL: device.get("model"),
-=======
-                ATTR_SERIAL: device.get("serial"),
-                ATTR_TYPE: device.get("type"),
->>>>>>> 62078403
                 ATTR_BUTTON_NUMBER: lip_message.action_number,
                 ATTR_DEVICE_NAME: device["Name"],
                 ATTR_AREA_NAME: device.get("Area", {}).get("Name"),
