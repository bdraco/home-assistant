--- conflicted
+++ resolved
@@ -6,12 +6,14 @@
     BinarySensorEntity,
 )
 from homeassistant.config_entries import ConfigEntry
+from homeassistant.const import ATTR_SUGGESTED_AREA
 from homeassistant.core import HomeAssistant
 from homeassistant.helpers.device_registry import DeviceEntryType
+from homeassistant.helpers.entity import DeviceInfo
 from homeassistant.helpers.entity_platform import AddEntitiesCallback
 
-from . import DOMAIN as CASETA_DOMAIN, LutronCasetaDevice
-from .const import BRIDGE_DEVICE, BRIDGE_LEAP
+from . import DOMAIN as CASETA_DOMAIN, LutronCasetaDevice, _area_and_name_from_name
+from .const import BRIDGE_DEVICE, BRIDGE_LEAP, CONFIG_URL, MANUFACTURER, UNASSIGNED_AREA
 
 
 async def async_setup_entry(
@@ -43,9 +45,6 @@
     def __init__(self, device, bridge, bridge_device):
         """Init an occupancy sensor."""
         super().__init__(device, bridge, bridge_device)
-<<<<<<< HEAD
-        self._attr_device_info["entry_type"] = DeviceEntryType.SERVICE
-=======
         info = DeviceInfo(
             identifiers={(CASETA_DOMAIN, self.unique_id)},
             manufacturer=MANUFACTURER,
@@ -59,7 +58,6 @@
         if area != UNASSIGNED_AREA:
             info[ATTR_SUGGESTED_AREA] = area
         self._attr_device_info = info
->>>>>>> c25b5abb
 
     @property
     def device_class(self):
