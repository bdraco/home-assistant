--- conflicted
+++ resolved
@@ -2,18 +2,16 @@
 
 from __future__ import annotations
 
+from typing import Any
+
 from homeassistant.components.button import ButtonEntity
 from homeassistant.core import HomeAssistant
+from homeassistant.helpers.device_registry import DeviceInfo
 from homeassistant.helpers.entity_platform import AddEntitiesCallback
 
-<<<<<<< HEAD
-from . import LutronCasetaDevice
-from .models import LutronCasetaButtonDevice, LutronCasetaConfigEntry, LutronCasetaData
-=======
 from .device_trigger import LEAP_TO_DEVICE_TYPE_SUBTYPE_MAP
 from .entity import LutronCasetaEntity
 from .models import LutronCasetaConfigEntry, LutronCasetaData
->>>>>>> 622e9aa3
 
 
 async def async_setup_entry(
@@ -23,26 +21,66 @@
 ) -> None:
     """Set up Lutron pico and keypad buttons."""
     data = config_entry.runtime_data
-    async_add_entities(
-        LutronCasetaButton(data, button_device) for button_device in data.button_devices
-    )
+    bridge = data.bridge
+    button_devices = bridge.get_buttons()
+    all_devices = data.bridge.get_devices()
+    keypads = data.keypad_data.keypads
+    entities: list[LutronCasetaButton] = []
+
+    for device in button_devices.values():
+        parent_keypad = keypads[device["parent_device"]]
+        parent_device_info = parent_keypad["device_info"]
+
+        enabled_default = True
+        if not (device_name := device.get("device_name")):
+            # device name (button name) is missing, probably a caseta pico
+            # try to get the name using the button number from the triggers
+            # disable the button by default
+            enabled_default = False
+            keypad_device = all_devices[device["parent_device"]]
+            button_numbers = LEAP_TO_DEVICE_TYPE_SUBTYPE_MAP.get(
+                keypad_device["type"],
+                {},
+            )
+            device_name = (
+                button_numbers.get(
+                    int(device["button_number"]),
+                    f"button {device['button_number']}",
+                )
+                .replace("_", " ")
+                .title()
+            )
+
+        # Append the child device name to the end of the parent keypad
+        # name to create the entity name
+        full_name = f'{parent_device_info.get("name")} {device_name}'
+        # Set the device_info to the same as the Parent Keypad
+        # The entities will be nested inside the keypad device
+        entities.append(
+            LutronCasetaButton(
+                device, data, full_name, enabled_default, parent_device_info
+            ),
+        )
+
+    async_add_entities(entities)
 
 
 class LutronCasetaButton(LutronCasetaEntity, ButtonEntity):
     """Representation of a Lutron pico and keypad button."""
 
-    _attr_has_entity_name = True
-
     def __init__(
         self,
+        device: dict[str, Any],
         data: LutronCasetaData,
-        button_device: LutronCasetaButtonDevice,
+        full_name: str,
+        enabled_default: bool,
+        device_info: DeviceInfo,
     ) -> None:
         """Init a button entity."""
-        super().__init__(button_device.device, data)
-        self._attr_entity_registry_enabled_default = button_device.user_defined_name
-        self._attr_name = button_device.button_name
-        self._attr_device_info = button_device.parent_device_info
+        super().__init__(device, data)
+        self._attr_entity_registry_enabled_default = enabled_default
+        self._attr_name = full_name
+        self._attr_device_info = device_info
 
     async def async_press(self) -> None:
         """Send a button press event."""
