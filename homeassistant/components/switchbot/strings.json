--- conflicted
+++ resolved
@@ -31,11 +31,7 @@
         }
       },
       "lock_choose_method": {
-<<<<<<< HEAD
-        "description": "A SwitchBot lock can be set up in Home Assistant in two different ways.\n\nYou can enter the key id and encryption key yourself, or Home Asssistant can import them from your SwitchBot account.",
-=======
         "description": "A SwitchBot lock can be set up in Home Assistant in two different ways.\n\nYou can enter the key id and encryption key yourself, or Home Assistant can import them from your SwitchBot account.",
->>>>>>> 208b2815
         "menu_options": {
           "lock_auth": "SwitchBot account (recommended)",
           "lock_key": "Enter lock encryption key manually"
