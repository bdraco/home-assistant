{
  "domain": "switchbot",
  "name": "SwitchBot",
  "documentation": "https://www.home-assistant.io/integrations/switchbot",
<<<<<<< HEAD
  "requirements": ["PySwitchbot==0.34.0"],
=======
  "requirements": ["PySwitchbot==0.33.0"],
>>>>>>> 6b0bf46c
  "config_flow": true,
  "dependencies": ["bluetooth"],
  "codeowners": [
    "@bdraco",
    "@danielhiversen",
    "@RenierM26",
    "@murtas",
    "@Eloston",
    "@dsypniewski"
  ],
  "bluetooth": [
    {
      "service_data_uuid": "00000d00-0000-1000-8000-00805f9b34fb",
      "connectable": false
    },
    {
      "service_data_uuid": "0000fd3d-0000-1000-8000-00805f9b34fb",
      "connectable": false
    },
    {
      "service_uuid": "cba20d00-224d-11e6-9fb8-0002a5d5c51b",
      "connectable": false
    },
    {
      "manufacturer_id": 2409,
      "connectable": false
    },
    {
      "manufacturer_id": 89,
      "connectable": true
    },
    {
      "manufacturer_id": 741,
      "connectable": true
    }
  ],
  "iot_class": "local_push",
  "loggers": ["switchbot"]
}<|MERGE_RESOLUTION|>--- conflicted
+++ resolved
@@ -2,11 +2,7 @@
   "domain": "switchbot",
   "name": "SwitchBot",
   "documentation": "https://www.home-assistant.io/integrations/switchbot",
-<<<<<<< HEAD
-  "requirements": ["PySwitchbot==0.34.0"],
-=======
   "requirements": ["PySwitchbot==0.33.0"],
->>>>>>> 6b0bf46c
   "config_flow": true,
   "dependencies": ["bluetooth"],
   "codeowners": [
