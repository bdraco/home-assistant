"""Constants for the switchbot integration."""
DOMAIN = "switchbot"
MANUFACTURER = "switchbot"

# Config Attributes
ATTR_BOT = "bot"
ATTR_CURTAIN = "curtain"
ATTR_HYGROMETER = "hygrometer"
ATTR_CONTACT = "contact"
ATTR_PLUG = "plug"
<<<<<<< HEAD
ATTR_MOTION = "motion"
=======
>>>>>>> 44b62132
DEFAULT_NAME = "Switchbot"

SUPPORTED_MODEL_TYPES = {
    "WoHand": ATTR_BOT,
    "WoCurtain": ATTR_CURTAIN,
    "WoSensorTH": ATTR_HYGROMETER,
    "WoContact": ATTR_CONTACT,
    "WoPlug": ATTR_PLUG,
<<<<<<< HEAD
    "WoMotion": ATTR_MOTION,
=======
>>>>>>> 44b62132
}

# Config Defaults
DEFAULT_RETRY_COUNT = 3

# Config Options
CONF_RETRY_COUNT = "retry_count"

# Deprecated config Entry Options to be removed in 2023.4
CONF_TIME_BETWEEN_UPDATE_COMMAND = "update_time"
CONF_RETRY_TIMEOUT = "retry_timeout"
CONF_SCAN_TIMEOUT = "scan_timeout"<|MERGE_RESOLUTION|>--- conflicted
+++ resolved
@@ -8,10 +8,7 @@
 ATTR_HYGROMETER = "hygrometer"
 ATTR_CONTACT = "contact"
 ATTR_PLUG = "plug"
-<<<<<<< HEAD
 ATTR_MOTION = "motion"
-=======
->>>>>>> 44b62132
 DEFAULT_NAME = "Switchbot"
 
 SUPPORTED_MODEL_TYPES = {
@@ -20,10 +17,7 @@
     "WoSensorTH": ATTR_HYGROMETER,
     "WoContact": ATTR_CONTACT,
     "WoPlug": ATTR_PLUG,
-<<<<<<< HEAD
-    "WoMotion": ATTR_MOTION,
-=======
->>>>>>> 44b62132
+    "WoPresence": ATTR_MOTION,
 }
 
 # Config Defaults
