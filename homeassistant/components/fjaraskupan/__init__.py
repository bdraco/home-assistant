"""The Fjäråskupan integration."""
from __future__ import annotations

from collections.abc import Callable
from dataclasses import dataclass
from datetime import timedelta
import logging

from bleak import BleakScanner
from bleak.backends.device import BLEDevice
from bleak.backends.scanner import AdvertisementData
from fjaraskupan import Device, State, device_filter

from homeassistant.config_entries import ConfigEntry
from homeassistant.const import EVENT_HOMEASSISTANT_STOP, Platform
from homeassistant.core import Event, HomeAssistant, callback
from homeassistant.helpers.dispatcher import (
    async_dispatcher_connect,
    async_dispatcher_send,
)
from homeassistant.helpers.entity import DeviceInfo, Entity
from homeassistant.helpers.entity_platform import AddEntitiesCallback
from homeassistant.helpers.update_coordinator import DataUpdateCoordinator, UpdateFailed

from .const import DISPATCH_DETECTION, DOMAIN

PLATFORMS = [
    Platform.BINARY_SENSOR,
    Platform.FAN,
    Platform.LIGHT,
    Platform.NUMBER,
    Platform.SENSOR,
]

_LOGGER = logging.getLogger(__name__)


class Coordinator(DataUpdateCoordinator[State]):
    """Update coordinator for each device."""

    def __init__(
        self, hass: HomeAssistant, device: Device, device_info: DeviceInfo
    ) -> None:
        """Initialize the coordinator."""
        self.device = device
        self.device_info = device_info
        self._refresh_was_scheduled = False

        super().__init__(
            hass, _LOGGER, name="Fjäråskupan", update_interval=timedelta(seconds=120)
        )

    async def _async_refresh(
        self,
        log_failures: bool = True,
        raise_on_auth_failed: bool = False,
        scheduled: bool = False,
    ) -> None:
        self._refresh_was_scheduled = scheduled
        await super()._async_refresh(
            log_failures=log_failures,
            raise_on_auth_failed=raise_on_auth_failed,
            scheduled=scheduled,
        )

    async def _async_update_data(self) -> State:
        """Handle an explicit update request."""
        if self._refresh_was_scheduled:
            raise UpdateFailed("No data received within schedule.")

        await self.device.update()
        return self.device.state

    def detection_callback(
        self, ble_device: BLEDevice, advertisement_data: AdvertisementData
    ) -> None:
        """Handle a new announcement of data."""
        self.device.detection_callback(ble_device, advertisement_data)
        self.async_set_updated_data(self.device.state)


@dataclass
class EntryState:
    """Store state of config entry."""

    scanner: BleakScanner
    coordinators: dict[str, Coordinator]


async def async_setup_entry(hass: HomeAssistant, entry: ConfigEntry) -> bool:
    """Set up Fjäråskupan from a config entry."""

    scanner = BleakScanner(filters={"DuplicateData": True})

    state = EntryState(scanner, {})
    hass.data.setdefault(DOMAIN, {})
    hass.data[DOMAIN][entry.entry_id] = state

    async def detection_callback(
        ble_device: BLEDevice, advertisement_data: AdvertisementData
    ) -> None:
        if data := state.coordinators.get(ble_device.address):
            _LOGGER.debug(
                "Update: %s %s - %s", ble_device.name, ble_device, advertisement_data
            )

            data.detection_callback(ble_device, advertisement_data)
        else:
            if not device_filter(ble_device, advertisement_data):
                return

            _LOGGER.debug(
                "Detected: %s %s - %s", ble_device.name, ble_device, advertisement_data
            )

            device = Device(ble_device)
            device_info = DeviceInfo(
                identifiers={(DOMAIN, ble_device.address)},
                manufacturer="Fjäråskupan",
                name="Fjäråskupan",
            )

            coordinator: Coordinator = Coordinator(hass, device, device_info)
            coordinator.detection_callback(ble_device, advertisement_data)

            state.coordinators[ble_device.address] = coordinator
            async_dispatcher_send(
                hass, f"{DISPATCH_DETECTION}.{entry.entry_id}", coordinator
            )

    scanner.register_detection_callback(detection_callback)
    await scanner.start()

<<<<<<< HEAD
    await hass.config_entries.async_forward_entry_setups(entry, PLATFORMS)
=======
    async def on_hass_stop(event: Event) -> None:
        await scanner.stop()

    entry.async_on_unload(
        hass.bus.async_listen_once(EVENT_HOMEASSISTANT_STOP, on_hass_stop)
    )

    hass.config_entries.async_setup_platforms(entry, PLATFORMS)
>>>>>>> a7955863
    return True


@callback
def async_setup_entry_platform(
    hass: HomeAssistant,
    entry: ConfigEntry,
    async_add_entities: AddEntitiesCallback,
    constructor: Callable[[Coordinator], list[Entity]],
) -> None:
    """Set up a platform with added entities."""

    entry_state: EntryState = hass.data[DOMAIN][entry.entry_id]
    async_add_entities(
        entity
        for coordinator in entry_state.coordinators.values()
        for entity in constructor(coordinator)
    )

    @callback
    def _detection(coordinator: Coordinator) -> None:
        async_add_entities(constructor(coordinator))

    entry.async_on_unload(
        async_dispatcher_connect(
            hass, f"{DISPATCH_DETECTION}.{entry.entry_id}", _detection
        )
    )


async def async_unload_entry(hass: HomeAssistant, entry: ConfigEntry) -> bool:
    """Unload a config entry."""
    unload_ok = await hass.config_entries.async_unload_platforms(entry, PLATFORMS)
    if unload_ok:
        entry_state: EntryState = hass.data[DOMAIN].pop(entry.entry_id)
        await entry_state.scanner.stop()

    return unload_ok<|MERGE_RESOLUTION|>--- conflicted
+++ resolved
@@ -131,9 +131,6 @@
     scanner.register_detection_callback(detection_callback)
     await scanner.start()
 
-<<<<<<< HEAD
-    await hass.config_entries.async_forward_entry_setups(entry, PLATFORMS)
-=======
     async def on_hass_stop(event: Event) -> None:
         await scanner.stop()
 
@@ -142,7 +139,6 @@
     )
 
     hass.config_entries.async_setup_platforms(entry, PLATFORMS)
->>>>>>> a7955863
     return True
 
 
