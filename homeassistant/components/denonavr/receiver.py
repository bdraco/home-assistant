"""Code to handle a DenonAVR receiver."""
import logging
from typing import Optional

from denonavr import DenonAVR
from denonavr.exceptions import AvrNetworkError, AvrTimoutError
import httpx
<<<<<<< HEAD
=======

from homeassistant.config_entries import ENTRY_STATE_SETUP_RETRY
>>>>>>> 80889d75

_LOGGER = logging.getLogger(__name__)


class ConnectDenonAVR:
    """Class to async connect to a DenonAVR receiver."""

    def __init__(
        self,
        host: str,
        timeout: float,
        show_all_inputs: bool,
        zone2: bool,
        zone3: bool,
        async_client: httpx.AsyncClient,
<<<<<<< HEAD
=======
        entry_state: Optional[str] = None,
>>>>>>> 80889d75
    ):
        """Initialize the class."""
        self._async_client = async_client
        self._receiver = None
        self._host = host
        self._show_all_inputs = show_all_inputs
        self._timeout = timeout
        self._entry_state = entry_state

        self._zones = {}
        if zone2:
            self._zones["Zone2"] = None
        if zone3:
            self._zones["Zone3"] = None

    @property
    def receiver(self) -> Optional[DenonAVR]:
        """Return the class containing all connections to the receiver."""
        return self._receiver

    async def async_connect_receiver(self) -> bool:
        """Connect to the DenonAVR receiver."""
        if not await self.async_init_receiver_class():
            return False

        if (
            self._receiver.manufacturer is None
            or self._receiver.name is None
            or self._receiver.model_name is None
            or self._receiver.receiver_type is None
        ):
            _LOGGER.error(
                "Missing receiver information: manufacturer '%s', name '%s', model '%s', type '%s'",
                self._receiver.manufacturer,
                self._receiver.name,
                self._receiver.model_name,
                self._receiver.receiver_type,
            )
            return False

        _LOGGER.debug(
            "%s receiver %s at host %s connected, model %s, serial %s, type %s",
            self._receiver.manufacturer,
            self._receiver.name,
            self._receiver.host,
            self._receiver.model_name,
            self._receiver.serial_number,
            self._receiver.receiver_type,
        )

        return True

    async def async_init_receiver_class(self) -> bool:
        """Initialize the DenonAVR class asynchronously."""
        self._receiver = DenonAVR(
            host=self._host,
            show_all_inputs=self._show_all_inputs,
            timeout=self._timeout,
            add_zones=self._zones,
        )
        # Use httpx.AsyncClient provided by Home Assistant
        self._receiver.set_async_client(self._async_client)
        try:
            await self._receiver.async_setup()
        except AvrTimoutError:
<<<<<<< HEAD
            _LOGGER.error(
                "Timeout error during setup of denonavr on host %s", self._host
            )
            return False
        except AvrNetworkError:
            _LOGGER.error(
                "Network error during setup of denonavr on host %s", self._host
            )
=======
            if self._entry_state == ENTRY_STATE_SETUP_RETRY:
                _LOGGER.debug(
                    "Timeout error during setup of denonavr on host %s", self._host
                )
            else:
                _LOGGER.error(
                    "Timeout error during setup of denonavr on host %s", self._host
                )
            return False
        except AvrNetworkError:
            if self._entry_state == ENTRY_STATE_SETUP_RETRY:
                _LOGGER.debug(
                    "Network error during setup of denonavr on host %s", self._host
                )
            else:
                _LOGGER.error(
                    "Network error during setup of denonavr on host %s", self._host
                )
>>>>>>> 80889d75
            return False

        return True<|MERGE_RESOLUTION|>--- conflicted
+++ resolved
@@ -5,11 +5,8 @@
 from denonavr import DenonAVR
 from denonavr.exceptions import AvrNetworkError, AvrTimoutError
 import httpx
-<<<<<<< HEAD
-=======
 
 from homeassistant.config_entries import ENTRY_STATE_SETUP_RETRY
->>>>>>> 80889d75
 
 _LOGGER = logging.getLogger(__name__)
 
@@ -25,10 +22,7 @@
         zone2: bool,
         zone3: bool,
         async_client: httpx.AsyncClient,
-<<<<<<< HEAD
-=======
         entry_state: Optional[str] = None,
->>>>>>> 80889d75
     ):
         """Initialize the class."""
         self._async_client = async_client
@@ -94,16 +88,6 @@
         try:
             await self._receiver.async_setup()
         except AvrTimoutError:
-<<<<<<< HEAD
-            _LOGGER.error(
-                "Timeout error during setup of denonavr on host %s", self._host
-            )
-            return False
-        except AvrNetworkError:
-            _LOGGER.error(
-                "Network error during setup of denonavr on host %s", self._host
-            )
-=======
             if self._entry_state == ENTRY_STATE_SETUP_RETRY:
                 _LOGGER.debug(
                     "Timeout error during setup of denonavr on host %s", self._host
@@ -122,7 +106,6 @@
                 _LOGGER.error(
                     "Network error during setup of denonavr on host %s", self._host
                 )
->>>>>>> 80889d75
             return False
 
         return True