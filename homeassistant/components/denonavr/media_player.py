"""Support for Denon AVR receivers using their HTTP interface."""
from __future__ import annotations

from collections.abc import Awaitable, Callable, Coroutine
from datetime import timedelta
from functools import wraps
import logging
from typing import Any, Concatenate, ParamSpec, TypeVar

from denonavr import DenonAVR
from denonavr.const import POWER_ON, STATE_OFF, STATE_ON, STATE_PAUSED, STATE_PLAYING
from denonavr.exceptions import (
    AvrCommandError,
    AvrForbiddenError,
    AvrNetworkError,
    AvrTimoutError,
    DenonAvrError,
)
import voluptuous as vol

from homeassistant.components.media_player import (
    MediaPlayerEntity,
    MediaPlayerEntityFeature,
    MediaPlayerState,
    MediaType,
)
from homeassistant.config_entries import ConfigEntry
from homeassistant.const import ATTR_COMMAND, CONF_HOST, CONF_MODEL
from homeassistant.core import HomeAssistant
from homeassistant.helpers import config_validation as cv, entity_platform
from homeassistant.helpers.entity import DeviceInfo
from homeassistant.helpers.entity_platform import AddEntitiesCallback

from . import CONF_RECEIVER
from .config_flow import (
    CONF_MANUFACTURER,
    CONF_SERIAL_NUMBER,
    CONF_TYPE,
    CONF_UPDATE_AUDYSSEY,
    DEFAULT_UPDATE_AUDYSSEY,
    DOMAIN,
)

_LOGGER = logging.getLogger(__name__)

ATTR_SOUND_MODE_RAW = "sound_mode_raw"
ATTR_DYNAMIC_EQ = "dynamic_eq"

SUPPORT_DENON = (
    MediaPlayerEntityFeature.VOLUME_STEP
    | MediaPlayerEntityFeature.VOLUME_MUTE
    | MediaPlayerEntityFeature.TURN_ON
    | MediaPlayerEntityFeature.TURN_OFF
    | MediaPlayerEntityFeature.SELECT_SOURCE
    | MediaPlayerEntityFeature.VOLUME_SET
)

SUPPORT_MEDIA_MODES = (
    MediaPlayerEntityFeature.PLAY_MEDIA
    | MediaPlayerEntityFeature.PAUSE
    | MediaPlayerEntityFeature.PREVIOUS_TRACK
    | MediaPlayerEntityFeature.NEXT_TRACK
    | MediaPlayerEntityFeature.VOLUME_SET
    | MediaPlayerEntityFeature.PLAY
)

SCAN_INTERVAL = timedelta(seconds=10)
PARALLEL_UPDATES = 1

# Services
SERVICE_GET_COMMAND = "get_command"
SERVICE_SET_DYNAMIC_EQ = "set_dynamic_eq"
SERVICE_UPDATE_AUDYSSEY = "update_audyssey"

_DenonDeviceT = TypeVar("_DenonDeviceT", bound="DenonDevice")
_R = TypeVar("_R")
_P = ParamSpec("_P")


DENON_STATE_MAPPING = {
    STATE_ON: MediaPlayerState.ON,
    STATE_OFF: MediaPlayerState.OFF,
    STATE_PLAYING: MediaPlayerState.PLAYING,
    STATE_PAUSED: MediaPlayerState.PAUSED,
}


async def async_setup_entry(
    hass: HomeAssistant,
    config_entry: ConfigEntry,
    async_add_entities: AddEntitiesCallback,
) -> None:
    """Set up the DenonAVR receiver from a config entry."""
    entities = []
    data = hass.data[DOMAIN][config_entry.entry_id]
    receiver = data[CONF_RECEIVER]
    update_audyssey = config_entry.options.get(
        CONF_UPDATE_AUDYSSEY, DEFAULT_UPDATE_AUDYSSEY
    )
    for receiver_zone in receiver.zones.values():
        if config_entry.data[CONF_SERIAL_NUMBER] is not None:
            unique_id = f"{config_entry.unique_id}-{receiver_zone.zone}"
        else:
            unique_id = f"{config_entry.entry_id}-{receiver_zone.zone}"
        await receiver_zone.async_setup()
        entities.append(
            DenonDevice(
                receiver_zone,
                unique_id,
                config_entry,
                update_audyssey,
            )
        )
    _LOGGER.debug(
        "%s receiver at host %s initialized", receiver.manufacturer, receiver.host
    )

    # Register additional services
    platform = entity_platform.async_get_current_platform()
    platform.async_register_entity_service(
        SERVICE_GET_COMMAND,
        {vol.Required(ATTR_COMMAND): cv.string},
        f"async_{SERVICE_GET_COMMAND}",
    )
    platform.async_register_entity_service(
        SERVICE_SET_DYNAMIC_EQ,
        {vol.Required(ATTR_DYNAMIC_EQ): cv.boolean},
        f"async_{SERVICE_SET_DYNAMIC_EQ}",
    )
    platform.async_register_entity_service(
        SERVICE_UPDATE_AUDYSSEY,
        {},
        f"async_{SERVICE_UPDATE_AUDYSSEY}",
    )

    async_add_entities(entities, update_before_add=True)


def async_log_errors(
    func: Callable[Concatenate[_DenonDeviceT, _P], Awaitable[_R]],
) -> Callable[Concatenate[_DenonDeviceT, _P], Coroutine[Any, Any, _R | None]]:
    """Log errors occurred when calling a Denon AVR receiver.

    Decorates methods of DenonDevice class.
    Declaration of staticmethod for this method is at the end of this class.
    """

    @wraps(func)
    async def wrapper(
        self: _DenonDeviceT, *args: _P.args, **kwargs: _P.kwargs
    ) -> _R | None:
        # pylint: disable=protected-access
        available = True
        try:
            return await func(self, *args, **kwargs)
        except AvrTimoutError:
            available = False
            if self.available:
                _LOGGER.warning(
                    (
                        "Timeout connecting to Denon AVR receiver at host %s. "
                        "Device is unavailable"
                    ),
                    self._receiver.host,
                )
                self._attr_available = False
        except AvrNetworkError:
            available = False
            if self.available:
                _LOGGER.warning(
                    (
                        "Network error connecting to Denon AVR receiver at host %s. "
                        "Device is unavailable"
                    ),
                    self._receiver.host,
                )
                self._attr_available = False
        except AvrForbiddenError:
            available = False
            if self.available:
                _LOGGER.warning(
                    (
                        "Denon AVR receiver at host %s responded with HTTP 403 error. "
                        "Device is unavailable. Please consider power cycling your "
                        "receiver"
                    ),
                    self._receiver.host,
                )
                self._attr_available = False
        except AvrCommandError as err:
            available = False
            _LOGGER.error(
                "Command %s failed with error: %s",
                func.__name__,
                err,
            )
        except DenonAvrError as err:
            available = False
            _LOGGER.error(
                "Error %s occurred in method %s for Denon AVR receiver",
                err,
                func.__name__,
                exc_info=True,
            )
        finally:
            if available and not self.available:
                _LOGGER.info(
                    "Denon AVR receiver at host %s is available again",
                    self._receiver.host,
                )
                self._attr_available = True
        return None

    return wrapper


class DenonDevice(MediaPlayerEntity):
    """Representation of a Denon Media Player Device."""

    def __init__(
        self,
        receiver: DenonAVR,
        unique_id: str,
        config_entry: ConfigEntry,
        update_audyssey: bool,
    ) -> None:
        """Initialize the device."""
        self._attr_name = receiver.name
        self._attr_unique_id = unique_id
        assert config_entry.unique_id
        self._attr_device_info = DeviceInfo(
            configuration_url=f"http://{config_entry.data[CONF_HOST]}/",
            hw_version=config_entry.data[CONF_TYPE],
            identifiers={(DOMAIN, config_entry.unique_id)},
            manufacturer=config_entry.data[CONF_MANUFACTURER],
            model=config_entry.data[CONF_MODEL],
            name=config_entry.title,
        )
        self._attr_sound_mode_list = receiver.sound_mode_list

        self._receiver = receiver
        self._update_audyssey = update_audyssey

        self._supported_features_base = SUPPORT_DENON
        self._supported_features_base |= (
            self._receiver.support_sound_mode
            and MediaPlayerEntityFeature.SELECT_SOUND_MODE
        )

        self._telnet_was_healthy: bool | None = None

<<<<<<< HEAD
        self._properties = [
            k for k, v in self.__class__.__dict__.items() if isinstance(v, property)
        ]
        self._property_hash = hash(0)

=======
>>>>>>> 0441a64c
    async def _telnet_callback(self, zone, event, parameter) -> None:
        """Process a telnet command callback."""
        # There are multiple checks implemented which reduce unnecessary updates of the ha state machine
        if zone != self._receiver.zone:
            return
        # Some updates trigger multiple events like one for artist and one for title for one change
        # We skip every event except the last one
        if event == "NS" and not parameter.startswith("E4"):
            return
        if event == "TA" and not parameter.startwith("ANNAME"):
            return
        if event == "HD" and not parameter.startswith("ALBUM"):
            return
<<<<<<< HEAD
        # Some event types fire more events than there are changes.
        # Thus, we check if there are changes before calling self.async_write_ha_state.
        property_values = ""
        for prop in self._properties:
            property_values += str(getattr(self, prop, ""))
        property_hash = hash(property_values)
        if property_hash != self._property_hash:
            self._property_hash = property_hash
            _LOGGER.warning(
                "Properties have changed, updating state: %s %s %s",
                zone,
                event,
                parameter,
            )
            self.async_write_ha_state()
        else:
            _LOGGER.warning(
                "Properties have NOT changed, skipping state update: %s %s %s",
                zone,
                event,
                parameter,
            )
=======
        self.async_write_ha_state()
>>>>>>> 0441a64c

    async def async_added_to_hass(self) -> None:
        """Register for telnet events."""
        self._receiver.register_callback("ALL", self._telnet_callback)

    async def async_will_remove_from_hass(self) -> None:
        """Clean up the entity."""
        self._receiver.unregister_callback("ALL", self._telnet_callback)

    @async_log_errors
    async def async_update(self) -> None:
        """Get the latest status information from device."""
        receiver = self._receiver

        # We can only skip the update if telnet was healthy after
        # the last update and is still healthy now to ensure that
        # we don't miss any state changes while telnet is down
        # or reconnecting.
        if (
            telnet_is_healthy := receiver.telnet_connected and receiver.telnet_healthy
        ) and self._telnet_was_healthy:
            return

        # if async_update raises an exception, we don't want to skip the next update
        # so we set _telnet_was_healthy to None here and only set it to the value
        # before the update if the update was successful
        self._telnet_was_healthy = None

        await receiver.async_update()

        self._telnet_was_healthy = telnet_is_healthy

        if self._update_audyssey:
            await receiver.async_update_audyssey()

    @property
    def state(self) -> MediaPlayerState | None:
        """Return the state of the device."""
        return DENON_STATE_MAPPING.get(self._receiver.state)

    @property
    def source_list(self):
        """Return a list of available input sources."""
        return self._receiver.input_func_list

    @property
    def is_volume_muted(self):
        """Return boolean if volume is currently muted."""
        return self._receiver.muted

    @property
    def volume_level(self):
        """Volume level of the media player (0..1)."""
        # Volume is sent in a format like -50.0. Minimum is -80.0,
        # maximum is 18.0
        if self._receiver.volume is None:
            return None
        return (float(self._receiver.volume) + 80) / 100

    @property
    def source(self):
        """Return the current input source."""
        return self._receiver.input_func

    @property
    def sound_mode(self):
        """Return the current matched sound mode."""
        return self._receiver.sound_mode

    @property
    def supported_features(self) -> MediaPlayerEntityFeature:
        """Flag media player features that are supported."""
        if self._receiver.input_func in self._receiver.netaudio_func_list:
            return self._supported_features_base | SUPPORT_MEDIA_MODES
        return self._supported_features_base

    @property
    def media_content_id(self):
        """Content ID of current playing media."""
        return None

    @property
    def media_content_type(self) -> MediaType:
        """Content type of current playing media."""
        if self._receiver.state in {MediaPlayerState.PLAYING, MediaPlayerState.PAUSED}:
            return MediaType.MUSIC
        return MediaType.CHANNEL

    @property
    def media_duration(self):
        """Duration of current playing media in seconds."""
        return None

    @property
    def media_image_url(self):
        """Image url of current playing media."""
        if self._receiver.input_func in self._receiver.playing_func_list:
            return self._receiver.image_url
        return None

    @property
    def media_title(self):
        """Title of current playing media."""
        if self._receiver.input_func not in self._receiver.playing_func_list:
            return self._receiver.input_func
        if self._receiver.title is not None:
            return self._receiver.title
        return self._receiver.frequency

    @property
    def media_artist(self):
        """Artist of current playing media, music track only."""
        if self._receiver.artist is not None:
            return self._receiver.artist
        return self._receiver.band

    @property
    def media_album_name(self):
        """Album name of current playing media, music track only."""
        if self._receiver.album is not None:
            return self._receiver.album
        return self._receiver.station

    @property
    def media_album_artist(self):
        """Album artist of current playing media, music track only."""
        return None

    @property
    def media_track(self):
        """Track number of current playing media, music track only."""
        return None

    @property
    def media_series_title(self):
        """Title of series of current playing media, TV show only."""
        return None

    @property
    def media_season(self):
        """Season of current playing media, TV show only."""
        return None

    @property
    def media_episode(self):
        """Episode of current playing media, TV show only."""
        return None

    @property
    def extra_state_attributes(self):
        """Return device specific state attributes."""
        if self._receiver.power != POWER_ON:
            return {}
        state_attributes = {}
        if (
            self._receiver.sound_mode_raw is not None
            and self._receiver.support_sound_mode
        ):
            state_attributes[ATTR_SOUND_MODE_RAW] = self._receiver.sound_mode_raw
        if self._receiver.dynamic_eq is not None:
            state_attributes[ATTR_DYNAMIC_EQ] = self._receiver.dynamic_eq
        return state_attributes

    @property
    def dynamic_eq(self):
        """Status of DynamicEQ."""
        return self._receiver.dynamic_eq

    @async_log_errors
    async def async_media_play_pause(self) -> None:
        """Play or pause the media player."""
        await self._receiver.async_toggle_play_pause()

    @async_log_errors
    async def async_media_play(self) -> None:
        """Send play command."""
        await self._receiver.async_play()

    @async_log_errors
    async def async_media_pause(self) -> None:
        """Send pause command."""
        await self._receiver.async_pause()

    @async_log_errors
    async def async_media_previous_track(self) -> None:
        """Send previous track command."""
        await self._receiver.async_previous_track()

    @async_log_errors
    async def async_media_next_track(self) -> None:
        """Send next track command."""
        await self._receiver.async_next_track()

    @async_log_errors
    async def async_select_source(self, source: str) -> None:
        """Select input source."""
        # Ensure that the AVR is turned on, which is necessary for input
        # switch to work.
        await self.async_turn_on()
        await self._receiver.async_set_input_func(source)

    @async_log_errors
    async def async_select_sound_mode(self, sound_mode: str) -> None:
        """Select sound mode."""
        await self._receiver.async_set_sound_mode(sound_mode)

    @async_log_errors
    async def async_turn_on(self) -> None:
        """Turn on media player."""
        await self._receiver.async_power_on()

    @async_log_errors
    async def async_turn_off(self) -> None:
        """Turn off media player."""
        await self._receiver.async_power_off()

    @async_log_errors
    async def async_volume_up(self) -> None:
        """Volume up the media player."""
        await self._receiver.async_volume_up()

    @async_log_errors
    async def async_volume_down(self) -> None:
        """Volume down media player."""
        await self._receiver.async_volume_down()

    @async_log_errors
    async def async_set_volume_level(self, volume: float) -> None:
        """Set volume level, range 0..1."""
        # Volume has to be sent in a format like -50.0. Minimum is -80.0,
        # maximum is 18.0
        volume_denon = float((volume * 100) - 80)
        if volume_denon > 18:
            volume_denon = float(18)
        await self._receiver.async_set_volume(volume_denon)

    @async_log_errors
    async def async_mute_volume(self, mute: bool) -> None:
        """Send mute command."""
        await self._receiver.async_mute(mute)

    @async_log_errors
    async def async_get_command(self, command: str, **kwargs):
        """Send generic command."""
        return await self._receiver.async_get_command(command)

    @async_log_errors
    async def async_update_audyssey(self):
        """Get the latest audyssey information from device."""
        await self._receiver.async_update_audyssey()

    @async_log_errors
    async def async_set_dynamic_eq(self, dynamic_eq: bool):
        """Turn DynamicEQ on or off."""
        if dynamic_eq:
            await self._receiver.async_dynamic_eq_on()
        else:
            await self._receiver.async_dynamic_eq_off()

        if self._update_audyssey:
            await self._receiver.async_update_audyssey()<|MERGE_RESOLUTION|>--- conflicted
+++ resolved
@@ -249,14 +249,6 @@
 
         self._telnet_was_healthy: bool | None = None
 
-<<<<<<< HEAD
-        self._properties = [
-            k for k, v in self.__class__.__dict__.items() if isinstance(v, property)
-        ]
-        self._property_hash = hash(0)
-
-=======
->>>>>>> 0441a64c
     async def _telnet_callback(self, zone, event, parameter) -> None:
         """Process a telnet command callback."""
         # There are multiple checks implemented which reduce unnecessary updates of the ha state machine
@@ -270,32 +262,7 @@
             return
         if event == "HD" and not parameter.startswith("ALBUM"):
             return
-<<<<<<< HEAD
-        # Some event types fire more events than there are changes.
-        # Thus, we check if there are changes before calling self.async_write_ha_state.
-        property_values = ""
-        for prop in self._properties:
-            property_values += str(getattr(self, prop, ""))
-        property_hash = hash(property_values)
-        if property_hash != self._property_hash:
-            self._property_hash = property_hash
-            _LOGGER.warning(
-                "Properties have changed, updating state: %s %s %s",
-                zone,
-                event,
-                parameter,
-            )
-            self.async_write_ha_state()
-        else:
-            _LOGGER.warning(
-                "Properties have NOT changed, skipping state update: %s %s %s",
-                zone,
-                event,
-                parameter,
-            )
-=======
         self.async_write_ha_state()
->>>>>>> 0441a64c
 
     async def async_added_to_hass(self) -> None:
         """Register for telnet events."""
