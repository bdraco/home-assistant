--- conflicted
+++ resolved
@@ -1,9 +1,5 @@
 """The denonavr component."""
 import logging
-<<<<<<< HEAD
-from typing import Dict
-=======
->>>>>>> 298768c3
 
 from homeassistant import config_entries, core
 from homeassistant.const import CONF_HOST
@@ -28,14 +24,6 @@
 
 _LOGGER = logging.getLogger(__name__)
 
-<<<<<<< HEAD
-
-async def async_setup(hass: core.HomeAssistant, config: Dict):
-    """Set up the denonavr platform."""
-    return True
-
-=======
->>>>>>> 298768c3
 
 async def async_setup_entry(
     hass: core.HomeAssistant, entry: config_entries.ConfigEntry
@@ -53,11 +41,7 @@
         entry.options.get(CONF_SHOW_ALL_SOURCES, DEFAULT_SHOW_SOURCES),
         entry.options.get(CONF_ZONE2, DEFAULT_ZONE2),
         entry.options.get(CONF_ZONE3, DEFAULT_ZONE3),
-<<<<<<< HEAD
-        get_async_client(hass),
-=======
         get_denon_async_client,
->>>>>>> 298768c3
         entry.state,
     )
     if not await connect_denonavr.async_connect_receiver():
