"""Support for the Roku media player."""
from __future__ import annotations

import datetime as dt
import logging
import mimetypes
from typing import Any

from rokuecp.helpers import guess_stream_format
import voluptuous as vol
import yarl

from homeassistant.backports.functools import cached_property
from homeassistant.components import media_source
from homeassistant.components.media_player import (
    ATTR_MEDIA_EXTRA,
    BrowseMedia,
    MediaPlayerDeviceClass,
    MediaPlayerEntity,
    MediaPlayerEntityFeature,
    MediaPlayerState,
    MediaType,
    async_process_play_media_url,
)
from homeassistant.components.stream import FORMAT_CONTENT_TYPE, HLS_PROVIDER
from homeassistant.config_entries import ConfigEntry
from homeassistant.const import ATTR_NAME
from homeassistant.core import HomeAssistant
from homeassistant.helpers import entity_platform
from homeassistant.helpers.entity_platform import AddEntitiesCallback

from .browse_media import async_browse_media
from .const import (
    ATTR_ARTIST_NAME,
    ATTR_CONTENT_ID,
    ATTR_FORMAT,
    ATTR_KEYWORD,
    ATTR_MEDIA_TYPE,
    ATTR_THUMBNAIL,
    DOMAIN,
    SERVICE_SEARCH,
)
from .coordinator import RokuDataUpdateCoordinator
from .entity import RokuEntity
from .helpers import format_channel_name, roku_exception_handler

_LOGGER = logging.getLogger(__name__)


STREAM_FORMAT_TO_MEDIA_TYPE = {
    "dash": MediaType.VIDEO,
    "hls": MediaType.VIDEO,
    "ism": MediaType.VIDEO,
    "m4a": MediaType.MUSIC,
    "m4v": MediaType.VIDEO,
    "mka": MediaType.MUSIC,
    "mkv": MediaType.VIDEO,
    "mks": MediaType.VIDEO,
    "mp3": MediaType.MUSIC,
    "mp4": MediaType.VIDEO,
}

ATTRS_TO_LAUNCH_PARAMS = {
    ATTR_CONTENT_ID: "contentID",
    ATTR_MEDIA_TYPE: "mediaType",
}

ATTRS_TO_PLAY_ON_ROKU_PARAMS = {
    ATTR_NAME: "videoName",
    ATTR_FORMAT: "videoFormat",
    ATTR_THUMBNAIL: "k",
}

ATTRS_TO_PLAY_ON_ROKU_AUDIO_PARAMS = {
    ATTR_NAME: "songName",
    ATTR_FORMAT: "songFormat",
    ATTR_ARTIST_NAME: "artistName",
    ATTR_THUMBNAIL: "albumArtUrl",
}

SEARCH_SCHEMA = {vol.Required(ATTR_KEYWORD): str}


async def async_setup_entry(
    hass: HomeAssistant, entry: ConfigEntry, async_add_entities: AddEntitiesCallback
) -> None:
    """Set up the Roku config entry."""
    coordinator: RokuDataUpdateCoordinator = hass.data[DOMAIN][entry.entry_id]

    async_add_entities(
        [
            RokuMediaPlayer(
                coordinator=coordinator,
            )
        ],
        True,
    )

    platform = entity_platform.async_get_current_platform()

    platform.async_register_entity_service(
        SERVICE_SEARCH,
        SEARCH_SCHEMA,
        "search",
    )


class RokuMediaPlayer(RokuEntity, MediaPlayerEntity):
    """Representation of a Roku media player on the network."""

    _attr_name = None
    _attr_supported_features = (
        MediaPlayerEntityFeature.PREVIOUS_TRACK
        | MediaPlayerEntityFeature.NEXT_TRACK
        | MediaPlayerEntityFeature.VOLUME_STEP
        | MediaPlayerEntityFeature.VOLUME_MUTE
        | MediaPlayerEntityFeature.SELECT_SOURCE
        | MediaPlayerEntityFeature.PAUSE
        | MediaPlayerEntityFeature.PLAY
        | MediaPlayerEntityFeature.PLAY_MEDIA
        | MediaPlayerEntityFeature.TURN_ON
        | MediaPlayerEntityFeature.TURN_OFF
        | MediaPlayerEntityFeature.BROWSE_MEDIA
    )

    def __init__(self, coordinator: RokuDataUpdateCoordinator) -> None:
        """Initialize the Roku device."""
        super().__init__(coordinator=coordinator)
        if self.coordinator.data.info.device_type == "tv":
            self._attr_device_class = MediaPlayerDeviceClass.TV
        self._attr_device_class = MediaPlayerDeviceClass.RECEIVER

    def _media_playback_trackable(self) -> bool:
        """Detect if we have enough media data to track playback."""
        if self.coordinator.data.media is None or self.coordinator.data.media.live:
            return False

        return self.coordinator.data.media.duration > 0

<<<<<<< HEAD
    @cached_property
    def device_class(self) -> MediaPlayerDeviceClass:
        """Return the class of this device."""
        if self.coordinator.data.info.device_type == "tv":
            return MediaPlayerDeviceClass.TV

        return MediaPlayerDeviceClass.RECEIVER

=======
>>>>>>> b135f380
    @property
    def state(self) -> MediaPlayerState | None:
        """Return the state of the device."""
        if self.coordinator.data.state.standby:
            return MediaPlayerState.STANDBY

        if self.coordinator.data.app is None:
            return None

        if (
            self.coordinator.data.app.name == "Power Saver"
            or self.coordinator.data.app.name == "Roku"
            or self.coordinator.data.app.screensaver
        ):
            return MediaPlayerState.IDLE

        if self.coordinator.data.media:
            if self.coordinator.data.media.paused:
                return MediaPlayerState.PAUSED
            return MediaPlayerState.PLAYING

        if self.coordinator.data.app.name:
            return MediaPlayerState.ON

        return None

    @property
    def media_content_type(self) -> MediaType | None:
        """Content type of current playing media."""
        if self.app_id is None or self.app_name in ("Power Saver", "Roku"):
            return None

        if self.app_id == "tvinput.dtv" and self.coordinator.data.channel is not None:
            return MediaType.CHANNEL

        return MediaType.APP

    @property
    def media_image_url(self) -> str | None:
        """Image url of current playing media."""
        if self.app_id is None or self.app_name in ("Power Saver", "Roku"):
            return None

        return self.coordinator.roku.app_icon_url(self.app_id)

    @property
    def app_name(self) -> str | None:
        """Name of the current running app."""
        if self.coordinator.data.app is not None:
            return self.coordinator.data.app.name

        return None

    @property
    def app_id(self) -> str | None:
        """Return the ID of the current running app."""
        if self.coordinator.data.app is not None:
            return self.coordinator.data.app.app_id

        return None

    @property
    def media_channel(self) -> str | None:
        """Return the TV channel currently tuned."""
        if self.app_id != "tvinput.dtv" or self.coordinator.data.channel is None:
            return None

        channel = self.coordinator.data.channel

        return format_channel_name(channel.number, channel.name)

    @property
    def media_title(self) -> str | None:
        """Return the title of current playing media."""
        if self.app_id != "tvinput.dtv" or self.coordinator.data.channel is None:
            return None

        if self.coordinator.data.channel.program_title is not None:
            return self.coordinator.data.channel.program_title

        return None

    @property
    def media_duration(self) -> int | None:
        """Duration of current playing media in seconds."""
        if self.coordinator.data.media is not None and self._media_playback_trackable():
            return self.coordinator.data.media.duration

        return None

    @property
    def media_position(self) -> int | None:
        """Position of current playing media in seconds."""
        if self.coordinator.data.media is not None and self._media_playback_trackable():
            return self.coordinator.data.media.position

        return None

    @property
    def media_position_updated_at(self) -> dt.datetime | None:
        """When was the position of the current playing media valid."""
        if self.coordinator.data.media is not None and self._media_playback_trackable():
            return self.coordinator.data.media.at

        return None

    @property
    def source(self) -> str | None:
        """Return the current input source."""
        if self.coordinator.data.app is not None:
            return self.coordinator.data.app.name

        return None

    @property
    def source_list(self) -> list[str]:
        """List of available input sources."""
        return ["Home"] + sorted(
            app.name for app in self.coordinator.data.apps if app.name is not None
        )

    @roku_exception_handler()
    async def search(self, keyword: str) -> None:
        """Emulate opening the search screen and entering the search keyword."""
        await self.coordinator.roku.search(keyword)

    async def async_get_browse_image(
        self,
        media_content_type: MediaType | str,
        media_content_id: str,
        media_image_id: str | None = None,
    ) -> tuple[bytes | None, str | None]:
        """Fetch media browser image to serve via proxy."""
        if media_content_type == MediaType.APP and media_content_id:
            image_url = self.coordinator.roku.app_icon_url(media_content_id)
            return await self._async_fetch_image(image_url)

        return (None, None)

    async def async_browse_media(
        self,
        media_content_type: MediaType | str | None = None,
        media_content_id: str | None = None,
    ) -> BrowseMedia:
        """Implement the websocket media browsing helper."""
        return await async_browse_media(
            self.hass,
            self.coordinator,
            self.get_browse_image_url,
            media_content_id,
            media_content_type,
        )

    @roku_exception_handler()
    async def async_turn_on(self) -> None:
        """Turn on the Roku."""
        await self.coordinator.roku.remote("poweron")
        await self.coordinator.async_request_refresh()

    @roku_exception_handler(ignore_timeout=True)
    async def async_turn_off(self) -> None:
        """Turn off the Roku."""
        await self.coordinator.roku.remote("poweroff")
        await self.coordinator.async_request_refresh()

    @roku_exception_handler()
    async def async_media_pause(self) -> None:
        """Send pause command."""
        if self.state not in {MediaPlayerState.STANDBY, MediaPlayerState.PAUSED}:
            await self.coordinator.roku.remote("play")
            await self.coordinator.async_request_refresh()

    @roku_exception_handler()
    async def async_media_play(self) -> None:
        """Send play command."""
        if self.state not in {MediaPlayerState.STANDBY, MediaPlayerState.PLAYING}:
            await self.coordinator.roku.remote("play")
            await self.coordinator.async_request_refresh()

    @roku_exception_handler()
    async def async_media_play_pause(self) -> None:
        """Send play/pause command."""
        if self.state != MediaPlayerState.STANDBY:
            await self.coordinator.roku.remote("play")
            await self.coordinator.async_request_refresh()

    @roku_exception_handler()
    async def async_media_previous_track(self) -> None:
        """Send previous track command."""
        await self.coordinator.roku.remote("reverse")
        await self.coordinator.async_request_refresh()

    @roku_exception_handler()
    async def async_media_next_track(self) -> None:
        """Send next track command."""
        await self.coordinator.roku.remote("forward")
        await self.coordinator.async_request_refresh()

    @roku_exception_handler()
    async def async_mute_volume(self, mute: bool) -> None:
        """Mute the volume."""
        await self.coordinator.roku.remote("volume_mute")
        await self.coordinator.async_request_refresh()

    @roku_exception_handler()
    async def async_volume_up(self) -> None:
        """Volume up media player."""
        await self.coordinator.roku.remote("volume_up")

    @roku_exception_handler()
    async def async_volume_down(self) -> None:
        """Volume down media player."""
        await self.coordinator.roku.remote("volume_down")

    @roku_exception_handler()
    async def async_play_media(
        self, media_type: MediaType | str, media_id: str, **kwargs: Any
    ) -> None:
        """Play media from a URL or file, launch an application, or tune to a channel."""
        extra: dict[str, Any] = kwargs.get(ATTR_MEDIA_EXTRA) or {}
        original_media_type: str = media_type
        original_media_id: str = media_id
        mime_type: str | None = None
        stream_name: str | None = None
        stream_format: str | None = extra.get(ATTR_FORMAT)

        # Handle media_source
        if media_source.is_media_source_id(media_id):
            sourced_media = await media_source.async_resolve_media(
                self.hass, media_id, self.entity_id
            )
            media_type = MediaType.URL
            media_id = sourced_media.url
            mime_type = sourced_media.mime_type
            stream_name = original_media_id
            stream_format = guess_stream_format(media_id, mime_type)

        if media_type == FORMAT_CONTENT_TYPE[HLS_PROVIDER]:
            media_type = MediaType.VIDEO
            mime_type = FORMAT_CONTENT_TYPE[HLS_PROVIDER]
            stream_name = "Camera Stream"
            stream_format = "hls"

        if media_type in {MediaType.MUSIC, MediaType.URL, MediaType.VIDEO}:
            # If media ID is a relative URL, we serve it from HA.
            media_id = async_process_play_media_url(self.hass, media_id)

            parsed = yarl.URL(media_id)

            if mime_type is None:
                mime_type, _ = mimetypes.guess_type(parsed.path)

            if stream_format is None:
                stream_format = guess_stream_format(media_id, mime_type)

            if extra.get(ATTR_FORMAT) is None:
                extra[ATTR_FORMAT] = stream_format

            if extra[ATTR_FORMAT] not in STREAM_FORMAT_TO_MEDIA_TYPE:
                _LOGGER.error(
                    "Media type %s is not supported with format %s (mime: %s)",
                    original_media_type,
                    extra[ATTR_FORMAT],
                    mime_type,
                )
                return

            if (
                media_type == MediaType.URL
                and STREAM_FORMAT_TO_MEDIA_TYPE[extra[ATTR_FORMAT]] == MediaType.MUSIC
            ):
                media_type = MediaType.MUSIC

            if media_type == MediaType.MUSIC and "tts_proxy" in media_id:
                stream_name = "Text to Speech"
            elif stream_name is None:
                if stream_format == "ism":
                    stream_name = parsed.parts[-2]
                else:
                    stream_name = parsed.name

            if extra.get(ATTR_NAME) is None:
                extra[ATTR_NAME] = stream_name

        if media_type == MediaType.APP:
            params = {
                param: extra[attr]
                for attr, param in ATTRS_TO_LAUNCH_PARAMS.items()
                if attr in extra
            }

            await self.coordinator.roku.launch(media_id, params)
        elif media_type == MediaType.CHANNEL:
            await self.coordinator.roku.tune(media_id)
        elif media_type == MediaType.MUSIC:
            if extra.get(ATTR_ARTIST_NAME) is None:
                extra[ATTR_ARTIST_NAME] = "Home Assistant"

            params = {
                param: extra[attr]
                for (attr, param) in ATTRS_TO_PLAY_ON_ROKU_AUDIO_PARAMS.items()
                if attr in extra
            }

            params = {"t": "a", **params}

            await self.coordinator.roku.play_on_roku(media_id, params)
        elif media_type in {MediaType.URL, MediaType.VIDEO}:
            params = {
                param: extra[attr]
                for (attr, param) in ATTRS_TO_PLAY_ON_ROKU_PARAMS.items()
                if attr in extra
            }

            await self.coordinator.roku.play_on_roku(media_id, params)
        else:
            _LOGGER.error("Media type %s is not supported", original_media_type)
            return

        await self.coordinator.async_request_refresh()

    @roku_exception_handler()
    async def async_select_source(self, source: str) -> None:
        """Select input source."""
        if source == "Home":
            await self.coordinator.roku.remote("home")

        appl = next(
            (
                app
                for app in self.coordinator.data.apps
                if source in (app.name, app.app_id)
            ),
            None,
        )

        if appl is not None and appl.app_id is not None:
            await self.coordinator.roku.launch(appl.app_id)
            await self.coordinator.async_request_refresh()<|MERGE_RESOLUTION|>--- conflicted
+++ resolved
@@ -10,7 +10,6 @@
 import voluptuous as vol
 import yarl
 
-from homeassistant.backports.functools import cached_property
 from homeassistant.components import media_source
 from homeassistant.components.media_player import (
     ATTR_MEDIA_EXTRA,
@@ -137,17 +136,6 @@
 
         return self.coordinator.data.media.duration > 0
 
-<<<<<<< HEAD
-    @cached_property
-    def device_class(self) -> MediaPlayerDeviceClass:
-        """Return the class of this device."""
-        if self.coordinator.data.info.device_type == "tv":
-            return MediaPlayerDeviceClass.TV
-
-        return MediaPlayerDeviceClass.RECEIVER
-
-=======
->>>>>>> b135f380
     @property
     def state(self) -> MediaPlayerState | None:
         """Return the state of the device."""
