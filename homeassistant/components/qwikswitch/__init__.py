--- conflicted
+++ resolved
@@ -212,7 +212,7 @@
         if comp_conf:
             load_platform(hass, comp_name, DOMAIN, {DOMAIN: comp_conf}, config)
 
-    update_job = HassJob(qsusb.update_from_devices)
+    HassJob(qsusb.update_from_devices)
 
     def callback_qs_listen(qspacket):
         """Typically a button press or update signal."""
@@ -227,11 +227,7 @@
                 async_dispatcher_send(hass, qspacket[QS_ID], qspacket)
 
         # Update all ha_objects
-<<<<<<< HEAD
-        hass.async_add_hass_job(update_job)
-=======
         hass.async_create_task(qsusb.update_from_devices())
->>>>>>> 30e76710
 
     @callback
     def async_start(_):
