"""Support for MQTT discovery."""

from __future__ import annotations

import asyncio
from collections import deque
import functools
import logging
import re
import time
from typing import TYPE_CHECKING, Any

import voluptuous as vol

from homeassistant.config_entries import ConfigEntry
from homeassistant.const import CONF_DEVICE, CONF_PLATFORM
from homeassistant.core import HomeAssistant, callback
from homeassistant.data_entry_flow import FlowResultType
import homeassistant.helpers.config_validation as cv
from homeassistant.helpers.dispatcher import (
    async_dispatcher_connect,
    async_dispatcher_send,
)
from homeassistant.helpers.service_info.mqtt import MqttServiceInfo, ReceivePayloadType
from homeassistant.helpers.typing import DiscoveryInfoType
from homeassistant.loader import async_get_mqtt
from homeassistant.util.json import json_loads_object
from homeassistant.util.signal_type import SignalTypeFormat

from .. import mqtt
from .abbreviations import ABBREVIATIONS, DEVICE_ABBREVIATIONS, ORIGIN_ABBREVIATIONS
from .const import (
    ATTR_DISCOVERY_HASH,
    ATTR_DISCOVERY_PAYLOAD,
    ATTR_DISCOVERY_TOPIC,
    CONF_AVAILABILITY,
    CONF_COMPONENTS,
    CONF_ORIGIN,
    CONF_TOPIC,
    DOMAIN,
    SUPPORTED_COMPONENTS,
)
from .models import DATA_MQTT, MqttComponentConfig, MqttOriginInfo, ReceiveMessage
from .schemas import DEVICE_DISCOVERY_SCHEMA, MQTT_ORIGIN_INFO_SCHEMA, SHARED_OPTIONS
from .util import async_forward_entry_setup_and_setup_discovery

ABBREVIATIONS_SET = set(ABBREVIATIONS)
DEVICE_ABBREVIATIONS_SET = set(DEVICE_ABBREVIATIONS)
ORIGIN_ABBREVIATIONS_SET = set(ORIGIN_ABBREVIATIONS)


_LOGGER = logging.getLogger(__name__)

TOPIC_MATCHER = re.compile(
    r"(?P<component>\w+)/(?:(?P<node_id>[a-zA-Z0-9_-]+)/)"
    r"?(?P<object_id>[a-zA-Z0-9_-]+)/config"
)

MQTT_DISCOVERY_UPDATED: SignalTypeFormat[MQTTDiscoveryPayload] = SignalTypeFormat(
    "mqtt_discovery_updated_{}_{}"
)
MQTT_DISCOVERY_NEW: SignalTypeFormat[MQTTDiscoveryPayload] = SignalTypeFormat(
    "mqtt_discovery_new_{}_{}"
)
MQTT_DISCOVERY_NEW_COMPONENT = "mqtt_discovery_new_component"
MQTT_DISCOVERY_DONE: SignalTypeFormat[Any] = SignalTypeFormat(
    "mqtt_discovery_done_{}_{}"
)

TOPIC_BASE = "~"


class MQTTDiscoveryPayload(dict[str, Any]):
    """Class to hold and MQTT discovery payload and discovery data."""

    device_discovery: bool = False
    discovery_data: DiscoveryInfoType


def clear_discovery_hash(hass: HomeAssistant, discovery_hash: tuple[str, str]) -> None:
    """Clear entry from already discovered list."""
    hass.data[DATA_MQTT].discovery_already_discovered.remove(discovery_hash)


def set_discovery_hash(hass: HomeAssistant, discovery_hash: tuple[str, str]) -> None:
    """Add entry to already discovered list."""
    hass.data[DATA_MQTT].discovery_already_discovered.add(discovery_hash)


@callback
def async_log_discovery_origin_info(
    message: str, discovery_payload: MQTTDiscoveryPayload, level: int = logging.INFO
) -> None:
    """Log information about the discovery and origin."""
    # We only log origin info once per device discovery
    if discovery_payload.device_discovery:
        _LOGGER.info(message)
        return
    if CONF_ORIGIN not in discovery_payload:
        _LOGGER.log(level, message)
        return
    origin_info: MqttOriginInfo = discovery_payload[CONF_ORIGIN]
    sw_version_log = ""
    if sw_version := origin_info.get("sw_version"):
        sw_version_log = f", version: {sw_version}"
    support_url_log = ""
    if support_url := origin_info.get("support_url"):
        support_url_log = f", support URL: {support_url}"
    _LOGGER.log(
        level,
        "%s from external application %s%s%s",
        message,
        origin_info["name"],
        sw_version_log,
        support_url_log,
    )


@callback
def _replace_abbreviations(
    payload: Any | dict[str, Any],
    abbreviations: dict[str, str],
    abbreviations_set: set[str],
) -> None:
    """Replace abbreviations in an MQTT discovery payload."""
    if not isinstance(payload, dict):
        return
    for key in abbreviations_set.intersection(payload):
        payload[abbreviations[key]] = payload.pop(key)


@callback
def _replace_all_abbreviations(discovery_payload: Any | dict[str, Any]) -> None:
    """Replace all abbreviations in an MQTT discovery payload."""

    _replace_abbreviations(discovery_payload, ABBREVIATIONS, ABBREVIATIONS_SET)

    if CONF_ORIGIN in discovery_payload:
        _replace_abbreviations(
            discovery_payload[CONF_ORIGIN],
            ORIGIN_ABBREVIATIONS,
            ORIGIN_ABBREVIATIONS_SET,
        )

    if CONF_DEVICE in discovery_payload:
        _replace_abbreviations(
            discovery_payload[CONF_DEVICE],
            DEVICE_ABBREVIATIONS,
            DEVICE_ABBREVIATIONS_SET,
        )

    if CONF_AVAILABILITY in discovery_payload:
        for availability_conf in cv.ensure_list(discovery_payload[CONF_AVAILABILITY]):
            _replace_abbreviations(availability_conf, ABBREVIATIONS, ABBREVIATIONS_SET)


@callback
def _replace_topic_base(discovery_payload: dict[str, Any]) -> None:
    """Replace topic base in MQTT discovery data."""
    base = discovery_payload.pop(TOPIC_BASE)
    for key, value in discovery_payload.items():
        if isinstance(value, str) and value:
            if value[0] == TOPIC_BASE and key.endswith("topic"):
                discovery_payload[key] = f"{base}{value[1:]}"
            if value[-1] == TOPIC_BASE and key.endswith("topic"):
                discovery_payload[key] = f"{value[:-1]}{base}"
    if discovery_payload.get(CONF_AVAILABILITY):
        for availability_conf in cv.ensure_list(discovery_payload[CONF_AVAILABILITY]):
            if not isinstance(availability_conf, dict):
                continue
            if topic := str(availability_conf.get(CONF_TOPIC)):
                if topic[0] == TOPIC_BASE:
                    availability_conf[CONF_TOPIC] = f"{base}{topic[1:]}"
                if topic[-1] == TOPIC_BASE:
                    availability_conf[CONF_TOPIC] = f"{topic[:-1]}{base}"


@callback
def _generate_device_cleanup_config(
    hass: HomeAssistant, object_id: str, node_id: str | None
) -> dict[str, Any]:
    """Generate a cleanup message on device cleanup."""
    mqtt_data = hass.data[DATA_MQTT]
    device_discover_id: str = f"{node_id} {object_id}" if node_id else object_id
    config: dict[str, Any] = {CONF_DEVICE: {}, CONF_COMPONENTS: {}}
    comp_config = config[CONF_COMPONENTS]
    for platform, discover_id in mqtt_data.discovery_already_discovered:
        ids = discover_id.split(" ")
        comp_id = ids.pop(0)
        component_device_discover_id = " ".join(ids)
        if not ids:
            continue
        if device_discover_id == component_device_discover_id:
            comp_config[comp_id] = {CONF_PLATFORM: platform}

    return config if comp_config else {}


@callback
def _parse_device_payload(
    hass: HomeAssistant,
    payload: ReceivePayloadType,
    object_id: str,
    node_id: str | None,
) -> dict[str, Any]:
    """Parse a device discovery payload."""
    device_payload: dict[str, Any] = {}
    if payload == "":
        if not (
            device_payload := _generate_device_cleanup_config(hass, object_id, node_id)
        ):
            _LOGGER.warning(
                "No device components to cleanup for %s, node_id '%s'",
                object_id,
                node_id,
            )
        return device_payload
    try:
        device_payload = MQTTDiscoveryPayload(json_loads_object(payload))
    except ValueError:
        _LOGGER.warning("Unable to parse JSON %s: '%s'", object_id, payload)
        return {}
    try:
        _replace_all_abbreviations(device_payload)
        DEVICE_DISCOVERY_SCHEMA(device_payload)
    except vol.Invalid as exc:
        _LOGGER.warning(
            "Invalid MQTT device discovery payload for %s, %s: '%s'",
            object_id,
            exc,
            payload,
        )
        return {}
    return device_payload


@callback
def _valid_origin_info(discovery_payload: MQTTDiscoveryPayload) -> bool:
    """Parse and validate origin info from a single component discovery payload."""
    if CONF_ORIGIN not in discovery_payload:
        return True
    try:
        MQTT_ORIGIN_INFO_SCHEMA(discovery_payload[CONF_ORIGIN])
    except Exception as exc:  # noqa:BLE001
        _LOGGER.warning(
<<<<<<< HEAD
            "Unable to parse origin information " "from discovery message: %s, got %s",
=======
            "Unable to parse origin information from discovery message: %s, got %s",
>>>>>>> 451e84d2
            exc,
            discovery_payload[CONF_ORIGIN],
        )
        return False
    return True


@callback
def _merge_common_options(
    component_config: MQTTDiscoveryPayload, device_config: dict[str, Any]
) -> None:
    """Merge common options with the component config options."""
    for option in SHARED_OPTIONS:
        if option in device_config and option not in component_config:
            component_config[option] = device_config.get(option)


async def async_start(  # noqa: C901
    hass: HomeAssistant, discovery_topic: str, config_entry: ConfigEntry
) -> None:
    """Start MQTT Discovery."""
    mqtt_data = hass.data[DATA_MQTT]
    platform_setup_lock: dict[str, asyncio.Lock] = {}

    async def _async_component_setup(discovery_payload: MQTTDiscoveryPayload) -> None:
        """Perform component set up."""
        discovery_hash = discovery_payload.discovery_data[ATTR_DISCOVERY_HASH]
        component, discovery_id = discovery_hash
        platform_setup_lock.setdefault(component, asyncio.Lock())
        async with platform_setup_lock[component]:
            if component not in mqtt_data.platforms_loaded:
                await async_forward_entry_setup_and_setup_discovery(
                    hass, config_entry, {component}
                )
        # Add component
        message = f"Found new component: {component} {discovery_id}"
        async_log_discovery_origin_info(message, discovery_payload)
        mqtt_data.discovery_already_discovered.add(discovery_hash)
        async_dispatcher_send(
            hass, MQTT_DISCOVERY_NEW.format(component, "mqtt"), discovery_payload
        )

    mqtt_data.reload_dispatchers.append(
        async_dispatcher_connect(
            hass, MQTT_DISCOVERY_NEW_COMPONENT, _async_component_setup
        )
    )

    @callback
    def async_discovery_message_received(msg: ReceiveMessage) -> None:  # noqa: C901
        """Process the received message."""
        mqtt_data.last_discovery = time.monotonic()
        payload = msg.payload
        topic = msg.topic
        topic_trimmed = topic.replace(f"{discovery_topic}/", "", 1)

        if not (match := TOPIC_MATCHER.match(topic_trimmed)):
            if topic_trimmed.endswith("config"):
                _LOGGER.warning(
                    (
                        "Received message on illegal discovery topic '%s'. The topic"
                        " contains not allowed characters. For more information see "
                        "https://www.home-assistant.io/integrations/mqtt/#discovery-topic"
                    ),
                    topic,
                )
            return

        component, node_id, object_id = match.groups()

        discovered_components: list[MqttComponentConfig] = []
        if component == CONF_DEVICE:
            # Process device based discovery message
            device_discovery_payload = _parse_device_payload(
                hass, payload, object_id, node_id
            )
            if not device_discovery_payload:
                return
            device_config: dict[str, Any] = device_discovery_payload[CONF_DEVICE]
            origin_config: dict[str, Any] | None = device_discovery_payload.get(
                CONF_ORIGIN
            )
            component_configs: dict[str, Any] = device_discovery_payload[
                CONF_COMPONENTS
            ]
            for component_id, config in component_configs.items():
                component = config.pop(CONF_PLATFORM)
                component_node_id = (
                    f"{component_id} {node_id}" if node_id else component_id
                )
                _replace_all_abbreviations(config)
                discovery_payload = MQTTDiscoveryPayload(config)
                if discovery_payload:
                    discovery_payload.device_discovery = True
                    discovery_payload[CONF_DEVICE] = device_config
                    discovery_payload[CONF_ORIGIN] = origin_config
                    # Only assign shared config options
                    # when they are not set at entity level
                    _merge_common_options(discovery_payload, device_discovery_payload)
                discovered_components.append(
                    MqttComponentConfig(
                        component, object_id, component_node_id, discovery_payload
                    )
                )
            _LOGGER.debug(
                "Process device discovery payload %s", device_discovery_payload
            )
            device_discovery_id = f"{node_id} {object_id}" if node_id else object_id
            message = f"Processing device discovery for '{device_discovery_id}'"
            async_log_discovery_origin_info(
                message, MQTTDiscoveryPayload(device_discovery_payload)
            )

        else:
            # Process component based discovery message
            try:
                discovery_payload = MQTTDiscoveryPayload(
                    json_loads_object(payload) if payload else {}
                )
            except ValueError:
                _LOGGER.warning("Unable to parse JSON %s: '%s'", object_id, payload)
                return
            _replace_all_abbreviations(discovery_payload)
            if not _valid_origin_info(discovery_payload):
                return
            discovered_components.append(
                MqttComponentConfig(component, object_id, node_id, discovery_payload)
            )

        for component_config in discovered_components:
            component = component_config.component
            node_id = component_config.node_id
            object_id = component_config.object_id
            discovery_payload = component_config.discovery_payload
            if component not in SUPPORTED_COMPONENTS:
                _LOGGER.warning("Integration %s is not supported", component)
                return

            if TOPIC_BASE in discovery_payload:
                _replace_topic_base(discovery_payload)

            # If present, the node_id will be included in the discovered object id
            discovery_id = f"{node_id} {object_id}" if node_id else object_id
            discovery_hash = (component, discovery_id)

            if discovery_payload:
                # Attach MQTT topic to the payload, used for debug prints
                setattr(
                    discovery_payload,
                    "__configuration_source__",
                    f"MQTT (topic: '{topic}')",
                )
                discovery_data = {
                    ATTR_DISCOVERY_HASH: discovery_hash,
                    ATTR_DISCOVERY_PAYLOAD: discovery_payload,
                    ATTR_DISCOVERY_TOPIC: topic,
                }
                setattr(discovery_payload, "discovery_data", discovery_data)

            if discovery_hash in mqtt_data.discovery_pending_discovered:
                pending = mqtt_data.discovery_pending_discovered[discovery_hash][
                    "pending"
                ]
                pending.appendleft(discovery_payload)
                _LOGGER.debug(
                    "Component has already been discovered: %s %s, queuing update",
                    component,
                    discovery_id,
                )
                return

            async_process_discovery_payload(component, discovery_id, discovery_payload)

    @callback
    def async_process_discovery_payload(
        component: str, discovery_id: str, payload: MQTTDiscoveryPayload
    ) -> None:
        """Process the payload of a new discovery."""

        _LOGGER.debug("Process component discovery payload %s", payload)
        discovery_hash = (component, discovery_id)

        already_discovered = discovery_hash in mqtt_data.discovery_already_discovered
        if (
            already_discovered or payload
        ) and discovery_hash not in mqtt_data.discovery_pending_discovered:
            discovery_pending_discovered = mqtt_data.discovery_pending_discovered

            @callback
            def discovery_done(_: Any) -> None:
                pending = discovery_pending_discovered[discovery_hash]["pending"]
                _LOGGER.debug("Pending discovery for %s: %s", discovery_hash, pending)
                if not pending:
                    discovery_pending_discovered[discovery_hash]["unsub"]()
                    discovery_pending_discovered.pop(discovery_hash)
                else:
                    payload = pending.pop()
                    async_process_discovery_payload(component, discovery_id, payload)

            discovery_pending_discovered[discovery_hash] = {
                "unsub": async_dispatcher_connect(
                    hass,
                    MQTT_DISCOVERY_DONE.format(*discovery_hash),
                    discovery_done,
                ),
                "pending": deque([]),
            }

        if component not in mqtt_data.platforms_loaded and payload:
            # Load component first
            async_dispatcher_send(hass, MQTT_DISCOVERY_NEW_COMPONENT, payload)
        elif already_discovered:
            # Dispatch update
            message = f"Component has already been discovered: {component} {discovery_id}, sending update"
            async_log_discovery_origin_info(message, payload, logging.DEBUG)
            async_dispatcher_send(
                hass, MQTT_DISCOVERY_UPDATED.format(*discovery_hash), payload
            )
        elif payload:
            # Add component
            message = f"Found new component: {component} {discovery_id}"
            async_log_discovery_origin_info(message, payload)
            mqtt_data.discovery_already_discovered.add(discovery_hash)
            async_dispatcher_send(
                hass, MQTT_DISCOVERY_NEW.format(component, "mqtt"), payload
            )
        else:
            # Unhandled discovery message
            async_dispatcher_send(
                hass, MQTT_DISCOVERY_DONE.format(*discovery_hash), None
            )

    # async_subscribe will never suspend so there is no need to create a task
    # here and its faster to await them in sequence
    mqtt_data.discovery_unsubscribe = [
        await mqtt.async_subscribe(hass, topic, async_discovery_message_received, 0)
        for topic in (
            f"{discovery_topic}/+/+/config",
            f"{discovery_topic}/+/+/+/config",
        )
    ]

    mqtt_data.last_discovery = time.monotonic()
    mqtt_integrations = await async_get_mqtt(hass)

    for integration, topics in mqtt_integrations.items():

        async def async_integration_message_received(
            integration: str, msg: ReceiveMessage
        ) -> None:
            """Process the received message."""
            if TYPE_CHECKING:
                assert mqtt_data.data_config_flow_lock
            key = f"{integration}_{msg.subscribed_topic}"

            # Lock to prevent initiating many parallel config flows.
            # Note: The lock is not intended to prevent a race, only for performance
            async with mqtt_data.data_config_flow_lock:
                # Already unsubscribed
                if key not in mqtt_data.integration_unsubscribe:
                    return

                data = MqttServiceInfo(
                    topic=msg.topic,
                    payload=msg.payload,
                    qos=msg.qos,
                    retain=msg.retain,
                    subscribed_topic=msg.subscribed_topic,
                    timestamp=msg.timestamp,
                )
                result = await hass.config_entries.flow.async_init(
                    integration, context={"source": DOMAIN}, data=data
                )
                if (
                    result
                    and result["type"] == FlowResultType.ABORT
                    and result["reason"]
                    in ("already_configured", "single_instance_allowed")
                ):
                    mqtt_data.integration_unsubscribe.pop(key)()

        mqtt_data.integration_unsubscribe.update(
            {
                f"{integration}_{topic}": await mqtt.async_subscribe(
                    hass,
                    topic,
                    functools.partial(async_integration_message_received, integration),
                    0,
                )
                for topic in topics
            }
        )


async def async_stop(hass: HomeAssistant) -> None:
    """Stop MQTT Discovery."""
    mqtt_data = hass.data[DATA_MQTT]
    for unsub in mqtt_data.discovery_unsubscribe:
        unsub()
    mqtt_data.discovery_unsubscribe = []
    for key, unsub in list(mqtt_data.integration_unsubscribe.items()):
        unsub()
        mqtt_data.integration_unsubscribe.pop(key)<|MERGE_RESOLUTION|>--- conflicted
+++ resolved
@@ -243,11 +243,7 @@
         MQTT_ORIGIN_INFO_SCHEMA(discovery_payload[CONF_ORIGIN])
     except Exception as exc:  # noqa:BLE001
         _LOGGER.warning(
-<<<<<<< HEAD
-            "Unable to parse origin information " "from discovery message: %s, got %s",
-=======
             "Unable to parse origin information from discovery message: %s, got %s",
->>>>>>> 451e84d2
             exc,
             discovery_payload[CONF_ORIGIN],
         )
