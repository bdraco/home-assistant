"""Support for MQTT discovery."""

from __future__ import annotations

import asyncio
from collections import deque
from contextlib import suppress
import functools
import logging
import re
import time
from typing import TYPE_CHECKING, Any

import voluptuous as vol

from homeassistant.config_entries import ConfigEntry
from homeassistant.const import CONF_DEVICE, CONF_NAME, CONF_PLATFORM, Platform
from homeassistant.core import HomeAssistant, callback
from homeassistant.data_entry_flow import FlowResultType
import homeassistant.helpers.config_validation as cv
from homeassistant.helpers.dispatcher import (
    async_dispatcher_connect,
    async_dispatcher_send,
)
from homeassistant.helpers.service_info.mqtt import MqttServiceInfo
from homeassistant.helpers.typing import DiscoveryInfoType
from homeassistant.loader import async_get_mqtt
from homeassistant.util.json import json_loads_object

from .. import mqtt
from .abbreviations import ABBREVIATIONS, DEVICE_ABBREVIATIONS, ORIGIN_ABBREVIATIONS
from .const import (
    ATTR_DISCOVERY_HASH,
    ATTR_DISCOVERY_PAYLOAD,
    ATTR_DISCOVERY_TOPIC,
    CONF_AVAILABILITY,
    CONF_ORIGIN,
    CONF_SUPPORT_URL,
    CONF_SW_VERSION,
    CONF_TOPIC,
    DOMAIN,
)
from .models import MqttOriginInfo, ReceiveMessage
from .util import async_forward_entry_setup_and_setup_discovery, get_mqtt_data

_LOGGER = logging.getLogger(__name__)

TOPIC_MATCHER = re.compile(
    r"(?P<component>\w+)/(?:(?P<node_id>[a-zA-Z0-9_-]+)/)"
    r"?(?P<object_id>[a-zA-Z0-9_-]+)/config"
)

SUPPORTED_COMPONENTS = {
    "alarm_control_panel",
    "binary_sensor",
    "button",
    "camera",
    "climate",
    "cover",
    "device_automation",
    "device_tracker",
    "event",
    "fan",
    "humidifier",
    "image",
    "lawn_mower",
    "light",
    "lock",
    "number",
    "scene",
    "siren",
    "select",
    "sensor",
    "switch",
    "tag",
    "text",
    "update",
    "vacuum",
    "valve",
    "water_heater",
}

MQTT_DISCOVERY_UPDATED = "mqtt_discovery_updated_{}"
MQTT_DISCOVERY_NEW = "mqtt_discovery_new_{}_{}"
MQTT_DISCOVERY_NEW_COMPONENT = "mqtt_discovery_new_component"
MQTT_DISCOVERY_DONE = "mqtt_discovery_done_{}"

TOPIC_BASE = "~"

MQTT_ORIGIN_INFO_SCHEMA = vol.All(
    vol.Schema(
        {
            vol.Required(CONF_NAME): cv.string,
            vol.Optional(CONF_SW_VERSION): cv.string,
            vol.Optional(CONF_SUPPORT_URL): cv.configuration_url,
        }
    ),
)


class MQTTDiscoveryPayload(dict[str, Any]):
    """Class to hold and MQTT discovery payload and discovery data."""

    discovery_data: DiscoveryInfoType


def clear_discovery_hash(hass: HomeAssistant, discovery_hash: tuple[str, str]) -> None:
    """Clear entry from already discovered list."""
    get_mqtt_data(hass).discovery_already_discovered.remove(discovery_hash)


def set_discovery_hash(hass: HomeAssistant, discovery_hash: tuple[str, str]) -> None:
    """Add entry to already discovered list."""
    get_mqtt_data(hass).discovery_already_discovered.add(discovery_hash)


@callback
def async_log_discovery_origin_info(
    message: str, discovery_payload: MQTTDiscoveryPayload
) -> None:
    """Log information about the discovery and origin."""
    if CONF_ORIGIN not in discovery_payload:
        _LOGGER.info(message)
        return
    origin_info: MqttOriginInfo = discovery_payload[CONF_ORIGIN]
    sw_version_log = ""
    if sw_version := origin_info.get("sw_version"):
        sw_version_log = f", version: {sw_version}"
    support_url_log = ""
    if support_url := origin_info.get("support_url"):
        support_url_log = f", support URL: {support_url}"
    _LOGGER.info(
        "%s from external application %s%s%s",
        message,
        origin_info["name"],
        sw_version_log,
        support_url_log,
    )


async def async_start(  # noqa: C901
    hass: HomeAssistant, discovery_topic: str, config_entry: ConfigEntry
) -> None:
    """Start MQTT Discovery."""
    mqtt_data = get_mqtt_data(hass)
<<<<<<< HEAD
    mqtt_integrations = {}
    platform_setup_lock = asyncio.Lock()

    async def _jit_component_setup(discovery_payload: MQTTDiscoveryPayload) -> None:
        """Perform just in time components set up."""
        discovery_hash = discovery_payload.discovery_data[ATTR_DISCOVERY_HASH]
        component, discovery_id = discovery_hash
        with suppress(ValueError):
            component = Platform(component)
        async with platform_setup_lock:
=======
    platform_setup_lock: dict[str, asyncio.Lock] = {}

    async def _async_jit_component_setup(
        discovery_payload: MQTTDiscoveryPayload,
    ) -> None:
        """Perform just in time components set up."""
        discovery_hash = discovery_payload.discovery_data[ATTR_DISCOVERY_HASH]
        component, discovery_id = discovery_hash
        platform_setup_lock.setdefault(component, asyncio.Lock())
        async with platform_setup_lock[component]:
>>>>>>> 4882fed9
            if component not in mqtt_data.platforms_loaded:
                await async_forward_entry_setup_and_setup_discovery(
                    hass, config_entry, {component}
                )
        # Add component
        message = f"Found new component: {component} {discovery_id}"
        async_log_discovery_origin_info(message, discovery_payload)
        mqtt_data.discovery_already_discovered.add(discovery_hash)
        async_dispatcher_send(
            hass, MQTT_DISCOVERY_NEW.format(component, "mqtt"), discovery_payload
        )

    mqtt_data.reload_dispatchers.append(
        async_dispatcher_connect(
<<<<<<< HEAD
            hass, MQTT_DISCOVERY_NEW_COMPONENT, _jit_component_setup
=======
            hass, MQTT_DISCOVERY_NEW_COMPONENT, _async_jit_component_setup
>>>>>>> 4882fed9
        )
    )

    @callback
    def async_discovery_message_received(msg: ReceiveMessage) -> None:  # noqa: C901
        """Process the received message."""
        mqtt_data.last_discovery = time.time()
        payload = msg.payload
        topic = msg.topic
        topic_trimmed = topic.replace(f"{discovery_topic}/", "", 1)

        if not (match := TOPIC_MATCHER.match(topic_trimmed)):
            if topic_trimmed.endswith("config"):
                _LOGGER.warning(
                    (
                        "Received message on illegal discovery topic '%s'. The topic"
                        " contains "
                        "not allowed characters. For more information see "
                        "https://www.home-assistant.io/integrations/mqtt/#discovery-topic"
                    ),
                    topic,
                )
            return

        component, node_id, object_id = match.groups()

        if component not in SUPPORTED_COMPONENTS:
            _LOGGER.warning("Integration %s is not supported", component)
            return

        if payload:
            try:
                discovery_payload = MQTTDiscoveryPayload(json_loads_object(payload))
            except ValueError:
                _LOGGER.warning("Unable to parse JSON %s: '%s'", object_id, payload)
                return
        else:
            discovery_payload = MQTTDiscoveryPayload({})

        for key in list(discovery_payload):
            abbreviated_key = key
            key = ABBREVIATIONS.get(key, key)
            discovery_payload[key] = discovery_payload.pop(abbreviated_key)

        if CONF_DEVICE in discovery_payload:
            device = discovery_payload[CONF_DEVICE]
            for key in list(device):
                abbreviated_key = key
                key = DEVICE_ABBREVIATIONS.get(key, key)
                device[key] = device.pop(abbreviated_key)

        if CONF_ORIGIN in discovery_payload:
            origin_info: dict[str, Any] = discovery_payload[CONF_ORIGIN]
            try:
                for key in list(origin_info):
                    abbreviated_key = key
                    key = ORIGIN_ABBREVIATIONS.get(key, key)
                    origin_info[key] = origin_info.pop(abbreviated_key)
                MQTT_ORIGIN_INFO_SCHEMA(discovery_payload[CONF_ORIGIN])
            except Exception:  # pylint: disable=broad-except
                _LOGGER.warning(
                    "Unable to parse origin information "
                    "from discovery message, got %s",
                    discovery_payload[CONF_ORIGIN],
                )
                return

        if CONF_AVAILABILITY in discovery_payload:
            for availability_conf in cv.ensure_list(
                discovery_payload[CONF_AVAILABILITY]
            ):
                if isinstance(availability_conf, dict):
                    for key in list(availability_conf):
                        abbreviated_key = key
                        key = ABBREVIATIONS.get(key, key)
                        availability_conf[key] = availability_conf.pop(abbreviated_key)

        if TOPIC_BASE in discovery_payload:
            base = discovery_payload.pop(TOPIC_BASE)
            for key, value in discovery_payload.items():
                if isinstance(value, str) and value:
                    if value[0] == TOPIC_BASE and key.endswith("topic"):
                        discovery_payload[key] = f"{base}{value[1:]}"
                    if value[-1] == TOPIC_BASE and key.endswith("topic"):
                        discovery_payload[key] = f"{value[:-1]}{base}"
            if discovery_payload.get(CONF_AVAILABILITY):
                for availability_conf in cv.ensure_list(
                    discovery_payload[CONF_AVAILABILITY]
                ):
                    if not isinstance(availability_conf, dict):
                        continue
                    if topic := str(availability_conf.get(CONF_TOPIC)):
                        if topic[0] == TOPIC_BASE:
                            availability_conf[CONF_TOPIC] = f"{base}{topic[1:]}"
                        if topic[-1] == TOPIC_BASE:
                            availability_conf[CONF_TOPIC] = f"{topic[:-1]}{base}"

        # If present, the node_id will be included in the discovered object id
        discovery_id = " ".join((node_id, object_id)) if node_id else object_id
        discovery_hash = (component, discovery_id)

        if discovery_payload:
            # Attach MQTT topic to the payload, used for debug prints
            setattr(
                discovery_payload,
                "__configuration_source__",
                f"MQTT (topic: '{topic}')",
            )
            discovery_data = {
                ATTR_DISCOVERY_HASH: discovery_hash,
                ATTR_DISCOVERY_PAYLOAD: discovery_payload,
                ATTR_DISCOVERY_TOPIC: topic,
            }
            setattr(discovery_payload, "discovery_data", discovery_data)

            discovery_payload[CONF_PLATFORM] = "mqtt"

        if discovery_hash in mqtt_data.discovery_pending_discovered:
            pending = mqtt_data.discovery_pending_discovered[discovery_hash]["pending"]
            pending.appendleft(discovery_payload)
            _LOGGER.debug(
                "Component has already been discovered: %s %s, queuing update",
                component,
                discovery_id,
            )
            return

        async_process_discovery_payload(component, discovery_id, discovery_payload)

    @callback
    def async_process_discovery_payload(
        component: str, discovery_id: str, payload: MQTTDiscoveryPayload
    ) -> None:
        """Process the payload of a new discovery."""

        _LOGGER.debug("Process discovery payload %s", payload)
        discovery_hash = (component, discovery_id)

        already_discovered = discovery_hash in mqtt_data.discovery_already_discovered
        if (
            already_discovered or payload
        ) and discovery_hash not in mqtt_data.discovery_pending_discovered:
            discovery_pending_discovered = mqtt_data.discovery_pending_discovered

            @callback
            def discovery_done(_: Any) -> None:
                pending = discovery_pending_discovered[discovery_hash]["pending"]
                _LOGGER.debug("Pending discovery for %s: %s", discovery_hash, pending)
                if not pending:
                    discovery_pending_discovered[discovery_hash]["unsub"]()
                    discovery_pending_discovered.pop(discovery_hash)
                else:
                    payload = pending.pop()
                    async_process_discovery_payload(component, discovery_id, payload)

            discovery_pending_discovered[discovery_hash] = {
                "unsub": async_dispatcher_connect(
                    hass,
                    MQTT_DISCOVERY_DONE.format(discovery_hash),
                    discovery_done,
                ),
                "pending": deque([]),
            }

        if component not in mqtt_data.platforms_loaded and payload:
            # Load component first
            async_dispatcher_send(hass, MQTT_DISCOVERY_NEW_COMPONENT, payload)
        elif already_discovered:
            # Dispatch update
            message = f"Component has already been discovered: {component} {discovery_id}, sending update"
            async_log_discovery_origin_info(message, payload)
            async_dispatcher_send(
                hass, MQTT_DISCOVERY_UPDATED.format(discovery_hash), payload
            )
        elif payload:
            # Add component
            message = f"Found new component: {component} {discovery_id}"
            async_log_discovery_origin_info(message, payload)
            mqtt_data.discovery_already_discovered.add(discovery_hash)
            async_dispatcher_send(
                hass, MQTT_DISCOVERY_NEW.format(component, "mqtt"), payload
            )
        else:
            # Unhandled discovery message
            async_dispatcher_send(
                hass, MQTT_DISCOVERY_DONE.format(discovery_hash), None
            )

    discovery_topics = [
        f"{discovery_topic}/+/+/config",
        f"{discovery_topic}/+/+/+/config",
    ]
    mqtt_data.discovery_unsubscribe = await asyncio.gather(
        *(
            mqtt.async_subscribe(hass, topic, async_discovery_message_received, 0)
            for topic in discovery_topics
        )
    )

    mqtt_data.last_discovery = time.time()
    mqtt_integrations = await async_get_mqtt(hass)

    for integration, topics in mqtt_integrations.items():

        async def async_integration_message_received(
            integration: str, msg: ReceiveMessage
        ) -> None:
            """Process the received message."""
            if TYPE_CHECKING:
                assert mqtt_data.data_config_flow_lock
            key = f"{integration}_{msg.subscribed_topic}"

            # Lock to prevent initiating many parallel config flows.
            # Note: The lock is not intended to prevent a race, only for performance
            async with mqtt_data.data_config_flow_lock:
                # Already unsubscribed
                if key not in mqtt_data.integration_unsubscribe:
                    return

                data = MqttServiceInfo(
                    topic=msg.topic,
                    payload=msg.payload,
                    qos=msg.qos,
                    retain=msg.retain,
                    subscribed_topic=msg.subscribed_topic,
                    timestamp=msg.timestamp,
                )
                result = await hass.config_entries.flow.async_init(
                    integration, context={"source": DOMAIN}, data=data
                )
                if (
                    result
                    and result["type"] == FlowResultType.ABORT
                    and result["reason"]
                    in ("already_configured", "single_instance_allowed")
                ):
                    mqtt_data.integration_unsubscribe.pop(key)()

        for topic in topics:
            key = f"{integration}_{topic}"
            mqtt_data.integration_unsubscribe[key] = await mqtt.async_subscribe(
                hass,
                topic,
                functools.partial(async_integration_message_received, integration),
                0,
            )


async def async_stop(hass: HomeAssistant) -> None:
    """Stop MQTT Discovery."""
    mqtt_data = get_mqtt_data(hass)
    for unsub in mqtt_data.discovery_unsubscribe:
        unsub()
    mqtt_data.discovery_unsubscribe = []
    for key, unsub in list(mqtt_data.integration_unsubscribe.items()):
        unsub()
        mqtt_data.integration_unsubscribe.pop(key)<|MERGE_RESOLUTION|>--- conflicted
+++ resolved
@@ -4,7 +4,6 @@
 
 import asyncio
 from collections import deque
-from contextlib import suppress
 import functools
 import logging
 import re
@@ -14,7 +13,7 @@
 import voluptuous as vol
 
 from homeassistant.config_entries import ConfigEntry
-from homeassistant.const import CONF_DEVICE, CONF_NAME, CONF_PLATFORM, Platform
+from homeassistant.const import CONF_DEVICE, CONF_NAME, CONF_PLATFORM
 from homeassistant.core import HomeAssistant, callback
 from homeassistant.data_entry_flow import FlowResultType
 import homeassistant.helpers.config_validation as cv
@@ -143,18 +142,6 @@
 ) -> None:
     """Start MQTT Discovery."""
     mqtt_data = get_mqtt_data(hass)
-<<<<<<< HEAD
-    mqtt_integrations = {}
-    platform_setup_lock = asyncio.Lock()
-
-    async def _jit_component_setup(discovery_payload: MQTTDiscoveryPayload) -> None:
-        """Perform just in time components set up."""
-        discovery_hash = discovery_payload.discovery_data[ATTR_DISCOVERY_HASH]
-        component, discovery_id = discovery_hash
-        with suppress(ValueError):
-            component = Platform(component)
-        async with platform_setup_lock:
-=======
     platform_setup_lock: dict[str, asyncio.Lock] = {}
 
     async def _async_jit_component_setup(
@@ -165,7 +152,6 @@
         component, discovery_id = discovery_hash
         platform_setup_lock.setdefault(component, asyncio.Lock())
         async with platform_setup_lock[component]:
->>>>>>> 4882fed9
             if component not in mqtt_data.platforms_loaded:
                 await async_forward_entry_setup_and_setup_discovery(
                     hass, config_entry, {component}
@@ -180,11 +166,7 @@
 
     mqtt_data.reload_dispatchers.append(
         async_dispatcher_connect(
-<<<<<<< HEAD
-            hass, MQTT_DISCOVERY_NEW_COMPONENT, _jit_component_setup
-=======
             hass, MQTT_DISCOVERY_NEW_COMPONENT, _async_jit_component_setup
->>>>>>> 4882fed9
         )
     )
 
