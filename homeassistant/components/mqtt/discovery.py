"""Support for MQTT discovery."""

from __future__ import annotations

import asyncio
from collections import deque
import functools
import logging
import re
import time
from typing import TYPE_CHECKING, Any

import voluptuous as vol

from homeassistant.config_entries import ConfigEntry
from homeassistant.const import CONF_DEVICE, CONF_PLATFORM
from homeassistant.core import HomeAssistant, callback
from homeassistant.data_entry_flow import FlowResultType
import homeassistant.helpers.config_validation as cv
from homeassistant.helpers.dispatcher import (
    async_dispatcher_connect,
    async_dispatcher_send,
)
from homeassistant.helpers.service_info.mqtt import MqttServiceInfo, ReceivePayloadType
from homeassistant.helpers.typing import DiscoveryInfoType
from homeassistant.loader import async_get_mqtt
from homeassistant.util.json import json_loads_object
from homeassistant.util.signal_type import SignalTypeFormat

from .. import mqtt
from .abbreviations import ABBREVIATIONS, DEVICE_ABBREVIATIONS, ORIGIN_ABBREVIATIONS
from .const import (
    ATTR_DISCOVERY_HASH,
    ATTR_DISCOVERY_PAYLOAD,
    ATTR_DISCOVERY_TOPIC,
    CONF_AVAILABILITY,
    CONF_COMPONENTS,
    CONF_ORIGIN,
    CONF_TOPIC,
    DOMAIN,
    SUPPORTED_COMPONENTS,
)
<<<<<<< HEAD
from .models import MqttComponentConfig, MqttOriginInfo, ReceiveMessage
from .schemas import DEVICE_DISCOVERY_SCHEMA, MQTT_ORIGIN_INFO_SCHEMA, SHARED_OPTIONS
from .util import async_forward_entry_setup_and_setup_discovery, get_mqtt_data
=======
from .models import DATA_MQTT, MqttOriginInfo, ReceiveMessage
from .util import async_forward_entry_setup_and_setup_discovery
>>>>>>> 85f36cd8

ABBREVIATIONS_SET = set(ABBREVIATIONS)
DEVICE_ABBREVIATIONS_SET = set(DEVICE_ABBREVIATIONS)
ORIGIN_ABBREVIATIONS_SET = set(ORIGIN_ABBREVIATIONS)


_LOGGER = logging.getLogger(__name__)

TOPIC_MATCHER = re.compile(
    r"(?P<component>\w+)/(?:(?P<node_id>[a-zA-Z0-9_-]+)/)"
    r"?(?P<object_id>[a-zA-Z0-9_-]+)/config"
)

MQTT_DISCOVERY_UPDATED: SignalTypeFormat[MQTTDiscoveryPayload] = SignalTypeFormat(
    "mqtt_discovery_updated_{}_{}"
)
MQTT_DISCOVERY_NEW: SignalTypeFormat[MQTTDiscoveryPayload] = SignalTypeFormat(
    "mqtt_discovery_new_{}_{}"
)
MQTT_DISCOVERY_NEW_COMPONENT = "mqtt_discovery_new_component"
MQTT_DISCOVERY_DONE: SignalTypeFormat[Any] = SignalTypeFormat(
    "mqtt_discovery_done_{}_{}"
)

TOPIC_BASE = "~"


class MQTTDiscoveryPayload(dict[str, Any]):
    """Class to hold and MQTT discovery payload and discovery data."""

    device_discovery: bool = False
    discovery_data: DiscoveryInfoType


def clear_discovery_hash(hass: HomeAssistant, discovery_hash: tuple[str, str]) -> None:
    """Clear entry from already discovered list."""
    hass.data[DATA_MQTT].discovery_already_discovered.remove(discovery_hash)


def set_discovery_hash(hass: HomeAssistant, discovery_hash: tuple[str, str]) -> None:
    """Add entry to already discovered list."""
    hass.data[DATA_MQTT].discovery_already_discovered.add(discovery_hash)


@callback
def async_log_discovery_origin_info(
    message: str, discovery_payload: MQTTDiscoveryPayload, level: int = logging.INFO
) -> None:
    """Log information about the discovery and origin."""
    # We only log origin info once per device discovery
    if discovery_payload.device_discovery:
        _LOGGER.info(message)
        return
    if CONF_ORIGIN not in discovery_payload:
        _LOGGER.log(level, message)
        return
    origin_info: MqttOriginInfo = discovery_payload[CONF_ORIGIN]
    sw_version_log = ""
    if sw_version := origin_info.get("sw_version"):
        sw_version_log = f", version: {sw_version}"
    support_url_log = ""
    if support_url := origin_info.get("support_url"):
        support_url_log = f", support URL: {support_url}"
    _LOGGER.log(
        level,
        "%s from external application %s%s%s",
        message,
        origin_info["name"],
        sw_version_log,
        support_url_log,
    )


@callback
def _replace_abbreviations(
    payload: Any | dict[str, Any],
    abbreviations: dict[str, str],
    abbreviations_set: set[str],
) -> None:
    """Replace abbreviations in an MQTT discovery payload."""
    if not isinstance(payload, dict):
        return
    for key in abbreviations_set.intersection(payload):
        payload[abbreviations[key]] = payload.pop(key)


@callback
def _replace_all_abbreviations(discovery_payload: Any | dict[str, Any]) -> None:
    """Replace all abbreviations in an MQTT discovery payload."""

    _replace_abbreviations(discovery_payload, ABBREVIATIONS, ABBREVIATIONS_SET)

    if CONF_ORIGIN in discovery_payload:
        _replace_abbreviations(
            discovery_payload[CONF_ORIGIN],
            ORIGIN_ABBREVIATIONS,
            ORIGIN_ABBREVIATIONS_SET,
        )

    if CONF_DEVICE in discovery_payload:
        _replace_abbreviations(
            discovery_payload[CONF_DEVICE],
            DEVICE_ABBREVIATIONS,
            DEVICE_ABBREVIATIONS_SET,
        )

    if CONF_AVAILABILITY in discovery_payload:
        for availability_conf in cv.ensure_list(discovery_payload[CONF_AVAILABILITY]):
            _replace_abbreviations(availability_conf, ABBREVIATIONS, ABBREVIATIONS_SET)


@callback
def _replace_topic_base(discovery_payload: dict[str, Any]) -> None:
    """Replace topic base in MQTT discovery data."""
    base = discovery_payload.pop(TOPIC_BASE)
    for key, value in discovery_payload.items():
        if isinstance(value, str) and value:
            if value[0] == TOPIC_BASE and key.endswith("topic"):
                discovery_payload[key] = f"{base}{value[1:]}"
            if value[-1] == TOPIC_BASE and key.endswith("topic"):
                discovery_payload[key] = f"{value[:-1]}{base}"
    if discovery_payload.get(CONF_AVAILABILITY):
        for availability_conf in cv.ensure_list(discovery_payload[CONF_AVAILABILITY]):
            if not isinstance(availability_conf, dict):
                continue
            if topic := str(availability_conf.get(CONF_TOPIC)):
                if topic[0] == TOPIC_BASE:
                    availability_conf[CONF_TOPIC] = f"{base}{topic[1:]}"
                if topic[-1] == TOPIC_BASE:
                    availability_conf[CONF_TOPIC] = f"{topic[:-1]}{base}"


@callback
def _generate_device_cleanup_config(
    hass: HomeAssistant, object_id: str, node_id: str | None
) -> dict[str, Any]:
    """Generate a cleanup message on device cleanup."""
    mqtt_data = get_mqtt_data(hass)
    device_discover_id: str = f"{node_id} {object_id}" if node_id else object_id
    config: dict[str, Any] = {CONF_DEVICE: {}, CONF_COMPONENTS: {}}
    comp_config = config[CONF_COMPONENTS]
    for platform, discover_id in mqtt_data.discovery_already_discovered:
        ids = discover_id.split(" ")
        comp_id = ids.pop(0)
        component_device_discover_id = " ".join(ids)
        if not ids:
            continue
        if device_discover_id == component_device_discover_id:
            comp_config[comp_id] = {CONF_PLATFORM: platform}

    return config if comp_config else {}


@callback
def _parse_device_payload(
    hass: HomeAssistant,
    payload: ReceivePayloadType,
    object_id: str,
    node_id: str | None,
) -> dict[str, Any]:
    """Parse a device discovery payload."""
    device_payload: dict[str, Any] = {}
    if payload == "":
        if not (
            device_payload := _generate_device_cleanup_config(hass, object_id, node_id)
        ):
            _LOGGER.warning(
                "No device components to cleanup for %s, node_id '%s'",
                object_id,
                node_id,
            )
        return device_payload
    try:
        device_payload = MQTTDiscoveryPayload(json_loads_object(payload))
    except ValueError:
        _LOGGER.warning("Unable to parse JSON %s: '%s'", object_id, payload)
        return {}
    try:
        _replace_all_abbreviations(device_payload)
        DEVICE_DISCOVERY_SCHEMA(device_payload)
    except vol.Invalid as exc:
        _LOGGER.warning(
            "Invalid MQTT device discovery payload for %s, %s: '%s'",
            object_id,
            exc,
            payload,
        )
        return {}
    return device_payload


@callback
def _valid_origin_info(discovery_payload: MQTTDiscoveryPayload) -> bool:
    """Parse and validate origin info from a single component discovery payload."""
    if CONF_ORIGIN not in discovery_payload:
        return True
    try:
        MQTT_ORIGIN_INFO_SCHEMA(discovery_payload[CONF_ORIGIN])
    except Exception as exc:  # noqa:BLE001
        _LOGGER.warning(
            "Unable to parse origin information " "from discovery message: %s, got %s",
            exc,
            discovery_payload[CONF_ORIGIN],
        )
        return False
    return True


@callback
def _merge_common_options(
    component_config: MQTTDiscoveryPayload, device_config: dict[str, Any]
) -> None:
    """Merge common options with the component config options."""
    for option in SHARED_OPTIONS:
        if option in device_config and option not in component_config:
            component_config[option] = device_config.get(option)


async def async_start(  # noqa: C901
    hass: HomeAssistant, discovery_topic: str, config_entry: ConfigEntry
) -> None:
    """Start MQTT Discovery."""
    mqtt_data = hass.data[DATA_MQTT]
    platform_setup_lock: dict[str, asyncio.Lock] = {}

    async def _async_component_setup(discovery_payload: MQTTDiscoveryPayload) -> None:
        """Perform component set up."""
        discovery_hash = discovery_payload.discovery_data[ATTR_DISCOVERY_HASH]
        component, discovery_id = discovery_hash
        platform_setup_lock.setdefault(component, asyncio.Lock())
        async with platform_setup_lock[component]:
            if component not in mqtt_data.platforms_loaded:
                await async_forward_entry_setup_and_setup_discovery(
                    hass, config_entry, {component}
                )
        # Add component
        message = f"Found new component: {component} {discovery_id}"
        async_log_discovery_origin_info(message, discovery_payload)
        mqtt_data.discovery_already_discovered.add(discovery_hash)
        async_dispatcher_send(
            hass, MQTT_DISCOVERY_NEW.format(component, "mqtt"), discovery_payload
        )

    mqtt_data.reload_dispatchers.append(
        async_dispatcher_connect(
            hass, MQTT_DISCOVERY_NEW_COMPONENT, _async_component_setup
        )
    )

    @callback
    def async_discovery_message_received(msg: ReceiveMessage) -> None:  # noqa: C901
        """Process the received message."""
        mqtt_data.last_discovery = time.monotonic()
        payload = msg.payload
        topic = msg.topic
        topic_trimmed = topic.replace(f"{discovery_topic}/", "", 1)

        if not (match := TOPIC_MATCHER.match(topic_trimmed)):
            if topic_trimmed.endswith("config"):
                _LOGGER.warning(
                    (
                        "Received message on illegal discovery topic '%s'. The topic"
                        " contains not allowed characters. For more information see "
                        "https://www.home-assistant.io/integrations/mqtt/#discovery-topic"
                    ),
                    topic,
                )
            return

        component, node_id, object_id = match.groups()

        discovered_components: list[MqttComponentConfig] = []
        if component == CONF_DEVICE:
            # Process device based discovery message
            device_discovery_payload = _parse_device_payload(
                hass, payload, object_id, node_id
            )
            if not device_discovery_payload:
                return
            device_config: dict[str, Any] = device_discovery_payload[CONF_DEVICE]
            origin_config: dict[str, Any] | None = device_discovery_payload.get(
                CONF_ORIGIN
            )
            component_configs: dict[str, Any] = device_discovery_payload[
                CONF_COMPONENTS
            ]
            for component_id, config in component_configs.items():
                component = config.pop(CONF_PLATFORM)
                component_node_id = (
                    f"{component_id} {node_id}" if node_id else component_id
                )
                _replace_all_abbreviations(config)
                discovery_payload = MQTTDiscoveryPayload(config)
                if discovery_payload:
                    discovery_payload.device_discovery = True
                    discovery_payload[CONF_DEVICE] = device_config
                    discovery_payload[CONF_ORIGIN] = origin_config
                    # Only assign shared config options
                    # when they are not set at entity level
                    _merge_common_options(discovery_payload, device_discovery_payload)
                discovered_components.append(
                    MqttComponentConfig(
                        component, object_id, component_node_id, discovery_payload
                    )
                )
            _LOGGER.debug(
                "Process device discovery payload %s", device_discovery_payload
            )
            device_discovery_id = f"{node_id} {object_id}" if node_id else object_id
            message = f"Processing device discovery for '{device_discovery_id}'"
            async_log_discovery_origin_info(
                message, MQTTDiscoveryPayload(device_discovery_payload)
            )

        else:
            # Process component based discovery message
            try:
                discovery_payload = MQTTDiscoveryPayload(
                    json_loads_object(payload) if payload else {}
                )
            except ValueError:
                _LOGGER.warning("Unable to parse JSON %s: '%s'", object_id, payload)
                return
            _replace_all_abbreviations(discovery_payload)
            if not _valid_origin_info(discovery_payload):
                return
            discovered_components.append(
                MqttComponentConfig(component, object_id, node_id, discovery_payload)
            )

        for component_config in discovered_components:
            component = component_config.component
            node_id = component_config.node_id
            object_id = component_config.object_id
            discovery_payload = component_config.discovery_payload
            if component not in SUPPORTED_COMPONENTS:
                _LOGGER.warning("Integration %s is not supported", component)
                return

            if TOPIC_BASE in discovery_payload:
                _replace_topic_base(discovery_payload)

            # If present, the node_id will be included in the discovered object id
            discovery_id = f"{node_id} {object_id}" if node_id else object_id
            discovery_hash = (component, discovery_id)

            if discovery_payload:
                # Attach MQTT topic to the payload, used for debug prints
                setattr(
                    discovery_payload,
                    "__configuration_source__",
                    f"MQTT (topic: '{topic}')",
                )
                discovery_data = {
                    ATTR_DISCOVERY_HASH: discovery_hash,
                    ATTR_DISCOVERY_PAYLOAD: discovery_payload,
                    ATTR_DISCOVERY_TOPIC: topic,
                }
                setattr(discovery_payload, "discovery_data", discovery_data)

            if discovery_hash in mqtt_data.discovery_pending_discovered:
                pending = mqtt_data.discovery_pending_discovered[discovery_hash][
                    "pending"
                ]
                pending.appendleft(discovery_payload)
                _LOGGER.debug(
                    "Component has already been discovered: %s %s, queuing update",
                    component,
                    discovery_id,
                )
                return

            async_process_discovery_payload(component, discovery_id, discovery_payload)

    @callback
    def async_process_discovery_payload(
        component: str, discovery_id: str, payload: MQTTDiscoveryPayload
    ) -> None:
        """Process the payload of a new discovery."""

        _LOGGER.debug("Process component discovery payload %s", payload)
        discovery_hash = (component, discovery_id)

        already_discovered = discovery_hash in mqtt_data.discovery_already_discovered
        if (
            already_discovered or payload
        ) and discovery_hash not in mqtt_data.discovery_pending_discovered:
            discovery_pending_discovered = mqtt_data.discovery_pending_discovered

            @callback
            def discovery_done(_: Any) -> None:
                pending = discovery_pending_discovered[discovery_hash]["pending"]
                _LOGGER.debug("Pending discovery for %s: %s", discovery_hash, pending)
                if not pending:
                    discovery_pending_discovered[discovery_hash]["unsub"]()
                    discovery_pending_discovered.pop(discovery_hash)
                else:
                    payload = pending.pop()
                    async_process_discovery_payload(component, discovery_id, payload)

            discovery_pending_discovered[discovery_hash] = {
                "unsub": async_dispatcher_connect(
                    hass,
                    MQTT_DISCOVERY_DONE.format(*discovery_hash),
                    discovery_done,
                ),
                "pending": deque([]),
            }

        if component not in mqtt_data.platforms_loaded and payload:
            # Load component first
            async_dispatcher_send(hass, MQTT_DISCOVERY_NEW_COMPONENT, payload)
        elif already_discovered:
            # Dispatch update
            message = f"Component has already been discovered: {component} {discovery_id}, sending update"
            async_log_discovery_origin_info(message, payload, logging.DEBUG)
            async_dispatcher_send(
                hass, MQTT_DISCOVERY_UPDATED.format(*discovery_hash), payload
            )
        elif payload:
            # Add component
            message = f"Found new component: {component} {discovery_id}"
            async_log_discovery_origin_info(message, payload)
            mqtt_data.discovery_already_discovered.add(discovery_hash)
            async_dispatcher_send(
                hass, MQTT_DISCOVERY_NEW.format(component, "mqtt"), payload
            )
        else:
            # Unhandled discovery message
            async_dispatcher_send(
                hass, MQTT_DISCOVERY_DONE.format(*discovery_hash), None
            )

    # async_subscribe will never suspend so there is no need to create a task
    # here and its faster to await them in sequence
    mqtt_data.discovery_unsubscribe = [
        await mqtt.async_subscribe(hass, topic, async_discovery_message_received, 0)
        for topic in (
            f"{discovery_topic}/+/+/config",
            f"{discovery_topic}/+/+/+/config",
        )
    ]

    mqtt_data.last_discovery = time.monotonic()
    mqtt_integrations = await async_get_mqtt(hass)

    for integration, topics in mqtt_integrations.items():

        async def async_integration_message_received(
            integration: str, msg: ReceiveMessage
        ) -> None:
            """Process the received message."""
            if TYPE_CHECKING:
                assert mqtt_data.data_config_flow_lock
            key = f"{integration}_{msg.subscribed_topic}"

            # Lock to prevent initiating many parallel config flows.
            # Note: The lock is not intended to prevent a race, only for performance
            async with mqtt_data.data_config_flow_lock:
                # Already unsubscribed
                if key not in mqtt_data.integration_unsubscribe:
                    return

                data = MqttServiceInfo(
                    topic=msg.topic,
                    payload=msg.payload,
                    qos=msg.qos,
                    retain=msg.retain,
                    subscribed_topic=msg.subscribed_topic,
                    timestamp=msg.timestamp,
                )
                result = await hass.config_entries.flow.async_init(
                    integration, context={"source": DOMAIN}, data=data
                )
                if (
                    result
                    and result["type"] == FlowResultType.ABORT
                    and result["reason"]
                    in ("already_configured", "single_instance_allowed")
                ):
                    mqtt_data.integration_unsubscribe.pop(key)()

        mqtt_data.integration_unsubscribe.update(
            {
                f"{integration}_{topic}": await mqtt.async_subscribe(
                    hass,
                    topic,
                    functools.partial(async_integration_message_received, integration),
                    0,
                )
                for topic in topics
            }
        )


async def async_stop(hass: HomeAssistant) -> None:
    """Stop MQTT Discovery."""
    mqtt_data = hass.data[DATA_MQTT]
    for unsub in mqtt_data.discovery_unsubscribe:
        unsub()
    mqtt_data.discovery_unsubscribe = []
    for key, unsub in list(mqtt_data.integration_unsubscribe.items()):
        unsub()
        mqtt_data.integration_unsubscribe.pop(key)<|MERGE_RESOLUTION|>--- conflicted
+++ resolved
@@ -40,14 +40,9 @@
     DOMAIN,
     SUPPORTED_COMPONENTS,
 )
-<<<<<<< HEAD
-from .models import MqttComponentConfig, MqttOriginInfo, ReceiveMessage
+from .models import DATA_MQTT, MqttComponentConfig, MqttOriginInfo, ReceiveMessage
 from .schemas import DEVICE_DISCOVERY_SCHEMA, MQTT_ORIGIN_INFO_SCHEMA, SHARED_OPTIONS
-from .util import async_forward_entry_setup_and_setup_discovery, get_mqtt_data
-=======
-from .models import DATA_MQTT, MqttOriginInfo, ReceiveMessage
 from .util import async_forward_entry_setup_and_setup_discovery
->>>>>>> 85f36cd8
 
 ABBREVIATIONS_SET = set(ABBREVIATIONS)
 DEVICE_ABBREVIATIONS_SET = set(DEVICE_ABBREVIATIONS)
@@ -185,7 +180,7 @@
     hass: HomeAssistant, object_id: str, node_id: str | None
 ) -> dict[str, Any]:
     """Generate a cleanup message on device cleanup."""
-    mqtt_data = get_mqtt_data(hass)
+    mqtt_data = hass.data[DATA_MQTT]
     device_discover_id: str = f"{node_id} {object_id}" if node_id else object_id
     config: dict[str, Any] = {CONF_DEVICE: {}, CONF_COMPONENTS: {}}
     comp_config = config[CONF_COMPONENTS]
