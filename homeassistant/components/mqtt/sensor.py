"""Support for MQTT sensors."""

from __future__ import annotations

from collections.abc import Callable
from datetime import datetime, timedelta
from functools import partial
import logging
from typing import Any

import voluptuous as vol

from homeassistant.components import sensor
from homeassistant.components.sensor import (
    CONF_STATE_CLASS,
    DEVICE_CLASSES_SCHEMA,
    ENTITY_ID_FORMAT,
    STATE_CLASSES_SCHEMA,
    RestoreSensor,
    SensorDeviceClass,
    SensorExtraStoredData,
    SensorStateClass,
)
from homeassistant.config_entries import ConfigEntry
from homeassistant.const import (
    CONF_DEVICE_CLASS,
    CONF_FORCE_UPDATE,
    CONF_NAME,
    CONF_UNIT_OF_MEASUREMENT,
    CONF_VALUE_TEMPLATE,
    STATE_UNAVAILABLE,
    STATE_UNKNOWN,
)
from homeassistant.core import CALLBACK_TYPE, HomeAssistant, State, callback
import homeassistant.helpers.config_validation as cv
from homeassistant.helpers.entity_platform import AddEntitiesCallback
from homeassistant.helpers.event import async_call_later
from homeassistant.helpers.typing import ConfigType
from homeassistant.util import dt as dt_util

from . import subscription
from .config import MQTT_RO_SCHEMA
from .const import CONF_ENCODING, CONF_QOS, CONF_STATE_TOPIC, PAYLOAD_NONE
<<<<<<< HEAD
from .mixins import MqttAvailability, MqttEntity, async_setup_entity_entry_helper
=======
from .mixins import MqttAvailabilityMixin, MqttEntity, async_setup_entity_entry_helper
>>>>>>> c616fc03
from .models import (
    MqttValueTemplate,
    PayloadSentinel,
    ReceiveMessage,
    ReceivePayloadType,
)
from .schemas import MQTT_ENTITY_COMMON_SCHEMA
from .util import check_state_too_long

_LOGGER = logging.getLogger(__name__)

CONF_EXPIRE_AFTER = "expire_after"
CONF_LAST_RESET_VALUE_TEMPLATE = "last_reset_value_template"
CONF_SUGGESTED_DISPLAY_PRECISION = "suggested_display_precision"

MQTT_SENSOR_ATTRIBUTES_BLOCKED = frozenset(
    {
        sensor.ATTR_LAST_RESET,
        sensor.ATTR_STATE_CLASS,
    }
)

DEFAULT_NAME = "MQTT Sensor"
DEFAULT_FORCE_UPDATE = False

_PLATFORM_SCHEMA_BASE = MQTT_RO_SCHEMA.extend(
    {
        vol.Optional(CONF_DEVICE_CLASS): vol.Any(DEVICE_CLASSES_SCHEMA, None),
        vol.Optional(CONF_EXPIRE_AFTER): cv.positive_int,
        vol.Optional(CONF_FORCE_UPDATE, default=DEFAULT_FORCE_UPDATE): cv.boolean,
        vol.Optional(CONF_LAST_RESET_VALUE_TEMPLATE): cv.template,
        vol.Optional(CONF_NAME): vol.Any(cv.string, None),
        vol.Optional(CONF_SUGGESTED_DISPLAY_PRECISION): cv.positive_int,
        vol.Optional(CONF_STATE_CLASS): vol.Any(STATE_CLASSES_SCHEMA, None),
        vol.Optional(CONF_UNIT_OF_MEASUREMENT): vol.Any(cv.string, None),
    }
).extend(MQTT_ENTITY_COMMON_SCHEMA.schema)


def validate_sensor_state_class_config(config: ConfigType) -> ConfigType:
    """Validate the sensor state class config."""
    if (
        CONF_LAST_RESET_VALUE_TEMPLATE in config
        and (state_class := config.get(CONF_STATE_CLASS)) != SensorStateClass.TOTAL
    ):
        raise vol.Invalid(
            f"The option `{CONF_LAST_RESET_VALUE_TEMPLATE}` cannot be used "
            f"together with state class `{state_class}`"
        )

    return config


PLATFORM_SCHEMA_MODERN = vol.All(
    _PLATFORM_SCHEMA_BASE,
    validate_sensor_state_class_config,
)

DISCOVERY_SCHEMA = vol.All(
    _PLATFORM_SCHEMA_BASE.extend({}, extra=vol.REMOVE_EXTRA),
    validate_sensor_state_class_config,
)


async def async_setup_entry(
    hass: HomeAssistant,
    config_entry: ConfigEntry,
    async_add_entities: AddEntitiesCallback,
) -> None:
    """Set up MQTT sensor through YAML and through MQTT discovery."""
    await async_setup_entity_entry_helper(
        hass,
        config_entry,
        MqttSensor,
        sensor.DOMAIN,
        async_add_entities,
        DISCOVERY_SCHEMA,
        PLATFORM_SCHEMA_MODERN,
    )


class MqttSensor(MqttEntity, RestoreSensor):
    """Representation of a sensor that can be updated using MQTT."""

    _default_name = DEFAULT_NAME
    _entity_id_format = ENTITY_ID_FORMAT
    _attr_last_reset: datetime | None = None
    _attributes_extra_blocked = MQTT_SENSOR_ATTRIBUTES_BLOCKED
    _expiration_trigger: CALLBACK_TYPE | None = None
    _expire_after: int | None
    _expired: bool | None
    _template: Callable[[ReceivePayloadType, PayloadSentinel], ReceivePayloadType]
    _last_reset_template: Callable[[ReceivePayloadType], ReceivePayloadType]

    async def mqtt_async_added_to_hass(self) -> None:
        """Restore state for entities with expire_after set."""
        last_state: State | None
        last_sensor_data: SensorExtraStoredData | None
        if (
            (_expire_after := self._expire_after) is not None
            and _expire_after > 0
            and (last_state := await self.async_get_last_state()) is not None
            and last_state.state not in [STATE_UNKNOWN, STATE_UNAVAILABLE]
            and (last_sensor_data := await self.async_get_last_sensor_data())
            is not None
            # We might have set up a trigger already after subscribing from
            # MqttEntity.async_added_to_hass(), then we should not restore state
            and not self._expiration_trigger
        ):
            expiration_at = last_state.last_changed + timedelta(seconds=_expire_after)
            remain_seconds = (expiration_at - dt_util.utcnow()).total_seconds()

            if remain_seconds <= 0:
                # Skip reactivating the sensor
                _LOGGER.debug("Skip state recovery after reload for %s", self.entity_id)
                return
            self._expired = False
            self._attr_native_value = last_sensor_data.native_value

            self._expiration_trigger = async_call_later(
                self.hass, remain_seconds, self._value_is_expired
            )
            _LOGGER.debug(
                (
                    "State recovered after reload for %s, remaining time before"
                    " expiring %s"
                ),
                self.entity_id,
                remain_seconds,
            )

    async def async_will_remove_from_hass(self) -> None:
        """Remove exprire triggers."""
        # Clean up expire triggers
        if self._expiration_trigger:
            _LOGGER.debug("Clean up expire after trigger for %s", self.entity_id)
            self._expiration_trigger()
            self._expiration_trigger = None
            self._expired = False
        await MqttEntity.async_will_remove_from_hass(self)

    @staticmethod
    def config_schema() -> vol.Schema:
        """Return the config schema."""
        return DISCOVERY_SCHEMA

    def _setup_from_config(self, config: ConfigType) -> None:
        """(Re)Setup the entity."""
        self._attr_device_class = config.get(CONF_DEVICE_CLASS)
        self._attr_force_update = config[CONF_FORCE_UPDATE]
        self._attr_suggested_display_precision = config.get(
            CONF_SUGGESTED_DISPLAY_PRECISION
        )
        self._attr_native_unit_of_measurement = config.get(CONF_UNIT_OF_MEASUREMENT)
        self._attr_state_class = config.get(CONF_STATE_CLASS)

        self._expire_after = config.get(CONF_EXPIRE_AFTER)
        if self._expire_after is not None and self._expire_after > 0:
            self._expired = True
        else:
            self._expired = None

        self._template = MqttValueTemplate(
            self._config.get(CONF_VALUE_TEMPLATE), entity=self
        ).async_render_with_possible_json_value
        self._last_reset_template = MqttValueTemplate(
            self._config.get(CONF_LAST_RESET_VALUE_TEMPLATE), entity=self
        ).async_render_with_possible_json_value

    @callback
    def _state_message_received(self, msg: ReceiveMessage) -> None:
        """Handle new MQTT state messages."""

        def _update_state(msg: ReceiveMessage) -> None:
            # auto-expire enabled?
            if self._expire_after is not None and self._expire_after > 0:
                # When self._expire_after is set, and we receive a message, assume
                # device is not expired since it has to be to receive the message
                self._expired = False

                # Reset old trigger
                if self._expiration_trigger:
                    self._expiration_trigger()

                # Set new trigger
                self._expiration_trigger = async_call_later(
                    self.hass, self._expire_after, self._value_is_expired
                )

            payload = self._template(msg.payload, PayloadSentinel.DEFAULT)
            if payload is PayloadSentinel.DEFAULT:
                return
            new_value = str(payload)
            if self._numeric_state_expected:
                if new_value == "":
                    _LOGGER.debug("Ignore empty state from '%s'", msg.topic)
                elif new_value == PAYLOAD_NONE:
                    self._attr_native_value = None
                else:
                    self._attr_native_value = new_value
                return
            if self.device_class in {
                None,
                SensorDeviceClass.ENUM,
            } and not check_state_too_long(_LOGGER, new_value, self.entity_id, msg):
                self._attr_native_value = new_value
                return
            try:
                if (payload_datetime := dt_util.parse_datetime(new_value)) is None:
                    raise ValueError
            except ValueError:
                _LOGGER.warning(
                    "Invalid state message '%s' from '%s'", msg.payload, msg.topic
                )
                self._attr_native_value = None
                return
            if self.device_class == SensorDeviceClass.DATE:
                self._attr_native_value = payload_datetime.date()
                return
            self._attr_native_value = payload_datetime

        def _update_last_reset(msg: ReceiveMessage) -> None:
            payload = self._last_reset_template(msg.payload)

            if not payload:
                _LOGGER.debug("Ignoring empty last_reset message from '%s'", msg.topic)
                return
            try:
                last_reset = dt_util.parse_datetime(str(payload))
                if last_reset is None:
                    raise ValueError
                self._attr_last_reset = last_reset
            except ValueError:
                _LOGGER.warning(
                    "Invalid last_reset message '%s' from '%s'", msg.payload, msg.topic
                )

        _update_state(msg)
        if CONF_LAST_RESET_VALUE_TEMPLATE in self._config:
            _update_last_reset(msg)

    def _prepare_subscribe_topics(self) -> None:
        """(Re)Subscribe to topics."""
        topics: dict[str, dict[str, Any]] = {}

        topics["state_topic"] = {
            "topic": self._config[CONF_STATE_TOPIC],
            "msg_callback": partial(
                self._message_callback,
                self._state_message_received,
                {"_attr_native_value", "_attr_last_reset", "_expired"},
            ),
            "entity_id": self.entity_id,
            "qos": self._config[CONF_QOS],
            "encoding": self._config[CONF_ENCODING] or None,
        }

        self._sub_state = subscription.async_prepare_subscribe_topics(
            self.hass, self._sub_state, topics
        )

    async def _subscribe_topics(self) -> None:
        """(Re)Subscribe to topics."""
        await subscription.async_subscribe_topics(self.hass, self._sub_state)

    @callback
    def _value_is_expired(self, *_: datetime) -> None:
        """Triggered when value is expired."""
        self._expiration_trigger = None
        self._expired = True
        self.async_write_ha_state()

    @property
    def available(self) -> bool:
        """Return true if the device is available and value has not expired."""
        # mypy doesn't know about fget: https://github.com/python/mypy/issues/6185
        return MqttAvailabilityMixin.available.fget(self) and (  # type: ignore[attr-defined]
            self._expire_after is None or not self._expired
        )<|MERGE_RESOLUTION|>--- conflicted
+++ resolved
@@ -41,11 +41,7 @@
 from . import subscription
 from .config import MQTT_RO_SCHEMA
 from .const import CONF_ENCODING, CONF_QOS, CONF_STATE_TOPIC, PAYLOAD_NONE
-<<<<<<< HEAD
-from .mixins import MqttAvailability, MqttEntity, async_setup_entity_entry_helper
-=======
 from .mixins import MqttAvailabilityMixin, MqttEntity, async_setup_entity_entry_helper
->>>>>>> c616fc03
 from .models import (
     MqttValueTemplate,
     PayloadSentinel,
