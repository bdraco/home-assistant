"""Control a MQTT alarm."""

from __future__ import annotations

from functools import partial
import logging

import voluptuous as vol

import homeassistant.components.alarm_control_panel as alarm
from homeassistant.components.alarm_control_panel import AlarmControlPanelEntityFeature
from homeassistant.config_entries import ConfigEntry
from homeassistant.const import (
    CONF_CODE,
    CONF_NAME,
    CONF_VALUE_TEMPLATE,
    STATE_ALARM_ARMED_AWAY,
    STATE_ALARM_ARMED_CUSTOM_BYPASS,
    STATE_ALARM_ARMED_HOME,
    STATE_ALARM_ARMED_NIGHT,
    STATE_ALARM_ARMED_VACATION,
    STATE_ALARM_ARMING,
    STATE_ALARM_DISARMED,
    STATE_ALARM_DISARMING,
    STATE_ALARM_PENDING,
    STATE_ALARM_TRIGGERED,
)
from homeassistant.core import HomeAssistant
import homeassistant.helpers.config_validation as cv
from homeassistant.helpers.entity_platform import AddEntitiesCallback
from homeassistant.helpers.typing import ConfigType

from . import subscription
from .config import DEFAULT_RETAIN, MQTT_BASE_SCHEMA
from .const import (
    CONF_COMMAND_TEMPLATE,
    CONF_COMMAND_TOPIC,
    CONF_ENCODING,
    CONF_QOS,
    CONF_RETAIN,
    CONF_STATE_TOPIC,
    CONF_SUPPORTED_FEATURES,
    PAYLOAD_NONE,
)
from .mixins import MqttEntity, async_setup_entity_entry_helper
from .models import MqttCommandTemplate, MqttValueTemplate, ReceiveMessage
from .schemas import MQTT_ENTITY_COMMON_SCHEMA
from .util import valid_publish_topic, valid_subscribe_topic

_LOGGER = logging.getLogger(__name__)

_SUPPORTED_FEATURES = {
    "arm_home": AlarmControlPanelEntityFeature.ARM_HOME,
    "arm_away": AlarmControlPanelEntityFeature.ARM_AWAY,
    "arm_night": AlarmControlPanelEntityFeature.ARM_NIGHT,
    "arm_vacation": AlarmControlPanelEntityFeature.ARM_VACATION,
    "arm_custom_bypass": AlarmControlPanelEntityFeature.ARM_CUSTOM_BYPASS,
    "trigger": AlarmControlPanelEntityFeature.TRIGGER,
}

CONF_CODE_ARM_REQUIRED = "code_arm_required"
CONF_CODE_DISARM_REQUIRED = "code_disarm_required"
CONF_CODE_TRIGGER_REQUIRED = "code_trigger_required"
CONF_PAYLOAD_DISARM = "payload_disarm"
CONF_PAYLOAD_ARM_HOME = "payload_arm_home"
CONF_PAYLOAD_ARM_AWAY = "payload_arm_away"
CONF_PAYLOAD_ARM_NIGHT = "payload_arm_night"
CONF_PAYLOAD_ARM_VACATION = "payload_arm_vacation"
CONF_PAYLOAD_ARM_CUSTOM_BYPASS = "payload_arm_custom_bypass"
CONF_PAYLOAD_TRIGGER = "payload_trigger"

MQTT_ALARM_ATTRIBUTES_BLOCKED = frozenset(
    {
        alarm.ATTR_CHANGED_BY,
        alarm.ATTR_CODE_ARM_REQUIRED,
        alarm.ATTR_CODE_FORMAT,
    }
)

DEFAULT_COMMAND_TEMPLATE = "{{action}}"
DEFAULT_ARM_NIGHT = "ARM_NIGHT"
DEFAULT_ARM_VACATION = "ARM_VACATION"
DEFAULT_ARM_AWAY = "ARM_AWAY"
DEFAULT_ARM_HOME = "ARM_HOME"
DEFAULT_ARM_CUSTOM_BYPASS = "ARM_CUSTOM_BYPASS"
DEFAULT_DISARM = "DISARM"
DEFAULT_TRIGGER = "TRIGGER"
DEFAULT_NAME = "MQTT Alarm"

REMOTE_CODE = "REMOTE_CODE"
REMOTE_CODE_TEXT = "REMOTE_CODE_TEXT"

PLATFORM_SCHEMA_MODERN = MQTT_BASE_SCHEMA.extend(
    {
        vol.Optional(CONF_SUPPORTED_FEATURES, default=list(_SUPPORTED_FEATURES)): [
            vol.In(_SUPPORTED_FEATURES)
        ],
        vol.Optional(CONF_CODE): cv.string,
        vol.Optional(CONF_CODE_ARM_REQUIRED, default=True): cv.boolean,
        vol.Optional(CONF_CODE_DISARM_REQUIRED, default=True): cv.boolean,
        vol.Optional(CONF_CODE_TRIGGER_REQUIRED, default=True): cv.boolean,
        vol.Optional(
            CONF_COMMAND_TEMPLATE, default=DEFAULT_COMMAND_TEMPLATE
        ): cv.template,
        vol.Required(CONF_COMMAND_TOPIC): valid_publish_topic,
        vol.Optional(CONF_NAME): vol.Any(cv.string, None),
        vol.Optional(CONF_PAYLOAD_ARM_AWAY, default=DEFAULT_ARM_AWAY): cv.string,
        vol.Optional(CONF_PAYLOAD_ARM_HOME, default=DEFAULT_ARM_HOME): cv.string,
        vol.Optional(CONF_PAYLOAD_ARM_NIGHT, default=DEFAULT_ARM_NIGHT): cv.string,
        vol.Optional(
            CONF_PAYLOAD_ARM_VACATION, default=DEFAULT_ARM_VACATION
        ): cv.string,
        vol.Optional(
            CONF_PAYLOAD_ARM_CUSTOM_BYPASS, default=DEFAULT_ARM_CUSTOM_BYPASS
        ): cv.string,
        vol.Optional(CONF_PAYLOAD_DISARM, default=DEFAULT_DISARM): cv.string,
        vol.Optional(CONF_PAYLOAD_TRIGGER, default=DEFAULT_TRIGGER): cv.string,
        vol.Optional(CONF_RETAIN, default=DEFAULT_RETAIN): cv.boolean,
        vol.Required(CONF_STATE_TOPIC): valid_subscribe_topic,
        vol.Optional(CONF_VALUE_TEMPLATE): cv.template,
    }
).extend(MQTT_ENTITY_COMMON_SCHEMA.schema)

DISCOVERY_SCHEMA = PLATFORM_SCHEMA_MODERN.extend({}, extra=vol.REMOVE_EXTRA)


async def async_setup_entry(
    hass: HomeAssistant,
    config_entry: ConfigEntry,
    async_add_entities: AddEntitiesCallback,
) -> None:
    """Set up MQTT alarm control panel through YAML and through MQTT discovery."""
    await async_setup_entity_entry_helper(
        hass,
        config_entry,
        MqttAlarm,
        alarm.DOMAIN,
        async_add_entities,
        DISCOVERY_SCHEMA,
        PLATFORM_SCHEMA_MODERN,
    )


class MqttAlarm(MqttEntity, alarm.AlarmControlPanelEntity):
    """Representation of a MQTT alarm status."""

    _default_name = DEFAULT_NAME
    _entity_id_format = alarm.ENTITY_ID_FORMAT
    _attributes_extra_blocked = MQTT_ALARM_ATTRIBUTES_BLOCKED

    @staticmethod
    def config_schema() -> vol.Schema:
        """Return the config schema."""
        return DISCOVERY_SCHEMA

    def _setup_from_config(self, config: ConfigType) -> None:
        """(Re)Setup the entity."""
        self._value_template = MqttValueTemplate(
            config.get(CONF_VALUE_TEMPLATE),
            entity=self,
        ).async_render_with_possible_json_value
        self._command_template = MqttCommandTemplate(
            config[CONF_COMMAND_TEMPLATE], entity=self
        ).async_render

        for feature in self._config[CONF_SUPPORTED_FEATURES]:
            self._attr_supported_features |= _SUPPORTED_FEATURES[feature]

        if (code := self._config.get(CONF_CODE)) is None:
            self._attr_code_format = None
        elif code == REMOTE_CODE or str(code).isdigit():
            self._attr_code_format = alarm.CodeFormat.NUMBER
        else:
            self._attr_code_format = alarm.CodeFormat.TEXT
        self._attr_code_arm_required = bool(self._config[CONF_CODE_ARM_REQUIRED])

    def _state_message_received(self, msg: ReceiveMessage) -> None:
        """Run when new MQTT message has been received."""
        payload = self._value_template(msg.payload)
<<<<<<< HEAD
=======
        if not payload.strip():  # No output from template, ignore
            _LOGGER.debug(
                "Ignoring empty payload '%s' after rendering for topic %s",
                payload,
                msg.topic,
            )
            return
        if payload == PAYLOAD_NONE:
            self._attr_state = None
            return
>>>>>>> eb45d9ad
        if payload not in (
            STATE_ALARM_DISARMED,
            STATE_ALARM_ARMED_HOME,
            STATE_ALARM_ARMED_AWAY,
            STATE_ALARM_ARMED_NIGHT,
            STATE_ALARM_ARMED_VACATION,
            STATE_ALARM_ARMED_CUSTOM_BYPASS,
            STATE_ALARM_PENDING,
            STATE_ALARM_ARMING,
            STATE_ALARM_DISARMING,
            STATE_ALARM_TRIGGERED,
        ):
            _LOGGER.warning("Received unexpected payload: %s", msg.payload)
            return
        self._attr_state = str(payload)

    def _prepare_subscribe_topics(self) -> None:
        """(Re)Subscribe to topics."""

        self._sub_state = subscription.async_prepare_subscribe_topics(
            self.hass,
            self._sub_state,
            {
                "state_topic": {
                    "topic": self._config[CONF_STATE_TOPIC],
                    "msg_callback": partial(
                        self._message_callback,
                        self._state_message_received,
                        {"_attr_state"},
                    ),
                    "entity_id": self.entity_id,
                    "qos": self._config[CONF_QOS],
                    "encoding": self._config[CONF_ENCODING] or None,
                }
            },
        )

    async def _subscribe_topics(self) -> None:
        """(Re)Subscribe to topics."""
        await subscription.async_subscribe_topics(self.hass, self._sub_state)

    async def async_alarm_disarm(self, code: str | None = None) -> None:
        """Send disarm command.

        This method is a coroutine.
        """
        code_required: bool = self._config[CONF_CODE_DISARM_REQUIRED]
        if code_required and not self._validate_code(code, "disarming"):
            return
        payload: str = self._config[CONF_PAYLOAD_DISARM]
        await self._publish(code, payload)

    async def async_alarm_arm_home(self, code: str | None = None) -> None:
        """Send arm home command.

        This method is a coroutine.
        """
        code_required: bool = self._config[CONF_CODE_ARM_REQUIRED]
        if code_required and not self._validate_code(code, "arming home"):
            return
        action: str = self._config[CONF_PAYLOAD_ARM_HOME]
        await self._publish(code, action)

    async def async_alarm_arm_away(self, code: str | None = None) -> None:
        """Send arm away command.

        This method is a coroutine.
        """
        code_required: bool = self._config[CONF_CODE_ARM_REQUIRED]
        if code_required and not self._validate_code(code, "arming away"):
            return
        action: str = self._config[CONF_PAYLOAD_ARM_AWAY]
        await self._publish(code, action)

    async def async_alarm_arm_night(self, code: str | None = None) -> None:
        """Send arm night command.

        This method is a coroutine.
        """
        code_required: bool = self._config[CONF_CODE_ARM_REQUIRED]
        if code_required and not self._validate_code(code, "arming night"):
            return
        action: str = self._config[CONF_PAYLOAD_ARM_NIGHT]
        await self._publish(code, action)

    async def async_alarm_arm_vacation(self, code: str | None = None) -> None:
        """Send arm vacation command.

        This method is a coroutine.
        """
        code_required: bool = self._config[CONF_CODE_ARM_REQUIRED]
        if code_required and not self._validate_code(code, "arming vacation"):
            return
        action: str = self._config[CONF_PAYLOAD_ARM_VACATION]
        await self._publish(code, action)

    async def async_alarm_arm_custom_bypass(self, code: str | None = None) -> None:
        """Send arm custom bypass command.

        This method is a coroutine.
        """
        code_required: bool = self._config[CONF_CODE_ARM_REQUIRED]
        if code_required and not self._validate_code(code, "arming custom bypass"):
            return
        action: str = self._config[CONF_PAYLOAD_ARM_CUSTOM_BYPASS]
        await self._publish(code, action)

    async def async_alarm_trigger(self, code: str | None = None) -> None:
        """Send trigger command.

        This method is a coroutine.
        """
        code_required: bool = self._config[CONF_CODE_TRIGGER_REQUIRED]
        if code_required and not self._validate_code(code, "triggering"):
            return
        action: str = self._config[CONF_PAYLOAD_TRIGGER]
        await self._publish(code, action)

    async def _publish(self, code: str | None, action: str) -> None:
        """Publish via mqtt."""
        variables = {"action": action, "code": code}
        payload = self._command_template(None, variables=variables)
        await self.async_publish(
            self._config[CONF_COMMAND_TOPIC],
            payload,
            self._config[CONF_QOS],
            self._config[CONF_RETAIN],
            self._config[CONF_ENCODING],
        )

    def _validate_code(self, code: str | None, state: str) -> bool:
        """Validate given code."""
        conf_code: str | None = self._config.get(CONF_CODE)
        check = bool(
            conf_code is None
            or code == conf_code
            or (conf_code == REMOTE_CODE and code)
            or (conf_code == REMOTE_CODE_TEXT and code)
        )
        if not check:
            _LOGGER.warning("Wrong code entered for %s", state)
        return check<|MERGE_RESOLUTION|>--- conflicted
+++ resolved
@@ -177,8 +177,6 @@
     def _state_message_received(self, msg: ReceiveMessage) -> None:
         """Run when new MQTT message has been received."""
         payload = self._value_template(msg.payload)
-<<<<<<< HEAD
-=======
         if not payload.strip():  # No output from template, ignore
             _LOGGER.debug(
                 "Ignoring empty payload '%s' after rendering for topic %s",
@@ -189,7 +187,6 @@
         if payload == PAYLOAD_NONE:
             self._attr_state = None
             return
->>>>>>> eb45d9ad
         if payload not in (
             STATE_ALARM_DISARMED,
             STATE_ALARM_ARMED_HOME,
