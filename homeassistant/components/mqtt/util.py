"""Utility functions for the MQTT integration."""

from __future__ import annotations

import asyncio
import os
from pathlib import Path
import tempfile
from typing import Any

import voluptuous as vol

from homeassistant.config_entries import ConfigEntry, ConfigEntryState
from homeassistant.const import Platform
from homeassistant.core import HomeAssistant
from homeassistant.helpers import config_validation as cv, template
from homeassistant.helpers.typing import ConfigType
from homeassistant.util.async_ import create_eager_task

from .const import (
    ATTR_PAYLOAD,
    ATTR_QOS,
    ATTR_RETAIN,
    ATTR_TOPIC,
    CONF_CERTIFICATE,
    CONF_CLIENT_CERT,
    CONF_CLIENT_KEY,
    DATA_MQTT,
    DATA_MQTT_AVAILABLE,
    DEFAULT_ENCODING,
    DEFAULT_QOS,
    DEFAULT_RETAIN,
    DOMAIN,
)
from .models import MqttData

AVAILABILITY_TIMEOUT = 30.0

TEMP_DIR_NAME = f"home-assistant-{DOMAIN}"

_VALID_QOS_SCHEMA = vol.All(vol.Coerce(int), vol.In([0, 1, 2]))


def platforms_from_config(config: list[ConfigType]) -> set[Platform | str]:
    """Return the platforms to be set up."""
<<<<<<< HEAD
    platforms = set()
    keys_list = [list(platform.keys()) for platform in config]
    for keys in keys_list:
        platforms.update(keys)
    return platforms
=======
    return {key for platform in config for key in platform}
>>>>>>> 4882fed9


async def async_forward_entry_setup_and_setup_discovery(
    hass: HomeAssistant, config_entry: ConfigEntry, platforms: set[Platform | str]
) -> None:
    """Forward the config entry setup to the platforms and set up discovery."""
<<<<<<< HEAD
    # Local import to avoid circular dependencies
    # pylint: disable-next=import-outside-toplevel
    from . import device_automation, tag

    # Forward the entry setup to the MQTT platforms
=======
>>>>>>> 4882fed9
    mqtt_data = get_mqtt_data(hass)
    platforms_loaded = mqtt_data.platforms_loaded
    new_platforms: set[Platform | str] = platforms - platforms_loaded
    platforms_loaded.update(new_platforms)
    tasks: list[asyncio.Task] = []
    if "device_automation" in new_platforms:
<<<<<<< HEAD
=======
        # Local import to avoid circular dependencies
        # pylint: disable-next=import-outside-toplevel
        from . import device_automation

>>>>>>> 4882fed9
        new_platforms.remove("device_automation")
        tasks.append(
            create_eager_task(device_automation.async_setup_entry(hass, config_entry))
        )
    if "tag" in new_platforms:
<<<<<<< HEAD
=======
        # Local import to avoid circular dependencies
        # pylint: disable-next=import-outside-toplevel
        from . import tag

>>>>>>> 4882fed9
        new_platforms.remove("tag")
        tasks.append(create_eager_task(tag.async_setup_entry(hass, config_entry)))
    if new_platforms:
        tasks.append(
            create_eager_task(
                hass.config_entries.async_forward_entry_setups(
                    config_entry, new_platforms
                )
            )
        )
    if not tasks:
        return
    await asyncio.gather(*tasks)


def mqtt_config_entry_enabled(hass: HomeAssistant) -> bool | None:
    """Return true when the MQTT config entry is enabled."""
    if not bool(hass.config_entries.async_entries(DOMAIN)):
        return None
    return not bool(hass.config_entries.async_entries(DOMAIN)[0].disabled_by)


async def async_wait_for_mqtt_client(hass: HomeAssistant) -> bool:
    """Wait for the MQTT client to become available.

    Waits when mqtt set up is in progress,
    It is not needed that the client is connected.
    Returns True if the mqtt client is available.
    Returns False when the client is not available.
    """
    if not mqtt_config_entry_enabled(hass):
        return False

    entry = hass.config_entries.async_entries(DOMAIN)[0]
    if entry.state == ConfigEntryState.LOADED:
        return True

    state_reached_future: asyncio.Future[bool]
    if DATA_MQTT_AVAILABLE not in hass.data:
        state_reached_future = hass.loop.create_future()
        hass.data[DATA_MQTT_AVAILABLE] = state_reached_future
    else:
        state_reached_future = hass.data[DATA_MQTT_AVAILABLE]
        if state_reached_future.done():
            return state_reached_future.result()

    try:
        async with asyncio.timeout(AVAILABILITY_TIMEOUT):
            # Await the client setup or an error state was received
            return await state_reached_future
    except TimeoutError:
        return False


def valid_topic(topic: Any) -> str:
    """Validate that this is a valid topic name/filter."""
    validated_topic = cv.string(topic)
    try:
        raw_validated_topic = validated_topic.encode("utf-8")
    except UnicodeError as err:
        raise vol.Invalid("MQTT topic name/filter must be valid UTF-8 string.") from err
    if not raw_validated_topic:
        raise vol.Invalid("MQTT topic name/filter must not be empty.")
    if len(raw_validated_topic) > 65535:
        raise vol.Invalid(
            "MQTT topic name/filter must not be longer than 65535 encoded bytes."
        )
    if "\0" in validated_topic:
        raise vol.Invalid("MQTT topic name/filter must not contain null character.")
    if any(char <= "\u001F" for char in validated_topic):
        raise vol.Invalid("MQTT topic name/filter must not contain control characters.")
    if any("\u007f" <= char <= "\u009F" for char in validated_topic):
        raise vol.Invalid("MQTT topic name/filter must not contain control characters.")
    if any("\ufdd0" <= char <= "\ufdef" for char in validated_topic):
        raise vol.Invalid("MQTT topic name/filter must not contain non-characters.")
    if any((ord(char) & 0xFFFF) in (0xFFFE, 0xFFFF) for char in validated_topic):
        raise vol.Invalid("MQTT topic name/filter must not contain noncharacters.")

    return validated_topic


def valid_subscribe_topic(topic: Any) -> str:
    """Validate that we can subscribe using this MQTT topic."""
    validated_topic = valid_topic(topic)
    for i in (i for i, c in enumerate(validated_topic) if c == "+"):
        if (i > 0 and validated_topic[i - 1] != "/") or (
            i < len(validated_topic) - 1 and validated_topic[i + 1] != "/"
        ):
            raise vol.Invalid(
                "Single-level wildcard must occupy an entire level of the filter"
            )

    index = validated_topic.find("#")
    if index != -1:
        if index != len(validated_topic) - 1:
            # If there are multiple wildcards, this will also trigger
            raise vol.Invalid(
                "Multi-level wildcard must be the last character in the topic filter."
            )
        if len(validated_topic) > 1 and validated_topic[index - 1] != "/":
            raise vol.Invalid(
                "Multi-level wildcard must be after a topic level separator."
            )

    return validated_topic


def valid_subscribe_topic_template(value: Any) -> template.Template:
    """Validate either a jinja2 template or a valid MQTT subscription topic."""
    tpl = cv.template(value)

    if tpl.is_static:
        valid_subscribe_topic(value)

    return tpl


def valid_publish_topic(topic: Any) -> str:
    """Validate that we can publish using this MQTT topic."""
    validated_topic = valid_topic(topic)
    if "+" in validated_topic or "#" in validated_topic:
        raise vol.Invalid("Wildcards cannot be used in topic names")
    return validated_topic


def valid_qos_schema(qos: Any) -> int:
    """Validate that QOS value is valid."""
    validated_qos: int = _VALID_QOS_SCHEMA(qos)
    return validated_qos


_MQTT_WILL_BIRTH_SCHEMA = vol.Schema(
    {
        vol.Required(ATTR_TOPIC): valid_publish_topic,
        vol.Required(ATTR_PAYLOAD): cv.string,
        vol.Optional(ATTR_QOS, default=DEFAULT_QOS): valid_qos_schema,
        vol.Optional(ATTR_RETAIN, default=DEFAULT_RETAIN): cv.boolean,
    },
    required=True,
)


def valid_birth_will(config: ConfigType) -> ConfigType:
    """Validate a birth or will configuration and required topic/payload."""
    if config:
        config = _MQTT_WILL_BIRTH_SCHEMA(config)
    return config


def get_mqtt_data(hass: HomeAssistant) -> MqttData:
    """Return typed MqttData from hass.data[DATA_MQTT]."""
    mqtt_data: MqttData
    mqtt_data = hass.data[DATA_MQTT]
    return mqtt_data


async def async_create_certificate_temp_files(
    hass: HomeAssistant, config: ConfigType
) -> None:
    """Create certificate temporary files for the MQTT client."""

    def _create_temp_file(temp_file: Path, data: str | None) -> None:
        if data is None or data == "auto":
            if temp_file.exists():
                os.remove(Path(temp_file))
            return
        temp_file.write_text(data)

    def _create_temp_dir_and_files() -> None:
        """Create temporary directory."""
        temp_dir = Path(tempfile.gettempdir()) / TEMP_DIR_NAME

        if (
            config.get(CONF_CERTIFICATE)
            or config.get(CONF_CLIENT_CERT)
            or config.get(CONF_CLIENT_KEY)
        ) and not temp_dir.exists():
            temp_dir.mkdir(0o700)

        _create_temp_file(temp_dir / CONF_CERTIFICATE, config.get(CONF_CERTIFICATE))
        _create_temp_file(temp_dir / CONF_CLIENT_CERT, config.get(CONF_CLIENT_CERT))
        _create_temp_file(temp_dir / CONF_CLIENT_KEY, config.get(CONF_CLIENT_KEY))

    await hass.async_add_executor_job(_create_temp_dir_and_files)


def get_file_path(option: str, default: str | None = None) -> str | None:
    """Get file path of a certificate file."""
    temp_dir = Path(tempfile.gettempdir()) / TEMP_DIR_NAME
    if not temp_dir.exists():
        return default

    file_path: Path = temp_dir / option
    if not file_path.exists():
        return default

    return str(temp_dir / option)


def migrate_certificate_file_to_content(file_name_or_auto: str) -> str | None:
    """Convert certificate file or setting to config entry setting."""
    if file_name_or_auto == "auto":
        return "auto"
    try:
        with open(file_name_or_auto, encoding=DEFAULT_ENCODING) as certificate_file:
            return certificate_file.read()
    except OSError:
        return None<|MERGE_RESOLUTION|>--- conflicted
+++ resolved
@@ -43,54 +43,32 @@
 
 def platforms_from_config(config: list[ConfigType]) -> set[Platform | str]:
     """Return the platforms to be set up."""
-<<<<<<< HEAD
-    platforms = set()
-    keys_list = [list(platform.keys()) for platform in config]
-    for keys in keys_list:
-        platforms.update(keys)
-    return platforms
-=======
     return {key for platform in config for key in platform}
->>>>>>> 4882fed9
 
 
 async def async_forward_entry_setup_and_setup_discovery(
     hass: HomeAssistant, config_entry: ConfigEntry, platforms: set[Platform | str]
 ) -> None:
     """Forward the config entry setup to the platforms and set up discovery."""
-<<<<<<< HEAD
-    # Local import to avoid circular dependencies
-    # pylint: disable-next=import-outside-toplevel
-    from . import device_automation, tag
-
-    # Forward the entry setup to the MQTT platforms
-=======
->>>>>>> 4882fed9
     mqtt_data = get_mqtt_data(hass)
     platforms_loaded = mqtt_data.platforms_loaded
     new_platforms: set[Platform | str] = platforms - platforms_loaded
     platforms_loaded.update(new_platforms)
     tasks: list[asyncio.Task] = []
     if "device_automation" in new_platforms:
-<<<<<<< HEAD
-=======
         # Local import to avoid circular dependencies
         # pylint: disable-next=import-outside-toplevel
         from . import device_automation
 
->>>>>>> 4882fed9
         new_platforms.remove("device_automation")
         tasks.append(
             create_eager_task(device_automation.async_setup_entry(hass, config_entry))
         )
     if "tag" in new_platforms:
-<<<<<<< HEAD
-=======
         # Local import to avoid circular dependencies
         # pylint: disable-next=import-outside-toplevel
         from . import tag
 
->>>>>>> 4882fed9
         new_platforms.remove("tag")
         tasks.append(create_eager_task(tag.async_setup_entry(hass, config_entry)))
     if new_platforms:
