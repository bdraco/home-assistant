"""Models used by multiple MQTT modules."""

from __future__ import annotations

from ast import literal_eval
import asyncio
from collections import deque
from collections.abc import Callable
from dataclasses import dataclass, field
from enum import StrEnum
import logging
from typing import TYPE_CHECKING, Any, TypedDict

import voluptuous as vol

from homeassistant.const import ATTR_ENTITY_ID, ATTR_NAME, Platform
from homeassistant.core import CALLBACK_TYPE, HomeAssistant, callback
from homeassistant.exceptions import ServiceValidationError, TemplateError
from homeassistant.helpers import template
from homeassistant.helpers.entity import Entity
from homeassistant.helpers.service_info.mqtt import ReceivePayloadType
from homeassistant.helpers.typing import ConfigType, DiscoveryInfoType, TemplateVarsType
from homeassistant.util.hass_dict import HassKey

if TYPE_CHECKING:
    from paho.mqtt.client import MQTTMessage

    from .client import MQTT, Subscription
    from .debug_info import TimestampedPublishMessage
    from .device_trigger import Trigger
    from .discovery import MQTTDiscoveryPayload
    from .tag import MQTTTagScanner

from .const import DOMAIN, TEMPLATE_ERRORS


class PayloadSentinel(StrEnum):
    """Sentinel for `async_render_with_possible_json_value`."""

    NONE = "none"
    DEFAULT = "default"


_LOGGER = logging.getLogger(__name__)

ATTR_THIS = "this"

type PublishPayloadType = str | bytes | int | float | None


@dataclass
class PublishMessage:
    """MQTT Message for publishing."""

    topic: str
    payload: PublishPayloadType
    qos: int
    retain: bool


<<<<<<< HEAD
=======
# eq=False so we use the id() of the object for comparison
# since client will only generate one instance of this object
# per messages/subscribed_topic.
>>>>>>> 51af146b
@dataclass(slots=True, frozen=True, eq=False)
class ReceiveMessage:
    """MQTT Message received."""

    topic: str
    payload: ReceivePayloadType
    qos: int
    retain: bool
    subscribed_topic: str
    timestamp: float


type MessageCallbackType = Callable[[ReceiveMessage], None]


class SubscriptionDebugInfo(TypedDict):
    """Class for holding subscription debug info."""

    messages: deque[ReceiveMessage]
    count: int


class EntityDebugInfo(TypedDict):
    """Class for holding entity based debug info."""

    subscriptions: dict[str, SubscriptionDebugInfo]
    discovery_data: DiscoveryInfoType
    transmitted: dict[str, dict[str, deque[TimestampedPublishMessage]]]


class TriggerDebugInfo(TypedDict):
    """Class for holding trigger based debug info."""

    device_id: str
    discovery_data: DiscoveryInfoType


class PendingDiscovered(TypedDict):
    """Pending discovered items."""

    pending: deque[MQTTDiscoveryPayload]
    unsub: CALLBACK_TYPE


class MqttOriginInfo(TypedDict, total=False):
    """Integration info of discovered entity."""

    name: str
    manufacturer: str
    sw_version: str
    hw_version: str
    support_url: str


class MqttCommandTemplateException(ServiceValidationError):
    """Handle MqttCommandTemplate exceptions."""

    _message: str

    def __init__(
        self,
        *args: object,
        base_exception: Exception,
        command_template: str,
        value: PublishPayloadType,
        entity_id: str | None = None,
    ) -> None:
        """Initialize exception."""
        super().__init__(base_exception, *args)
        value_log = str(value)
        self.translation_domain = DOMAIN
        self.translation_key = "command_template_error"
        self.translation_placeholders = {
            "error": str(base_exception),
            "entity_id": str(entity_id),
            "command_template": command_template,
        }
        entity_id_log = "" if entity_id is None else f" for entity '{entity_id}'"
        self._message = (
            f"{type(base_exception).__name__}: {base_exception} rendering template{entity_id_log}"
            f", template: '{command_template}' and payload: {value_log}"
        )

    def __str__(self) -> str:
        """Return exception message string."""
        return self._message


class MqttCommandTemplate:
    """Class for rendering MQTT payload with command templates."""

    def __init__(
        self,
        command_template: template.Template | None,
        *,
        hass: HomeAssistant | None = None,
        entity: Entity | None = None,
    ) -> None:
        """Instantiate a command template."""
        self._template_state: template.TemplateStateFromEntityId | None = None
        self._command_template = command_template
        if command_template is None:
            return

        self._entity = entity

        command_template.hass = hass

        if entity:
            command_template.hass = entity.hass

    @callback
    def async_render(
        self,
        value: PublishPayloadType = None,
        variables: TemplateVarsType = None,
    ) -> PublishPayloadType:
        """Render or convert the command template with given value or variables."""

        def _convert_outgoing_payload(
            payload: PublishPayloadType,
        ) -> PublishPayloadType:
            """Ensure correct raw MQTT payload is passed as bytes for publishing."""
            if isinstance(payload, str):
                try:
                    native_object = literal_eval(payload)
                    if isinstance(native_object, bytes):
                        return native_object

                except (ValueError, TypeError, SyntaxError, MemoryError):
                    pass

            return payload

        if self._command_template is None:
            return value

        values: dict[str, Any] = {"value": value}
        if self._entity:
            values[ATTR_ENTITY_ID] = self._entity.entity_id
            values[ATTR_NAME] = self._entity.name
            if not self._template_state and self._command_template.hass is not None:
                self._template_state = template.TemplateStateFromEntityId(
                    self._entity.hass, self._entity.entity_id
                )
            values[ATTR_THIS] = self._template_state

        if variables is not None:
            values.update(variables)
        _LOGGER.debug(
            "Rendering outgoing payload with variables %s and %s",
            values,
            self._command_template,
        )
        try:
            return _convert_outgoing_payload(
                self._command_template.async_render(values, parse_result=False)
            )
        except TemplateError as exc:
            raise MqttCommandTemplateException(
                base_exception=exc,
                command_template=self._command_template.template,
                value=value,
                entity_id=self._entity.entity_id if self._entity is not None else None,
            ) from exc


class MqttValueTemplateException(TemplateError):
    """Handle MqttValueTemplate exceptions."""

    _message: str

    def __init__(
        self,
        *args: object,
        base_exception: Exception,
        value_template: str,
        default: ReceivePayloadType | PayloadSentinel,
        payload: ReceivePayloadType,
        entity_id: str | None = None,
    ) -> None:
        """Initialize exception."""
        super().__init__(base_exception, *args)
        entity_id_log = "" if entity_id is None else f" for entity '{entity_id}'"
        default_log = str(default)
        default_payload_log = (
            "" if default is PayloadSentinel.NONE else f", default value: {default_log}"
        )
        payload_log = str(payload)
        self._message = (
            f"{type(base_exception).__name__}: {base_exception} rendering template{entity_id_log}"
            f", template: '{value_template}'{default_payload_log} and payload: {payload_log}"
        )

    def __str__(self) -> str:
        """Return exception message string."""
        return self._message


class MqttValueTemplate:
    """Class for rendering MQTT value template with possible json values."""

    def __init__(
        self,
        value_template: template.Template | None,
        *,
        hass: HomeAssistant | None = None,
        entity: Entity | None = None,
        config_attributes: TemplateVarsType = None,
    ) -> None:
        """Instantiate a value template."""
        self._template_state: template.TemplateStateFromEntityId | None = None
        self._value_template = value_template
        self._config_attributes = config_attributes
        if value_template is None:
            return

        value_template.hass = hass
        self._entity = entity

        if entity:
            value_template.hass = entity.hass

    @callback
    def async_render_with_possible_json_value(
        self,
        payload: ReceivePayloadType,
        default: ReceivePayloadType | PayloadSentinel = PayloadSentinel.NONE,
        variables: TemplateVarsType = None,
    ) -> ReceivePayloadType:
        """Render with possible json value or pass-though a received MQTT value."""
        rendered_payload: ReceivePayloadType

        if self._value_template is None:
            return payload

        values: dict[str, Any] = {}

        if variables is not None:
            values.update(variables)

        if self._config_attributes is not None:
            values.update(self._config_attributes)

        if self._entity:
            values[ATTR_ENTITY_ID] = self._entity.entity_id
            values[ATTR_NAME] = self._entity.name
            if not self._template_state and self._value_template.hass:
                self._template_state = template.TemplateStateFromEntityId(
                    self._value_template.hass, self._entity.entity_id
                )
            values[ATTR_THIS] = self._template_state

        if default is PayloadSentinel.NONE:
            _LOGGER.debug(
                "Rendering incoming payload '%s' with variables %s and %s",
                payload,
                values,
                self._value_template,
            )
            try:
                rendered_payload = (
                    self._value_template.async_render_with_possible_json_value(
                        payload, variables=values
                    )
                )
            except TEMPLATE_ERRORS as exc:
                raise MqttValueTemplateException(
                    base_exception=exc,
                    value_template=self._value_template.template,
                    default=default,
                    payload=payload,
                    entity_id=self._entity.entity_id if self._entity else None,
                ) from exc
            return rendered_payload

        _LOGGER.debug(
            (
                "Rendering incoming payload '%s' with variables %s with default value"
                " '%s' and %s"
            ),
            payload,
            values,
            default,
            self._value_template,
        )
        try:
            rendered_payload = (
                self._value_template.async_render_with_possible_json_value(
                    payload, default, variables=values
                )
            )
        except TEMPLATE_ERRORS as exc:
            raise MqttValueTemplateException(
                base_exception=exc,
                value_template=self._value_template.template,
                default=default,
                payload=payload,
                entity_id=self._entity.entity_id if self._entity else None,
            ) from exc
        return rendered_payload


class EntityTopicState:
    """Manage entity state write requests for subscribed topics."""

    def __init__(self) -> None:
        """Register topic."""
        self.subscribe_calls: dict[str, Entity] = {}

    @callback
    def process_write_state_requests(self, msg: MQTTMessage) -> None:
        """Process the write state requests."""
        while self.subscribe_calls:
            entity_id, entity = self.subscribe_calls.popitem()
            try:
                entity.async_write_ha_state()
            except Exception:
                _LOGGER.exception(
                    "Exception raised while updating state of %s, topic: "
                    "'%s' with payload: %s",
                    entity_id,
                    msg.topic,
                    msg.payload,
                )

    @callback
    def write_state_request(self, entity: Entity) -> None:
        """Register write state request."""
        self.subscribe_calls[entity.entity_id] = entity


@dataclass
class MqttData:
    """Keep the MQTT entry data."""

    client: MQTT
    config: list[ConfigType]
    debug_info_entities: dict[str, EntityDebugInfo] = field(default_factory=dict)
    debug_info_triggers: dict[tuple[str, str], TriggerDebugInfo] = field(
        default_factory=dict
    )
    device_triggers: dict[str, Trigger] = field(default_factory=dict)
    data_config_flow_lock: asyncio.Lock = field(default_factory=asyncio.Lock)
    discovery_already_discovered: set[tuple[str, str]] = field(default_factory=set)
    discovery_pending_discovered: dict[tuple[str, str], PendingDiscovered] = field(
        default_factory=dict
    )
    discovery_registry_hooks: dict[tuple[str, str], CALLBACK_TYPE] = field(
        default_factory=dict
    )
    discovery_unsubscribe: list[CALLBACK_TYPE] = field(default_factory=list)
    integration_unsubscribe: dict[str, CALLBACK_TYPE] = field(default_factory=dict)
    last_discovery: float = 0.0
    platforms_loaded: set[Platform | str] = field(default_factory=set)
    reload_dispatchers: list[CALLBACK_TYPE] = field(default_factory=list)
    reload_handlers: dict[str, CALLBACK_TYPE] = field(default_factory=dict)
    reload_schema: dict[str, vol.Schema] = field(default_factory=dict)
    state_write_requests: EntityTopicState = field(default_factory=EntityTopicState)
    subscriptions_to_restore: list[Subscription] = field(default_factory=list)
    tags: dict[str, dict[str, MQTTTagScanner]] = field(default_factory=dict)


@dataclass(slots=True)
class MqttComponentConfig:
    """(component, object_id, node_id, discovery_payload)."""

    component: str
    object_id: str
    node_id: str | None
    discovery_payload: MQTTDiscoveryPayload


DATA_MQTT: HassKey[MqttData] = HassKey("mqtt")
DATA_MQTT_AVAILABLE: HassKey[asyncio.Future[bool]] = HassKey("mqtt_client_available")<|MERGE_RESOLUTION|>--- conflicted
+++ resolved
@@ -58,12 +58,9 @@
     retain: bool
 
 
-<<<<<<< HEAD
-=======
 # eq=False so we use the id() of the object for comparison
 # since client will only generate one instance of this object
 # per messages/subscribed_topic.
->>>>>>> 51af146b
 @dataclass(slots=True, frozen=True, eq=False)
 class ReceiveMessage:
     """MQTT Message received."""
