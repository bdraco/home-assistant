"""Models used by multiple MQTT modules."""

from __future__ import annotations

from ast import literal_eval
import asyncio
from collections import deque
from collections.abc import Callable, Coroutine
from dataclasses import dataclass, field
from enum import StrEnum
import logging
from typing import TYPE_CHECKING, Any, TypedDict

import voluptuous as vol

from homeassistant.const import ATTR_ENTITY_ID, ATTR_NAME, Platform
from homeassistant.core import CALLBACK_TYPE, HomeAssistant, callback
from homeassistant.exceptions import ServiceValidationError, TemplateError
from homeassistant.helpers import template
from homeassistant.helpers.entity import Entity
from homeassistant.helpers.service_info.mqtt import ReceivePayloadType
from homeassistant.helpers.typing import ConfigType, DiscoveryInfoType, TemplateVarsType
from homeassistant.util.hass_dict import HassKey

if TYPE_CHECKING:
    from paho.mqtt.client import MQTTMessage

    from .client import MQTT, Subscription
    from .debug_info import TimestampedPublishMessage
    from .device_trigger import Trigger
    from .discovery import MQTTDiscoveryPayload
    from .tag import MQTTTagScanner

from .const import DOMAIN, TEMPLATE_ERRORS


class PayloadSentinel(StrEnum):
    """Sentinel for `async_render_with_possible_json_value`."""

    NONE = "none"
    DEFAULT = "default"


_LOGGER = logging.getLogger(__name__)

ATTR_THIS = "this"

type PublishPayloadType = str | bytes | int | float | None


@dataclass
class PublishMessage:
    """MQTT Message for publishing."""

    topic: str
    payload: PublishPayloadType
    qos: int
    retain: bool


@dataclass(slots=True, frozen=True)
class ReceiveMessage:
    """MQTT Message received."""

    topic: str
    payload: ReceivePayloadType
    qos: int
    retain: bool
    subscribed_topic: str
    timestamp: float


type AsyncMessageCallbackType = Callable[[ReceiveMessage], Coroutine[Any, Any, None]]
type MessageCallbackType = Callable[[ReceiveMessage], None]


class SubscriptionDebugInfo(TypedDict):
    """Class for holding subscription debug info."""

    messages: deque[ReceiveMessage]
    count: int


class EntityDebugInfo(TypedDict):
    """Class for holding entity based debug info."""

    subscriptions: dict[str, SubscriptionDebugInfo]
    discovery_data: DiscoveryInfoType
    transmitted: dict[str, dict[str, deque[TimestampedPublishMessage]]]


class TriggerDebugInfo(TypedDict):
    """Class for holding trigger based debug info."""

    device_id: str
    discovery_data: DiscoveryInfoType


class PendingDiscovered(TypedDict):
    """Pending discovered items."""

    pending: deque[MQTTDiscoveryPayload]
    unsub: CALLBACK_TYPE


class MqttOriginInfo(TypedDict, total=False):
    """Integration info of discovered entity."""

    name: str
    manufacturer: str
    sw_version: str
    hw_version: str
    support_url: str


class MqttCommandTemplateException(ServiceValidationError):
    """Handle MqttCommandTemplate exceptions."""

    _message: str

    def __init__(
        self,
        *args: object,
        base_exception: Exception,
        command_template: str,
        value: PublishPayloadType,
        entity_id: str | None = None,
    ) -> None:
        """Initialize exception."""
        super().__init__(base_exception, *args)
        value_log = str(value)
        self.translation_domain = DOMAIN
        self.translation_key = "command_template_error"
        self.translation_placeholders = {
            "error": str(base_exception),
            "entity_id": str(entity_id),
            "command_template": command_template,
        }
        entity_id_log = "" if entity_id is None else f" for entity '{entity_id}'"
        self._message = (
            f"{type(base_exception).__name__}: {base_exception} rendering template{entity_id_log}"
            f", template: '{command_template}' and payload: {value_log}"
        )

    def __str__(self) -> str:
        """Return exception message string."""
        return self._message


class MqttCommandTemplate:
    """Class for rendering MQTT payload with command templates."""

    def __init__(
        self,
        command_template: template.Template | None,
        *,
        hass: HomeAssistant | None = None,
        entity: Entity | None = None,
    ) -> None:
        """Instantiate a command template."""
        self._template_state: template.TemplateStateFromEntityId | None = None
        self._command_template = command_template
        if command_template is None:
            return

        self._entity = entity

        command_template.hass = hass

        if entity:
            command_template.hass = entity.hass

    @callback
    def async_render(
        self,
        value: PublishPayloadType = None,
        variables: TemplateVarsType = None,
    ) -> PublishPayloadType:
        """Render or convert the command template with given value or variables."""

        def _convert_outgoing_payload(
            payload: PublishPayloadType,
        ) -> PublishPayloadType:
            """Ensure correct raw MQTT payload is passed as bytes for publishing."""
            if isinstance(payload, str):
                try:
                    native_object = literal_eval(payload)
                    if isinstance(native_object, bytes):
                        return native_object

                except (ValueError, TypeError, SyntaxError, MemoryError):
                    pass

            return payload

        if self._command_template is None:
            return value

        values: dict[str, Any] = {"value": value}
        if self._entity:
            values[ATTR_ENTITY_ID] = self._entity.entity_id
            values[ATTR_NAME] = self._entity.name
            if not self._template_state and self._command_template.hass is not None:
                self._template_state = template.TemplateStateFromEntityId(
                    self._entity.hass, self._entity.entity_id
                )
            values[ATTR_THIS] = self._template_state

        if variables is not None:
            values.update(variables)
        _LOGGER.debug(
            "Rendering outgoing payload with variables %s and %s",
            values,
            self._command_template,
        )
        try:
            return _convert_outgoing_payload(
                self._command_template.async_render(values, parse_result=False)
            )
        except TemplateError as exc:
            raise MqttCommandTemplateException(
                base_exception=exc,
                command_template=self._command_template.template,
                value=value,
                entity_id=self._entity.entity_id if self._entity is not None else None,
            ) from exc


class MqttValueTemplateException(TemplateError):
    """Handle MqttValueTemplate exceptions."""

    _message: str

    def __init__(
        self,
        *args: object,
        base_exception: Exception,
        value_template: str,
        default: ReceivePayloadType | PayloadSentinel,
        payload: ReceivePayloadType,
        entity_id: str | None = None,
    ) -> None:
        """Initialize exception."""
        super().__init__(base_exception, *args)
        entity_id_log = "" if entity_id is None else f" for entity '{entity_id}'"
        default_log = str(default)
        default_payload_log = (
            "" if default is PayloadSentinel.NONE else f", default value: {default_log}"
        )
        payload_log = str(payload)
        self._message = (
            f"{type(base_exception).__name__}: {base_exception} rendering template{entity_id_log}"
            f", template: '{value_template}'{default_payload_log} and payload: {payload_log}"
        )

    def __str__(self) -> str:
        """Return exception message string."""
        return self._message


class MqttValueTemplate:
    """Class for rendering MQTT value template with possible json values."""

    def __init__(
        self,
        value_template: template.Template | None,
        *,
        hass: HomeAssistant | None = None,
        entity: Entity | None = None,
        config_attributes: TemplateVarsType = None,
    ) -> None:
        """Instantiate a value template."""
        self._template_state: template.TemplateStateFromEntityId | None = None
        self._value_template = value_template
        self._config_attributes = config_attributes
        if value_template is None:
            return

        value_template.hass = hass
        self._entity = entity

        if entity:
            value_template.hass = entity.hass

    @callback
    def async_render_with_possible_json_value(
        self,
        payload: ReceivePayloadType,
        default: ReceivePayloadType | PayloadSentinel = PayloadSentinel.NONE,
        variables: TemplateVarsType = None,
    ) -> ReceivePayloadType:
        """Render with possible json value or pass-though a received MQTT value."""
        rendered_payload: ReceivePayloadType

        if self._value_template is None:
            return payload

        values: dict[str, Any] = {}

        if variables is not None:
            values.update(variables)

        if self._config_attributes is not None:
            values.update(self._config_attributes)

        if self._entity:
            values[ATTR_ENTITY_ID] = self._entity.entity_id
            values[ATTR_NAME] = self._entity.name
            if not self._template_state and self._value_template.hass:
                self._template_state = template.TemplateStateFromEntityId(
                    self._value_template.hass, self._entity.entity_id
                )
            values[ATTR_THIS] = self._template_state

        if default is PayloadSentinel.NONE:
            _LOGGER.debug(
                "Rendering incoming payload '%s' with variables %s and %s",
                payload,
                values,
                self._value_template,
            )
            try:
                rendered_payload = (
                    self._value_template.async_render_with_possible_json_value(
                        payload, variables=values
                    )
                )
            except TEMPLATE_ERRORS as exc:
                raise MqttValueTemplateException(
                    base_exception=exc,
                    value_template=self._value_template.template,
                    default=default,
                    payload=payload,
                    entity_id=self._entity.entity_id if self._entity else None,
                ) from exc
            return rendered_payload

        _LOGGER.debug(
            (
                "Rendering incoming payload '%s' with variables %s with default value"
                " '%s' and %s"
            ),
            payload,
            values,
            default,
            self._value_template,
        )
        try:
            rendered_payload = (
                self._value_template.async_render_with_possible_json_value(
                    payload, default, variables=values
                )
            )
        except TEMPLATE_ERRORS as exc:
            raise MqttValueTemplateException(
                base_exception=exc,
                value_template=self._value_template.template,
                default=default,
                payload=payload,
                entity_id=self._entity.entity_id if self._entity else None,
            ) from exc
        return rendered_payload


class EntityTopicState:
    """Manage entity state write requests for subscribed topics."""

    def __init__(self) -> None:
        """Register topic."""
        self.subscribe_calls: dict[str, Entity] = {}

    @callback
    def process_write_state_requests(self, msg: MQTTMessage) -> None:
        """Process the write state requests."""
        while self.subscribe_calls:
            _, entity = self.subscribe_calls.popitem()
            try:
                entity.async_write_ha_state()
            except Exception:
                _LOGGER.exception(
                    "Exception raised when updating state of %s, topic: "
                    "'%s' with payload: %s",
                    entity.entity_id,
                    msg.topic,
                    msg.payload,
                )

    @callback
    def write_state_request(self, entity: Entity) -> None:
        """Register write state request."""
        self.subscribe_calls[entity.entity_id] = entity


@dataclass
class MqttData:
    """Keep the MQTT entry data."""

    client: MQTT
    config: list[ConfigType]
    debug_info_entities: dict[str, EntityDebugInfo] = field(default_factory=dict)
    debug_info_triggers: dict[tuple[str, str], TriggerDebugInfo] = field(
        default_factory=dict
    )
    device_triggers: dict[str, Trigger] = field(default_factory=dict)
    data_config_flow_lock: asyncio.Lock = field(default_factory=asyncio.Lock)
    discovery_already_discovered: set[tuple[str, str]] = field(default_factory=set)
    discovery_pending_discovered: dict[tuple[str, str], PendingDiscovered] = field(
        default_factory=dict
    )
    discovery_registry_hooks: dict[tuple[str, str], CALLBACK_TYPE] = field(
        default_factory=dict
    )
    discovery_unsubscribe: list[CALLBACK_TYPE] = field(default_factory=list)
    integration_unsubscribe: dict[str, CALLBACK_TYPE] = field(default_factory=dict)
    last_discovery: float = 0.0
    platforms_loaded: set[Platform | str] = field(default_factory=set)
    reload_dispatchers: list[CALLBACK_TYPE] = field(default_factory=list)
    reload_handlers: dict[str, CALLBACK_TYPE] = field(default_factory=dict)
    reload_schema: dict[str, vol.Schema] = field(default_factory=dict)
    state_write_requests: EntityTopicState = field(default_factory=EntityTopicState)
    subscriptions_to_restore: list[Subscription] = field(default_factory=list)
    tags: dict[str, dict[str, MQTTTagScanner]] = field(default_factory=dict)


<<<<<<< HEAD
@dataclass
=======
@dataclass(slots=True)
>>>>>>> 451e84d2
class MqttComponentConfig:
    """(component, object_id, node_id, discovery_payload)."""

    component: str
    object_id: str
    node_id: str | None
    discovery_payload: MQTTDiscoveryPayload


DATA_MQTT: HassKey[MqttData] = HassKey("mqtt")
DATA_MQTT_AVAILABLE: HassKey[asyncio.Future[bool]] = HassKey("mqtt_client_available")<|MERGE_RESOLUTION|>--- conflicted
+++ resolved
@@ -422,11 +422,7 @@
     tags: dict[str, dict[str, MQTTTagScanner]] = field(default_factory=dict)
 
 
-<<<<<<< HEAD
-@dataclass
-=======
 @dataclass(slots=True)
->>>>>>> 451e84d2
 class MqttComponentConfig:
     """(component, object_id, node_id, discovery_payload)."""
 
