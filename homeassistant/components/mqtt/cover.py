"""Support for MQTT cover devices."""

from __future__ import annotations

from contextlib import suppress
from functools import partial
import logging
from typing import Any

import voluptuous as vol

from homeassistant.components import cover
from homeassistant.components.cover import (
    ATTR_POSITION,
    ATTR_TILT_POSITION,
    DEVICE_CLASSES_SCHEMA,
    CoverEntity,
    CoverEntityFeature,
)
from homeassistant.config_entries import ConfigEntry
from homeassistant.const import (
    CONF_DEVICE_CLASS,
    CONF_NAME,
    CONF_OPTIMISTIC,
    CONF_VALUE_TEMPLATE,
    STATE_CLOSED,
    STATE_CLOSING,
    STATE_OPEN,
    STATE_OPENING,
)
from homeassistant.core import HomeAssistant, callback
import homeassistant.helpers.config_validation as cv
from homeassistant.helpers.entity_platform import AddEntitiesCallback
from homeassistant.helpers.service_info.mqtt import ReceivePayloadType
from homeassistant.helpers.typing import ConfigType
from homeassistant.util.json import JSON_DECODE_EXCEPTIONS, json_loads
from homeassistant.util.percentage import (
    percentage_to_ranged_value,
    ranged_value_to_percentage,
)

from . import subscription
from .config import MQTT_BASE_SCHEMA
from .const import (
    CONF_COMMAND_TOPIC,
    CONF_ENCODING,
    CONF_PAYLOAD_CLOSE,
    CONF_PAYLOAD_OPEN,
    CONF_PAYLOAD_STOP,
    CONF_POSITION_CLOSED,
    CONF_POSITION_OPEN,
    CONF_QOS,
    CONF_RETAIN,
    CONF_STATE_CLOSED,
    CONF_STATE_CLOSING,
    CONF_STATE_OPEN,
    CONF_STATE_OPENING,
    CONF_STATE_TOPIC,
    DEFAULT_OPTIMISTIC,
    DEFAULT_PAYLOAD_CLOSE,
    DEFAULT_PAYLOAD_OPEN,
    DEFAULT_POSITION_CLOSED,
    DEFAULT_POSITION_OPEN,
    DEFAULT_RETAIN,
    PAYLOAD_NONE,
)
from .mixins import MqttEntity, async_setup_entity_entry_helper
from .models import MqttCommandTemplate, MqttValueTemplate, ReceiveMessage
from .schemas import MQTT_ENTITY_COMMON_SCHEMA
from .util import valid_publish_topic, valid_subscribe_topic

_LOGGER = logging.getLogger(__name__)

CONF_GET_POSITION_TOPIC = "position_topic"
CONF_GET_POSITION_TEMPLATE = "position_template"
CONF_SET_POSITION_TOPIC = "set_position_topic"
CONF_SET_POSITION_TEMPLATE = "set_position_template"
CONF_TILT_COMMAND_TOPIC = "tilt_command_topic"
CONF_TILT_COMMAND_TEMPLATE = "tilt_command_template"
CONF_TILT_STATUS_TOPIC = "tilt_status_topic"
CONF_TILT_STATUS_TEMPLATE = "tilt_status_template"

CONF_STATE_STOPPED = "state_stopped"
CONF_TILT_CLOSED_POSITION = "tilt_closed_value"
CONF_TILT_MAX = "tilt_max"
CONF_TILT_MIN = "tilt_min"
CONF_TILT_OPEN_POSITION = "tilt_opened_value"
CONF_TILT_STATE_OPTIMISTIC = "tilt_optimistic"

TILT_PAYLOAD = "tilt"
COVER_PAYLOAD = "cover"

DEFAULT_NAME = "MQTT Cover"

DEFAULT_STATE_STOPPED = "stopped"
DEFAULT_PAYLOAD_STOP = "STOP"

DEFAULT_TILT_CLOSED_POSITION = 0
DEFAULT_TILT_MAX = 100
DEFAULT_TILT_MIN = 0
DEFAULT_TILT_OPEN_POSITION = 100
DEFAULT_TILT_OPTIMISTIC = False

TILT_FEATURES = (
    CoverEntityFeature.OPEN_TILT
    | CoverEntityFeature.CLOSE_TILT
    | CoverEntityFeature.STOP_TILT
    | CoverEntityFeature.SET_TILT_POSITION
)

MQTT_COVER_ATTRIBUTES_BLOCKED = frozenset(
    {
        cover.ATTR_CURRENT_POSITION,
        cover.ATTR_CURRENT_TILT_POSITION,
    }
)


def validate_options(config: ConfigType) -> ConfigType:
    """Validate options.

    If set position topic is set then get position topic is set as well.
    """
    if CONF_SET_POSITION_TOPIC in config and CONF_GET_POSITION_TOPIC not in config:
        raise vol.Invalid(
            f"'{CONF_SET_POSITION_TOPIC}' must be set together with"
            f" '{CONF_GET_POSITION_TOPIC}'."
        )

    # if templates are set make sure the topic for the template is also set

    if CONF_VALUE_TEMPLATE in config and CONF_STATE_TOPIC not in config:
        raise vol.Invalid(
            f"'{CONF_VALUE_TEMPLATE}' must be set together with '{CONF_STATE_TOPIC}'."
        )

    if CONF_GET_POSITION_TEMPLATE in config and CONF_GET_POSITION_TOPIC not in config:
        raise vol.Invalid(
            f"'{CONF_GET_POSITION_TEMPLATE}' must be set together with"
            f" '{CONF_GET_POSITION_TOPIC}'."
        )

    if CONF_SET_POSITION_TEMPLATE in config and CONF_SET_POSITION_TOPIC not in config:
        raise vol.Invalid(
            f"'{CONF_SET_POSITION_TEMPLATE}' must be set together with"
            f" '{CONF_SET_POSITION_TOPIC}'."
        )

    if CONF_TILT_COMMAND_TEMPLATE in config and CONF_TILT_COMMAND_TOPIC not in config:
        raise vol.Invalid(
            f"'{CONF_TILT_COMMAND_TEMPLATE}' must be set together with"
            f" '{CONF_TILT_COMMAND_TOPIC}'."
        )

    if CONF_TILT_STATUS_TEMPLATE in config and CONF_TILT_STATUS_TOPIC not in config:
        raise vol.Invalid(
            f"'{CONF_TILT_STATUS_TEMPLATE}' must be set together with"
            f" '{CONF_TILT_STATUS_TOPIC}'."
        )

    return config


_PLATFORM_SCHEMA_BASE = MQTT_BASE_SCHEMA.extend(
    {
        vol.Optional(CONF_COMMAND_TOPIC): valid_publish_topic,
        vol.Optional(CONF_DEVICE_CLASS): vol.Any(DEVICE_CLASSES_SCHEMA, None),
        vol.Optional(CONF_GET_POSITION_TOPIC): valid_subscribe_topic,
        vol.Optional(CONF_NAME): vol.Any(cv.string, None),
        vol.Optional(CONF_OPTIMISTIC, default=DEFAULT_OPTIMISTIC): cv.boolean,
        vol.Optional(CONF_PAYLOAD_CLOSE, default=DEFAULT_PAYLOAD_CLOSE): vol.Any(
            cv.string, None
        ),
        vol.Optional(CONF_PAYLOAD_OPEN, default=DEFAULT_PAYLOAD_OPEN): vol.Any(
            cv.string, None
        ),
        vol.Optional(CONF_PAYLOAD_STOP, default=DEFAULT_PAYLOAD_STOP): vol.Any(
            cv.string, None
        ),
        vol.Optional(CONF_POSITION_CLOSED, default=DEFAULT_POSITION_CLOSED): int,
        vol.Optional(CONF_POSITION_OPEN, default=DEFAULT_POSITION_OPEN): int,
        vol.Optional(CONF_RETAIN, default=DEFAULT_RETAIN): cv.boolean,
        vol.Optional(CONF_SET_POSITION_TEMPLATE): cv.template,
        vol.Optional(CONF_SET_POSITION_TOPIC): valid_publish_topic,
        vol.Optional(CONF_STATE_CLOSED, default=STATE_CLOSED): cv.string,
        vol.Optional(CONF_STATE_CLOSING, default=STATE_CLOSING): cv.string,
        vol.Optional(CONF_STATE_OPEN, default=STATE_OPEN): cv.string,
        vol.Optional(CONF_STATE_OPENING, default=STATE_OPENING): cv.string,
        vol.Optional(CONF_STATE_STOPPED, default=DEFAULT_STATE_STOPPED): cv.string,
        vol.Optional(CONF_STATE_TOPIC): valid_subscribe_topic,
        vol.Optional(
            CONF_TILT_CLOSED_POSITION, default=DEFAULT_TILT_CLOSED_POSITION
        ): int,
        vol.Optional(CONF_TILT_COMMAND_TOPIC): valid_publish_topic,
        vol.Optional(CONF_TILT_MAX, default=DEFAULT_TILT_MAX): int,
        vol.Optional(CONF_TILT_MIN, default=DEFAULT_TILT_MIN): int,
        vol.Optional(CONF_TILT_OPEN_POSITION, default=DEFAULT_TILT_OPEN_POSITION): int,
        vol.Optional(
            CONF_TILT_STATE_OPTIMISTIC, default=DEFAULT_TILT_OPTIMISTIC
        ): cv.boolean,
        vol.Optional(CONF_TILT_STATUS_TOPIC): valid_subscribe_topic,
        vol.Optional(CONF_TILT_STATUS_TEMPLATE): cv.template,
        vol.Optional(CONF_VALUE_TEMPLATE): cv.template,
        vol.Optional(CONF_GET_POSITION_TEMPLATE): cv.template,
        vol.Optional(CONF_TILT_COMMAND_TEMPLATE): cv.template,
    }
).extend(MQTT_ENTITY_COMMON_SCHEMA.schema)

PLATFORM_SCHEMA_MODERN = vol.All(
    _PLATFORM_SCHEMA_BASE,
    validate_options,
)

DISCOVERY_SCHEMA = vol.All(
    _PLATFORM_SCHEMA_BASE.extend({}, extra=vol.REMOVE_EXTRA),
    validate_options,
)


async def async_setup_entry(
    hass: HomeAssistant,
    config_entry: ConfigEntry,
    async_add_entities: AddEntitiesCallback,
) -> None:
    """Set up MQTT cover through YAML and through MQTT discovery."""
    await async_setup_entity_entry_helper(
        hass,
        config_entry,
        MqttCover,
        cover.DOMAIN,
        async_add_entities,
        DISCOVERY_SCHEMA,
        PLATFORM_SCHEMA_MODERN,
    )


class MqttCover(MqttEntity, CoverEntity):
    """Representation of a cover that can be controlled using MQTT."""

    _attr_is_closed: bool | None = None
    _attributes_extra_blocked: frozenset[str] = MQTT_COVER_ATTRIBUTES_BLOCKED
    _default_name = DEFAULT_NAME
    _entity_id_format: str = cover.ENTITY_ID_FORMAT
    _optimistic: bool
    _tilt_optimistic: bool
    _tilt_closed_percentage: int
    _tilt_open_percentage: int
    _pos_range: tuple[int, int]
    _tilt_range: tuple[int, int]

    @staticmethod
    def config_schema() -> vol.Schema:
        """Return the config schema."""
        return DISCOVERY_SCHEMA

    def _setup_from_config(self, config: ConfigType) -> None:
        """Set up cover from config."""
        self._pos_range = (config[CONF_POSITION_CLOSED] + 1, config[CONF_POSITION_OPEN])
        self._tilt_range = (config[CONF_TILT_MIN] + 1, config[CONF_TILT_MAX])
        self._tilt_closed_percentage = ranged_value_to_percentage(
            self._tilt_range, config[CONF_TILT_CLOSED_POSITION]
        )
        self._tilt_open_percentage = ranged_value_to_percentage(
            self._tilt_range, config[CONF_TILT_OPEN_POSITION]
        )
        no_position = (
            config.get(CONF_SET_POSITION_TOPIC) is None
            and config.get(CONF_GET_POSITION_TOPIC) is None
        )
        no_state = (
            config.get(CONF_COMMAND_TOPIC) is None
            and config.get(CONF_STATE_TOPIC) is None
        )
        no_tilt = (
            config.get(CONF_TILT_COMMAND_TOPIC) is None
            and config.get(CONF_TILT_STATUS_TOPIC) is None
        )
        optimistic_position = (
            config.get(CONF_SET_POSITION_TOPIC) is not None
            and config.get(CONF_GET_POSITION_TOPIC) is None
        )
        optimistic_state = (
            config.get(CONF_COMMAND_TOPIC) is not None
            and config.get(CONF_STATE_TOPIC) is None
        )
        optimistic_tilt = (
            config.get(CONF_TILT_COMMAND_TOPIC) is not None
            and config.get(CONF_TILT_STATUS_TOPIC) is None
        )

        self._optimistic = config[CONF_OPTIMISTIC] or (
            (no_position or optimistic_position)
            and (no_state or optimistic_state)
            and (no_tilt or optimistic_tilt)
        )
        self._attr_assumed_state = self._optimistic

        self._tilt_optimistic = (
            config[CONF_TILT_STATE_OPTIMISTIC]
            or config.get(CONF_TILT_STATUS_TOPIC) is None
        )

        template_config_attributes = {
            "position_open": config[CONF_POSITION_OPEN],
            "position_closed": config[CONF_POSITION_CLOSED],
            "tilt_min": config[CONF_TILT_MIN],
            "tilt_max": config[CONF_TILT_MAX],
        }

        self._value_template = MqttValueTemplate(
            config.get(CONF_VALUE_TEMPLATE), entity=self
        ).async_render_with_possible_json_value

        self._set_position_template = MqttCommandTemplate(
            config.get(CONF_SET_POSITION_TEMPLATE), entity=self
        ).async_render

        self._get_position_template = MqttValueTemplate(
            config.get(CONF_GET_POSITION_TEMPLATE),
            entity=self,
            config_attributes=template_config_attributes,
        ).async_render_with_possible_json_value

        self._set_tilt_template = MqttCommandTemplate(
            self._config.get(CONF_TILT_COMMAND_TEMPLATE), entity=self
        ).async_render

        self._tilt_status_template = MqttValueTemplate(
            self._config.get(CONF_TILT_STATUS_TEMPLATE),
            entity=self,
            config_attributes=template_config_attributes,
        ).async_render_with_possible_json_value

        self._attr_device_class = self._config.get(CONF_DEVICE_CLASS)

        supported_features = CoverEntityFeature(0)
        if self._config.get(CONF_COMMAND_TOPIC) is not None:
            if self._config.get(CONF_PAYLOAD_OPEN) is not None:
                supported_features |= CoverEntityFeature.OPEN
            if self._config.get(CONF_PAYLOAD_CLOSE) is not None:
                supported_features |= CoverEntityFeature.CLOSE
            if self._config.get(CONF_PAYLOAD_STOP) is not None:
                supported_features |= CoverEntityFeature.STOP

        if self._config.get(CONF_SET_POSITION_TOPIC) is not None:
            supported_features |= CoverEntityFeature.SET_POSITION

        if self._config.get(CONF_TILT_COMMAND_TOPIC) is not None:
            supported_features |= TILT_FEATURES

        self._attr_supported_features = supported_features

    @callback
    def _update_state(self, state: str | None) -> None:
        """Update the cover state."""
        if state is None:
            # Reset the state to `unknown`
            self._attr_is_closed = None
        else:
            self._attr_is_closed = state == STATE_CLOSED
        self._attr_is_opening = state == STATE_OPENING
        self._attr_is_closing = state == STATE_CLOSING

    @callback
    def _tilt_message_received(self, msg: ReceiveMessage) -> None:
        """Handle tilt updates."""
        payload = self._tilt_status_template(msg.payload)

        if not payload:
            _LOGGER.debug("Ignoring empty tilt message from '%s'", msg.topic)
            return

        self.tilt_payload_received(payload)

    @callback
    def _state_message_received(self, msg: ReceiveMessage) -> None:
        """Handle new MQTT state messages."""
        payload = self._value_template(msg.payload)

        if not payload:
            _LOGGER.debug("Ignoring empty state message from '%s'", msg.topic)
            return

<<<<<<< HEAD
        state: str
=======
        state: str | None
>>>>>>> eb45d9ad
        if payload == self._config[CONF_STATE_STOPPED]:
            if self._config.get(CONF_GET_POSITION_TOPIC) is not None:
                state = (
                    STATE_CLOSED
                    if self._attr_current_cover_position == DEFAULT_POSITION_CLOSED
                    else STATE_OPEN
                )
            else:
                state = (
                    STATE_CLOSED
                    if self.state in [STATE_CLOSED, STATE_CLOSING]
                    else STATE_OPEN
                )
        elif payload == self._config[CONF_STATE_OPENING]:
            state = STATE_OPENING
        elif payload == self._config[CONF_STATE_CLOSING]:
            state = STATE_CLOSING
        elif payload == self._config[CONF_STATE_OPEN]:
            state = STATE_OPEN
        elif payload == self._config[CONF_STATE_CLOSED]:
            state = STATE_CLOSED
<<<<<<< HEAD
=======
        elif payload == PAYLOAD_NONE:
            state = None
>>>>>>> eb45d9ad
        else:
            _LOGGER.warning(
                (
                    "Payload is not supported (e.g. open, closed, opening, closing,"
                    " stopped): %s"
                ),
                payload,
            )
            return
        self._update_state(state)

    @callback
    def _position_message_received(self, msg: ReceiveMessage) -> None:
        """Handle new MQTT position messages."""
        payload: ReceivePayloadType = self._get_position_template(msg.payload)
        payload_dict: Any = None

        if not payload:
            _LOGGER.debug("Ignoring empty position message from '%s'", msg.topic)
            return
<<<<<<< HEAD

        with suppress(*JSON_DECODE_EXCEPTIONS):
            payload_dict = json_loads(payload)

=======

        with suppress(*JSON_DECODE_EXCEPTIONS):
            payload_dict = json_loads(payload)

>>>>>>> eb45d9ad
        if payload_dict and isinstance(payload_dict, dict):
            if "position" not in payload_dict:
                _LOGGER.warning(
                    "Template (position_template) returned JSON without position"
                    " attribute"
                )
                return
            if "tilt_position" in payload_dict:
                if not self._config.get(CONF_TILT_STATE_OPTIMISTIC):
                    # reset forced set tilt optimistic
                    self._tilt_optimistic = False
                self.tilt_payload_received(payload_dict["tilt_position"])
            payload = payload_dict["position"]

        try:
            percentage_payload = ranged_value_to_percentage(
                self._pos_range, float(payload)
            )
        except ValueError:
            _LOGGER.warning("Payload '%s' is not numeric", payload)
            return

        self._attr_current_cover_position = min(100, max(0, percentage_payload))
        if self._config.get(CONF_STATE_TOPIC) is None:
            self._update_state(
                STATE_CLOSED if self.current_cover_position == 0 else STATE_OPEN
            )

    def _prepare_subscribe_topics(self) -> None:
        """(Re)Subscribe to topics."""
        topics = {}

        if self._config.get(CONF_GET_POSITION_TOPIC):
            topics["get_position_topic"] = {
                "topic": self._config.get(CONF_GET_POSITION_TOPIC),
                "msg_callback": partial(
                    self._message_callback,
                    self._position_message_received,
                    {
                        "_attr_current_cover_position",
                        "_attr_current_cover_tilt_position",
                        "_attr_is_closed",
                        "_attr_is_closing",
                        "_attr_is_opening",
                    },
                ),
                "entity_id": self.entity_id,
                "qos": self._config[CONF_QOS],
                "encoding": self._config[CONF_ENCODING] or None,
            }

        if self._config.get(CONF_STATE_TOPIC):
            topics["state_topic"] = {
                "topic": self._config.get(CONF_STATE_TOPIC),
                "msg_callback": partial(
                    self._message_callback,
                    self._state_message_received,
                    {"_attr_is_closed", "_attr_is_closing", "_attr_is_opening"},
                ),
                "entity_id": self.entity_id,
                "qos": self._config[CONF_QOS],
                "encoding": self._config[CONF_ENCODING] or None,
            }

        if self._config.get(CONF_TILT_STATUS_TOPIC) is not None:
            topics["tilt_status_topic"] = {
                "topic": self._config.get(CONF_TILT_STATUS_TOPIC),
                "msg_callback": partial(
                    self._message_callback,
                    self._tilt_message_received,
                    {"_attr_current_cover_tilt_position"},
                ),
                "entity_id": self.entity_id,
                "qos": self._config[CONF_QOS],
                "encoding": self._config[CONF_ENCODING] or None,
            }

        self._sub_state = subscription.async_prepare_subscribe_topics(
            self.hass, self._sub_state, topics
        )

    async def _subscribe_topics(self) -> None:
        """(Re)Subscribe to topics."""
        await subscription.async_subscribe_topics(self.hass, self._sub_state)

    async def async_open_cover(self, **kwargs: Any) -> None:
        """Move the cover up.

        This method is a coroutine.
        """
        await self.async_publish(
            self._config[CONF_COMMAND_TOPIC],
            self._config[CONF_PAYLOAD_OPEN],
            self._config[CONF_QOS],
            self._config[CONF_RETAIN],
            self._config[CONF_ENCODING],
        )
        if self._optimistic:
            # Optimistically assume that cover has changed state.
            self._update_state(STATE_OPEN)
            if self._config.get(CONF_GET_POSITION_TOPIC):
                self._attr_current_cover_position = 100
            self.async_write_ha_state()

    async def async_close_cover(self, **kwargs: Any) -> None:
        """Move the cover down.

        This method is a coroutine.
        """
        await self.async_publish(
            self._config[CONF_COMMAND_TOPIC],
            self._config[CONF_PAYLOAD_CLOSE],
            self._config[CONF_QOS],
            self._config[CONF_RETAIN],
            self._config[CONF_ENCODING],
        )
        if self._optimistic:
            # Optimistically assume that cover has changed state.
            self._update_state(STATE_CLOSED)
            if self._config.get(CONF_GET_POSITION_TOPIC):
                self._attr_current_cover_position = 0
            self.async_write_ha_state()

    async def async_stop_cover(self, **kwargs: Any) -> None:
        """Stop the device.

        This method is a coroutine.
        """
        await self.async_publish(
            self._config[CONF_COMMAND_TOPIC],
            self._config[CONF_PAYLOAD_STOP],
            self._config[CONF_QOS],
            self._config[CONF_RETAIN],
            self._config[CONF_ENCODING],
        )

    async def async_open_cover_tilt(self, **kwargs: Any) -> None:
        """Tilt the cover open."""
        tilt_open_position = self._config[CONF_TILT_OPEN_POSITION]
        variables = {
            "tilt_position": tilt_open_position,
            "entity_id": self.entity_id,
            "position_open": self._config.get(CONF_POSITION_OPEN),
            "position_closed": self._config.get(CONF_POSITION_CLOSED),
            "tilt_min": self._config.get(CONF_TILT_MIN),
            "tilt_max": self._config.get(CONF_TILT_MAX),
        }
        tilt_payload = self._set_tilt_template(tilt_open_position, variables=variables)
        await self.async_publish(
            self._config[CONF_TILT_COMMAND_TOPIC],
            tilt_payload,
            self._config[CONF_QOS],
            self._config[CONF_RETAIN],
            self._config[CONF_ENCODING],
        )
        if self._tilt_optimistic:
            self._attr_current_cover_tilt_position = self._tilt_open_percentage
            self.async_write_ha_state()

    async def async_close_cover_tilt(self, **kwargs: Any) -> None:
        """Tilt the cover closed."""
        tilt_closed_position = self._config[CONF_TILT_CLOSED_POSITION]
        variables = {
            "tilt_position": tilt_closed_position,
            "entity_id": self.entity_id,
            "position_open": self._config.get(CONF_POSITION_OPEN),
            "position_closed": self._config.get(CONF_POSITION_CLOSED),
            "tilt_min": self._config.get(CONF_TILT_MIN),
            "tilt_max": self._config.get(CONF_TILT_MAX),
        }
        tilt_payload = self._set_tilt_template(
            tilt_closed_position, variables=variables
        )
        await self.async_publish(
            self._config[CONF_TILT_COMMAND_TOPIC],
            tilt_payload,
            self._config[CONF_QOS],
            self._config[CONF_RETAIN],
            self._config[CONF_ENCODING],
        )
        if self._tilt_optimistic:
            self._attr_current_cover_tilt_position = self._tilt_closed_percentage
            self.async_write_ha_state()

    async def async_set_cover_tilt_position(self, **kwargs: Any) -> None:
        """Move the cover tilt to a specific position."""
        tilt_percentage = kwargs[ATTR_TILT_POSITION]
        tilt_ranged = round(
            percentage_to_ranged_value(self._tilt_range, tilt_percentage)
        )
        # Handover the tilt after calculated from percent would make it more
        # consistent with receiving templates
        variables = {
            "tilt_position": tilt_percentage,
            "entity_id": self.entity_id,
            "position_open": self._config.get(CONF_POSITION_OPEN),
            "position_closed": self._config.get(CONF_POSITION_CLOSED),
            "tilt_min": self._config.get(CONF_TILT_MIN),
            "tilt_max": self._config.get(CONF_TILT_MAX),
        }
        tilt_rendered = self._set_tilt_template(tilt_ranged, variables=variables)

        await self.async_publish(
            self._config[CONF_TILT_COMMAND_TOPIC],
            tilt_rendered,
            self._config[CONF_QOS],
            self._config[CONF_RETAIN],
            self._config[CONF_ENCODING],
        )
        if self._tilt_optimistic:
            _LOGGER.debug("Set tilt value optimistic")
            self._attr_current_cover_tilt_position = tilt_percentage
            self.async_write_ha_state()

    async def async_set_cover_position(self, **kwargs: Any) -> None:
        """Move the cover to a specific position."""
        position_percentage = kwargs[ATTR_POSITION]
        position_ranged = round(
            percentage_to_ranged_value(self._pos_range, position_percentage)
        )
        variables = {
            "position": position_percentage,
            "entity_id": self.entity_id,
            "position_open": self._config[CONF_POSITION_OPEN],
            "position_closed": self._config[CONF_POSITION_CLOSED],
            "tilt_min": self._config[CONF_TILT_MIN],
            "tilt_max": self._config[CONF_TILT_MAX],
        }
        position_rendered = self._set_position_template(
            position_ranged, variables=variables
        )

        await self.async_publish(
            self._config[CONF_SET_POSITION_TOPIC],
            position_rendered,
            self._config[CONF_QOS],
            self._config[CONF_RETAIN],
            self._config[CONF_ENCODING],
        )
        if self._optimistic:
            self._update_state(
                STATE_CLOSED
                if position_percentage <= self._config[CONF_POSITION_CLOSED]
                else STATE_OPEN
            )
            self._attr_current_cover_position = position_percentage
            self.async_write_ha_state()

    async def async_toggle_tilt(self, **kwargs: Any) -> None:
        """Toggle the entity."""
        if (
            self.current_cover_tilt_position is not None
            and self.current_cover_tilt_position <= self._tilt_closed_percentage
        ):
            await self.async_open_cover_tilt(**kwargs)
        else:
            await self.async_close_cover_tilt(**kwargs)

    @callback
    def tilt_payload_received(self, _payload: Any) -> None:
        """Set the tilt value."""

        try:
            payload = round(float(_payload))
        except ValueError:
            _LOGGER.warning("Payload '%s' is not numeric", _payload)
            return

        if (
            self._config[CONF_TILT_MIN] <= payload <= self._config[CONF_TILT_MAX]
            or self._config[CONF_TILT_MAX] <= payload <= self._config[CONF_TILT_MIN]
        ):
            level = ranged_value_to_percentage(self._tilt_range, payload)
            self._attr_current_cover_tilt_position = level
        else:
            _LOGGER.warning(
                "Payload '%s' is out of range, must be between '%s' and '%s' inclusive",
                payload,
                self._config[CONF_TILT_MIN],
                self._config[CONF_TILT_MAX],
            )<|MERGE_RESOLUTION|>--- conflicted
+++ resolved
@@ -381,11 +381,7 @@
             _LOGGER.debug("Ignoring empty state message from '%s'", msg.topic)
             return
 
-<<<<<<< HEAD
-        state: str
-=======
         state: str | None
->>>>>>> eb45d9ad
         if payload == self._config[CONF_STATE_STOPPED]:
             if self._config.get(CONF_GET_POSITION_TOPIC) is not None:
                 state = (
@@ -407,11 +403,8 @@
             state = STATE_OPEN
         elif payload == self._config[CONF_STATE_CLOSED]:
             state = STATE_CLOSED
-<<<<<<< HEAD
-=======
         elif payload == PAYLOAD_NONE:
             state = None
->>>>>>> eb45d9ad
         else:
             _LOGGER.warning(
                 (
@@ -432,17 +425,10 @@
         if not payload:
             _LOGGER.debug("Ignoring empty position message from '%s'", msg.topic)
             return
-<<<<<<< HEAD
 
         with suppress(*JSON_DECODE_EXCEPTIONS):
             payload_dict = json_loads(payload)
 
-=======
-
-        with suppress(*JSON_DECODE_EXCEPTIONS):
-            payload_dict = json_loads(payload)
-
->>>>>>> eb45d9ad
         if payload_dict and isinstance(payload_dict, dict):
             if "position" not in payload_dict:
                 _LOGGER.warning(
