--- conflicted
+++ resolved
@@ -128,8 +128,6 @@
         def message_received(msg: ReceiveMessage) -> None:
             """Handle new MQTT messages."""
             payload = self._value_template(msg.payload)
-<<<<<<< HEAD
-=======
             if not payload.strip():  # No output from template, ignore
                 _LOGGER.debug(
                     "Ignoring empty payload '%s' after rendering for topic %s",
@@ -137,7 +135,6 @@
                     msg.topic,
                 )
                 return
->>>>>>> eb45d9ad
             if payload == self._config[CONF_PAYLOAD_HOME]:
                 self._location_name = STATE_HOME
             elif payload == self._config[CONF_PAYLOAD_NOT_HOME]:
