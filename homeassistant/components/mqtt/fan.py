--- conflicted
+++ resolved
@@ -374,11 +374,7 @@
         elif speed == SPEED_OFF:
             mqtt_payload = self._payload["SPEED_OFF"]
         else:
-<<<<<<< HEAD
-            raise ValueError
-=======
             raise ValueError(f"{speed} is not a valid fan speed")
->>>>>>> eb339b97
 
         mqtt.async_publish(
             self.hass,
