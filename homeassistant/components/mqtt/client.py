"""Support for MQTT message handling."""

from __future__ import annotations

import asyncio
from collections.abc import AsyncGenerator, Callable, Coroutine, Iterable
import contextlib
from dataclasses import dataclass
from functools import lru_cache, partial
from itertools import chain, groupby
import logging
from operator import attrgetter
import socket
import ssl
import time
from typing import TYPE_CHECKING, Any
import uuid

import certifi

from homeassistant.config_entries import ConfigEntry
from homeassistant.const import (
    CONF_CLIENT_ID,
    CONF_PASSWORD,
    CONF_PORT,
    CONF_PROTOCOL,
    CONF_USERNAME,
    EVENT_HOMEASSISTANT_STOP,
)
from homeassistant.core import CALLBACK_TYPE, Event, HassJob, HomeAssistant, callback
from homeassistant.exceptions import HomeAssistantError
from homeassistant.helpers.dispatcher import async_dispatcher_send
from homeassistant.helpers.start import async_at_started
from homeassistant.helpers.typing import ConfigType
from homeassistant.loader import bind_hass
from homeassistant.util.async_ import create_eager_task
from homeassistant.util.collection import chunked_or_all
from homeassistant.util.logging import catch_log_exception

from .const import (
    CONF_BIRTH_MESSAGE,
    CONF_BROKER,
    CONF_CERTIFICATE,
    CONF_CLIENT_CERT,
    CONF_CLIENT_KEY,
    CONF_KEEPALIVE,
    CONF_TLS_INSECURE,
    CONF_TRANSPORT,
    CONF_WILL_MESSAGE,
    CONF_WS_HEADERS,
    CONF_WS_PATH,
    DEFAULT_BIRTH,
    DEFAULT_ENCODING,
    DEFAULT_KEEPALIVE,
    DEFAULT_PORT,
    DEFAULT_PROTOCOL,
    DEFAULT_QOS,
    DEFAULT_TRANSPORT,
    DEFAULT_WILL,
    DEFAULT_WS_HEADERS,
    DEFAULT_WS_PATH,
    DOMAIN,
    MQTT_CONNECTED,
    MQTT_DISCONNECTED,
    PROTOCOL_5,
    PROTOCOL_31,
    TRANSPORT_WEBSOCKETS,
)
from .models import (
    DATA_MQTT,
    AsyncMessageCallbackType,
    MessageCallbackType,
    MqttData,
    PublishMessage,
    PublishPayloadType,
    ReceiveMessage,
)
from .util import get_file_path, mqtt_config_entry_enabled

if TYPE_CHECKING:
    # Only import for paho-mqtt type checking here, imports are done locally
    # because integrations should be able to optionally rely on MQTT.
    import paho.mqtt.client as mqtt

_LOGGER = logging.getLogger(__name__)

MIN_BUFFER_SIZE = 131072  # Minimum buffer size to use if preferred size fails
PREFERRED_BUFFER_SIZE = 2097152  # Set receive buffer size to 2MB

DISCOVERY_COOLDOWN = 5
# The initial subscribe cooldown controls how long to wait to group
# subscriptions together. This is to avoid making too many subscribe
# requests in a short period of time. If the number is too low, the
# system will be flooded with subscribe requests. If the number is too
# high, we risk being flooded with responses to the subscribe requests
# which can exceed the receive buffer size of the socket. To mitigate
# this, we increase the receive buffer size of the socket as well.
INITIAL_SUBSCRIBE_COOLDOWN = 0.5
SUBSCRIBE_COOLDOWN = 0.1
UNSUBSCRIBE_COOLDOWN = 0.1
TIMEOUT_ACK = 10
RECONNECT_INTERVAL_SECONDS = 10

MAX_SUBSCRIBES_PER_CALL = 500
MAX_UNSUBSCRIBES_PER_CALL = 500

type SocketType = socket.socket | ssl.SSLSocket | mqtt.WebsocketWrapper | Any

type SubscribePayloadType = str | bytes  # Only bytes if encoding is None


def publish(
    hass: HomeAssistant,
    topic: str,
    payload: PublishPayloadType,
    qos: int | None = 0,
    retain: bool | None = False,
    encoding: str | None = DEFAULT_ENCODING,
) -> None:
    """Publish message to a MQTT topic."""
    hass.create_task(async_publish(hass, topic, payload, qos, retain, encoding))


async def async_publish(
    hass: HomeAssistant,
    topic: str,
    payload: PublishPayloadType,
    qos: int | None = 0,
    retain: bool | None = False,
    encoding: str | None = DEFAULT_ENCODING,
) -> None:
    """Publish message to a MQTT topic."""
    if not mqtt_config_entry_enabled(hass):
        raise HomeAssistantError(
            f"Cannot publish to topic '{topic}', MQTT is not enabled",
            translation_key="mqtt_not_setup_cannot_publish",
            translation_domain=DOMAIN,
            translation_placeholders={"topic": topic},
        )
    mqtt_data = hass.data[DATA_MQTT]
    outgoing_payload = payload
    if not isinstance(payload, bytes):
        if not encoding:
            _LOGGER.error(
                (
                    "Can't pass-through payload for publishing %s on %s with no"
                    " encoding set, need 'bytes' got %s"
                ),
                payload,
                topic,
                type(payload),
            )
            return
        outgoing_payload = str(payload)
        if encoding != DEFAULT_ENCODING:
            # A string is encoded as utf-8 by default, other encoding
            # requires bytes as payload
            try:
                outgoing_payload = outgoing_payload.encode(encoding)
            except (AttributeError, LookupError, UnicodeEncodeError):
                _LOGGER.error(
                    "Can't encode payload for publishing %s on %s with encoding %s",
                    payload,
                    topic,
                    encoding,
                )
                return

    await mqtt_data.client.async_publish(
        topic, outgoing_payload, qos or 0, retain or False
    )


@bind_hass
async def async_subscribe(
    hass: HomeAssistant,
    topic: str,
    msg_callback: AsyncMessageCallbackType | MessageCallbackType,
    qos: int = DEFAULT_QOS,
    encoding: str | None = DEFAULT_ENCODING,
) -> CALLBACK_TYPE:
    """Subscribe to an MQTT topic.

    Call the return value to unsubscribe.
    """
    if not mqtt_config_entry_enabled(hass):
        raise HomeAssistantError(
            f"Cannot subscribe to topic '{topic}', MQTT is not enabled",
            translation_key="mqtt_not_setup_cannot_subscribe",
            translation_domain=DOMAIN,
            translation_placeholders={"topic": topic},
        )
    try:
        mqtt_data = hass.data[DATA_MQTT]
    except KeyError as exc:
        raise HomeAssistantError(
            f"Cannot subscribe to topic '{topic}', "
            "make sure MQTT is set up correctly",
            translation_key="mqtt_not_setup_cannot_subscribe",
            translation_domain=DOMAIN,
            translation_placeholders={"topic": topic},
        ) from exc
    return await mqtt_data.client.async_subscribe(
        topic,
        catch_log_exception(
            msg_callback,
            lambda msg: (
                f"Exception in {msg_callback.__name__} when handling msg on "
                f"'{msg.topic}': '{msg.payload}'"
            ),
        ),
        qos,
        encoding,
    )


@bind_hass
def subscribe(
    hass: HomeAssistant,
    topic: str,
    msg_callback: MessageCallbackType,
    qos: int = DEFAULT_QOS,
    encoding: str = "utf-8",
) -> Callable[[], None]:
    """Subscribe to an MQTT topic."""
    async_remove = asyncio.run_coroutine_threadsafe(
        async_subscribe(hass, topic, msg_callback, qos, encoding), hass.loop
    ).result()

    def remove() -> None:
        """Remove listener convert."""
        # MQTT messages tend to be high volume,
        # and since they come in via a thread and need to be processed in the event loop,
        # we want to avoid hass.add_job since most of the time is spent calling
        # inspect to figure out how to run the callback.
        hass.loop.call_soon_threadsafe(async_remove)

    return remove


@dataclass(slots=True, frozen=True)
class Subscription:
    """Class to hold data about an active subscription."""

    topic: str
    is_simple_match: bool
    complex_matcher: Callable[[str], bool] | None
    job: HassJob[[ReceiveMessage], Coroutine[Any, Any, None] | None]
    qos: int = 0
    encoding: str | None = "utf-8"


class MqttClientSetup:
    """Helper class to setup the paho mqtt client from config."""

    def __init__(self, config: ConfigType) -> None:
        """Initialize the MQTT client setup helper."""

        # We don't import on the top because some integrations
        # should be able to optionally rely on MQTT.
        import paho.mqtt.client as mqtt  # pylint: disable=import-outside-toplevel

        if (protocol := config.get(CONF_PROTOCOL, DEFAULT_PROTOCOL)) == PROTOCOL_31:
            proto = mqtt.MQTTv31
        elif protocol == PROTOCOL_5:
            proto = mqtt.MQTTv5
        else:
            proto = mqtt.MQTTv311

        if (client_id := config.get(CONF_CLIENT_ID)) is None:
            # PAHO MQTT relies on the MQTT server to generate random client IDs.
            # However, that feature is not mandatory so we generate our own.
            client_id = mqtt.base62(uuid.uuid4().int, padding=22)
        transport = config.get(CONF_TRANSPORT, DEFAULT_TRANSPORT)
        self._client = mqtt.Client(
            client_id, protocol=proto, transport=transport, reconnect_on_failure=False
        )

        # Enable logging
        self._client.enable_logger()

        username: str | None = config.get(CONF_USERNAME)
        password: str | None = config.get(CONF_PASSWORD)
        if username is not None:
            self._client.username_pw_set(username, password)

        if (
            certificate := get_file_path(CONF_CERTIFICATE, config.get(CONF_CERTIFICATE))
        ) == "auto":
            certificate = certifi.where()

        client_key = get_file_path(CONF_CLIENT_KEY, config.get(CONF_CLIENT_KEY))
        client_cert = get_file_path(CONF_CLIENT_CERT, config.get(CONF_CLIENT_CERT))
        tls_insecure = config.get(CONF_TLS_INSECURE)
        if transport == TRANSPORT_WEBSOCKETS:
            ws_path: str = config.get(CONF_WS_PATH, DEFAULT_WS_PATH)
            ws_headers: dict[str, str] = config.get(CONF_WS_HEADERS, DEFAULT_WS_HEADERS)
            self._client.ws_set_options(ws_path, ws_headers)
        if certificate is not None:
            self._client.tls_set(
                certificate,
                certfile=client_cert,
                keyfile=client_key,
                tls_version=ssl.PROTOCOL_TLS_CLIENT,
            )

            if tls_insecure is not None:
                self._client.tls_insecure_set(tls_insecure)

    @property
    def client(self) -> mqtt.Client:
        """Return the paho MQTT client."""
        return self._client


class EnsureJobAfterCooldown:
    """Ensure a cool down period before executing a job.

    When a new execute request arrives we cancel the current request
    and start a new one.
    """

    def __init__(
        self, timeout: float, callback_job: Callable[[], Coroutine[Any, None, None]]
    ) -> None:
        """Initialize the timer."""
        self._loop = asyncio.get_running_loop()
        self._timeout = timeout
        self._callback = callback_job
        self._task: asyncio.Task | None = None
        self._timer: asyncio.TimerHandle | None = None
        self._next_execute_time = 0.0

    def set_timeout(self, timeout: float) -> None:
        """Set a new timeout period."""
        self._timeout = timeout

    async def _async_job(self) -> None:
        """Execute after a cooldown period."""
        try:
            await self._callback()
        except HomeAssistantError as ha_error:
            _LOGGER.error("%s", ha_error)

    @callback
    def _async_task_done(self, task: asyncio.Task) -> None:
        """Handle task done."""
        self._task = None

    @callback
    def async_execute(self) -> asyncio.Task:
        """Execute the job."""
        if self._task:
            # Task already running,
            # so we schedule another run
            self.async_schedule()
            return self._task

        self._async_cancel_timer()
        self._task = create_eager_task(self._async_job())
        self._task.add_done_callback(self._async_task_done)
        return self._task

    @callback
    def _async_cancel_timer(self) -> None:
        """Cancel any pending task."""
        if self._timer:
            self._timer.cancel()
            self._timer = None

    @callback
    def async_schedule(self) -> None:
        """Ensure we execute after a cooldown period."""
        # We want to reschedule the timer in the future
        # every time this is called.
        next_when = self._loop.time() + self._timeout
        if not self._timer:
            self._timer = self._loop.call_at(next_when, self._async_timer_reached)
            return

        if self._timer.when() < next_when:
            # Timer already running, set the next execute time
            # if it fires too early, it will get rescheduled
            self._next_execute_time = next_when

    @callback
    def _async_timer_reached(self) -> None:
        """Handle timer fire."""
        self._timer = None
        if self._loop.time() >= self._next_execute_time:
            self.async_execute()
            return
        # Timer fired too early because there were multiple
        # calls async_schedule. Reschedule the timer.
        self._timer = self._loop.call_at(
            self._next_execute_time, self._async_timer_reached
        )

    async def async_cleanup(self) -> None:
        """Cleanup any pending task."""
        self._async_cancel_timer()
        if not self._task:
            return
        self._task.cancel()
        try:
            await self._task
        except asyncio.CancelledError:
            pass
        except Exception:
            _LOGGER.exception("Error cleaning up task")


class MQTT:
    """Home Assistant MQTT client."""

    _mqttc: mqtt.Client
    _last_subscribe: float
    _mqtt_data: MqttData

    def __init__(
        self, hass: HomeAssistant, config_entry: ConfigEntry, conf: ConfigType
    ) -> None:
        """Initialize Home Assistant MQTT client."""
        self.hass = hass
        self.loop = hass.loop
        self.config_entry = config_entry
        self.conf = conf

        self._simple_subscriptions: dict[str, list[Subscription]] = {}
        self._wildcard_subscriptions: list[Subscription] = []
        # _retained_topics prevents a Subscription from receiving a
        # retained message more than once per topic. This prevents flooding
        # already active subscribers when new subscribers subscribe to a topic
        # which has subscribed messages.
        self._retained_topics: dict[Subscription, set[str]] = {}
        self.connected = False
        self._ha_started = asyncio.Event()
        self._cleanup_on_unload: list[Callable[[], None]] = []

        self._connection_lock = asyncio.Lock()
        self._pending_operations: dict[int, asyncio.Future[None]] = {}
        self._subscribe_debouncer = EnsureJobAfterCooldown(
            INITIAL_SUBSCRIBE_COOLDOWN, self._async_perform_subscriptions
        )
        self._misc_task: asyncio.Task | None = None
        self._reconnect_task: asyncio.Task | None = None
        self._should_reconnect: bool = True
        self._available_future: asyncio.Future[bool] | None = None

        self._max_qos: dict[str, int] = {}  # topic, max qos
        self._pending_subscriptions: dict[str, int] = {}  # topic, qos
        self._unsubscribe_debouncer = EnsureJobAfterCooldown(
            UNSUBSCRIBE_COOLDOWN, self._async_perform_unsubscribes
        )
        self._pending_unsubscribes: set[str] = set()  # topic
        self._cleanup_on_unload.extend(
            (
                async_at_started(hass, self._async_ha_started),
                hass.bus.async_listen(EVENT_HOMEASSISTANT_STOP, self._async_ha_stop),
            )
        )
        self._socket_buffersize: int | None = None

    @callback
    def _async_ha_started(self, _hass: HomeAssistant) -> None:
        """Handle HA started."""
        self._ha_started.set()

    async def _async_ha_stop(self, _event: Event) -> None:
        """Handle HA stop."""
        await self.async_disconnect()

    def start(
        self,
        mqtt_data: MqttData,
    ) -> None:
        """Start Home Assistant MQTT client."""
        self._mqtt_data = mqtt_data
        self.init_client()

    @property
    def subscriptions(self) -> list[Subscription]:
        """Return the tracked subscriptions."""
        return [
            *chain.from_iterable(self._simple_subscriptions.values()),
            *self._wildcard_subscriptions,
        ]

    def cleanup(self) -> None:
        """Clean up listeners."""
        while self._cleanup_on_unload:
            self._cleanup_on_unload.pop()()

    @contextlib.asynccontextmanager
    async def _async_connect_in_executor(self) -> AsyncGenerator[None, None]:
        # While we are connecting in the executor we need to
        # handle on_socket_open and on_socket_register_write
        # in the executor as well.
        mqttc = self._mqttc
        try:
            mqttc.on_socket_open = self._on_socket_open
            mqttc.on_socket_register_write = self._on_socket_register_write
            yield
        finally:
            # Once the executor job is done, we can switch back to
            # handling these in the event loop.
            mqttc.on_socket_open = self._async_on_socket_open
            mqttc.on_socket_register_write = self._async_on_socket_register_write

    def init_client(self) -> None:
        """Initialize paho client."""
        mqttc = MqttClientSetup(self.conf).client
        # on_socket_unregister_write and _async_on_socket_close
        # are only ever called in the event loop
        mqttc.on_socket_close = self._async_on_socket_close
        mqttc.on_socket_unregister_write = self._async_on_socket_unregister_write

        # These will be called in the event loop
        mqttc.on_connect = self._async_mqtt_on_connect
        mqttc.on_disconnect = self._async_mqtt_on_disconnect
        mqttc.on_message = self._async_mqtt_on_message
        mqttc.on_publish = self._async_mqtt_on_callback
        mqttc.on_subscribe = self._async_mqtt_on_callback
        mqttc.on_unsubscribe = self._async_mqtt_on_callback

        # suppress exceptions at callback
        mqttc.suppress_exceptions = True

        if will := self.conf.get(CONF_WILL_MESSAGE, DEFAULT_WILL):
            will_message = PublishMessage(**will)
            mqttc.will_set(
                topic=will_message.topic,
                payload=will_message.payload,
                qos=will_message.qos,
                retain=will_message.retain,
            )

        self._mqttc = mqttc

    async def _misc_loop(self) -> None:
        """Start the MQTT client misc loop."""
        # pylint: disable=import-outside-toplevel
        import paho.mqtt.client as mqtt

        while self._mqttc.loop_misc() == mqtt.MQTT_ERR_SUCCESS:
            await asyncio.sleep(1)

    @callback
    def _async_reader_callback(self, client: mqtt.Client) -> None:
        """Handle reading data from the socket."""
        if (status := client.loop_read()) != 0:
            self._async_on_disconnect(status)

    @callback
    def _async_start_misc_loop(self) -> None:
        """Start the misc loop."""
        if self._misc_task is None or self._misc_task.done():
            _LOGGER.debug("%s: Starting client misc loop", self.config_entry.title)
            self._misc_task = self.config_entry.async_create_background_task(
                self.hass, self._misc_loop(), name="mqtt misc loop"
            )

    def _increase_socket_buffer_size(self, sock: SocketType) -> None:
        """Increase the socket buffer size."""
        if not hasattr(sock, "setsockopt") and hasattr(sock, "_socket"):
            # The WebsocketWrapper does not wrap setsockopt
            # so we need to get the underlying socket
            # Remove this once
            # https://github.com/eclipse/paho.mqtt.python/pull/843
            # is available.
            sock = sock._socket  # noqa: SLF001

        new_buffer_size = PREFERRED_BUFFER_SIZE
        while True:
            try:
                # Some operating systems do not allow us to set the preferred
                # buffer size. In that case we try some other size options.
                sock.setsockopt(socket.SOL_SOCKET, socket.SO_RCVBUF, new_buffer_size)
            except OSError as err:
                if new_buffer_size <= MIN_BUFFER_SIZE:
                    _LOGGER.warning(
                        "Unable to increase the socket buffer size to %s; "
                        "The connection may be unstable if the MQTT broker "
                        "sends data at volume or a large amount of subscriptions "
                        "need to be processed: %s",
                        new_buffer_size,
                        err,
                    )
                    return
                new_buffer_size //= 2
            else:
                return

    def _on_socket_open(
        self, client: mqtt.Client, userdata: Any, sock: SocketType
    ) -> None:
        """Handle socket open."""
        self.loop.call_soon_threadsafe(
            self._async_on_socket_open, client, userdata, sock
        )

    @callback
    def _async_on_socket_open(
        self, client: mqtt.Client, userdata: Any, sock: SocketType
    ) -> None:
        """Handle socket open."""
        fileno = sock.fileno()
        _LOGGER.debug("%s: connection opened %s", self.config_entry.title, fileno)
        if fileno > -1:
            self._increase_socket_buffer_size(sock)
            self.loop.add_reader(sock, partial(self._async_reader_callback, client))
        self._async_start_misc_loop()

    @callback
    def _async_on_socket_close(
        self, client: mqtt.Client, userdata: Any, sock: SocketType
    ) -> None:
        """Handle socket close."""
        fileno = sock.fileno()
        _LOGGER.debug("%s: connection closed %s", self.config_entry.title, fileno)
        # If socket close is called before the connect
        # result is set make sure the first connection result is set
        self._async_connection_result(False)
        if fileno > -1:
            self.loop.remove_reader(sock)
        if self._misc_task is not None and not self._misc_task.done():
            self._misc_task.cancel()

    @callback
    def _async_writer_callback(self, client: mqtt.Client) -> None:
        """Handle writing data to the socket."""
        if (status := client.loop_write()) != 0:
            self._async_on_disconnect(status)

    def _on_socket_register_write(
        self, client: mqtt.Client, userdata: Any, sock: SocketType
    ) -> None:
        """Register the socket for writing."""
        self.loop.call_soon_threadsafe(
            self._async_on_socket_register_write, client, None, sock
        )

    @callback
    def _async_on_socket_register_write(
        self, client: mqtt.Client, userdata: Any, sock: SocketType
    ) -> None:
        """Register the socket for writing."""
        fileno = sock.fileno()
        _LOGGER.debug("%s: register write %s", self.config_entry.title, fileno)
        if fileno > -1:
            self.loop.add_writer(sock, partial(self._async_writer_callback, client))

    @callback
    def _async_on_socket_unregister_write(
        self, client: mqtt.Client, userdata: Any, sock: SocketType
    ) -> None:
        """Unregister the socket for writing."""
        fileno = sock.fileno()
        _LOGGER.debug("%s: unregister write %s", self.config_entry.title, fileno)
        if fileno > -1:
            self.loop.remove_writer(sock)

    def _is_active_subscription(self, topic: str) -> bool:
        """Check if a topic has an active subscription."""
        return topic in self._simple_subscriptions or any(
            other.topic == topic for other in self._wildcard_subscriptions
        )

    async def async_publish(
        self, topic: str, payload: PublishPayloadType, qos: int, retain: bool
    ) -> None:
        """Publish a MQTT message."""
        msg_info = self._mqttc.publish(topic, payload, qos, retain)
        _LOGGER.debug(
            "Transmitting%s message on %s: '%s', mid: %s, qos: %s",
            " retained" if retain else "",
            topic,
            payload,
            msg_info.mid,
            qos,
        )
        await self._async_wait_for_mid_or_raise(msg_info.mid, msg_info.rc)

    async def async_connect(self, client_available: asyncio.Future[bool]) -> None:
        """Connect to the host. Does not process messages yet."""
        # pylint: disable-next=import-outside-toplevel
        import paho.mqtt.client as mqtt

        result: int | None = None
        self._available_future = client_available
        self._should_reconnect = True
        try:
            async with self._connection_lock, self._async_connect_in_executor():
                result = await self.hass.async_add_executor_job(
                    self._mqttc.connect,
                    self.conf[CONF_BROKER],
                    self.conf.get(CONF_PORT, DEFAULT_PORT),
                    self.conf.get(CONF_KEEPALIVE, DEFAULT_KEEPALIVE),
                )
        except OSError as err:
            _LOGGER.error("Failed to connect to MQTT server due to exception: %s", err)
            self._async_connection_result(False)
        finally:
            if result is not None and result != 0:
                if result is not None:
                    _LOGGER.error(
                        "Failed to connect to MQTT server: %s",
                        mqtt.error_string(result),
                    )
                self._async_connection_result(False)

    @callback
    def _async_connection_result(self, connected: bool) -> None:
        """Handle a connection result."""
        if self._available_future and not self._available_future.done():
            self._available_future.set_result(connected)

        if connected:
            self._async_cancel_reconnect()
        elif self._should_reconnect and not self._reconnect_task:
            self._reconnect_task = self.config_entry.async_create_background_task(
                self.hass, self._reconnect_loop(), "mqtt reconnect loop"
            )

    @callback
    def _async_cancel_reconnect(self) -> None:
        """Cancel the reconnect task."""
        if self._reconnect_task:
            self._reconnect_task.cancel()
            self._reconnect_task = None

    async def _reconnect_loop(self) -> None:
        """Reconnect to the MQTT server."""
        while True:
            if not self.connected:
                try:
                    async with self._connection_lock, self._async_connect_in_executor():
                        await self.hass.async_add_executor_job(self._mqttc.reconnect)
                except OSError as err:
                    _LOGGER.debug(
                        "Error re-connecting to MQTT server due to exception: %s", err
                    )

            await asyncio.sleep(RECONNECT_INTERVAL_SECONDS)

    async def async_disconnect(self) -> None:
        """Stop the MQTT client."""

        # stop waiting for any pending subscriptions
        await self._subscribe_debouncer.async_cleanup()
        # reset timeout to initial subscribe cooldown
        self._subscribe_debouncer.set_timeout(INITIAL_SUBSCRIBE_COOLDOWN)
        # stop the unsubscribe debouncer
        await self._unsubscribe_debouncer.async_cleanup()
        # make sure the unsubscribes are processed
        await self._async_perform_unsubscribes()

        # wait for ACKs to be processed
        if pending := self._pending_operations.values():
            await asyncio.wait(pending)

        # stop the MQTT loop
        async with self._connection_lock:
            self._should_reconnect = False
            self._async_cancel_reconnect()
            # We do not gracefully disconnect to ensure
            # the broker publishes the will message

    @callback
    def async_restore_tracked_subscriptions(
        self, subscriptions: list[Subscription]
    ) -> None:
        """Restore tracked subscriptions after reload."""
        for subscription in subscriptions:
            self._async_track_subscription(subscription)
        self._matching_subscriptions.cache_clear()

    @callback
    def _async_track_subscription(self, subscription: Subscription) -> None:
        """Track a subscription.

        This method does not send a SUBSCRIBE message to the broker.

        The caller is responsible clearing the cache of _matching_subscriptions.
        """
        if subscription.is_simple_match:
            self._simple_subscriptions.setdefault(subscription.topic, []).append(
                subscription
            )
        else:
            self._wildcard_subscriptions.append(subscription)

    @callback
    def _async_untrack_subscription(self, subscription: Subscription) -> None:
        """Untrack a subscription.

        This method does not send an UNSUBSCRIBE message to the broker.

        The caller is responsible clearing the cache of _matching_subscriptions.
        """
        topic = subscription.topic
        try:
            if subscription.is_simple_match:
                simple_subscriptions = self._simple_subscriptions
                simple_subscriptions[topic].remove(subscription)
                if not simple_subscriptions[topic]:
                    del simple_subscriptions[topic]
            else:
                self._wildcard_subscriptions.remove(subscription)
        except (KeyError, ValueError) as exc:
            raise HomeAssistantError("Can't remove subscription twice") from exc

    @callback
    def _async_queue_subscriptions(
        self, subscriptions: Iterable[tuple[str, int]], queue_only: bool = False
    ) -> None:
        """Queue requested subscriptions."""
        for subscription in subscriptions:
            topic, qos = subscription
            max_qos = max(qos, self._max_qos.setdefault(topic, qos))
            self._max_qos[topic] = max_qos
            self._pending_subscriptions[topic] = max_qos
            # Cancel any pending unsubscribe since we are subscribing now
            if topic in self._pending_unsubscribes:
                self._pending_unsubscribes.remove(topic)
        if queue_only:
            return
        self._subscribe_debouncer.async_schedule()

    async def async_subscribe(
        self,
        topic: str,
        msg_callback: AsyncMessageCallbackType | MessageCallbackType,
        qos: int,
        encoding: str | None = None,
    ) -> Callable[[], None]:
        """Set up a subscription to a topic with the provided qos.

        This method is a coroutine.
        """
        if not isinstance(topic, str):
            raise HomeAssistantError("Topic needs to be a string!")

        is_simple_match = not ("+" in topic or "#" in topic)
        matcher = None if is_simple_match else _matcher_for_topic(topic)

        subscription = Subscription(
            topic, is_simple_match, matcher, HassJob(msg_callback), qos, encoding
        )
        self._async_track_subscription(subscription)
        self._matching_subscriptions.cache_clear()

        # Only subscribe if currently connected.
        if self.connected:
            self._async_queue_subscriptions(((topic, qos),))

        @callback
        def async_remove() -> None:
            """Remove subscription."""
            self._async_untrack_subscription(subscription)
            self._matching_subscriptions.cache_clear()
            if subscription in self._retained_topics:
                del self._retained_topics[subscription]
            # Only unsubscribe if currently connected
            if self.connected:
                self._async_unsubscribe(topic)

        return async_remove

    @callback
    def _async_unsubscribe(self, topic: str) -> None:
        """Unsubscribe from a topic."""
        if self._is_active_subscription(topic):
            if self._max_qos[topic] == 0:
                return
            subs = self._matching_subscriptions(topic)
            self._max_qos[topic] = max(sub.qos for sub in subs)
            # Other subscriptions on topic remaining - don't unsubscribe.
            return
        if topic in self._max_qos:
            del self._max_qos[topic]
        if topic in self._pending_subscriptions:
            # Avoid any pending subscription to be executed
            del self._pending_subscriptions[topic]

        self._pending_unsubscribes.add(topic)
        self._unsubscribe_debouncer.async_schedule()

    async def _async_perform_subscriptions(self) -> None:
        """Perform MQTT client subscriptions."""
        # Section 3.3.1.3 in the specification:
        # http://docs.oasis-open.org/mqtt/mqtt/v3.1.1/os/mqtt-v3.1.1-os.html
        # When sending a PUBLISH Packet to a Client the Server MUST
        # set the RETAIN flag to 1 if a message is sent as a result of a
        # new subscription being made by a Client [MQTT-3.3.1-8].
        # It MUST set the RETAIN flag to 0 when a PUBLISH Packet is sent to
        # a Client because it matches an established subscription regardless
        # of how the flag was set in the message it received [MQTT-3.3.1-9].
        #
        # Since we do not know if a published value is retained we need to
        # (re)subscribe, to ensure retained messages are replayed

        if not self._pending_subscriptions:
            return

        subscriptions: dict[str, int] = self._pending_subscriptions
        self._pending_subscriptions = {}

        subscription_list = list(subscriptions.items())
        debug_enabled = _LOGGER.isEnabledFor(logging.DEBUG)

        for chunk in chunked_or_all(subscription_list, MAX_SUBSCRIBES_PER_CALL):
            result, mid = self._mqttc.subscribe(chunk)

            if debug_enabled:
                for topic, qos in subscriptions.items():
                    _LOGGER.debug(
                        "Subscribing to %s, mid: %s, qos: %s", topic, mid, qos
                    )
            self._last_subscribe = time.monotonic()

            await self._async_wait_for_mid_or_raise(mid, result)

    async def _async_perform_unsubscribes(self) -> None:
        """Perform pending MQTT client unsubscribes."""
        if not self._pending_unsubscribes:
            return

        topics = list(self._pending_unsubscribes)
        self._pending_unsubscribes = set()
        debug_enabled = _LOGGER.isEnabledFor(logging.DEBUG)

        for chunk in chunked_or_all(topics, MAX_UNSUBSCRIBES_PER_CALL):
            result, mid = self._mqttc.unsubscribe(chunk)
            if debug_enabled:
                for topic in chunk:
                    _LOGGER.debug("Unsubscribing from %s, mid: %s", topic, mid)

            await self._async_wait_for_mid_or_raise(mid, result)

    async def _async_resubscribe_and_publish_birth_message(
        self, birth_message: PublishMessage
    ) -> None:
        """Resubscribe to all topics and publish birth message."""
        await self._async_perform_subscriptions()
        await self._ha_started.wait()  # Wait for Home Assistant to start
        await self._discovery_cooldown()  # Wait for MQTT discovery to cool down
        # Update subscribe cooldown period to a shorter time
        # and make sure we flush the debouncer
        await self._subscribe_debouncer.async_execute()
        self._subscribe_debouncer.set_timeout(SUBSCRIBE_COOLDOWN)
        await self.async_publish(
            topic=birth_message.topic,
            payload=birth_message.payload,
            qos=birth_message.qos,
            retain=birth_message.retain,
        )
        _LOGGER.info("MQTT client initialized, birth message sent")

    @callback
    def _async_mqtt_on_connect(
        self,
        _mqttc: mqtt.Client,
        _userdata: None,
        _flags: dict[str, int],
        result_code: int,
        properties: mqtt.Properties | None = None,
    ) -> None:
        """On connect callback.

        Resubscribe to all topics we were subscribed to and publish birth
        message.
        """
        # pylint: disable-next=import-outside-toplevel
        import paho.mqtt.client as mqtt

        if result_code != mqtt.CONNACK_ACCEPTED:
            if result_code in (
                mqtt.CONNACK_REFUSED_BAD_USERNAME_PASSWORD,
                mqtt.CONNACK_REFUSED_NOT_AUTHORIZED,
            ):
                self._should_reconnect = False
                self.hass.async_create_task(self.async_disconnect())
                self.config_entry.async_start_reauth(self.hass)
            _LOGGER.error(
                "Unable to connect to the MQTT broker: %s",
                mqtt.connack_string(result_code),
            )
            self._async_connection_result(False)
            return

        self.connected = True
        async_dispatcher_send(self.hass, MQTT_CONNECTED)
        _LOGGER.debug(
            "Connected to MQTT server %s:%s (%s)",
            self.conf[CONF_BROKER],
            self.conf.get(CONF_PORT, DEFAULT_PORT),
            result_code,
        )

        self._async_queue_resubscribe()
        birth: dict[str, Any]
        if birth := self.conf.get(CONF_BIRTH_MESSAGE, DEFAULT_BIRTH):
            birth_message = PublishMessage(**birth)
            self.config_entry.async_create_background_task(
                self.hass,
                self._async_resubscribe_and_publish_birth_message(birth_message),
                name="mqtt re-subscribe and birth",
            )
        else:
            # Update subscribe cooldown period to a shorter time
            self.config_entry.async_create_background_task(
                self.hass,
                self._async_perform_subscriptions(),
                name="mqtt re-subscribe",
            )
            self._subscribe_debouncer.set_timeout(SUBSCRIBE_COOLDOWN)
            _LOGGER.info("MQTT client initialized")

        self._async_connection_result(True)

    @callback
    def _async_queue_resubscribe(self) -> None:
        """Queue subscriptions on reconnect.

        self._async_perform_subscriptions must be called
        after this method to actually subscribe.
        """
        self._max_qos.clear()
        self._retained_topics.clear()
        # Group subscriptions to only re-subscribe once for each topic.
        keyfunc = attrgetter("topic")
        self._async_queue_subscriptions(
            [
                # Re-subscribe with the highest requested qos
                (topic, max(subscription.qos for subscription in subs))
                for topic, subs in groupby(
                    sorted(self.subscriptions, key=keyfunc), keyfunc
                )
            ],
            queue_only=True,
        )

    @lru_cache(None)  # pylint: disable=method-cache-max-size-none
    def _matching_subscriptions(self, topic: str) -> list[Subscription]:
        subscriptions: list[Subscription] = []
        if topic in self._simple_subscriptions:
            subscriptions.extend(self._simple_subscriptions[topic])
        subscriptions.extend(
            subscription
            for subscription in self._wildcard_subscriptions
            # mypy doesn't know that complex_matcher is always set when
            # is_simple_match is False
            if subscription.complex_matcher(topic)  # type: ignore[misc]
        )
        return subscriptions

    @callback
    def _async_mqtt_on_message(
        self, _mqttc: mqtt.Client, _userdata: None, msg: mqtt.MQTTMessage
    ) -> None:
        try:
            # msg.topic is a property that decodes the topic to a string
            # every time it is accessed. Save the result to avoid
            # decoding the same topic multiple times.
            topic = msg.topic
        except UnicodeDecodeError:
            bare_topic: bytes = getattr(msg, "_topic")
            _LOGGER.warning(
                "Skipping received%s message on invalid topic %s (qos=%s): %s",
                " retained" if msg.retain else "",
                bare_topic,
                msg.qos,
                msg.payload[0:8192],
            )
            return
        _LOGGER.debug(
            "Received%s message on %s (qos=%s): %s",
            " retained" if msg.retain else "",
            topic,
            msg.qos,
            msg.payload[0:8192],
        )
        subscriptions = self._matching_subscriptions(topic)
        msg_cache_by_subscription_topic: dict[str, ReceiveMessage] = {}

        for subscription in subscriptions:
            if msg.retain:
                retained_topics = self._retained_topics.setdefault(subscription, set())
                # Skip if the subscription already received a retained message
                if topic in retained_topics:
                    continue
                # Remember the subscription had an initial retained message
                self._retained_topics[subscription].add(topic)

            payload: SubscribePayloadType = msg.payload
            if subscription.encoding is not None:
                try:
                    payload = msg.payload.decode(subscription.encoding)
                except (AttributeError, UnicodeDecodeError):
                    _LOGGER.warning(
                        "Can't decode payload %s on %s with encoding %s (for %s)",
                        msg.payload[0:8192],
                        topic,
                        subscription.encoding,
                        subscription.job,
                    )
                    continue
            subscription_topic = subscription.topic
            if subscription_topic not in msg_cache_by_subscription_topic:
                # Only make one copy of the message
                # per topic so we avoid storing a separate
                # dataclass in memory for each subscriber
                # to the same topic for retained messages
                receive_msg = ReceiveMessage(
                    topic,
                    payload,
                    msg.qos,
                    msg.retain,
                    subscription_topic,
                    msg.timestamp,
                )
                msg_cache_by_subscription_topic[subscription_topic] = receive_msg
            else:
                receive_msg = msg_cache_by_subscription_topic[subscription_topic]
            self.hass.async_run_hass_job(subscription.job, receive_msg)
        self._mqtt_data.state_write_requests.process_write_state_requests(msg)

    @callback
    def _async_mqtt_on_callback(
        self,
        _mqttc: mqtt.Client,
        _userdata: None,
        mid: int,
        _granted_qos_reason: tuple[int, ...] | mqtt.ReasonCodes | None = None,
        _properties_reason: mqtt.ReasonCodes | None = None,
    ) -> None:
        """Publish / Subscribe / Unsubscribe callback."""
        # The callback signature for on_unsubscribe is different from on_subscribe
        # see https://github.com/eclipse/paho.mqtt.python/issues/687
        # properties and reason codes are not used in Home Assistant
        future = self._async_get_mid_future(mid)
        if future.done() and future.exception():
            # Timed out
            return
        future.set_result(None)

    @callback
    def _async_get_mid_future(self, mid: int) -> asyncio.Future[None]:
        """Get the future for a mid."""
        if future := self._pending_operations.get(mid):
            return future
        future = self.hass.loop.create_future()
        self._pending_operations[mid] = future
        return future

    @callback
    def _async_mqtt_on_disconnect(
        self,
        _mqttc: mqtt.Client,
        _userdata: None,
        result_code: int,
        properties: mqtt.Properties | None = None,
    ) -> None:
        """Disconnected callback."""
        self._async_on_disconnect(result_code)

    @callback
    def _async_on_disconnect(self, result_code: int) -> None:
        if not self.connected:
            # This function is re-entrant and may be called multiple times
            # when there is a broken pipe error.
            return
        # If disconnect is called before the connect
        # result is set make sure the first connection result is set
        self._async_connection_result(False)
        self.connected = False
        async_dispatcher_send(self.hass, MQTT_DISCONNECTED)
        _LOGGER.warning(
            "Disconnected from MQTT server %s:%s (%s)",
            self.conf[CONF_BROKER],
            self.conf.get(CONF_PORT, DEFAULT_PORT),
            result_code,
        )

    @callback
    def _async_timeout_mid(self, future: asyncio.Future[None]) -> None:
        """Timeout waiting for a mid."""
        if not future.done():
            future.set_exception(asyncio.TimeoutError)

    async def _async_wait_for_mid_or_raise(self, mid: int, result_code: int) -> None:
        """Wait for ACK from broker or raise on error."""
        if result_code != 0:
            # pylint: disable-next=import-outside-toplevel
            import paho.mqtt.client as mqtt

            raise HomeAssistantError(
                f"Error talking to MQTT: {mqtt.error_string(result_code)}"
            )

        # Create the mid event if not created, either _mqtt_handle_mid or
        # _async_wait_for_mid_or_raise may be executed first.
        future = self._async_get_mid_future(mid)
        loop = self.hass.loop
        timer_handle = loop.call_later(TIMEOUT_ACK, self._async_timeout_mid, future)
        try:
            await future
        except TimeoutError:
            _LOGGER.warning(
                "No ACK from MQTT server in %s seconds (mid: %s)", TIMEOUT_ACK, mid
            )
        finally:
            timer_handle.cancel()
            del self._pending_operations[mid]

    async def _discovery_cooldown(self) -> None:
        """Wait until all discovery and subscriptions are processed."""
        now = time.monotonic()
        # Reset discovery and subscribe cooldowns
        self._mqtt_data.last_discovery = now
        self._last_subscribe = now

        last_discovery = self._mqtt_data.last_discovery
        last_subscribe = now if self._pending_subscriptions else self._last_subscribe
        wait_until = max(
            last_discovery + DISCOVERY_COOLDOWN, last_subscribe + DISCOVERY_COOLDOWN
        )
        while now < wait_until:
            await asyncio.sleep(wait_until - now)
            now = time.monotonic()
            last_discovery = self._mqtt_data.last_discovery
            last_subscribe = (
                now if self._pending_subscriptions else self._last_subscribe
            )
            wait_until = max(
                last_discovery + DISCOVERY_COOLDOWN, last_subscribe + DISCOVERY_COOLDOWN
            )


<<<<<<< HEAD
def _matcher_for_topic(subscription: str) -> Any:
=======
def _raise_on_error(result_code: int) -> None:
    """Raise error if error result."""
    # pylint: disable-next=import-outside-toplevel
    import paho.mqtt.client as mqtt

    if result_code and (message := mqtt.error_string(result_code)):
        raise HomeAssistantError(f"Error talking to MQTT: {message}")


def _matcher_for_topic(subscription: str) -> Callable[[str], bool]:
>>>>>>> 65a70276
    # pylint: disable-next=import-outside-toplevel
    from paho.mqtt.matcher import MQTTMatcher

    matcher = MQTTMatcher()
    matcher[subscription] = True

    return lambda topic: next(matcher.iter_match(topic), False)<|MERGE_RESOLUTION|>--- conflicted
+++ resolved
@@ -1238,20 +1238,7 @@
             )
 
 
-<<<<<<< HEAD
-def _matcher_for_topic(subscription: str) -> Any:
-=======
-def _raise_on_error(result_code: int) -> None:
-    """Raise error if error result."""
-    # pylint: disable-next=import-outside-toplevel
-    import paho.mqtt.client as mqtt
-
-    if result_code and (message := mqtt.error_string(result_code)):
-        raise HomeAssistantError(f"Error talking to MQTT: {message}")
-
-
 def _matcher_for_topic(subscription: str) -> Callable[[str], bool]:
->>>>>>> 65a70276
     # pylint: disable-next=import-outside-toplevel
     from paho.mqtt.matcher import MQTTMatcher
 
