--- conflicted
+++ resolved
@@ -111,11 +111,7 @@
 MAX_SUBSCRIBES_PER_CALL = 500
 MAX_UNSUBSCRIBES_PER_CALL = 500
 
-<<<<<<< HEAD
-MAX_PACKETS_TO_READ = 2048
-=======
 MAX_PACKETS_TO_READ = 500
->>>>>>> 6067ea24
 
 type SocketType = socket.socket | ssl.SSLSocket | mqtt.WebsocketWrapper | Any
 
@@ -573,10 +569,6 @@
     @callback
     def _async_reader_callback(self, client: mqtt.Client) -> None:
         """Handle reading data from the socket."""
-<<<<<<< HEAD
-        _LOGGER.debug("%s: reader callback", self.config_entry.title)
-=======
->>>>>>> 6067ea24
         if (status := client.loop_read(MAX_PACKETS_TO_READ)) != 0:
             self._async_on_disconnect(status)
 
