"""Support for MQTT message handling."""

from __future__ import annotations

import asyncio
from collections.abc import AsyncGenerator, Callable, Coroutine, Iterable
import contextlib
from dataclasses import dataclass
from functools import lru_cache, partial
from itertools import chain, groupby
import logging
from operator import attrgetter
import socket
import ssl
import time
from typing import TYPE_CHECKING, Any
import uuid

import certifi

from homeassistant.config_entries import ConfigEntry
from homeassistant.const import (
    CONF_CLIENT_ID,
    CONF_PASSWORD,
    CONF_PORT,
    CONF_PROTOCOL,
    CONF_USERNAME,
    EVENT_HOMEASSISTANT_STOP,
)
from homeassistant.core import (
    CALLBACK_TYPE,
    Event,
    HassJob,
    HassJobType,
    HomeAssistant,
    callback,
    get_hassjob_callable_job_type,
)
from homeassistant.exceptions import HomeAssistantError
from homeassistant.helpers.dispatcher import async_dispatcher_send
from homeassistant.helpers.start import async_at_started
from homeassistant.helpers.typing import ConfigType
from homeassistant.loader import bind_hass
from homeassistant.util.async_ import create_eager_task
from homeassistant.util.collection import chunked_or_all
from homeassistant.util.logging import catch_log_exception, log_exception

from .const import (
    CONF_BIRTH_MESSAGE,
    CONF_BROKER,
    CONF_CERTIFICATE,
    CONF_CLIENT_CERT,
    CONF_CLIENT_KEY,
    CONF_KEEPALIVE,
    CONF_TLS_INSECURE,
    CONF_TRANSPORT,
    CONF_WILL_MESSAGE,
    CONF_WS_HEADERS,
    CONF_WS_PATH,
    DEFAULT_BIRTH,
    DEFAULT_ENCODING,
    DEFAULT_KEEPALIVE,
    DEFAULT_PORT,
    DEFAULT_PROTOCOL,
    DEFAULT_QOS,
    DEFAULT_TRANSPORT,
    DEFAULT_WILL,
    DEFAULT_WS_HEADERS,
    DEFAULT_WS_PATH,
    DOMAIN,
    MQTT_CONNECTED,
    MQTT_DISCONNECTED,
    PROTOCOL_5,
    PROTOCOL_31,
    TRANSPORT_WEBSOCKETS,
)
from .models import (
    DATA_MQTT,
    AsyncMessageCallbackType,
    MessageCallbackType,
    MqttData,
    PublishMessage,
    PublishPayloadType,
    ReceiveMessage,
)
from .util import get_file_path, mqtt_config_entry_enabled

if TYPE_CHECKING:
    # Only import for paho-mqtt type checking here, imports are done locally
    # because integrations should be able to optionally rely on MQTT.
    import paho.mqtt.client as mqtt

_LOGGER = logging.getLogger(__name__)

MIN_BUFFER_SIZE = 131072  # Minimum buffer size to use if preferred size fails
PREFERRED_BUFFER_SIZE = 2097152  # Set receive buffer size to 2MB

DISCOVERY_COOLDOWN = 5
# The initial subscribe cooldown controls how long to wait to group
# subscriptions together. This is to avoid making too many subscribe
# requests in a short period of time. If the number is too low, the
# system will be flooded with subscribe requests. If the number is too
# high, we risk being flooded with responses to the subscribe requests
# which can exceed the receive buffer size of the socket. To mitigate
# this, we increase the receive buffer size of the socket as well.
INITIAL_SUBSCRIBE_COOLDOWN = 0.5
SUBSCRIBE_COOLDOWN = 0.1
UNSUBSCRIBE_COOLDOWN = 0.1
TIMEOUT_ACK = 10
RECONNECT_INTERVAL_SECONDS = 10

MAX_SUBSCRIBES_PER_CALL = 500
MAX_UNSUBSCRIBES_PER_CALL = 500

type SocketType = socket.socket | ssl.SSLSocket | mqtt.WebsocketWrapper | Any

type SubscribePayloadType = str | bytes  # Only bytes if encoding is None


def publish(
    hass: HomeAssistant,
    topic: str,
    payload: PublishPayloadType,
    qos: int | None = 0,
    retain: bool | None = False,
    encoding: str | None = DEFAULT_ENCODING,
) -> None:
    """Publish message to a MQTT topic."""
    hass.create_task(async_publish(hass, topic, payload, qos, retain, encoding))


async def async_publish(
    hass: HomeAssistant,
    topic: str,
    payload: PublishPayloadType,
    qos: int | None = 0,
    retain: bool | None = False,
    encoding: str | None = DEFAULT_ENCODING,
) -> None:
    """Publish message to a MQTT topic."""
    if not mqtt_config_entry_enabled(hass):
        raise HomeAssistantError(
            f"Cannot publish to topic '{topic}', MQTT is not enabled",
            translation_key="mqtt_not_setup_cannot_publish",
            translation_domain=DOMAIN,
            translation_placeholders={"topic": topic},
        )
    mqtt_data = hass.data[DATA_MQTT]
    outgoing_payload = payload
    if not isinstance(payload, bytes):
        if not encoding:
            _LOGGER.error(
                (
                    "Can't pass-through payload for publishing %s on %s with no"
                    " encoding set, need 'bytes' got %s"
                ),
                payload,
                topic,
                type(payload),
            )
            return
        outgoing_payload = str(payload)
        if encoding != DEFAULT_ENCODING:
            # A string is encoded as utf-8 by default, other encoding
            # requires bytes as payload
            try:
                outgoing_payload = outgoing_payload.encode(encoding)
            except (AttributeError, LookupError, UnicodeEncodeError):
                _LOGGER.error(
                    "Can't encode payload for publishing %s on %s with encoding %s",
                    payload,
                    topic,
                    encoding,
                )
                return

    await mqtt_data.client.async_publish(
        topic, outgoing_payload, qos or 0, retain or False
    )


@bind_hass
async def async_subscribe(
    hass: HomeAssistant,
    topic: str,
    msg_callback: AsyncMessageCallbackType | MessageCallbackType,
    qos: int = DEFAULT_QOS,
    encoding: str | None = DEFAULT_ENCODING,
) -> CALLBACK_TYPE:
    """Subscribe to an MQTT topic.

    Call the return value to unsubscribe.
    """
    if not mqtt_config_entry_enabled(hass):
        raise HomeAssistantError(
            f"Cannot subscribe to topic '{topic}', MQTT is not enabled",
            translation_key="mqtt_not_setup_cannot_subscribe",
            translation_domain=DOMAIN,
            translation_placeholders={"topic": topic},
        )
    try:
        mqtt_data = hass.data[DATA_MQTT]
    except KeyError as exc:
        raise HomeAssistantError(
            f"Cannot subscribe to topic '{topic}', "
            "make sure MQTT is set up correctly",
            translation_key="mqtt_not_setup_cannot_subscribe",
            translation_domain=DOMAIN,
            translation_placeholders={"topic": topic},
        ) from exc
    return await mqtt_data.client.async_subscribe(
        topic,
        msg_callback,
        qos,
        encoding,
    )


@bind_hass
def subscribe(
    hass: HomeAssistant,
    topic: str,
    msg_callback: MessageCallbackType,
    qos: int = DEFAULT_QOS,
    encoding: str = "utf-8",
) -> Callable[[], None]:
    """Subscribe to an MQTT topic."""
    async_remove = asyncio.run_coroutine_threadsafe(
        async_subscribe(hass, topic, msg_callback, qos, encoding), hass.loop
    ).result()

    def remove() -> None:
        """Remove listener convert."""
        # MQTT messages tend to be high volume,
        # and since they come in via a thread and need to be processed in the event loop,
        # we want to avoid hass.add_job since most of the time is spent calling
        # inspect to figure out how to run the callback.
        hass.loop.call_soon_threadsafe(async_remove)

    return remove


@dataclass(slots=True, frozen=True)
class Subscription:
    """Class to hold data about an active subscription."""

    topic: str
    is_simple_match: bool
    complex_matcher: Callable[[str], bool] | None
    job: HassJob[[ReceiveMessage], Coroutine[Any, Any, None] | None]
    qos: int = 0
    encoding: str | None = "utf-8"


class MqttClientSetup:
    """Helper class to setup the paho mqtt client from config."""

    def __init__(self, config: ConfigType) -> None:
        """Initialize the MQTT client setup helper."""

        # We don't import on the top because some integrations
        # should be able to optionally rely on MQTT.
        import paho.mqtt.client as mqtt  # pylint: disable=import-outside-toplevel

        if (protocol := config.get(CONF_PROTOCOL, DEFAULT_PROTOCOL)) == PROTOCOL_31:
            proto = mqtt.MQTTv31
        elif protocol == PROTOCOL_5:
            proto = mqtt.MQTTv5
        else:
            proto = mqtt.MQTTv311

        if (client_id := config.get(CONF_CLIENT_ID)) is None:
            # PAHO MQTT relies on the MQTT server to generate random client IDs.
            # However, that feature is not mandatory so we generate our own.
            client_id = mqtt.base62(uuid.uuid4().int, padding=22)
        transport = config.get(CONF_TRANSPORT, DEFAULT_TRANSPORT)
        self._client = mqtt.Client(
            client_id, protocol=proto, transport=transport, reconnect_on_failure=False
        )

        # Enable logging
        self._client.enable_logger()

        username: str | None = config.get(CONF_USERNAME)
        password: str | None = config.get(CONF_PASSWORD)
        if username is not None:
            self._client.username_pw_set(username, password)

        if (
            certificate := get_file_path(CONF_CERTIFICATE, config.get(CONF_CERTIFICATE))
        ) == "auto":
            certificate = certifi.where()

        client_key = get_file_path(CONF_CLIENT_KEY, config.get(CONF_CLIENT_KEY))
        client_cert = get_file_path(CONF_CLIENT_CERT, config.get(CONF_CLIENT_CERT))
        tls_insecure = config.get(CONF_TLS_INSECURE)
        if transport == TRANSPORT_WEBSOCKETS:
            ws_path: str = config.get(CONF_WS_PATH, DEFAULT_WS_PATH)
            ws_headers: dict[str, str] = config.get(CONF_WS_HEADERS, DEFAULT_WS_HEADERS)
            self._client.ws_set_options(ws_path, ws_headers)
        if certificate is not None:
            self._client.tls_set(
                certificate,
                certfile=client_cert,
                keyfile=client_key,
                tls_version=ssl.PROTOCOL_TLS_CLIENT,
            )

            if tls_insecure is not None:
                self._client.tls_insecure_set(tls_insecure)

    @property
    def client(self) -> mqtt.Client:
        """Return the paho MQTT client."""
        return self._client


class EnsureJobAfterCooldown:
    """Ensure a cool down period before executing a job.

    When a new execute request arrives we cancel the current request
    and start a new one.
    """

    def __init__(
        self, timeout: float, callback_job: Callable[[], Coroutine[Any, None, None]]
    ) -> None:
        """Initialize the timer."""
        self._loop = asyncio.get_running_loop()
        self._timeout = timeout
        self._callback = callback_job
        self._task: asyncio.Task | None = None
        self._timer: asyncio.TimerHandle | None = None
        self._next_execute_time = 0.0

    def set_timeout(self, timeout: float) -> None:
        """Set a new timeout period."""
        self._timeout = timeout

    async def _async_job(self) -> None:
        """Execute after a cooldown period."""
        try:
            await self._callback()
        except HomeAssistantError as ha_error:
            _LOGGER.error("%s", ha_error)

    @callback
    def _async_task_done(self, task: asyncio.Task) -> None:
        """Handle task done."""
        self._task = None

    @callback
    def async_execute(self) -> asyncio.Task:
        """Execute the job."""
        if self._task:
            # Task already running,
            # so we schedule another run
            self.async_schedule()
            return self._task

        self._async_cancel_timer()
        self._task = create_eager_task(self._async_job())
        self._task.add_done_callback(self._async_task_done)
        return self._task

    @callback
    def _async_cancel_timer(self) -> None:
        """Cancel any pending task."""
        if self._timer:
            self._timer.cancel()
            self._timer = None

    @callback
    def async_schedule(self) -> None:
        """Ensure we execute after a cooldown period."""
        # We want to reschedule the timer in the future
        # every time this is called.
        next_when = self._loop.time() + self._timeout
        if not self._timer:
            self._timer = self._loop.call_at(next_when, self._async_timer_reached)
            return

        if self._timer.when() < next_when:
            # Timer already running, set the next execute time
            # if it fires too early, it will get rescheduled
            self._next_execute_time = next_when

    @callback
    def _async_timer_reached(self) -> None:
        """Handle timer fire."""
        self._timer = None
        if self._loop.time() >= self._next_execute_time:
            self.async_execute()
            return
        # Timer fired too early because there were multiple
        # calls async_schedule. Reschedule the timer.
        self._timer = self._loop.call_at(
            self._next_execute_time, self._async_timer_reached
        )

    async def async_cleanup(self) -> None:
        """Cleanup any pending task."""
        self._async_cancel_timer()
        if not self._task:
            return
        self._task.cancel()
        try:
            await self._task
        except asyncio.CancelledError:
            pass
        except Exception:
            _LOGGER.exception("Error cleaning up task")


class MQTT:
    """Home Assistant MQTT client."""

    _mqttc: mqtt.Client
    _last_subscribe: float
    _mqtt_data: MqttData

    def __init__(
        self, hass: HomeAssistant, config_entry: ConfigEntry, conf: ConfigType
    ) -> None:
        """Initialize Home Assistant MQTT client."""
        self.hass = hass
        self.loop = hass.loop
        self.config_entry = config_entry
        self.conf = conf

        self._simple_subscriptions: dict[str, list[Subscription]] = {}
        self._wildcard_subscriptions: list[Subscription] = []
        # _retained_topics prevents a Subscription from receiving a
        # retained message more than once per topic. This prevents flooding
        # already active subscribers when new subscribers subscribe to a topic
        # which has subscribed messages.
        self._retained_topics: dict[Subscription, set[str]] = {}
        self.connected = False
        self._ha_started = asyncio.Event()
        self._cleanup_on_unload: list[Callable[[], None]] = []

        self._connection_lock = asyncio.Lock()
        self._pending_operations: dict[int, asyncio.Future[None]] = {}
        self._subscribe_debouncer = EnsureJobAfterCooldown(
            INITIAL_SUBSCRIBE_COOLDOWN, self._async_perform_subscriptions
        )
        self._misc_task: asyncio.Task | None = None
        self._reconnect_task: asyncio.Task | None = None
        self._should_reconnect: bool = True
        self._available_future: asyncio.Future[bool] | None = None

        self._max_qos: dict[str, int] = {}  # topic, max qos
        self._pending_subscriptions: dict[str, int] = {}  # topic, qos
        self._unsubscribe_debouncer = EnsureJobAfterCooldown(
            UNSUBSCRIBE_COOLDOWN, self._async_perform_unsubscribes
        )
        self._pending_unsubscribes: set[str] = set()  # topic
        self._cleanup_on_unload.extend(
            (
                async_at_started(hass, self._async_ha_started),
                hass.bus.async_listen(EVENT_HOMEASSISTANT_STOP, self._async_ha_stop),
            )
        )
        self._socket_buffersize: int | None = None

    @callback
    def _async_ha_started(self, _hass: HomeAssistant) -> None:
        """Handle HA started."""
        self._ha_started.set()

    async def _async_ha_stop(self, _event: Event) -> None:
        """Handle HA stop."""
        await self.async_disconnect()

    def start(
        self,
        mqtt_data: MqttData,
    ) -> None:
        """Start Home Assistant MQTT client."""
        self._mqtt_data = mqtt_data
        self.init_client()

    @property
    def subscriptions(self) -> list[Subscription]:
        """Return the tracked subscriptions."""
        return [
            *chain.from_iterable(self._simple_subscriptions.values()),
            *self._wildcard_subscriptions,
        ]

    def cleanup(self) -> None:
        """Clean up listeners."""
        while self._cleanup_on_unload:
            self._cleanup_on_unload.pop()()

    @contextlib.asynccontextmanager
    async def _async_connect_in_executor(self) -> AsyncGenerator[None, None]:
        # While we are connecting in the executor we need to
        # handle on_socket_open and on_socket_register_write
        # in the executor as well.
        mqttc = self._mqttc
        try:
            mqttc.on_socket_open = self._on_socket_open
            mqttc.on_socket_register_write = self._on_socket_register_write
            yield
        finally:
            # Once the executor job is done, we can switch back to
            # handling these in the event loop.
            mqttc.on_socket_open = self._async_on_socket_open
            mqttc.on_socket_register_write = self._async_on_socket_register_write

    def init_client(self) -> None:
        """Initialize paho client."""
        mqttc = MqttClientSetup(self.conf).client
        # on_socket_unregister_write and _async_on_socket_close
        # are only ever called in the event loop
        mqttc.on_socket_close = self._async_on_socket_close
        mqttc.on_socket_unregister_write = self._async_on_socket_unregister_write

        # These will be called in the event loop
        mqttc.on_connect = self._async_mqtt_on_connect
        mqttc.on_disconnect = self._async_mqtt_on_disconnect
        mqttc.on_message = self._async_mqtt_on_message
        mqttc.on_publish = self._async_mqtt_on_callback
        mqttc.on_subscribe = self._async_mqtt_on_callback
        mqttc.on_unsubscribe = self._async_mqtt_on_callback

        # suppress exceptions at callback
        mqttc.suppress_exceptions = True

        if will := self.conf.get(CONF_WILL_MESSAGE, DEFAULT_WILL):
            will_message = PublishMessage(**will)
            mqttc.will_set(
                topic=will_message.topic,
                payload=will_message.payload,
                qos=will_message.qos,
                retain=will_message.retain,
            )

        self._mqttc = mqttc

    async def _misc_loop(self) -> None:
        """Start the MQTT client misc loop."""
        # pylint: disable=import-outside-toplevel
        import paho.mqtt.client as mqtt

        while self._mqttc.loop_misc() == mqtt.MQTT_ERR_SUCCESS:
            await asyncio.sleep(1)

    @callback
    def _async_reader_callback(self, client: mqtt.Client) -> None:
        """Handle reading data from the socket."""
        if (status := client.loop_read()) != 0:
            self._async_on_disconnect(status)

    @callback
    def _async_start_misc_loop(self) -> None:
        """Start the misc loop."""
        if self._misc_task is None or self._misc_task.done():
            _LOGGER.debug("%s: Starting client misc loop", self.config_entry.title)
            self._misc_task = self.config_entry.async_create_background_task(
                self.hass, self._misc_loop(), name="mqtt misc loop"
            )

    def _increase_socket_buffer_size(self, sock: SocketType) -> None:
        """Increase the socket buffer size."""
        if not hasattr(sock, "setsockopt") and hasattr(sock, "_socket"):
            # The WebsocketWrapper does not wrap setsockopt
            # so we need to get the underlying socket
            # Remove this once
            # https://github.com/eclipse/paho.mqtt.python/pull/843
            # is available.
            sock = sock._socket  # noqa: SLF001

        new_buffer_size = PREFERRED_BUFFER_SIZE
        while True:
            try:
                # Some operating systems do not allow us to set the preferred
                # buffer size. In that case we try some other size options.
                sock.setsockopt(socket.SOL_SOCKET, socket.SO_RCVBUF, new_buffer_size)
            except OSError as err:
                if new_buffer_size <= MIN_BUFFER_SIZE:
                    _LOGGER.warning(
                        "Unable to increase the socket buffer size to %s; "
                        "The connection may be unstable if the MQTT broker "
                        "sends data at volume or a large amount of subscriptions "
                        "need to be processed: %s",
                        new_buffer_size,
                        err,
                    )
                    return
                new_buffer_size //= 2
            else:
                return

    def _on_socket_open(
        self, client: mqtt.Client, userdata: Any, sock: SocketType
    ) -> None:
        """Handle socket open."""
        self.loop.call_soon_threadsafe(
            self._async_on_socket_open, client, userdata, sock
        )

    @callback
    def _async_on_socket_open(
        self, client: mqtt.Client, userdata: Any, sock: SocketType
    ) -> None:
        """Handle socket open."""
        fileno = sock.fileno()
        _LOGGER.debug("%s: connection opened %s", self.config_entry.title, fileno)
        if fileno > -1:
            self._increase_socket_buffer_size(sock)
            self.loop.add_reader(sock, partial(self._async_reader_callback, client))
        self._async_start_misc_loop()

    @callback
    def _async_on_socket_close(
        self, client: mqtt.Client, userdata: Any, sock: SocketType
    ) -> None:
        """Handle socket close."""
        fileno = sock.fileno()
        _LOGGER.debug("%s: connection closed %s", self.config_entry.title, fileno)
        # If socket close is called before the connect
        # result is set make sure the first connection result is set
        self._async_connection_result(False)
        if fileno > -1:
            self.loop.remove_reader(sock)
        if self._misc_task is not None and not self._misc_task.done():
            self._misc_task.cancel()

    @callback
    def _async_writer_callback(self, client: mqtt.Client) -> None:
        """Handle writing data to the socket."""
        if (status := client.loop_write()) != 0:
            self._async_on_disconnect(status)

    def _on_socket_register_write(
        self, client: mqtt.Client, userdata: Any, sock: SocketType
    ) -> None:
        """Register the socket for writing."""
        self.loop.call_soon_threadsafe(
            self._async_on_socket_register_write, client, None, sock
        )

    @callback
    def _async_on_socket_register_write(
        self, client: mqtt.Client, userdata: Any, sock: SocketType
    ) -> None:
        """Register the socket for writing."""
        fileno = sock.fileno()
        _LOGGER.debug("%s: register write %s", self.config_entry.title, fileno)
        if fileno > -1:
            self.loop.add_writer(sock, partial(self._async_writer_callback, client))

    @callback
    def _async_on_socket_unregister_write(
        self, client: mqtt.Client, userdata: Any, sock: SocketType
    ) -> None:
        """Unregister the socket for writing."""
        fileno = sock.fileno()
        _LOGGER.debug("%s: unregister write %s", self.config_entry.title, fileno)
        if fileno > -1:
            self.loop.remove_writer(sock)

    def _is_active_subscription(self, topic: str) -> bool:
        """Check if a topic has an active subscription."""
        return topic in self._simple_subscriptions or any(
            other.topic == topic for other in self._wildcard_subscriptions
        )

    async def async_publish(
        self, topic: str, payload: PublishPayloadType, qos: int, retain: bool
    ) -> None:
        """Publish a MQTT message."""
        msg_info = self._mqttc.publish(topic, payload, qos, retain)
        _LOGGER.debug(
            "Transmitting%s message on %s: '%s', mid: %s, qos: %s",
            " retained" if retain else "",
            topic,
            payload,
            msg_info.mid,
            qos,
        )
        await self._async_wait_for_mid_or_raise(msg_info.mid, msg_info.rc)

    async def async_connect(self, client_available: asyncio.Future[bool]) -> None:
        """Connect to the host. Does not process messages yet."""
        # pylint: disable-next=import-outside-toplevel
        import paho.mqtt.client as mqtt

        result: int | None = None
        self._available_future = client_available
        self._should_reconnect = True
        try:
            async with self._connection_lock, self._async_connect_in_executor():
                result = await self.hass.async_add_executor_job(
                    self._mqttc.connect,
                    self.conf[CONF_BROKER],
                    self.conf.get(CONF_PORT, DEFAULT_PORT),
                    self.conf.get(CONF_KEEPALIVE, DEFAULT_KEEPALIVE),
                )
        except OSError as err:
            _LOGGER.error("Failed to connect to MQTT server due to exception: %s", err)
            self._async_connection_result(False)
        finally:
            if result is not None and result != 0:
                if result is not None:
                    _LOGGER.error(
                        "Failed to connect to MQTT server: %s",
                        mqtt.error_string(result),
                    )
                self._async_connection_result(False)

    @callback
    def _async_connection_result(self, connected: bool) -> None:
        """Handle a connection result."""
        if self._available_future and not self._available_future.done():
            self._available_future.set_result(connected)

        if connected:
            self._async_cancel_reconnect()
        elif self._should_reconnect and not self._reconnect_task:
            self._reconnect_task = self.config_entry.async_create_background_task(
                self.hass, self._reconnect_loop(), "mqtt reconnect loop"
            )

    @callback
    def _async_cancel_reconnect(self) -> None:
        """Cancel the reconnect task."""
        if self._reconnect_task:
            self._reconnect_task.cancel()
            self._reconnect_task = None

    async def _reconnect_loop(self) -> None:
        """Reconnect to the MQTT server."""
        while True:
            if not self.connected:
                try:
                    async with self._connection_lock, self._async_connect_in_executor():
                        await self.hass.async_add_executor_job(self._mqttc.reconnect)
                except OSError as err:
                    _LOGGER.debug(
                        "Error re-connecting to MQTT server due to exception: %s", err
                    )

            await asyncio.sleep(RECONNECT_INTERVAL_SECONDS)

    async def async_disconnect(self) -> None:
        """Stop the MQTT client."""

        # stop waiting for any pending subscriptions
        await self._subscribe_debouncer.async_cleanup()
        # reset timeout to initial subscribe cooldown
        self._subscribe_debouncer.set_timeout(INITIAL_SUBSCRIBE_COOLDOWN)
        # stop the unsubscribe debouncer
        await self._unsubscribe_debouncer.async_cleanup()
        # make sure the unsubscribes are processed
        await self._async_perform_unsubscribes()

        # wait for ACKs to be processed
        if pending := self._pending_operations.values():
            await asyncio.wait(pending)

        # stop the MQTT loop
        async with self._connection_lock:
            self._should_reconnect = False
            self._async_cancel_reconnect()
            # We do not gracefully disconnect to ensure
            # the broker publishes the will message

    @callback
    def async_restore_tracked_subscriptions(
        self, subscriptions: list[Subscription]
    ) -> None:
        """Restore tracked subscriptions after reload."""
        for subscription in subscriptions:
            self._async_track_subscription(subscription)
        self._matching_subscriptions.cache_clear()

    @callback
    def _async_track_subscription(self, subscription: Subscription) -> None:
        """Track a subscription.

        This method does not send a SUBSCRIBE message to the broker.

        The caller is responsible clearing the cache of _matching_subscriptions.
        """
        if subscription.is_simple_match:
            self._simple_subscriptions.setdefault(subscription.topic, []).append(
                subscription
            )
        else:
            self._wildcard_subscriptions.append(subscription)

    @callback
    def _async_untrack_subscription(self, subscription: Subscription) -> None:
        """Untrack a subscription.

        This method does not send an UNSUBSCRIBE message to the broker.

        The caller is responsible clearing the cache of _matching_subscriptions.
        """
        topic = subscription.topic
        try:
            if subscription.is_simple_match:
                simple_subscriptions = self._simple_subscriptions
                simple_subscriptions[topic].remove(subscription)
                if not simple_subscriptions[topic]:
                    del simple_subscriptions[topic]
            else:
                self._wildcard_subscriptions.remove(subscription)
        except (KeyError, ValueError) as exc:
            raise HomeAssistantError("Can't remove subscription twice") from exc

    @callback
    def _async_queue_subscriptions(
        self, subscriptions: Iterable[tuple[str, int]], queue_only: bool = False
    ) -> None:
        """Queue requested subscriptions."""
        for subscription in subscriptions:
            topic, qos = subscription
            max_qos = max(qos, self._max_qos.setdefault(topic, qos))
            self._max_qos[topic] = max_qos
            self._pending_subscriptions[topic] = max_qos
            # Cancel any pending unsubscribe since we are subscribing now
            if topic in self._pending_unsubscribes:
                self._pending_unsubscribes.remove(topic)
        if queue_only:
            return
        self._subscribe_debouncer.async_schedule()

    def _exception_message(
        self,
        msg_callback: AsyncMessageCallbackType | MessageCallbackType,
        msg: ReceiveMessage,
    ) -> str:
        """Return a string with the exception message."""
        return (
            f"Exception in {msg_callback.__name__} when handling msg on "
            f"'{msg.topic}': '{msg.payload}'"  # type: ignore[str-bytes-safe]
        )

    async def async_subscribe(
        self,
        topic: str,
        msg_callback: AsyncMessageCallbackType | MessageCallbackType,
        qos: int,
        encoding: str | None = None,
    ) -> Callable[[], None]:
        """Set up a subscription to a topic with the provided qos.

        This method is a coroutine.
        """
        if not isinstance(topic, str):
            raise HomeAssistantError("Topic needs to be a string!")

<<<<<<< HEAD
        job_type = get_hassjob_callable_job_type(msg_callback)
        if job_type is not HassJobType.Callback:
            # Only wrap the callback with catch_log_exception
            # if it is not a simple callback since we catch
            # exceptions for simple callbacks inline for
            # performance reasons.
            msg_callback = catch_log_exception(
                msg_callback, partial(self._exception_message, msg_callback)
            )

        job = HassJob(msg_callback, job_type=job_type)
        subscription = Subscription(
            topic, _matcher_for_topic(topic), job, qos, encoding
=======
        is_simple_match = not ("+" in topic or "#" in topic)
        matcher = None if is_simple_match else _matcher_for_topic(topic)

        subscription = Subscription(
            topic, is_simple_match, matcher, HassJob(msg_callback), qos, encoding
>>>>>>> 303c729b
        )
        self._async_track_subscription(subscription)
        self._matching_subscriptions.cache_clear()

        # Only subscribe if currently connected.
        if self.connected:
            self._async_queue_subscriptions(((topic, qos),))

        @callback
        def async_remove() -> None:
            """Remove subscription."""
            self._async_untrack_subscription(subscription)
            self._matching_subscriptions.cache_clear()
            if subscription in self._retained_topics:
                del self._retained_topics[subscription]
            # Only unsubscribe if currently connected
            if self.connected:
                self._async_unsubscribe(topic)

        return async_remove

    @callback
    def _async_unsubscribe(self, topic: str) -> None:
        """Unsubscribe from a topic."""
        if self._is_active_subscription(topic):
            if self._max_qos[topic] == 0:
                return
            subs = self._matching_subscriptions(topic)
            self._max_qos[topic] = max(sub.qos for sub in subs)
            # Other subscriptions on topic remaining - don't unsubscribe.
            return
        if topic in self._max_qos:
            del self._max_qos[topic]
        if topic in self._pending_subscriptions:
            # Avoid any pending subscription to be executed
            del self._pending_subscriptions[topic]

        self._pending_unsubscribes.add(topic)
        self._unsubscribe_debouncer.async_schedule()

    async def _async_perform_subscriptions(self) -> None:
        """Perform MQTT client subscriptions."""
        # Section 3.3.1.3 in the specification:
        # http://docs.oasis-open.org/mqtt/mqtt/v3.1.1/os/mqtt-v3.1.1-os.html
        # When sending a PUBLISH Packet to a Client the Server MUST
        # set the RETAIN flag to 1 if a message is sent as a result of a
        # new subscription being made by a Client [MQTT-3.3.1-8].
        # It MUST set the RETAIN flag to 0 when a PUBLISH Packet is sent to
        # a Client because it matches an established subscription regardless
        # of how the flag was set in the message it received [MQTT-3.3.1-9].
        #
        # Since we do not know if a published value is retained we need to
        # (re)subscribe, to ensure retained messages are replayed

        if not self._pending_subscriptions:
            return

        subscriptions: dict[str, int] = self._pending_subscriptions
        self._pending_subscriptions = {}

        subscription_list = list(subscriptions.items())
        debug_enabled = _LOGGER.isEnabledFor(logging.DEBUG)

        for chunk in chunked_or_all(subscription_list, MAX_SUBSCRIBES_PER_CALL):
            result, mid = self._mqttc.subscribe(chunk)

            if debug_enabled:
                for topic, qos in subscriptions.items():
                    _LOGGER.debug(
                        "Subscribing to %s, mid: %s, qos: %s", topic, mid, qos
                    )
            self._last_subscribe = time.monotonic()

            await self._async_wait_for_mid_or_raise(mid, result)

    async def _async_perform_unsubscribes(self) -> None:
        """Perform pending MQTT client unsubscribes."""
        if not self._pending_unsubscribes:
            return

        topics = list(self._pending_unsubscribes)
        self._pending_unsubscribes = set()
        debug_enabled = _LOGGER.isEnabledFor(logging.DEBUG)

        for chunk in chunked_or_all(topics, MAX_UNSUBSCRIBES_PER_CALL):
            result, mid = self._mqttc.unsubscribe(chunk)
            if debug_enabled:
                for topic in chunk:
                    _LOGGER.debug("Unsubscribing from %s, mid: %s", topic, mid)

            await self._async_wait_for_mid_or_raise(mid, result)

    async def _async_resubscribe_and_publish_birth_message(
        self, birth_message: PublishMessage
    ) -> None:
        """Resubscribe to all topics and publish birth message."""
        await self._async_perform_subscriptions()
        await self._ha_started.wait()  # Wait for Home Assistant to start
        await self._discovery_cooldown()  # Wait for MQTT discovery to cool down
        # Update subscribe cooldown period to a shorter time
        # and make sure we flush the debouncer
        await self._subscribe_debouncer.async_execute()
        self._subscribe_debouncer.set_timeout(SUBSCRIBE_COOLDOWN)
        await self.async_publish(
            topic=birth_message.topic,
            payload=birth_message.payload,
            qos=birth_message.qos,
            retain=birth_message.retain,
        )
        _LOGGER.info("MQTT client initialized, birth message sent")

    @callback
    def _async_mqtt_on_connect(
        self,
        _mqttc: mqtt.Client,
        _userdata: None,
        _flags: dict[str, int],
        result_code: int,
        properties: mqtt.Properties | None = None,
    ) -> None:
        """On connect callback.

        Resubscribe to all topics we were subscribed to and publish birth
        message.
        """
        # pylint: disable-next=import-outside-toplevel
        import paho.mqtt.client as mqtt

        if result_code != mqtt.CONNACK_ACCEPTED:
            if result_code in (
                mqtt.CONNACK_REFUSED_BAD_USERNAME_PASSWORD,
                mqtt.CONNACK_REFUSED_NOT_AUTHORIZED,
            ):
                self._should_reconnect = False
                self.hass.async_create_task(self.async_disconnect())
                self.config_entry.async_start_reauth(self.hass)
            _LOGGER.error(
                "Unable to connect to the MQTT broker: %s",
                mqtt.connack_string(result_code),
            )
            self._async_connection_result(False)
            return

        self.connected = True
        async_dispatcher_send(self.hass, MQTT_CONNECTED)
        _LOGGER.debug(
            "Connected to MQTT server %s:%s (%s)",
            self.conf[CONF_BROKER],
            self.conf.get(CONF_PORT, DEFAULT_PORT),
            result_code,
        )

        self._async_queue_resubscribe()
        birth: dict[str, Any]
        if birth := self.conf.get(CONF_BIRTH_MESSAGE, DEFAULT_BIRTH):
            birth_message = PublishMessage(**birth)
            self.config_entry.async_create_background_task(
                self.hass,
                self._async_resubscribe_and_publish_birth_message(birth_message),
                name="mqtt re-subscribe and birth",
            )
        else:
            # Update subscribe cooldown period to a shorter time
            self.config_entry.async_create_background_task(
                self.hass,
                self._async_perform_subscriptions(),
                name="mqtt re-subscribe",
            )
            self._subscribe_debouncer.set_timeout(SUBSCRIBE_COOLDOWN)
            _LOGGER.info("MQTT client initialized")

        self._async_connection_result(True)

    @callback
    def _async_queue_resubscribe(self) -> None:
        """Queue subscriptions on reconnect.

        self._async_perform_subscriptions must be called
        after this method to actually subscribe.
        """
        self._max_qos.clear()
        self._retained_topics.clear()
        # Group subscriptions to only re-subscribe once for each topic.
        keyfunc = attrgetter("topic")
        self._async_queue_subscriptions(
            [
                # Re-subscribe with the highest requested qos
                (topic, max(subscription.qos for subscription in subs))
                for topic, subs in groupby(
                    sorted(self.subscriptions, key=keyfunc), keyfunc
                )
            ],
            queue_only=True,
        )

    @lru_cache(None)  # pylint: disable=method-cache-max-size-none
    def _matching_subscriptions(self, topic: str) -> list[Subscription]:
        subscriptions: list[Subscription] = []
        if topic in self._simple_subscriptions:
            subscriptions.extend(self._simple_subscriptions[topic])
        subscriptions.extend(
            subscription
            for subscription in self._wildcard_subscriptions
            # mypy doesn't know that complex_matcher is always set when
            # is_simple_match is False
            if subscription.complex_matcher(topic)  # type: ignore[misc]
        )
        return subscriptions

    @callback
    def _async_mqtt_on_message(
        self, _mqttc: mqtt.Client, _userdata: None, msg: mqtt.MQTTMessage
    ) -> None:
        try:
            # msg.topic is a property that decodes the topic to a string
            # every time it is accessed. Save the result to avoid
            # decoding the same topic multiple times.
            topic = msg.topic
        except UnicodeDecodeError:
            bare_topic: bytes = getattr(msg, "_topic")
            _LOGGER.warning(
                "Skipping received%s message on invalid topic %s (qos=%s): %s",
                " retained" if msg.retain else "",
                bare_topic,
                msg.qos,
                msg.payload[0:8192],
            )
            return
        _LOGGER.debug(
            "Received%s message on %s (qos=%s): %s",
            " retained" if msg.retain else "",
            topic,
            msg.qos,
            msg.payload[0:8192],
        )
        subscriptions = self._matching_subscriptions(topic)
        msg_cache_by_subscription_topic: dict[str, ReceiveMessage] = {}

        for subscription in subscriptions:
            if msg.retain:
                retained_topics = self._retained_topics.setdefault(subscription, set())
                # Skip if the subscription already received a retained message
                if topic in retained_topics:
                    continue
                # Remember the subscription had an initial retained message
                self._retained_topics[subscription].add(topic)

            payload: SubscribePayloadType = msg.payload
            if subscription.encoding is not None:
                try:
                    payload = msg.payload.decode(subscription.encoding)
                except (AttributeError, UnicodeDecodeError):
                    _LOGGER.warning(
                        "Can't decode payload %s on %s with encoding %s (for %s)",
                        msg.payload[0:8192],
                        topic,
                        subscription.encoding,
                        subscription.job,
                    )
                    continue
            subscription_topic = subscription.topic
            if subscription_topic not in msg_cache_by_subscription_topic:
                # Only make one copy of the message
                # per topic so we avoid storing a separate
                # dataclass in memory for each subscriber
                # to the same topic for retained messages
                receive_msg = ReceiveMessage(
                    topic,
                    payload,
                    msg.qos,
                    msg.retain,
                    subscription_topic,
                    msg.timestamp,
                )
                msg_cache_by_subscription_topic[subscription_topic] = receive_msg
            else:
                receive_msg = msg_cache_by_subscription_topic[subscription_topic]
            job = subscription.job
            if job.job_type is HassJobType.Callback:
                # We do not wrap Callback jobs in catch_log_exception since
                # its expensive and we have to do it 2x for every entity
                try:
                    job.target(receive_msg)
                except Exception:  # noqa: BLE001
                    log_exception(
                        partial(self._exception_message, job.target, receive_msg)
                    )
            else:
                self.hass.async_run_hass_job(job, receive_msg)
        self._mqtt_data.state_write_requests.process_write_state_requests(msg)

    @callback
    def _async_mqtt_on_callback(
        self,
        _mqttc: mqtt.Client,
        _userdata: None,
        mid: int,
        _granted_qos_reason: tuple[int, ...] | mqtt.ReasonCodes | None = None,
        _properties_reason: mqtt.ReasonCodes | None = None,
    ) -> None:
        """Publish / Subscribe / Unsubscribe callback."""
        # The callback signature for on_unsubscribe is different from on_subscribe
        # see https://github.com/eclipse/paho.mqtt.python/issues/687
        # properties and reason codes are not used in Home Assistant
        future = self._async_get_mid_future(mid)
        if future.done() and future.exception():
            # Timed out
            return
        future.set_result(None)

    @callback
    def _async_get_mid_future(self, mid: int) -> asyncio.Future[None]:
        """Get the future for a mid."""
        if future := self._pending_operations.get(mid):
            return future
        future = self.hass.loop.create_future()
        self._pending_operations[mid] = future
        return future

    @callback
    def _async_mqtt_on_disconnect(
        self,
        _mqttc: mqtt.Client,
        _userdata: None,
        result_code: int,
        properties: mqtt.Properties | None = None,
    ) -> None:
        """Disconnected callback."""
        self._async_on_disconnect(result_code)

    @callback
    def _async_on_disconnect(self, result_code: int) -> None:
        if not self.connected:
            # This function is re-entrant and may be called multiple times
            # when there is a broken pipe error.
            return
        # If disconnect is called before the connect
        # result is set make sure the first connection result is set
        self._async_connection_result(False)
        self.connected = False
        async_dispatcher_send(self.hass, MQTT_DISCONNECTED)
        _LOGGER.warning(
            "Disconnected from MQTT server %s:%s (%s)",
            self.conf[CONF_BROKER],
            self.conf.get(CONF_PORT, DEFAULT_PORT),
            result_code,
        )

    @callback
    def _async_timeout_mid(self, future: asyncio.Future[None]) -> None:
        """Timeout waiting for a mid."""
        if not future.done():
            future.set_exception(asyncio.TimeoutError)

    async def _async_wait_for_mid_or_raise(self, mid: int, result_code: int) -> None:
        """Wait for ACK from broker or raise on error."""
        if result_code != 0:
            # pylint: disable-next=import-outside-toplevel
            import paho.mqtt.client as mqtt

            raise HomeAssistantError(
                f"Error talking to MQTT: {mqtt.error_string(result_code)}"
            )

        # Create the mid event if not created, either _mqtt_handle_mid or
        # _async_wait_for_mid_or_raise may be executed first.
        future = self._async_get_mid_future(mid)
        loop = self.hass.loop
        timer_handle = loop.call_later(TIMEOUT_ACK, self._async_timeout_mid, future)
        try:
            await future
        except TimeoutError:
            _LOGGER.warning(
                "No ACK from MQTT server in %s seconds (mid: %s)", TIMEOUT_ACK, mid
            )
        finally:
            timer_handle.cancel()
            del self._pending_operations[mid]

    async def _discovery_cooldown(self) -> None:
        """Wait until all discovery and subscriptions are processed."""
        now = time.monotonic()
        # Reset discovery and subscribe cooldowns
        self._mqtt_data.last_discovery = now
        self._last_subscribe = now

        last_discovery = self._mqtt_data.last_discovery
        last_subscribe = now if self._pending_subscriptions else self._last_subscribe
        wait_until = max(
            last_discovery + DISCOVERY_COOLDOWN, last_subscribe + DISCOVERY_COOLDOWN
        )
        while now < wait_until:
            await asyncio.sleep(wait_until - now)
            now = time.monotonic()
            last_discovery = self._mqtt_data.last_discovery
            last_subscribe = (
                now if self._pending_subscriptions else self._last_subscribe
            )
            wait_until = max(
                last_discovery + DISCOVERY_COOLDOWN, last_subscribe + DISCOVERY_COOLDOWN
            )


<<<<<<< HEAD
def _matcher_for_topic(subscription: str) -> Any:
=======
def _raise_on_error(result_code: int) -> None:
    """Raise error if error result."""
    # pylint: disable-next=import-outside-toplevel
    import paho.mqtt.client as mqtt

    if result_code and (message := mqtt.error_string(result_code)):
        raise HomeAssistantError(f"Error talking to MQTT: {message}")


def _matcher_for_topic(subscription: str) -> Callable[[str], bool]:
>>>>>>> 303c729b
    # pylint: disable-next=import-outside-toplevel
    from paho.mqtt.matcher import MQTTMatcher

    matcher = MQTTMatcher()
    matcher[subscription] = True

    return lambda topic: next(matcher.iter_match(topic), False)<|MERGE_RESOLUTION|>--- conflicted
+++ resolved
@@ -854,7 +854,6 @@
         if not isinstance(topic, str):
             raise HomeAssistantError("Topic needs to be a string!")
 
-<<<<<<< HEAD
         job_type = get_hassjob_callable_job_type(msg_callback)
         if job_type is not HassJobType.Callback:
             # Only wrap the callback with catch_log_exception
@@ -866,16 +865,10 @@
             )
 
         job = HassJob(msg_callback, job_type=job_type)
-        subscription = Subscription(
-            topic, _matcher_for_topic(topic), job, qos, encoding
-=======
         is_simple_match = not ("+" in topic or "#" in topic)
         matcher = None if is_simple_match else _matcher_for_topic(topic)
 
-        subscription = Subscription(
-            topic, is_simple_match, matcher, HassJob(msg_callback), qos, encoding
->>>>>>> 303c729b
-        )
+        subscription = Subscription(topic, is_simple_match, matcher, job, qos, encoding)
         self._async_track_subscription(subscription)
         self._matching_subscriptions.cache_clear()
 
@@ -1278,20 +1271,7 @@
             )
 
 
-<<<<<<< HEAD
-def _matcher_for_topic(subscription: str) -> Any:
-=======
-def _raise_on_error(result_code: int) -> None:
-    """Raise error if error result."""
-    # pylint: disable-next=import-outside-toplevel
-    import paho.mqtt.client as mqtt
-
-    if result_code and (message := mqtt.error_string(result_code)):
-        raise HomeAssistantError(f"Error talking to MQTT: {message}")
-
-
 def _matcher_for_topic(subscription: str) -> Callable[[str], bool]:
->>>>>>> 303c729b
     # pylint: disable-next=import-outside-toplevel
     from paho.mqtt.matcher import MQTTMatcher
 
