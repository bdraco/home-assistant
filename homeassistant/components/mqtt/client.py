"""Support for MQTT message handling."""

from __future__ import annotations

import asyncio
from collections import defaultdict
from collections.abc import AsyncGenerator, Callable, Coroutine, Iterable
import contextlib
from dataclasses import dataclass
from functools import lru_cache, partial
from itertools import chain, groupby
import logging
from operator import attrgetter
import socket
import ssl
import time
from typing import TYPE_CHECKING, Any
import uuid

import certifi

from homeassistant.config_entries import ConfigEntry
from homeassistant.const import (
    CONF_CLIENT_ID,
    CONF_PASSWORD,
    CONF_PORT,
    CONF_PROTOCOL,
    CONF_USERNAME,
    EVENT_HOMEASSISTANT_STOP,
)
from homeassistant.core import (
    CALLBACK_TYPE,
    Event,
    HassJob,
    HassJobType,
    HomeAssistant,
    callback,
    get_hassjob_callable_job_type,
)
from homeassistant.exceptions import HomeAssistantError
from homeassistant.helpers.dispatcher import async_dispatcher_send
from homeassistant.helpers.importlib import async_import_module
from homeassistant.helpers.start import async_at_started
from homeassistant.helpers.typing import ConfigType
from homeassistant.loader import bind_hass
from homeassistant.setup import SetupPhases, async_pause_setup
from homeassistant.util.async_ import create_eager_task
from homeassistant.util.collection import chunked_or_all
from homeassistant.util.logging import catch_log_exception, log_exception

from .const import (
    CONF_BIRTH_MESSAGE,
    CONF_BROKER,
    CONF_CERTIFICATE,
    CONF_CLIENT_CERT,
    CONF_CLIENT_KEY,
    CONF_KEEPALIVE,
    CONF_TLS_INSECURE,
    CONF_TRANSPORT,
    CONF_WILL_MESSAGE,
    CONF_WS_HEADERS,
    CONF_WS_PATH,
    DEFAULT_BIRTH,
    DEFAULT_ENCODING,
    DEFAULT_KEEPALIVE,
    DEFAULT_PORT,
    DEFAULT_PROTOCOL,
    DEFAULT_QOS,
    DEFAULT_TRANSPORT,
    DEFAULT_WILL,
    DEFAULT_WS_HEADERS,
    DEFAULT_WS_PATH,
    DOMAIN,
    MQTT_CONNECTION_STATE,
    PROTOCOL_5,
    PROTOCOL_31,
    TRANSPORT_WEBSOCKETS,
)
from .models import (
    DATA_MQTT,
    MessageCallbackType,
    MqttData,
    PublishMessage,
    PublishPayloadType,
    ReceiveMessage,
)
from .util import get_file_path, mqtt_config_entry_enabled

if TYPE_CHECKING:
    # Only import for paho-mqtt type checking here, imports are done locally
    # because integrations should be able to optionally rely on MQTT.
    import paho.mqtt.client as mqtt

    from .async_client import AsyncMQTTClient

_LOGGER = logging.getLogger(__name__)

MIN_BUFFER_SIZE = 131072  # Minimum buffer size to use if preferred size fails
PREFERRED_BUFFER_SIZE = 8 * 1024 * 1024  # Set receive buffer size to 8MiB

DISCOVERY_COOLDOWN = 5
# The initial subscribe cooldown controls how long to wait to group
# subscriptions together. This is to avoid making too many subscribe
# requests in a short period of time. If the number is too low, the
# system will be flooded with subscribe requests. If the number is too
# high, we risk being flooded with responses to the subscribe requests
# which can exceed the receive buffer size of the socket. To mitigate
# this, we increase the receive buffer size of the socket as well.
INITIAL_SUBSCRIBE_COOLDOWN = 0.5
SUBSCRIBE_COOLDOWN = 0.1
UNSUBSCRIBE_COOLDOWN = 0.1
TIMEOUT_ACK = 10
RECONNECT_INTERVAL_SECONDS = 10

MAX_SUBSCRIBES_PER_CALL = 500
MAX_UNSUBSCRIBES_PER_CALL = 500

MAX_PACKETS_TO_READ = 500

type SocketType = socket.socket | ssl.SSLSocket | mqtt.WebsocketWrapper | Any

type SubscribePayloadType = str | bytes  # Only bytes if encoding is None


def publish(
    hass: HomeAssistant,
    topic: str,
    payload: PublishPayloadType,
    qos: int | None = 0,
    retain: bool | None = False,
    encoding: str | None = DEFAULT_ENCODING,
) -> None:
    """Publish message to a MQTT topic."""
    hass.create_task(async_publish(hass, topic, payload, qos, retain, encoding))


async def async_publish(
    hass: HomeAssistant,
    topic: str,
    payload: PublishPayloadType,
    qos: int | None = 0,
    retain: bool | None = False,
    encoding: str | None = DEFAULT_ENCODING,
) -> None:
    """Publish message to a MQTT topic."""
    if not mqtt_config_entry_enabled(hass):
        raise HomeAssistantError(
            f"Cannot publish to topic '{topic}', MQTT is not enabled",
            translation_key="mqtt_not_setup_cannot_publish",
            translation_domain=DOMAIN,
            translation_placeholders={"topic": topic},
        )
    mqtt_data = hass.data[DATA_MQTT]
    outgoing_payload = payload
    if not isinstance(payload, bytes) and payload is not None:
        if not encoding:
            _LOGGER.error(
                (
                    "Can't pass-through payload for publishing %s on %s with no"
                    " encoding set, need 'bytes' got %s"
                ),
                payload,
                topic,
                type(payload),
            )
            return
        outgoing_payload = str(payload)
        if encoding != DEFAULT_ENCODING:
            # A string is encoded as utf-8 by default, other encoding
            # requires bytes as payload
            try:
                outgoing_payload = outgoing_payload.encode(encoding)
            except (AttributeError, LookupError, UnicodeEncodeError):
                _LOGGER.error(
                    "Can't encode payload for publishing %s on %s with encoding %s",
                    payload,
                    topic,
                    encoding,
                )
                return

    await mqtt_data.client.async_publish(
        topic, outgoing_payload, qos or 0, retain or False
    )


@bind_hass
async def async_subscribe(
    hass: HomeAssistant,
    topic: str,
    msg_callback: Callable[[ReceiveMessage], Coroutine[Any, Any, None] | None],
    qos: int = DEFAULT_QOS,
    encoding: str | None = DEFAULT_ENCODING,
) -> CALLBACK_TYPE:
    """Subscribe to an MQTT topic.

    Call the return value to unsubscribe.
    """
    return async_subscribe_internal(hass, topic, msg_callback, qos, encoding)


@callback
def async_subscribe_internal(
    hass: HomeAssistant,
    topic: str,
    msg_callback: Callable[[ReceiveMessage], Coroutine[Any, Any, None] | None],
    qos: int = DEFAULT_QOS,
    encoding: str | None = DEFAULT_ENCODING,
    job_type: HassJobType | None = None,
) -> CALLBACK_TYPE:
    """Subscribe to an MQTT topic.

    This function is internal to the MQTT integration
    and may change at any time. It should not be considered
    a stable API.

    Call the return value to unsubscribe.
    """
    try:
        mqtt_data = hass.data[DATA_MQTT]
    except KeyError as exc:
        raise HomeAssistantError(
            f"Cannot subscribe to topic '{topic}', "
            "make sure MQTT is set up correctly",
            translation_key="mqtt_not_setup_cannot_subscribe",
            translation_domain=DOMAIN,
            translation_placeholders={"topic": topic},
        ) from exc
    client = mqtt_data.client
    if not client.connected and not mqtt_config_entry_enabled(hass):
        raise HomeAssistantError(
            f"Cannot subscribe to topic '{topic}', MQTT is not enabled",
            translation_key="mqtt_not_setup_cannot_subscribe",
            translation_domain=DOMAIN,
            translation_placeholders={"topic": topic},
        )
    return client.async_subscribe(topic, msg_callback, qos, encoding, job_type)


@bind_hass
def subscribe(
    hass: HomeAssistant,
    topic: str,
    msg_callback: MessageCallbackType,
    qos: int = DEFAULT_QOS,
    encoding: str = "utf-8",
) -> Callable[[], None]:
    """Subscribe to an MQTT topic."""
    async_remove = asyncio.run_coroutine_threadsafe(
        async_subscribe(hass, topic, msg_callback, qos, encoding), hass.loop
    ).result()

    def remove() -> None:
        """Remove listener convert."""
        # MQTT messages tend to be high volume,
        # and since they come in via a thread and need to be processed in the event loop,
        # we want to avoid hass.add_job since most of the time is spent calling
        # inspect to figure out how to run the callback.
        hass.loop.call_soon_threadsafe(async_remove)

    return remove


@dataclass(slots=True, frozen=True)
class Subscription:
    """Class to hold data about an active subscription."""

    topic: str
    is_simple_match: bool
    complex_matcher: Callable[[str], bool] | None
    job: HassJob[[ReceiveMessage], Coroutine[Any, Any, None] | None]
    qos: int = 0
    encoding: str | None = "utf-8"


class MqttClientSetup:
    """Helper class to setup the paho mqtt client from config."""

    def __init__(self, config: ConfigType) -> None:
        """Initialize the MQTT client setup helper."""

        # We don't import on the top because some integrations
        # should be able to optionally rely on MQTT.
        import paho.mqtt.client as mqtt  # pylint: disable=import-outside-toplevel

        # pylint: disable-next=import-outside-toplevel
        from .async_client import AsyncMQTTClient

        if (protocol := config.get(CONF_PROTOCOL, DEFAULT_PROTOCOL)) == PROTOCOL_31:
            proto = mqtt.MQTTv31
        elif protocol == PROTOCOL_5:
            proto = mqtt.MQTTv5
        else:
            proto = mqtt.MQTTv311

        if (client_id := config.get(CONF_CLIENT_ID)) is None:
            # PAHO MQTT relies on the MQTT server to generate random client IDs.
            # However, that feature is not mandatory so we generate our own.
            client_id = mqtt.base62(uuid.uuid4().int, padding=22)
        transport = config.get(CONF_TRANSPORT, DEFAULT_TRANSPORT)
        self._client = AsyncMQTTClient(
            client_id, protocol=proto, transport=transport, reconnect_on_failure=False
        )
        self._client.async_setup()

        # Enable logging
        self._client.enable_logger()

        username: str | None = config.get(CONF_USERNAME)
        password: str | None = config.get(CONF_PASSWORD)
        if username is not None:
            self._client.username_pw_set(username, password)

        if (
            certificate := get_file_path(CONF_CERTIFICATE, config.get(CONF_CERTIFICATE))
        ) == "auto":
            certificate = certifi.where()

        client_key = get_file_path(CONF_CLIENT_KEY, config.get(CONF_CLIENT_KEY))
        client_cert = get_file_path(CONF_CLIENT_CERT, config.get(CONF_CLIENT_CERT))
        tls_insecure = config.get(CONF_TLS_INSECURE)
        if transport == TRANSPORT_WEBSOCKETS:
            ws_path: str = config.get(CONF_WS_PATH, DEFAULT_WS_PATH)
            ws_headers: dict[str, str] = config.get(CONF_WS_HEADERS, DEFAULT_WS_HEADERS)
            self._client.ws_set_options(ws_path, ws_headers)
        if certificate is not None:
            self._client.tls_set(
                certificate,
                certfile=client_cert,
                keyfile=client_key,
                tls_version=ssl.PROTOCOL_TLS_CLIENT,
            )

            if tls_insecure is not None:
                self._client.tls_insecure_set(tls_insecure)

    @property
    def client(self) -> AsyncMQTTClient:
        """Return the paho MQTT client."""
        return self._client


class EnsureJobAfterCooldown:
    """Ensure a cool down period before executing a job.

    When a new execute request arrives we cancel the current request
    and start a new one.
    """

    def __init__(
        self, timeout: float, callback_job: Callable[[], Coroutine[Any, None, None]]
    ) -> None:
        """Initialize the timer."""
        self._loop = asyncio.get_running_loop()
        self._timeout = timeout
        self._callback = callback_job
        self._task: asyncio.Task | None = None
        self._timer: asyncio.TimerHandle | None = None
        self._next_execute_time = 0.0

    def set_timeout(self, timeout: float) -> None:
        """Set a new timeout period."""
        self._timeout = timeout

    async def _async_job(self) -> None:
        """Execute after a cooldown period."""
        try:
            await self._callback()
        except HomeAssistantError as ha_error:
            _LOGGER.error("%s", ha_error)

    @callback
    def _async_task_done(self, task: asyncio.Task) -> None:
        """Handle task done."""
        self._task = None

    @callback
    def async_execute(self) -> asyncio.Task:
        """Execute the job."""
        if self._task:
            # Task already running,
            # so we schedule another run
            self.async_schedule()
            return self._task

        self._async_cancel_timer()
        self._task = create_eager_task(self._async_job())
        self._task.add_done_callback(self._async_task_done)
        return self._task

    @callback
    def _async_cancel_timer(self) -> None:
        """Cancel any pending task."""
        if self._timer:
            self._timer.cancel()
            self._timer = None

    @callback
    def async_schedule(self) -> None:
        """Ensure we execute after a cooldown period."""
        # We want to reschedule the timer in the future
        # every time this is called.
        next_when = self._loop.time() + self._timeout
        if not self._timer:
            self._timer = self._loop.call_at(next_when, self._async_timer_reached)
            return

        if self._timer.when() < next_when:
            # Timer already running, set the next execute time
            # if it fires too early, it will get rescheduled
            self._next_execute_time = next_when

    @callback
    def _async_timer_reached(self) -> None:
        """Handle timer fire."""
        self._timer = None
        if self._loop.time() >= self._next_execute_time:
            self.async_execute()
            return
        # Timer fired too early because there were multiple
        # calls async_schedule. Reschedule the timer.
        self._timer = self._loop.call_at(
            self._next_execute_time, self._async_timer_reached
        )

    async def async_cleanup(self) -> None:
        """Cleanup any pending task."""
        self._async_cancel_timer()
        if not self._task:
            return
        self._task.cancel()
        try:
            await self._task
        except asyncio.CancelledError:
            pass
        except Exception:
            _LOGGER.exception("Error cleaning up task")


class MQTT:
    """Home Assistant MQTT client."""

    _mqttc: AsyncMQTTClient
    _last_subscribe: float
    _mqtt_data: MqttData

    def __init__(
        self, hass: HomeAssistant, config_entry: ConfigEntry, conf: ConfigType
    ) -> None:
        """Initialize Home Assistant MQTT client."""
        self.hass = hass
        self.loop = hass.loop
        self.config_entry = config_entry
        self.conf = conf

        self._simple_subscriptions: defaultdict[str, set[Subscription]] = defaultdict(
            set
        )
        self._wildcard_subscriptions: set[Subscription] = set()
        # _retained_topics prevents a Subscription from receiving a
        # retained message more than once per topic. This prevents flooding
        # already active subscribers when new subscribers subscribe to a topic
        # which has subscribed messages.
        self._retained_topics: defaultdict[Subscription, set[str]] = defaultdict(set)
        self.connected = False
        self._ha_started = asyncio.Event()
        self._cleanup_on_unload: list[Callable[[], None]] = []

        self._connection_lock = asyncio.Lock()
        self._pending_operations: dict[int, asyncio.Future[None]] = {}
        self._subscribe_debouncer = EnsureJobAfterCooldown(
            INITIAL_SUBSCRIBE_COOLDOWN, self._async_perform_subscriptions
        )
        self._misc_timer: asyncio.TimerHandle | None = None
        self._reconnect_task: asyncio.Task | None = None
        self._should_reconnect: bool = True
        self._available_future: asyncio.Future[bool] | None = None

        self._max_qos: defaultdict[str, int] = defaultdict(int)  # topic, max qos
        self._pending_subscriptions: dict[str, int] = {}  # topic, qos
        self._unsubscribe_debouncer = EnsureJobAfterCooldown(
            UNSUBSCRIBE_COOLDOWN, self._async_perform_unsubscribes
        )
        self._pending_unsubscribes: set[str] = set()  # topic
        self._cleanup_on_unload.extend(
            (
                async_at_started(hass, self._async_ha_started),
                hass.bus.async_listen(EVENT_HOMEASSISTANT_STOP, self._async_ha_stop),
            )
        )
        self._socket_buffersize: int | None = None

    @callback
    def _async_ha_started(self, _hass: HomeAssistant) -> None:
        """Handle HA started."""
        self._ha_started.set()

    async def _async_ha_stop(self, _event: Event) -> None:
        """Handle HA stop."""
        await self.async_disconnect()

    async def async_start(
        self,
        mqtt_data: MqttData,
    ) -> None:
        """Start Home Assistant MQTT client."""
        self._mqtt_data = mqtt_data
        await self.async_init_client()

    @property
    def subscriptions(self) -> list[Subscription]:
        """Return the tracked subscriptions."""
        return [
            *chain.from_iterable(self._simple_subscriptions.values()),
            *self._wildcard_subscriptions,
        ]

    def cleanup(self) -> None:
        """Clean up listeners."""
        while self._cleanup_on_unload:
            self._cleanup_on_unload.pop()()

    @contextlib.asynccontextmanager
    async def _async_connect_in_executor(self) -> AsyncGenerator[None, None]:
        # While we are connecting in the executor we need to
        # handle on_socket_open and on_socket_register_write
        # in the executor as well.
        mqttc = self._mqttc
        try:
            mqttc.on_socket_open = self._on_socket_open
            mqttc.on_socket_register_write = self._on_socket_register_write
            yield
        finally:
            # Once the executor job is done, we can switch back to
            # handling these in the event loop.
            mqttc.on_socket_open = self._async_on_socket_open
            mqttc.on_socket_register_write = self._async_on_socket_register_write

    async def async_init_client(self) -> None:
        """Initialize paho client."""
        with async_pause_setup(self.hass, SetupPhases.WAIT_IMPORT_PACKAGES):
            await async_import_module(
                self.hass, "homeassistant.components.mqtt.async_client"
            )

        mqttc = MqttClientSetup(self.conf).client
        # on_socket_unregister_write and _async_on_socket_close
        # are only ever called in the event loop
        mqttc.on_socket_close = self._async_on_socket_close
        mqttc.on_socket_unregister_write = self._async_on_socket_unregister_write

        # These will be called in the event loop
        mqttc.on_connect = self._async_mqtt_on_connect
        mqttc.on_disconnect = self._async_mqtt_on_disconnect
        mqttc.on_message = self._async_mqtt_on_message
        mqttc.on_publish = self._async_mqtt_on_callback
        mqttc.on_subscribe = self._async_mqtt_on_callback
        mqttc.on_unsubscribe = self._async_mqtt_on_callback

        # suppress exceptions at callback
        mqttc.suppress_exceptions = True

        if will := self.conf.get(CONF_WILL_MESSAGE, DEFAULT_WILL):
            will_message = PublishMessage(**will)
            mqttc.will_set(
                topic=will_message.topic,
                payload=will_message.payload,
                qos=will_message.qos,
                retain=will_message.retain,
            )

        self._mqttc = mqttc

    @callback
    def _async_reader_callback(self, client: mqtt.Client) -> None:
        """Handle reading data from the socket."""
        if (status := client.loop_read(MAX_PACKETS_TO_READ)) != 0:
            self._async_on_disconnect(status)

    @callback
    def _async_start_misc_periodic(self) -> None:
        """Start the misc periodic."""
        assert self._misc_timer is None, "Misc periodic already started"
        _LOGGER.debug("%s: Starting client misc loop", self.config_entry.title)
        # pylint: disable=import-outside-toplevel
        import paho.mqtt.client as mqtt

        # Inner function to avoid having to check late import
        # each time the function is called.
        @callback
        def _async_misc() -> None:
            """Start the MQTT client misc loop."""
            if self._mqttc.loop_misc() == mqtt.MQTT_ERR_SUCCESS:
                self._misc_timer = self.loop.call_at(self.loop.time() + 1, _async_misc)

        self._misc_timer = self.loop.call_at(self.loop.time() + 1, _async_misc)
<<<<<<< HEAD

    @callback
    def _async_cancel_misc_timer(self) -> None:
        """Cancel the misc loop."""
        if self._misc_timer:
            self._misc_timer.cancel()
            self._misc_timer = None
=======
>>>>>>> 12ed7c96

    def _increase_socket_buffer_size(self, sock: SocketType) -> None:
        """Increase the socket buffer size."""
        if not hasattr(sock, "setsockopt") and hasattr(sock, "_socket"):
            # The WebsocketWrapper does not wrap setsockopt
            # so we need to get the underlying socket
            # Remove this once
            # https://github.com/eclipse/paho.mqtt.python/pull/843
            # is available.
            sock = sock._socket  # noqa: SLF001

        new_buffer_size = PREFERRED_BUFFER_SIZE
        while True:
            try:
                # Some operating systems do not allow us to set the preferred
                # buffer size. In that case we try some other size options.
                sock.setsockopt(socket.SOL_SOCKET, socket.SO_RCVBUF, new_buffer_size)
            except OSError as err:
                if new_buffer_size <= MIN_BUFFER_SIZE:
                    _LOGGER.warning(
                        "Unable to increase the socket buffer size to %s; "
                        "The connection may be unstable if the MQTT broker "
                        "sends data at volume or a large amount of subscriptions "
                        "need to be processed: %s",
                        new_buffer_size,
                        err,
                    )
                    return
                new_buffer_size //= 2
            else:
                return

    def _on_socket_open(
        self, client: mqtt.Client, userdata: Any, sock: SocketType
    ) -> None:
        """Handle socket open."""
        self.loop.call_soon_threadsafe(
            self._async_on_socket_open, client, userdata, sock
        )

    @callback
    def _async_on_socket_open(
        self, client: mqtt.Client, userdata: Any, sock: SocketType
    ) -> None:
        """Handle socket open."""
        fileno = sock.fileno()
        _LOGGER.warning("%s: connection opened %s", self.config_entry.title, fileno)
        if fileno > -1:
            self._increase_socket_buffer_size(sock)
            self.loop.add_reader(sock, partial(self._async_reader_callback, client))
        if not self._misc_timer:
            self._async_start_misc_periodic()
        # Try to consume the buffer right away so it doesn't fill up
        # since add_reader will wait for the next loop iteration
        self._async_reader_callback(client)

    @callback
    def _async_on_socket_close(
        self, client: mqtt.Client, userdata: Any, sock: SocketType
    ) -> None:
        """Handle socket close."""
        fileno = sock.fileno()
        _LOGGER.warning("%s: connection closed %s", self.config_entry.title, fileno)
        # If socket close is called before the connect
        # result is set make sure the first connection result is set
        self._async_connection_result(False)
        if fileno > -1:
            self.loop.remove_reader(sock)
<<<<<<< HEAD
        self._async_cancel_misc_timer()
=======
        if self._misc_timer:
            self._misc_timer.cancel()
            self._misc_timer = None
>>>>>>> 12ed7c96

    @callback
    def _async_writer_callback(self, client: mqtt.Client) -> None:
        """Handle writing data to the socket."""
        if (status := client.loop_write()) != 0:
            self._async_on_disconnect(status)

    def _on_socket_register_write(
        self, client: mqtt.Client, userdata: Any, sock: SocketType
    ) -> None:
        """Register the socket for writing."""
        self.loop.call_soon_threadsafe(
            self._async_on_socket_register_write, client, None, sock
        )

    @callback
    def _async_on_socket_register_write(
        self, client: mqtt.Client, userdata: Any, sock: SocketType
    ) -> None:
        """Register the socket for writing."""
        fileno = sock.fileno()
        _LOGGER.debug("%s: register write %s", self.config_entry.title, fileno)
        if fileno > -1:
            self.loop.add_writer(sock, partial(self._async_writer_callback, client))

    @callback
    def _async_on_socket_unregister_write(
        self, client: mqtt.Client, userdata: Any, sock: SocketType
    ) -> None:
        """Unregister the socket for writing."""
        fileno = sock.fileno()
        _LOGGER.debug("%s: unregister write %s", self.config_entry.title, fileno)
        if fileno > -1:
            self.loop.remove_writer(sock)

    def _is_active_subscription(self, topic: str) -> bool:
        """Check if a topic has an active subscription."""
        return topic in self._simple_subscriptions or any(
            other.topic == topic for other in self._wildcard_subscriptions
        )

    async def async_publish(
        self, topic: str, payload: PublishPayloadType, qos: int, retain: bool
    ) -> None:
        """Publish a MQTT message."""
        msg_info = self._mqttc.publish(topic, payload, qos, retain)
        _LOGGER.debug(
            "Transmitting%s message on %s: '%s', mid: %s, qos: %s",
            " retained" if retain else "",
            topic,
            payload,
            msg_info.mid,
            qos,
        )
        await self._async_wait_for_mid_or_raise(msg_info.mid, msg_info.rc)

    async def async_connect(self, client_available: asyncio.Future[bool]) -> None:
        """Connect to the host. Does not process messages yet."""
        # pylint: disable-next=import-outside-toplevel
        import paho.mqtt.client as mqtt

        result: int | None = None
        self._available_future = client_available
        self._should_reconnect = True
        try:
            async with self._connection_lock, self._async_connect_in_executor():
                result = await self.hass.async_add_executor_job(
                    self._mqttc.connect,
                    self.conf[CONF_BROKER],
                    self.conf.get(CONF_PORT, DEFAULT_PORT),
                    self.conf.get(CONF_KEEPALIVE, DEFAULT_KEEPALIVE),
                )
        except OSError as err:
            _LOGGER.error("Failed to connect to MQTT server due to exception: %s", err)
            self._async_connection_result(False)
        finally:
            if result is not None and result != 0:
                if result is not None:
                    _LOGGER.error(
                        "Failed to connect to MQTT server: %s",
                        mqtt.error_string(result),
                    )
                self._async_connection_result(False)

    @callback
    def _async_connection_result(self, connected: bool) -> None:
        """Handle a connection result."""
        if self._available_future and not self._available_future.done():
            self._available_future.set_result(connected)

        if connected:
            self._async_cancel_reconnect()
        elif self._should_reconnect and not self._reconnect_task:
            self._reconnect_task = self.config_entry.async_create_background_task(
                self.hass, self._reconnect_loop(), "mqtt reconnect loop"
            )

    @callback
    def _async_cancel_reconnect(self) -> None:
        """Cancel the reconnect task."""
        if self._reconnect_task:
            self._reconnect_task.cancel()
            self._reconnect_task = None

    async def _reconnect_loop(self) -> None:
        """Reconnect to the MQTT server."""
        while True:
            _LOGGER.warning("Reconnect loop run")
            if not self.connected:
                try:
                    async with self._connection_lock, self._async_connect_in_executor():
                        await self.hass.async_add_executor_job(self._mqttc.reconnect)
                except OSError as err:
                    _LOGGER.debug(
                        "Error re-connecting to MQTT server due to exception: %s", err
                    )

            await asyncio.sleep(RECONNECT_INTERVAL_SECONDS)

    async def async_disconnect(self) -> None:
        """Stop the MQTT client."""

        # stop waiting for any pending subscriptions
        await self._subscribe_debouncer.async_cleanup()
        # reset timeout to initial subscribe cooldown
        self._subscribe_debouncer.set_timeout(INITIAL_SUBSCRIBE_COOLDOWN)
        # stop the unsubscribe debouncer
        await self._unsubscribe_debouncer.async_cleanup()
        # make sure the unsubscribes are processed
        await self._async_perform_unsubscribes()

        # wait for ACKs to be processed
        if pending := self._pending_operations.values():
            await asyncio.wait(pending)

        # stop the MQTT loop
        async with self._connection_lock:
            self._should_reconnect = False
            self._async_cancel_reconnect()
            # We do not gracefully disconnect to ensure
            # the broker publishes the will message

    @callback
    def async_restore_tracked_subscriptions(
        self, subscriptions: list[Subscription]
    ) -> None:
        """Restore tracked subscriptions after reload."""
        for subscription in subscriptions:
            self._async_track_subscription(subscription)
        self._matching_subscriptions.cache_clear()

    @callback
    def _async_track_subscription(self, subscription: Subscription) -> None:
        """Track a subscription.

        This method does not send a SUBSCRIBE message to the broker.

        The caller is responsible clearing the cache of _matching_subscriptions.
        """
        if subscription.is_simple_match:
            self._simple_subscriptions[subscription.topic].add(subscription)
        else:
            self._wildcard_subscriptions.add(subscription)

    @callback
    def _async_untrack_subscription(self, subscription: Subscription) -> None:
        """Untrack a subscription.

        This method does not send an UNSUBSCRIBE message to the broker.

        The caller is responsible clearing the cache of _matching_subscriptions.
        """
        topic = subscription.topic
        try:
            if subscription.is_simple_match:
                simple_subscriptions = self._simple_subscriptions
                simple_subscriptions[topic].remove(subscription)
                if not simple_subscriptions[topic]:
                    del simple_subscriptions[topic]
            else:
                self._wildcard_subscriptions.remove(subscription)
        except (KeyError, ValueError) as exc:
            raise HomeAssistantError("Can't remove subscription twice") from exc

    @callback
    def _async_queue_subscriptions(
        self, subscriptions: Iterable[tuple[str, int]], queue_only: bool = False
    ) -> None:
        """Queue requested subscriptions."""
        for subscription in subscriptions:
            topic, qos = subscription
            if (max_qos := self._max_qos[topic]) < qos:
                self._max_qos[topic] = (max_qos := qos)
            self._pending_subscriptions[topic] = max_qos
            # Cancel any pending unsubscribe since we are subscribing now
            if topic in self._pending_unsubscribes:
                self._pending_unsubscribes.remove(topic)
        if queue_only:
            return
        self._subscribe_debouncer.async_schedule()

    def _exception_message(
        self,
        msg_callback: Callable[[ReceiveMessage], Coroutine[Any, Any, None] | None],
        msg: ReceiveMessage,
    ) -> str:
        """Return a string with the exception message."""
        # if msg_callback is a partial we return the name of the first argument
        if isinstance(msg_callback, partial):
            call_back_name = getattr(msg_callback.args[0], "__name__")  # type: ignore[unreachable]
        else:
            call_back_name = getattr(msg_callback, "__name__")
        return (
            f"Exception in {call_back_name} when handling msg on "
            f"'{msg.topic}': '{msg.payload}'"  # type: ignore[str-bytes-safe]
        )

    @callback
    def async_subscribe(
        self,
        topic: str,
        msg_callback: Callable[[ReceiveMessage], Coroutine[Any, Any, None] | None],
        qos: int,
        encoding: str | None = None,
        job_type: HassJobType | None = None,
    ) -> Callable[[], None]:
        """Set up a subscription to a topic with the provided qos."""
        if not isinstance(topic, str):
            raise HomeAssistantError("Topic needs to be a string!")

        if job_type is None:
            job_type = get_hassjob_callable_job_type(msg_callback)
        if job_type is not HassJobType.Callback:
            # Only wrap the callback with catch_log_exception
            # if it is not a simple callback since we catch
            # exceptions for simple callbacks inline for
            # performance reasons.
            msg_callback = catch_log_exception(
                msg_callback, partial(self._exception_message, msg_callback)
            )

        job = HassJob(msg_callback, job_type=job_type)
        is_simple_match = not ("+" in topic or "#" in topic)
        matcher = None if is_simple_match else _matcher_for_topic(topic)

        subscription = Subscription(topic, is_simple_match, matcher, job, qos, encoding)
        self._async_track_subscription(subscription)
        self._matching_subscriptions.cache_clear()

        # Only subscribe if currently connected.
        if self.connected:
            self._async_queue_subscriptions(((topic, qos),))

        return partial(self._async_remove, subscription)

    @callback
    def _async_remove(self, subscription: Subscription) -> None:
        """Remove subscription."""
        self._async_untrack_subscription(subscription)
        self._matching_subscriptions.cache_clear()
        if subscription in self._retained_topics:
            del self._retained_topics[subscription]
        # Only unsubscribe if currently connected
        if self.connected:
            self._async_unsubscribe(subscription.topic)

    @callback
    def _async_unsubscribe(self, topic: str) -> None:
        """Unsubscribe from a topic."""
        if self._is_active_subscription(topic):
            if self._max_qos[topic] == 0:
                return
            subs = self._matching_subscriptions(topic)
            self._max_qos[topic] = max(sub.qos for sub in subs)
            # Other subscriptions on topic remaining - don't unsubscribe.
            return
        if topic in self._max_qos:
            del self._max_qos[topic]
        if topic in self._pending_subscriptions:
            # Avoid any pending subscription to be executed
            del self._pending_subscriptions[topic]

        self._pending_unsubscribes.add(topic)
        self._unsubscribe_debouncer.async_schedule()

    async def _async_perform_subscriptions(self) -> None:
        """Perform MQTT client subscriptions."""
        # Section 3.3.1.3 in the specification:
        # http://docs.oasis-open.org/mqtt/mqtt/v3.1.1/os/mqtt-v3.1.1-os.html
        # When sending a PUBLISH Packet to a Client the Server MUST
        # set the RETAIN flag to 1 if a message is sent as a result of a
        # new subscription being made by a Client [MQTT-3.3.1-8].
        # It MUST set the RETAIN flag to 0 when a PUBLISH Packet is sent to
        # a Client because it matches an established subscription regardless
        # of how the flag was set in the message it received [MQTT-3.3.1-9].
        #
        # Since we do not know if a published value is retained we need to
        # (re)subscribe, to ensure retained messages are replayed

        if not self._pending_subscriptions:
            return

        subscriptions: dict[str, int] = self._pending_subscriptions
        self._pending_subscriptions = {}

        subscription_list = list(subscriptions.items())
        debug_enabled = _LOGGER.isEnabledFor(logging.DEBUG)

        for chunk in chunked_or_all(subscription_list, MAX_SUBSCRIBES_PER_CALL):
            chunk_list = list(chunk)

            result, mid = self._mqttc.subscribe(chunk_list)

            if debug_enabled:
                _LOGGER.debug(
                    "Subscribing with mid: %s to topics with qos: %s", mid, chunk_list
                )
            self._last_subscribe = time.monotonic()

            await self._async_wait_for_mid_or_raise(mid, result)

    async def _async_perform_unsubscribes(self) -> None:
        """Perform pending MQTT client unsubscribes."""
        if not self._pending_unsubscribes:
            return

        topics = list(self._pending_unsubscribes)
        self._pending_unsubscribes = set()
        debug_enabled = _LOGGER.isEnabledFor(logging.DEBUG)

        for chunk in chunked_or_all(topics, MAX_UNSUBSCRIBES_PER_CALL):
            chunk_list = list(chunk)

            result, mid = self._mqttc.unsubscribe(chunk_list)
            if debug_enabled:
                _LOGGER.debug(
                    "Unsubscribing with mid: %s to topics: %s", mid, chunk_list
                )

            await self._async_wait_for_mid_or_raise(mid, result)

    async def _async_resubscribe_and_publish_birth_message(
        self, birth_message: PublishMessage
    ) -> None:
        """Resubscribe to all topics and publish birth message."""
        await self._async_perform_subscriptions()
        await self._ha_started.wait()  # Wait for Home Assistant to start
        await self._discovery_cooldown()  # Wait for MQTT discovery to cool down
        # Update subscribe cooldown period to a shorter time
        # and make sure we flush the debouncer
        await self._subscribe_debouncer.async_execute()
        self._subscribe_debouncer.set_timeout(SUBSCRIBE_COOLDOWN)
        await self.async_publish(
            topic=birth_message.topic,
            payload=birth_message.payload,
            qos=birth_message.qos,
            retain=birth_message.retain,
        )
        _LOGGER.info("MQTT client initialized, birth message sent")

    @callback
    def _async_mqtt_on_connect(
        self,
        _mqttc: mqtt.Client,
        _userdata: None,
        _flags: dict[str, int],
        result_code: int,
        properties: mqtt.Properties | None = None,
    ) -> None:
        """On connect callback.

        Resubscribe to all topics we were subscribed to and publish birth
        message.
        """
        # pylint: disable-next=import-outside-toplevel
        import paho.mqtt.client as mqtt

        if result_code != mqtt.CONNACK_ACCEPTED:
            if result_code in (
                mqtt.CONNACK_REFUSED_BAD_USERNAME_PASSWORD,
                mqtt.CONNACK_REFUSED_NOT_AUTHORIZED,
            ):
                self._should_reconnect = False
                self.hass.async_create_task(self.async_disconnect())
                self.config_entry.async_start_reauth(self.hass)
            _LOGGER.error(
                "Unable to connect to the MQTT broker: %s",
                mqtt.connack_string(result_code),
            )
            self._async_connection_result(False)
            return

        self.connected = True
        async_dispatcher_send(self.hass, MQTT_CONNECTION_STATE, True)
        _LOGGER.debug(
            "Connected to MQTT server %s:%s (%s)",
            self.conf[CONF_BROKER],
            self.conf.get(CONF_PORT, DEFAULT_PORT),
            result_code,
        )

        self._async_queue_resubscribe()
        birth: dict[str, Any]
        if birth := self.conf.get(CONF_BIRTH_MESSAGE, DEFAULT_BIRTH):
            birth_message = PublishMessage(**birth)
            self.config_entry.async_create_background_task(
                self.hass,
                self._async_resubscribe_and_publish_birth_message(birth_message),
                name="mqtt re-subscribe and birth",
            )
        else:
            # Update subscribe cooldown period to a shorter time
            self.config_entry.async_create_background_task(
                self.hass,
                self._async_perform_subscriptions(),
                name="mqtt re-subscribe",
            )
            self._subscribe_debouncer.set_timeout(SUBSCRIBE_COOLDOWN)
            _LOGGER.info("MQTT client initialized")

        self._async_connection_result(True)

    @callback
    def _async_queue_resubscribe(self) -> None:
        """Queue subscriptions on reconnect.

        self._async_perform_subscriptions must be called
        after this method to actually subscribe.
        """
        self._max_qos.clear()
        self._retained_topics.clear()
        # Group subscriptions to only re-subscribe once for each topic.
        keyfunc = attrgetter("topic")
        self._async_queue_subscriptions(
            [
                # Re-subscribe with the highest requested qos
                (topic, max(subscription.qos for subscription in subs))
                for topic, subs in groupby(
                    sorted(self.subscriptions, key=keyfunc), keyfunc
                )
            ],
            queue_only=True,
        )

    @lru_cache(None)  # pylint: disable=method-cache-max-size-none
    def _matching_subscriptions(self, topic: str) -> list[Subscription]:
        subscriptions: list[Subscription] = []
        if topic in self._simple_subscriptions:
            subscriptions.extend(self._simple_subscriptions[topic])
        subscriptions.extend(
            subscription
            for subscription in self._wildcard_subscriptions
            # mypy doesn't know that complex_matcher is always set when
            # is_simple_match is False
            if subscription.complex_matcher(topic)  # type: ignore[misc]
        )
        return subscriptions

    @callback
    def _async_mqtt_on_message(
        self, _mqttc: mqtt.Client, _userdata: None, msg: mqtt.MQTTMessage
    ) -> None:
        try:
            # msg.topic is a property that decodes the topic to a string
            # every time it is accessed. Save the result to avoid
            # decoding the same topic multiple times.
            topic = msg.topic
        except UnicodeDecodeError:
            bare_topic: bytes = getattr(msg, "_topic")
            _LOGGER.warning(
                "Skipping received%s message on invalid topic %s (qos=%s): %s",
                " retained" if msg.retain else "",
                bare_topic,
                msg.qos,
                msg.payload[0:8192],
            )
            return
        _LOGGER.debug(
            "Received%s message on %s (qos=%s): %s",
            " retained" if msg.retain else "",
            topic,
            msg.qos,
            msg.payload[0:8192],
        )
        subscriptions = self._matching_subscriptions(topic)
        msg_cache_by_subscription_topic: dict[str, ReceiveMessage] = {}

        for subscription in subscriptions:
            if msg.retain:
                retained_topics = self._retained_topics[subscription]
                # Skip if the subscription already received a retained message
                if topic in retained_topics:
                    continue
                # Remember the subscription had an initial retained message
                self._retained_topics[subscription].add(topic)

            payload: SubscribePayloadType = msg.payload
            if subscription.encoding is not None:
                try:
                    payload = msg.payload.decode(subscription.encoding)
                except (AttributeError, UnicodeDecodeError):
                    _LOGGER.warning(
                        "Can't decode payload %s on %s with encoding %s (for %s)",
                        msg.payload[0:8192],
                        topic,
                        subscription.encoding,
                        subscription.job,
                    )
                    continue
            subscription_topic = subscription.topic
            if subscription_topic not in msg_cache_by_subscription_topic:
                # Only make one copy of the message
                # per topic so we avoid storing a separate
                # dataclass in memory for each subscriber
                # to the same topic for retained messages
                receive_msg = ReceiveMessage(
                    topic,
                    payload,
                    msg.qos,
                    msg.retain,
                    subscription_topic,
                    msg.timestamp,
                )
                msg_cache_by_subscription_topic[subscription_topic] = receive_msg
            else:
                receive_msg = msg_cache_by_subscription_topic[subscription_topic]
            job = subscription.job
            if job.job_type is HassJobType.Callback:
                # We do not wrap Callback jobs in catch_log_exception since
                # its expensive and we have to do it 2x for every entity
                try:
                    job.target(receive_msg)
                except Exception:  # noqa: BLE001
                    log_exception(
                        partial(self._exception_message, job.target, receive_msg)
                    )
            else:
                self.hass.async_run_hass_job(job, receive_msg)
        self._mqtt_data.state_write_requests.process_write_state_requests(msg)

    @callback
    def _async_mqtt_on_callback(
        self,
        _mqttc: mqtt.Client,
        _userdata: None,
        mid: int,
        _granted_qos_reason: tuple[int, ...] | mqtt.ReasonCodes | None = None,
        _properties_reason: mqtt.ReasonCodes | None = None,
    ) -> None:
        """Publish / Subscribe / Unsubscribe callback."""
        # The callback signature for on_unsubscribe is different from on_subscribe
        # see https://github.com/eclipse/paho.mqtt.python/issues/687
        # properties and reason codes are not used in Home Assistant
        future = self._async_get_mid_future(mid)
        if future.done() and future.exception():
            # Timed out
            return
        future.set_result(None)

    @callback
    def _async_get_mid_future(self, mid: int) -> asyncio.Future[None]:
        """Get the future for a mid."""
        if future := self._pending_operations.get(mid):
            return future
        future = self.hass.loop.create_future()
        self._pending_operations[mid] = future
        return future

    @callback
    def _async_mqtt_on_disconnect(
        self,
        _mqttc: mqtt.Client,
        _userdata: None,
        result_code: int,
        properties: mqtt.Properties | None = None,
    ) -> None:
        """Disconnected callback."""
        self._async_on_disconnect(result_code)

    @callback
    def _async_on_disconnect(self, result_code: int) -> None:
        if not self.connected:
            # This function is re-entrant and may be called multiple times
            # when there is a broken pipe error.
            return
        # If disconnect is called before the connect
        # result is set make sure the first connection result is set
        self._async_connection_result(False)
        self.connected = False
        async_dispatcher_send(self.hass, MQTT_CONNECTION_STATE, False)
        _LOGGER.warning(
            "Disconnected from MQTT server %s:%s (%s)",
            self.conf[CONF_BROKER],
            self.conf.get(CONF_PORT, DEFAULT_PORT),
            result_code,
        )

    @callback
    def _async_timeout_mid(self, future: asyncio.Future[None]) -> None:
        """Timeout waiting for a mid."""
        if not future.done():
            future.set_exception(asyncio.TimeoutError)

    async def _async_wait_for_mid_or_raise(self, mid: int, result_code: int) -> None:
        """Wait for ACK from broker or raise on error."""
        if result_code != 0:
            # pylint: disable-next=import-outside-toplevel
            import paho.mqtt.client as mqtt

            raise HomeAssistantError(
                f"Error talking to MQTT: {mqtt.error_string(result_code)}"
            )

        # Create the mid event if not created, either _mqtt_handle_mid or
        # _async_wait_for_mid_or_raise may be executed first.
        future = self._async_get_mid_future(mid)
        loop = self.hass.loop
        timer_handle = loop.call_later(TIMEOUT_ACK, self._async_timeout_mid, future)
        try:
            await future
        except TimeoutError:
            _LOGGER.warning(
                "No ACK from MQTT server in %s seconds (mid: %s)", TIMEOUT_ACK, mid
            )
        finally:
            timer_handle.cancel()
            del self._pending_operations[mid]

    async def _discovery_cooldown(self) -> None:
        """Wait until all discovery and subscriptions are processed."""
        now = time.monotonic()
        # Reset discovery and subscribe cooldowns
        self._mqtt_data.last_discovery = now
        self._last_subscribe = now

        last_discovery = self._mqtt_data.last_discovery
        last_subscribe = now if self._pending_subscriptions else self._last_subscribe
        wait_until = max(last_discovery, last_subscribe) + DISCOVERY_COOLDOWN
        while now < wait_until:
            await asyncio.sleep(wait_until - now)
            now = time.monotonic()
            last_discovery = self._mqtt_data.last_discovery
            last_subscribe = (
                now if self._pending_subscriptions else self._last_subscribe
            )
            wait_until = max(last_discovery, last_subscribe) + DISCOVERY_COOLDOWN


def _matcher_for_topic(subscription: str) -> Callable[[str], bool]:
    # pylint: disable-next=import-outside-toplevel
    from paho.mqtt.matcher import MQTTMatcher

    matcher = MQTTMatcher()
    matcher[subscription] = True

    return lambda topic: next(matcher.iter_match(topic), False)<|MERGE_RESOLUTION|>--- conflicted
+++ resolved
@@ -594,16 +594,6 @@
                 self._misc_timer = self.loop.call_at(self.loop.time() + 1, _async_misc)
 
         self._misc_timer = self.loop.call_at(self.loop.time() + 1, _async_misc)
-<<<<<<< HEAD
-
-    @callback
-    def _async_cancel_misc_timer(self) -> None:
-        """Cancel the misc loop."""
-        if self._misc_timer:
-            self._misc_timer.cancel()
-            self._misc_timer = None
-=======
->>>>>>> 12ed7c96
 
     def _increase_socket_buffer_size(self, sock: SocketType) -> None:
         """Increase the socket buffer size."""
@@ -672,13 +662,9 @@
         self._async_connection_result(False)
         if fileno > -1:
             self.loop.remove_reader(sock)
-<<<<<<< HEAD
-        self._async_cancel_misc_timer()
-=======
         if self._misc_timer:
             self._misc_timer.cancel()
             self._misc_timer = None
->>>>>>> 12ed7c96
 
     @callback
     def _async_writer_callback(self, client: mqtt.Client) -> None:
