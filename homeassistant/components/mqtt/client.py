--- conflicted
+++ resolved
@@ -937,10 +937,6 @@
             result_code,
         )
 
-<<<<<<< HEAD
-        birth: dict[str, Any] = self.conf.get(CONF_BIRTH_MESSAGE, DEFAULT_BIRTH)
-=======
->>>>>>> 26e53dc8
         self._async_queue_resubscribe()
         birth: dict[str, Any]
         if birth := self.conf.get(CONF_BIRTH_MESSAGE, DEFAULT_BIRTH):
