--- conflicted
+++ resolved
@@ -884,12 +884,6 @@
         await self._async_perform_subscriptions()
         await self._ha_started.wait()  # Wait for Home Assistant to start
         await self._discovery_cooldown()  # Wait for MQTT discovery to cool down
-<<<<<<< HEAD
-        # Check subscriptions again to ensure we are subscribed
-        # in case anything pending was added while HA was starting
-        await self._async_perform_subscriptions()
-=======
->>>>>>> 0d0865e7
         # Update subscribe cooldown period to a shorter time
         self._subscribe_debouncer.set_timeout(SUBSCRIBE_COOLDOWN)
         await self.async_publish(
