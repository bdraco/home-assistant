"""Support for MQTT message handling."""
import asyncio
from functools import partial, wraps
import inspect
from itertools import groupby
import json
import logging
from operator import attrgetter
import os
import ssl
import time
from typing import Any, Callable, List, Optional, Union

import attr
import certifi
import voluptuous as vol

from homeassistant import config_entries
from homeassistant.components import websocket_api
from homeassistant.const import (
    CONF_CLIENT_ID,
    CONF_DEVICE,
    CONF_NAME,
    CONF_PASSWORD,
    CONF_PAYLOAD,
    CONF_PORT,
    CONF_PROTOCOL,
    CONF_USERNAME,
    CONF_VALUE_TEMPLATE,
    EVENT_HOMEASSISTANT_STARTED,
    EVENT_HOMEASSISTANT_STOP,
)
from homeassistant.const import CONF_UNIQUE_ID  # noqa: F401
from homeassistant.core import CoreState, Event, ServiceCall, callback
from homeassistant.exceptions import HomeAssistantError, Unauthorized
from homeassistant.helpers import config_validation as cv, event, template
from homeassistant.helpers.dispatcher import async_dispatcher_connect, dispatcher_send
from homeassistant.helpers.entity import Entity
from homeassistant.helpers.typing import ConfigType, HomeAssistantType, ServiceDataType
from homeassistant.loader import bind_hass
from homeassistant.util import dt as dt_util
from homeassistant.util.async_ import run_callback_threadsafe
from homeassistant.util.logging import catch_log_exception

# Loading the config flow file will register the flow
from . import config_flow  # noqa: F401 pylint: disable=unused-import
from . import debug_info, discovery
from .const import (
    ATTR_DISCOVERY_HASH,
    ATTR_DISCOVERY_PAYLOAD,
    ATTR_DISCOVERY_TOPIC,
    ATTR_PAYLOAD,
    ATTR_QOS,
    ATTR_RETAIN,
    ATTR_TOPIC,
    CONF_BIRTH_MESSAGE,
    CONF_BROKER,
    CONF_DISCOVERY,
    CONF_QOS,
    CONF_RETAIN,
    CONF_STATE_TOPIC,
    CONF_WILL_MESSAGE,
    DEFAULT_BIRTH,
    DEFAULT_DISCOVERY,
    DEFAULT_PAYLOAD_AVAILABLE,
    DEFAULT_PAYLOAD_NOT_AVAILABLE,
    DEFAULT_PREFIX,
    DEFAULT_QOS,
    DEFAULT_RETAIN,
    DEFAULT_WILL,
    MQTT_CONNECTED,
    MQTT_DISCONNECTED,
    PROTOCOL_311,
)
from .debug_info import log_messages
from .discovery import (
    LAST_DISCOVERY,
    MQTT_DISCOVERY_UPDATED,
    clear_discovery_hash,
    set_discovery_hash,
)
from .models import Message, MessageCallbackType, PublishPayloadType
from .subscription import async_subscribe_topics, async_unsubscribe_topics
from .util import _VALID_QOS_SCHEMA, valid_publish_topic, valid_subscribe_topic

_LOGGER = logging.getLogger(__name__)

DOMAIN = "mqtt"

DATA_MQTT = "mqtt"
DATA_MQTT_CONFIG = "mqtt_config"

SERVICE_PUBLISH = "publish"
SERVICE_DUMP = "dump"

CONF_DISCOVERY_PREFIX = "discovery_prefix"
CONF_KEEPALIVE = "keepalive"
CONF_CERTIFICATE = "certificate"
CONF_CLIENT_KEY = "client_key"
CONF_CLIENT_CERT = "client_cert"
CONF_TLS_INSECURE = "tls_insecure"
CONF_TLS_VERSION = "tls_version"

CONF_COMMAND_TOPIC = "command_topic"
CONF_TOPIC = "topic"
CONF_AVAILABILITY = "availability"
CONF_AVAILABILITY_TOPIC = "availability_topic"
CONF_PAYLOAD_AVAILABLE = "payload_available"
CONF_PAYLOAD_NOT_AVAILABLE = "payload_not_available"
CONF_JSON_ATTRS_TOPIC = "json_attributes_topic"
CONF_JSON_ATTRS_TEMPLATE = "json_attributes_template"

CONF_IDENTIFIERS = "identifiers"
CONF_CONNECTIONS = "connections"
CONF_MANUFACTURER = "manufacturer"
CONF_MODEL = "model"
CONF_SW_VERSION = "sw_version"
CONF_VIA_DEVICE = "via_device"
CONF_DEPRECATED_VIA_HUB = "via_hub"

PROTOCOL_31 = "3.1"

DEFAULT_PORT = 1883
DEFAULT_KEEPALIVE = 60
DEFAULT_PROTOCOL = PROTOCOL_311
DEFAULT_TLS_PROTOCOL = "auto"

ATTR_PAYLOAD_TEMPLATE = "payload_template"

MAX_RECONNECT_WAIT = 300  # seconds

CONNECTION_SUCCESS = "connection_success"
CONNECTION_FAILED = "connection_failed"
CONNECTION_FAILED_RECOVERABLE = "connection_failed_recoverable"

DISCOVERY_COOLDOWN = 2
TIMEOUT_ACK = 1

<<<<<<< HEAD
PLATFORMS = SUPPORTED_COMPONENTS - "device_automation"
=======
PLATFORMS = [
    "alarm_control_panel",
    "binary_sensor",
    "camera",
    "climate",
    "cover",
    "fan",
    "light",
    "lock",
    "sensor",
    "switch",
    "vacuum",
]
>>>>>>> 0bc71475


def validate_device_has_at_least_one_identifier(value: ConfigType) -> ConfigType:
    """Validate that a device info entry has at least one identifying value."""
    if not value.get(CONF_IDENTIFIERS) and not value.get(CONF_CONNECTIONS):
        raise vol.Invalid(
            "Device must have at least one identifying value in "
            "'identifiers' and/or 'connections'"
        )
    return value


CLIENT_KEY_AUTH_MSG = (
    "client_key and client_cert must both be present in "
    "the MQTT broker configuration"
)

MQTT_WILL_BIRTH_SCHEMA = vol.Schema(
    {
        vol.Inclusive(ATTR_TOPIC, "topic_payload"): valid_publish_topic,
        vol.Inclusive(ATTR_PAYLOAD, "topic_payload"): cv.string,
        vol.Optional(ATTR_QOS, default=DEFAULT_QOS): _VALID_QOS_SCHEMA,
        vol.Optional(ATTR_RETAIN, default=DEFAULT_RETAIN): cv.boolean,
    },
    required=True,
)


def embedded_broker_deprecated(value):
    """Warn user that embedded MQTT broker is deprecated."""
    _LOGGER.warning(
        "The embedded MQTT broker has been deprecated and will stop working"
        "after June 5th, 2019. Use an external broker instead. For"
        "instructions, see https://www.home-assistant.io/docs/mqtt/broker"
    )
    return value


CONFIG_SCHEMA = vol.Schema(
    {
        DOMAIN: vol.All(
            cv.deprecated(CONF_TLS_VERSION, invalidation_version="0.115"),
            vol.Schema(
                {
                    vol.Optional(CONF_CLIENT_ID): cv.string,
                    vol.Optional(CONF_KEEPALIVE, default=DEFAULT_KEEPALIVE): vol.All(
                        vol.Coerce(int), vol.Range(min=15)
                    ),
                    vol.Optional(CONF_BROKER): cv.string,
                    vol.Optional(CONF_PORT, default=DEFAULT_PORT): cv.port,
                    vol.Optional(CONF_USERNAME): cv.string,
                    vol.Optional(CONF_PASSWORD): cv.string,
                    vol.Optional(CONF_CERTIFICATE): vol.Any("auto", cv.isfile),
                    vol.Inclusive(
                        CONF_CLIENT_KEY, "client_key_auth", msg=CLIENT_KEY_AUTH_MSG
                    ): cv.isfile,
                    vol.Inclusive(
                        CONF_CLIENT_CERT, "client_key_auth", msg=CLIENT_KEY_AUTH_MSG
                    ): cv.isfile,
                    vol.Optional(CONF_TLS_INSECURE): cv.boolean,
                    vol.Optional(
                        CONF_TLS_VERSION, default=DEFAULT_TLS_PROTOCOL
                    ): vol.Any("auto", "1.0", "1.1", "1.2"),
                    vol.Optional(CONF_PROTOCOL, default=DEFAULT_PROTOCOL): vol.All(
                        cv.string, vol.In([PROTOCOL_31, PROTOCOL_311])
                    ),
                    vol.Optional(
                        CONF_WILL_MESSAGE, default=DEFAULT_WILL
                    ): MQTT_WILL_BIRTH_SCHEMA,
                    vol.Optional(
                        CONF_BIRTH_MESSAGE, default=DEFAULT_BIRTH
                    ): MQTT_WILL_BIRTH_SCHEMA,
                    vol.Optional(CONF_DISCOVERY, default=DEFAULT_DISCOVERY): cv.boolean,
                    # discovery_prefix must be a valid publish topic because if no
                    # state topic is specified, it will be created with the given prefix.
                    vol.Optional(
                        CONF_DISCOVERY_PREFIX, default=DEFAULT_PREFIX
                    ): valid_publish_topic,
                }
            ),
        )
    },
    extra=vol.ALLOW_EXTRA,
)

SCHEMA_BASE = {vol.Optional(CONF_QOS, default=DEFAULT_QOS): _VALID_QOS_SCHEMA}

MQTT_AVAILABILITY_SINGLE_SCHEMA = vol.Schema(
    {
        vol.Exclusive(CONF_AVAILABILITY_TOPIC, "availability"): valid_subscribe_topic,
        vol.Optional(
            CONF_PAYLOAD_AVAILABLE, default=DEFAULT_PAYLOAD_AVAILABLE
        ): cv.string,
        vol.Optional(
            CONF_PAYLOAD_NOT_AVAILABLE, default=DEFAULT_PAYLOAD_NOT_AVAILABLE
        ): cv.string,
    }
)

MQTT_AVAILABILITY_LIST_SCHEMA = vol.Schema(
    {
        vol.Exclusive(CONF_AVAILABILITY, "availability"): vol.All(
            cv.ensure_list,
            [
                {
                    vol.Optional(CONF_TOPIC): valid_subscribe_topic,
                    vol.Optional(
                        CONF_PAYLOAD_AVAILABLE, default=DEFAULT_PAYLOAD_AVAILABLE
                    ): cv.string,
                    vol.Optional(
                        CONF_PAYLOAD_NOT_AVAILABLE,
                        default=DEFAULT_PAYLOAD_NOT_AVAILABLE,
                    ): cv.string,
                }
            ],
        ),
    }
)

MQTT_AVAILABILITY_SCHEMA = MQTT_AVAILABILITY_SINGLE_SCHEMA.extend(
    MQTT_AVAILABILITY_LIST_SCHEMA.schema
)

MQTT_ENTITY_DEVICE_INFO_SCHEMA = vol.All(
    cv.deprecated(CONF_DEPRECATED_VIA_HUB, CONF_VIA_DEVICE),
    vol.Schema(
        {
            vol.Optional(CONF_IDENTIFIERS, default=list): vol.All(
                cv.ensure_list, [cv.string]
            ),
            vol.Optional(CONF_CONNECTIONS, default=list): vol.All(
                cv.ensure_list, [vol.All(vol.Length(2), [cv.string])]
            ),
            vol.Optional(CONF_MANUFACTURER): cv.string,
            vol.Optional(CONF_MODEL): cv.string,
            vol.Optional(CONF_NAME): cv.string,
            vol.Optional(CONF_SW_VERSION): cv.string,
            vol.Optional(CONF_VIA_DEVICE): cv.string,
        }
    ),
    validate_device_has_at_least_one_identifier,
)

MQTT_JSON_ATTRS_SCHEMA = vol.Schema(
    {
        vol.Optional(CONF_JSON_ATTRS_TOPIC): valid_subscribe_topic,
        vol.Optional(CONF_JSON_ATTRS_TEMPLATE): cv.template,
    }
)

MQTT_BASE_PLATFORM_SCHEMA = cv.PLATFORM_SCHEMA.extend(SCHEMA_BASE)

# Sensor type platforms subscribe to MQTT events
MQTT_RO_PLATFORM_SCHEMA = MQTT_BASE_PLATFORM_SCHEMA.extend(
    {
        vol.Required(CONF_STATE_TOPIC): valid_subscribe_topic,
        vol.Optional(CONF_VALUE_TEMPLATE): cv.template,
    }
)

# Switch type platforms publish to MQTT and may subscribe
MQTT_RW_PLATFORM_SCHEMA = MQTT_BASE_PLATFORM_SCHEMA.extend(
    {
        vol.Required(CONF_COMMAND_TOPIC): valid_publish_topic,
        vol.Optional(CONF_RETAIN, default=DEFAULT_RETAIN): cv.boolean,
        vol.Optional(CONF_STATE_TOPIC): valid_subscribe_topic,
        vol.Optional(CONF_VALUE_TEMPLATE): cv.template,
    }
)

# Service call validation schema
MQTT_PUBLISH_SCHEMA = vol.Schema(
    {
        vol.Required(ATTR_TOPIC): valid_publish_topic,
        vol.Exclusive(ATTR_PAYLOAD, CONF_PAYLOAD): object,
        vol.Exclusive(ATTR_PAYLOAD_TEMPLATE, CONF_PAYLOAD): cv.string,
        vol.Optional(ATTR_QOS, default=DEFAULT_QOS): _VALID_QOS_SCHEMA,
        vol.Optional(ATTR_RETAIN, default=DEFAULT_RETAIN): cv.boolean,
    },
    required=True,
)


SubscribePayloadType = Union[str, bytes]  # Only bytes if encoding is None


def _build_publish_data(topic: Any, qos: int, retain: bool) -> ServiceDataType:
    """Build the arguments for the publish service without the payload."""
    data = {ATTR_TOPIC: topic}
    if qos is not None:
        data[ATTR_QOS] = qos
    if retain is not None:
        data[ATTR_RETAIN] = retain
    return data


@bind_hass
def publish(hass: HomeAssistantType, topic, payload, qos=None, retain=None) -> None:
    """Publish message to an MQTT topic."""
    hass.add_job(async_publish, hass, topic, payload, qos, retain)


@callback
@bind_hass
def async_publish(
    hass: HomeAssistantType, topic: Any, payload, qos=None, retain=None
) -> None:
    """Publish message to an MQTT topic."""
    data = _build_publish_data(topic, qos, retain)
    data[ATTR_PAYLOAD] = payload
    hass.async_create_task(hass.services.async_call(DOMAIN, SERVICE_PUBLISH, data))


@bind_hass
def publish_template(
    hass: HomeAssistantType, topic, payload_template, qos=None, retain=None
) -> None:
    """Publish message to an MQTT topic."""
    hass.add_job(async_publish_template, hass, topic, payload_template, qos, retain)


@bind_hass
def async_publish_template(
    hass: HomeAssistantType, topic, payload_template, qos=None, retain=None
) -> None:
    """Publish message to an MQTT topic using a template payload."""
    data = _build_publish_data(topic, qos, retain)
    data[ATTR_PAYLOAD_TEMPLATE] = payload_template
    hass.async_create_task(hass.services.async_call(DOMAIN, SERVICE_PUBLISH, data))


def wrap_msg_callback(msg_callback: MessageCallbackType) -> MessageCallbackType:
    """Wrap an MQTT message callback to support deprecated signature."""
    # Check for partials to properly determine if coroutine function
    check_func = msg_callback
    while isinstance(check_func, partial):
        check_func = check_func.func

    wrapper_func = None
    if asyncio.iscoroutinefunction(check_func):

        @wraps(msg_callback)
        async def async_wrapper(msg: Any) -> None:
            """Call with deprecated signature."""
            await msg_callback(msg.topic, msg.payload, msg.qos)

        wrapper_func = async_wrapper
    else:

        @wraps(msg_callback)
        def wrapper(msg: Any) -> None:
            """Call with deprecated signature."""
            msg_callback(msg.topic, msg.payload, msg.qos)

        wrapper_func = wrapper
    return wrapper_func


@bind_hass
async def async_subscribe(
    hass: HomeAssistantType,
    topic: str,
    msg_callback: MessageCallbackType,
    qos: int = DEFAULT_QOS,
    encoding: Optional[str] = "utf-8",
):
    """Subscribe to an MQTT topic.

    Call the return value to unsubscribe.
    """
    # Count callback parameters which don't have a default value
    non_default = 0
    if msg_callback:
        non_default = sum(
            p.default == inspect.Parameter.empty
            for _, p in inspect.signature(msg_callback).parameters.items()
        )

    wrapped_msg_callback = msg_callback
    # If we have 3 parameters with no default value, wrap the callback
    if non_default == 3:
        _LOGGER.warning(
            "Signature of MQTT msg_callback '%s.%s' is deprecated",
            inspect.getmodule(msg_callback).__name__,
            msg_callback.__name__,
        )
        wrapped_msg_callback = wrap_msg_callback(msg_callback)

    async_remove = await hass.data[DATA_MQTT].async_subscribe(
        topic,
        catch_log_exception(
            wrapped_msg_callback,
            lambda msg: (
                f"Exception in {msg_callback.__name__} when handling msg on "
                f"'{msg.topic}': '{msg.payload}'"
            ),
        ),
        qos,
        encoding,
    )
    return async_remove


@bind_hass
def subscribe(
    hass: HomeAssistantType,
    topic: str,
    msg_callback: MessageCallbackType,
    qos: int = DEFAULT_QOS,
    encoding: str = "utf-8",
) -> Callable[[], None]:
    """Subscribe to an MQTT topic."""
    async_remove = asyncio.run_coroutine_threadsafe(
        async_subscribe(hass, topic, msg_callback, qos, encoding), hass.loop
    ).result()

    def remove():
        """Remove listener convert."""
        run_callback_threadsafe(hass.loop, async_remove).result()

    return remove


async def _async_setup_discovery(
    hass: HomeAssistantType, conf: ConfigType, config_entry
) -> bool:
    """Try to start the discovery of MQTT devices.

    This method is a coroutine.
    """
    success: bool = await discovery.async_start(
        hass, conf[CONF_DISCOVERY_PREFIX], config_entry
    )

    return success


async def async_setup(hass: HomeAssistantType, config: ConfigType) -> bool:
    """Start the MQTT protocol service."""
    conf: Optional[ConfigType] = config.get(DOMAIN)

    websocket_api.async_register_command(hass, websocket_subscribe)
    websocket_api.async_register_command(hass, websocket_remove_device)
    websocket_api.async_register_command(hass, websocket_mqtt_info)

    if conf is None:
        # If we have a config entry, setup is done by that config entry.
        # If there is no config entry, this should fail.
        return bool(hass.config_entries.async_entries(DOMAIN))

    conf = dict(conf)

    hass.data[DATA_MQTT_CONFIG] = conf

    # Only import if we haven't before.
    if not hass.config_entries.async_entries(DOMAIN):
        hass.async_create_task(
            hass.config_entries.flow.async_init(
                DOMAIN, context={"source": config_entries.SOURCE_IMPORT}, data={}
            )
        )

    return True


def _merge_config(entry, conf):
    """Merge configuration.yaml config with config entry."""
    return {**conf, **entry.data}


async def async_setup_entry(hass, entry):
    """Load a config entry."""
    conf = hass.data.get(DATA_MQTT_CONFIG)

    # Config entry was created because user had configuration.yaml entry
    # They removed that, so remove entry.
    if conf is None and entry.source == config_entries.SOURCE_IMPORT:
        hass.async_create_task(hass.config_entries.async_remove(entry.entry_id))
        return False

    # If user didn't have configuration.yaml config, generate defaults
    if conf is None:
        conf = CONFIG_SCHEMA({DOMAIN: dict(entry.data)})[DOMAIN]
    elif any(key in conf for key in entry.data):
        shared_keys = conf.keys() & entry.data.keys()
        override = {k: entry.data[k] for k in shared_keys}
        if CONF_PASSWORD in override:
            override[CONF_PASSWORD] = "********"
        _LOGGER.info(
            "Data in your configuration entry is going to override your "
            "configuration.yaml: %s",
            override,
        )

    conf = _merge_config(entry, conf)

    hass.data[DATA_MQTT] = MQTT(
        hass,
        entry,
        conf,
    )

    await hass.data[DATA_MQTT].async_connect()

    async def async_stop_mqtt(_event: Event):
        """Stop MQTT component."""
        await hass.data[DATA_MQTT].async_disconnect()

    hass.bus.async_listen_once(EVENT_HOMEASSISTANT_STOP, async_stop_mqtt)

    async def async_publish_service(call: ServiceCall):
        """Handle MQTT publish service calls."""
        msg_topic: str = call.data[ATTR_TOPIC]
        payload = call.data.get(ATTR_PAYLOAD)
        payload_template = call.data.get(ATTR_PAYLOAD_TEMPLATE)
        qos: int = call.data[ATTR_QOS]
        retain: bool = call.data[ATTR_RETAIN]
        if payload_template is not None:
            try:
                payload = template.Template(payload_template, hass).async_render()
            except template.jinja2.TemplateError as exc:
                _LOGGER.error(
                    "Unable to publish to %s: rendering payload template of "
                    "%s failed because %s",
                    msg_topic,
                    payload_template,
                    exc,
                )
                return

        await hass.data[DATA_MQTT].async_publish(msg_topic, payload, qos, retain)

    hass.services.async_register(
        DOMAIN, SERVICE_PUBLISH, async_publish_service, schema=MQTT_PUBLISH_SCHEMA
    )

    async def async_dump_service(call: ServiceCall):
        """Handle MQTT dump service calls."""
        messages = []

        @callback
        def collect_msg(msg):
            messages.append((msg.topic, msg.payload.replace("\n", "")))

        unsub = await async_subscribe(hass, call.data["topic"], collect_msg)

        def write_dump():
            with open(hass.config.path("mqtt_dump.txt"), "wt") as fp:
                for msg in messages:
                    fp.write(",".join(msg) + "\n")

        async def finish_dump(_):
            """Write dump to file."""
            unsub()
            await hass.async_add_executor_job(write_dump)

        event.async_call_later(hass, call.data["duration"], finish_dump)

    hass.services.async_register(
        DOMAIN,
        SERVICE_DUMP,
        async_dump_service,
        schema=vol.Schema(
            {
                vol.Required("topic"): valid_subscribe_topic,
                vol.Optional("duration", default=5): int,
            }
        ),
    )

    if conf.get(CONF_DISCOVERY):
        await _async_setup_discovery(hass, conf, entry)

    return True


@attr.s(slots=True, frozen=True)
class Subscription:
    """Class to hold data about an active subscription."""

    topic: str = attr.ib()
    callback: MessageCallbackType = attr.ib()
    qos: int = attr.ib(default=0)
    encoding: str = attr.ib(default="utf-8")


class MQTT:
    """Home Assistant MQTT client."""

    def __init__(
        self,
        hass: HomeAssistantType,
        config_entry,
        conf,
    ) -> None:
        """Initialize Home Assistant MQTT client."""
        # We don't import on the top because some integrations
        # should be able to optionally rely on MQTT.
        import paho.mqtt.client as mqtt  # pylint: disable=import-outside-toplevel

        self.hass = hass
        self.config_entry = config_entry
        self.conf = conf
        self.subscriptions: List[Subscription] = []
        self.connected = False
        self._ha_started = asyncio.Event()
        self._last_subscribe = time.time()
        self._mqttc: mqtt.Client = None
        self._paho_lock = asyncio.Lock()

        self._pending_operations = {}

        if self.hass.state == CoreState.running:
            self._ha_started.set()
        else:

            @callback
            def ha_started(_):
                self._ha_started.set()

            self.hass.bus.async_listen_once(EVENT_HOMEASSISTANT_STARTED, ha_started)

        self.init_client()
        self.config_entry.add_update_listener(self.async_config_entry_updated)

    @staticmethod
    async def async_config_entry_updated(hass, entry) -> None:
        """Handle signals of config entry being updated.

        This is a static method because a class method (bound method), can not be used with weak references.
        Causes for this is config entry options changing.
        """
        self = hass.data[DATA_MQTT]

        conf = hass.data.get(DATA_MQTT_CONFIG)
        if conf is None:
            conf = CONFIG_SCHEMA({DOMAIN: dict(entry.data)})[DOMAIN]

        self.conf = _merge_config(entry, conf)
        await self.async_disconnect()
        self.init_client()
        await self.async_connect()

        await discovery.async_stop(hass)
        if self.conf.get(CONF_DISCOVERY):
            await _async_setup_discovery(hass, self.conf, entry)

    def init_client(self):
        """Initialize paho client."""
        # We don't import on the top because some integrations
        # should be able to optionally rely on MQTT.
        import paho.mqtt.client as mqtt  # pylint: disable=import-outside-toplevel

        if self.conf[CONF_PROTOCOL] == PROTOCOL_31:
            proto: int = mqtt.MQTTv31
        else:
            proto = mqtt.MQTTv311

        client_id = self.conf.get(CONF_CLIENT_ID)
        if client_id is None:
            self._mqttc = mqtt.Client(protocol=proto)
        else:
            self._mqttc = mqtt.Client(client_id, protocol=proto)

        # Enable logging
        self._mqttc.enable_logger()

        username = self.conf.get(CONF_USERNAME)
        password = self.conf.get(CONF_PASSWORD)
        if username is not None:
            self._mqttc.username_pw_set(username, password)

        certificate = self.conf.get(CONF_CERTIFICATE)

        # For cloudmqtt.com, secured connection, auto fill in certificate
        if (
            certificate is None
            and 19999 < self.conf[CONF_PORT] < 30000
            and self.conf[CONF_BROKER].endswith(".cloudmqtt.com")
        ):
            certificate = os.path.join(
                os.path.dirname(__file__), "addtrustexternalcaroot.crt"
            )

        # When the certificate is set to auto, use bundled certs from certifi
        elif certificate == "auto":
            certificate = certifi.where()

        client_key = self.conf.get(CONF_CLIENT_KEY)
        client_cert = self.conf.get(CONF_CLIENT_CERT)
        tls_insecure = self.conf.get(CONF_TLS_INSECURE)
        if certificate is not None:
            self._mqttc.tls_set(
                certificate,
                certfile=client_cert,
                keyfile=client_key,
                tls_version=ssl.PROTOCOL_TLS,
            )

            if tls_insecure is not None:
                self._mqttc.tls_insecure_set(tls_insecure)

        self._mqttc.on_connect = self._mqtt_on_connect
        self._mqttc.on_disconnect = self._mqtt_on_disconnect
        self._mqttc.on_message = self._mqtt_on_message
        self._mqttc.on_publish = self._mqtt_on_callback
        self._mqttc.on_subscribe = self._mqtt_on_callback
        self._mqttc.on_unsubscribe = self._mqtt_on_callback

        if (
            CONF_WILL_MESSAGE in self.conf
            and ATTR_TOPIC in self.conf[CONF_WILL_MESSAGE]
        ):
            will_message = Message(**self.conf[CONF_WILL_MESSAGE])
        else:
            will_message = None

        if will_message is not None:
            self._mqttc.will_set(  # pylint: disable=no-value-for-parameter
                topic=will_message.topic,
                payload=will_message.payload,
                qos=will_message.qos,
                retain=will_message.retain,
            )

    async def async_publish(
        self, topic: str, payload: PublishPayloadType, qos: int, retain: bool
    ) -> None:
        """Publish a MQTT message."""
        async with self._paho_lock:
            msg_info = await self.hass.async_add_executor_job(
                self._mqttc.publish, topic, payload, qos, retain
            )
            _LOGGER.debug(
                "Transmitting message on %s: '%s', mid: %s",
                topic,
                payload,
                msg_info.mid,
            )
            _raise_on_error(msg_info.rc)
        await self._wait_for_mid(msg_info.mid)

    async def async_connect(self) -> str:
        """Connect to the host. Does not process messages yet."""
        # pylint: disable=import-outside-toplevel
        import paho.mqtt.client as mqtt

        result: int = None
        try:
            result = await self.hass.async_add_executor_job(
                self._mqttc.connect,
                self.conf[CONF_BROKER],
                self.conf[CONF_PORT],
                self.conf[CONF_KEEPALIVE],
            )
        except OSError as err:
            _LOGGER.error("Failed to connect to MQTT server due to exception: %s", err)

        if result is not None and result != 0:
            _LOGGER.error(
                "Failed to connect to MQTT server: %s", mqtt.error_string(result)
            )

        self._mqttc.loop_start()

    async def async_disconnect(self):
        """Stop the MQTT client."""

        def stop():
            """Stop the MQTT client."""
            # Do not disconnect, we want the broker to always publish will
            self._mqttc.loop_stop()

        await self.hass.async_add_executor_job(stop)

    async def async_subscribe(
        self,
        topic: str,
        msg_callback: MessageCallbackType,
        qos: int,
        encoding: Optional[str] = None,
    ) -> Callable[[], None]:
        """Set up a subscription to a topic with the provided qos.

        This method is a coroutine.
        """
        if not isinstance(topic, str):
            raise HomeAssistantError("Topic needs to be a string!")

        subscription = Subscription(topic, msg_callback, qos, encoding)
        self.subscriptions.append(subscription)

        # Only subscribe if currently connected.
        if self.connected:
            self._last_subscribe = time.time()
            await self._async_perform_subscription(topic, qos)

        @callback
        def async_remove() -> None:
            """Remove subscription."""
            if subscription not in self.subscriptions:
                raise HomeAssistantError("Can't remove subscription twice")
            self.subscriptions.remove(subscription)

            if any(other.topic == topic for other in self.subscriptions):
                # Other subscriptions on topic remaining - don't unsubscribe.
                return

            # Only unsubscribe if currently connected.
            if self.connected:
                self.hass.async_create_task(self._async_unsubscribe(topic))

        return async_remove

    async def _async_unsubscribe(self, topic: str) -> None:
        """Unsubscribe from a topic.

        This method is a coroutine.
        """
        async with self._paho_lock:
            result: int = None
            result, mid = await self.hass.async_add_executor_job(
                self._mqttc.unsubscribe, topic
            )
            _LOGGER.debug("Unsubscribing from %s, mid: %s", topic, mid)
            _raise_on_error(result)
        await self._wait_for_mid(mid)

    async def _async_perform_subscription(self, topic: str, qos: int) -> None:
        """Perform a paho-mqtt subscription."""
        async with self._paho_lock:
            result: int = None
            result, mid = await self.hass.async_add_executor_job(
                self._mqttc.subscribe, topic, qos
            )
            _LOGGER.debug("Subscribing to %s, mid: %s", topic, mid)
            _raise_on_error(result)
        await self._wait_for_mid(mid)

    def _mqtt_on_connect(self, _mqttc, _userdata, _flags, result_code: int) -> None:
        """On connect callback.

        Resubscribe to all topics we were subscribed to and publish birth
        message.
        """
        # pylint: disable=import-outside-toplevel
        import paho.mqtt.client as mqtt

        if result_code != mqtt.CONNACK_ACCEPTED:
            _LOGGER.error(
                "Unable to connect to the MQTT broker: %s",
                mqtt.connack_string(result_code),
            )
            return

        self.connected = True
        dispatcher_send(self.hass, MQTT_CONNECTED)
        _LOGGER.info(
            "Connected to MQTT server %s:%s (%s)",
            self.conf[CONF_BROKER],
            self.conf[CONF_PORT],
            result_code,
        )

        # Group subscriptions to only re-subscribe once for each topic.
        keyfunc = attrgetter("topic")
        for topic, subs in groupby(sorted(self.subscriptions, key=keyfunc), keyfunc):
            # Re-subscribe with the highest requested qos
            max_qos = max(subscription.qos for subscription in subs)
            self.hass.add_job(self._async_perform_subscription, topic, max_qos)

        if (
            CONF_BIRTH_MESSAGE in self.conf
            and ATTR_TOPIC in self.conf[CONF_BIRTH_MESSAGE]
        ):

            async def publish_birth_message(birth_message):
                await self._ha_started.wait()  # Wait for Home Assistant to start
                await self._discovery_cooldown()  # Wait for MQTT discovery to cool down
                await self.async_publish(  # pylint: disable=no-value-for-parameter
                    topic=birth_message.topic,
                    payload=birth_message.payload,
                    qos=birth_message.qos,
                    retain=birth_message.retain,
                )

            birth_message = Message(**self.conf[CONF_BIRTH_MESSAGE])
            self.hass.loop.create_task(publish_birth_message(birth_message))

    def _mqtt_on_message(self, _mqttc, _userdata, msg) -> None:
        """Message received callback."""
        self.hass.add_job(self._mqtt_handle_message, msg)

    @callback
    def _mqtt_handle_message(self, msg) -> None:
        _LOGGER.debug(
            "Received message on %s%s: %s",
            msg.topic,
            " (retained)" if msg.retain else "",
            msg.payload,
        )
        timestamp = dt_util.utcnow()

        for subscription in self.subscriptions:
            if not _match_topic(subscription.topic, msg.topic):
                continue

            payload: SubscribePayloadType = msg.payload
            if subscription.encoding is not None:
                try:
                    payload = msg.payload.decode(subscription.encoding)
                except (AttributeError, UnicodeDecodeError):
                    _LOGGER.warning(
                        "Can't decode payload %s on %s with encoding %s (for %s)",
                        msg.payload,
                        msg.topic,
                        subscription.encoding,
                        subscription.callback,
                    )
                    continue

            self.hass.async_run_job(
                subscription.callback,
                Message(
                    msg.topic,
                    payload,
                    msg.qos,
                    msg.retain,
                    subscription.topic,
                    timestamp,
                ),
            )

    def _mqtt_on_callback(self, _mqttc, _userdata, mid, _granted_qos=None) -> None:
        """Publish / Subscribe / Unsubscribe callback."""
        self.hass.add_job(self._mqtt_handle_mid, mid)

    @callback
    def _mqtt_handle_mid(self, mid) -> None:
        # Create the mid event if not created, either _mqtt_handle_mid or _wait_for_mid
        # may be executed first.
        if mid not in self._pending_operations:
            self._pending_operations[mid] = asyncio.Event()
        self._pending_operations[mid].set()

    def _mqtt_on_disconnect(self, _mqttc, _userdata, result_code: int) -> None:
        """Disconnected callback."""
        self.connected = False
        dispatcher_send(self.hass, MQTT_DISCONNECTED)
        _LOGGER.warning(
            "Disconnected from MQTT server %s:%s (%s)",
            self.conf[CONF_BROKER],
            self.conf[CONF_PORT],
            result_code,
        )

    async def _wait_for_mid(self, mid):
        """Wait for ACK from broker."""
        # Create the mid event if not created, either _mqtt_handle_mid or _wait_for_mid
        # may be executed first.
        if mid not in self._pending_operations:
            self._pending_operations[mid] = asyncio.Event()
        try:
            await asyncio.wait_for(self._pending_operations[mid].wait(), TIMEOUT_ACK)
        except asyncio.TimeoutError:
            _LOGGER.error("Timed out waiting for mid %s", mid)
        finally:
            del self._pending_operations[mid]

    async def _discovery_cooldown(self):
        now = time.time()
        # Reset discovery and subscribe cooldowns
        self.hass.data[LAST_DISCOVERY] = now
        self._last_subscribe = now

        last_discovery = self.hass.data[LAST_DISCOVERY]
        last_subscribe = self._last_subscribe
        wait_until = max(
            last_discovery + DISCOVERY_COOLDOWN, last_subscribe + DISCOVERY_COOLDOWN
        )
        while now < wait_until:
            await asyncio.sleep(wait_until - now)
            now = time.time()
            last_discovery = self.hass.data[LAST_DISCOVERY]
            last_subscribe = self._last_subscribe
            wait_until = max(
                last_discovery + DISCOVERY_COOLDOWN, last_subscribe + DISCOVERY_COOLDOWN
            )


def _raise_on_error(result_code: int) -> None:
    """Raise error if error result."""
    # pylint: disable=import-outside-toplevel
    import paho.mqtt.client as mqtt

    if result_code != 0:
        raise HomeAssistantError(
            f"Error talking to MQTT: {mqtt.error_string(result_code)}"
        )


def _match_topic(subscription: str, topic: str) -> bool:
    """Test if topic matches subscription."""
    # pylint: disable=import-outside-toplevel
    from paho.mqtt.matcher import MQTTMatcher

    matcher = MQTTMatcher()
    matcher[subscription] = True
    try:
        next(matcher.iter_match(topic))
        return True
    except StopIteration:
        return False


class MqttAttributes(Entity):
    """Mixin used for platforms that support JSON attributes."""

    def __init__(self, config: dict) -> None:
        """Initialize the JSON attributes mixin."""
        self._attributes = None
        self._attributes_sub_state = None
        self._attributes_config = config

    async def async_added_to_hass(self) -> None:
        """Subscribe MQTT events."""
        await super().async_added_to_hass()
        await self._attributes_subscribe_topics()

    async def attributes_discovery_update(self, config: dict):
        """Handle updated discovery message."""
        self._attributes_config = config
        await self._attributes_subscribe_topics()

    async def _attributes_subscribe_topics(self):
        """(Re)Subscribe to topics."""
        attr_tpl = self._attributes_config.get(CONF_JSON_ATTRS_TEMPLATE)
        if attr_tpl is not None:
            attr_tpl.hass = self.hass

        @callback
        @log_messages(self.hass, self.entity_id)
        def attributes_message_received(msg: Message) -> None:
            try:
                payload = msg.payload
                if attr_tpl is not None:
                    payload = attr_tpl.async_render_with_possible_json_value(payload)
                json_dict = json.loads(payload)
                if isinstance(json_dict, dict):
                    self._attributes = json_dict
                    self.async_write_ha_state()
                else:
                    _LOGGER.warning("JSON result was not a dictionary")
                    self._attributes = None
            except ValueError:
                _LOGGER.warning("Erroneous JSON: %s", payload)
                self._attributes = None

        self._attributes_sub_state = await async_subscribe_topics(
            self.hass,
            self._attributes_sub_state,
            {
                CONF_JSON_ATTRS_TOPIC: {
                    "topic": self._attributes_config.get(CONF_JSON_ATTRS_TOPIC),
                    "msg_callback": attributes_message_received,
                    "qos": self._attributes_config.get(CONF_QOS),
                }
            },
        )

    async def async_will_remove_from_hass(self):
        """Unsubscribe when removed."""
        self._attributes_sub_state = await async_unsubscribe_topics(
            self.hass, self._attributes_sub_state
        )

    @property
    def device_state_attributes(self):
        """Return the state attributes."""
        return self._attributes


class MqttAvailability(Entity):
    """Mixin used for platforms that report availability."""

    def __init__(self, config: dict) -> None:
        """Initialize the availability mixin."""
        self._availability_sub_state = None
        self._available = False
        self._availability_setup_from_config(config)

    async def async_added_to_hass(self) -> None:
        """Subscribe MQTT events."""
        await super().async_added_to_hass()
        await self._availability_subscribe_topics()
        self.async_on_remove(
            async_dispatcher_connect(self.hass, MQTT_CONNECTED, self.async_mqtt_connect)
        )
        self.async_on_remove(
            async_dispatcher_connect(
                self.hass, MQTT_DISCONNECTED, self.async_mqtt_connect
            )
        )

    async def availability_discovery_update(self, config: dict):
        """Handle updated discovery message."""
        self._availability_setup_from_config(config)
        await self._availability_subscribe_topics()

    def _availability_setup_from_config(self, config):
        """(Re)Setup."""
        self._avail_topics = {}
        if CONF_AVAILABILITY_TOPIC in config:
            self._avail_topics[config[CONF_AVAILABILITY_TOPIC]] = {
                CONF_PAYLOAD_AVAILABLE: config[CONF_PAYLOAD_AVAILABLE],
                CONF_PAYLOAD_NOT_AVAILABLE: config[CONF_PAYLOAD_NOT_AVAILABLE],
            }

        if CONF_AVAILABILITY in config:
            for avail in config[CONF_AVAILABILITY]:
                self._avail_topics[avail[CONF_TOPIC]] = {
                    CONF_PAYLOAD_AVAILABLE: avail[CONF_PAYLOAD_AVAILABLE],
                    CONF_PAYLOAD_NOT_AVAILABLE: avail[CONF_PAYLOAD_NOT_AVAILABLE],
                }

        self._avail_config = config

    async def _availability_subscribe_topics(self):
        """(Re)Subscribe to topics."""

        @callback
        @log_messages(self.hass, self.entity_id)
        def availability_message_received(msg: Message) -> None:
            """Handle a new received MQTT availability message."""
            topic = msg.topic
            if msg.payload == self._avail_topics[topic][CONF_PAYLOAD_AVAILABLE]:
                self._available = True
            elif msg.payload == self._avail_topics[topic][CONF_PAYLOAD_NOT_AVAILABLE]:
                self._available = False

            self.async_write_ha_state()

        topics = {}
        for topic in self._avail_topics:
            topics[f"availability_{topic}"] = {
                "topic": topic,
                "msg_callback": availability_message_received,
                "qos": self._avail_config[CONF_QOS],
            }

        self._availability_sub_state = await async_subscribe_topics(
            self.hass,
            self._availability_sub_state,
            topics,
        )

    @callback
    def async_mqtt_connect(self):
        """Update state on connection/disconnection to MQTT broker."""
        if not self.hass.is_stopping:
            self.async_write_ha_state()

    async def async_will_remove_from_hass(self):
        """Unsubscribe when removed."""
        self._availability_sub_state = await async_unsubscribe_topics(
            self.hass, self._availability_sub_state
        )

    @property
    def available(self) -> bool:
        """Return if the device is available."""
        if not self.hass.data[DATA_MQTT].connected and not self.hass.is_stopping:
            return False
        return not self._avail_topics or self._available


async def cleanup_device_registry(hass, device_id):
    """Remove device registry entry if there are no remaining entities or triggers."""
    # Local import to avoid circular dependencies
    # pylint: disable=import-outside-toplevel
    from . import device_trigger

    device_registry = await hass.helpers.device_registry.async_get_registry()
    entity_registry = await hass.helpers.entity_registry.async_get_registry()
    if (
        device_id
        and not hass.helpers.entity_registry.async_entries_for_device(
            entity_registry, device_id
        )
        and not await device_trigger.async_get_triggers(hass, device_id)
    ):
        device_registry.async_remove_device(device_id)


class MqttDiscoveryUpdate(Entity):
    """Mixin used to handle updated discovery message."""

    def __init__(self, discovery_data, discovery_update=None) -> None:
        """Initialize the discovery update mixin."""
        self._discovery_data = discovery_data
        self._discovery_update = discovery_update
        self._remove_signal = None
        self._removed_from_hass = False

    async def async_added_to_hass(self) -> None:
        """Subscribe to discovery updates."""
        await super().async_added_to_hass()
        self._removed_from_hass = False
        discovery_hash = (
            self._discovery_data[ATTR_DISCOVERY_HASH] if self._discovery_data else None
        )

        async def _async_remove_state_and_registry_entry(self) -> None:
            """Remove entity's state and entity registry entry.

            Remove entity from entity registry if it is registered, this also removes the state.
            If the entity is not in the entity registry, just remove the state.
            """
            entity_registry = (
                await self.hass.helpers.entity_registry.async_get_registry()
            )
            if entity_registry.async_is_registered(self.entity_id):
                entity_entry = entity_registry.async_get(self.entity_id)
                entity_registry.async_remove(self.entity_id)
                await cleanup_device_registry(self.hass, entity_entry.device_id)
            else:
                await self.async_remove()

        @callback
        async def discovery_callback(payload):
            """Handle discovery update."""
            _LOGGER.info(
                "Got update for entity with hash: %s '%s'",
                discovery_hash,
                payload,
            )
            old_payload = self._discovery_data[ATTR_DISCOVERY_PAYLOAD]
            debug_info.update_entity_discovery_data(self.hass, payload, self.entity_id)
            if not payload:
                # Empty payload: Remove component
                _LOGGER.info("Removing component: %s", self.entity_id)
                self._cleanup_discovery_on_remove()
                await _async_remove_state_and_registry_entry(self)
            elif self._discovery_update:
                if old_payload != self._discovery_data[ATTR_DISCOVERY_PAYLOAD]:
                    # Non-empty, changed payload: Notify component
                    _LOGGER.info("Updating component: %s", self.entity_id)
                    await self._discovery_update(payload)
                else:
                    # Non-empty, unchanged payload: Ignore to avoid changing states
                    _LOGGER.info("Ignoring unchanged update for: %s", self.entity_id)

        if discovery_hash:
            debug_info.add_entity_discovery_data(
                self.hass, self._discovery_data, self.entity_id
            )
            # Set in case the entity has been removed and is re-added
            set_discovery_hash(self.hass, discovery_hash)
            self._remove_signal = async_dispatcher_connect(
                self.hass,
                MQTT_DISCOVERY_UPDATED.format(discovery_hash),
                discovery_callback,
            )

    async def async_removed_from_registry(self) -> None:
        """Clear retained discovery topic in broker."""
        if not self._removed_from_hass:
            discovery_topic = self._discovery_data[ATTR_DISCOVERY_TOPIC]
            publish(
                self.hass,
                discovery_topic,
                "",
                retain=True,
            )

    async def async_will_remove_from_hass(self) -> None:
        """Stop listening to signal and cleanup discovery data.."""
        self._cleanup_discovery_on_remove()

    def _cleanup_discovery_on_remove(self) -> None:
        """Stop listening to signal and cleanup discovery data."""
        if self._discovery_data and not self._removed_from_hass:
            debug_info.remove_entity_data(self.hass, self.entity_id)
            clear_discovery_hash(self.hass, self._discovery_data[ATTR_DISCOVERY_HASH])
            self._removed_from_hass = True

        if self._remove_signal:
            self._remove_signal()
            self._remove_signal = None


def device_info_from_config(config):
    """Return a device description for device registry."""
    if not config:
        return None

    info = {
        "identifiers": {(DOMAIN, id_) for id_ in config[CONF_IDENTIFIERS]},
        "connections": {tuple(x) for x in config[CONF_CONNECTIONS]},
    }

    if CONF_MANUFACTURER in config:
        info["manufacturer"] = config[CONF_MANUFACTURER]

    if CONF_MODEL in config:
        info["model"] = config[CONF_MODEL]

    if CONF_NAME in config:
        info["name"] = config[CONF_NAME]

    if CONF_SW_VERSION in config:
        info["sw_version"] = config[CONF_SW_VERSION]

    if CONF_VIA_DEVICE in config:
        info["via_device"] = (DOMAIN, config[CONF_VIA_DEVICE])

    return info


class MqttEntityDeviceInfo(Entity):
    """Mixin used for mqtt platforms that support the device registry."""

    def __init__(self, device_config: Optional[ConfigType], config_entry=None) -> None:
        """Initialize the device mixin."""
        self._device_config = device_config
        self._config_entry = config_entry

    async def device_info_discovery_update(self, config: dict):
        """Handle updated discovery message."""
        self._device_config = config.get(CONF_DEVICE)
        device_registry = await self.hass.helpers.device_registry.async_get_registry()
        config_entry_id = self._config_entry.entry_id
        device_info = self.device_info

        if config_entry_id is not None and device_info is not None:
            device_info["config_entry_id"] = config_entry_id
            device_registry.async_get_or_create(**device_info)

    @property
    def device_info(self):
        """Return a device description for device registry."""
        return device_info_from_config(self._device_config)


@websocket_api.websocket_command(
    {vol.Required("type"): "mqtt/device/debug_info", vol.Required("device_id"): str}
)
@websocket_api.async_response
async def websocket_mqtt_info(hass, connection, msg):
    """Get MQTT debug info for device."""
    device_id = msg["device_id"]
    mqtt_info = await debug_info.info_for_device(hass, device_id)

    connection.send_result(msg["id"], mqtt_info)


@websocket_api.websocket_command(
    {vol.Required("type"): "mqtt/device/remove", vol.Required("device_id"): str}
)
@websocket_api.async_response
async def websocket_remove_device(hass, connection, msg):
    """Delete device."""
    device_id = msg["device_id"]
    dev_registry = await hass.helpers.device_registry.async_get_registry()

    device = dev_registry.async_get(device_id)
    if not device:
        connection.send_error(
            msg["id"], websocket_api.const.ERR_NOT_FOUND, "Device not found"
        )
        return

    for config_entry in device.config_entries:
        config_entry = hass.config_entries.async_get_entry(config_entry)
        # Only delete the device if it belongs to an MQTT device entry
        if config_entry.domain == DOMAIN:
            dev_registry.async_remove_device(device_id)
            connection.send_message(websocket_api.result_message(msg["id"]))
            return

    connection.send_error(
        msg["id"], websocket_api.const.ERR_NOT_FOUND, "Non MQTT device"
    )


@websocket_api.async_response
@websocket_api.websocket_command(
    {
        vol.Required("type"): "mqtt/subscribe",
        vol.Required("topic"): valid_subscribe_topic,
    }
)
async def websocket_subscribe(hass, connection, msg):
    """Subscribe to a MQTT topic."""
    if not connection.user.is_admin:
        raise Unauthorized

    async def forward_messages(mqttmsg: Message):
        """Forward events to websocket."""
        connection.send_message(
            websocket_api.event_message(
                msg["id"],
                {
                    "topic": mqttmsg.topic,
                    "payload": mqttmsg.payload,
                    "qos": mqttmsg.qos,
                    "retain": mqttmsg.retain,
                },
            )
        )

    connection.subscriptions[msg["id"]] = await async_subscribe(
        hass, msg["topic"], forward_messages
    )

    connection.send_message(websocket_api.result_message(msg["id"]))<|MERGE_RESOLUTION|>--- conflicted
+++ resolved
@@ -136,9 +136,6 @@
 DISCOVERY_COOLDOWN = 2
 TIMEOUT_ACK = 1
 
-<<<<<<< HEAD
-PLATFORMS = SUPPORTED_COMPONENTS - "device_automation"
-=======
 PLATFORMS = [
     "alarm_control_panel",
     "binary_sensor",
@@ -152,7 +149,6 @@
     "switch",
     "vacuum",
 ]
->>>>>>> 0bc71475
 
 
 def validate_device_has_at_least_one_identifier(value: ConfigType) -> ConfigType:
