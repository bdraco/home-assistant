"""MQTT component mixins and helpers."""

from __future__ import annotations

from abc import ABC, abstractmethod
from collections.abc import Callable, Coroutine
import functools
from functools import partial, wraps
import logging
from typing import TYPE_CHECKING, Any, Protocol, cast, final

import voluptuous as vol

from homeassistant.config_entries import ConfigEntry
from homeassistant.const import (
    ATTR_CONFIGURATION_URL,
    ATTR_HW_VERSION,
    ATTR_MANUFACTURER,
    ATTR_MODEL,
    ATTR_NAME,
    ATTR_SERIAL_NUMBER,
    ATTR_SUGGESTED_AREA,
    ATTR_SW_VERSION,
    ATTR_VIA_DEVICE,
    CONF_DEVICE,
    CONF_ENTITY_CATEGORY,
    CONF_ICON,
    CONF_MODEL,
    CONF_NAME,
    CONF_UNIQUE_ID,
    CONF_VALUE_TEMPLATE,
)
from homeassistant.core import Event, HomeAssistant, callback
from homeassistant.helpers import device_registry as dr, entity_registry as er
from homeassistant.helpers.device_registry import (
    DeviceEntry,
    DeviceInfo,
    EventDeviceRegistryUpdatedData,
)
from homeassistant.helpers.dispatcher import (
    async_dispatcher_connect,
    async_dispatcher_send,
)
from homeassistant.helpers.entity import Entity, async_generate_entity_id
from homeassistant.helpers.entity_platform import AddEntitiesCallback
from homeassistant.helpers.event import (
    async_track_device_registry_updated_event,
    async_track_entity_registry_updated_event,
)
from homeassistant.helpers.issue_registry import IssueSeverity, async_create_issue
from homeassistant.helpers.typing import (
    UNDEFINED,
    ConfigType,
    DiscoveryInfoType,
    UndefinedType,
)
from homeassistant.util.json import json_loads
from homeassistant.util.yaml import dump as yaml_dump

from . import debug_info, subscription
from .client import async_publish
from .const import (
    ATTR_DISCOVERY_HASH,
    ATTR_DISCOVERY_PAYLOAD,
    ATTR_DISCOVERY_TOPIC,
    AVAILABILITY_ALL,
    AVAILABILITY_ANY,
    CONF_AVAILABILITY,
    CONF_AVAILABILITY_MODE,
    CONF_AVAILABILITY_TEMPLATE,
    CONF_AVAILABILITY_TOPIC,
    CONF_CONFIGURATION_URL,
    CONF_CONNECTIONS,
<<<<<<< HEAD
=======
    CONF_ENABLED_BY_DEFAULT,
>>>>>>> 451e84d2
    CONF_ENCODING,
    CONF_HW_VERSION,
    CONF_IDENTIFIERS,
    CONF_JSON_ATTRS_TEMPLATE,
    CONF_JSON_ATTRS_TOPIC,
    CONF_MANUFACTURER,
    CONF_OBJECT_ID,
<<<<<<< HEAD
    CONF_ORIGIN,
=======
>>>>>>> 451e84d2
    CONF_PAYLOAD_AVAILABLE,
    CONF_PAYLOAD_NOT_AVAILABLE,
    CONF_QOS,
    CONF_SCHEMA,
    CONF_SERIAL_NUMBER,
    CONF_SUGGESTED_AREA,
    CONF_SW_VERSION,
    CONF_TOPIC,
    CONF_VIA_DEVICE,
    DEFAULT_ENCODING,
    DOMAIN,
    MQTT_CONNECTED,
    MQTT_DISCONNECTED,
)
from .debug_info import log_message, log_messages
from .discovery import (
    MQTT_DISCOVERY_DONE,
    MQTT_DISCOVERY_NEW,
    MQTT_DISCOVERY_UPDATED,
    MQTTDiscoveryPayload,
    clear_discovery_hash,
    set_discovery_hash,
)
from .models import (
    DATA_MQTT,
    MessageCallbackType,
    MqttValueTemplate,
    MqttValueTemplateException,
    PublishPayloadType,
    ReceiveMessage,
)
from .schemas import MQTT_AVAILABILITY_SCHEMA, MQTT_ENTITY_DEVICE_INFO_SCHEMA
from .subscription import (
    EntitySubscription,
    async_prepare_subscribe_topics,
    async_subscribe_topics,
    async_unsubscribe_topics,
)
from .util import mqtt_config_entry_enabled

_LOGGER = logging.getLogger(__name__)

<<<<<<< HEAD
CONF_ENABLED_BY_DEFAULT = "enabled_by_default"

CONF_JSON_ATTRS_TOPIC = "json_attributes_topic"
CONF_JSON_ATTRS_TEMPLATE = "json_attributes_template"

=======
>>>>>>> 451e84d2
MQTT_ATTRIBUTES_BLOCKED = {
    "assumed_state",
    "available",
    "device_class",
    "device_info",
    "entity_category",
    "entity_picture",
    "entity_registry_enabled_default",
    "extra_state_attributes",
    "force_update",
    "icon",
    "name",
    "should_poll",
    "state",
    "supported_features",
    "unique_id",
    "unit_of_measurement",
}

<<<<<<< HEAD

MQTT_ENTITY_COMMON_SCHEMA = MQTT_AVAILABILITY_SCHEMA.extend(
    {
        vol.Optional(CONF_DEVICE): MQTT_ENTITY_DEVICE_INFO_SCHEMA,
        vol.Optional(CONF_ORIGIN): MQTT_ORIGIN_INFO_SCHEMA,
        vol.Optional(CONF_ENABLED_BY_DEFAULT, default=True): cv.boolean,
        vol.Optional(CONF_ENTITY_CATEGORY): ENTITY_CATEGORIES_SCHEMA,
        vol.Optional(CONF_ICON): cv.icon,
        vol.Optional(CONF_JSON_ATTRS_TOPIC): valid_subscribe_topic,
        vol.Optional(CONF_JSON_ATTRS_TEMPLATE): cv.template,
        vol.Optional(CONF_OBJECT_ID): cv.string,
        vol.Optional(CONF_UNIQUE_ID): cv.string,
    }
)

=======
>>>>>>> 451e84d2

class SetupEntity(Protocol):
    """Protocol type for async_setup_entities."""

    async def __call__(
        self,
        hass: HomeAssistant,
        async_add_entities: AddEntitiesCallback,
        config: ConfigType,
        config_entry: ConfigEntry,
        discovery_data: DiscoveryInfoType | None = None,
    ) -> None:
        """Define setup_entities type."""


@callback
def async_handle_schema_error(
    discovery_payload: MQTTDiscoveryPayload, err: vol.MultipleInvalid
) -> None:
    """Help handling schema errors on MQTT discovery messages."""
    discovery_topic: str = discovery_payload.discovery_data[ATTR_DISCOVERY_TOPIC]
    _LOGGER.error(
        "Error '%s' when processing MQTT discovery message topic: '%s', message: '%s'",
        err,
        discovery_topic,
        discovery_payload,
    )


async def _async_discover(
    hass: HomeAssistant,
    domain: str,
    setup: Callable[[MQTTDiscoveryPayload], None] | None,
    async_setup: Callable[[MQTTDiscoveryPayload], Coroutine[Any, Any, None]] | None,
    discovery_payload: MQTTDiscoveryPayload,
) -> None:
    """Discover and add an MQTT entity, automation or tag.

    setup is to be run in the event loop when there is nothing to be awaited.
    """
    if not mqtt_config_entry_enabled(hass):
        _LOGGER.warning(
            (
                "MQTT integration is disabled, skipping setup of discovered item "
                "MQTT %s, payload %s"
            ),
            domain,
            discovery_payload,
        )
        return
    discovery_data = discovery_payload.discovery_data
    try:
        if setup is not None:
            setup(discovery_payload)
        elif async_setup is not None:
            await async_setup(discovery_payload)
    except vol.Invalid as err:
        discovery_hash = discovery_data[ATTR_DISCOVERY_HASH]
        clear_discovery_hash(hass, discovery_hash)
        async_dispatcher_send(hass, MQTT_DISCOVERY_DONE.format(*discovery_hash), None)
        async_handle_schema_error(discovery_payload, err)
    except Exception:
        discovery_hash = discovery_data[ATTR_DISCOVERY_HASH]
        clear_discovery_hash(hass, discovery_hash)
        async_dispatcher_send(hass, MQTT_DISCOVERY_DONE.format(*discovery_hash), None)
        raise


class _SetupNonEntityHelperCallbackProtocol(Protocol):  # pragma: no cover
    """Callback protocol for async_setup in async_setup_non_entity_entry_helper."""

    async def __call__(
        self, config: ConfigType, discovery_data: DiscoveryInfoType
    ) -> None: ...


async def async_setup_non_entity_entry_helper(
    hass: HomeAssistant,
    domain: str,
    async_setup: _SetupNonEntityHelperCallbackProtocol,
    discovery_schema: vol.Schema,
) -> None:
    """Set up automation or tag creation dynamically through MQTT discovery."""
    mqtt_data = hass.data[DATA_MQTT]

    async def async_setup_from_discovery(
        discovery_payload: MQTTDiscoveryPayload,
    ) -> None:
        """Set up an MQTT entity, automation or tag from discovery."""
        config: ConfigType = discovery_schema(discovery_payload)
        await async_setup(config, discovery_data=discovery_payload.discovery_data)

    mqtt_data.reload_dispatchers.append(
        async_dispatcher_connect(
            hass,
            MQTT_DISCOVERY_NEW.format(domain, "mqtt"),
            functools.partial(
                _async_discover, hass, domain, None, async_setup_from_discovery
            ),
        )
    )


async def async_setup_entity_entry_helper(
    hass: HomeAssistant,
    entry: ConfigEntry,
    entity_class: type[MqttEntity] | None,
    domain: str,
    async_add_entities: AddEntitiesCallback,
    discovery_schema: vol.Schema,
    platform_schema_modern: vol.Schema,
    schema_class_mapping: dict[str, type[MqttEntity]] | None = None,
) -> None:
    """Set up entity creation dynamically through MQTT discovery."""
    mqtt_data = hass.data[DATA_MQTT]

    @callback
    def async_setup_from_discovery(
        discovery_payload: MQTTDiscoveryPayload,
    ) -> None:
        """Set up an MQTT entity from discovery."""
        nonlocal entity_class
        config: DiscoveryInfoType = discovery_schema(discovery_payload)
        if schema_class_mapping is not None:
            entity_class = schema_class_mapping[config[CONF_SCHEMA]]
        if TYPE_CHECKING:
            assert entity_class is not None
        async_add_entities(
            [entity_class(hass, config, entry, discovery_payload.discovery_data)]
        )

    mqtt_data.reload_dispatchers.append(
        async_dispatcher_connect(
            hass,
            MQTT_DISCOVERY_NEW.format(domain, "mqtt"),
            functools.partial(
                _async_discover, hass, domain, async_setup_from_discovery, None
            ),
        )
    )

    @callback
    def _async_setup_entities() -> None:
        """Set up MQTT items from configuration.yaml."""
        nonlocal entity_class
        mqtt_data = hass.data[DATA_MQTT]
        if not (config_yaml := mqtt_data.config):
            return
        yaml_configs: list[ConfigType] = [
            config
            for config_item in config_yaml
            for config_domain, configs in config_item.items()
            for config in configs
            if config_domain == domain
        ]
        entities: list[Entity] = []
        for yaml_config in yaml_configs:
            try:
                config = platform_schema_modern(yaml_config)
                if schema_class_mapping is not None:
                    entity_class = schema_class_mapping[config[CONF_SCHEMA]]
                if TYPE_CHECKING:
                    assert entity_class is not None
                entities.append(entity_class(hass, config, entry, None))
            except vol.Invalid as exc:
                error = str(exc)
                config_file = getattr(yaml_config, "__config_file__", "?")
                line = getattr(yaml_config, "__line__", "?")
                issue_id = hex(hash(frozenset(yaml_config)))
                yaml_config_str = yaml_dump(yaml_config)
                learn_more_url = (
                    f"https://www.home-assistant.io/integrations/{domain}.mqtt/"
                )
                async_create_issue(
                    hass,
                    DOMAIN,
                    issue_id,
                    issue_domain=domain,
                    is_fixable=False,
                    severity=IssueSeverity.ERROR,
                    learn_more_url=learn_more_url,
                    translation_placeholders={
                        "domain": domain,
                        "config_file": config_file,
                        "line": line,
                        "config": yaml_config_str,
                        "error": error,
                    },
                    translation_key="invalid_platform_config",
                )
                _LOGGER.error(
                    "%s for manually configured MQTT %s item, in %s, line %s Got %s",
                    error,
                    domain,
                    config_file,
                    line,
                    yaml_config,
                )

        async_add_entities(entities)

    # When reloading we check manual configured items against the schema
    # before reloading
    mqtt_data.reload_schema[domain] = platform_schema_modern
    # discover manual configured MQTT items
    mqtt_data.reload_handlers[domain] = _async_setup_entities
    _async_setup_entities()


def init_entity_id_from_config(
    hass: HomeAssistant, entity: Entity, config: ConfigType, entity_id_format: str
) -> None:
    """Set entity_id from object_id if defined in config."""
    if CONF_OBJECT_ID in config:
        entity.entity_id = async_generate_entity_id(
            entity_id_format, config[CONF_OBJECT_ID], None, hass
        )


def write_state_on_attr_change(
    entity: Entity, attributes: set[str]
) -> Callable[[MessageCallbackType], MessageCallbackType]:
    """Wrap an MQTT message callback to track state attribute changes."""

    def _attrs_have_changed(tracked_attrs: dict[str, Any]) -> bool:
        """Return True if attributes on entity changed or if update is forced."""
        if not (write_state := (getattr(entity, "_attr_force_update", False))):
            for attribute, last_value in tracked_attrs.items():
                if getattr(entity, attribute, UNDEFINED) != last_value:
                    write_state = True
                    break

        return write_state

    def _decorator(msg_callback: MessageCallbackType) -> MessageCallbackType:
        @wraps(msg_callback)
        def wrapper(msg: ReceiveMessage) -> None:
            """Track attributes for write state requests."""
            tracked_attrs: dict[str, Any] = {
                attribute: getattr(entity, attribute, UNDEFINED)
                for attribute in attributes
            }
            try:
                msg_callback(msg)
            except MqttValueTemplateException as exc:
                _LOGGER.warning(exc)
                return
            if not _attrs_have_changed(tracked_attrs):
                return

            mqtt_data = entity.hass.data[DATA_MQTT]
            mqtt_data.state_write_requests.write_state_request(entity)

        return wrapper

    return _decorator


class MqttAttributes(Entity):
    """Mixin used for platforms that support JSON attributes."""

    _attributes_extra_blocked: frozenset[str] = frozenset()

    def __init__(self, config: ConfigType) -> None:
        """Initialize the JSON attributes mixin."""
        self._attributes_sub_state: dict[str, EntitySubscription] = {}
        self._attributes_config = config

    async def async_added_to_hass(self) -> None:
        """Subscribe MQTT events."""
        await super().async_added_to_hass()
        self._attributes_prepare_subscribe_topics()
        await self._attributes_subscribe_topics()

    def attributes_prepare_discovery_update(self, config: DiscoveryInfoType) -> None:
        """Handle updated discovery message."""
        self._attributes_config = config
        self._attributes_prepare_subscribe_topics()

    async def attributes_discovery_update(self, config: DiscoveryInfoType) -> None:
        """Handle updated discovery message."""
        await self._attributes_subscribe_topics()

    def _attributes_prepare_subscribe_topics(self) -> None:
        """(Re)Subscribe to topics."""
        attr_tpl = MqttValueTemplate(
            self._attributes_config.get(CONF_JSON_ATTRS_TEMPLATE), entity=self
        ).async_render_with_possible_json_value

        @callback
        @log_messages(self.hass, self.entity_id)
        @write_state_on_attr_change(self, {"_attr_extra_state_attributes"})
        def attributes_message_received(msg: ReceiveMessage) -> None:
            """Update extra state attributes."""
            payload = attr_tpl(msg.payload)
            try:
                json_dict = json_loads(payload) if isinstance(payload, str) else None
                if isinstance(json_dict, dict):
                    filtered_dict = {
                        k: v
                        for k, v in json_dict.items()
                        if k not in MQTT_ATTRIBUTES_BLOCKED
                        and k not in self._attributes_extra_blocked
                    }
                    self._attr_extra_state_attributes = filtered_dict
                else:
                    _LOGGER.warning("JSON result was not a dictionary")
            except ValueError:
                _LOGGER.warning("Erroneous JSON: %s", payload)

        self._attributes_sub_state = async_prepare_subscribe_topics(
            self.hass,
            self._attributes_sub_state,
            {
                CONF_JSON_ATTRS_TOPIC: {
                    "topic": self._attributes_config.get(CONF_JSON_ATTRS_TOPIC),
                    "msg_callback": attributes_message_received,
                    "qos": self._attributes_config.get(CONF_QOS),
                    "encoding": self._attributes_config[CONF_ENCODING] or None,
                }
            },
        )

    async def _attributes_subscribe_topics(self) -> None:
        """(Re)Subscribe to topics."""
        await async_subscribe_topics(self.hass, self._attributes_sub_state)

    async def async_will_remove_from_hass(self) -> None:
        """Unsubscribe when removed."""
        self._attributes_sub_state = async_unsubscribe_topics(
            self.hass, self._attributes_sub_state
        )


class MqttAvailability(Entity):
    """Mixin used for platforms that report availability."""

    def __init__(self, config: ConfigType) -> None:
        """Initialize the availability mixin."""
        self._availability_sub_state: dict[str, EntitySubscription] = {}
        self._available: dict[str, str | bool] = {}
        self._available_latest: bool = False
        self._availability_setup_from_config(config)

    async def async_added_to_hass(self) -> None:
        """Subscribe MQTT events."""
        await super().async_added_to_hass()
        self._availability_prepare_subscribe_topics()
        await self._availability_subscribe_topics()
        self.async_on_remove(
            async_dispatcher_connect(self.hass, MQTT_CONNECTED, self.async_mqtt_connect)
        )
        self.async_on_remove(
            async_dispatcher_connect(
                self.hass, MQTT_DISCONNECTED, self.async_mqtt_connect
            )
        )

    def availability_prepare_discovery_update(self, config: DiscoveryInfoType) -> None:
        """Handle updated discovery message."""
        self._availability_setup_from_config(config)
        self._availability_prepare_subscribe_topics()

    async def availability_discovery_update(self, config: DiscoveryInfoType) -> None:
        """Handle updated discovery message."""
        await self._availability_subscribe_topics()

    def _availability_setup_from_config(self, config: ConfigType) -> None:
        """(Re)Setup."""
        self._avail_topics: dict[str, dict[str, Any]] = {}
        if CONF_AVAILABILITY_TOPIC in config:
            self._avail_topics[config[CONF_AVAILABILITY_TOPIC]] = {
                CONF_PAYLOAD_AVAILABLE: config[CONF_PAYLOAD_AVAILABLE],
                CONF_PAYLOAD_NOT_AVAILABLE: config[CONF_PAYLOAD_NOT_AVAILABLE],
                CONF_AVAILABILITY_TEMPLATE: config.get(CONF_AVAILABILITY_TEMPLATE),
            }

        if CONF_AVAILABILITY in config:
            avail: dict[str, Any]
            for avail in config[CONF_AVAILABILITY]:
                self._avail_topics[avail[CONF_TOPIC]] = {
                    CONF_PAYLOAD_AVAILABLE: avail[CONF_PAYLOAD_AVAILABLE],
                    CONF_PAYLOAD_NOT_AVAILABLE: avail[CONF_PAYLOAD_NOT_AVAILABLE],
                    CONF_AVAILABILITY_TEMPLATE: avail.get(CONF_VALUE_TEMPLATE),
                }

        for avail_topic_conf in self._avail_topics.values():
            avail_topic_conf[CONF_AVAILABILITY_TEMPLATE] = MqttValueTemplate(
                avail_topic_conf[CONF_AVAILABILITY_TEMPLATE],
                entity=self,
            ).async_render_with_possible_json_value

        self._avail_config = config

    def _availability_prepare_subscribe_topics(self) -> None:
        """(Re)Subscribe to topics."""

        @callback
        @log_messages(self.hass, self.entity_id)
        @write_state_on_attr_change(self, {"available"})
        def availability_message_received(msg: ReceiveMessage) -> None:
            """Handle a new received MQTT availability message."""
            topic = msg.topic
            payload = self._avail_topics[topic][CONF_AVAILABILITY_TEMPLATE](msg.payload)
            if payload == self._avail_topics[topic][CONF_PAYLOAD_AVAILABLE]:
                self._available[topic] = True
                self._available_latest = True
            elif payload == self._avail_topics[topic][CONF_PAYLOAD_NOT_AVAILABLE]:
                self._available[topic] = False
                self._available_latest = False

        self._available = {
            topic: (self._available.get(topic, False)) for topic in self._avail_topics
        }
        topics: dict[str, dict[str, Any]] = {
            f"availability_{topic}": {
                "topic": topic,
                "msg_callback": availability_message_received,
                "qos": self._avail_config[CONF_QOS],
                "encoding": self._avail_config[CONF_ENCODING] or None,
            }
            for topic in self._avail_topics
        }

        self._availability_sub_state = async_prepare_subscribe_topics(
            self.hass,
            self._availability_sub_state,
            topics,
        )

    async def _availability_subscribe_topics(self) -> None:
        """(Re)Subscribe to topics."""
        await async_subscribe_topics(self.hass, self._availability_sub_state)

    @callback
    def async_mqtt_connect(self) -> None:
        """Update state on connection/disconnection to MQTT broker."""
        if not self.hass.is_stopping:
            self.async_write_ha_state()

    async def async_will_remove_from_hass(self) -> None:
        """Unsubscribe when removed."""
        self._availability_sub_state = async_unsubscribe_topics(
            self.hass, self._availability_sub_state
        )

    @property
    def available(self) -> bool:
        """Return if the device is available."""
        mqtt_data = self.hass.data[DATA_MQTT]
        client = mqtt_data.client
        if not client.connected and not self.hass.is_stopping:
            return False
        if not self._avail_topics:
            return True
        if self._avail_config[CONF_AVAILABILITY_MODE] == AVAILABILITY_ALL:
            return all(self._available.values())
        if self._avail_config[CONF_AVAILABILITY_MODE] == AVAILABILITY_ANY:
            return any(self._available.values())
        return self._available_latest


async def cleanup_device_registry(
    hass: HomeAssistant, device_id: str | None, config_entry_id: str | None
) -> None:
    """Clean up the device registry after MQTT removal.

    Remove MQTT from the device registry entry if there are no remaining
    entities, triggers or tags.
    """
    # Local import to avoid circular dependencies
    # pylint: disable-next=import-outside-toplevel
    from . import device_trigger, tag

    device_registry = dr.async_get(hass)
    entity_registry = er.async_get(hass)
    if (
        device_id
        and config_entry_id
        and not er.async_entries_for_device(
            entity_registry, device_id, include_disabled_entities=False
        )
        and not await device_trigger.async_get_triggers(hass, device_id)
        and not tag.async_has_tags(hass, device_id)
    ):
        device_registry.async_update_device(
            device_id, remove_config_entry_id=config_entry_id
        )


def get_discovery_hash(discovery_data: DiscoveryInfoType) -> tuple[str, str]:
    """Get the discovery hash from the discovery data."""
    discovery_hash: tuple[str, str] = discovery_data[ATTR_DISCOVERY_HASH]
    return discovery_hash


def send_discovery_done(hass: HomeAssistant, discovery_data: DiscoveryInfoType) -> None:
    """Acknowledge a discovery message has been handled."""
    discovery_hash = get_discovery_hash(discovery_data)
    async_dispatcher_send(hass, MQTT_DISCOVERY_DONE.format(*discovery_hash), None)


def stop_discovery_updates(
    hass: HomeAssistant,
    discovery_data: DiscoveryInfoType,
    remove_discovery_updated: Callable[[], None] | None = None,
) -> None:
    """Stop discovery updates of being sent."""
    if remove_discovery_updated:
        remove_discovery_updated()
        remove_discovery_updated = None
    discovery_hash = get_discovery_hash(discovery_data)
    clear_discovery_hash(hass, discovery_hash)


async def async_remove_discovery_payload(
    hass: HomeAssistant, discovery_data: DiscoveryInfoType
) -> None:
    """Clear retained discovery payload.

    Remove discovery topic in broker to avoid rediscovery
    after a restart of Home Assistant.
    """
    discovery_topic = discovery_data[ATTR_DISCOVERY_TOPIC]
    await async_publish(hass, discovery_topic, "", retain=True)


async def async_clear_discovery_topic_if_entity_removed(
    hass: HomeAssistant,
    discovery_data: DiscoveryInfoType,
    event: Event[er.EventEntityRegistryUpdatedData],
) -> None:
    """Clear the discovery topic if the entity is removed."""
    if event.data["action"] == "remove":
        # publish empty payload to config topic to avoid re-adding
        await async_remove_discovery_payload(hass, discovery_data)


class MqttDiscoveryDeviceUpdate(ABC):
    """Add support for auto discovery for platforms without an entity."""

    def __init__(
        self,
        hass: HomeAssistant,
        discovery_data: DiscoveryInfoType,
        device_id: str | None,
        config_entry: ConfigEntry,
        log_name: str,
    ) -> None:
        """Initialize the update service."""

        self.hass = hass
        self.log_name = log_name

        self._discovery_data = discovery_data
        self._device_id = device_id
        self._config_entry = config_entry
        self._config_entry_id = config_entry.entry_id
        self._skip_device_removal: bool = False

        discovery_hash = get_discovery_hash(discovery_data)
        self._remove_discovery_updated = async_dispatcher_connect(
            hass,
            MQTT_DISCOVERY_UPDATED.format(*discovery_hash),
            self.async_discovery_update,
        )
        config_entry.async_on_unload(self._entry_unload)
        if device_id is not None:
            self._remove_device_updated = async_track_device_registry_updated_event(
                hass, device_id, self._async_device_removed
            )
        _LOGGER.debug(
            "%s %s has been initialized",
            self.log_name,
            discovery_hash,
        )

    @callback
    def _entry_unload(self, *_: Any) -> None:
        """Handle cleanup when the config entry is unloaded."""
        stop_discovery_updates(
            self.hass, self._discovery_data, self._remove_discovery_updated
        )
        self._config_entry.async_create_task(self.hass, self.async_tear_down())

    async def async_discovery_update(
        self,
        discovery_payload: MQTTDiscoveryPayload,
    ) -> None:
        """Handle discovery update."""
        discovery_hash = get_discovery_hash(self._discovery_data)
        _LOGGER.debug(
            "Got update for %s with hash: %s '%s'",
            self.log_name,
            discovery_hash,
            discovery_payload,
        )
        if (
            discovery_payload
            and discovery_payload != self._discovery_data[ATTR_DISCOVERY_PAYLOAD]
        ):
            _LOGGER.debug(
                "Updating %s with hash %s",
                self.log_name,
                discovery_hash,
            )
            try:
                await self.async_update(discovery_payload)
            finally:
                send_discovery_done(self.hass, self._discovery_data)
            self._discovery_data[ATTR_DISCOVERY_PAYLOAD] = discovery_payload
        elif not discovery_payload:
            # Unregister and clean up the current discovery instance
            stop_discovery_updates(
                self.hass, self._discovery_data, self._remove_discovery_updated
            )
            await self._async_tear_down()
            send_discovery_done(self.hass, self._discovery_data)
            _LOGGER.debug(
                "%s %s has been removed",
                self.log_name,
                discovery_hash,
            )
        else:
            # Normal update without change
            send_discovery_done(self.hass, self._discovery_data)
            _LOGGER.debug(
                "%s %s no changes",
                self.log_name,
                discovery_hash,
            )
            return

    async def _async_device_removed(
        self, event: Event[EventDeviceRegistryUpdatedData]
    ) -> None:
        """Handle the manual removal of a device."""
        if self._skip_device_removal or not async_removed_from_device(
            self.hass, event, cast(str, self._device_id), self._config_entry_id
        ):
            return
        # Prevent a second cleanup round after the device is removed
        self._remove_device_updated()
        self._skip_device_removal = True
        # Unregister and clean up and publish an empty payload
        # so the service is not rediscovered after a restart
        stop_discovery_updates(
            self.hass, self._discovery_data, self._remove_discovery_updated
        )
        await self._async_tear_down()
        await async_remove_discovery_payload(self.hass, self._discovery_data)

    async def _async_tear_down(self) -> None:
        """Handle the cleanup of the discovery service."""
        # Cleanup platform resources
        await self.async_tear_down()
        # remove the service for auto discovery updates and clean up the device registry
        if not self._skip_device_removal:
            # Prevent a second cleanup round after the device is removed
            self._skip_device_removal = True
            await cleanup_device_registry(
                self.hass, self._device_id, self._config_entry_id
            )

    @abstractmethod
    async def async_update(self, discovery_data: MQTTDiscoveryPayload) -> None:
        """Handle the update of platform specific parts, extend to the platform."""

    @abstractmethod
    async def async_tear_down(self) -> None:
        """Handle the cleanup of platform specific parts, extend to the platform."""


class MqttDiscoveryUpdate(Entity):
    """Mixin used to handle updated discovery message for entity based platforms."""

    def __init__(
        self,
        hass: HomeAssistant,
        discovery_data: DiscoveryInfoType | None,
        discovery_update: Callable[[MQTTDiscoveryPayload], Coroutine[Any, Any, None]]
        | None = None,
    ) -> None:
        """Initialize the discovery update mixin."""
        self._discovery_data = discovery_data
        self._discovery_update = discovery_update
        self._remove_discovery_updated: Callable[[], None] | None = None
        self._removed_from_hass = False
        if discovery_data is None:
            return
        mqtt_data = hass.data[DATA_MQTT]
        self._registry_hooks = mqtt_data.discovery_registry_hooks
        discovery_hash: tuple[str, str] = discovery_data[ATTR_DISCOVERY_HASH]
        if discovery_hash in self._registry_hooks:
            self._registry_hooks.pop(discovery_hash)()

    async def async_added_to_hass(self) -> None:
        """Subscribe to discovery updates."""
        await super().async_added_to_hass()
        self._removed_from_hass = False
        discovery_hash: tuple[str, str] | None = (
            self._discovery_data[ATTR_DISCOVERY_HASH] if self._discovery_data else None
        )

        async def _async_remove_state_and_registry_entry(
            self: MqttDiscoveryUpdate,
        ) -> None:
            """Remove entity's state and entity registry entry.

            Remove entity from entity registry if it is registered,
            this also removes the state. If the entity is not in the entity
            registry, just remove the state.
            """
            entity_registry = er.async_get(self.hass)
            if entity_entry := entity_registry.async_get(self.entity_id):
                entity_registry.async_remove(self.entity_id)
                await cleanup_device_registry(
                    self.hass, entity_entry.device_id, entity_entry.config_entry_id
                )
            else:
                await self.async_remove(force_remove=True)

        async def _async_process_discovery_update(
            payload: MQTTDiscoveryPayload,
            discovery_update: Callable[
                [MQTTDiscoveryPayload], Coroutine[Any, Any, None]
            ],
            discovery_data: DiscoveryInfoType,
        ) -> None:
            """Process discovery update."""
            try:
                await discovery_update(payload)
            finally:
                send_discovery_done(self.hass, discovery_data)

        async def _async_process_discovery_update_and_remove(
            payload: MQTTDiscoveryPayload, discovery_data: DiscoveryInfoType
        ) -> None:
            """Process discovery update and remove entity."""
            self._cleanup_discovery_on_remove()
            await _async_remove_state_and_registry_entry(self)
            send_discovery_done(self.hass, discovery_data)

        @callback
        def discovery_callback(payload: MQTTDiscoveryPayload) -> None:
            """Handle discovery update.

            If the payload has changed we will create a task to
            do the discovery update.

            As this callback can fire when nothing has changed, this
            is a normal function to avoid task creation until it is needed.
            """
            _LOGGER.debug(
                "Got update for entity with hash: %s '%s'",
                discovery_hash,
                payload,
            )
            if TYPE_CHECKING:
                assert self._discovery_data
            old_payload: DiscoveryInfoType
            old_payload = self._discovery_data[ATTR_DISCOVERY_PAYLOAD]
            debug_info.update_entity_discovery_data(self.hass, payload, self.entity_id)
            if not payload:
                # Empty payload: Remove component
                _LOGGER.info("Removing component: %s", self.entity_id)
                self.hass.async_create_task(
                    _async_process_discovery_update_and_remove(
                        payload, self._discovery_data
                    )
                )
            elif self._discovery_update:
                if old_payload != self._discovery_data[ATTR_DISCOVERY_PAYLOAD]:
                    # Non-empty, changed payload: Notify component
                    _LOGGER.info("Updating component: %s", self.entity_id)
                    self.hass.async_create_task(
                        _async_process_discovery_update(
                            payload, self._discovery_update, self._discovery_data
                        )
                    )
                else:
                    # Non-empty, unchanged payload: Ignore to avoid changing states
                    _LOGGER.debug("Ignoring unchanged update for: %s", self.entity_id)
                    send_discovery_done(self.hass, self._discovery_data)

        if discovery_hash:
            if TYPE_CHECKING:
                assert self._discovery_data is not None
            debug_info.add_entity_discovery_data(
                self.hass, self._discovery_data, self.entity_id
            )
            # Set in case the entity has been removed and is re-added,
            # for example when changing entity_id
            set_discovery_hash(self.hass, discovery_hash)
            self._remove_discovery_updated = async_dispatcher_connect(
                self.hass,
                MQTT_DISCOVERY_UPDATED.format(*discovery_hash),
                discovery_callback,
            )

    async def async_removed_from_registry(self) -> None:
        """Clear retained discovery topic in broker."""
        if not self._removed_from_hass and self._discovery_data is not None:
            # Stop subscribing to discovery updates to not trigger when we
            # clear the discovery topic
            self._cleanup_discovery_on_remove()

            # Clear the discovery topic so the entity is not
            # rediscovered after a restart
            await async_remove_discovery_payload(self.hass, self._discovery_data)

    @final
    async def add_to_platform_finish(self) -> None:
        """Finish adding entity to platform."""
        await super().add_to_platform_finish()
        # Only send the discovery done after the entity is fully added
        # and the state is written to the state machine.
        if self._discovery_data is not None:
            send_discovery_done(self.hass, self._discovery_data)

    @callback
    def add_to_platform_abort(self) -> None:
        """Abort adding an entity to a platform."""
        if self._discovery_data is not None:
            discovery_hash: tuple[str, str] = self._discovery_data[ATTR_DISCOVERY_HASH]
            if self.registry_entry is not None:
                self._registry_hooks[discovery_hash] = (
                    async_track_entity_registry_updated_event(
                        self.hass,
                        self.entity_id,
                        partial(
                            async_clear_discovery_topic_if_entity_removed,
                            self.hass,
                            self._discovery_data,
                        ),
                    )
                )
            stop_discovery_updates(self.hass, self._discovery_data)
            send_discovery_done(self.hass, self._discovery_data)
        super().add_to_platform_abort()

    async def async_will_remove_from_hass(self) -> None:
        """Stop listening to signal and cleanup discovery data.."""
        self._cleanup_discovery_on_remove()

    def _cleanup_discovery_on_remove(self) -> None:
        """Stop listening to signal and cleanup discovery data."""
        if self._discovery_data and not self._removed_from_hass:
            stop_discovery_updates(
                self.hass, self._discovery_data, self._remove_discovery_updated
            )
            self._removed_from_hass = True


def device_info_from_specifications(
    specifications: dict[str, Any] | None,
) -> DeviceInfo | None:
    """Return a device description for device registry."""
    if not specifications:
        return None

    info = DeviceInfo(
        identifiers={(DOMAIN, id_) for id_ in specifications[CONF_IDENTIFIERS]},
        connections={
            (conn_[0], conn_[1]) for conn_ in specifications[CONF_CONNECTIONS]
        },
    )

    if CONF_MANUFACTURER in specifications:
        info[ATTR_MANUFACTURER] = specifications[CONF_MANUFACTURER]

    if CONF_MODEL in specifications:
        info[ATTR_MODEL] = specifications[CONF_MODEL]

    if CONF_NAME in specifications:
        info[ATTR_NAME] = specifications[CONF_NAME]

    if CONF_HW_VERSION in specifications:
        info[ATTR_HW_VERSION] = specifications[CONF_HW_VERSION]

    if CONF_SERIAL_NUMBER in specifications:
        info[ATTR_SERIAL_NUMBER] = specifications[CONF_SERIAL_NUMBER]

    if CONF_SW_VERSION in specifications:
        info[ATTR_SW_VERSION] = specifications[CONF_SW_VERSION]

    if CONF_VIA_DEVICE in specifications:
        info[ATTR_VIA_DEVICE] = (DOMAIN, specifications[CONF_VIA_DEVICE])

    if CONF_SUGGESTED_AREA in specifications:
        info[ATTR_SUGGESTED_AREA] = specifications[CONF_SUGGESTED_AREA]

    if CONF_CONFIGURATION_URL in specifications:
        info[ATTR_CONFIGURATION_URL] = specifications[CONF_CONFIGURATION_URL]

    return info


class MqttEntityDeviceInfo(Entity):
    """Mixin used for mqtt platforms that support the device registry."""

    def __init__(
        self, specifications: dict[str, Any] | None, config_entry: ConfigEntry
    ) -> None:
        """Initialize the device mixin."""
        self._device_specifications = specifications
        self._config_entry = config_entry

    def device_info_discovery_update(self, config: DiscoveryInfoType) -> None:
        """Handle updated discovery message."""
        self._device_specifications = config.get(CONF_DEVICE)
        device_registry = dr.async_get(self.hass)
        config_entry_id = self._config_entry.entry_id
        device_info = self.device_info

        if device_info is not None:
            device_registry.async_get_or_create(
                config_entry_id=config_entry_id, **device_info
            )

    @property
    def device_info(self) -> DeviceInfo | None:
        """Return a device description for device registry."""
        return device_info_from_specifications(self._device_specifications)


class MqttEntity(
    MqttAttributes,
    MqttAvailability,
    MqttDiscoveryUpdate,
    MqttEntityDeviceInfo,
):
    """Representation of an MQTT entity."""

    _attr_has_entity_name = True
    _attr_should_poll = False
    _default_name: str | None
    _entity_id_format: str

    def __init__(
        self,
        hass: HomeAssistant,
        config: ConfigType,
        config_entry: ConfigEntry,
        discovery_data: DiscoveryInfoType | None,
    ) -> None:
        """Init the MQTT Entity."""
        self.hass = hass
        self._config: ConfigType = config
        self._attr_unique_id = config.get(CONF_UNIQUE_ID)
        self._sub_state: dict[str, EntitySubscription] = {}
        self._discovery = discovery_data is not None

        # Load config
        self._setup_from_config(self._config)
        self._setup_common_attributes_from_config(self._config)

        # Initialize entity_id from config
        self._init_entity_id()

        # Initialize mixin classes
        MqttAttributes.__init__(self, config)
        MqttAvailability.__init__(self, config)
        MqttDiscoveryUpdate.__init__(self, hass, discovery_data, self.discovery_update)
        MqttEntityDeviceInfo.__init__(self, config.get(CONF_DEVICE), config_entry)

    def _init_entity_id(self) -> None:
        """Set entity_id from object_id if defined in config."""
        init_entity_id_from_config(
            self.hass, self, self._config, self._entity_id_format
        )

    @final
    async def async_added_to_hass(self) -> None:
        """Subscribe to MQTT events."""
        await super().async_added_to_hass()
        self._prepare_subscribe_topics()
        await self._subscribe_topics()
        await self.mqtt_async_added_to_hass()

    async def mqtt_async_added_to_hass(self) -> None:
        """Call before the discovery message is acknowledged.

        To be extended by subclasses.
        """

    async def discovery_update(self, discovery_payload: MQTTDiscoveryPayload) -> None:
        """Handle updated discovery message."""
        try:
            config: DiscoveryInfoType = self.config_schema()(discovery_payload)
        except vol.Invalid as err:
            async_handle_schema_error(discovery_payload, err)
            return
        self._config = config
        self._setup_from_config(self._config)
        self._setup_common_attributes_from_config(self._config)

        # Prepare MQTT subscriptions
        self.attributes_prepare_discovery_update(config)
        self.availability_prepare_discovery_update(config)
        self.device_info_discovery_update(config)
        self._prepare_subscribe_topics()

        # Finalize MQTT subscriptions
        await self.attributes_discovery_update(config)
        await self.availability_discovery_update(config)
        await self._subscribe_topics()
        self.async_write_ha_state()

    async def async_will_remove_from_hass(self) -> None:
        """Unsubscribe when removed."""
        self._sub_state = subscription.async_unsubscribe_topics(
            self.hass, self._sub_state
        )
        await MqttAttributes.async_will_remove_from_hass(self)
        await MqttAvailability.async_will_remove_from_hass(self)
        await MqttDiscoveryUpdate.async_will_remove_from_hass(self)
        debug_info.remove_entity_data(self.hass, self.entity_id)

    async def async_publish(
        self,
        topic: str,
        payload: PublishPayloadType,
        qos: int = 0,
        retain: bool = False,
        encoding: str | None = DEFAULT_ENCODING,
    ) -> None:
        """Publish message to an MQTT topic."""
        log_message(self.hass, self.entity_id, topic, payload, qos, retain)
        await async_publish(
            self.hass,
            topic,
            payload,
            qos,
            retain,
            encoding,
        )

    @staticmethod
    @abstractmethod
    def config_schema() -> vol.Schema:
        """Return the config schema."""

    def _set_entity_name(self, config: ConfigType) -> None:
        """Help setting the entity name if needed."""
        entity_name: str | None | UndefinedType = config.get(CONF_NAME, UNDEFINED)
        # Only set _attr_name if it is needed
        if entity_name is not UNDEFINED:
            self._attr_name = entity_name
        elif not self._default_to_device_class_name():
            # Assign the default name
            self._attr_name = self._default_name
        elif hasattr(self, "_attr_name"):
            # An entity name was not set in the config
            # don't set the name attribute and derive
            # the name from the device_class
            delattr(self, "_attr_name")
        if CONF_DEVICE in config and CONF_NAME not in config[CONF_DEVICE]:
            _LOGGER.info(
                "MQTT device information always needs to include a name, got %s, "
                "if device information is shared between multiple entities, the device "
                "name must be included in each entity's device configuration",
                config,
            )

    def _setup_common_attributes_from_config(self, config: ConfigType) -> None:
        """(Re)Setup the common attributes for the entity."""
        self._attr_entity_category = config.get(CONF_ENTITY_CATEGORY)
        self._attr_entity_registry_enabled_default = bool(
            config.get(CONF_ENABLED_BY_DEFAULT)
        )
        self._attr_icon = config.get(CONF_ICON)
        # Set the entity name if needed
        self._set_entity_name(config)

    def _setup_from_config(self, config: ConfigType) -> None:
        """(Re)Setup the entity."""

    @abstractmethod
    def _prepare_subscribe_topics(self) -> None:
        """(Re)Subscribe to topics."""

    @abstractmethod
    async def _subscribe_topics(self) -> None:
        """(Re)Subscribe to topics."""


def update_device(
    hass: HomeAssistant,
    config_entry: ConfigEntry,
    config: ConfigType,
) -> str | None:
    """Update device registry."""
    if CONF_DEVICE not in config:
        return None

    device: DeviceEntry | None = None
    device_registry = dr.async_get(hass)
    config_entry_id = config_entry.entry_id
    device_info = device_info_from_specifications(config[CONF_DEVICE])

    if config_entry_id is not None and device_info is not None:
        update_device_info = cast(dict[str, Any], device_info)
        update_device_info["config_entry_id"] = config_entry_id
        device = device_registry.async_get_or_create(**update_device_info)

    return device.id if device else None


@callback
def async_removed_from_device(
    hass: HomeAssistant,
    event: Event[EventDeviceRegistryUpdatedData],
    mqtt_device_id: str,
    config_entry_id: str,
) -> bool:
    """Check if the passed event indicates MQTT was removed from a device."""
    if event.data["action"] == "update":
        if "config_entries" not in event.data["changes"]:
            return False
        device_registry = dr.async_get(hass)
        if (
            device_entry := device_registry.async_get(mqtt_device_id)
        ) and config_entry_id in device_entry.config_entries:
            # Not removed from device
            return False

    return True<|MERGE_RESOLUTION|>--- conflicted
+++ resolved
@@ -71,10 +71,7 @@
     CONF_AVAILABILITY_TOPIC,
     CONF_CONFIGURATION_URL,
     CONF_CONNECTIONS,
-<<<<<<< HEAD
-=======
     CONF_ENABLED_BY_DEFAULT,
->>>>>>> 451e84d2
     CONF_ENCODING,
     CONF_HW_VERSION,
     CONF_IDENTIFIERS,
@@ -82,10 +79,6 @@
     CONF_JSON_ATTRS_TOPIC,
     CONF_MANUFACTURER,
     CONF_OBJECT_ID,
-<<<<<<< HEAD
-    CONF_ORIGIN,
-=======
->>>>>>> 451e84d2
     CONF_PAYLOAD_AVAILABLE,
     CONF_PAYLOAD_NOT_AVAILABLE,
     CONF_QOS,
@@ -117,7 +110,6 @@
     PublishPayloadType,
     ReceiveMessage,
 )
-from .schemas import MQTT_AVAILABILITY_SCHEMA, MQTT_ENTITY_DEVICE_INFO_SCHEMA
 from .subscription import (
     EntitySubscription,
     async_prepare_subscribe_topics,
@@ -128,14 +120,6 @@
 
 _LOGGER = logging.getLogger(__name__)
 
-<<<<<<< HEAD
-CONF_ENABLED_BY_DEFAULT = "enabled_by_default"
-
-CONF_JSON_ATTRS_TOPIC = "json_attributes_topic"
-CONF_JSON_ATTRS_TEMPLATE = "json_attributes_template"
-
-=======
->>>>>>> 451e84d2
 MQTT_ATTRIBUTES_BLOCKED = {
     "assumed_state",
     "available",
@@ -155,24 +139,6 @@
     "unit_of_measurement",
 }
 
-<<<<<<< HEAD
-
-MQTT_ENTITY_COMMON_SCHEMA = MQTT_AVAILABILITY_SCHEMA.extend(
-    {
-        vol.Optional(CONF_DEVICE): MQTT_ENTITY_DEVICE_INFO_SCHEMA,
-        vol.Optional(CONF_ORIGIN): MQTT_ORIGIN_INFO_SCHEMA,
-        vol.Optional(CONF_ENABLED_BY_DEFAULT, default=True): cv.boolean,
-        vol.Optional(CONF_ENTITY_CATEGORY): ENTITY_CATEGORIES_SCHEMA,
-        vol.Optional(CONF_ICON): cv.icon,
-        vol.Optional(CONF_JSON_ATTRS_TOPIC): valid_subscribe_topic,
-        vol.Optional(CONF_JSON_ATTRS_TEMPLATE): cv.template,
-        vol.Optional(CONF_OBJECT_ID): cv.string,
-        vol.Optional(CONF_UNIQUE_ID): cv.string,
-    }
-)
-
-=======
->>>>>>> 451e84d2
 
 class SetupEntity(Protocol):
     """Protocol type for async_setup_entities."""
