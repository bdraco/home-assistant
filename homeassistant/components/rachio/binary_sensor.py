"""Integration with the Rachio Iro sprinkler system controller."""
from abc import abstractmethod
import logging

from homeassistant.components.binary_sensor import (
    BinarySensorDeviceClass,
    BinarySensorEntity,
)
from homeassistant.config_entries import ConfigEntry
from homeassistant.core import HomeAssistant, callback
from homeassistant.helpers.dispatcher import async_dispatcher_connect
from homeassistant.helpers.entity import Entity
from homeassistant.helpers.entity_platform import AddEntitiesCallback

from .const import (
    DOMAIN as DOMAIN_RACHIO,
    KEY_DEVICE_ID,
    KEY_RAIN_SENSOR_TRIPPED,
    KEY_STATUS,
    KEY_SUBTYPE,
    SIGNAL_RACHIO_CONTROLLER_UPDATE,
    SIGNAL_RACHIO_RAIN_SENSOR_UPDATE,
    STATUS_ONLINE,
)
from .device import RachioPerson
from .entity import RachioDevice
from .webhooks import (
    SUBTYPE_COLD_REBOOT,
    SUBTYPE_OFFLINE,
    SUBTYPE_ONLINE,
    SUBTYPE_RAIN_SENSOR_DETECTION_OFF,
    SUBTYPE_RAIN_SENSOR_DETECTION_ON,
)

_LOGGER = logging.getLogger(__name__)


async def async_setup_entry(
    hass: HomeAssistant,
    config_entry: ConfigEntry,
    async_add_entities: AddEntitiesCallback,
) -> None:
    """Set up the Rachio binary sensors."""
    entities = await hass.async_add_executor_job(_create_entities, hass, config_entry)
    async_add_entities(entities)


def _create_entities(hass: HomeAssistant, config_entry: ConfigEntry) -> list[Entity]:
    entities: list[Entity] = []
    person: RachioPerson = hass.data[DOMAIN_RACHIO][config_entry.entry_id]
    for controller in person.controllers:
        entities.append(RachioControllerOnlineBinarySensor(controller))
        entities.append(RachioRainSensor(controller))
    return entities


class RachioControllerBinarySensor(RachioDevice, BinarySensorEntity):
    """Represent a binary sensor that reflects a Rachio state."""

    _attr_has_entity_name = True

    @callback
    def _async_handle_any_update(self, *args, **kwargs) -> None:
        """Determine whether an update event applies to this device."""
        if args[0][KEY_DEVICE_ID] != self._controller.controller_id:
            # For another device
            return

        # For this device
        self._async_handle_update(args, kwargs)

    @abstractmethod
    def _async_handle_update(self, *args, **kwargs) -> None:
        """Handle an update to the state of this sensor."""


class RachioControllerOnlineBinarySensor(RachioControllerBinarySensor):
    """Represent a binary sensor that reflects if the controller is online."""

    _attr_device_class = BinarySensorDeviceClass.CONNECTIVITY
<<<<<<< HEAD

    @property
    def name(self) -> str:
        """Return the name of this sensor including the controller name."""
        return self._controller.name
=======
>>>>>>> fabb098e

    @property
    def unique_id(self) -> str:
        """Return a unique id for this entity."""
        return f"{self._controller.controller_id}-online"

<<<<<<< HEAD
    @property
    def icon(self) -> str:
        """Return the name of an icon for this sensor."""
        return "mdi:wifi-strength-4" if self.is_on else "mdi:wifi-strength-off-outline"

=======
>>>>>>> fabb098e
    @callback
    def _async_handle_update(self, *args, **kwargs) -> None:
        """Handle an update to the state of this sensor."""
        if args[0][0][KEY_SUBTYPE] in (SUBTYPE_ONLINE, SUBTYPE_COLD_REBOOT):
            self._attr_is_on = True
        elif args[0][0][KEY_SUBTYPE] == SUBTYPE_OFFLINE:
            self._attr_is_on = False

        self.async_write_ha_state()

    async def async_added_to_hass(self) -> None:
        """Subscribe to updates."""
        self._attr_is_on = self._controller.init_data[KEY_STATUS] == STATUS_ONLINE

        self.async_on_remove(
            async_dispatcher_connect(
                self.hass,
                SIGNAL_RACHIO_CONTROLLER_UPDATE,
                self._async_handle_any_update,
            )
        )


class RachioRainSensor(RachioControllerBinarySensor):
    """Represent a binary sensor that reflects the status of the rain sensor."""

    _attr_device_class = BinarySensorDeviceClass.MOISTURE
<<<<<<< HEAD

    @property
    def name(self) -> str:
        """Return the name of this sensor including the controller name."""
        return f"{self._controller.name} rain sensor"
=======
    _attr_translation_key = "rain"
>>>>>>> fabb098e

    @property
    def unique_id(self) -> str:
        """Return a unique id for this entity."""
        return f"{self._controller.controller_id}-rain_sensor"

<<<<<<< HEAD
    @property
    def icon(self) -> str:
        """Return the icon for this sensor."""
        return "mdi:water" if self.is_on else "mdi:water-off"

=======
>>>>>>> fabb098e
    @callback
    def _async_handle_update(self, *args, **kwargs) -> None:
        """Handle an update to the state of this sensor."""
        if args[0][0][KEY_SUBTYPE] == SUBTYPE_RAIN_SENSOR_DETECTION_ON:
            self._attr_is_on = True
        elif args[0][0][KEY_SUBTYPE] == SUBTYPE_RAIN_SENSOR_DETECTION_OFF:
            self._attr_is_on = False

        self.async_write_ha_state()

    async def async_added_to_hass(self) -> None:
        """Subscribe to updates."""
        self._attr_is_on = self._controller.init_data[KEY_RAIN_SENSOR_TRIPPED]

        self.async_on_remove(
            async_dispatcher_connect(
                self.hass,
                SIGNAL_RACHIO_RAIN_SENSOR_UPDATE,
                self._async_handle_any_update,
            )
        )<|MERGE_RESOLUTION|>--- conflicted
+++ resolved
@@ -78,28 +78,12 @@
     """Represent a binary sensor that reflects if the controller is online."""
 
     _attr_device_class = BinarySensorDeviceClass.CONNECTIVITY
-<<<<<<< HEAD
-
-    @property
-    def name(self) -> str:
-        """Return the name of this sensor including the controller name."""
-        return self._controller.name
-=======
->>>>>>> fabb098e
 
     @property
     def unique_id(self) -> str:
         """Return a unique id for this entity."""
         return f"{self._controller.controller_id}-online"
 
-<<<<<<< HEAD
-    @property
-    def icon(self) -> str:
-        """Return the name of an icon for this sensor."""
-        return "mdi:wifi-strength-4" if self.is_on else "mdi:wifi-strength-off-outline"
-
-=======
->>>>>>> fabb098e
     @callback
     def _async_handle_update(self, *args, **kwargs) -> None:
         """Handle an update to the state of this sensor."""
@@ -127,29 +111,13 @@
     """Represent a binary sensor that reflects the status of the rain sensor."""
 
     _attr_device_class = BinarySensorDeviceClass.MOISTURE
-<<<<<<< HEAD
-
-    @property
-    def name(self) -> str:
-        """Return the name of this sensor including the controller name."""
-        return f"{self._controller.name} rain sensor"
-=======
     _attr_translation_key = "rain"
->>>>>>> fabb098e
 
     @property
     def unique_id(self) -> str:
         """Return a unique id for this entity."""
         return f"{self._controller.controller_id}-rain_sensor"
 
-<<<<<<< HEAD
-    @property
-    def icon(self) -> str:
-        """Return the icon for this sensor."""
-        return "mdi:water" if self.is_on else "mdi:water-off"
-
-=======
->>>>>>> fabb098e
     @callback
     def _async_handle_update(self, *args, **kwargs) -> None:
         """Handle an update to the state of this sensor."""
