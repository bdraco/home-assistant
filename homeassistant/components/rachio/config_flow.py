--- conflicted
+++ resolved
@@ -79,11 +79,7 @@
 
     async def async_step_homekit(self, discovery_info):
         """Handle HomeKit discovery."""
-<<<<<<< HEAD
-        self._async_abort_entries_match({})
-=======
         self._async_abort_entries_match()
->>>>>>> 3ccac0fa
         properties = {
             key.lower(): value for (key, value) in discovery_info["properties"].items()
         }
