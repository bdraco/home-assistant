--- conflicted
+++ resolved
@@ -191,23 +191,7 @@
             # state if all the data is empty.
             self._last_detection = callback_time
         self._new_info_callback(
-<<<<<<< HEAD
-            BluetoothServiceInfoBleak(
-                name=local_name or device.name or device.address,
-                address=device.address,
-                rssi=advertisement_data.rssi,
-                manufacturer_data=manufacturer_data,
-                service_data=service_data,
-                service_uuids=service_uuids,
-                source=self.source,
-                device=device,
-                advertisement=advertisement_data,
-                connectable=True,
-                time=callback_time,
-            )
-=======
             device, advertisement_data, self.connectable, self.source, callback_time
->>>>>>> 077f8679
         )
 
     async def async_start(self) -> None:
