{
  "domain": "bluetooth",
  "name": "Bluetooth",
  "documentation": "https://www.home-assistant.io/integrations/bluetooth",
  "dependencies": ["usb"],
  "quality_scale": "internal",
  "requirements": [
    "bleak==0.17.0",
    "bleak-retry-connector==1.15.0",
    "bluetooth-adapters==0.4.1",
<<<<<<< HEAD
    "bluetooth-auto-recovery==0.3.3"
=======
    "bluetooth-auto-recovery==0.3.2",
    "dbus-fast==1.4.0"
>>>>>>> 0f644331
  ],
  "codeowners": ["@bdraco"],
  "config_flow": true,
  "iot_class": "local_push"
}<|MERGE_RESOLUTION|>--- conflicted
+++ resolved
@@ -8,12 +8,7 @@
     "bleak==0.17.0",
     "bleak-retry-connector==1.15.0",
     "bluetooth-adapters==0.4.1",
-<<<<<<< HEAD
     "bluetooth-auto-recovery==0.3.3"
-=======
-    "bluetooth-auto-recovery==0.3.2",
-    "dbus-fast==1.4.0"
->>>>>>> 0f644331
   ],
   "codeowners": ["@bdraco"],
   "config_flow": true,
