--- conflicted
+++ resolved
@@ -20,10 +20,6 @@
     "bluetooth-auto-recovery==1.4.0",
     "bluetooth-data-tools==1.19.0",
     "dbus-fast==2.21.1",
-<<<<<<< HEAD
-    "habluetooth==2.7.0"
-=======
     "habluetooth==2.8.0"
->>>>>>> ed310639
   ]
 }