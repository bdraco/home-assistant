--- conflicted
+++ resolved
@@ -7,11 +7,7 @@
   "quality_scale": "internal",
   "requirements": [
     "bleak==0.18.0",
-<<<<<<< HEAD
-    "bleak-retry-connector==1.17.1",
-=======
     "bleak-retry-connector==1.17.2",
->>>>>>> 80d53167
     "bluetooth-adapters==0.5.1",
     "bluetooth-auto-recovery==0.3.3",
     "dbus-fast==1.7.0"
