"""Passive update processors for the Bluetooth integration."""
from __future__ import annotations

import dataclasses
from datetime import timedelta
from functools import cache
import logging
from typing import TYPE_CHECKING, Any, Generic, TypedDict, TypeVar, cast

from homeassistant import config_entries
from homeassistant.const import (
    ATTR_IDENTIFIERS,
    ATTR_NAME,
<<<<<<< HEAD
=======
    CONF_ENTITY_CATEGORY,
>>>>>>> 56257b7a
    EVENT_HOMEASSISTANT_STOP,
    EntityCategory,
)
from homeassistant.core import CALLBACK_TYPE, Event, HomeAssistant, callback
from homeassistant.helpers.entity import (
    DeviceInfo,
    Entity,
    EntityDescription,
)
from homeassistant.helpers.entity_platform import (
    async_get_current_platform,
)
from homeassistant.helpers.event import async_track_time_interval
from homeassistant.helpers.storage import Store
from homeassistant.util.enum import try_parse_enum

from .const import DOMAIN
from .update_coordinator import BasePassiveBluetoothCoordinator

if TYPE_CHECKING:
    from collections.abc import Callable

    from homeassistant.helpers.entity_platform import AddEntitiesCallback

    from .models import (
        BluetoothChange,
        BluetoothScanningMode,
        BluetoothServiceInfoBleak,
    )
<<<<<<< HEAD
=======

STORAGE_KEY = "bluetooth.passive_update_processor"
STORAGE_VERSION = 1
STORAGE_SAVE_INTERVAL = timedelta(minutes=15)
PASSIVE_UPDATE_PROCESSOR = "passive_update_processor"
_T = TypeVar("_T")
>>>>>>> 56257b7a


@dataclasses.dataclass(slots=True, frozen=True)
class PassiveBluetoothEntityKey:
    """Key for a passive bluetooth entity.

    Example:
    key: temperature
    device_id: outdoor_sensor_1
    """

    key: str
    device_id: str | None

    def to_string(self) -> str:
        """Convert the key to a string which can be used as JSON key."""
        return f"{self.key}___{self.device_id or ''}"

    @classmethod
    def from_string(cls, key: str) -> PassiveBluetoothEntityKey:
        """Convert a string (from JSON) to a key."""
        key, device_id = key.split("___")
        return cls(key, device_id or None)
<<<<<<< HEAD

=======
>>>>>>> 56257b7a


@dataclasses.dataclass(slots=True, frozen=False)
class PassiveBluetoothProcessorData:
    """Data for the passive bluetooth processor."""

    coordinators: set[PassiveBluetoothProcessorCoordinator]
    all_restore_data: dict[str, dict[str, RestoredPassiveBluetoothDataUpdate]]


class RestoredPassiveBluetoothDataUpdate(TypedDict):
    """Restored PassiveBluetoothDataUpdate."""

    devices: dict[str, DeviceInfo]
    entity_descriptions: dict[str, dict[str, Any]]
    entity_names: dict[str, str | None]
    entity_data: dict[str, Any]


# Fields do not change so we can cache the result
# of calling fields() on the dataclass
cached_fields = cache(dataclasses.fields)


def deserialize_entity_description(
    descriptions_class: type[EntityDescription], data: dict[str, Any]
) -> EntityDescription:
    """Deserialize an entity description."""
    result: dict[str, Any] = {}
    for field in cached_fields(descriptions_class):  # type: ignore[arg-type]
        field_name = field.name
        # It would be nice if field.type returned the actual
        # type instead of a str so we could avoid writing this
        # out, but it doesn't. If we end up using this in more
        # places we can add a `as_dict` and a `from_dict`
        # method to these classes
        if field_name == CONF_ENTITY_CATEGORY:
            value = try_parse_enum(EntityCategory, data.get(field_name))
        else:
            value = data.get(field_name)
        result[field_name] = value
    return descriptions_class(**result)


def serialize_entity_description(description: EntityDescription) -> dict[str, Any]:
    """Serialize an entity description."""
    as_dict = dataclasses.asdict(description)
    return {
        field.name: as_dict[field.name]
        for field in cached_fields(type(description))  # type: ignore[arg-type]
        if field.default != as_dict.get(field.name)
    }

STORAGE_KEY = "bluetooth.passive_update_processor"
STORAGE_SAVE_INTERVAL = timedelta(minutes=15)
PASSIVE_UPDATE_PROCESSOR = "passive_update_processor"


@dataclasses.dataclass(slots=True, frozen=False)
class PassiveBluetoothProcessorData:
    """Data for the passive bluetooth processor."""

    coordinators: set[PassiveBluetoothProcessorCoordinator] = dataclasses.field(
        default_factory=set
    )
    all_restore_data: dict[
        str, dict[str, RestoredPassiveBluetoothDataUpdate]
    ] = dataclasses.field(default_factory=dict)


class RestoredPassiveBluetoothDataUpdate(TypedDict):
    """Restored PassiveBluetoothDataUpdate."""

    devices: dict[str, DeviceInfo]
    entity_descriptions: dict[str, dict[str, Any]]
    entity_names: dict[str, str | None]
    entity_data: dict[str, Any]


# Fields do not change so we can cache the result
# of calling fields() on the dataclass
cached_fields = cache(dataclasses.fields)


def deserialize_entity_description(
    descriptions_class: type[EntityDescription], data: dict[str, Any]
) -> EntityDescription:
    """Deserialize an entity description."""
    result: dict[str, Any] = {}
    for field in cached_fields(descriptions_class):  # type: ignore[arg-type]
        field_name = field.name
        # It would be nice if field.type returned the actual
        # type instead of a str so we could avoid writing this
        # out, but it doesn't. If we end up using this in more
        # places we can add a `as_dict` and a `from_dict`
        # method to these classes
        if field_name == "entity_category":
            value = try_parse_enum(EntityCategory, data.get(field_name))
        else:
            value = data.get(field_name)
        result[field_name] = value
    return descriptions_class(**result)


def serialize_entity_description(description: EntityDescription) -> dict[str, Any]:
    """Serialize an entity description."""
    result: dict[str, Any] = dataclasses.asdict(description)
    for field in cached_fields(type(description)):  # type: ignore[arg-type]
        field_name = field.name
        if field.default == result.get(field_name):
            del result[field_name]
    return result


@dataclasses.dataclass(slots=True, frozen=True)
class PassiveBluetoothDataUpdate(Generic[_T]):
    """Generic bluetooth data."""

    devices: dict[str | None, DeviceInfo] = dataclasses.field(default_factory=dict)
    entity_descriptions: dict[
        PassiveBluetoothEntityKey, EntityDescription
    ] = dataclasses.field(default_factory=dict)
    entity_names: dict[PassiveBluetoothEntityKey, str | None] = dataclasses.field(
        default_factory=dict
    )
    entity_data: dict[PassiveBluetoothEntityKey, _T] = dataclasses.field(
        default_factory=dict
    )

    def update(self, new_data: PassiveBluetoothDataUpdate[_T]) -> None:
        """Update the data."""
        self.devices.update(new_data.devices)
        self.entity_descriptions.update(new_data.entity_descriptions)
        self.entity_data.update(new_data.entity_data)
        self.entity_names.update(new_data.entity_names)

    def async_get_restore_data(self) -> RestoredPassiveBluetoothDataUpdate:
        """Serialize restore data to storage."""
        return {
            "devices": {
                key or "": device_info for key, device_info in self.devices.items()
            },
            "entity_descriptions": {
                key.to_string(): serialize_entity_description(description)
                for key, description in self.entity_descriptions.items()
            },
            "entity_names": {
                key.to_string(): name for key, name in self.entity_names.items()
            },
            "entity_data": {
                key.to_string(): data for key, data in self.entity_data.items()
            },
        }

    @callback
    def async_set_restore_data(
        self,
        restore_data: RestoredPassiveBluetoothDataUpdate,
        entity_description_class: type[EntityDescription],
    ) -> None:
        """Set the restored data from storage."""
        self.devices.update(
            {
                key or None: device_info
                for key, device_info in restore_data["devices"].items()
            }
        )
        self.entity_descriptions.update(
            {
                PassiveBluetoothEntityKey.from_string(
                    key
                ): deserialize_entity_description(entity_description_class, description)
                for key, description in restore_data["entity_descriptions"].items()
                if description
            }
        )
        self.entity_names.update(
            {
                PassiveBluetoothEntityKey.from_string(key): name
                for key, name in restore_data["entity_names"].items()
            }
        )
        self.entity_data.update(
            {
                PassiveBluetoothEntityKey.from_string(key): cast(_T, data)
                for key, data in restore_data["entity_data"].items()
            }
        )


def async_register_coordinator_for_restore(
    hass: HomeAssistant, coordinator: PassiveBluetoothProcessorCoordinator
) -> CALLBACK_TYPE:
    """Register a coordinator to have its processors data restored."""
    data: PassiveBluetoothProcessorData = hass.data[PASSIVE_UPDATE_PROCESSOR]
<<<<<<< HEAD
    data.coordinators.add(coordinator)
=======
    coordinators = data.coordinators
    coordinators.add(coordinator)
>>>>>>> 56257b7a
    if restore_key := coordinator.restore_key:
        coordinator.restore_data = data.all_restore_data.setdefault(restore_key, {})

    @callback
    def _unregister_coordinator_for_restore() -> None:
        """Unregister a coordinator."""
<<<<<<< HEAD
        data.coordinators.remove(coordinator)
=======
        coordinators.remove(coordinator)
>>>>>>> 56257b7a

    return _unregister_coordinator_for_restore


async def async_setup(hass: HomeAssistant) -> None:
    """Set up the passive update processor coordinators."""
<<<<<<< HEAD
    data = PassiveBluetoothProcessorData()
    hass.data[PASSIVE_UPDATE_PROCESSOR] = data
    storage: Store[dict[str, dict[str, RestoredPassiveBluetoothDataUpdate]]] = Store(
        hass, 1, STORAGE_KEY
    )
    if restore_data := await storage.async_load():
        data.all_restore_data = restore_data
    coordinators = data.coordinators
=======
    storage: Store[dict[str, dict[str, RestoredPassiveBluetoothDataUpdate]]] = Store(
        hass, STORAGE_VERSION, STORAGE_KEY
    )
    coordinators: set[PassiveBluetoothProcessorCoordinator] = set()
    all_restore_data: dict[str, dict[str, RestoredPassiveBluetoothDataUpdate]] = (
        await storage.async_load() or {}
    )
    hass.data[PASSIVE_UPDATE_PROCESSOR] = PassiveBluetoothProcessorData(
        coordinators, all_restore_data
    )
>>>>>>> 56257b7a

    async def _async_save_processor_data(_: Any) -> None:
        """Save the processor data."""
        await storage.async_save(
            {
                coordinator.restore_key: coordinator.async_get_restore_data()
                for coordinator in coordinators
                if coordinator.restore_key
            }
        )

    cancel_interval = async_track_time_interval(
        hass, _async_save_processor_data, STORAGE_SAVE_INTERVAL
    )

    async def _async_save_processor_data_at_stop(_event: Event) -> None:
        """Save the processor data at shutdown."""
        cancel_interval()
        await _async_save_processor_data(None)

    hass.bus.async_listen_once(
        EVENT_HOMEASSISTANT_STOP, _async_save_processor_data_at_stop
    )


class PassiveBluetoothProcessorCoordinator(
    Generic[_T], BasePassiveBluetoothCoordinator
):
    """Passive bluetooth processor coordinator for bluetooth advertisements.

    The coordinator is responsible for dispatching the bluetooth data,
    to each processor, and tracking devices.

    The update_method should return the data that is dispatched to each processor.
    This is normally a parsed form of the data, but you can just forward the
    BluetoothServiceInfoBleak if needed.
    """

    def __init__(
        self,
        hass: HomeAssistant,
        logger: logging.Logger,
        address: str,
        mode: BluetoothScanningMode,
        update_method: Callable[[BluetoothServiceInfoBleak], _T],
        connectable: bool = False,
    ) -> None:
        """Initialize the coordinator."""
        super().__init__(hass, logger, address, mode, connectable)
        self._processors: list[PassiveBluetoothDataProcessor] = []
        self._update_method = update_method
        self.last_update_success = True
        self.restore_data: dict[str, RestoredPassiveBluetoothDataUpdate] = {}
        self.restore_key = None
        if config_entry := config_entries.current_entry.get():
            self.restore_key = config_entry.entry_id
        self._on_stop.append(async_register_coordinator_for_restore(self.hass, self))

    @property
    def available(self) -> bool:
        """Return if the device is available."""
        return super().available and self.last_update_success

    @callback
    def async_get_restore_data(
        self,
    ) -> dict[str, RestoredPassiveBluetoothDataUpdate]:
        """Generate the restore data."""
        return {
            processor.restore_key: processor.data.async_get_restore_data()
            for processor in self._processors
            if processor.restore_key
        }

    @callback
    def async_register_processor(
        self,
        processor: PassiveBluetoothDataProcessor,
        entity_description_class: type[EntityDescription] | None = None,
    ) -> Callable[[], None]:
        """Register a processor that subscribes to updates."""

        # entity_description_class will become mandatory
        # in the future, but is optional for now to allow
        # for a transition period.
        processor.async_register_coordinator(self, entity_description_class)

        @callback
        def remove_processor() -> None:
            """Remove a processor."""
            # Save the data before removing the processor
            # so if they reload its still there
            if restore_key := processor.restore_key:
                self.restore_data[restore_key] = processor.data.async_get_restore_data()

            self._processors.remove(processor)

        self._processors.append(processor)
        return remove_processor

    @callback
    def _async_handle_unavailable(
        self, service_info: BluetoothServiceInfoBleak
    ) -> None:
        """Handle the device going unavailable."""
        super()._async_handle_unavailable(service_info)
        for processor in self._processors:
            processor.async_handle_unavailable()

    @callback
    def _async_handle_bluetooth_event(
        self,
        service_info: BluetoothServiceInfoBleak,
        change: BluetoothChange,
    ) -> None:
        """Handle a Bluetooth event."""
        super()._async_handle_bluetooth_event(service_info, change)
        if self.hass.is_stopping:
            return

        try:
            update = self._update_method(service_info)
        except Exception as err:  # pylint: disable=broad-except
            self.last_update_success = False
            self.logger.exception(
                "Unexpected error updating %s data: %s", self.name, err
            )
            return

        if not self.last_update_success:
            self.last_update_success = True
            self.logger.info("Coordinator %s recovered", self.name)

        for processor in self._processors:
            processor.async_handle_update(update)


_PassiveBluetoothDataProcessorT = TypeVar(
    "_PassiveBluetoothDataProcessorT",
    bound="PassiveBluetoothDataProcessor[Any]",
)


class PassiveBluetoothDataProcessor(Generic[_T]):
    """Passive bluetooth data processor for bluetooth advertisements.

    The processor is responsible for keeping track of the bluetooth data
    and updating subscribers.

    The update_method must return a PassiveBluetoothDataUpdate object. Callers
    are responsible for formatting the data returned from their parser into
    the appropriate format.

    The processor will call the update_method every time the bluetooth device
    receives a new advertisement data from the coordinator with the data
    returned by the update_method of the coordinator.

    As the size of each advertisement is limited, the update_method should
    return a PassiveBluetoothDataUpdate object that contains only data that
    should be updated. The coordinator will then dispatch subscribers based
    on the data in the PassiveBluetoothDataUpdate object. The accumulated data
    is available in the devices, entity_data, and entity_descriptions attributes.
    """

    coordinator: PassiveBluetoothProcessorCoordinator
<<<<<<< HEAD
    data: PassiveBluetoothDataUpdate[_T] = PassiveBluetoothDataUpdate()
=======
    data: PassiveBluetoothDataUpdate[_T]
>>>>>>> 56257b7a
    entity_names: dict[PassiveBluetoothEntityKey, str | None]
    entity_data: dict[PassiveBluetoothEntityKey, _T]
    entity_descriptions: dict[PassiveBluetoothEntityKey, EntityDescription]
    devices: dict[str | None, DeviceInfo]
    restore_key: str | None

    def __init__(
        self,
        update_method: Callable[[_T], PassiveBluetoothDataUpdate[_T]],
        restore_key: str | None = None,
    ) -> None:
        """Initialize the coordinator."""
        try:
            self.restore_key = restore_key or async_get_current_platform().domain
        except RuntimeError:
            self.restore_key = None
        self._listeners: list[
            Callable[[PassiveBluetoothDataUpdate[_T] | None], None]
        ] = []
        self._entity_key_listeners: dict[
            PassiveBluetoothEntityKey,
            list[Callable[[PassiveBluetoothDataUpdate[_T] | None], None]],
        ] = {}
        self.update_method = update_method
        self.last_update_success = True

    @callback
    def async_register_coordinator(
        self,
        coordinator: PassiveBluetoothProcessorCoordinator,
        entity_description_class: type[EntityDescription] | None,
    ) -> None:
        """Register a coordinator."""
        self.coordinator = coordinator
<<<<<<< HEAD
        data: PassiveBluetoothDataUpdate[_T] = PassiveBluetoothDataUpdate()
        self.data = data
=======
        self.data = PassiveBluetoothDataUpdate()
        data = self.data
>>>>>>> 56257b7a
        # These attributes to access the data in
        # self.data are for backwards compatibility.
        self.entity_names = data.entity_names
        self.entity_data = data.entity_data
        self.entity_descriptions = data.entity_descriptions
        self.devices = data.devices
        if (
            entity_description_class
            and (restore_key := self.restore_key)
            and (restore_data := coordinator.restore_data)
            and (restored_processor_data := restore_data.get(restore_key))
        ):
            data.async_set_restore_data(
                restored_processor_data,
                entity_description_class,
            )
            self.async_update_listeners(data)

    @property
    def available(self) -> bool:
        """Return if the device is available."""
        return self.coordinator.available and self.last_update_success

    @callback
    def async_handle_unavailable(self) -> None:
        """Handle the device going unavailable."""
        self.async_update_listeners(None)

    @callback
    def async_add_entities_listener(
        self,
        entity_class: type[PassiveBluetoothProcessorEntity],
        async_add_entities: AddEntitiesCallback,
    ) -> Callable[[], None]:
        """Add a listener for new entities."""
        created: set[PassiveBluetoothEntityKey] = set()

        @callback
        def _async_add_or_update_entities(
            data: PassiveBluetoothDataUpdate[_T] | None,
        ) -> None:
            """Listen for new entities."""
            if data is None:
                return
            entities: list[PassiveBluetoothProcessorEntity] = []
            for entity_key, description in data.entity_descriptions.items():
                if entity_key not in created:
                    entities.append(entity_class(self, entity_key, description))
                    created.add(entity_key)
            if entities:
                async_add_entities(entities)

        return self.async_add_listener(_async_add_or_update_entities)

    @callback
    def async_add_listener(
        self,
        update_callback: Callable[[PassiveBluetoothDataUpdate[_T] | None], None],
    ) -> Callable[[], None]:
        """Listen for all updates."""

        @callback
        def remove_listener() -> None:
            """Remove update listener."""
            self._listeners.remove(update_callback)

        self._listeners.append(update_callback)
        return remove_listener

    @callback
    def async_add_entity_key_listener(
        self,
        update_callback: Callable[[PassiveBluetoothDataUpdate[_T] | None], None],
        entity_key: PassiveBluetoothEntityKey,
    ) -> Callable[[], None]:
        """Listen for updates by device key."""

        @callback
        def remove_listener() -> None:
            """Remove update listener."""
            self._entity_key_listeners[entity_key].remove(update_callback)
            if not self._entity_key_listeners[entity_key]:
                del self._entity_key_listeners[entity_key]

        self._entity_key_listeners.setdefault(entity_key, []).append(update_callback)
        return remove_listener

    @callback
    def async_update_listeners(
        self, data: PassiveBluetoothDataUpdate[_T] | None
    ) -> None:
        """Update all registered listeners."""
        # Dispatch to listeners without a filter key
        for update_callback in self._listeners:
            update_callback(data)

        # Dispatch to listeners with a filter key
        for listeners in self._entity_key_listeners.values():
            for update_callback in listeners:
                update_callback(data)

    @callback
    def async_handle_update(self, update: _T) -> None:
        """Handle a Bluetooth event."""
        try:
            new_data = self.update_method(update)
        except Exception as err:  # pylint: disable=broad-except
            self.last_update_success = False
            self.coordinator.logger.exception(
                "Unexpected error updating %s data: %s", self.coordinator.name, err
            )
            return

        if not isinstance(new_data, PassiveBluetoothDataUpdate):
            self.last_update_success = False  # type: ignore[unreachable]
            raise TypeError(
                f"The update_method for {self.coordinator.name} returned"
                f" {new_data} instead of a PassiveBluetoothDataUpdate"
            )

        if not self.last_update_success:
            self.last_update_success = True
            self.coordinator.logger.info(
                "Processing %s data recovered", self.coordinator.name
            )

        self.data.update(new_data)
        self.async_update_listeners(new_data)


class PassiveBluetoothProcessorEntity(Entity, Generic[_PassiveBluetoothDataProcessorT]):
    """A class for entities using PassiveBluetoothDataProcessor."""

    _attr_has_entity_name = True
    _attr_should_poll = False

    def __init__(
        self,
        processor: _PassiveBluetoothDataProcessorT,
        entity_key: PassiveBluetoothEntityKey,
        description: EntityDescription,
        context: Any = None,
    ) -> None:
        """Create the entity with a PassiveBluetoothDataProcessor."""
        self.entity_description = description
        self.entity_key = entity_key
        self.processor = processor
        self.processor_context = context
        address = processor.coordinator.address
        device_id = entity_key.device_id
        devices = processor.devices
        key = entity_key.key
        if device_id in devices:
            base_device_info = devices[device_id]
        else:
            base_device_info = DeviceInfo({})
        if device_id:
            self._attr_device_info = base_device_info | DeviceInfo(
                {ATTR_IDENTIFIERS: {(DOMAIN, f"{address}-{device_id}")}}
            )
            self._attr_unique_id = f"{address}-{key}-{device_id}"
        else:
            self._attr_device_info = base_device_info | DeviceInfo(
                {ATTR_IDENTIFIERS: {(DOMAIN, address)}}
            )
            self._attr_unique_id = f"{address}-{key}"
        if ATTR_NAME not in self._attr_device_info:
            self._attr_device_info[ATTR_NAME] = self.processor.coordinator.name
        self._attr_name = processor.entity_names.get(entity_key)

    @property
    def available(self) -> bool:
        """Return if entity is available."""
        return self.processor.available

    async def async_added_to_hass(self) -> None:
        """When entity is added to hass."""
        await super().async_added_to_hass()
        self.async_on_remove(
            self.processor.async_add_entity_key_listener(
                self._handle_processor_update, self.entity_key
            )
        )

    @callback
    def _handle_processor_update(
        self, new_data: PassiveBluetoothDataUpdate | None
    ) -> None:
        """Handle updated data from the processor."""
        self.async_write_ha_state()<|MERGE_RESOLUTION|>--- conflicted
+++ resolved
@@ -11,10 +11,7 @@
 from homeassistant.const import (
     ATTR_IDENTIFIERS,
     ATTR_NAME,
-<<<<<<< HEAD
-=======
     CONF_ENTITY_CATEGORY,
->>>>>>> 56257b7a
     EVENT_HOMEASSISTANT_STOP,
     EntityCategory,
 )
@@ -44,15 +41,12 @@
         BluetoothScanningMode,
         BluetoothServiceInfoBleak,
     )
-<<<<<<< HEAD
-=======
 
 STORAGE_KEY = "bluetooth.passive_update_processor"
 STORAGE_VERSION = 1
 STORAGE_SAVE_INTERVAL = timedelta(minutes=15)
 PASSIVE_UPDATE_PROCESSOR = "passive_update_processor"
 _T = TypeVar("_T")
->>>>>>> 56257b7a
 
 
 @dataclasses.dataclass(slots=True, frozen=True)
@@ -76,10 +70,6 @@
         """Convert a string (from JSON) to a key."""
         key, device_id = key.split("___")
         return cls(key, device_id or None)
-<<<<<<< HEAD
-
-=======
->>>>>>> 56257b7a
 
 
 @dataclasses.dataclass(slots=True, frozen=False)
@@ -132,66 +122,6 @@
         for field in cached_fields(type(description))  # type: ignore[arg-type]
         if field.default != as_dict.get(field.name)
     }
-
-STORAGE_KEY = "bluetooth.passive_update_processor"
-STORAGE_SAVE_INTERVAL = timedelta(minutes=15)
-PASSIVE_UPDATE_PROCESSOR = "passive_update_processor"
-
-
-@dataclasses.dataclass(slots=True, frozen=False)
-class PassiveBluetoothProcessorData:
-    """Data for the passive bluetooth processor."""
-
-    coordinators: set[PassiveBluetoothProcessorCoordinator] = dataclasses.field(
-        default_factory=set
-    )
-    all_restore_data: dict[
-        str, dict[str, RestoredPassiveBluetoothDataUpdate]
-    ] = dataclasses.field(default_factory=dict)
-
-
-class RestoredPassiveBluetoothDataUpdate(TypedDict):
-    """Restored PassiveBluetoothDataUpdate."""
-
-    devices: dict[str, DeviceInfo]
-    entity_descriptions: dict[str, dict[str, Any]]
-    entity_names: dict[str, str | None]
-    entity_data: dict[str, Any]
-
-
-# Fields do not change so we can cache the result
-# of calling fields() on the dataclass
-cached_fields = cache(dataclasses.fields)
-
-
-def deserialize_entity_description(
-    descriptions_class: type[EntityDescription], data: dict[str, Any]
-) -> EntityDescription:
-    """Deserialize an entity description."""
-    result: dict[str, Any] = {}
-    for field in cached_fields(descriptions_class):  # type: ignore[arg-type]
-        field_name = field.name
-        # It would be nice if field.type returned the actual
-        # type instead of a str so we could avoid writing this
-        # out, but it doesn't. If we end up using this in more
-        # places we can add a `as_dict` and a `from_dict`
-        # method to these classes
-        if field_name == "entity_category":
-            value = try_parse_enum(EntityCategory, data.get(field_name))
-        else:
-            value = data.get(field_name)
-        result[field_name] = value
-    return descriptions_class(**result)
-
-
-def serialize_entity_description(description: EntityDescription) -> dict[str, Any]:
-    """Serialize an entity description."""
-    result: dict[str, Any] = dataclasses.asdict(description)
-    for field in cached_fields(type(description)):  # type: ignore[arg-type]
-        field_name = field.name
-        if field.default == result.get(field_name):
-            del result[field_name]
-    return result
 
 
 @dataclasses.dataclass(slots=True, frozen=True)
@@ -275,39 +205,21 @@
 ) -> CALLBACK_TYPE:
     """Register a coordinator to have its processors data restored."""
     data: PassiveBluetoothProcessorData = hass.data[PASSIVE_UPDATE_PROCESSOR]
-<<<<<<< HEAD
-    data.coordinators.add(coordinator)
-=======
     coordinators = data.coordinators
     coordinators.add(coordinator)
->>>>>>> 56257b7a
     if restore_key := coordinator.restore_key:
         coordinator.restore_data = data.all_restore_data.setdefault(restore_key, {})
 
     @callback
     def _unregister_coordinator_for_restore() -> None:
         """Unregister a coordinator."""
-<<<<<<< HEAD
-        data.coordinators.remove(coordinator)
-=======
         coordinators.remove(coordinator)
->>>>>>> 56257b7a
 
     return _unregister_coordinator_for_restore
 
 
 async def async_setup(hass: HomeAssistant) -> None:
     """Set up the passive update processor coordinators."""
-<<<<<<< HEAD
-    data = PassiveBluetoothProcessorData()
-    hass.data[PASSIVE_UPDATE_PROCESSOR] = data
-    storage: Store[dict[str, dict[str, RestoredPassiveBluetoothDataUpdate]]] = Store(
-        hass, 1, STORAGE_KEY
-    )
-    if restore_data := await storage.async_load():
-        data.all_restore_data = restore_data
-    coordinators = data.coordinators
-=======
     storage: Store[dict[str, dict[str, RestoredPassiveBluetoothDataUpdate]]] = Store(
         hass, STORAGE_VERSION, STORAGE_KEY
     )
@@ -318,7 +230,6 @@
     hass.data[PASSIVE_UPDATE_PROCESSOR] = PassiveBluetoothProcessorData(
         coordinators, all_restore_data
     )
->>>>>>> 56257b7a
 
     async def _async_save_processor_data(_: Any) -> None:
         """Save the processor data."""
@@ -484,11 +395,7 @@
     """
 
     coordinator: PassiveBluetoothProcessorCoordinator
-<<<<<<< HEAD
-    data: PassiveBluetoothDataUpdate[_T] = PassiveBluetoothDataUpdate()
-=======
     data: PassiveBluetoothDataUpdate[_T]
->>>>>>> 56257b7a
     entity_names: dict[PassiveBluetoothEntityKey, str | None]
     entity_data: dict[PassiveBluetoothEntityKey, _T]
     entity_descriptions: dict[PassiveBluetoothEntityKey, EntityDescription]
@@ -523,13 +430,8 @@
     ) -> None:
         """Register a coordinator."""
         self.coordinator = coordinator
-<<<<<<< HEAD
-        data: PassiveBluetoothDataUpdate[_T] = PassiveBluetoothDataUpdate()
-        self.data = data
-=======
         self.data = PassiveBluetoothDataUpdate()
         data = self.data
->>>>>>> 56257b7a
         # These attributes to access the data in
         # self.data are for backwards compatibility.
         self.entity_names = data.entity_names
