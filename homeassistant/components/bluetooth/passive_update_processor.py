--- conflicted
+++ resolved
@@ -645,14 +645,10 @@
             self._attr_unique_id = f"{address}-{key}"
         if ATTR_NAME not in self._attr_device_info:
             self._attr_device_info[ATTR_NAME] = self.processor.coordinator.name
-<<<<<<< HEAD
+        if device_id is None:
+            self._attr_device_info[ATTR_CONNECTIONS] = {(CONNECTION_BLUETOOTH, address)}
         if processor.entity_names.get(entity_key) is not None:
             self._attr_name = processor.entity_names[entity_key]
-=======
-        if device_id is None:
-            self._attr_device_info[ATTR_CONNECTIONS] = {(CONNECTION_BLUETOOTH, address)}
-        self._attr_name = processor.entity_names.get(entity_key)
->>>>>>> 837f34c4
 
     @property
     def available(self) -> bool:
