"""Passive update processors for the Bluetooth integration."""
from __future__ import annotations

import dataclasses
from datetime import timedelta
from functools import cache
import logging
from typing import TYPE_CHECKING, Any, Generic, TypedDict, TypeVar, cast

from homeassistant import config_entries
from homeassistant.const import (
    ATTR_IDENTIFIERS,
    ATTR_NAME,
    CONF_ENTITY_CATEGORY,
    EVENT_HOMEASSISTANT_STOP,
    EntityCategory,
)
from homeassistant.core import CALLBACK_TYPE, Event, HomeAssistant, callback
from homeassistant.helpers.device_registry import DeviceInfo
from homeassistant.helpers.entity import Entity, EntityDescription
from homeassistant.helpers.entity_platform import async_get_current_platform
from homeassistant.helpers.event import async_track_time_interval
from homeassistant.helpers.storage import Store
from homeassistant.util.enum import try_parse_enum

from .const import DOMAIN
from .update_coordinator import BasePassiveBluetoothCoordinator

if TYPE_CHECKING:
    from collections.abc import Callable

    from homeassistant.helpers.entity_platform import AddEntitiesCallback

    from .models import (
        BluetoothChange,
        BluetoothScanningMode,
        BluetoothServiceInfoBleak,
    )

STORAGE_KEY = "bluetooth.passive_update_processor"
STORAGE_VERSION = 1
STORAGE_SAVE_INTERVAL = timedelta(minutes=15)
PASSIVE_UPDATE_PROCESSOR = "passive_update_processor"
_T = TypeVar("_T")


@dataclasses.dataclass(slots=True, frozen=True)
class PassiveBluetoothEntityKey:
    """Key for a passive bluetooth entity.

    Example:
    key: temperature
    device_id: outdoor_sensor_1
    """

    key: str
    device_id: str | None

    def to_string(self) -> str:
        """Convert the key to a string which can be used as JSON key."""
        return f"{self.key}___{self.device_id or ''}"

    @classmethod
    def from_string(cls, key: str) -> PassiveBluetoothEntityKey:
        """Convert a string (from JSON) to a key."""
        key, device_id = key.split("___")
        return cls(key, device_id or None)


@dataclasses.dataclass(slots=True, frozen=False)
class PassiveBluetoothProcessorData:
    """Data for the passive bluetooth processor."""

    coordinators: set[PassiveBluetoothProcessorCoordinator]
    all_restore_data: dict[str, dict[str, RestoredPassiveBluetoothDataUpdate]]


class RestoredPassiveBluetoothDataUpdate(TypedDict):
    """Restored PassiveBluetoothDataUpdate."""

    devices: dict[str, DeviceInfo]
    entity_descriptions: dict[str, dict[str, Any]]
    entity_names: dict[str, str | None]
    entity_data: dict[str, Any]


# Fields do not change so we can cache the result
# of calling fields() on the dataclass
cached_fields = cache(dataclasses.fields)


def deserialize_entity_description(
    descriptions_class: type[EntityDescription], data: dict[str, Any]
) -> EntityDescription:
    """Deserialize an entity description."""
    result: dict[str, Any] = {}
    for field in cached_fields(descriptions_class):  # type: ignore[arg-type]
        field_name = field.name
        # It would be nice if field.type returned the actual
        # type instead of a str so we could avoid writing this
        # out, but it doesn't. If we end up using this in more
        # places we can add a `as_dict` and a `from_dict`
        # method to these classes
        if field_name == CONF_ENTITY_CATEGORY:
            value = try_parse_enum(EntityCategory, data.get(field_name))
        else:
            value = data.get(field_name)
        result[field_name] = value
    return descriptions_class(**result)


def serialize_entity_description(description: EntityDescription) -> dict[str, Any]:
    """Serialize an entity description."""
    as_dict = dataclasses.asdict(description)
    return {
        field.name: as_dict[field.name]
        for field in cached_fields(type(description))  # type: ignore[arg-type]
        if field.default != as_dict.get(field.name)
    }


@dataclasses.dataclass(slots=True, frozen=True)
class PassiveBluetoothDataUpdate(Generic[_T]):
    """Generic bluetooth data."""

    devices: dict[str | None, DeviceInfo] = dataclasses.field(default_factory=dict)
    entity_descriptions: dict[
        PassiveBluetoothEntityKey, EntityDescription
    ] = dataclasses.field(default_factory=dict)
    entity_names: dict[PassiveBluetoothEntityKey, str | None] = dataclasses.field(
        default_factory=dict
    )
    entity_data: dict[PassiveBluetoothEntityKey, _T] = dataclasses.field(
        default_factory=dict
    )

    def update(self, new_data: PassiveBluetoothDataUpdate[_T]) -> None:
        """Update the data."""
        self.devices.update(new_data.devices)
        self.entity_descriptions.update(new_data.entity_descriptions)
        self.entity_data.update(new_data.entity_data)
        self.entity_names.update(new_data.entity_names)

    def async_get_restore_data(self) -> RestoredPassiveBluetoothDataUpdate:
        """Serialize restore data to storage."""
        return {
            "devices": {
                key or "": device_info for key, device_info in self.devices.items()
            },
            "entity_descriptions": {
                key.to_string(): serialize_entity_description(description)
                for key, description in self.entity_descriptions.items()
            },
            "entity_names": {
                key.to_string(): name for key, name in self.entity_names.items()
            },
            "entity_data": {
                key.to_string(): data for key, data in self.entity_data.items()
            },
        }

    @callback
    def async_set_restore_data(
        self,
        restore_data: RestoredPassiveBluetoothDataUpdate,
        entity_description_class: type[EntityDescription],
    ) -> None:
        """Set the restored data from storage."""
        self.devices.update(
            {
                key or None: device_info
                for key, device_info in restore_data["devices"].items()
            }
        )
        self.entity_descriptions.update(
            {
                PassiveBluetoothEntityKey.from_string(
                    key
                ): deserialize_entity_description(entity_description_class, description)
                for key, description in restore_data["entity_descriptions"].items()
                if description
            }
        )
        self.entity_names.update(
            {
                PassiveBluetoothEntityKey.from_string(key): name
                for key, name in restore_data["entity_names"].items()
            }
        )
        self.entity_data.update(
            {
                PassiveBluetoothEntityKey.from_string(key): cast(_T, data)
                for key, data in restore_data["entity_data"].items()
            }
        )


def async_register_coordinator_for_restore(
    hass: HomeAssistant, coordinator: PassiveBluetoothProcessorCoordinator
) -> CALLBACK_TYPE:
    """Register a coordinator to have its processors data restored."""
    data: PassiveBluetoothProcessorData = hass.data[PASSIVE_UPDATE_PROCESSOR]
    coordinators = data.coordinators
    coordinators.add(coordinator)
    if restore_key := coordinator.restore_key:
        coordinator.restore_data = data.all_restore_data.setdefault(restore_key, {})

    @callback
    def _unregister_coordinator_for_restore() -> None:
        """Unregister a coordinator."""
        coordinators.remove(coordinator)

    return _unregister_coordinator_for_restore


async def async_setup(hass: HomeAssistant) -> None:
    """Set up the passive update processor coordinators."""
    storage: Store[dict[str, dict[str, RestoredPassiveBluetoothDataUpdate]]] = Store(
        hass, STORAGE_VERSION, STORAGE_KEY
    )
    coordinators: set[PassiveBluetoothProcessorCoordinator] = set()
    all_restore_data: dict[str, dict[str, RestoredPassiveBluetoothDataUpdate]] = (
        await storage.async_load() or {}
    )
    hass.data[PASSIVE_UPDATE_PROCESSOR] = PassiveBluetoothProcessorData(
        coordinators, all_restore_data
    )

    async def _async_save_processor_data(_: Any) -> None:
        """Save the processor data."""
        await storage.async_save(
            {
                coordinator.restore_key: coordinator.async_get_restore_data()
                for coordinator in coordinators
                if coordinator.restore_key
            }
        )

    cancel_interval = async_track_time_interval(
        hass, _async_save_processor_data, STORAGE_SAVE_INTERVAL
    )

    async def _async_save_processor_data_at_stop(_event: Event) -> None:
        """Save the processor data at shutdown."""
        cancel_interval()
        await _async_save_processor_data(None)

    hass.bus.async_listen_once(
        EVENT_HOMEASSISTANT_STOP, _async_save_processor_data_at_stop
    )


class PassiveBluetoothProcessorCoordinator(
    Generic[_T], BasePassiveBluetoothCoordinator
):
    """Passive bluetooth processor coordinator for bluetooth advertisements.

    The coordinator is responsible for dispatching the bluetooth data,
    to each processor, and tracking devices.

    The update_method should return the data that is dispatched to each processor.
    This is normally a parsed form of the data, but you can just forward the
    BluetoothServiceInfoBleak if needed.
    """

    def __init__(
        self,
        hass: HomeAssistant,
        logger: logging.Logger,
        address: str,
        mode: BluetoothScanningMode,
        update_method: Callable[[BluetoothServiceInfoBleak], _T],
        connectable: bool = False,
    ) -> None:
        """Initialize the coordinator."""
        super().__init__(hass, logger, address, mode, connectable)
        self._processors: list[PassiveBluetoothDataProcessor] = []
        self._update_method = update_method
        self.last_update_success = True
        self.restore_data: dict[str, RestoredPassiveBluetoothDataUpdate] = {}
        self.restore_key = None
        if config_entry := config_entries.current_entry.get():
            self.restore_key = config_entry.entry_id
        self._on_stop.append(async_register_coordinator_for_restore(self.hass, self))

    @property
    def available(self) -> bool:
        """Return if the device is available."""
        return super().available and self.last_update_success

    @callback
    def async_get_restore_data(
        self,
    ) -> dict[str, RestoredPassiveBluetoothDataUpdate]:
        """Generate the restore data."""
        return {
            processor.restore_key: processor.data.async_get_restore_data()
            for processor in self._processors
            if processor.restore_key
        }

    @callback
    def async_register_processor(
        self,
        processor: PassiveBluetoothDataProcessor,
        entity_description_class: type[EntityDescription] | None = None,
    ) -> Callable[[], None]:
        """Register a processor that subscribes to updates."""

        # entity_description_class will become mandatory
        # in the future, but is optional for now to allow
        # for a transition period.
        processor.async_register_coordinator(self, entity_description_class)

        @callback
        def remove_processor() -> None:
            """Remove a processor."""
            # Save the data before removing the processor
            # so if they reload its still there
            if restore_key := processor.restore_key:
                self.restore_data[restore_key] = processor.data.async_get_restore_data()

            self._processors.remove(processor)

        self._processors.append(processor)
        return remove_processor

    @callback
    def _async_handle_unavailable(
        self, service_info: BluetoothServiceInfoBleak
    ) -> None:
        """Handle the device going unavailable."""
        super()._async_handle_unavailable(service_info)
        for processor in self._processors:
            processor.async_handle_unavailable()

    @callback
    def _async_handle_bluetooth_event(
        self,
        service_info: BluetoothServiceInfoBleak,
        change: BluetoothChange,
    ) -> None:
        """Handle a Bluetooth event."""
<<<<<<< HEAD
=======
        was_available = self._available
        self._available = True
        super()._async_handle_bluetooth_event(service_info, change)
>>>>>>> c43f04ce
        if self.hass.is_stopping:
            return

        try:
            update = self._update_method(service_info)
        except Exception as err:  # pylint: disable=broad-except
            self.last_update_success = False
            self.logger.exception(
                "Unexpected error updating %s data: %s", self.name, err
            )
            return

        if not self.last_update_success:
            self.last_update_success = True
            self.logger.info("Coordinator %s recovered", self.name)

        for processor in self._processors:
            processor.async_handle_update(update, was_available)


_PassiveBluetoothDataProcessorT = TypeVar(
    "_PassiveBluetoothDataProcessorT",
    bound="PassiveBluetoothDataProcessor[Any]",
)


class PassiveBluetoothDataProcessor(Generic[_T]):
    """Passive bluetooth data processor for bluetooth advertisements.

    The processor is responsible for keeping track of the bluetooth data
    and updating subscribers.

    The update_method must return a PassiveBluetoothDataUpdate object. Callers
    are responsible for formatting the data returned from their parser into
    the appropriate format.

    The processor will call the update_method every time the bluetooth device
    receives a new advertisement data from the coordinator with the data
    returned by the update_method of the coordinator.

    As the size of each advertisement is limited, the update_method should
    return a PassiveBluetoothDataUpdate object that contains only data that
    should be updated. The coordinator will then dispatch subscribers based
    on the data in the PassiveBluetoothDataUpdate object. The accumulated data
    is available in the devices, entity_data, and entity_descriptions attributes.
    """

    coordinator: PassiveBluetoothProcessorCoordinator
    data: PassiveBluetoothDataUpdate[_T]
    entity_names: dict[PassiveBluetoothEntityKey, str | None]
    entity_data: dict[PassiveBluetoothEntityKey, _T]
    entity_descriptions: dict[PassiveBluetoothEntityKey, EntityDescription]
    devices: dict[str | None, DeviceInfo]
    restore_key: str | None

    def __init__(
        self,
        update_method: Callable[[_T], PassiveBluetoothDataUpdate[_T]],
        restore_key: str | None = None,
    ) -> None:
        """Initialize the coordinator."""
        try:
            self.restore_key = restore_key or async_get_current_platform().domain
        except RuntimeError:
            self.restore_key = None
        self._listeners: list[
            Callable[[PassiveBluetoothDataUpdate[_T] | None], None]
        ] = []
        self._entity_key_listeners: dict[
            PassiveBluetoothEntityKey,
            list[Callable[[PassiveBluetoothDataUpdate[_T] | None], None]],
        ] = {}
        self.update_method = update_method
        self.last_update_success = True

    @callback
    def async_register_coordinator(
        self,
        coordinator: PassiveBluetoothProcessorCoordinator,
        entity_description_class: type[EntityDescription] | None,
    ) -> None:
        """Register a coordinator."""
        self.coordinator = coordinator
        self.data = PassiveBluetoothDataUpdate()
        data = self.data
        # These attributes to access the data in
        # self.data are for backwards compatibility.
        self.entity_names = data.entity_names
        self.entity_data = data.entity_data
        self.entity_descriptions = data.entity_descriptions
        self.devices = data.devices
        if (
            entity_description_class
            and (restore_key := self.restore_key)
            and (restore_data := coordinator.restore_data)
            and (restored_processor_data := restore_data.get(restore_key))
        ):
            data.async_set_restore_data(
                restored_processor_data,
                entity_description_class,
            )
            self.async_update_listeners(data)

    @property
    def available(self) -> bool:
        """Return if the device is available."""
        return self.coordinator.available and self.last_update_success

    @callback
    def async_handle_unavailable(self) -> None:
        """Handle the device going unavailable."""
        self.async_update_listeners(None)

    @callback
    def async_add_entities_listener(
        self,
        entity_class: type[PassiveBluetoothProcessorEntity],
        async_add_entities: AddEntitiesCallback,
    ) -> Callable[[], None]:
        """Add a listener for new entities."""
        created: set[PassiveBluetoothEntityKey] = set()

        @callback
        def _async_add_or_update_entities(
            data: PassiveBluetoothDataUpdate[_T] | None,
        ) -> None:
            """Listen for new entities."""
            if data is None:
                return
            entities: list[PassiveBluetoothProcessorEntity] = []
            for entity_key, description in data.entity_descriptions.items():
                if entity_key not in created:
                    entities.append(entity_class(self, entity_key, description))
                    created.add(entity_key)
            if entities:
                async_add_entities(entities)

        return self.async_add_listener(_async_add_or_update_entities)

    @callback
    def async_add_listener(
        self,
        update_callback: Callable[[PassiveBluetoothDataUpdate[_T] | None], None],
    ) -> Callable[[], None]:
        """Listen for all updates."""

        @callback
        def remove_listener() -> None:
            """Remove update listener."""
            self._listeners.remove(update_callback)

        self._listeners.append(update_callback)
        return remove_listener

    @callback
    def async_add_entity_key_listener(
        self,
        update_callback: Callable[[PassiveBluetoothDataUpdate[_T] | None], None],
        entity_key: PassiveBluetoothEntityKey,
    ) -> Callable[[], None]:
        """Listen for updates by device key."""

        @callback
        def remove_listener() -> None:
            """Remove update listener."""
            self._entity_key_listeners[entity_key].remove(update_callback)
            if not self._entity_key_listeners[entity_key]:
                del self._entity_key_listeners[entity_key]

        self._entity_key_listeners.setdefault(entity_key, []).append(update_callback)
        return remove_listener

    @callback
    def async_update_listeners(
        self,
        data: PassiveBluetoothDataUpdate[_T] | None,
        was_available: bool | None = None,
    ) -> None:
        """Update all registered listeners."""
        if was_available is None:
            was_available = self.coordinator.available

        # Dispatch to listeners without a filter key
        for update_callback in self._listeners:
            update_callback(data)

        if not was_available or data is None:
            # When data is None, or was_available is False,
            # dispatch to all listeners as it means the device
            # is flipping between available and unavailable
            for listeners in self._entity_key_listeners.values():
                for update_callback in listeners:
                    update_callback(data)
            return

        # Dispatch to listeners with a filter key
        # if the key is in the data
        entity_key_listeners = self._entity_key_listeners
        for entity_key in data.entity_data:
            if maybe_listener := entity_key_listeners.get(entity_key):
                for update_callback in maybe_listener:
                    update_callback(data)

    @callback
    def async_handle_update(self, update: _T, was_available: bool) -> None:
        """Handle a Bluetooth event."""
        try:
            new_data = self.update_method(update)
        except Exception as err:  # pylint: disable=broad-except
            self.last_update_success = False
            self.coordinator.logger.exception(
                "Unexpected error updating %s data: %s", self.coordinator.name, err
            )
            return

        if not isinstance(new_data, PassiveBluetoothDataUpdate):
            self.last_update_success = False  # type: ignore[unreachable]
            raise TypeError(
                f"The update_method for {self.coordinator.name} returned"
                f" {new_data} instead of a PassiveBluetoothDataUpdate"
            )

        if not self.last_update_success:
            self.last_update_success = True
            self.coordinator.logger.info(
                "Processing %s data recovered", self.coordinator.name
            )

        self.data.update(new_data)
        self.async_update_listeners(new_data, was_available)


class PassiveBluetoothProcessorEntity(Entity, Generic[_PassiveBluetoothDataProcessorT]):
    """A class for entities using PassiveBluetoothDataProcessor."""

    _attr_has_entity_name = True
    _attr_should_poll = False

    def __init__(
        self,
        processor: _PassiveBluetoothDataProcessorT,
        entity_key: PassiveBluetoothEntityKey,
        description: EntityDescription,
        context: Any = None,
    ) -> None:
        """Create the entity with a PassiveBluetoothDataProcessor."""
        self.entity_description = description
        self.entity_key = entity_key
        self.processor = processor
        self.processor_context = context
        address = processor.coordinator.address
        device_id = entity_key.device_id
        devices = processor.devices
        key = entity_key.key
        if device_id in devices:
            base_device_info = devices[device_id]
        else:
            base_device_info = DeviceInfo({})
        if device_id:
            self._attr_device_info = base_device_info | DeviceInfo(
                {ATTR_IDENTIFIERS: {(DOMAIN, f"{address}-{device_id}")}}
            )
            self._attr_unique_id = f"{address}-{key}-{device_id}"
        else:
            self._attr_device_info = base_device_info | DeviceInfo(
                {ATTR_IDENTIFIERS: {(DOMAIN, address)}}
            )
            self._attr_unique_id = f"{address}-{key}"
        if ATTR_NAME not in self._attr_device_info:
            self._attr_device_info[ATTR_NAME] = self.processor.coordinator.name
        self._attr_name = processor.entity_names.get(entity_key)

    @property
    def available(self) -> bool:
        """Return if entity is available."""
        return self.processor.available

    async def async_added_to_hass(self) -> None:
        """When entity is added to hass."""
        await super().async_added_to_hass()
        self.async_on_remove(
            self.processor.async_add_entity_key_listener(
                self._handle_processor_update, self.entity_key
            )
        )

    @callback
    def _handle_processor_update(
        self, new_data: PassiveBluetoothDataUpdate | None
    ) -> None:
        """Handle updated data from the processor."""
        self.async_write_ha_state()<|MERGE_RESOLUTION|>--- conflicted
+++ resolved
@@ -341,12 +341,9 @@
         change: BluetoothChange,
     ) -> None:
         """Handle a Bluetooth event."""
-<<<<<<< HEAD
-=======
         was_available = self._available
         self._available = True
         super()._async_handle_bluetooth_event(service_info, change)
->>>>>>> c43f04ce
         if self.hass.is_stopping:
             return
 
