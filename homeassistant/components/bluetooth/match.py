--- conflicted
+++ resolved
@@ -239,11 +239,7 @@
         matches = []
         if (name := service_info.name) and (
             local_name_matchers := self.local_name.get(
-<<<<<<< HEAD
-                name[:LOCAL_NAME_MIN_MATCH_LENGTH:]
-=======
                 name[:LOCAL_NAME_MIN_MATCH_LENGTH]
->>>>>>> efffbc08
             )
         ):
             for matcher in local_name_matchers:
@@ -357,11 +353,7 @@
     if they try to setup a matcher that will is overly broad
     as would match too many devices and cause a performance hit.
     """
-<<<<<<< HEAD
-    match_part = local_name[:LOCAL_NAME_MIN_MATCH_LENGTH:]
-=======
     match_part = local_name[:LOCAL_NAME_MIN_MATCH_LENGTH]
->>>>>>> efffbc08
     if "*" in match_part or "[" in match_part:
         raise ValueError(
             "Local name matchers may not have patterns in the first "
