--- conflicted
+++ resolved
@@ -384,19 +384,11 @@
         new: BluetoothServiceInfoBleak,
     ) -> bool:
         """Prefer previous advertisement from a different source if it is better."""
-<<<<<<< HEAD
-        if new.time - old.time > (
-            stale_seconds := self._advertisement_tracker.intervals.get(
-                new.address, FALLBACK_MAXIMUM_STALE_ADVERTISEMENT_SECONDS
-            )
-        ):
-=======
         if stale_seconds := self._advertisement_tracker.intervals.get(new.address):
             stale_seconds += TRACKER_BUFFERING_JITTER_SECONDS
         else:
             stale_seconds = FALLBACK_MAXIMUM_STALE_ADVERTISEMENT_SECONDS
         if new.time - old.time > stale_seconds:
->>>>>>> 9a8c332f
             # If the old advertisement is stale, any new advertisement is preferred
             if self._debug:
                 _LOGGER.debug(
