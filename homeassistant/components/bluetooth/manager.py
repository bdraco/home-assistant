"""The bluetooth integration."""

from __future__ import annotations

from collections.abc import Callable, Iterable
from functools import partial
import itertools
import logging

from bleak_retry_connector import BleakSlotManager
from bluetooth_adapters import BluetoothAdapters
from habluetooth import BaseHaRemoteScanner, BaseHaScanner, BluetoothManager

from homeassistant import config_entries
from homeassistant.const import EVENT_HOMEASSISTANT_STOP, EVENT_LOGGING_CHANGED
from homeassistant.core import (
    CALLBACK_TYPE,
    Event,
    HomeAssistant,
    callback as hass_callback,
)
from homeassistant.helpers import discovery_flow
from homeassistant.helpers.dispatcher import async_dispatcher_connect

from .const import DOMAIN
from .match import (
    ADDRESS,
    CALLBACK,
    CONNECTABLE,
    BluetoothCallbackMatcher,
    BluetoothCallbackMatcherIndex,
    BluetoothCallbackMatcherWithCallback,
    IntegrationMatcher,
    ble_device_matches,
)
from .models import BluetoothCallback, BluetoothChange, BluetoothServiceInfoBleak
from .storage import BluetoothStorage
from .util import async_load_history_from_system

_LOGGER = logging.getLogger(__name__)


class HomeAssistantBluetoothManager(BluetoothManager):
    """Manage Bluetooth for Home Assistant."""

    __slots__ = (
        "hass",
        "storage",
        "_integration_matcher",
        "_callback_index",
        "_cancel_logging_listener",
    )

    def __init__(
        self,
        hass: HomeAssistant,
        integration_matcher: IntegrationMatcher,
        bluetooth_adapters: BluetoothAdapters,
        storage: BluetoothStorage,
        slot_manager: BleakSlotManager,
    ) -> None:
        """Init bluetooth manager."""
        self.hass = hass
        self.storage = storage
        self._integration_matcher = integration_matcher
        self._callback_index = BluetoothCallbackMatcherIndex()
        self._cancel_logging_listener: CALLBACK_TYPE | None = None
        super().__init__(bluetooth_adapters, slot_manager)
        self._async_logging_changed()

    @hass_callback
    def _async_logging_changed(self, event: Event | None = None) -> None:
        """Handle logging change."""
        self._debug = _LOGGER.isEnabledFor(logging.DEBUG)

    def _async_trigger_matching_discovery(
        self, service_info: BluetoothServiceInfoBleak
    ) -> None:
        """Trigger discovery for matching domains."""
        discovery_key = discovery_flow.DiscoveryKey(
            domain=DOMAIN,
            key=service_info.address,
            version=1,
        )
        for domain in self._integration_matcher.match_domains(service_info):
            discovery_flow.async_create_flow(
                self.hass,
                domain,
                {"source": config_entries.SOURCE_BLUETOOTH},
                service_info,
                discovery_key=discovery_key,
            )

    @hass_callback
    def async_rediscover_address(self, address: str) -> None:
        """Trigger discovery of devices which have already been seen."""
        self._integration_matcher.async_clear_address(address)
        if service_info := self._connectable_history.get(address):
            self._async_trigger_matching_discovery(service_info)
            return
        if service_info := self._all_history.get(address):
            self._async_trigger_matching_discovery(service_info)

    def _discover_service_info(self, service_info: BluetoothServiceInfoBleak) -> None:
        matched_domains = self._integration_matcher.match_domains(service_info)
        if self._debug:
            _LOGGER.debug(
                "%s: %s match: %s",
                self._async_describe_source(service_info),
                service_info,
                matched_domains,
            )

        for match in self._callback_index.match_callbacks(service_info):
            callback = match[CALLBACK]
            try:
                callback(service_info, BluetoothChange.ADVERTISEMENT)
            except Exception:
                _LOGGER.exception("Error in bluetooth callback")

        if not matched_domains:
            return  # avoid creating DiscoveryKey if there are no matches

        discovery_key = discovery_flow.DiscoveryKey(
            domain=DOMAIN,
            key=service_info.address,
            version=1,
        )
        for domain in matched_domains:
            discovery_flow.async_create_flow(
                self.hass,
                domain,
                {"source": config_entries.SOURCE_BLUETOOTH},
                service_info,
                discovery_key=discovery_key,
            )

    def _address_disappeared(self, address: str) -> None:
        """Dismiss all discoveries for the given address."""
        self._integration_matcher.async_clear_address(address)
        for flow in self.hass.config_entries.flow.async_progress_by_init_data_type(
            BluetoothServiceInfoBleak,
            lambda service_info: bool(service_info.address == address),
        ):
            self.hass.config_entries.flow.async_abort(flow["flow_id"])

    async def async_setup(self) -> None:
        """Set up the bluetooth manager."""
        await super().async_setup()
        self._all_history, self._connectable_history = async_load_history_from_system(
            self._bluetooth_adapters, self.storage
        )
        self._cancel_logging_listener = self.hass.bus.async_listen(
            EVENT_LOGGING_CHANGED, self._async_logging_changed
        )
        self.hass.bus.async_listen_once(EVENT_HOMEASSISTANT_STOP, self.async_stop)
        seen: set[str] = set()
        for address, service_info in itertools.chain(
            self._connectable_history.items(), self._all_history.items()
        ):
            if address in seen:
                continue
            seen.add(address)
            self._async_trigger_matching_discovery(service_info)
        async_dispatcher_connect(
            self.hass,
            config_entries.signal_discovered_config_entry_removed(DOMAIN),
            self._handle_config_entry_removed,
        )

    def async_register_callback(
        self,
        callback: BluetoothCallback,
        matcher: BluetoothCallbackMatcher | None,
    ) -> Callable[[], None]:
        """Register a callback."""
        callback_matcher = BluetoothCallbackMatcherWithCallback(callback=callback)
        if not matcher:
            callback_matcher[CONNECTABLE] = True
        else:
            # We could write out every item in the typed dict here
            # but that would be a bit inefficient and verbose.
            callback_matcher.update(matcher)
            callback_matcher[CONNECTABLE] = matcher.get(CONNECTABLE, True)

        connectable = callback_matcher[CONNECTABLE]
        self._callback_index.add_callback_matcher(callback_matcher)

        def _async_remove_callback() -> None:
            self._callback_index.remove_callback_matcher(callback_matcher)

        # If we have history for the subscriber, we can trigger the callback
        # immediately with the last packet so the subscriber can see the
        # device.
        history = self._connectable_history if connectable else self._all_history
        service_infos: Iterable[BluetoothServiceInfoBleak] = []
        if address := callback_matcher.get(ADDRESS):
            if service_info := history.get(address):
                service_infos = [service_info]
        else:
            service_infos = history.values()

        for service_info in service_infos:
            if ble_device_matches(callback_matcher, service_info):
                try:
                    callback(service_info, BluetoothChange.ADVERTISEMENT)
                except Exception:
                    _LOGGER.exception("Error in bluetooth callback")

        return _async_remove_callback

    @hass_callback
    def async_stop(self, event: Event | None = None) -> None:
        """Stop the Bluetooth integration at shutdown."""
        _LOGGER.debug("Stopping bluetooth manager")
        self._async_save_scanner_histories()
        super().async_stop()
        if self._cancel_logging_listener:
            self._cancel_logging_listener()
            self._cancel_logging_listener = None

    def _async_save_scanner_histories(self) -> None:
        """Save the scanner histories."""
        for scanner in itertools.chain(
            self._connectable_scanners, self._non_connectable_scanners
        ):
            self._async_save_scanner_history(scanner)

    def _async_save_scanner_history(self, scanner: BaseHaScanner) -> None:
        """Save the scanner history."""
        if isinstance(scanner, BaseHaRemoteScanner):
            self.storage.async_set_advertisement_history(
                scanner.source, scanner.serialize_discovered_devices()
            )

    def _async_unregister_scanner(
        self, scanner: BaseHaScanner, unregister: CALLBACK_TYPE
    ) -> None:
        """Unregister a scanner."""
        unregister()
        self._async_save_scanner_history(scanner)

    def async_register_scanner(
        self,
        scanner: BaseHaScanner,
        connection_slots: int | None = None,
    ) -> CALLBACK_TYPE:
        """Register a scanner."""
        if isinstance(scanner, BaseHaRemoteScanner):
            if history := self.storage.async_get_advertisement_history(scanner.source):
                scanner.restore_discovered_devices(history)

        unregister = super().async_register_scanner(scanner, connection_slots)
        return partial(self._async_unregister_scanner, scanner, unregister)

    @hass_callback
    def _handle_config_entry_removed(
        self,
<<<<<<< HEAD
        change: config_entries.ConfigEntryChange,
        entry: config_entries.ConfigEntry,
    ) -> None:
        """Handle config entry changes."""
        if entry.source != config_entries.SOURCE_IGNORE:
            return
        for discovery_key in entry.discovery_keys[DOMAIN]:
            if (
                discovery_key.domain != DOMAIN
                or discovery_key.version != 1
                or not isinstance(discovery_key.key, str)
            ):
                continue
            address = discovery_key.key
            _LOGGER.debug("Rediscover unignored address %s", address)
=======
        entry: config_entries.ConfigEntry,
    ) -> None:
        """Handle config entry changes."""
        for discovery_key in entry.discovery_keys[DOMAIN]:
            if discovery_key.version != 1 or not isinstance(discovery_key.key, str):
                continue
            address = discovery_key.key
            _LOGGER.debug("Rediscover address %s", address)
>>>>>>> acd233bc
            self.async_rediscover_address(address)<|MERGE_RESOLUTION|>--- conflicted
+++ resolved
@@ -256,23 +256,6 @@
     @hass_callback
     def _handle_config_entry_removed(
         self,
-<<<<<<< HEAD
-        change: config_entries.ConfigEntryChange,
-        entry: config_entries.ConfigEntry,
-    ) -> None:
-        """Handle config entry changes."""
-        if entry.source != config_entries.SOURCE_IGNORE:
-            return
-        for discovery_key in entry.discovery_keys[DOMAIN]:
-            if (
-                discovery_key.domain != DOMAIN
-                or discovery_key.version != 1
-                or not isinstance(discovery_key.key, str)
-            ):
-                continue
-            address = discovery_key.key
-            _LOGGER.debug("Rediscover unignored address %s", address)
-=======
         entry: config_entries.ConfigEntry,
     ) -> None:
         """Handle config entry changes."""
@@ -281,5 +264,4 @@
                 continue
             address = discovery_key.key
             _LOGGER.debug("Rediscover address %s", address)
->>>>>>> acd233bc
             self.async_rediscover_address(address)