"""The bluetooth integration."""
from __future__ import annotations

import asyncio
from collections.abc import Callable, Iterable
from datetime import datetime, timedelta
import itertools
import logging
from typing import TYPE_CHECKING, Any, Final

from bleak.backends.scanner import AdvertisementDataCallback
from bleak_retry_connector import NO_RSSI_VALUE, RSSI_SWITCH_THRESHOLD, BleakSlotManager
from bluetooth_adapters import (
    ADAPTER_ADDRESS,
    ADAPTER_PASSIVE_SCAN,
    AdapterDetails,
    BluetoothAdapters,
)

from homeassistant import config_entries
from homeassistant.components.logger import EVENT_LOGGING_CHANGED
from homeassistant.core import (
    CALLBACK_TYPE,
    Event,
    HomeAssistant,
    callback as hass_callback,
)
from homeassistant.helpers import discovery_flow
from homeassistant.helpers.event import async_track_time_interval
from homeassistant.util.dt import monotonic_time_coarse

from .advertisement_tracker import (
    TRACKER_BUFFERING_WOBBLE_SECONDS,
    AdvertisementTracker,
)
from .base_scanner import BaseHaScanner, BluetoothScannerDevice
from .const import (
    FALLBACK_MAXIMUM_STALE_ADVERTISEMENT_SECONDS,
    UNAVAILABLE_TRACK_SECONDS,
)
from .match import (
    ADDRESS,
    CALLBACK,
    CONNECTABLE,
    BluetoothCallbackMatcher,
    BluetoothCallbackMatcherIndex,
    BluetoothCallbackMatcherWithCallback,
    IntegrationMatcher,
    ble_device_matches,
)
from .models import BluetoothCallback, BluetoothChange, BluetoothServiceInfoBleak
from .storage import BluetoothStorage
from .usage import install_multiple_bleak_catcher, uninstall_multiple_bleak_catcher
from .util import async_load_history_from_system

if TYPE_CHECKING:
    from bleak.backends.device import BLEDevice
    from bleak.backends.scanner import AdvertisementData


FILTER_UUIDS: Final = "UUIDs"

APPLE_MFR_ID: Final = 76
APPLE_IBEACON_START_BYTE: Final = 0x02  # iBeacon (tilt_ble)
APPLE_HOMEKIT_START_BYTE: Final = 0x06  # homekit_controller
APPLE_DEVICE_ID_START_BYTE: Final = 0x10  # bluetooth_le_tracker
APPLE_HOMEKIT_NOTIFY_START_BYTE: Final = 0x11  # homekit_controller
APPLE_START_BYTES_WANTED: Final = {
    APPLE_IBEACON_START_BYTE,
    APPLE_HOMEKIT_START_BYTE,
    APPLE_HOMEKIT_NOTIFY_START_BYTE,
    APPLE_DEVICE_ID_START_BYTE,
}

MONOTONIC_TIME: Final = monotonic_time_coarse

_LOGGER = logging.getLogger(__name__)


def _dispatch_bleak_callback(
    callback: AdvertisementDataCallback | None,
    filters: dict[str, set[str]],
    device: BLEDevice,
    advertisement_data: AdvertisementData,
) -> None:
    """Dispatch the callback."""
    if not callback:
        # Callback destroyed right before being called, ignore
        return

    if (uuids := filters.get(FILTER_UUIDS)) and not uuids.intersection(
        advertisement_data.service_uuids
    ):
        return

    try:
        callback(device, advertisement_data)
    except Exception:  # pylint: disable=broad-except
        _LOGGER.exception("Error in callback: %s", callback)


class BluetoothManager:
    """Manage Bluetooth."""

    __slots__ = (
        "hass",
        "_integration_matcher",
        "_cancel_unavailable_tracking",
        "_cancel_logging_listener",
        "_advertisement_tracker",
        "_unavailable_callbacks",
        "_connectable_unavailable_callbacks",
        "_callback_index",
        "_bleak_callbacks",
        "_all_history",
        "_connectable_history",
        "_non_connectable_scanners",
        "_connectable_scanners",
        "_adapters",
        "_sources",
        "_bluetooth_adapters",
        "storage",
        "slot_manager",
        "_debug",
    )

    def __init__(
        self,
        hass: HomeAssistant,
        integration_matcher: IntegrationMatcher,
        bluetooth_adapters: BluetoothAdapters,
        storage: BluetoothStorage,
        slot_manager: BleakSlotManager,
    ) -> None:
        """Init bluetooth manager."""
        self.hass = hass
        self._integration_matcher = integration_matcher
        self._cancel_unavailable_tracking: CALLBACK_TYPE | None = None
        self._cancel_logging_listener: CALLBACK_TYPE | None = None

        self._advertisement_tracker = AdvertisementTracker()

        self._unavailable_callbacks: dict[
            str, list[Callable[[BluetoothServiceInfoBleak], None]]
        ] = {}
        self._connectable_unavailable_callbacks: dict[
            str, list[Callable[[BluetoothServiceInfoBleak], None]]
        ] = {}

        self._callback_index = BluetoothCallbackMatcherIndex()
        self._bleak_callbacks: list[
            tuple[AdvertisementDataCallback, dict[str, set[str]]]
        ] = []
        self._all_history: dict[str, BluetoothServiceInfoBleak] = {}
        self._connectable_history: dict[str, BluetoothServiceInfoBleak] = {}
        self._non_connectable_scanners: list[BaseHaScanner] = []
        self._connectable_scanners: list[BaseHaScanner] = []
        self._adapters: dict[str, AdapterDetails] = {}
        self._sources: dict[str, BaseHaScanner] = {}
        self._bluetooth_adapters = bluetooth_adapters
        self.storage = storage
        self.slot_manager = slot_manager
        self._debug = _LOGGER.isEnabledFor(logging.DEBUG)

    @property
    def supports_passive_scan(self) -> bool:
        """Return if passive scan is supported."""
        return any(adapter[ADAPTER_PASSIVE_SCAN] for adapter in self._adapters.values())

    def async_scanner_count(self, connectable: bool = True) -> int:
        """Return the number of scanners."""
        if connectable:
            return len(self._connectable_scanners)
        return len(self._connectable_scanners) + len(self._non_connectable_scanners)

    async def async_diagnostics(self) -> dict[str, Any]:
        """Diagnostics for the manager."""
        scanner_diagnostics = await asyncio.gather(
            *[
                scanner.async_diagnostics()
                for scanner in itertools.chain(
                    self._non_connectable_scanners, self._connectable_scanners
                )
            ]
        )
        return {
            "adapters": self._adapters,
            "slot_manager": self.slot_manager.diagnostics(),
            "scanners": scanner_diagnostics,
            "connectable_history": [
                service_info.as_dict()
                for service_info in self._connectable_history.values()
            ],
            "all_history": [
                service_info.as_dict() for service_info in self._all_history.values()
            ],
            "advertisement_tracker": self._advertisement_tracker.async_diagnostics(),
        }

    def _find_adapter_by_address(self, address: str) -> str | None:
        for adapter, details in self._adapters.items():
            if details[ADAPTER_ADDRESS] == address:
                return adapter
        return None

    @hass_callback
    def async_scanner_by_source(self, source: str) -> BaseHaScanner | None:
        """Return the scanner for a source."""
        return self._sources.get(source)

    async def async_get_bluetooth_adapters(
        self, cached: bool = True
    ) -> dict[str, AdapterDetails]:
        """Get bluetooth adapters."""
        if not self._adapters or not cached:
            if not cached:
                await self._bluetooth_adapters.refresh()
            self._adapters = self._bluetooth_adapters.adapters
        return self._adapters

    async def async_get_adapter_from_address(self, address: str) -> str | None:
        """Get adapter from address."""
        if adapter := self._find_adapter_by_address(address):
            return adapter
        await self._bluetooth_adapters.refresh()
        self._adapters = self._bluetooth_adapters.adapters
        return self._find_adapter_by_address(address)

    @hass_callback
    def _async_logging_changed(self, event: Event) -> None:
        """Handle logging change."""
        self._debug = _LOGGER.isEnabledFor(logging.DEBUG)

    async def async_setup(self) -> None:
        """Set up the bluetooth manager."""
        await self._bluetooth_adapters.refresh()
        install_multiple_bleak_catcher()
        self._all_history, self._connectable_history = async_load_history_from_system(
            self._bluetooth_adapters, self.storage
        )
        self._cancel_logging_listener = self.hass.bus.async_listen(
            EVENT_LOGGING_CHANGED, self._async_logging_changed
        )
        self.async_setup_unavailable_tracking()
        seen: set[str] = set()
        for address, service_info in itertools.chain(
            self._connectable_history.items(), self._all_history.items()
        ):
            if address in seen:
                continue
            seen.add(address)
            self._async_trigger_matching_discovery(service_info)

    @hass_callback
    def async_stop(self, event: Event) -> None:
        """Stop the Bluetooth integration at shutdown."""
        _LOGGER.debug("Stopping bluetooth manager")
        if self._cancel_unavailable_tracking:
            self._cancel_unavailable_tracking()
            self._cancel_unavailable_tracking = None
        if self._cancel_logging_listener:
            self._cancel_logging_listener()
            self._cancel_logging_listener = None
        uninstall_multiple_bleak_catcher()

    @hass_callback
    def async_scanner_devices_by_address(
        self, address: str, connectable: bool
    ) -> list[BluetoothScannerDevice]:
        """Get BluetoothScannerDevice by address."""
        if not connectable:
            scanners: Iterable[BaseHaScanner] = itertools.chain(
                self._connectable_scanners, self._non_connectable_scanners
            )
        else:
            scanners = self._connectable_scanners
        return [
            BluetoothScannerDevice(scanner, *device_adv)
            for scanner in scanners
            if (
                device_adv := scanner.discovered_devices_and_advertisement_data.get(
                    address
                )
            )
        ]

    @hass_callback
    def _async_all_discovered_addresses(self, connectable: bool) -> Iterable[str]:
        """Return all of discovered addresses.

        Include addresses from all the scanners including duplicates.
        """
        yield from itertools.chain.from_iterable(
            scanner.discovered_devices_and_advertisement_data
            for scanner in self._connectable_scanners
        )
        if not connectable:
            yield from itertools.chain.from_iterable(
                scanner.discovered_devices_and_advertisement_data
                for scanner in self._non_connectable_scanners
            )

    @hass_callback
    def async_discovered_devices(self, connectable: bool) -> list[BLEDevice]:
        """Return all of combined best path to discovered from all the scanners."""
        histories = self._connectable_history if connectable else self._all_history
        return [history.device for history in histories.values()]

    @hass_callback
    def async_setup_unavailable_tracking(self) -> None:
        """Set up the unavailable tracking."""
        self._cancel_unavailable_tracking = async_track_time_interval(
            self.hass,
            self._async_check_unavailable,
            timedelta(seconds=UNAVAILABLE_TRACK_SECONDS),
            name="Bluetooth manager unavailable tracking",
        )

    @hass_callback
    def _async_check_unavailable(self, now: datetime) -> None:
        """Watch for unavailable devices and cleanup state history."""
        monotonic_now = MONOTONIC_TIME()
        connectable_history = self._connectable_history
        all_history = self._all_history
        tracker = self._advertisement_tracker
        intervals = tracker.intervals

        for connectable in (True, False):
            if connectable:
                unavailable_callbacks = self._connectable_unavailable_callbacks
            else:
                unavailable_callbacks = self._unavailable_callbacks
            history = connectable_history if connectable else all_history
            disappeared = set(history).difference(
                self._async_all_discovered_addresses(connectable)
            )
            for address in disappeared:
                if not connectable:
                    #
                    # For non-connectable devices we also check the device has exceeded
                    # the advertising interval before we mark it as unavailable
                    # since it may have gone to sleep and since we do not need an active
                    # connection to it we can only determine its availability
                    # by the lack of advertisements
                    if advertising_interval := intervals.get(address):
                        advertising_interval += TRACKER_BUFFERING_WOBBLE_SECONDS
                    else:
                        advertising_interval = (
                            FALLBACK_MAXIMUM_STALE_ADVERTISEMENT_SECONDS
                        )
                    time_since_seen = monotonic_now - all_history[address].time
                    if time_since_seen <= advertising_interval:
                        continue

                    # The second loop (connectable=False) is responsible for removing
                    # the device from all the interval tracking since it is no longer
                    # available for both connectable and non-connectable
                    tracker.async_remove_address(address)
                    self._integration_matcher.async_clear_address(address)
                    self._async_dismiss_discoveries(address)

                service_info = history.pop(address)

                if not (callbacks := unavailable_callbacks.get(address)):
                    continue

                for callback in callbacks:
                    try:
                        callback(service_info)
                    except Exception:  # pylint: disable=broad-except
                        _LOGGER.exception("Error in unavailable callback")

    def _async_dismiss_discoveries(self, address: str) -> None:
        """Dismiss all discoveries for the given address."""
        for flow in self.hass.config_entries.flow.async_progress_by_init_data_type(
            BluetoothServiceInfoBleak,
            lambda service_info: bool(service_info.address == address),
        ):
            self.hass.config_entries.flow.async_abort(flow["flow_id"])

    def _prefer_previous_adv_from_different_source(
        self,
        old: BluetoothServiceInfoBleak,
        source: str,
        monotonic_time: float,
        rssi: int,
    ) -> bool:
        """Prefer previous advertisement from a different source if it is better."""
<<<<<<< HEAD
        if stale_seconds := self._advertisement_tracker.intervals.get(new.address):
            stale_seconds += TRACKER_BUFFERING_WOBBLE_SECONDS
        else:
            stale_seconds = FALLBACK_MAXIMUM_STALE_ADVERTISEMENT_SECONDS
        if new.time - old.time > stale_seconds:
=======
        if stale_seconds := self._advertisement_tracker.intervals.get(old.address):
            stale_seconds += TRACKER_BUFFERING_WOBBLE_SECONDS
        else:
            stale_seconds = FALLBACK_MAXIMUM_STALE_ADVERTISEMENT_SECONDS
        if monotonic_time - old.time > stale_seconds:
>>>>>>> 077f8679
            # If the old advertisement is stale, any new advertisement is preferred
            if self._debug:
                _LOGGER.debug(
                    (
                        "%s (%s): Switching from %s to %s (time elapsed:%s > stale"
                        " seconds:%s)"
                    ),
                    old.name,
                    old.address,
                    self._async_describe_source(old.source),
                    self._async_describe_source(source),
                    monotonic_time - old.time,
                    stale_seconds,
                )
            return False
        if (rssi or NO_RSSI_VALUE) - RSSI_SWITCH_THRESHOLD > (
            old.rssi or NO_RSSI_VALUE
        ):
            # If new advertisement is RSSI_SWITCH_THRESHOLD more,
            # the new one is preferred.
            if self._debug:
                _LOGGER.debug(
                    (
                        "%s (%s): Switching from %s to %s (new rssi:%s - threshold:%s >"
                        " old rssi:%s)"
                    ),
                    old.name,
                    old.address,
                    self._async_describe_source(old.source),
                    self._async_describe_source(source),
                    rssi,
                    RSSI_SWITCH_THRESHOLD,
                    old.rssi,
                )
            return False
        return True

    @hass_callback
    def scanner_adv_received(
        self,
        device: BLEDevice,
        advertisement: AdvertisementData,
        connectable: bool,
        source: str,
        monotonic_time: float,
    ) -> None:
        """Handle a new advertisement from any scanner.

        Callbacks from all the scanners arrive here.
        """
        # Pre-filter noisy apple devices as they can account for 20-35% of the
        # traffic on a typical network.
        if (
            (manufacturer_data := advertisement.manufacturer_data)
            and APPLE_MFR_ID in manufacturer_data
            and manufacturer_data[APPLE_MFR_ID][0] not in APPLE_START_BYTES_WANTED
            and len(manufacturer_data) == 1
            and not advertisement.service_data
        ):
            return

        address = device.address
        all_history = self._all_history
        connectable_history = self._connectable_history
        old_connectable_service_info = connectable and connectable_history.get(address)
        rssi = advertisement.rssi
        # This logic is complex due to the many combinations of scanners
        # that are supported.
        #
        # We need to handle multiple connectable and non-connectable scanners
        # and we need to handle the case where a device is connectable on one scanner
        # but not on another.
        #
        # The device may also be connectable only by a scanner that has worse
        # signal strength than a non-connectable scanner.
        #
        # all_history - the history of all advertisements from all scanners with the
        #               best advertisement from each scanner
        # connectable_history - the history of all connectable advertisements from all
        #                       scanners with the best advertisement from each
        #                       connectable scanner
        #
        prefer_previous = False
        if (
            (old_service_info := all_history.get(address))
            and source != old_service_info.source
            and (scanner := self._sources.get(old_service_info.source))
            and scanner.scanning
            and self._prefer_previous_adv_from_different_source(
                old_service_info, source, monotonic_time, rssi
            )
        ):
            # If we are rejecting the new advertisement and the device is connectable
            # but not in the connectable history or the connectable source is the same
            # as the new source, we need to add it to the connectable history
            if connectable:
                if old_connectable_service_info and (
                    # If its the same as the preferred source, we are done
                    # as we know we prefer the old advertisement
                    # from the check above
                    (old_connectable_service_info is old_service_info)
                    # If the old connectable source is different from the preferred
                    # source, we need to check it as well to see if we prefer
                    # the old connectable advertisement
                    or (
                        source != old_connectable_service_info.source
                        and (
                            connectable_scanner := self._sources.get(
                                old_connectable_service_info.source
                            )
                        )
                        and connectable_scanner.scanning
                        and self._prefer_previous_adv_from_different_source(
                            old_connectable_service_info, source, monotonic_time, rssi
                        )
                    )
                ):
                    return

            prefer_previous = True

        # Constructing BluetoothServiceInfoBleak is expensive, so we only do it
        # after we have determined that we are going to prefer the new advertisement
        # over the old one.
        name = device.name or address
        service_data = advertisement.service_data
        service_uuids = advertisement.service_uuids
        service_info = BluetoothServiceInfoBleak(
            name,
            address,
            rssi,
            manufacturer_data,
            service_data,
            service_uuids,
            source,
            device,
            advertisement,
            connectable,
            monotonic_time,
        )

        if connectable:
            connectable_history[address] = service_info

        if prefer_previous:
            return

        all_history[address] = service_info

        # Track advertisement intervals to determine when we need to
        # switch adapters or mark a device as unavailable
        tracker = self._advertisement_tracker
        if (last_source := tracker.sources.get(address)) and last_source != source:
            # Source changed, remove the old address from the tracker
            tracker.async_remove_address(address)
        if address not in tracker.intervals:
            tracker.async_collect(service_info)

        # If the advertisement data is the same as the last time we saw it, we
        # don't need to do anything else unless its connectable and we are missing
        # connectable history for the device so we can make it available again
        # after unavailable callbacks.
        if (
            # Ensure its not a connectable device missing from connectable history
            not (connectable and not old_connectable_service_info)
            # Than check if advertisement data is the same
            and old_service_info
            and not (
                manufacturer_data != old_service_info.manufacturer_data
                or service_data != old_service_info.service_data
                or service_uuids != old_service_info.service_uuids
                or name != old_service_info.name
            )
        ):
            return

        if not connectable and old_connectable_service_info:
            # Since we have a connectable path and our BleakClient will
            # route any connection attempts to the connectable path, we
            # mark the service_info as connectable so that the callbacks
            # will be called and the device can be discovered.
            # TODO: service_info -> as_connectable
            service_info = BluetoothServiceInfoBleak(
                name,
                address,
                rssi,
                manufacturer_data,
                service_data,
                service_uuids,
                source,
                device,
                advertisement,
                True,
                monotonic_time,
            )

        matched_domains = self._integration_matcher.match_domains(service_info)
        if self._debug:
            _LOGGER.debug(
                "%s: %s %s match: %s",
                self._async_describe_source(service_info.source),
                address,
                service_info.advertisement,
                matched_domains,
            )

        if (connectable or old_connectable_service_info) and (
            bleak_callbacks := self._bleak_callbacks
        ):
            # Bleak callbacks must get a connectable device
            device = service_info.device
            advertisement_data = service_info.advertisement
            for callback_filters in bleak_callbacks:
                _dispatch_bleak_callback(*callback_filters, device, advertisement_data)

        for match in self._callback_index.match_callbacks(service_info):
            callback = match[CALLBACK]
            try:
                callback(service_info, BluetoothChange.ADVERTISEMENT)
            except Exception:  # pylint: disable=broad-except
                _LOGGER.exception("Error in bluetooth callback")

        for domain in matched_domains:
            discovery_flow.async_create_flow(
                self.hass,
                domain,
                {"source": config_entries.SOURCE_BLUETOOTH},
                service_info,
            )

    @hass_callback
    def _async_describe_source(self, source: str) -> str:
        """Describe a source."""
        if scanner := self._sources.get(source):
            description = scanner.name
            if scanner.connectable:
                description += " [connectable]"
        else:
            description = source
        return description

    @hass_callback
    def async_track_unavailable(
        self,
        callback: Callable[[BluetoothServiceInfoBleak], None],
        address: str,
        connectable: bool,
    ) -> Callable[[], None]:
        """Register a callback."""
        if connectable:
            unavailable_callbacks = self._connectable_unavailable_callbacks
        else:
            unavailable_callbacks = self._unavailable_callbacks
        unavailable_callbacks.setdefault(address, []).append(callback)

        @hass_callback
        def _async_remove_callback() -> None:
            unavailable_callbacks[address].remove(callback)
            if not unavailable_callbacks[address]:
                del unavailable_callbacks[address]

        return _async_remove_callback

    @hass_callback
    def async_register_callback(
        self,
        callback: BluetoothCallback,
        matcher: BluetoothCallbackMatcher | None,
    ) -> Callable[[], None]:
        """Register a callback."""
        callback_matcher = BluetoothCallbackMatcherWithCallback(callback=callback)
        if not matcher:
            callback_matcher[CONNECTABLE] = True
        else:
            # We could write out every item in the typed dict here
            # but that would be a bit inefficient and verbose.
            callback_matcher.update(matcher)  # type: ignore[typeddict-item]
            callback_matcher[CONNECTABLE] = matcher.get(CONNECTABLE, True)

        connectable = callback_matcher[CONNECTABLE]
        self._callback_index.add_callback_matcher(callback_matcher)

        @hass_callback
        def _async_remove_callback() -> None:
            self._callback_index.remove_callback_matcher(callback_matcher)

        # If we have history for the subscriber, we can trigger the callback
        # immediately with the last packet so the subscriber can see the
        # device.
        history = self._connectable_history if connectable else self._all_history
        service_infos: Iterable[BluetoothServiceInfoBleak] = []
        if address := callback_matcher.get(ADDRESS):
            if service_info := history.get(address):
                service_infos = [service_info]
        else:
            service_infos = history.values()

        for service_info in service_infos:
            if ble_device_matches(callback_matcher, service_info):
                try:
                    callback(service_info, BluetoothChange.ADVERTISEMENT)
                except Exception:  # pylint: disable=broad-except
                    _LOGGER.exception("Error in bluetooth callback")

        return _async_remove_callback

    @hass_callback
    def async_ble_device_from_address(
        self, address: str, connectable: bool
    ) -> BLEDevice | None:
        """Return the BLEDevice if present."""
        histories = self._connectable_history if connectable else self._all_history
        if history := histories.get(address):
            return history.device
        return None

    @hass_callback
    def async_address_present(self, address: str, connectable: bool) -> bool:
        """Return if the address is present."""
        histories = self._connectable_history if connectable else self._all_history
        return address in histories

    @hass_callback
    def async_discovered_service_info(
        self, connectable: bool
    ) -> Iterable[BluetoothServiceInfoBleak]:
        """Return all the discovered services info."""
        histories = self._connectable_history if connectable else self._all_history
        return histories.values()

    @hass_callback
    def async_last_service_info(
        self, address: str, connectable: bool
    ) -> BluetoothServiceInfoBleak | None:
        """Return the last service info for an address."""
        histories = self._connectable_history if connectable else self._all_history
        return histories.get(address)

    def _async_trigger_matching_discovery(
        self, service_info: BluetoothServiceInfoBleak
    ) -> None:
        """Trigger discovery for matching domains."""
        for domain in self._integration_matcher.match_domains(service_info):
            discovery_flow.async_create_flow(
                self.hass,
                domain,
                {"source": config_entries.SOURCE_BLUETOOTH},
                service_info,
            )

    @hass_callback
    def async_rediscover_address(self, address: str) -> None:
        """Trigger discovery of devices which have already been seen."""
        self._integration_matcher.async_clear_address(address)
        if service_info := self._connectable_history.get(address):
            self._async_trigger_matching_discovery(service_info)
            return
        if service_info := self._all_history.get(address):
            self._async_trigger_matching_discovery(service_info)

    def async_register_scanner(
        self,
        scanner: BaseHaScanner,
        connectable: bool,
        connection_slots: int | None = None,
    ) -> CALLBACK_TYPE:
        """Register a new scanner."""
        _LOGGER.debug("Registering scanner %s", scanner.name)
        if connectable:
            scanners = self._connectable_scanners
        else:
            scanners = self._non_connectable_scanners

        def _unregister_scanner() -> None:
            _LOGGER.debug("Unregistering scanner %s", scanner.name)
            self._advertisement_tracker.async_remove_source(scanner.source)
            scanners.remove(scanner)
            del self._sources[scanner.source]
            if connection_slots:
                self.slot_manager.remove_adapter(scanner.adapter)

        scanners.append(scanner)
        self._sources[scanner.source] = scanner
        if connection_slots:
            self.slot_manager.register_adapter(scanner.adapter, connection_slots)
        return _unregister_scanner

    @hass_callback
    def async_register_bleak_callback(
        self, callback: AdvertisementDataCallback, filters: dict[str, set[str]]
    ) -> CALLBACK_TYPE:
        """Register a callback."""
        callback_entry = (callback, filters)
        self._bleak_callbacks.append(callback_entry)

        @hass_callback
        def _remove_callback() -> None:
            self._bleak_callbacks.remove(callback_entry)

        # Replay the history since otherwise we miss devices
        # that were already discovered before the callback was registered
        # or we are in passive mode
        for history in self._connectable_history.values():
            _dispatch_bleak_callback(
                callback, filters, history.device, history.advertisement
            )

        return _remove_callback

    @hass_callback
    def async_release_connection_slot(self, device: BLEDevice) -> None:
        """Release a connection slot."""
        self.slot_manager.release_slot(device)

    @hass_callback
    def async_allocate_connection_slot(self, device: BLEDevice) -> bool:
        """Allocate a connection slot."""
        return self.slot_manager.allocate_slot(device)<|MERGE_RESOLUTION|>--- conflicted
+++ resolved
@@ -386,19 +386,11 @@
         rssi: int,
     ) -> bool:
         """Prefer previous advertisement from a different source if it is better."""
-<<<<<<< HEAD
-        if stale_seconds := self._advertisement_tracker.intervals.get(new.address):
-            stale_seconds += TRACKER_BUFFERING_WOBBLE_SECONDS
-        else:
-            stale_seconds = FALLBACK_MAXIMUM_STALE_ADVERTISEMENT_SECONDS
-        if new.time - old.time > stale_seconds:
-=======
         if stale_seconds := self._advertisement_tracker.intervals.get(old.address):
             stale_seconds += TRACKER_BUFFERING_WOBBLE_SECONDS
         else:
             stale_seconds = FALLBACK_MAXIMUM_STALE_ADVERTISEMENT_SECONDS
         if monotonic_time - old.time > stale_seconds:
->>>>>>> 077f8679
             # If the old advertisement is stale, any new advertisement is preferred
             if self._debug:
                 _LOGGER.debug(
