"""The bluetooth integration."""
from __future__ import annotations

import asyncio
from collections.abc import Callable, Iterable
from datetime import datetime, timedelta
import itertools
import logging
import time
from typing import TYPE_CHECKING, Any, Final

from bleak.backends.scanner import AdvertisementDataCallback

from homeassistant import config_entries
from homeassistant.core import (
    CALLBACK_TYPE,
    Event,
    HomeAssistant,
    callback as hass_callback,
)
from homeassistant.helpers import discovery_flow
from homeassistant.helpers.event import async_track_time_interval

from .advertisement_tracker import AdvertisementTracker
from .const import (
    ADAPTER_ADDRESS,
    ADAPTER_PASSIVE_SCAN,
    NO_RSSI_VALUE,
    STALE_ADVERTISEMENT_SECONDS,
    UNAVAILABLE_TRACK_SECONDS,
    AdapterDetails,
)
from .match import (
    ADDRESS,
    CALLBACK,
    CONNECTABLE,
    BluetoothCallbackMatcher,
    BluetoothCallbackMatcherIndex,
    BluetoothCallbackMatcherWithCallback,
    IntegrationMatcher,
    ble_device_matches,
)
from .models import (
    BaseHaScanner,
    BluetoothCallback,
    BluetoothChange,
    BluetoothServiceInfoBleak,
)
from .usage import install_multiple_bleak_catcher, uninstall_multiple_bleak_catcher
from .util import async_get_bluetooth_adapters, async_load_history_from_system

if TYPE_CHECKING:
    from bleak.backends.device import BLEDevice
    from bleak.backends.scanner import AdvertisementData


FILTER_UUIDS: Final = "UUIDs"

APPLE_MFR_ID: Final = 76
APPLE_IBEACON_START_BYTE: Final = 0x02  # iBeacon (tilt_ble)
APPLE_HOMEKIT_START_BYTE: Final = 0x06  # homekit_controller
APPLE_DEVICE_ID_START_BYTE: Final = 0x10  # bluetooth_le_tracker
APPLE_START_BYTES_WANTED: Final = {
    APPLE_IBEACON_START_BYTE,
    APPLE_HOMEKIT_START_BYTE,
    APPLE_DEVICE_ID_START_BYTE,
}

RSSI_SWITCH_THRESHOLD = 6


_LOGGER = logging.getLogger(__name__)


def _dispatch_bleak_callback(
    callback: AdvertisementDataCallback | None,
    filters: dict[str, set[str]],
    device: BLEDevice,
    advertisement_data: AdvertisementData,
) -> None:
    """Dispatch the callback."""
    if not callback:
        # Callback destroyed right before being called, ignore
        return  # pragma: no cover

    if (uuids := filters.get(FILTER_UUIDS)) and not uuids.intersection(
        advertisement_data.service_uuids
    ):
        return

    try:
        callback(device, advertisement_data)
    except Exception:  # pylint: disable=broad-except
        _LOGGER.exception("Error in callback: %s", callback)


class BluetoothManager:
    """Manage Bluetooth."""

    def __init__(
        self,
        hass: HomeAssistant,
        integration_matcher: IntegrationMatcher,
    ) -> None:
        """Init bluetooth manager."""
        self.hass = hass
        self._integration_matcher = integration_matcher
        self._cancel_unavailable_tracking: list[CALLBACK_TYPE] = []

        self._advertisement_tracker = AdvertisementTracker()

        self._unavailable_callbacks: dict[
            str, list[Callable[[BluetoothServiceInfoBleak], None]]
        ] = {}
        self._connectable_unavailable_callbacks: dict[
            str, list[Callable[[BluetoothServiceInfoBleak], None]]
        ] = {}

        self._callback_index = BluetoothCallbackMatcherIndex()
        self._bleak_callbacks: list[
            tuple[AdvertisementDataCallback, dict[str, set[str]]]
        ] = []
        self._history: dict[str, BluetoothServiceInfoBleak] = {}
        self._connectable_history: dict[str, BluetoothServiceInfoBleak] = {}
        self._non_connectable_scanners: list[BaseHaScanner] = []
        self._connectable_scanners: list[BaseHaScanner] = []
        self._adapters: dict[str, AdapterDetails] = {}

    @property
    def supports_passive_scan(self) -> bool:
        """Return if passive scan is supported."""
        return any(adapter[ADAPTER_PASSIVE_SCAN] for adapter in self._adapters.values())

    def async_scanner_count(self, connectable: bool = True) -> int:
        """Return the number of scanners."""
        if connectable:
            return len(self._connectable_scanners)
        return len(self._connectable_scanners) + len(self._non_connectable_scanners)

    async def async_diagnostics(self) -> dict[str, Any]:
        """Diagnostics for the manager."""
        scanner_diagnostics = await asyncio.gather(
            *[
                scanner.async_diagnostics()
                for scanner in itertools.chain(
                    self._non_connectable_scanners, self._connectable_scanners
                )
            ]
        )
        return {
            "adapters": self._adapters,
            "scanners": scanner_diagnostics,
            "connectable_history": [
                service_info.as_dict()
                for service_info in self._connectable_history.values()
            ],
            "history": [
                service_info.as_dict() for service_info in self._history.values()
            ],
            "advertisement_tracker": self._advertisement_tracker.async_diagnostics(),
        }

    def _find_adapter_by_address(self, address: str) -> str | None:
        for adapter, details in self._adapters.items():
            if details[ADAPTER_ADDRESS] == address:
                return adapter
        return None

    async def async_get_bluetooth_adapters(
        self, cached: bool = True
    ) -> dict[str, AdapterDetails]:
        """Get bluetooth adapters."""
        if not cached or not self._adapters:
            self._adapters = await async_get_bluetooth_adapters()
        return self._adapters

    async def async_get_adapter_from_address(self, address: str) -> str | None:
        """Get adapter from address."""
        if adapter := self._find_adapter_by_address(address):
            return adapter
        self._adapters = await async_get_bluetooth_adapters()
        return self._find_adapter_by_address(address)

    async def async_setup(self) -> None:
        """Set up the bluetooth manager."""
        install_multiple_bleak_catcher()
        history = await async_load_history_from_system()
        # Everything is connectable so it fall into both
        # buckets since the host system can only provide
        # connectable devices
        self._history = history.copy()
        self._connectable_history = history.copy()
        self.async_setup_unavailable_tracking()

    @hass_callback
    def async_stop(self, event: Event) -> None:
        """Stop the Bluetooth integration at shutdown."""
        _LOGGER.debug("Stopping bluetooth manager")
        if self._cancel_unavailable_tracking:
            for cancel in self._cancel_unavailable_tracking:
                cancel()
            self._cancel_unavailable_tracking.clear()
        uninstall_multiple_bleak_catcher()

    async def async_get_devices_by_address(
        self, address: str, connectable: bool
    ) -> list[BLEDevice]:
        """Get devices by address."""
        types_ = (True,) if connectable else (True, False)
        return [
            device
            for device in await asyncio.gather(
                *(
                    scanner.async_get_device_by_address(address)
                    for type_ in types_
                    for scanner in self._get_scanners_by_type(type_)
                )
            )
            if device is not None
        ]

    @hass_callback
    def async_all_discovered_devices(self, connectable: bool) -> Iterable[BLEDevice]:
        """Return all of discovered devices from all the scanners including duplicates."""
        yield from itertools.chain.from_iterable(
            scanner.discovered_devices for scanner in self._get_scanners_by_type(True)
        )
        if not connectable:
            yield from itertools.chain.from_iterable(
                scanner.discovered_devices
                for scanner in self._get_scanners_by_type(False)
            )

    @hass_callback
    def async_discovered_devices(self, connectable: bool) -> list[BLEDevice]:
        """Return all of combined best path to discovered from all the scanners."""
        return [
            history.device
            for history in self._get_history_by_type(connectable).values()
        ]

    @hass_callback
    def async_setup_unavailable_tracking(self) -> None:
        """Set up the unavailable tracking."""
        self._async_setup_unavailable_tracking(True)
        self._async_setup_unavailable_tracking(False)

    @hass_callback
    def _async_setup_unavailable_tracking(self, connectable: bool) -> None:
        """Set up the unavailable tracking."""
        unavailable_callbacks = self._get_unavailable_callbacks_by_type(connectable)
        advertisment_tracker = self._advertisement_tracker
        history = self._get_history_by_type(connectable)

        @hass_callback
        def _async_check_unavailable(now: datetime) -> None:
            """Watch for unavailable devices."""
            monotonic_now = time.monotonic()
            history_set = set(history)
            active_addresses = {
                device.address
                for device in self.async_all_discovered_devices(connectable)
            }
            disappeared = history_set.difference(active_addresses)
            for address in disappeared:
                if advertising_interval := advertisment_tracker.intervals.get(address):
                    time_since_seen = monotonic_now - history[address].time
                    if time_since_seen < advertising_interval:
                        continue
                service_info = history.pop(address)
                self._advertisement_tracker.async_remove_address(address)
                if not (callbacks := unavailable_callbacks.get(address)):
                    continue
                for callback in callbacks:
                    try:
                        callback(service_info)
                    except Exception:  # pylint: disable=broad-except
                        _LOGGER.exception("Error in unavailable callback")

        self._cancel_unavailable_tracking.append(
            async_track_time_interval(
                self.hass,
                _async_check_unavailable,
                timedelta(seconds=UNAVAILABLE_TRACK_SECONDS),
            )
        )

    def _prefer_previous_adv(
        self, old: BluetoothServiceInfoBleak, new: BluetoothServiceInfoBleak
    ) -> bool:
        """Prefer previous advertisement if it is better."""
        if new.time - old.time > self._advertisement_tracker.intervals.get(
            new.address, STALE_ADVERTISEMENT_SECONDS
        ):
            # If the old advertisement is stale, any new advertisement is preferred
            if new.source != old.source:
                _LOGGER.debug(
                    "%s (%s): Switching from %s[%s] to %s[%s] (time elapsed:%s > stale seconds:%s)",
                    new.advertisement.local_name,
                    new.device.address,
                    old.source,
                    old.connectable,
                    new.source,
                    new.connectable,
                    new.time - old.time,
                    STALE_ADVERTISEMENT_SECONDS,
                )
            return False
        if new.device.rssi - RSSI_SWITCH_THRESHOLD > (old.device.rssi or NO_RSSI_VALUE):
            # If new advertisement is RSSI_SWITCH_THRESHOLD more, the new one is preferred
            if new.source != old.source:
                _LOGGER.debug(
                    "%s (%s): Switching from %s[%s] to %s[%s] (new rssi:%s - threshold:%s > old rssi:%s)",
                    new.advertisement.local_name,
                    new.device.address,
                    old.source,
                    old.connectable,
                    new.source,
                    new.connectable,
                    new.device.rssi,
                    RSSI_SWITCH_THRESHOLD,
                    old.device.rssi,
                )
            return False
        # If the source is the different, the old one is preferred because its
        # not stale and its RSSI_SWITCH_THRESHOLD less than the new one
        return old.source != new.source

    @hass_callback
    def scanner_adv_received(self, service_info: BluetoothServiceInfoBleak) -> None:
        """Handle a new advertisement from any scanner.

        Callbacks from all the scanners arrive here.

        In the future we will only process callbacks if

        - The device is not in the history
        - The RSSI is above a certain threshold better than
          than the source from the history or the timestamp
          in the history is older than 180s
        """

        # Pre-filter noisy apple devices as they can account for 20-35% of the
        # traffic on a typical network.
        advertisement_data = service_info.advertisement
        manufacturer_data = advertisement_data.manufacturer_data
        if (
            len(manufacturer_data) == 1
            and (apple_data := manufacturer_data.get(APPLE_MFR_ID))
            and apple_data[0] not in APPLE_START_BYTES_WANTED
            and not advertisement_data.service_data
        ):
            return

        device = service_info.device
        connectable = service_info.connectable
        address = device.address
        all_history = self._connectable_history if connectable else self._history
        old_service_info = all_history.get(address)
        if old_service_info and self._prefer_previous_adv(
            old_service_info, service_info
        ):
            return

        self._history[address] = service_info

        if connectable:
            self._connectable_history[address] = service_info
            # Bleak callbacks must get a connectable device

<<<<<<< HEAD
        if (
            address in self._unavailable_callbacks
            and address not in self._advertisement_tracker.intervals
        ):
            # Non-connectables cannot use the bluetooth stack to determine
            # if the device is unavailable so we need to figure out how
            # often is broadcasting advertisements to determine if it is
            # unavailable.
            #
            # The advertisement tracker is designed to work for all devices
            # but we only want to use it for non-connectable devices since
            # the bluetooth stack provides a better way to determine if
            # a connectable device is unavailable.
=======
        if address not in self._advertisement_tracker.intervals:
>>>>>>> cce12051
            self._advertisement_tracker.async_collect(service_info)

        # If the advertisement data is the same as the last time we saw it, we
        # don't need to do anything else.
        if old_service_info and not (
            service_info.manufacturer_data != old_service_info.manufacturer_data
            or service_info.service_data != old_service_info.service_data
            or service_info.service_uuids != old_service_info.service_uuids
            or service_info.name != old_service_info.name
        ):
            return

        source = service_info.source
        if connectable:
            # Bleak callbacks must get a connectable device
            for callback_filters in self._bleak_callbacks:
                _dispatch_bleak_callback(*callback_filters, device, advertisement_data)

        matched_domains = self._integration_matcher.match_domains(service_info)
        _LOGGER.debug(
            "%s: %s %s connectable: %s match: %s rssi: %s",
            source,
            address,
            advertisement_data,
            connectable,
            matched_domains,
            device.rssi,
        )

        for match in self._callback_index.match_callbacks(service_info):
            callback = match[CALLBACK]
            try:
                callback(service_info, BluetoothChange.ADVERTISEMENT)
            except Exception:  # pylint: disable=broad-except
                _LOGGER.exception("Error in bluetooth callback")

        for domain in matched_domains:
            discovery_flow.async_create_flow(
                self.hass,
                domain,
                {"source": config_entries.SOURCE_BLUETOOTH},
                service_info,
            )

    @hass_callback
    def async_track_unavailable(
        self,
        callback: Callable[[BluetoothServiceInfoBleak], None],
        address: str,
        connectable: bool,
    ) -> Callable[[], None]:
        """Register a callback."""
        unavailable_callbacks = self._get_unavailable_callbacks_by_type(connectable)
        unavailable_callbacks.setdefault(address, []).append(callback)

        @hass_callback
        def _async_remove_callback() -> None:
            unavailable_callbacks[address].remove(callback)
            if unavailable_callbacks[address]:
                return
            if not connectable:
                self._advertisement_tracker.async_remove_address(address)
            del unavailable_callbacks[address]

        return _async_remove_callback

    @hass_callback
    def async_register_callback(
        self,
        callback: BluetoothCallback,
        matcher: BluetoothCallbackMatcher | None,
    ) -> Callable[[], None]:
        """Register a callback."""
        callback_matcher = BluetoothCallbackMatcherWithCallback(callback=callback)
        if not matcher:
            callback_matcher[CONNECTABLE] = True
        else:
            # We could write out every item in the typed dict here
            # but that would be a bit inefficient and verbose.
            callback_matcher.update(matcher)  # type: ignore[typeddict-item]
            callback_matcher[CONNECTABLE] = matcher.get(CONNECTABLE, True)

        connectable = callback_matcher[CONNECTABLE]
        self._callback_index.add_callback_matcher(callback_matcher)

        @hass_callback
        def _async_remove_callback() -> None:
            self._callback_index.remove_callback_matcher(callback_matcher)

        # If we have history for the subscriber, we can trigger the callback
        # immediately with the last packet so the subscriber can see the
        # device.
        all_history = self._get_history_by_type(connectable)
        if (
            (address := callback_matcher.get(ADDRESS))
            and (service_info := all_history.get(address))
            and ble_device_matches(callback_matcher, service_info)
        ):
            try:
                callback(service_info, BluetoothChange.ADVERTISEMENT)
            except Exception:  # pylint: disable=broad-except
                _LOGGER.exception("Error in bluetooth callback")

        return _async_remove_callback

    @hass_callback
    def async_ble_device_from_address(
        self, address: str, connectable: bool
    ) -> BLEDevice | None:
        """Return the BLEDevice if present."""
        all_history = self._get_history_by_type(connectable)
        if history := all_history.get(address):
            return history.device
        return None

    @hass_callback
    def async_address_present(self, address: str, connectable: bool) -> bool:
        """Return if the address is present."""
        return address in self._get_history_by_type(connectable)

    @hass_callback
    def async_discovered_service_info(
        self, connectable: bool
    ) -> Iterable[BluetoothServiceInfoBleak]:
        """Return all the discovered services info."""
        return self._get_history_by_type(connectable).values()

    @hass_callback
    def async_last_service_info(
        self, address: str, connectable: bool
    ) -> BluetoothServiceInfoBleak | None:
        """Return the last service info for an address."""
        return self._get_history_by_type(connectable).get(address)

    @hass_callback
    def async_rediscover_address(self, address: str) -> None:
        """Trigger discovery of devices which have already been seen."""
        self._integration_matcher.async_clear_address(address)

    def _get_scanners_by_type(self, connectable: bool) -> list[BaseHaScanner]:
        """Return the scanners by type."""
        return (
            self._connectable_scanners
            if connectable
            else self._non_connectable_scanners
        )

    def _get_unavailable_callbacks_by_type(
        self, connectable: bool
    ) -> dict[str, list[Callable[[BluetoothServiceInfoBleak], None]]]:
        """Return the unavailable callbacks by type."""
        return (
            self._connectable_unavailable_callbacks
            if connectable
            else self._unavailable_callbacks
        )

    def _get_history_by_type(
        self, connectable: bool
    ) -> dict[str, BluetoothServiceInfoBleak]:
        """Return the history by type."""
        return self._connectable_history if connectable else self._history

    def async_register_scanner(
        self, scanner: BaseHaScanner, connectable: bool
    ) -> CALLBACK_TYPE:
        """Register a new scanner."""
        scanners = self._get_scanners_by_type(connectable)

        def _unregister_scanner() -> None:
            self._advertisement_tracker.async_remove_source(scanner.source)
            scanners.remove(scanner)

        scanners.append(scanner)
        return _unregister_scanner

    @hass_callback
    def async_register_bleak_callback(
        self, callback: AdvertisementDataCallback, filters: dict[str, set[str]]
    ) -> CALLBACK_TYPE:
        """Register a callback."""
        callback_entry = (callback, filters)
        self._bleak_callbacks.append(callback_entry)

        @hass_callback
        def _remove_callback() -> None:
            self._bleak_callbacks.remove(callback_entry)

        # Replay the history since otherwise we miss devices
        # that were already discovered before the callback was registered
        # or we are in passive mode
        for history in self._connectable_history.values():
            _dispatch_bleak_callback(
                callback, filters, history.device, history.advertisement
            )

        return _remove_callback<|MERGE_RESOLUTION|>--- conflicted
+++ resolved
@@ -368,23 +368,7 @@
             self._connectable_history[address] = service_info
             # Bleak callbacks must get a connectable device
 
-<<<<<<< HEAD
-        if (
-            address in self._unavailable_callbacks
-            and address not in self._advertisement_tracker.intervals
-        ):
-            # Non-connectables cannot use the bluetooth stack to determine
-            # if the device is unavailable so we need to figure out how
-            # often is broadcasting advertisements to determine if it is
-            # unavailable.
-            #
-            # The advertisement tracker is designed to work for all devices
-            # but we only want to use it for non-connectable devices since
-            # the bluetooth stack provides a better way to determine if
-            # a connectable device is unavailable.
-=======
         if address not in self._advertisement_tracker.intervals:
->>>>>>> cce12051
             self._advertisement_tracker.async_collect(service_info)
 
         # If the advertisement data is the same as the last time we saw it, we
@@ -443,11 +427,8 @@
         @hass_callback
         def _async_remove_callback() -> None:
             unavailable_callbacks[address].remove(callback)
-            if unavailable_callbacks[address]:
-                return
-            if not connectable:
-                self._advertisement_tracker.async_remove_address(address)
-            del unavailable_callbacks[address]
+            if not unavailable_callbacks[address]:
+                del unavailable_callbacks[address]
 
         return _async_remove_callback
 
