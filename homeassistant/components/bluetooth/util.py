--- conflicted
+++ resolved
@@ -5,15 +5,9 @@
 from bluetooth_adapters import (
     ADAPTER_ADDRESS,
     ADAPTER_MANUFACTURER,
-<<<<<<< HEAD
-    AdapterDetails,
-    BluetoothAdapters,
-    adapter_model,
-=======
     ADAPTER_PRODUCT,
     AdapterDetails,
     BluetoothAdapters,
->>>>>>> 0c9d22a5
     adapter_unique_name,
 )
 from bluetooth_data_tools import monotonic_time_coarse
@@ -88,10 +82,6 @@
 def adapter_title(adapter: str, details: AdapterDetails) -> str:
     """Return the adapter title."""
     unique_name = adapter_unique_name(adapter, details[ADAPTER_ADDRESS])
-<<<<<<< HEAD
-    model = adapter_model(details)
-=======
     model = details.get(ADAPTER_PRODUCT, "Unknown")
->>>>>>> 0c9d22a5
     manufacturer = details[ADAPTER_MANUFACTURER] or "Unknown"
     return f"{manufacturer} {model} ({unique_name})"