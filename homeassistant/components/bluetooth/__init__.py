--- conflicted
+++ resolved
@@ -81,11 +81,7 @@
     LINUX_FIRMWARE_LOAD_FALLBACK_SECONDS,
     SOURCE_LOCAL,
 )
-<<<<<<< HEAD
-from .manager import MONOTONIC_TIME, BluetoothManager
-=======
-from .manager import HomeAssistantBluetoothManager
->>>>>>> 0ce7bd48
+from .manager import MONOTONIC_TIME, HomeAssistantBluetoothManager
 from .match import BluetoothCallbackMatcher, IntegrationMatcher
 from .models import BluetoothCallback, BluetoothChange
 from .storage import BluetoothStorage
@@ -290,13 +286,8 @@
     passive = entry.options.get(CONF_PASSIVE)
     mode = BluetoothScanningMode.PASSIVE if passive else BluetoothScanningMode.ACTIVE
     new_info_callback = async_get_advertisement_callback(hass)
-<<<<<<< HEAD
-    manager: BluetoothManager = hass.data[DATA_MANAGER]
+    manager: HomeAssistantBluetoothManager = hass.data[DATA_MANAGER]
     scanner = HaScanner(mode, adapter, address, new_info_callback)
-=======
-    manager: HomeAssistantBluetoothManager = hass.data[DATA_MANAGER]
-    scanner = HaScanner(hass, mode, adapter, address, new_info_callback)
->>>>>>> 0ce7bd48
     try:
         scanner.async_setup()
     except RuntimeError as err:
