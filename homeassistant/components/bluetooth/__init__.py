--- conflicted
+++ resolved
@@ -289,22 +289,20 @@
         scanner_kwargs = {"scanning_mode": SCANNING_MODE_TO_BLEAK[scanning_mode]}
         if adapter and adapter not in DEFAULT_ADAPTERS:
             scanner_kwargs["adapter"] = adapter
+        if scanning_mode == BluetoothScanningMode.PASSIVE:
+            # This is a workaround for the fact that passive scanning
+            # needs at least one matcher to be set. The below matcher
+            # will match all devices.
+            scanner_kwargs["bluez"] = BlueZArgs(
+                or_patterns=[
+                    OrPattern(0, AdvertisementDataType.FLAGS, b"\x06"),
+                    OrPattern(0, AdvertisementDataType.FLAGS, b"\x1a"),
+                ]
+            )
         _LOGGER.debug("Initializing bluetooth scanner with %s", scanner_kwargs)
         try:
-<<<<<<< HEAD
             # TODO : fallback to active scanner if passive fails
-            self.scanner = HaBleakScanner(
-                scanning_mode=SCANNING_MODE_TO_BLEAK[self.scanning_mode],
-                bluez=BlueZArgs(
-                    or_patterns=[
-                        OrPattern(0, AdvertisementDataType.FLAGS, b"\x06"),
-                        OrPattern(0, AdvertisementDataType.FLAGS, b"\x1a"),
-                    ]
-                ),
-            )
-=======
             self.scanner.async_setup(**scanner_kwargs)
->>>>>>> 1f73a553
         except (FileNotFoundError, BleakError) as ex:
             raise RuntimeError(f"Failed to initialize Bluetooth: {ex}") from ex
         install_multiple_bleak_catcher()
