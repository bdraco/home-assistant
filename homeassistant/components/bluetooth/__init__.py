--- conflicted
+++ resolved
@@ -125,10 +125,6 @@
 
 async def async_setup(hass: HomeAssistant, config: ConfigType) -> bool:
     """Set up the bluetooth integration."""
-<<<<<<< HEAD
-
-=======
->>>>>>> 56257b7a
     await passive_update_processor.async_setup(hass)
     integration_matcher = IntegrationMatcher(await async_get_bluetooth(hass))
     integration_matcher.async_setup()
