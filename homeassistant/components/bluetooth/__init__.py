--- conflicted
+++ resolved
@@ -217,20 +217,16 @@
 
     slot_manager_setup_task = hass.async_create_task(
         slot_manager.async_setup(), "slot_manager setup", eager_start=True
-<<<<<<< HEAD
     )
     slot_manager_task_time = time.monotonic()
     _LOGGER.warning(
         "Slot manager task started in %s seconds",
         slot_manager_task_time - integration_matcher_finished,
-=======
->>>>>>> af41bea3
     )
     processor_setup_task = hass.async_create_task(
         passive_update_processor.async_setup(hass),
         "passive_update_processor setup",
         eager_start=True,
-<<<<<<< HEAD
     )
     passive_processor_task_time = time.monotonic()
     _LOGGER.warning(
@@ -244,11 +240,9 @@
     _LOGGER.warning(
         "Storage task started in %s seconds",
         storage_task_time - passive_processor_task_time,
-=======
     )
     storage_setup_task = hass.async_create_task(
         bluetooth_storage.async_setup(), "bluetooth storage setup", eager_start=True
->>>>>>> af41bea3
     )
     integration_matcher.async_setup()
     integration_matcher_time = time.monotonic()
