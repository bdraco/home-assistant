--- conflicted
+++ resolved
@@ -17,12 +17,6 @@
 )
 
 from . import models
-<<<<<<< HEAD
-
-if TYPE_CHECKING:
-    pass
-=======
->>>>>>> 88042ce6
 
 
 class HomeAssistantRemoteScanner(BaseHaRemoteScanner):
@@ -49,15 +43,8 @@
     ) -> None:
         """Initialize the scanner."""
         self.hass = hass
-<<<<<<< HEAD
-        manager = models.MANAGER
-        if TYPE_CHECKING:
-            assert manager is not None
-        self._storage = manager.storage
-=======
         assert models.MANAGER is not None
         self._storage = models.MANAGER.storage
->>>>>>> 88042ce6
         self._cancel_stop: CALLBACK_TYPE | None = None
         super().__init__(scanner_id, name, new_info_callback, connector, connectable)
 
