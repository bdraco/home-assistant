"""Base classes for HA Bluetooth scanners for bluetooth."""
from __future__ import annotations

<<<<<<< HEAD
from abc import abstractmethod
from collections.abc import AsyncIterator, Callable, Generator
from contextlib import asynccontextmanager, contextmanager
=======
from abc import ABC, abstractmethod
from collections.abc import Callable, Generator
from contextlib import contextmanager
>>>>>>> 40d5420e
import datetime
from datetime import timedelta
from typing import Any, Final

import bleak
from bleak.backends.device import BLEDevice
from bleak.backends.scanner import AdvertisementData
from bleak_retry_connector import NO_RSSI_VALUE
from bluetooth_adapters import adapter_human_name
from home_assistant_bluetooth import BluetoothServiceInfoBleak

from homeassistant.core import CALLBACK_TYPE, HomeAssistant, callback as hass_callback
from homeassistant.helpers.event import async_track_time_interval
from homeassistant.util.dt import monotonic_time_coarse

from .const import (
    CONNECTABLE_FALLBACK_MAXIMUM_STALE_ADVERTISEMENT_SECONDS,
    FALLBACK_MAXIMUM_STALE_ADVERTISEMENT_SECONDS,
)
from .models import HaBluetoothConnector

MONOTONIC_TIME: Final = monotonic_time_coarse


class BaseHaScanner(ABC):
    """Base class for Ha Scanners."""

    __slots__ = ("hass", "source", "_connecting", "name", "scanning")

    def __init__(self, hass: HomeAssistant, source: str, adapter: str) -> None:
        """Initialize the scanner."""
        self.hass = hass
        self.source = source
        self._connecting = 0
        self.name = adapter_human_name(adapter, source) if adapter != source else source
        self.scanning = True

    @asynccontextmanager
    async def connecting(self, client: bleak.BleakClient) -> AsyncIterator[None]:
        """Context manager to track connecting and resolving services.

        This is a context manager around the entire connection process.
        """
        yield

    @contextmanager
    def establishing(self) -> Generator[None, None, None]:
        """Context manager to track connecting state.

        This is a context manager only around the establishing of the connection.
        """
        self._connecting += 1
        self.scanning = not self._connecting
        try:
            yield
        finally:
            self._connecting -= 1
            self.scanning = not self._connecting

    @property
    @abstractmethod
    def discovered_devices(self) -> list[BLEDevice]:
        """Return a list of discovered devices."""

    @property
    @abstractmethod
    def discovered_devices_and_advertisement_data(
        self,
    ) -> dict[str, tuple[BLEDevice, AdvertisementData]]:
        """Return a list of discovered devices and their advertisement data."""

    async def async_diagnostics(self) -> dict[str, Any]:
        """Return diagnostic information about the scanner."""
        return {
            "type": self.__class__.__name__,
            "discovered_devices_and_advertisement_data": [
                {
                    "name": device_adv[0].name,
                    "address": device_adv[0].address,
                    "rssi": device_adv[0].rssi,
                    "advertisement_data": device_adv[1],
                    "details": device_adv[0].details,
                }
                for device_adv in self.discovered_devices_and_advertisement_data.values()
            ],
        }


class BaseHaRemoteScanner(BaseHaScanner):
    """Base class for a Home Assistant remote BLE scanner."""

    __slots__ = (
        "_new_info_callback",
        "_discovered_device_advertisement_datas",
        "_discovered_device_timestamps",
        "_connector",
        "_connectable",
        "_details",
        "_expire_seconds",
    )

    def __init__(
        self,
        hass: HomeAssistant,
        scanner_id: str,
        name: str,
        new_info_callback: Callable[[BluetoothServiceInfoBleak], None],
        connector: HaBluetoothConnector,
        connectable: bool,
    ) -> None:
        """Initialize the scanner."""
        super().__init__(hass, scanner_id, name)
        self._new_info_callback = new_info_callback
        self._discovered_device_advertisement_datas: dict[
            str, tuple[BLEDevice, AdvertisementData]
        ] = {}
        self._discovered_device_timestamps: dict[str, float] = {}
        self._connector = connector
        self._connectable = connectable
        self._details: dict[str, str | HaBluetoothConnector] = {"source": scanner_id}
        self._expire_seconds = FALLBACK_MAXIMUM_STALE_ADVERTISEMENT_SECONDS
        if connectable:
            self._details["connector"] = connector
            self._expire_seconds = (
                CONNECTABLE_FALLBACK_MAXIMUM_STALE_ADVERTISEMENT_SECONDS
            )

    @hass_callback
    def async_setup(self) -> CALLBACK_TYPE:
        """Set up the scanner."""
        return async_track_time_interval(
            self.hass, self._async_expire_devices, timedelta(seconds=30)
        )

    def _async_expire_devices(self, _datetime: datetime.datetime) -> None:
        """Expire old devices."""
        now = MONOTONIC_TIME()
        expired = [
            address
            for address, timestamp in self._discovered_device_timestamps.items()
            if now - timestamp > self._expire_seconds
        ]
        for address in expired:
            del self._discovered_device_advertisement_datas[address]
            del self._discovered_device_timestamps[address]

    @property
    def discovered_devices(self) -> list[BLEDevice]:
        """Return a list of discovered devices."""
        return [
            device_advertisement_data[0]
            for device_advertisement_data in self._discovered_device_advertisement_datas.values()
        ]

    @property
    def discovered_devices_and_advertisement_data(
        self,
    ) -> dict[str, tuple[BLEDevice, AdvertisementData]]:
        """Return a list of discovered devices and advertisement data."""
        return self._discovered_device_advertisement_datas

    @hass_callback
    def _async_on_advertisement(
        self,
        address: str,
        rssi: int,
        local_name: str | None,
        service_uuids: list[str],
        service_data: dict[str, bytes],
        manufacturer_data: dict[int, bytes],
        tx_power: int | None,
        details: dict[Any, Any],
    ) -> None:
        """Call the registered callback."""
        now = MONOTONIC_TIME()
        if prev_discovery := self._discovered_device_advertisement_datas.get(address):
            # Merge the new data with the old data
            # to function the same as BlueZ which
            # merges the dicts on PropertiesChanged
            prev_device = prev_discovery[0]
            prev_advertisement = prev_discovery[1]
            if (
                local_name
                and prev_device.name
                and len(prev_device.name) > len(local_name)
            ):
                local_name = prev_device.name
            if prev_advertisement.service_uuids:
                service_uuids = list(
                    set(service_uuids + prev_advertisement.service_uuids)
                )
            if prev_advertisement.service_data:
                service_data = {**prev_advertisement.service_data, **service_data}
            if prev_advertisement.manufacturer_data:
                manufacturer_data = {
                    **prev_advertisement.manufacturer_data,
                    **manufacturer_data,
                }

        advertisement_data = AdvertisementData(
            local_name=None if local_name == "" else local_name,
            manufacturer_data=manufacturer_data,
            service_data=service_data,
            service_uuids=service_uuids,
            rssi=rssi,
            tx_power=NO_RSSI_VALUE if tx_power is None else tx_power,
            platform_data=(),
        )
        device = BLEDevice(  # type: ignore[no-untyped-call]
            address=address,
            name=local_name,
            details=self._details | details,
            rssi=rssi,  # deprecated, will be removed in newer bleak
        )
        self._discovered_device_advertisement_datas[address] = (
            device,
            advertisement_data,
        )
        self._discovered_device_timestamps[address] = now
        self._new_info_callback(
            BluetoothServiceInfoBleak(
                name=advertisement_data.local_name or device.name or device.address,
                address=device.address,
                rssi=rssi,
                manufacturer_data=advertisement_data.manufacturer_data,
                service_data=advertisement_data.service_data,
                service_uuids=advertisement_data.service_uuids,
                source=self.source,
                device=device,
                advertisement=advertisement_data,
                connectable=self._connectable,
                time=now,
            )
        )

    async def async_diagnostics(self) -> dict[str, Any]:
        """Return diagnostic information about the scanner."""
        return await super().async_diagnostics() | {
            "type": self.__class__.__name__,
            "discovered_devices_and_advertisement_data": [
                {
                    "name": device_adv[0].name,
                    "address": device_adv[0].address,
                    "rssi": device_adv[0].rssi,
                    "advertisement_data": device_adv[1],
                    "details": device_adv[0].details,
                }
                for device_adv in self.discovered_devices_and_advertisement_data.values()
            ],
        }<|MERGE_RESOLUTION|>--- conflicted
+++ resolved
@@ -1,20 +1,13 @@
 """Base classes for HA Bluetooth scanners for bluetooth."""
 from __future__ import annotations
 
-<<<<<<< HEAD
-from abc import abstractmethod
-from collections.abc import AsyncIterator, Callable, Generator
-from contextlib import asynccontextmanager, contextmanager
-=======
 from abc import ABC, abstractmethod
 from collections.abc import Callable, Generator
 from contextlib import contextmanager
->>>>>>> 40d5420e
 import datetime
 from datetime import timedelta
 from typing import Any, Final
 
-import bleak
 from bleak.backends.device import BLEDevice
 from bleak.backends.scanner import AdvertisementData
 from bleak_retry_connector import NO_RSSI_VALUE
@@ -47,20 +40,9 @@
         self.name = adapter_human_name(adapter, source) if adapter != source else source
         self.scanning = True
 
-    @asynccontextmanager
-    async def connecting(self, client: bleak.BleakClient) -> AsyncIterator[None]:
-        """Context manager to track connecting and resolving services.
-
-        This is a context manager around the entire connection process.
-        """
-        yield
-
     @contextmanager
-    def establishing(self) -> Generator[None, None, None]:
-        """Context manager to track connecting state.
-
-        This is a context manager only around the establishing of the connection.
-        """
+    def connecting(self) -> Generator[None, None, None]:
+        """Context manager to track connecting state."""
         self._connecting += 1
         self.scanning = not self._connecting
         try:
@@ -243,20 +225,4 @@
                 connectable=self._connectable,
                 time=now,
             )
-        )
-
-    async def async_diagnostics(self) -> dict[str, Any]:
-        """Return diagnostic information about the scanner."""
-        return await super().async_diagnostics() | {
-            "type": self.__class__.__name__,
-            "discovered_devices_and_advertisement_data": [
-                {
-                    "name": device_adv[0].name,
-                    "address": device_adv[0].address,
-                    "rssi": device_adv[0].rssi,
-                    "advertisement_data": device_adv[1],
-                    "details": device_adv[0].details,
-                }
-                for device_adv in self.discovered_devices_and_advertisement_data.values()
-            ],
-        }+        )