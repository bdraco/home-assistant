"""Config flow to configure the Moon integration."""
from __future__ import annotations

from typing import Any

from homeassistant.config_entries import ConfigFlow
from homeassistant.data_entry_flow import FlowResult

from .const import DOMAIN


class MoonConfigFlow(ConfigFlow, domain=DOMAIN):
    """Config flow for Moon."""

    VERSION = 1

    async def async_step_user(
        self, user_input: dict[str, Any] | None = None
    ) -> FlowResult:
        """Handle a flow initialized by the user."""
        if self._async_current_entries():
            return self.async_abort(reason="single_instance_allowed")

        if user_input is not None:
<<<<<<< HEAD
            return self.async_create_entry(title="", data={})
=======
            return self.async_create_entry(title=DEFAULT_NAME, data={})
>>>>>>> c68c782b

        return self.async_show_form(step_id="user")<|MERGE_RESOLUTION|>--- conflicted
+++ resolved
@@ -6,7 +6,7 @@
 from homeassistant.config_entries import ConfigFlow
 from homeassistant.data_entry_flow import FlowResult
 
-from .const import DOMAIN
+from .const import DEFAULT_NAME, DOMAIN
 
 
 class MoonConfigFlow(ConfigFlow, domain=DOMAIN):
@@ -22,10 +22,6 @@
             return self.async_abort(reason="single_instance_allowed")
 
         if user_input is not None:
-<<<<<<< HEAD
-            return self.async_create_entry(title="", data={})
-=======
             return self.async_create_entry(title=DEFAULT_NAME, data={})
->>>>>>> c68c782b
 
         return self.async_show_form(step_id="user")