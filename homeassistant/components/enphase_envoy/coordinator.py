"""The enphase_envoy component."""
from __future__ import annotations

import contextlib
import datetime
from datetime import timedelta
import logging
from typing import Any

from pyenphase import (
    Envoy,
    EnvoyError,
    EnvoyTokenAuth,
)

from homeassistant.config_entries import ConfigEntry
from homeassistant.const import CONF_NAME, CONF_PASSWORD, CONF_USERNAME
<<<<<<< HEAD
from homeassistant.core import HomeAssistant
=======
from homeassistant.core import CALLBACK_TYPE, HomeAssistant, callback
>>>>>>> 85dfac25
from homeassistant.exceptions import ConfigEntryAuthFailed
from homeassistant.helpers.event import async_track_time_interval
from homeassistant.helpers.update_coordinator import DataUpdateCoordinator, UpdateFailed
import homeassistant.util.dt as dt_util

from .const import CONF_TOKEN, INVALID_AUTH_ERRORS

from .const import CONF_TOKEN, INVALID_AUTH_ERRORS

SCAN_INTERVAL = timedelta(seconds=60)

TOKEN_REFRESH_CHECK_INTERVAL = timedelta(days=1)
STALE_TOKEN_THRESHOLD = timedelta(days=30).total_seconds()

_LOGGER = logging.getLogger(__name__)


class EnphaseUpdateCoordinator(DataUpdateCoordinator[dict[str, Any]]):
    """DataUpdateCoordinator to gather data from any envoy."""

    envoy_serial_number: str

    def __init__(self, hass: HomeAssistant, envoy: Envoy, entry: ConfigEntry) -> None:
        """Initialize DataUpdateCoordinator for the envoy."""
        self.envoy = envoy
        entry_data = entry.data
        self.entry = entry
        self.username = entry_data[CONF_USERNAME]
        self.password = entry_data[CONF_PASSWORD]
        self._setup_complete = False
        self._cancel_token_refresh: CALLBACK_TYPE | None = None
        super().__init__(
            hass,
            _LOGGER,
            name=entry_data[CONF_NAME],
            update_interval=SCAN_INTERVAL,
            always_update=False,
        )

    @callback
    def _async_refresh_token_if_needed(self, now: datetime.datetime) -> None:
        """Refresh token so we can still talk to the device if the cloud service goes offline."""
        assert isinstance(self.envoy.auth, EnvoyTokenAuth)
        expire_time = self.envoy.auth.expire_timestamp
        remain = expire_time - now.timestamp()
        fresh = remain > STALE_TOKEN_THRESHOLD
        _LOGGER.debug(
            "%s: Token has %s seconds remaining (fresh=%s)", self.name, remain, fresh
        )
        if not fresh:
            self.hass.async_create_background_task(
                self._async_try_refresh_token(), "{self.name} token refresh"
            )

    async def _async_try_refresh_token(self) -> None:
        """Try to refresh token."""
        assert isinstance(self.envoy.auth, EnvoyTokenAuth)
        _LOGGER.debug("%s: Trying to refresh token", self.name)
        try:
            await self.envoy.auth.refresh()
        except EnvoyError as err:
            # If we can't refresh the token, we try again later
            # If the token actually ends up expiring, we'll
            # re-authenticate with username/password and get a new token
            # or log an error if that fails
            _LOGGER.debug("%s: Error refreshing token: %s", err, self.name)
            return
        self._async_update_saved_token()

    @callback
    def _async_mark_setup_complete(self) -> None:
        """Mark setup as complete and setup token refresh if needed."""
        self._setup_complete = True
        if self._cancel_token_refresh:
            self._cancel_token_refresh()
            self._cancel_token_refresh = None
        if not isinstance(self.envoy.auth, EnvoyTokenAuth):
            return
        self._cancel_token_refresh = async_track_time_interval(
            self.hass,
            self._async_refresh_token_if_needed,
            TOKEN_REFRESH_CHECK_INTERVAL,
            cancel_on_shutdown=True,
        )

    async def _async_setup_and_authenticate(self) -> None:
        """Set up and authenticate with the envoy."""
        envoy = self.envoy
        await envoy.setup()
        assert envoy.serial_number is not None
        self.envoy_serial_number = envoy.serial_number
<<<<<<< HEAD

        if token := self.entry.data.get(CONF_TOKEN):
            try:
                await envoy.authenticate(token=token)
            except INVALID_AUTH_ERRORS:
                # token likely expired or firmware changed
                # so we fall through to authenticate with username/password
                pass
            else:
                self._setup_complete = True
                return

        await envoy.authenticate(username=self.username, password=self.password)
        assert envoy.auth is not None

        if isinstance(envoy.auth, EnvoyTokenAuth):
            # update token in config entry so we can
            # startup without hitting the Cloud API
            # as long as the token is valid
            self.hass.config_entries.async_update_entry(
                self.entry,
                data={
                    **self.entry.data,
                    CONF_TOKEN: envoy.auth.token,
                },
            )
        self._setup_complete = True
=======
        if token := self.entry.data.get(CONF_TOKEN):
            with contextlib.suppress(*INVALID_AUTH_ERRORS):
                # Always set the username and password
                # so we can refresh the token if needed
                await envoy.authenticate(
                    username=self.username, password=self.password, token=token
                )
                # The token is valid, but we still want
                # to refresh it if it's stale right away
                self._async_refresh_token_if_needed(dt_util.utcnow())
                return
            # token likely expired or firmware changed
            # so we fall through to authenticate with
            # username/password
        await self.envoy.authenticate(username=self.username, password=self.password)
        # Password auth succeeded, so we can update the token
        # if we are using EnvoyTokenAuth
        self._async_update_saved_token()

    def _async_update_saved_token(self) -> None:
        """Update saved token in config entry."""
        envoy = self.envoy
        if not isinstance(envoy.auth, EnvoyTokenAuth):
            return
        # update token in config entry so we can
        # startup without hitting the Cloud API
        # as long as the token is valid
        _LOGGER.debug("%s: Updating token in config entry from auth", self.name)
        self.hass.config_entries.async_update_entry(
            self.entry,
            data={
                **self.entry.data,
                CONF_TOKEN: envoy.auth.token,
            },
        )
>>>>>>> 85dfac25

    async def _async_update_data(self) -> dict[str, Any]:
        """Fetch all device and sensor data from api."""
        envoy = self.envoy
        for tries in range(2):
            try:
                if not self._setup_complete:
                    await self._async_setup_and_authenticate()
                    self._async_mark_setup_complete()
                return (await envoy.update()).raw
            except INVALID_AUTH_ERRORS as err:
                if self._setup_complete and tries == 0:
                    # token likely expired or firmware changed, try to re-authenticate
                    self._setup_complete = False
                    continue
                raise ConfigEntryAuthFailed from err
            except EnvoyError as err:
                raise UpdateFailed(f"Error communicating with API: {err}") from err

        raise RuntimeError("Unreachable code in _async_update_data")  # pragma: no cover<|MERGE_RESOLUTION|>--- conflicted
+++ resolved
@@ -15,17 +15,11 @@
 
 from homeassistant.config_entries import ConfigEntry
 from homeassistant.const import CONF_NAME, CONF_PASSWORD, CONF_USERNAME
-<<<<<<< HEAD
-from homeassistant.core import HomeAssistant
-=======
 from homeassistant.core import CALLBACK_TYPE, HomeAssistant, callback
->>>>>>> 85dfac25
 from homeassistant.exceptions import ConfigEntryAuthFailed
 from homeassistant.helpers.event import async_track_time_interval
 from homeassistant.helpers.update_coordinator import DataUpdateCoordinator, UpdateFailed
 import homeassistant.util.dt as dt_util
-
-from .const import CONF_TOKEN, INVALID_AUTH_ERRORS
 
 from .const import CONF_TOKEN, INVALID_AUTH_ERRORS
 
@@ -111,35 +105,6 @@
         await envoy.setup()
         assert envoy.serial_number is not None
         self.envoy_serial_number = envoy.serial_number
-<<<<<<< HEAD
-
-        if token := self.entry.data.get(CONF_TOKEN):
-            try:
-                await envoy.authenticate(token=token)
-            except INVALID_AUTH_ERRORS:
-                # token likely expired or firmware changed
-                # so we fall through to authenticate with username/password
-                pass
-            else:
-                self._setup_complete = True
-                return
-
-        await envoy.authenticate(username=self.username, password=self.password)
-        assert envoy.auth is not None
-
-        if isinstance(envoy.auth, EnvoyTokenAuth):
-            # update token in config entry so we can
-            # startup without hitting the Cloud API
-            # as long as the token is valid
-            self.hass.config_entries.async_update_entry(
-                self.entry,
-                data={
-                    **self.entry.data,
-                    CONF_TOKEN: envoy.auth.token,
-                },
-            )
-        self._setup_complete = True
-=======
         if token := self.entry.data.get(CONF_TOKEN):
             with contextlib.suppress(*INVALID_AUTH_ERRORS):
                 # Always set the username and password
@@ -175,7 +140,6 @@
                 CONF_TOKEN: envoy.auth.token,
             },
         )
->>>>>>> 85dfac25
 
     async def _async_update_data(self) -> dict[str, Any]:
         """Fetch all device and sensor data from api."""
