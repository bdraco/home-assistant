--- conflicted
+++ resolved
@@ -49,16 +49,9 @@
         envoy = self.envoy
         await envoy.setup()
         assert envoy.serial_number is not None
-        assert envoy.auth is not None
         self.envoy_serial_number = envoy.serial_number
 
-<<<<<<< HEAD
-        if isinstance(envoy.auth, EnvoyTokenAuth) and (
-            token := self.entry.data[CONF_TOKEN]
-        ):
-=======
         if token := self.entry.data.get(CONF_TOKEN):
->>>>>>> 724a321e
             try:
                 await envoy.authenticate(token=token)
             except INVALID_AUTH_ERRORS:
@@ -69,10 +62,7 @@
                 return
 
         await envoy.authenticate(username=self.username, password=self.password)
-<<<<<<< HEAD
-=======
         assert envoy.auth is not None
->>>>>>> 724a321e
 
         if isinstance(envoy.auth, EnvoyTokenAuth):
             # update token in config entry so we can
