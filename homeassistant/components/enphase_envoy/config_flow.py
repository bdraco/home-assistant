"""Config flow for Enphase Envoy integration."""
from __future__ import annotations

from collections.abc import Mapping
import logging
from typing import Any

from awesomeversion import AwesomeVersion
from pyenphase import (
    AUTH_TOKEN_MIN_VERSION,
    Envoy,
<<<<<<< HEAD
    EnvoyAuthenticationError,
    EnvoyAuthenticationRequired,
=======
>>>>>>> 7ca90730
    EnvoyError,
)
import voluptuous as vol

from homeassistant import config_entries
from homeassistant.components import zeroconf
from homeassistant.const import CONF_HOST, CONF_NAME, CONF_PASSWORD, CONF_USERNAME
from homeassistant.core import HomeAssistant, callback
from homeassistant.data_entry_flow import FlowResult
from homeassistant.helpers.httpx_client import get_async_client
from homeassistant.util.network import is_ipv4_address

from .const import DOMAIN, INVALID_AUTH_ERRORS

_LOGGER = logging.getLogger(__name__)

ENVOY = "Envoy"

CONF_SERIAL = "serial"

<<<<<<< HEAD
INVALID_AUTH_ERRORS = (EnvoyAuthenticationError, EnvoyAuthenticationRequired)

INSTALLER_AUTH_USERNAME = "installer"

=======
INSTALLER_AUTH_USERNAME = "installer"

>>>>>>> 7ca90730

async def validate_input(
    hass: HomeAssistant, host: str, username: str, password: str
) -> Envoy:
    """Validate the user input allows us to connect."""
    envoy = Envoy(host, get_async_client(hass, verify_ssl=False))
    await envoy.setup()
    await envoy.authenticate(username=username, password=password)
    return envoy


class ConfigFlow(config_entries.ConfigFlow, domain=DOMAIN):
    """Handle a config flow for Enphase Envoy."""

    VERSION = 1

    def __init__(self):
        """Initialize an envoy flow."""
        self.ip_address = None
        self.username = None
        self.protovers: str | None = None
        self._reauth_entry = None

    @callback
    def _async_generate_schema(self) -> vol.Schema:
        """Generate schema."""
        schema = {}

        if self.ip_address:
            schema[vol.Required(CONF_HOST, default=self.ip_address)] = vol.In(
                [self.ip_address]
            )
        elif not self._reauth_entry:
            schema[vol.Required(CONF_HOST)] = str

        default_username = ""
        if (
            not self.username
            and self.protovers
            and AwesomeVersion(self.protovers) < AUTH_TOKEN_MIN_VERSION
        ):
            default_username = INSTALLER_AUTH_USERNAME

        schema[
            vol.Optional(CONF_USERNAME, default=self.username or default_username)
        ] = str
        schema[vol.Optional(CONF_PASSWORD, default="")] = str

        return vol.Schema(schema)

    @callback
    def _async_current_hosts(self) -> set[str]:
        """Return a set of hosts."""
        return {
            entry.data[CONF_HOST]
            for entry in self._async_current_entries(include_ignore=False)
            if CONF_HOST in entry.data
        }

    async def async_step_zeroconf(
        self, discovery_info: zeroconf.ZeroconfServiceInfo
    ) -> FlowResult:
        """Handle a flow initialized by zeroconf discovery."""
        if not is_ipv4_address(discovery_info.host):
            return self.async_abort(reason="not_ipv4_address")
        serial = discovery_info.properties["serialnum"]
        self.protovers = discovery_info.properties.get("protovers")
        await self.async_set_unique_id(serial)
        self.ip_address = discovery_info.host
        self._abort_if_unique_id_configured({CONF_HOST: self.ip_address})
        for entry in self._async_current_entries(include_ignore=False):
            if (
                entry.unique_id is None
                and CONF_HOST in entry.data
                and entry.data[CONF_HOST] == self.ip_address
            ):
                title = f"{ENVOY} {serial}" if entry.title == ENVOY else ENVOY
                self.hass.config_entries.async_update_entry(
                    entry, title=title, unique_id=serial
                )
                self.hass.async_create_task(
                    self.hass.config_entries.async_reload(entry.entry_id)
                )
                return self.async_abort(reason="already_configured")

        return await self.async_step_user()

    async def async_step_reauth(self, entry_data: Mapping[str, Any]) -> FlowResult:
        """Handle configuration by re-auth."""
        self._reauth_entry = self.hass.config_entries.async_get_entry(
            self.context["entry_id"]
        )
        assert self._reauth_entry is not None
        if unique_id := self._reauth_entry.unique_id:
            await self.async_set_unique_id(unique_id, raise_on_progress=False)
        return await self.async_step_user()

    def _async_envoy_name(self) -> str:
        """Return the name of the envoy."""
        return f"{ENVOY} {self.unique_id}" if self.unique_id else ENVOY

    async def async_step_user(
        self, user_input: dict[str, Any] | None = None
    ) -> FlowResult:
        """Handle the initial step."""
        errors: dict[str, str] = {}
        description_placeholders: dict[str, str] = {}

        if self._reauth_entry:
            host = self._reauth_entry.data[CONF_HOST]
        else:
            host = (user_input or {}).get(CONF_HOST) or self.ip_address or ""

        if user_input is not None:
            if not self._reauth_entry:
                if host in self._async_current_hosts():
                    return self.async_abort(reason="already_configured")

            try:
                envoy = await validate_input(
                    self.hass,
                    host,
                    user_input[CONF_USERNAME],
                    user_input[CONF_PASSWORD],
                )
            except INVALID_AUTH_ERRORS as e:
                errors["base"] = "invalid_auth"
                description_placeholders = {"reason": str(e)}
            except EnvoyError as e:
                errors["base"] = "cannot_connect"
                description_placeholders = {"reason": str(e)}
            except Exception:  # pylint: disable=broad-except
                _LOGGER.exception("Unexpected exception")
                errors["base"] = "unknown"
            else:
                name = self._async_envoy_name()

                if self._reauth_entry:
                    self.hass.config_entries.async_update_entry(
                        self._reauth_entry,
                        data=self._reauth_entry.data | user_input,
                    )
                    self.hass.async_create_task(
                        self.hass.config_entries.async_reload(
                            self._reauth_entry.entry_id
                        )
                    )
                    return self.async_abort(reason="reauth_successful")

                if not self.unique_id:
                    await self.async_set_unique_id(envoy.serial_number)
                    name = self._async_envoy_name()

                if self.unique_id:
                    self._abort_if_unique_id_configured({CONF_HOST: host})

                # CONF_NAME is still set for legacy backwards compatibility
                return self.async_create_entry(
                    title=name, data={CONF_HOST: host, CONF_NAME: name} | user_input
                )

        if self.unique_id:
            self.context["title_placeholders"] = {
                CONF_SERIAL: self.unique_id,
                CONF_HOST: host,
            }

        return self.async_show_form(
            step_id="user",
            data_schema=self._async_generate_schema(),
            description_placeholders=description_placeholders,
            errors=errors,
        )<|MERGE_RESOLUTION|>--- conflicted
+++ resolved
@@ -9,11 +9,6 @@
 from pyenphase import (
     AUTH_TOKEN_MIN_VERSION,
     Envoy,
-<<<<<<< HEAD
-    EnvoyAuthenticationError,
-    EnvoyAuthenticationRequired,
-=======
->>>>>>> 7ca90730
     EnvoyError,
 )
 import voluptuous as vol
@@ -34,15 +29,8 @@
 
 CONF_SERIAL = "serial"
 
-<<<<<<< HEAD
-INVALID_AUTH_ERRORS = (EnvoyAuthenticationError, EnvoyAuthenticationRequired)
-
 INSTALLER_AUTH_USERNAME = "installer"
 
-=======
-INSTALLER_AUTH_USERNAME = "installer"
-
->>>>>>> 7ca90730
 
 async def validate_input(
     hass: HomeAssistant, host: str, username: str, password: str
