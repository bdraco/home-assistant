"""The Enphase Envoy integration."""
from __future__ import annotations

from pyenphase import Envoy

from homeassistant.config_entries import ConfigEntry
from homeassistant.const import CONF_HOST
from homeassistant.core import HomeAssistant
from homeassistant.helpers import device_registry as dr
from homeassistant.helpers.httpx_client import get_async_client

from .const import DOMAIN, PLATFORMS
from .coordinator import EnphaseUpdateCoordinator


async def async_setup_entry(hass: HomeAssistant, entry: ConfigEntry) -> bool:
    """Set up Enphase Envoy from a config entry."""

<<<<<<< HEAD
    config = entry.data
    name = config[CONF_NAME]
    host = config[CONF_HOST]
    username = config[CONF_USERNAME]
    password = config[CONF_PASSWORD]

    envoy = Envoy(host, get_async_client(hass, verify_ssl=False))

    coordinator = EnphaseUpdateCoordinator(hass, envoy, name, username, password)

=======
    host = entry.data[CONF_HOST]
    envoy = Envoy(host, get_async_client(hass, verify_ssl=False))
    coordinator = EnphaseUpdateCoordinator(hass, envoy, entry)

>>>>>>> a3d5c2fe
    await coordinator.async_config_entry_first_refresh()
    if not entry.unique_id:
        hass.config_entries.async_update_entry(entry, unique_id=envoy.serial_number)

    hass.data.setdefault(DOMAIN, {})[entry.entry_id] = coordinator

    await hass.config_entries.async_forward_entry_setups(entry, PLATFORMS)

    return True


async def async_unload_entry(hass: HomeAssistant, entry: ConfigEntry) -> bool:
    """Unload a config entry."""
    unload_ok = await hass.config_entries.async_unload_platforms(entry, PLATFORMS)
    if unload_ok:
        hass.data[DOMAIN].pop(entry.entry_id)
    return unload_ok


async def async_remove_config_entry_device(
    hass: HomeAssistant, config_entry: ConfigEntry, device_entry: dr.DeviceEntry
) -> bool:
    """Remove an enphase_envoy config entry from a device."""
    dev_ids = {dev_id[1] for dev_id in device_entry.identifiers if dev_id[0] == DOMAIN}
    coordinator: EnphaseUpdateCoordinator = hass.data[DOMAIN][config_entry.entry_id]
    envoy_data = coordinator.envoy.data
    envoy_serial_num = config_entry.unique_id
    if envoy_serial_num in dev_ids:
        return False
    if envoy_data and envoy_data.inverters:
        for inverter in envoy_data.inverters:
            if str(inverter) in dev_ids:
                return False
    return True<|MERGE_RESOLUTION|>--- conflicted
+++ resolved
@@ -16,23 +16,10 @@
 async def async_setup_entry(hass: HomeAssistant, entry: ConfigEntry) -> bool:
     """Set up Enphase Envoy from a config entry."""
 
-<<<<<<< HEAD
-    config = entry.data
-    name = config[CONF_NAME]
-    host = config[CONF_HOST]
-    username = config[CONF_USERNAME]
-    password = config[CONF_PASSWORD]
-
-    envoy = Envoy(host, get_async_client(hass, verify_ssl=False))
-
-    coordinator = EnphaseUpdateCoordinator(hass, envoy, name, username, password)
-
-=======
     host = entry.data[CONF_HOST]
     envoy = Envoy(host, get_async_client(hass, verify_ssl=False))
     coordinator = EnphaseUpdateCoordinator(hass, envoy, entry)
 
->>>>>>> a3d5c2fe
     await coordinator.async_config_entry_first_refresh()
     if not entry.unique_id:
         hass.config_entries.async_update_entry(entry, unique_id=envoy.serial_number)
