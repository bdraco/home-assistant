--- conflicted
+++ resolved
@@ -6,10 +6,6 @@
 from typing import TYPE_CHECKING, Any
 
 from attr import asdict
-<<<<<<< HEAD
-from pyenphase import Envoy, EnvoyData
-=======
->>>>>>> 4882fed9
 
 from homeassistant.components.diagnostics import async_redact_data
 from homeassistant.config_entries import ConfigEntry
@@ -50,13 +46,8 @@
 
     if TYPE_CHECKING:
         assert coordinator.envoy.data
-<<<<<<< HEAD
-    envoy_data: EnvoyData = coordinator.envoy.data
-    envoy: Envoy = coordinator.envoy
-=======
     envoy_data = coordinator.envoy.data
     envoy = coordinator.envoy
->>>>>>> 4882fed9
 
     device_registry = dr.async_get(hass)
     entity_registry = er.async_get(hass)
