"""Module to help with parsing and generating configuration files."""
from __future__ import annotations

from collections import OrderedDict
from collections.abc import Callable, Iterable, Sequence
from contextlib import suppress
from dataclasses import dataclass
from enum import StrEnum
from functools import reduce
import logging
import operator
import os
from pathlib import Path
import re
import shutil
from types import ModuleType
from typing import TYPE_CHECKING, Any
from urllib.parse import urlparse

from awesomeversion import AwesomeVersion
import voluptuous as vol
from voluptuous.humanize import MAX_VALIDATION_ERROR_ITEM_LENGTH
from yaml.error import MarkedYAMLError

from . import auth
from .auth import mfa_modules as auth_mfa_modules, providers as auth_providers
from .const import (
    ATTR_ASSUMED_STATE,
    ATTR_FRIENDLY_NAME,
    ATTR_HIDDEN,
    CONF_ALLOWLIST_EXTERNAL_DIRS,
    CONF_ALLOWLIST_EXTERNAL_URLS,
    CONF_AUTH_MFA_MODULES,
    CONF_AUTH_PROVIDERS,
    CONF_COUNTRY,
    CONF_CURRENCY,
    CONF_CUSTOMIZE,
    CONF_CUSTOMIZE_DOMAIN,
    CONF_CUSTOMIZE_GLOB,
    CONF_ELEVATION,
    CONF_EXTERNAL_URL,
    CONF_ID,
    CONF_INTERNAL_URL,
    CONF_LANGUAGE,
    CONF_LATITUDE,
    CONF_LEGACY_TEMPLATES,
    CONF_LONGITUDE,
    CONF_MEDIA_DIRS,
    CONF_NAME,
    CONF_PACKAGES,
    CONF_PLATFORM,
    CONF_TEMPERATURE_UNIT,
    CONF_TIME_ZONE,
    CONF_TYPE,
    CONF_UNIT_SYSTEM,
    LEGACY_CONF_WHITELIST_EXTERNAL_DIRS,
    __version__,
)
from .core import DOMAIN as CONF_CORE, ConfigSource, HomeAssistant, callback
from .exceptions import ConfigValidationError, HomeAssistantError
from .generated.currencies import HISTORIC_CURRENCIES
from .helpers import config_validation as cv, issue_registry as ir
from .helpers.entity_values import EntityValues
from .helpers.typing import ConfigType
from .loader import ComponentProtocol, Integration, IntegrationNotFound
from .requirements import RequirementsNotFound, async_get_integration_with_requirements
from .util.package import is_docker_env
from .util.unit_system import get_unit_system, validate_unit_system
from .util.yaml import SECRET_YAML, Secrets, YamlTypeError, load_yaml_dict
from .util.yaml.objects import NodeStrClass

_LOGGER = logging.getLogger(__name__)

RE_YAML_ERROR = re.compile(r"homeassistant\.util\.yaml")
RE_ASCII = re.compile(r"\033\[[^m]*m")
YAML_CONFIG_FILE = "configuration.yaml"
VERSION_FILE = ".HA_VERSION"
CONFIG_DIR_NAME = ".homeassistant"
DATA_CUSTOMIZE = "hass_customize"

AUTOMATION_CONFIG_PATH = "automations.yaml"
SCRIPT_CONFIG_PATH = "scripts.yaml"
SCENE_CONFIG_PATH = "scenes.yaml"

LOAD_EXCEPTIONS = (ImportError, FileNotFoundError)
INTEGRATION_LOAD_EXCEPTIONS = (IntegrationNotFound, RequirementsNotFound)

SAFE_MODE_FILENAME = "safe-mode"

DEFAULT_CONFIG = f"""
# Loads default set of integrations. Do not remove.
default_config:

# Load frontend themes from the themes folder
frontend:
  themes: !include_dir_merge_named themes

automation: !include {AUTOMATION_CONFIG_PATH}
script: !include {SCRIPT_CONFIG_PATH}
scene: !include {SCENE_CONFIG_PATH}
"""
DEFAULT_SECRETS = """
# Use this file to store secrets like usernames and passwords.
# Learn more at https://www.home-assistant.io/docs/configuration/secrets/
some_password: welcome
"""
TTS_PRE_92 = """
tts:
  - platform: google
"""
TTS_92 = """
tts:
  - platform: google_translate
    service_name: google_say
"""


class ConfigErrorTranslationKey(StrEnum):
    """Config error translation keys for config errors."""

    # translation keys with a generated config related message text
    CONFIG_VALIDATION_ERR = "config_validation_err"
    PLATFORM_CONFIG_VALIDATION_ERR = "platform_config_validation_err"

    # translation keys with a general static message text
    COMPONENT_IMPORT_ERR = "component_import_err"
    CONFIG_PLATFORM_IMPORT_ERR = "config_platform_import_err"
    CONFIG_VALIDATOR_UNKNOWN_ERR = "config_validator_unknown_err"
    CONFIG_SCHEMA_UNKNOWN_ERR = "config_schema_unknown_err"
    PLATFORM_VALIDATOR_UNKNOWN_ERR = "platform_validator_unknown_err"
    PLATFORM_COMPONENT_LOAD_ERR = "platform_component_load_err"
    PLATFORM_COMPONENT_LOAD_EXC = "platform_component_load_exc"
    PLATFORM_SCHEMA_VALIDATOR_ERR = "platform_schema_validator_err"

    # translation key in case multiple errors occurred
    INTEGRATION_CONFIG_ERROR = "integration_config_error"


@dataclass
class ConfigExceptionInfo:
    """Configuration exception info class."""

    exception: Exception
    translation_key: ConfigErrorTranslationKey
    platform_path: str
    config: ConfigType
    integration_link: str | None


@dataclass
class IntegrationConfigInfo:
    """Configuration for an integration and exception information."""

    config: ConfigType | None
    exception_info_list: list[ConfigExceptionInfo]


def _no_duplicate_auth_provider(
    configs: Sequence[dict[str, Any]],
) -> Sequence[dict[str, Any]]:
    """No duplicate auth provider config allowed in a list.

    Each type of auth provider can only have one config without optional id.
    Unique id is required if same type of auth provider used multiple times.
    """
    config_keys: set[tuple[str, str | None]] = set()
    for config in configs:
        key = (config[CONF_TYPE], config.get(CONF_ID))
        if key in config_keys:
            raise vol.Invalid(
                f"Duplicate auth provider {config[CONF_TYPE]} found. "
                "Please add unique IDs "
                "if you want to have the same auth provider twice"
            )
        config_keys.add(key)
    return configs


def _no_duplicate_auth_mfa_module(
    configs: Sequence[dict[str, Any]],
) -> Sequence[dict[str, Any]]:
    """No duplicate auth mfa module item allowed in a list.

    Each type of mfa module can only have one config without optional id.
    A global unique id is required if same type of mfa module used multiple
    times.
    Note: this is different than auth provider
    """
    config_keys: set[str] = set()
    for config in configs:
        key = config.get(CONF_ID, config[CONF_TYPE])
        if key in config_keys:
            raise vol.Invalid(
                f"Duplicate mfa module {config[CONF_TYPE]} found. "
                "Please add unique IDs "
                "if you want to have the same mfa module twice"
            )
        config_keys.add(key)
    return configs


def _filter_bad_internal_external_urls(conf: dict) -> dict:
    """Filter internal/external URL with a path."""
    for key in CONF_INTERNAL_URL, CONF_EXTERNAL_URL:
        if key in conf and urlparse(conf[key]).path not in ("", "/"):
            # We warn but do not fix, because if this was incorrectly configured,
            # adjusting this value might impact security.
            _LOGGER.warning(
                "Invalid %s set. It's not allowed to have a path (/bla)", key
            )

    return conf


# Schema for all packages element
PACKAGES_CONFIG_SCHEMA = vol.Schema({cv.string: vol.Any(dict, list)})

# Schema for individual package definition
PACKAGE_DEFINITION_SCHEMA = vol.Schema({cv.string: vol.Any(dict, list, None)})

CUSTOMIZE_DICT_SCHEMA = vol.Schema(
    {
        vol.Optional(ATTR_FRIENDLY_NAME): cv.string,
        vol.Optional(ATTR_HIDDEN): cv.boolean,
        vol.Optional(ATTR_ASSUMED_STATE): cv.boolean,
    },
    extra=vol.ALLOW_EXTRA,
)

CUSTOMIZE_CONFIG_SCHEMA = vol.Schema(
    {
        vol.Optional(CONF_CUSTOMIZE, default={}): vol.Schema(
            {cv.entity_id: CUSTOMIZE_DICT_SCHEMA}
        ),
        vol.Optional(CONF_CUSTOMIZE_DOMAIN, default={}): vol.Schema(
            {cv.string: CUSTOMIZE_DICT_SCHEMA}
        ),
        vol.Optional(CONF_CUSTOMIZE_GLOB, default={}): vol.Schema(
            {cv.string: CUSTOMIZE_DICT_SCHEMA}
        ),
    }
)


def _raise_issue_if_historic_currency(hass: HomeAssistant, currency: str) -> None:
    if currency not in HISTORIC_CURRENCIES:
        ir.async_delete_issue(hass, "homeassistant", "historic_currency")
        return

    ir.async_create_issue(
        hass,
        "homeassistant",
        "historic_currency",
        is_fixable=False,
        learn_more_url="homeassistant://config/general",
        severity=ir.IssueSeverity.WARNING,
        translation_key="historic_currency",
        translation_placeholders={"currency": currency},
    )


def _raise_issue_if_no_country(hass: HomeAssistant, country: str | None) -> None:
    if country is not None:
        ir.async_delete_issue(hass, "homeassistant", "country_not_configured")
        return

    ir.async_create_issue(
        hass,
        "homeassistant",
        "country_not_configured",
        is_fixable=False,
        learn_more_url="homeassistant://config/general",
        severity=ir.IssueSeverity.WARNING,
        translation_key="country_not_configured",
    )


def _raise_issue_if_legacy_templates(
    hass: HomeAssistant, legacy_templates: bool | None
) -> None:
    # legacy_templates can have the following values:
    # - None: Using default value (False) -> Delete repair issues
    # - True: Create repair to adopt templates to new syntax
    # - False: Create repair to tell user to remove config key
    if legacy_templates:
        ir.async_create_issue(
            hass,
            "homeassistant",
            "legacy_templates_true",
            is_fixable=False,
            breaks_in_ha_version="2024.7.0",
            severity=ir.IssueSeverity.WARNING,
            translation_key="legacy_templates_true",
        )
        return

    ir.async_delete_issue(hass, "homeassistant", "legacy_templates_true")

    if legacy_templates is False:
        ir.async_create_issue(
            hass,
            "homeassistant",
            "legacy_templates_false",
            is_fixable=False,
            breaks_in_ha_version="2024.7.0",
            severity=ir.IssueSeverity.WARNING,
            translation_key="legacy_templates_false",
        )
    else:
        ir.async_delete_issue(hass, "homeassistant", "legacy_templates_false")


def _validate_currency(data: Any) -> Any:
    try:
        return cv.currency(data)
    except vol.InInvalid:
        with suppress(vol.InInvalid):
            currency = cv.historic_currency(data)
            return currency
        raise


CORE_CONFIG_SCHEMA = vol.All(
    CUSTOMIZE_CONFIG_SCHEMA.extend(
        {
            CONF_NAME: vol.Coerce(str),
            CONF_LATITUDE: cv.latitude,
            CONF_LONGITUDE: cv.longitude,
            CONF_ELEVATION: vol.Coerce(int),
            vol.Remove(CONF_TEMPERATURE_UNIT): cv.temperature_unit,
            CONF_UNIT_SYSTEM: validate_unit_system,
            CONF_TIME_ZONE: cv.time_zone,
            vol.Optional(CONF_INTERNAL_URL): cv.url,
            vol.Optional(CONF_EXTERNAL_URL): cv.url,
            vol.Optional(CONF_ALLOWLIST_EXTERNAL_DIRS): vol.All(
                cv.ensure_list, [vol.IsDir()]
            ),
            vol.Optional(LEGACY_CONF_WHITELIST_EXTERNAL_DIRS): vol.All(
                cv.ensure_list, [vol.IsDir()]
            ),
            vol.Optional(CONF_ALLOWLIST_EXTERNAL_URLS): vol.All(
                cv.ensure_list, [cv.url]
            ),
            vol.Optional(CONF_PACKAGES, default={}): PACKAGES_CONFIG_SCHEMA,
            vol.Optional(CONF_AUTH_PROVIDERS): vol.All(
                cv.ensure_list,
                [
                    auth_providers.AUTH_PROVIDER_SCHEMA.extend(
                        {
                            CONF_TYPE: vol.NotIn(
                                ["insecure_example"],
                                (
                                    "The insecure_example auth provider"
                                    " is for testing only."
                                ),
                            )
                        }
                    )
                ],
                _no_duplicate_auth_provider,
            ),
            vol.Optional(CONF_AUTH_MFA_MODULES): vol.All(
                cv.ensure_list,
                [
                    auth_mfa_modules.MULTI_FACTOR_AUTH_MODULE_SCHEMA.extend(
                        {
                            CONF_TYPE: vol.NotIn(
                                ["insecure_example"],
                                "The insecure_example mfa module is for testing only.",
                            )
                        }
                    )
                ],
                _no_duplicate_auth_mfa_module,
            ),
            vol.Optional(CONF_MEDIA_DIRS): cv.schema_with_slug_keys(vol.IsDir()),
            vol.Optional(CONF_LEGACY_TEMPLATES): cv.boolean,
            vol.Optional(CONF_CURRENCY): _validate_currency,
            vol.Optional(CONF_COUNTRY): cv.country,
            vol.Optional(CONF_LANGUAGE): cv.language,
        }
    ),
    _filter_bad_internal_external_urls,
)


def get_default_config_dir() -> str:
    """Put together the default configuration directory based on the OS."""
    data_dir = os.path.expanduser("~")
    return os.path.join(data_dir, CONFIG_DIR_NAME)


async def async_ensure_config_exists(hass: HomeAssistant) -> bool:
    """Ensure a configuration file exists in given configuration directory.

    Creating a default one if needed.
    Return boolean if configuration dir is ready to go.
    """
    config_path = hass.config.path(YAML_CONFIG_FILE)

    if os.path.isfile(config_path):
        return True

    print(  # noqa: T201
        "Unable to find configuration. Creating default one in", hass.config.config_dir
    )
    return await async_create_default_config(hass)


async def async_create_default_config(hass: HomeAssistant) -> bool:
    """Create a default configuration file in given configuration directory.

    Return if creation was successful.
    """
    return await hass.async_add_executor_job(
        _write_default_config, hass.config.config_dir
    )


def _write_default_config(config_dir: str) -> bool:
    """Write the default config."""
    config_path = os.path.join(config_dir, YAML_CONFIG_FILE)
    secret_path = os.path.join(config_dir, SECRET_YAML)
    version_path = os.path.join(config_dir, VERSION_FILE)
    automation_yaml_path = os.path.join(config_dir, AUTOMATION_CONFIG_PATH)
    script_yaml_path = os.path.join(config_dir, SCRIPT_CONFIG_PATH)
    scene_yaml_path = os.path.join(config_dir, SCENE_CONFIG_PATH)

    # Writing files with YAML does not create the most human readable results
    # So we're hard coding a YAML template.
    try:
        with open(config_path, "w", encoding="utf8") as config_file:
            config_file.write(DEFAULT_CONFIG)

        if not os.path.isfile(secret_path):
            with open(secret_path, "w", encoding="utf8") as secret_file:
                secret_file.write(DEFAULT_SECRETS)

        with open(version_path, "w", encoding="utf8") as version_file:
            version_file.write(__version__)

        if not os.path.isfile(automation_yaml_path):
            with open(automation_yaml_path, "w", encoding="utf8") as automation_file:
                automation_file.write("[]")

        if not os.path.isfile(script_yaml_path):
            with open(script_yaml_path, "w", encoding="utf8"):
                pass

        if not os.path.isfile(scene_yaml_path):
            with open(scene_yaml_path, "w", encoding="utf8"):
                pass

        return True

    except OSError:
        print(  # noqa: T201
            f"Unable to create default configuration file {config_path}"
        )
        return False


async def async_hass_config_yaml(hass: HomeAssistant) -> dict:
    """Load YAML from a Home Assistant configuration file.

    This function allows a component inside the asyncio loop to reload its
    configuration by itself. Include package merge.
    """
    secrets = Secrets(Path(hass.config.config_dir))

    # Not using async_add_executor_job because this is an internal method.
    try:
        config = await hass.loop.run_in_executor(
            None,
            load_yaml_config_file,
            hass.config.path(YAML_CONFIG_FILE),
            secrets,
        )
    except HomeAssistantError as exc:
        if not (base_exc := exc.__cause__) or not isinstance(base_exc, MarkedYAMLError):
            raise

        # Rewrite path to offending YAML file to be relative the hass config dir
        if base_exc.context_mark and base_exc.context_mark.name:
            base_exc.context_mark.name = _relpath(hass, base_exc.context_mark.name)
        if base_exc.problem_mark and base_exc.problem_mark.name:
            base_exc.problem_mark.name = _relpath(hass, base_exc.problem_mark.name)
        raise

    invalid_domains = []
    for key in config:
        try:
            cv.domain_key(key)
        except vol.Invalid as exc:
            suffix = ""
            if annotation := find_annotation(config, exc.path):
                suffix = f" at {_relpath(hass, annotation[0])}, line {annotation[1]}"
            _LOGGER.error("Invalid domain '%s'%s", key, suffix)
            invalid_domains.append(key)
    for invalid_domain in invalid_domains:
        config.pop(invalid_domain)

    core_config = config.get(CONF_CORE, {})
    try:
        await merge_packages_config(hass, config, core_config.get(CONF_PACKAGES, {}))
    except vol.Invalid as exc:
        suffix = ""
        if annotation := find_annotation(config, [CONF_CORE, CONF_PACKAGES] + exc.path):
            suffix = f" at {_relpath(hass, annotation[0])}, line {annotation[1]}"
        _LOGGER.error(
            "Invalid package configuration '%s'%s: %s", CONF_PACKAGES, suffix, exc
        )
        core_config[CONF_PACKAGES] = {}

    return config


def load_yaml_config_file(
    config_path: str, secrets: Secrets | None = None
) -> dict[Any, Any]:
    """Parse a YAML configuration file.

    Raises FileNotFoundError or HomeAssistantError.

    This method needs to run in an executor.
    """
    try:
        conf_dict = load_yaml_dict(config_path, secrets)
    except YamlTypeError as exc:
        msg = (
            f"The configuration file {os.path.basename(config_path)} "
            "does not contain a dictionary"
        )
        _LOGGER.error(msg)
        raise HomeAssistantError(msg) from exc

    # Convert values to dictionaries if they are None
    for key, value in conf_dict.items():
        conf_dict[key] = value or {}
    return conf_dict


def process_ha_config_upgrade(hass: HomeAssistant) -> None:
    """Upgrade configuration if necessary.

    This method needs to run in an executor.
    """
    version_path = hass.config.path(VERSION_FILE)

    try:
        with open(version_path, encoding="utf8") as inp:
            conf_version = inp.readline().strip()
    except FileNotFoundError:
        # Last version to not have this file
        conf_version = "0.7.7"

    if conf_version == __version__:
        return

    _LOGGER.info(
        "Upgrading configuration directory from %s to %s", conf_version, __version__
    )

    version_obj = AwesomeVersion(conf_version)

    if version_obj < AwesomeVersion("0.50"):
        # 0.50 introduced persistent deps dir.
        lib_path = hass.config.path("deps")
        if os.path.isdir(lib_path):
            shutil.rmtree(lib_path)

    if version_obj < AwesomeVersion("0.92"):
        # 0.92 moved google/tts.py to google_translate/tts.py
        config_path = hass.config.path(YAML_CONFIG_FILE)

        with open(config_path, encoding="utf-8") as config_file:
            config_raw = config_file.read()

        if TTS_PRE_92 in config_raw:
            _LOGGER.info("Migrating google tts to google_translate tts")
            config_raw = config_raw.replace(TTS_PRE_92, TTS_92)
            try:
                with open(config_path, "w", encoding="utf-8") as config_file:
                    config_file.write(config_raw)
            except OSError:
                _LOGGER.exception("Migrating to google_translate tts failed")

    if version_obj < AwesomeVersion("0.94") and is_docker_env():
        # In 0.94 we no longer install packages inside the deps folder when
        # running inside a Docker container.
        lib_path = hass.config.path("deps")
        if os.path.isdir(lib_path):
            shutil.rmtree(lib_path)

    with open(version_path, "w", encoding="utf8") as outp:
        outp.write(__version__)


@callback
def async_log_schema_error(
    exc: vol.Invalid,
    domain: str,
    config: dict,
    hass: HomeAssistant,
    link: str | None = None,
) -> None:
    """Log a schema validation error."""
    message = format_schema_error(hass, exc, domain, config, link)
    _LOGGER.error(message)


@callback
def async_log_config_validator_error(
    exc: vol.Invalid | HomeAssistantError,
    domain: str,
    config: dict,
    hass: HomeAssistant,
    link: str | None = None,
) -> None:
    """Log an error from a custom config validator."""
    if isinstance(exc, vol.Invalid):
        async_log_schema_error(exc, domain, config, hass, link)
        return

    message = format_homeassistant_error(hass, exc, domain, config, link)
    _LOGGER.error(message, exc_info=exc)


def _get_annotation(item: Any) -> tuple[str, int | str] | None:
    if not hasattr(item, "__config_file__"):
        return None

    return (getattr(item, "__config_file__"), getattr(item, "__line__", "?"))


def _get_by_path(data: dict | list, items: list[str | int]) -> Any:
    """Access a nested object in root by item sequence.

    Returns None in case of error.
    """
    try:
        return reduce(operator.getitem, items, data)  # type: ignore[arg-type]
    except (KeyError, IndexError, TypeError):
        return None


def find_annotation(
    config: dict | list, path: list[str | int]
) -> tuple[str, int | str] | None:
    """Find file/line annotation for a node in config pointed to by path.

    If the node pointed to is a dict or list, prefer the annotation for the key in
    the key/value pair defining the dict or list.
    If the node is not annotated, try the parent node.
    """

    def find_annotation_for_key(
        item: dict, path: list[str | int], tail: str | int
    ) -> tuple[str, int | str] | None:
        for key in item:
            if key == tail:
                if annotation := _get_annotation(key):
                    return annotation
                break
        return None

    def find_annotation_rec(
        config: dict | list, path: list[str | int], tail: str | int | None
    ) -> tuple[str, int | str] | None:
        item = _get_by_path(config, path)
        if isinstance(item, dict) and tail is not None:
            if tail_annotation := find_annotation_for_key(item, path, tail):
                return tail_annotation

        if (
            isinstance(item, (dict, list))
            and path
            and (
                key_annotation := find_annotation_for_key(
                    _get_by_path(config, path[:-1]), path[:-1], path[-1]
                )
            )
        ):
            return key_annotation

        if annotation := _get_annotation(item):
            return annotation

        if not path:
            return None

        tail = path.pop()
        if annotation := find_annotation_rec(config, path, tail):
            return annotation
        return _get_annotation(item)

    return find_annotation_rec(config, list(path), None)


def _relpath(hass: HomeAssistant, path: str) -> str:
    """Return path relative to the Home Assistant config dir."""
    return os.path.relpath(path, hass.config.config_dir)


def stringify_invalid(
    hass: HomeAssistant,
    exc: vol.Invalid,
    domain: str,
    config: dict,
    link: str | None,
    max_sub_error_length: int,
) -> str:
    """Stringify voluptuous.Invalid.

    This is an alternative to the custom __str__ implemented in
    voluptuous.error.Invalid. The modifications are:
    - Format the path delimited by -> instead of @data[]
    - Prefix with domain, file and line of the error
    - Suffix with a link to the documentation
    - Give a more user friendly output for unknown options
    - Give a more user friendly output for missing options
    """
    if "." in domain:
        integration_domain, _, platform_domain = domain.partition(".")
        message_prefix = (
            f"Invalid config for '{platform_domain}' from integration "
            f"'{integration_domain}'"
        )
    else:
        message_prefix = f"Invalid config for '{domain}'"
    if domain != CONF_CORE and link:
        message_suffix = f", please check the docs at {link}"
    else:
        message_suffix = ""
    if annotation := find_annotation(config, exc.path):
        message_prefix += f" at {_relpath(hass, annotation[0])}, line {annotation[1]}"
    path = "->".join(str(m) for m in exc.path)
    if exc.error_message == "extra keys not allowed":
        return (
            f"{message_prefix}: '{exc.path[-1]}' is an invalid option for '{domain}', "
            f"check: {path}{message_suffix}"
        )
    if exc.error_message == "required key not provided":
        return (
            f"{message_prefix}: required key '{exc.path[-1]}' not provided"
            f"{message_suffix}"
        )
    # This function is an alternative to the stringification done by
    # vol.Invalid.__str__, so we need to call Exception.__str__ here
    # instead of str(exc)
    output = Exception.__str__(exc)
    if error_type := exc.error_type:
        output += " for " + error_type
    offending_item_summary = repr(_get_by_path(config, exc.path))
    if len(offending_item_summary) > max_sub_error_length:
        offending_item_summary = (
            f"{offending_item_summary[: max_sub_error_length - 3]}..."
        )
    return (
        f"{message_prefix}: {output} '{path}', got {offending_item_summary}"
        f"{message_suffix}"
    )


def humanize_error(
    hass: HomeAssistant,
    validation_error: vol.Invalid,
    domain: str,
    config: dict,
    link: str | None,
    max_sub_error_length: int = MAX_VALIDATION_ERROR_ITEM_LENGTH,
) -> str:
    """Provide a more helpful + complete validation error message.

    This is a modified version of voluptuous.error.Invalid.__str__,
    the modifications make some minor changes to the formatting.
    """
    if isinstance(validation_error, vol.MultipleInvalid):
        return "\n".join(
            sorted(
                humanize_error(
                    hass, sub_error, domain, config, link, max_sub_error_length
                )
                for sub_error in validation_error.errors
            )
        )
    return stringify_invalid(
        hass, validation_error, domain, config, link, max_sub_error_length
    )


@callback
def format_homeassistant_error(
    hass: HomeAssistant,
    exc: HomeAssistantError,
    domain: str,
    config: dict,
    link: str | None = None,
) -> str:
    """Format HomeAssistantError thrown by a custom config validator."""
    if "." in domain:
        integration_domain, _, platform_domain = domain.partition(".")
        message_prefix = (
            f"Invalid config for '{platform_domain}' from integration "
            f"'{integration_domain}'"
        )
    else:
        message_prefix = f"Invalid config for '{domain}'"
    # HomeAssistantError raised by custom config validator has no path to the
    # offending configuration key, use the domain key as path instead.
    if annotation := find_annotation(config, [domain]):
        message_prefix += f" at {_relpath(hass, annotation[0])}, line {annotation[1]}"
    message = f"{message_prefix}: {str(exc) or repr(exc)}"
    if domain != CONF_CORE and link:
        message += f", please check the docs at {link}"

    return message


@callback
def format_schema_error(
    hass: HomeAssistant,
    exc: vol.Invalid,
    domain: str,
    config: dict,
    link: str | None = None,
) -> str:
    """Format configuration validation error."""
    return humanize_error(hass, exc, domain, config, link)


async def async_process_ha_core_config(hass: HomeAssistant, config: dict) -> None:
    """Process the [homeassistant] section from the configuration.

    This method is a coroutine.
    """
    config = CORE_CONFIG_SCHEMA(config)

    # Only load auth during startup.
    if not hasattr(hass, "auth"):
        if (auth_conf := config.get(CONF_AUTH_PROVIDERS)) is None:
            auth_conf = [{"type": "homeassistant"}]

        mfa_conf = config.get(
            CONF_AUTH_MFA_MODULES,
            [{"type": "totp", "id": "totp", "name": "Authenticator app"}],
        )

        setattr(
            hass, "auth", await auth.auth_manager_from_config(hass, auth_conf, mfa_conf)
        )

    await hass.config.async_load()

    hac = hass.config

    if any(
        k in config
        for k in (
            CONF_LATITUDE,
            CONF_LONGITUDE,
            CONF_NAME,
            CONF_ELEVATION,
            CONF_TIME_ZONE,
            CONF_UNIT_SYSTEM,
            CONF_EXTERNAL_URL,
            CONF_INTERNAL_URL,
            CONF_CURRENCY,
            CONF_COUNTRY,
            CONF_LANGUAGE,
        )
    ):
        hac.config_source = ConfigSource.YAML

    for key, attr in (
        (CONF_LATITUDE, "latitude"),
        (CONF_LONGITUDE, "longitude"),
        (CONF_NAME, "location_name"),
        (CONF_ELEVATION, "elevation"),
        (CONF_INTERNAL_URL, "internal_url"),
        (CONF_EXTERNAL_URL, "external_url"),
        (CONF_MEDIA_DIRS, "media_dirs"),
        (CONF_LEGACY_TEMPLATES, "legacy_templates"),
        (CONF_CURRENCY, "currency"),
        (CONF_COUNTRY, "country"),
        (CONF_LANGUAGE, "language"),
    ):
        if key in config:
            setattr(hac, attr, config[key])

    _raise_issue_if_legacy_templates(hass, config.get(CONF_LEGACY_TEMPLATES))
    _raise_issue_if_historic_currency(hass, hass.config.currency)
    _raise_issue_if_no_country(hass, hass.config.country)

    if CONF_TIME_ZONE in config:
        hac.set_time_zone(config[CONF_TIME_ZONE])

    if CONF_MEDIA_DIRS not in config:
        if is_docker_env():
            hac.media_dirs = {"local": "/media"}
        else:
            hac.media_dirs = {"local": hass.config.path("media")}

    # Init whitelist external dir
    hac.allowlist_external_dirs = {hass.config.path("www"), *hac.media_dirs.values()}
    if CONF_ALLOWLIST_EXTERNAL_DIRS in config:
        hac.allowlist_external_dirs.update(set(config[CONF_ALLOWLIST_EXTERNAL_DIRS]))

    elif LEGACY_CONF_WHITELIST_EXTERNAL_DIRS in config:
        _LOGGER.warning(
            "Key %s has been replaced with %s. Please update your config",
            LEGACY_CONF_WHITELIST_EXTERNAL_DIRS,
            CONF_ALLOWLIST_EXTERNAL_DIRS,
        )
        hac.allowlist_external_dirs.update(
            set(config[LEGACY_CONF_WHITELIST_EXTERNAL_DIRS])
        )

    # Init whitelist external URL list – make sure to add / to every URL that doesn't
    # already have it so that we can properly test "path ownership"
    if CONF_ALLOWLIST_EXTERNAL_URLS in config:
        hac.allowlist_external_urls.update(
            url if url.endswith("/") else f"{url}/"
            for url in config[CONF_ALLOWLIST_EXTERNAL_URLS]
        )

    # Customize
    cust_exact = dict(config[CONF_CUSTOMIZE])
    cust_domain = dict(config[CONF_CUSTOMIZE_DOMAIN])
    cust_glob = OrderedDict(config[CONF_CUSTOMIZE_GLOB])

    for name, pkg in config[CONF_PACKAGES].items():
        if (pkg_cust := pkg.get(CONF_CORE)) is None:
            continue

        try:
            pkg_cust = CUSTOMIZE_CONFIG_SCHEMA(pkg_cust)
        except vol.Invalid:
            _LOGGER.warning("Package %s contains invalid customize", name)
            continue

        cust_exact.update(pkg_cust[CONF_CUSTOMIZE])
        cust_domain.update(pkg_cust[CONF_CUSTOMIZE_DOMAIN])
        cust_glob.update(pkg_cust[CONF_CUSTOMIZE_GLOB])

    hass.data[DATA_CUSTOMIZE] = EntityValues(cust_exact, cust_domain, cust_glob)

    if CONF_UNIT_SYSTEM in config:
        hac.units = get_unit_system(config[CONF_UNIT_SYSTEM])


def _log_pkg_error(
    hass: HomeAssistant, package: str, component: str | None, config: dict, message: str
) -> None:
    """Log an error while merging packages."""
    message_prefix = f"Setup of package '{package}'"
    if annotation := find_annotation(config, [CONF_CORE, CONF_PACKAGES, package]):
        message_prefix += f" at {_relpath(hass, annotation[0])}, line {annotation[1]}"

    _LOGGER.error("%s failed: %s", message_prefix, message)


def _identify_config_schema(module: ComponentProtocol) -> str | None:
    """Extract the schema and identify list or dict based."""
    if not isinstance(module.CONFIG_SCHEMA, vol.Schema):
        return None

    schema = module.CONFIG_SCHEMA.schema

    if isinstance(schema, vol.All):
        for subschema in schema.validators:
            if isinstance(subschema, dict):
                schema = subschema
                break
        else:
            return None

    try:
        key = next(k for k in schema if k == module.DOMAIN)
    except (TypeError, AttributeError, StopIteration):
        return None
    except Exception:  # pylint: disable=broad-except
        _LOGGER.exception("Unexpected error identifying config schema")
        return None

    if hasattr(key, "default") and not isinstance(
        key.default, vol.schema_builder.Undefined
    ):
        default_value = module.CONFIG_SCHEMA({module.DOMAIN: key.default()})[
            module.DOMAIN
        ]

        if isinstance(default_value, dict):
            return "dict"

        if isinstance(default_value, list):
            return "list"

        return None

    domain_schema = schema[key]

    t_schema = str(domain_schema)
    if t_schema.startswith("{") or "schema_with_slug_keys" in t_schema:
        return "dict"
    if t_schema.startswith(("[", "All(<function ensure_list")):
        return "list"
    return None


def _validate_package_definition(name: str, conf: Any) -> None:
    """Validate basic package definition properties."""
    cv.slug(name)
    PACKAGE_DEFINITION_SCHEMA(conf)


def _recursive_merge(conf: dict[str, Any], package: dict[str, Any]) -> str | None:
    """Merge package into conf, recursively."""
    duplicate_key: str | None = None
    for key, pack_conf in package.items():
        if isinstance(pack_conf, dict):
            if not pack_conf:
                continue
            conf[key] = conf.get(key, OrderedDict())
            duplicate_key = _recursive_merge(conf=conf[key], package=pack_conf)

        elif isinstance(pack_conf, list):
            conf[key] = cv.remove_falsy(
                cv.ensure_list(conf.get(key)) + cv.ensure_list(pack_conf)
            )

        else:
            if conf.get(key) is not None:
                return key
            conf[key] = pack_conf
    return duplicate_key


async def merge_packages_config(
    hass: HomeAssistant,
    config: dict,
    packages: dict[str, Any],
    _log_pkg_error: Callable[
        [HomeAssistant, str, str | None, dict, str], None
    ] = _log_pkg_error,
) -> dict:
    """Merge packages into the top-level configuration.

    Ignores packages that cannot be setup. Mutates config. Raises
    vol.Invalid if whole package config is invalid.
    """

    PACKAGES_CONFIG_SCHEMA(packages)

    invalid_packages = []
    for pack_name, pack_conf in packages.items():
        try:
            _validate_package_definition(pack_name, pack_conf)
        except vol.Invalid as exc:
            _log_pkg_error(
                hass,
                pack_name,
                None,
                config,
                f"Invalid package definition '{pack_name}': {str(exc)}. Package "
                f"will not be initialized",
            )
            invalid_packages.append(pack_name)
            continue

        for comp_name, comp_conf in pack_conf.items():
            if comp_name == CONF_CORE:
                continue
            try:
                domain = cv.domain_key(comp_name)
            except vol.Invalid:
                _log_pkg_error(
                    hass, pack_name, comp_name, config, f"Invalid domain '{comp_name}'"
                )
                continue

            try:
                integration = await async_get_integration_with_requirements(
                    hass, domain
                )
                component = integration.get_component()
            except LOAD_EXCEPTIONS as exc:
                _log_pkg_error(
                    hass,
                    pack_name,
                    comp_name,
                    config,
                    f"Integration {comp_name} caused error: {str(exc)}",
                )
                continue
            except INTEGRATION_LOAD_EXCEPTIONS as exc:
                _log_pkg_error(hass, pack_name, comp_name, config, str(exc))
                continue

            try:
                config_platform: ModuleType | None = integration.get_platform("config")
                # Test if config platform has a config validator
                if not hasattr(config_platform, "async_validate_config"):
                    config_platform = None
            except ImportError:
                config_platform = None

            merge_list = False

            # If integration has a custom config validator, it needs to provide a hint.
            if config_platform is not None:
                merge_list = config_platform.PACKAGE_MERGE_HINT == "list"

            if not merge_list:
                merge_list = hasattr(component, "PLATFORM_SCHEMA")

            if not merge_list and hasattr(component, "CONFIG_SCHEMA"):
                merge_list = _identify_config_schema(component) == "list"

            if merge_list:
                config[comp_name] = cv.remove_falsy(
                    cv.ensure_list(config.get(comp_name)) + cv.ensure_list(comp_conf)
                )
                continue

            if comp_conf is None:
                comp_conf = OrderedDict()

            if not isinstance(comp_conf, dict):
                _log_pkg_error(
                    hass,
                    pack_name,
                    comp_name,
                    config,
                    f"integration '{comp_name}' cannot be merged, expected a dict",
                )
                continue

            if comp_name not in config or config[comp_name] is None:
                config[comp_name] = OrderedDict()

            if not isinstance(config[comp_name], dict):
                _log_pkg_error(
                    hass,
                    pack_name,
                    comp_name,
                    config,
                    (
                        f"integration '{comp_name}' cannot be merged, dict expected in "
                        "main config"
                    ),
                )
                continue

            duplicate_key = _recursive_merge(conf=config[comp_name], package=comp_conf)
            if duplicate_key:
                _log_pkg_error(
                    hass,
                    pack_name,
                    comp_name,
                    config,
                    f"integration '{comp_name}' has duplicate key '{duplicate_key}'",
                )

    for pack_name in invalid_packages:
        packages.pop(pack_name, {})

    return config


@callback
def _get_log_message_and_stack_print_pref(
    hass: HomeAssistant, domain: str, platform_exception: ConfigExceptionInfo
) -> tuple[str | None, bool, dict[str, str]]:
    """Get message to log and print stack trace preference."""
    exception = platform_exception.exception
    platform_path = platform_exception.platform_path
    platform_config = platform_exception.config
    link = platform_exception.integration_link

    placeholders: dict[str, str] = {"domain": domain, "error": str(exception)}

    log_message_mapping: dict[ConfigErrorTranslationKey, tuple[str, bool]] = {
        ConfigErrorTranslationKey.COMPONENT_IMPORT_ERR: (
            f"Unable to import {domain}: {exception}",
            False,
        ),
        ConfigErrorTranslationKey.CONFIG_PLATFORM_IMPORT_ERR: (
            f"Error importing config platform {domain}: {exception}",
            False,
        ),
        ConfigErrorTranslationKey.CONFIG_VALIDATOR_UNKNOWN_ERR: (
            f"Unknown error calling {domain} config validator",
            True,
        ),
        ConfigErrorTranslationKey.CONFIG_SCHEMA_UNKNOWN_ERR: (
            f"Unknown error calling {domain} CONFIG_SCHEMA",
            True,
        ),
        ConfigErrorTranslationKey.PLATFORM_VALIDATOR_UNKNOWN_ERR: (
            f"Unknown error validating {platform_path} platform config with {domain} "
            "component platform schema",
            True,
        ),
        ConfigErrorTranslationKey.PLATFORM_COMPONENT_LOAD_ERR: (
            f"Platform error: {domain} - {exception}",
            False,
        ),
        ConfigErrorTranslationKey.PLATFORM_COMPONENT_LOAD_EXC: (
            f"Platform error: {domain} - {exception}",
            True,
        ),
        ConfigErrorTranslationKey.PLATFORM_SCHEMA_VALIDATOR_ERR: (
            f"Unknown error validating config for {platform_path} platform "
            f"for {domain} component with PLATFORM_SCHEMA",
            True,
        ),
    }
    log_message_show_stack_trace = log_message_mapping.get(
        platform_exception.translation_key
    )
    if log_message_show_stack_trace is None:
        # If no pre defined log_message is set, we generate an enriched error
        # message, so we can notify about it during setup
        show_stack_trace = False
        if isinstance(exception, vol.Invalid):
            log_message = format_schema_error(
                hass, exception, platform_path, platform_config, link
            )
            if annotation := find_annotation(platform_config, exception.path):
                placeholders["config_file"], line = annotation
                placeholders["line"] = str(line)
        else:
            if TYPE_CHECKING:
                assert isinstance(exception, HomeAssistantError)
            log_message = format_homeassistant_error(
                hass, exception, platform_path, platform_config, link
            )
            if annotation := find_annotation(platform_config, [platform_path]):
                placeholders["config_file"], line = annotation
                placeholders["line"] = str(line)
            show_stack_trace = True
        return (log_message, show_stack_trace, placeholders)

    assert isinstance(log_message_show_stack_trace, tuple)

    return (*log_message_show_stack_trace, placeholders)


async def async_process_component_and_handle_errors(
    hass: HomeAssistant,
    config: ConfigType,
    integration: Integration,
    raise_on_failure: bool = False,
) -> ConfigType | None:
    """Process and component configuration and handle errors.

    In case of errors:
    - Print the error messages to the log.
    - Raise a ConfigValidationError if raise_on_failure is set.

    Returns the integration config or `None`.
    """
    integration_config_info = await async_process_component_config(
        hass, config, integration
    )
    async_handle_component_errors(
        hass, integration_config_info, integration, raise_on_failure
    )
    return async_drop_config_annotations(integration_config_info, integration)


@callback
def async_drop_config_annotations(
    integration_config_info: IntegrationConfigInfo,
    integration: Integration,
) -> ConfigType | None:
    """Remove file and line annotations from str items in component configuration."""
    if (config := integration_config_info.config) is None:
        return None

    def drop_config_annotations_rec(node: Any) -> Any:
        if isinstance(node, dict):
            # Some integrations store metadata in custom dict classes, preserve those
            tmp = dict(node)
            node.clear()
            node.update(
                (drop_config_annotations_rec(k), drop_config_annotations_rec(v))
                for k, v in tmp.items()
            )
            return node

        if isinstance(node, list):
            return [drop_config_annotations_rec(v) for v in node]

        if isinstance(node, NodeStrClass):
            return str(node)

        return node

    # Don't drop annotations from the homeassistant integration because it may
    # have configuration for other integrations as packages.
    if integration.domain in config and integration.domain != CONF_CORE:
        drop_config_annotations_rec(config[integration.domain])
    return config


@callback
def async_handle_component_errors(
    hass: HomeAssistant,
    integration_config_info: IntegrationConfigInfo,
    integration: Integration,
    raise_on_failure: bool = False,
) -> None:
    """Handle component configuration errors from async_process_component_config.

    In case of errors:
    - Print the error messages to the log.
    - Raise a ConfigValidationError if raise_on_failure is set.
    """

    if not (config_exception_info := integration_config_info.exception_info_list):
        return

    platform_exception: ConfigExceptionInfo
    domain = integration.domain
    placeholders: dict[str, str]
    for platform_exception in config_exception_info:
        exception = platform_exception.exception
        (
            log_message,
            show_stack_trace,
            placeholders,
        ) = _get_log_message_and_stack_print_pref(hass, domain, platform_exception)
        _LOGGER.error(
            log_message,
            exc_info=exception if show_stack_trace else None,
        )

    if not raise_on_failure:
        return

    if len(config_exception_info) == 1:
        translation_key = platform_exception.translation_key
    else:
        translation_key = ConfigErrorTranslationKey.INTEGRATION_CONFIG_ERROR
        errors = str(len(config_exception_info))
        log_message = (
            f"Failed to process component config for integration {domain} "
            f"due to multiple errors ({errors}), check the logs for more information."
        )
        placeholders = {
            "domain": domain,
            "errors": errors,
        }
    raise ConfigValidationError(
        str(log_message),
        [platform_exception.exception for platform_exception in config_exception_info],
        translation_domain="homeassistant",
        translation_key=translation_key,
        translation_placeholders=placeholders,
    )


def config_per_platform(
    config: ConfigType, domain: str
) -> Iterable[tuple[str | None, ConfigType]]:
    """Break a component config into different platforms.

    For example, will find 'switch', 'switch 2', 'switch 3', .. etc
    Async friendly.
    """
    for config_key in extract_domain_configs(config, domain):
        if not (platform_config := config[config_key]):
            continue

        if not isinstance(platform_config, list):
            platform_config = [platform_config]

        item: ConfigType
        platform: str | None
        for item in platform_config:
            try:
                platform = item.get(CONF_PLATFORM)
            except AttributeError:
                platform = None

            yield platform, item


def extract_domain_configs(config: ConfigType, domain: str) -> Sequence[str]:
    """Extract keys from config for given domain name.

    Async friendly.
    """
    domain_configs = []
    for key in config:
        with suppress(vol.Invalid):
            if cv.domain_key(key) != domain:
                continue
            domain_configs.append(key)
    return domain_configs


async def async_process_component_config(  # noqa: C901
    hass: HomeAssistant,
    config: ConfigType,
    integration: Integration,
) -> IntegrationConfigInfo:
    """Check component configuration.

    Returns processed configuration and exception information.

    This method must be run in the event loop.
    """
    domain = integration.domain
    integration_docs = integration.documentation
    config_exceptions: list[ConfigExceptionInfo] = []

    try:
        component = await integration.async_get_component()
    except LOAD_EXCEPTIONS as exc:
        exc_info = ConfigExceptionInfo(
            exc,
            ConfigErrorTranslationKey.COMPONENT_IMPORT_ERR,
            domain,
            config,
            integration_docs,
        )
        config_exceptions.append(exc_info)
        return IntegrationConfigInfo(None, config_exceptions)

    # Check if the integration has a custom config validator
    config_validator = None
    try:
<<<<<<< HEAD
        config_validator = integration.get_integration_platform("config")
=======
        config_validator = await integration.async_get_platform("config")
>>>>>>> 071339fb
    except ImportError as err:
        # Filter out import error of the config platform.
        # If the config platform contains bad imports, make sure
        # that still fails.
        if err.name != f"{integration.pkg_path}.config":
            exc_info = ConfigExceptionInfo(
                err,
                ConfigErrorTranslationKey.CONFIG_PLATFORM_IMPORT_ERR,
                domain,
                config,
                integration_docs,
            )
            config_exceptions.append(exc_info)
            return IntegrationConfigInfo(None, config_exceptions)

    if config_validator is not None and hasattr(
        config_validator, "async_validate_config"
    ):
        try:
            return IntegrationConfigInfo(
                await config_validator.async_validate_config(hass, config), []
            )
        except (vol.Invalid, HomeAssistantError) as exc:
            exc_info = ConfigExceptionInfo(
                exc,
                ConfigErrorTranslationKey.CONFIG_VALIDATION_ERR,
                domain,
                config,
                integration_docs,
            )
            config_exceptions.append(exc_info)
            return IntegrationConfigInfo(None, config_exceptions)
        except Exception as exc:  # pylint: disable=broad-except
            exc_info = ConfigExceptionInfo(
                exc,
                ConfigErrorTranslationKey.CONFIG_VALIDATOR_UNKNOWN_ERR,
                domain,
                config,
                integration_docs,
            )
            config_exceptions.append(exc_info)
            return IntegrationConfigInfo(None, config_exceptions)

    # No custom config validator, proceed with schema validation
    if hasattr(component, "CONFIG_SCHEMA"):
        try:
            return IntegrationConfigInfo(component.CONFIG_SCHEMA(config), [])
        except vol.Invalid as exc:
            exc_info = ConfigExceptionInfo(
                exc,
                ConfigErrorTranslationKey.CONFIG_VALIDATION_ERR,
                domain,
                config,
                integration_docs,
            )
            config_exceptions.append(exc_info)
            return IntegrationConfigInfo(None, config_exceptions)
        except Exception as exc:  # pylint: disable=broad-except
            exc_info = ConfigExceptionInfo(
                exc,
                ConfigErrorTranslationKey.CONFIG_SCHEMA_UNKNOWN_ERR,
                domain,
                config,
                integration_docs,
            )
            config_exceptions.append(exc_info)
            return IntegrationConfigInfo(None, config_exceptions)

    component_platform_schema = getattr(
        component, "PLATFORM_SCHEMA_BASE", getattr(component, "PLATFORM_SCHEMA", None)
    )

    if component_platform_schema is None:
        return IntegrationConfigInfo(config, [])

    platforms: list[ConfigType] = []
    for p_name, p_config in config_per_platform(config, domain):
        # Validate component specific platform schema
        platform_path = f"{p_name}.{domain}"
        try:
            p_validated = component_platform_schema(p_config)
        except vol.Invalid as exc:
            exc_info = ConfigExceptionInfo(
                exc,
                ConfigErrorTranslationKey.PLATFORM_CONFIG_VALIDATION_ERR,
                domain,
                p_config,
                integration_docs,
            )
            config_exceptions.append(exc_info)
            continue
        except Exception as exc:  # pylint: disable=broad-except
            exc_info = ConfigExceptionInfo(
                exc,
                ConfigErrorTranslationKey.PLATFORM_SCHEMA_VALIDATOR_ERR,
                str(p_name),
                config,
                integration_docs,
            )
            config_exceptions.append(exc_info)
            continue

        # Not all platform components follow same pattern for platforms
        # So if p_name is None we are not going to validate platform
        # (the automation component is one of them)
        if p_name is None:
            platforms.append(p_validated)
            continue

        try:
            p_integration = await async_get_integration_with_requirements(hass, p_name)
        except (RequirementsNotFound, IntegrationNotFound) as exc:
            exc_info = ConfigExceptionInfo(
                exc,
                ConfigErrorTranslationKey.PLATFORM_COMPONENT_LOAD_ERR,
                platform_path,
                p_config,
                integration_docs,
            )
            config_exceptions.append(exc_info)
            continue

        try:
            platform = await p_integration.async_get_platform(domain)
        except LOAD_EXCEPTIONS as exc:
            exc_info = ConfigExceptionInfo(
                exc,
                ConfigErrorTranslationKey.PLATFORM_COMPONENT_LOAD_EXC,
                platform_path,
                p_config,
                integration_docs,
            )
            config_exceptions.append(exc_info)
            continue

        # Validate platform specific schema
        if hasattr(platform, "PLATFORM_SCHEMA"):
            try:
                p_validated = platform.PLATFORM_SCHEMA(p_config)
            except vol.Invalid as exc:
                exc_info = ConfigExceptionInfo(
                    exc,
                    ConfigErrorTranslationKey.PLATFORM_CONFIG_VALIDATION_ERR,
                    platform_path,
                    p_config,
                    p_integration.documentation,
                )
                config_exceptions.append(exc_info)
                continue
            except Exception as exc:  # pylint: disable=broad-except
                exc_info = ConfigExceptionInfo(
                    exc,
                    ConfigErrorTranslationKey.PLATFORM_SCHEMA_VALIDATOR_ERR,
                    p_name,
                    p_config,
                    p_integration.documentation,
                )
                config_exceptions.append(exc_info)
                continue

        platforms.append(p_validated)

    # Create a copy of the configuration with all config for current
    # component removed and add validated config back in.
    config = config_without_domain(config, domain)
    config[domain] = platforms

    return IntegrationConfigInfo(config, config_exceptions)


@callback
def config_without_domain(config: ConfigType, domain: str) -> ConfigType:
    """Return a config with all configuration for a domain removed."""
    filter_keys = extract_domain_configs(config, domain)
    return {key: value for key, value in config.items() if key not in filter_keys}


async def async_check_ha_config_file(hass: HomeAssistant) -> str | None:
    """Check if Home Assistant configuration file is valid.

    This method is a coroutine.
    """
    # pylint: disable-next=import-outside-toplevel
    from .helpers import check_config

    res = await check_config.async_check_ha_config_file(hass)

    if not res.errors:
        return None
    return res.error_str


def safe_mode_enabled(config_dir: str) -> bool:
    """Return if safe mode is enabled.

    If safe mode is enabled, the safe mode file will be removed.
    """
    safe_mode_path = os.path.join(config_dir, SAFE_MODE_FILENAME)
    safe_mode = os.path.exists(safe_mode_path)
    if safe_mode:
        os.remove(safe_mode_path)
    return safe_mode


async def async_enable_safe_mode(hass: HomeAssistant) -> None:
    """Enable safe mode."""

    def _enable_safe_mode() -> None:
        Path(hass.config.path(SAFE_MODE_FILENAME)).touch()

    await hass.async_add_executor_job(_enable_safe_mode)<|MERGE_RESOLUTION|>--- conflicted
+++ resolved
@@ -1433,11 +1433,7 @@
     # Check if the integration has a custom config validator
     config_validator = None
     try:
-<<<<<<< HEAD
-        config_validator = integration.get_integration_platform("config")
-=======
         config_validator = await integration.async_get_platform("config")
->>>>>>> 071339fb
     except ImportError as err:
         # Filter out import error of the config platform.
         # If the config platform contains bad imports, make sure
