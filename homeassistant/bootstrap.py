--- conflicted
+++ resolved
@@ -41,10 +41,6 @@
     history as history_pre_import,  # noqa: F401
     http,  # not named pre_import since it has requirements
     image_upload as image_upload_import,  # noqa: F401 - not named pre_import since it has requirements
-<<<<<<< HEAD
-    logbook as logbook_pre_import,  # noqa: F401
-=======
->>>>>>> efc009c7
     lovelace as lovelace_pre_import,  # noqa: F401
     onboarding as onboarding_pre_import,  # noqa: F401
     recorder as recorder_import,  # noqa: F401 - not named pre_import since it has requirements
