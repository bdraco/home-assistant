"""Provide methods to bootstrap a Home Assistant instance."""
from __future__ import annotations

import asyncio
import contextlib
from datetime import timedelta
import itertools
import logging
import logging.handlers
from operator import itemgetter
import os
import platform
import sys
import threading
from time import monotonic
from typing import TYPE_CHECKING, Any

import voluptuous as vol
import yarl

from . import config as conf_util, config_entries, core, loader, requirements
from .components import frontend, http
from .const import (
    FORMAT_DATETIME,
    REQUIRED_NEXT_PYTHON_HA_RELEASE,
    REQUIRED_NEXT_PYTHON_VER,
    SIGNAL_BOOTSTRAP_INTEGRATIONS,
)
from .exceptions import HomeAssistantError
from .helpers import (
    area_registry,
    config_validation as cv,
    device_registry,
    entity,
    entity_registry,
    floor_registry,
    issue_registry,
    label_registry,
    recorder,
    restore_state,
    template,
    translation,
)
from .helpers.dispatcher import async_dispatcher_send
from .helpers.typing import ConfigType
from .setup import (
    BASE_PLATFORMS,
    DATA_SETUP_STARTED,
    DATA_SETUP_TIME,
    async_notify_setup_error,
    async_process_deps_reqs,
    async_set_domains_to_be_loaded,
    async_setup_component,
)
from .util.async_ import create_eager_task
from .util.logging import async_activate_log_queue_handler
from .util.package import async_get_user_site, is_virtual_env

if TYPE_CHECKING:
    from .runner import RuntimeConfig

    # This only exists to prevent ruff from removing the import
    assert frontend


_LOGGER = logging.getLogger(__name__)

ERROR_LOG_FILENAME = "home-assistant.log"

# hass.data key for logging information.
DATA_LOGGING = "logging"
DATA_REGISTRIES_LOADED = "bootstrap_registries_loaded"

LOG_SLOW_STARTUP_INTERVAL = 60
SLOW_STARTUP_CHECK_INTERVAL = 1

STAGE_1_TIMEOUT = 120
STAGE_2_TIMEOUT = 300
WRAP_UP_TIMEOUT = 300
COOLDOWN_TIME = 60

MAX_LOAD_CONCURRENTLY = 6

DEBUGGER_INTEGRATIONS = {"debugpy"}
CORE_INTEGRATIONS = {"homeassistant", "persistent_notification"}
LOGGING_INTEGRATIONS = {
    # Set log levels
    "logger",
    # Error logging
    "system_log",
    "sentry",
}
FRONTEND_INTEGRATIONS = {
    # Get the frontend up and running as soon as possible so problem
    # integrations can be removed and database migration status is
    # visible in frontend
    "frontend",
}
RECORDER_INTEGRATIONS = {
    # Setup after frontend
    # To record data
    "recorder",
}
DISCOVERY_INTEGRATIONS = ("bluetooth", "dhcp", "ssdp", "usb", "zeroconf")
STAGE_1_INTEGRATIONS = {
    # We need to make sure discovery integrations
    # update their deps before stage 2 integrations
    # load them inadvertently before their deps have
    # been updated which leads to using an old version
    # of the dep, or worse (import errors).
    *DISCOVERY_INTEGRATIONS,
    # To make sure we forward data to other instances
    "mqtt_eventstream",
    # To provide account link implementations
    "cloud",
    # Ensure supervisor is available
    "hassio",
}
DEFAULT_INTEGRATIONS = {
    # These integrations are set up unless recovery mode is activated.
    #
    # Integrations providing core functionality:
    "application_credentials",
    "backup",
    "frontend",
    "hardware",
    "logger",
    "network",
    "system_health",
    #
    # Key-feature:
    "automation",
    "person",
    "scene",
    "script",
    "tag",
    "zone",
    #
    # Built-in helpers:
    "counter",
    "input_boolean",
    "input_button",
    "input_datetime",
    "input_number",
    "input_select",
    "input_text",
    "schedule",
    "timer",
}
DEFAULT_INTEGRATIONS_RECOVERY_MODE = {
    # These integrations are set up if recovery mode is activated.
    "frontend",
}
DEFAULT_INTEGRATIONS_SUPERVISOR = {
    # These integrations are set up if using the Supervisor
    "hassio",
}
CRITICAL_INTEGRATIONS = {
    # Recovery mode is activated if these integrations fail to set up
    "frontend",
}

SETUP_ORDER = {
    # Load logging as soon as possible
    "logging": LOGGING_INTEGRATIONS,
    # Setup frontend
    "frontend": FRONTEND_INTEGRATIONS,
    # Setup recorder
    "recorder": RECORDER_INTEGRATIONS,
    # Start up debuggers. Start these first in case they want to wait.
    "debugger": DEBUGGER_INTEGRATIONS,
}


async def async_setup_hass(
    runtime_config: RuntimeConfig,
) -> core.HomeAssistant | None:
    """Set up Home Assistant."""
    hass = core.HomeAssistant(runtime_config.config_dir)

    async_enable_logging(
        hass,
        runtime_config.verbose,
        runtime_config.log_rotate_days,
        runtime_config.log_file,
        runtime_config.log_no_color,
    )

    hass.config.safe_mode = runtime_config.safe_mode
    hass.config.skip_pip = runtime_config.skip_pip
    hass.config.skip_pip_packages = runtime_config.skip_pip_packages
    if runtime_config.skip_pip or runtime_config.skip_pip_packages:
        _LOGGER.warning(
            "Skipping pip installation of required modules. This may cause issues"
        )

    if not await conf_util.async_ensure_config_exists(hass):
        _LOGGER.error("Error getting configuration path")
        return None

    _LOGGER.info("Config directory: %s", runtime_config.config_dir)

    loader.async_setup(hass)
    config_dict = None
    basic_setup_success = False

    if not (recovery_mode := runtime_config.recovery_mode):
        await hass.async_add_executor_job(conf_util.process_ha_config_upgrade, hass)

        try:
            config_dict = await conf_util.async_hass_config_yaml(hass)
        except HomeAssistantError as err:
            _LOGGER.error(
                "Failed to parse configuration.yaml: %s. Activating recovery mode",
                err,
            )
        else:
            if not is_virtual_env():
                await async_mount_local_lib_path(runtime_config.config_dir)

            basic_setup_success = (
                await async_from_config_dict(config_dict, hass) is not None
            )

    if config_dict is None:
        recovery_mode = True

    elif not basic_setup_success:
        _LOGGER.warning("Unable to set up core integrations. Activating recovery mode")
        recovery_mode = True

    elif any(domain not in hass.config.components for domain in CRITICAL_INTEGRATIONS):
        _LOGGER.warning(
            "Detected that %s did not load. Activating recovery mode",
            ",".join(CRITICAL_INTEGRATIONS),
        )
        # Ask integrations to shut down. It's messy but we can't
        # do a clean stop without knowing what is broken
        with contextlib.suppress(TimeoutError):
            async with hass.timeout.async_timeout(10):
                await hass.async_stop()

        recovery_mode = True
        old_config = hass.config
        old_logging = hass.data.get(DATA_LOGGING)

        hass = core.HomeAssistant(old_config.config_dir)
        if old_logging:
            hass.data[DATA_LOGGING] = old_logging
        hass.config.skip_pip = old_config.skip_pip
        hass.config.skip_pip_packages = old_config.skip_pip_packages
        hass.config.internal_url = old_config.internal_url
        hass.config.external_url = old_config.external_url
        # Setup loader cache after the config dir has been set
        loader.async_setup(hass)

    if recovery_mode:
        _LOGGER.info("Starting in recovery mode")
        hass.config.recovery_mode = True

        http_conf = (await http.async_get_last_config(hass)) or {}

        await async_from_config_dict(
            {"recovery_mode": {}, "http": http_conf},
            hass,
        )
    elif hass.config.safe_mode:
        _LOGGER.info("Starting in safe mode")

    if runtime_config.open_ui:
        hass.add_job(open_hass_ui, hass)

    return hass


def open_hass_ui(hass: core.HomeAssistant) -> None:
    """Open the UI."""
    import webbrowser  # pylint: disable=import-outside-toplevel

    if hass.config.api is None or "frontend" not in hass.config.components:
        _LOGGER.warning("Cannot launch the UI because frontend not loaded")
        return

    scheme = "https" if hass.config.api.use_ssl else "http"
    url = str(
        yarl.URL.build(scheme=scheme, host="127.0.0.1", port=hass.config.api.port)
    )

    if not webbrowser.open(url):
        _LOGGER.warning(
            "Unable to open the Home Assistant UI in a browser. Open it yourself at %s",
            url,
        )


async def async_load_base_functionality(hass: core.HomeAssistant) -> None:
    """Load the registries and cache the result of platform.uname().processor."""
    if DATA_REGISTRIES_LOADED in hass.data:
        return
    hass.data[DATA_REGISTRIES_LOADED] = None

    def _cache_uname_processor() -> None:
        """Cache the result of platform.uname().processor in the executor.

        Multiple modules call this function at startup which
        executes a blocking subprocess call. This is a problem for the
        asyncio event loop. By primeing the cache of uname we can
        avoid the blocking call in the event loop.
        """
        platform.uname().processor  # pylint: disable=expression-not-assigned

    # Load the registries and cache the result of platform.uname().processor
    translation.async_setup(hass)
    entity.async_setup(hass)
    template.async_setup(hass)
    await asyncio.gather(
        create_eager_task(area_registry.async_load(hass)),
        create_eager_task(device_registry.async_load(hass)),
        create_eager_task(entity_registry.async_load(hass)),
        create_eager_task(floor_registry.async_load(hass)),
        create_eager_task(issue_registry.async_load(hass)),
        create_eager_task(label_registry.async_load(hass)),
        hass.async_add_executor_job(_cache_uname_processor),
        create_eager_task(template.async_load_custom_templates(hass)),
        create_eager_task(restore_state.async_load(hass)),
        create_eager_task(hass.config_entries.async_initialize()),
    )


async def async_from_config_dict(
    config: ConfigType, hass: core.HomeAssistant
) -> core.HomeAssistant | None:
    """Try to configure Home Assistant from a configuration dictionary.

    Dynamically loads required components and its dependencies.
    This method is a coroutine.
    """
    start = monotonic()

    hass.config_entries = config_entries.ConfigEntries(hass, config)
    await async_load_base_functionality(hass)

    # Set up core.
    _LOGGER.debug("Setting up %s", CORE_INTEGRATIONS)

    if not all(
        await asyncio.gather(
            *(
                create_eager_task(async_setup_component(hass, domain, config))
                for domain in CORE_INTEGRATIONS
            )
        )
    ):
        _LOGGER.error("Home Assistant core failed to initialize. ")
        return None

    _LOGGER.debug("Home Assistant core initialized")

    core_config = config.get(core.DOMAIN, {})

    try:
        await conf_util.async_process_ha_core_config(hass, core_config)
    except vol.Invalid as config_err:
        conf_util.async_log_schema_error(config_err, core.DOMAIN, core_config, hass)
        async_notify_setup_error(hass, core.DOMAIN)
        return None
    except HomeAssistantError:
        _LOGGER.error(
            "Home Assistant core failed to initialize. Further initialization aborted"
        )
        return None

    await _async_set_up_integrations(hass, config)

    stop = monotonic()
    _LOGGER.info("Home Assistant initialized in %.2fs", stop - start)

    if (
        REQUIRED_NEXT_PYTHON_HA_RELEASE
        and sys.version_info[:3] < REQUIRED_NEXT_PYTHON_VER
    ):
        current_python_version = ".".join(str(x) for x in sys.version_info[:3])
        required_python_version = ".".join(str(x) for x in REQUIRED_NEXT_PYTHON_VER[:2])
        _LOGGER.warning(
            (
                "Support for the running Python version %s is deprecated and "
                "will be removed in Home Assistant %s; "
                "Please upgrade Python to %s"
            ),
            current_python_version,
            REQUIRED_NEXT_PYTHON_HA_RELEASE,
            required_python_version,
        )
        issue_registry.async_create_issue(
            hass,
            core.DOMAIN,
            "python_version",
            is_fixable=False,
            severity=issue_registry.IssueSeverity.WARNING,
            breaks_in_ha_version=REQUIRED_NEXT_PYTHON_HA_RELEASE,
            translation_key="python_version",
            translation_placeholders={
                "current_python_version": current_python_version,
                "required_python_version": required_python_version,
                "breaks_in_ha_version": REQUIRED_NEXT_PYTHON_HA_RELEASE,
            },
        )

    return hass


@core.callback
def async_enable_logging(
    hass: core.HomeAssistant,
    verbose: bool = False,
    log_rotate_days: int | None = None,
    log_file: str | None = None,
    log_no_color: bool = False,
) -> None:
    """Set up the logging.

    This method must be run in the event loop.
    """
    fmt = (
        "%(asctime)s.%(msecs)03d %(levelname)s (%(threadName)s) [%(name)s] %(message)s"
    )

    if not log_no_color:
        try:
            # pylint: disable-next=import-outside-toplevel
            from colorlog import ColoredFormatter

            # basicConfig must be called after importing colorlog in order to
            # ensure that the handlers it sets up wraps the correct streams.
            logging.basicConfig(level=logging.INFO)

            colorfmt = f"%(log_color)s{fmt}%(reset)s"
            logging.getLogger().handlers[0].setFormatter(
                ColoredFormatter(
                    colorfmt,
                    datefmt=FORMAT_DATETIME,
                    reset=True,
                    log_colors={
                        "DEBUG": "cyan",
                        "INFO": "green",
                        "WARNING": "yellow",
                        "ERROR": "red",
                        "CRITICAL": "red",
                    },
                )
            )
        except ImportError:
            pass

    # If the above initialization failed for any reason, setup the default
    # formatting.  If the above succeeds, this will result in a no-op.
    logging.basicConfig(format=fmt, datefmt=FORMAT_DATETIME, level=logging.INFO)

    # Capture warnings.warn(...) and friends messages in logs.
    # The standard destination for them is stderr, which may end up unnoticed.
    # This way they're where other messages are, and can be filtered as usual.
    logging.captureWarnings(True)

    # Suppress overly verbose logs from libraries that aren't helpful
    logging.getLogger("requests").setLevel(logging.WARNING)
    logging.getLogger("urllib3").setLevel(logging.WARNING)
    logging.getLogger("aiohttp.access").setLevel(logging.WARNING)
    logging.getLogger("httpx").setLevel(logging.WARNING)

    sys.excepthook = lambda *args: logging.getLogger(None).exception(
        "Uncaught exception", exc_info=args
    )
    threading.excepthook = lambda args: logging.getLogger(None).exception(
        "Uncaught thread exception",
        exc_info=(  # type: ignore[arg-type]
            args.exc_type,
            args.exc_value,
            args.exc_traceback,
        ),
    )

    # Log errors to a file if we have write access to file or config dir
    if log_file is None:
        err_log_path = hass.config.path(ERROR_LOG_FILENAME)
    else:
        err_log_path = os.path.abspath(log_file)

    err_path_exists = os.path.isfile(err_log_path)
    err_dir = os.path.dirname(err_log_path)

    # Check if we can write to the error log if it exists or that
    # we can create files in the containing directory if not.
    if (err_path_exists and os.access(err_log_path, os.W_OK)) or (
        not err_path_exists and os.access(err_dir, os.W_OK)
    ):
        err_handler: (
            logging.handlers.RotatingFileHandler
            | logging.handlers.TimedRotatingFileHandler
        )
        if log_rotate_days:
            err_handler = logging.handlers.TimedRotatingFileHandler(
                err_log_path, when="midnight", backupCount=log_rotate_days
            )
        else:
            err_handler = logging.handlers.RotatingFileHandler(
                err_log_path, backupCount=1
            )

        try:
            err_handler.doRollover()
        except OSError as err:
            _LOGGER.error("Error rolling over log file: %s", err)

        err_handler.setLevel(logging.INFO if verbose else logging.WARNING)
        err_handler.setFormatter(logging.Formatter(fmt, datefmt=FORMAT_DATETIME))

        logger = logging.getLogger("")
        logger.addHandler(err_handler)
        logger.setLevel(logging.INFO if verbose else logging.WARNING)

        # Save the log file location for access by other components.
        hass.data[DATA_LOGGING] = err_log_path
    else:
        _LOGGER.error("Unable to set up error log %s (access denied)", err_log_path)

    async_activate_log_queue_handler(hass)


async def async_mount_local_lib_path(config_dir: str) -> str:
    """Add local library to Python Path.

    This function is a coroutine.
    """
    deps_dir = os.path.join(config_dir, "deps")
    if (lib_dir := await async_get_user_site(deps_dir)) not in sys.path:
        sys.path.insert(0, lib_dir)
    return deps_dir


@core.callback
def _get_domains(hass: core.HomeAssistant, config: dict[str, Any]) -> set[str]:
    """Get domains of components to set up."""
    # Filter out the repeating and common config section [homeassistant]
    domains = {
        domain for key in config if (domain := cv.domain_key(key)) != core.DOMAIN
    }

    # Add config entry and default domains
    if not hass.config.recovery_mode:
        domains.update(DEFAULT_INTEGRATIONS)
        domains.update(hass.config_entries.async_domains())
    else:
        domains.update(DEFAULT_INTEGRATIONS_RECOVERY_MODE)

    # Add domains depending on if the Supervisor is used or not
    if "SUPERVISOR" in os.environ:
        domains.update(DEFAULT_INTEGRATIONS_SUPERVISOR)

    return domains


class _WatchPendingSetups:
    """Periodic log and dispatch of setups that are pending."""

    def __init__(
        self, hass: core.HomeAssistant, setup_started: dict[str, float]
    ) -> None:
        """Initialize the WatchPendingSetups class."""
        self._hass = hass
        self._setup_started = setup_started
        self._duration_count = 0
        self._handle: asyncio.TimerHandle | None = None
        self._previous_was_empty = True
        self._loop = hass.loop

    def _async_watch(self) -> None:
        """Periodic log of setups that are pending."""
        now = monotonic()
        self._duration_count += SLOW_STARTUP_CHECK_INTERVAL

        remaining_with_setup_started = {
            domain: (now - start_time)
            for domain, start_time in self._setup_started.items()
        }
        _LOGGER.debug("Integration remaining: %s", remaining_with_setup_started)
        self._async_dispatch(remaining_with_setup_started)
        if (
            self._setup_started
            and self._duration_count % LOG_SLOW_STARTUP_INTERVAL == 0
        ):
            # We log every LOG_SLOW_STARTUP_INTERVAL until all integrations are done
            # once we take over LOG_SLOW_STARTUP_INTERVAL (60s) to start up
            _LOGGER.warning(
                "Waiting on integrations to complete setup: %s",
                ", ".join(self._setup_started),
            )

        _LOGGER.debug("Running timeout Zones: %s", self._hass.timeout.zones)
        self._async_schedule_next()

    def _async_dispatch(self, remaining_with_setup_started: dict[str, float]) -> None:
        """Dispatch the signal."""
        if remaining_with_setup_started or not self._previous_was_empty:
            async_dispatcher_send(
                self._hass, SIGNAL_BOOTSTRAP_INTEGRATIONS, remaining_with_setup_started
            )
        self._previous_was_empty = not remaining_with_setup_started

    def _async_schedule_next(self) -> None:
        """Schedule the next call."""
        self._handle = self._loop.call_later(
            SLOW_STARTUP_CHECK_INTERVAL, self._async_watch
        )

    def async_start(self) -> None:
        """Start watching."""
        self._async_schedule_next()

    def async_stop(self) -> None:
        """Stop watching."""
        self._async_dispatch({})
        if self._handle:
            self._handle.cancel()
            self._handle = None


async def async_setup_multi_components(
    hass: core.HomeAssistant,
    domains: set[str],
    config: dict[str, Any],
) -> None:
    """Set up multiple domains. Log on failure."""
    # Avoid creating tasks for domains that were setup in a previous stage
    domains_not_yet_setup = domains - hass.config.components
    futures = {
        domain: hass.async_create_task(
            async_setup_component(hass, domain, config),
            f"setup component {domain}",
            eager_start=True,
        )
        for domain in domains_not_yet_setup
    }
    results = await asyncio.gather(*futures.values(), return_exceptions=True)
    for idx, domain in enumerate(futures):
        result = results[idx]
        if isinstance(result, BaseException):
            _LOGGER.error(
                "Error setting up integration %s - received exception",
                domain,
                exc_info=(type(result), result, result.__traceback__),
            )


<<<<<<< HEAD
async def _async_pre_import(
    hass: core.HomeAssistant,
    config: ConfigType,
    integration_cache: dict[str, loader.Integration],
    pre_stage_domains: dict[str, set[str]],
    stage_1_domains: set[str],
    stage_2_domains: set[str],
) -> None:
    """Pre-import components that are known to be slow to import."""
    return

    for domain in itertools.chain(
        *pre_stage_domains.values(), stage_1_domains, stage_2_domains
    ):
        if (
            domain in hass.config.components
            or (integration := integration_cache.get(domain)) is None
            or not integration.import_executor
        ):
            continue
        await async_process_deps_reqs(hass, config, integration)
        # If it finished loading while we were waiting for the lock
        # we do not need to import it
        if domain in hass.config.components:
            continue
        with contextlib.suppress(ImportError):
            _LOGGER.warning("Pre-importing slow setup component %s", domain)
            await hass.async_add_executor_job(integration.get_component)
            _LOGGER.debug("Pre-imported slow setup component %s", domain)


def _pre_import_frontend() -> None:
    """Pre-import frontend to reduce startup time."""
    from .components import (  # noqa: C0415 # pylint: disable=import-outside-toplevel
        frontend,
    )

    if TYPE_CHECKING:
        # This only exists to prevent ruff from removing the import
        assert frontend


async def _async_pre_import_frontend(hass: core.HomeAssistant) -> None:
    """Pre-import frontend to reduce startup time."""
    await hass.async_add_executor_job(_pre_import_frontend)


=======
>>>>>>> ceffb249
async def _async_resolve_domains_to_setup(
    hass: core.HomeAssistant, config: dict[str, Any]
) -> tuple[set[str], dict[str, loader.Integration]]:
    """Resolve all dependencies and return list of domains to set up."""
    base_platforms_loaded = False
    domains_to_setup = _get_domains(hass, config)
    needed_requirements: set[str] = set()

    # Resolve all dependencies so we know all integrations
    # that will have to be loaded and start rightaway
    integration_cache: dict[str, loader.Integration] = {}
    to_resolve: set[str] = domains_to_setup
    while to_resolve:
        old_to_resolve: set[str] = to_resolve
        to_resolve = set()

        if not base_platforms_loaded:
            # Load base platforms right away since
            # we do not require the manifest to list
            # them as dependencies and we want
            # to avoid the lock contention when multiple
            # integrations try to resolve them at once
            base_platforms_loaded = True
            to_get = {*old_to_resolve, *BASE_PLATFORMS}
        else:
            to_get = old_to_resolve

        manifest_deps: set[str] = set()
        resolve_dependencies_tasks: list[asyncio.Task[bool]] = []
        integrations_to_process: list[loader.Integration] = []

        for domain, itg in (await loader.async_get_integrations(hass, to_get)).items():
            if not isinstance(itg, loader.Integration) or domain not in old_to_resolve:
                continue
            integrations_to_process.append(itg)
            integration_cache[domain] = itg
            manifest_deps.update(itg.dependencies)
            manifest_deps.update(itg.after_dependencies)
            needed_requirements.update(itg.requirements)
            if not itg.all_dependencies_resolved:
                resolve_dependencies_tasks.append(
                    create_eager_task(
                        itg.resolve_dependencies(),
                        name=f"resolve dependencies {domain}",
                        loop=hass.loop,
                    )
                )

        if unseen_deps := manifest_deps - integration_cache.keys():
            # If there are dependencies, try to preload all
            # the integrations manifest at once and add them
            # to the list of requirements we need to install
            # so we can try to check if they are already installed
            # in a single call below which avoids each integration
            # having to wait for the lock to do it individually
            deps = await loader.async_get_integrations(hass, unseen_deps)
            for dependant_domain, dependant_itg in deps.items():
                if isinstance(dependant_itg, loader.Integration):
                    integration_cache[dependant_domain] = dependant_itg
                    needed_requirements.update(dependant_itg.requirements)

        if resolve_dependencies_tasks:
            await asyncio.gather(*resolve_dependencies_tasks)

        for itg in integrations_to_process:
            for dep in itg.all_dependencies:
                if dep in domains_to_setup:
                    continue
                domains_to_setup.add(dep)
                to_resolve.add(dep)

    _LOGGER.info("Domains to be set up: %s", domains_to_setup)

    # Optimistically check if requirements are already installed
    # ahead of setting up the integrations so we can prime the cache
    # We do not wait for this since its an optimization only
    hass.async_create_background_task(
        requirements.async_load_installed_versions(hass, needed_requirements),
        "check installed requirements",
        eager_start=True,
    )
    # Start loading translations for all integrations we are going to set up
    # in the background so they are ready when we need them. This avoids a
    # lot of waiting for the translation load lock and a thundering herd of
    # tasks trying to load the same translations at the same time as each
    # integration is loaded.
    #
    # We do not wait for this since as soon as the task runs it will
    # hold the translation load lock and if anything is fast enough to
    # wait for the translation load lock, loading will be done by the
    # time it gets to it.
    hass.async_create_background_task(
        translation.async_load_integrations(hass, {*BASE_PLATFORMS, *domains_to_setup}),
        "load translations",
        eager_start=True,
    )
    return domains_to_setup, integration_cache


async def _async_set_up_integrations(
    hass: core.HomeAssistant, config: dict[str, Any]
) -> None:
    """Set up all the integrations."""
    setup_started: dict[str, float] = {}
    hass.data[DATA_SETUP_STARTED] = setup_started
    setup_time: dict[str, timedelta] = hass.data.setdefault(DATA_SETUP_TIME, {})

    watcher = _WatchPendingSetups(hass, setup_started)
    watcher.async_start()

    domains_to_setup, integration_cache = await _async_resolve_domains_to_setup(
        hass, config
    )

    # Initialize recorder
    if "recorder" in domains_to_setup:
        recorder.async_initialize_recorder(hass)

    pre_stage_domains: dict[str, set[str]] = {
        name: domains_to_setup & domain_group
        for name, domain_group in SETUP_ORDER.items()
    }

    # calculate what components to setup in what stage
    stage_1_domains: set[str] = set()

    # Find all dependencies of any dependency of any stage 1 integration that
    # we plan on loading and promote them to stage 1. This is done only to not
    # get misleading log messages
    deps_promotion: set[str] = STAGE_1_INTEGRATIONS
    while deps_promotion:
        old_deps_promotion = deps_promotion
        deps_promotion = set()

        for domain in old_deps_promotion:
            if domain not in domains_to_setup or domain in stage_1_domains:
                continue

            stage_1_domains.add(domain)

            if (dep_itg := integration_cache.get(domain)) is None:
                continue

            deps_promotion.update(dep_itg.all_dependencies)

    stage_2_domains = domains_to_setup - stage_1_domains
    for domain_group in pre_stage_domains.values():
        stage_2_domains -= domain_group

    # Start pre-importing components that are known to be slow to import
    hass.async_create_background_task(
        _async_pre_import(
            hass,
            config,
            integration_cache,
            pre_stage_domains,
            stage_1_domains,
            stage_2_domains,
        ),
        "preload slow imports",
    )

    for name, domain_group in pre_stage_domains.items():
        if domain_group:
            _LOGGER.info("Setting up %s: %s", name, domain_group)
            await async_setup_multi_components(hass, domain_group, config)

    # Enables after dependencies when setting up stage 1 domains
    async_set_domains_to_be_loaded(hass, stage_1_domains)

    # Start setup
    if stage_1_domains:
        _LOGGER.info("Setting up stage 1: %s", stage_1_domains)
        try:
            async with hass.timeout.async_timeout(
                STAGE_1_TIMEOUT, cool_down=COOLDOWN_TIME
            ):
                await async_setup_multi_components(hass, stage_1_domains, config)
        except TimeoutError:
            _LOGGER.warning("Setup timed out for stage 1 - moving forward")

    # Add after dependencies when setting up stage 2 domains
    async_set_domains_to_be_loaded(hass, stage_2_domains)

    if stage_2_domains:
        _LOGGER.info("Setting up stage 2: %s", stage_2_domains)
        try:
            async with hass.timeout.async_timeout(
                STAGE_2_TIMEOUT, cool_down=COOLDOWN_TIME
            ):
                await async_setup_multi_components(hass, stage_2_domains, config)
        except TimeoutError:
            _LOGGER.warning("Setup timed out for stage 2 - moving forward")

    # Wrap up startup
    _LOGGER.debug("Waiting for startup to wrap up")
    try:
        async with hass.timeout.async_timeout(WRAP_UP_TIMEOUT, cool_down=COOLDOWN_TIME):
            await hass.async_block_till_done()
    except TimeoutError:
        _LOGGER.warning("Setup timed out for bootstrap - moving forward")

    watcher.async_stop()

    _LOGGER.debug(
        "Integration setup times: %s",
        dict(sorted(setup_time.items(), key=itemgetter(1))),
    )<|MERGE_RESOLUTION|>--- conflicted
+++ resolved
@@ -651,7 +651,6 @@
             )
 
 
-<<<<<<< HEAD
 async def _async_pre_import(
     hass: core.HomeAssistant,
     config: ConfigType,
@@ -683,24 +682,6 @@
             _LOGGER.debug("Pre-imported slow setup component %s", domain)
 
 
-def _pre_import_frontend() -> None:
-    """Pre-import frontend to reduce startup time."""
-    from .components import (  # noqa: C0415 # pylint: disable=import-outside-toplevel
-        frontend,
-    )
-
-    if TYPE_CHECKING:
-        # This only exists to prevent ruff from removing the import
-        assert frontend
-
-
-async def _async_pre_import_frontend(hass: core.HomeAssistant) -> None:
-    """Pre-import frontend to reduce startup time."""
-    await hass.async_add_executor_job(_pre_import_frontend)
-
-
-=======
->>>>>>> ceffb249
 async def _async_resolve_domains_to_setup(
     hass: core.HomeAssistant, config: dict[str, Any]
 ) -> tuple[set[str], dict[str, loader.Integration]]:
