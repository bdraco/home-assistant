"""Provide methods to bootstrap a Home Assistant instance."""
from __future__ import annotations

import asyncio
import contextlib
from datetime import timedelta
import logging
import logging.handlers
from operator import itemgetter
import os
import platform
import sys
import threading
import time
from time import monotonic
from typing import TYPE_CHECKING, Any

# Import cryptography early since import openssl is not thread-safe
# _frozen_importlib._DeadlockError: deadlock detected by _ModuleLock('cryptography.hazmat.backends.openssl.backend')
import cryptography.hazmat.backends.openssl.backend  # noqa: F401
import voluptuous as vol
import yarl

from . import config as conf_util, config_entries, core, loader, requirements

# Pre-import frontend deps which have no requirements here to avoid
# loading them at run time and blocking the event loop. We do this ahead
# of time so that we do not have to flag frontend deps with `import_executor`
# as it would create a thundering heard of executor jobs trying to import
# frontend deps at the same time.
from .components import (
    api as api_pre_import,  # noqa: F401
    auth as auth_pre_import,  # noqa: F401
    config as config_pre_import,  # noqa: F401
    device_automation as device_automation_pre_import,  # noqa: F401
    diagnostics as diagnostics_pre_import,  # noqa: F401
<<<<<<< HEAD
=======
    file_upload as file_upload_pre_import,  # noqa: F401
>>>>>>> eb6ba273
    http,
    lovelace as lovelace_pre_import,  # noqa: F401
    onboarding as onboarding_pre_import,  # noqa: F401
    repairs as repairs_pre_import,  # noqa: F401
    search as search_pre_import,  # noqa: F401
    system_log as system_log_pre_import,  # noqa: F401
<<<<<<< HEAD
=======
    websocket_api as websocket_api_pre_import,  # noqa: F401
>>>>>>> eb6ba273
)
from .const import (
    FORMAT_DATETIME,
    KEY_DATA_LOGGING as DATA_LOGGING,
    REQUIRED_NEXT_PYTHON_HA_RELEASE,
    REQUIRED_NEXT_PYTHON_VER,
    SIGNAL_BOOTSTRAP_INTEGRATIONS,
)
from .exceptions import HomeAssistantError
from .helpers import (
    area_registry,
    config_validation as cv,
    device_registry,
    entity,
    entity_registry,
    floor_registry,
    issue_registry,
    label_registry,
    recorder,
    restore_state,
    template,
    translation,
)
from .helpers.dispatcher import async_dispatcher_send
from .helpers.typing import ConfigType
from .setup import (
    BASE_PLATFORMS,
    DATA_SETUP_STARTED,
    DATA_SETUP_TIME,
    async_notify_setup_error,
    async_set_domains_to_be_loaded,
    async_setup_component,
)
from .util.async_ import create_eager_task
from .util.logging import async_activate_log_queue_handler
from .util.package import async_get_user_site, is_virtual_env

if TYPE_CHECKING:
    from .runner import RuntimeConfig

_LOGGER = logging.getLogger(__name__)

ERROR_LOG_FILENAME = "home-assistant.log"

# hass.data key for logging information.
DATA_REGISTRIES_LOADED = "bootstrap_registries_loaded"

LOG_SLOW_STARTUP_INTERVAL = 60
SLOW_STARTUP_CHECK_INTERVAL = 1

STAGE_1_TIMEOUT = 120
STAGE_2_TIMEOUT = 300
WRAP_UP_TIMEOUT = 300
COOLDOWN_TIME = 60

MAX_LOAD_CONCURRENTLY = 6

DEBUGGER_INTEGRATIONS = {"debugpy"}
CORE_INTEGRATIONS = {"homeassistant", "persistent_notification"}
LOGGING_INTEGRATIONS = {
    # Set log levels
    "logger",
    # Error logging
    "system_log",
    "sentry",
}
FRONTEND_INTEGRATIONS = {
    # Get the frontend up and running as soon as possible so problem
    # integrations can be removed and database migration status is
    # visible in frontend
    "frontend",
}
RECORDER_INTEGRATIONS = {
    # Setup after frontend
    # To record data
    "recorder",
}
DISCOVERY_INTEGRATIONS = ("bluetooth", "dhcp", "ssdp", "usb", "zeroconf")
STAGE_1_INTEGRATIONS = {
    # We need to make sure discovery integrations
    # update their deps before stage 2 integrations
    # load them inadvertently before their deps have
    # been updated which leads to using an old version
    # of the dep, or worse (import errors).
    *DISCOVERY_INTEGRATIONS,
    # To make sure we forward data to other instances
    "mqtt_eventstream",
    # To provide account link implementations
    "cloud",
    # Ensure supervisor is available
    "hassio",
}
DEFAULT_INTEGRATIONS = {
    # These integrations are set up unless recovery mode is activated.
    #
    # Integrations providing core functionality:
    "application_credentials",
    "backup",
    "frontend",
    "hardware",
    "logger",
    "network",
    "system_health",
    #
    # Key-feature:
    "automation",
    "person",
    "scene",
    "script",
    "tag",
    "zone",
    #
    # Built-in helpers:
    "counter",
    "input_boolean",
    "input_button",
    "input_datetime",
    "input_number",
    "input_select",
    "input_text",
    "schedule",
    "timer",
}
DEFAULT_INTEGRATIONS_RECOVERY_MODE = {
    # These integrations are set up if recovery mode is activated.
    "frontend",
}
DEFAULT_INTEGRATIONS_SUPERVISOR = {
    # These integrations are set up if using the Supervisor
    "hassio",
}
CRITICAL_INTEGRATIONS = {
    # Recovery mode is activated if these integrations fail to set up
    "frontend",
}

SETUP_ORDER = {
    # Load logging as soon as possible
    "logging": LOGGING_INTEGRATIONS,
    # Setup frontend
    "frontend": FRONTEND_INTEGRATIONS,
    # Setup recorder
    "recorder": RECORDER_INTEGRATIONS,
    # Start up debuggers. Start these first in case they want to wait.
    "debugger": DEBUGGER_INTEGRATIONS,
}


async def async_setup_hass(
    runtime_config: RuntimeConfig,
) -> core.HomeAssistant | None:
    """Set up Home Assistant."""
    hass = core.HomeAssistant(runtime_config.config_dir)

    async_enable_logging(
        hass,
        runtime_config.verbose,
        runtime_config.log_rotate_days,
        runtime_config.log_file,
        runtime_config.log_no_color,
    )

    hass.config.safe_mode = runtime_config.safe_mode
    hass.config.skip_pip = runtime_config.skip_pip
    hass.config.skip_pip_packages = runtime_config.skip_pip_packages
    if runtime_config.skip_pip or runtime_config.skip_pip_packages:
        _LOGGER.warning(
            "Skipping pip installation of required modules. This may cause issues"
        )

    if not await conf_util.async_ensure_config_exists(hass):
        _LOGGER.error("Error getting configuration path")
        return None

    _LOGGER.info("Config directory: %s", runtime_config.config_dir)

    loader.async_setup(hass)
    config_dict = None
    basic_setup_success = False

    if not (recovery_mode := runtime_config.recovery_mode):
        await hass.async_add_executor_job(conf_util.process_ha_config_upgrade, hass)

        try:
            config_dict = await conf_util.async_hass_config_yaml(hass)
        except HomeAssistantError as err:
            _LOGGER.error(
                "Failed to parse configuration.yaml: %s. Activating recovery mode",
                err,
            )
        else:
            if not is_virtual_env():
                await async_mount_local_lib_path(runtime_config.config_dir)

            basic_setup_success = (
                await async_from_config_dict(config_dict, hass) is not None
            )

    if config_dict is None:
        recovery_mode = True

    elif not basic_setup_success:
        _LOGGER.warning("Unable to set up core integrations. Activating recovery mode")
        recovery_mode = True

    elif any(domain not in hass.config.components for domain in CRITICAL_INTEGRATIONS):
        _LOGGER.warning(
            "Detected that %s did not load. Activating recovery mode",
            ",".join(CRITICAL_INTEGRATIONS),
        )
        # Ask integrations to shut down. It's messy but we can't
        # do a clean stop without knowing what is broken
        with contextlib.suppress(TimeoutError):
            async with hass.timeout.async_timeout(10):
                await hass.async_stop()

        recovery_mode = True
        old_config = hass.config
        old_logging = hass.data.get(DATA_LOGGING)

        hass = core.HomeAssistant(old_config.config_dir)
        if old_logging:
            hass.data[DATA_LOGGING] = old_logging
        hass.config.skip_pip = old_config.skip_pip
        hass.config.skip_pip_packages = old_config.skip_pip_packages
        hass.config.internal_url = old_config.internal_url
        hass.config.external_url = old_config.external_url
        # Setup loader cache after the config dir has been set
        loader.async_setup(hass)

    if recovery_mode:
        _LOGGER.info("Starting in recovery mode")
        hass.config.recovery_mode = True

        http_conf = (await http.async_get_last_config(hass)) or {}

        await async_from_config_dict(
            {"recovery_mode": {}, "http": http_conf},
            hass,
        )
    elif hass.config.safe_mode:
        _LOGGER.info("Starting in safe mode")

    if runtime_config.open_ui:
        hass.add_job(open_hass_ui, hass)

    return hass


def open_hass_ui(hass: core.HomeAssistant) -> None:
    """Open the UI."""
    import webbrowser  # pylint: disable=import-outside-toplevel

    if hass.config.api is None or "frontend" not in hass.config.components:
        _LOGGER.warning("Cannot launch the UI because frontend not loaded")
        return

    scheme = "https" if hass.config.api.use_ssl else "http"
    url = str(
        yarl.URL.build(scheme=scheme, host="127.0.0.1", port=hass.config.api.port)
    )

    if not webbrowser.open(url):
        _LOGGER.warning(
            "Unable to open the Home Assistant UI in a browser. Open it yourself at %s",
            url,
        )


async def async_load_base_functionality(hass: core.HomeAssistant) -> None:
    """Load the registries and cache the result of platform.uname().processor."""
    if DATA_REGISTRIES_LOADED in hass.data:
        return
    hass.data[DATA_REGISTRIES_LOADED] = None

    def _cache_uname_processor() -> None:
        """Cache the result of platform.uname().processor in the executor.

        Multiple modules call this function at startup which
        executes a blocking subprocess call. This is a problem for the
        asyncio event loop. By primeing the cache of uname we can
        avoid the blocking call in the event loop.
        """
        platform.uname().processor  # pylint: disable=expression-not-assigned

    # Load the registries and cache the result of platform.uname().processor
    translation.async_setup(hass)
    entity.async_setup(hass)
    template.async_setup(hass)
    await asyncio.gather(
        create_eager_task(area_registry.async_load(hass)),
        create_eager_task(device_registry.async_load(hass)),
        create_eager_task(entity_registry.async_load(hass)),
        create_eager_task(floor_registry.async_load(hass)),
        create_eager_task(issue_registry.async_load(hass)),
        create_eager_task(label_registry.async_load(hass)),
        hass.async_add_executor_job(_cache_uname_processor),
        create_eager_task(template.async_load_custom_templates(hass)),
        create_eager_task(restore_state.async_load(hass)),
        create_eager_task(hass.config_entries.async_initialize()),
    )


async def async_from_config_dict(
    config: ConfigType, hass: core.HomeAssistant
) -> core.HomeAssistant | None:
    """Try to configure Home Assistant from a configuration dictionary.

    Dynamically loads required components and its dependencies.
    This method is a coroutine.
    """
    start = monotonic()

    hass.config_entries = config_entries.ConfigEntries(hass, config)
    await async_load_base_functionality(hass)

    # Set up core.
    _LOGGER.debug("Setting up %s", CORE_INTEGRATIONS)

    if not all(
        await asyncio.gather(
            *(
                create_eager_task(async_setup_component(hass, domain, config))
                for domain in CORE_INTEGRATIONS
            )
        )
    ):
        _LOGGER.error("Home Assistant core failed to initialize. ")
        return None

    _LOGGER.debug("Home Assistant core initialized")

    core_config = config.get(core.DOMAIN, {})

    try:
        await conf_util.async_process_ha_core_config(hass, core_config)
    except vol.Invalid as config_err:
        conf_util.async_log_schema_error(config_err, core.DOMAIN, core_config, hass)
        async_notify_setup_error(hass, core.DOMAIN)
        return None
    except HomeAssistantError:
        _LOGGER.error(
            "Home Assistant core failed to initialize. Further initialization aborted"
        )
        return None

    await _async_set_up_integrations(hass, config)

    stop = monotonic()
    _LOGGER.info("Home Assistant initialized in %.2fs", stop - start)

    if (
        REQUIRED_NEXT_PYTHON_HA_RELEASE
        and sys.version_info[:3] < REQUIRED_NEXT_PYTHON_VER
    ):
        current_python_version = ".".join(str(x) for x in sys.version_info[:3])
        required_python_version = ".".join(str(x) for x in REQUIRED_NEXT_PYTHON_VER[:2])
        _LOGGER.warning(
            (
                "Support for the running Python version %s is deprecated and "
                "will be removed in Home Assistant %s; "
                "Please upgrade Python to %s"
            ),
            current_python_version,
            REQUIRED_NEXT_PYTHON_HA_RELEASE,
            required_python_version,
        )
        issue_registry.async_create_issue(
            hass,
            core.DOMAIN,
            "python_version",
            is_fixable=False,
            severity=issue_registry.IssueSeverity.WARNING,
            breaks_in_ha_version=REQUIRED_NEXT_PYTHON_HA_RELEASE,
            translation_key="python_version",
            translation_placeholders={
                "current_python_version": current_python_version,
                "required_python_version": required_python_version,
                "breaks_in_ha_version": REQUIRED_NEXT_PYTHON_HA_RELEASE,
            },
        )

    return hass


@core.callback
def async_enable_logging(
    hass: core.HomeAssistant,
    verbose: bool = False,
    log_rotate_days: int | None = None,
    log_file: str | None = None,
    log_no_color: bool = False,
) -> None:
    """Set up the logging.

    This method must be run in the event loop.
    """
    fmt = (
        "%(asctime)s.%(msecs)03d %(levelname)s (%(threadName)s) [%(name)s] %(message)s"
    )

    if not log_no_color:
        try:
            # pylint: disable-next=import-outside-toplevel
            from colorlog import ColoredFormatter

            # basicConfig must be called after importing colorlog in order to
            # ensure that the handlers it sets up wraps the correct streams.
            logging.basicConfig(level=logging.INFO)

            colorfmt = f"%(log_color)s{fmt}%(reset)s"
            logging.getLogger().handlers[0].setFormatter(
                ColoredFormatter(
                    colorfmt,
                    datefmt=FORMAT_DATETIME,
                    reset=True,
                    log_colors={
                        "DEBUG": "cyan",
                        "INFO": "green",
                        "WARNING": "yellow",
                        "ERROR": "red",
                        "CRITICAL": "red",
                    },
                )
            )
        except ImportError:
            pass

    # If the above initialization failed for any reason, setup the default
    # formatting.  If the above succeeds, this will result in a no-op.
    logging.basicConfig(format=fmt, datefmt=FORMAT_DATETIME, level=logging.INFO)

    # Capture warnings.warn(...) and friends messages in logs.
    # The standard destination for them is stderr, which may end up unnoticed.
    # This way they're where other messages are, and can be filtered as usual.
    logging.captureWarnings(True)

    # Suppress overly verbose logs from libraries that aren't helpful
    logging.getLogger("requests").setLevel(logging.WARNING)
    logging.getLogger("urllib3").setLevel(logging.WARNING)
    logging.getLogger("aiohttp.access").setLevel(logging.WARNING)
    logging.getLogger("httpx").setLevel(logging.WARNING)

    sys.excepthook = lambda *args: logging.getLogger(None).exception(
        "Uncaught exception", exc_info=args
    )
    threading.excepthook = lambda args: logging.getLogger(None).exception(
        "Uncaught thread exception",
        exc_info=(  # type: ignore[arg-type]
            args.exc_type,
            args.exc_value,
            args.exc_traceback,
        ),
    )

    # Log errors to a file if we have write access to file or config dir
    if log_file is None:
        err_log_path = hass.config.path(ERROR_LOG_FILENAME)
    else:
        err_log_path = os.path.abspath(log_file)

    err_path_exists = os.path.isfile(err_log_path)
    err_dir = os.path.dirname(err_log_path)

    # Check if we can write to the error log if it exists or that
    # we can create files in the containing directory if not.
    if (err_path_exists and os.access(err_log_path, os.W_OK)) or (
        not err_path_exists and os.access(err_dir, os.W_OK)
    ):
        err_handler: (
            logging.handlers.RotatingFileHandler
            | logging.handlers.TimedRotatingFileHandler
        )
        if log_rotate_days:
            err_handler = logging.handlers.TimedRotatingFileHandler(
                err_log_path, when="midnight", backupCount=log_rotate_days
            )
        else:
            err_handler = logging.handlers.RotatingFileHandler(
                err_log_path, backupCount=1
            )

        try:
            err_handler.doRollover()
        except OSError as err:
            _LOGGER.error("Error rolling over log file: %s", err)

        err_handler.setLevel(logging.INFO if verbose else logging.WARNING)
        err_handler.setFormatter(logging.Formatter(fmt, datefmt=FORMAT_DATETIME))

        logger = logging.getLogger("")
        logger.addHandler(err_handler)
        logger.setLevel(logging.INFO if verbose else logging.WARNING)

        # Save the log file location for access by other components.
        hass.data[DATA_LOGGING] = err_log_path
    else:
        _LOGGER.error("Unable to set up error log %s (access denied)", err_log_path)

    async_activate_log_queue_handler(hass)


async def async_mount_local_lib_path(config_dir: str) -> str:
    """Add local library to Python Path.

    This function is a coroutine.
    """
    deps_dir = os.path.join(config_dir, "deps")
    if (lib_dir := await async_get_user_site(deps_dir)) not in sys.path:
        sys.path.insert(0, lib_dir)
    return deps_dir


@core.callback
def _get_domains(hass: core.HomeAssistant, config: dict[str, Any]) -> set[str]:
    """Get domains of components to set up."""
    # Filter out the repeating and common config section [homeassistant]
    domains = {
        domain for key in config if (domain := cv.domain_key(key)) != core.DOMAIN
    }

    # Add config entry and default domains
    if not hass.config.recovery_mode:
        domains.update(DEFAULT_INTEGRATIONS)
        domains.update(hass.config_entries.async_domains())
    else:
        domains.update(DEFAULT_INTEGRATIONS_RECOVERY_MODE)

    # Add domains depending on if the Supervisor is used or not
    if "SUPERVISOR" in os.environ:
        domains.update(DEFAULT_INTEGRATIONS_SUPERVISOR)

    return domains


class _WatchPendingSetups:
    """Periodic log and dispatch of setups that are pending."""

    def __init__(
        self, hass: core.HomeAssistant, setup_started: dict[str, float]
    ) -> None:
        """Initialize the WatchPendingSetups class."""
        self._hass = hass
        self._setup_started = setup_started
        self._duration_count = 0
        self._handle: asyncio.TimerHandle | None = None
        self._previous_was_empty = True
        self._loop = hass.loop

    def _async_watch(self) -> None:
        """Periodic log of setups that are pending."""
        now = monotonic()
        self._duration_count += SLOW_STARTUP_CHECK_INTERVAL

        remaining_with_setup_started = {
            domain: (now - start_time)
            for domain, start_time in self._setup_started.items()
        }
        _LOGGER.debug("Integration remaining: %s", remaining_with_setup_started)
        self._async_dispatch(remaining_with_setup_started)
        if (
            self._setup_started
            and self._duration_count % LOG_SLOW_STARTUP_INTERVAL == 0
        ):
            # We log every LOG_SLOW_STARTUP_INTERVAL until all integrations are done
            # once we take over LOG_SLOW_STARTUP_INTERVAL (60s) to start up
            _LOGGER.warning(
                "Waiting on integrations to complete setup: %s",
                ", ".join(self._setup_started),
            )

        _LOGGER.debug("Running timeout Zones: %s", self._hass.timeout.zones)
        self._async_schedule_next()

    def _async_dispatch(self, remaining_with_setup_started: dict[str, float]) -> None:
        """Dispatch the signal."""
        if remaining_with_setup_started or not self._previous_was_empty:
            async_dispatcher_send(
                self._hass, SIGNAL_BOOTSTRAP_INTEGRATIONS, remaining_with_setup_started
            )
        self._previous_was_empty = not remaining_with_setup_started

    def _async_schedule_next(self) -> None:
        """Schedule the next call."""
        self._handle = self._loop.call_later(
            SLOW_STARTUP_CHECK_INTERVAL, self._async_watch
        )

    def async_start(self) -> None:
        """Start watching."""
        self._async_schedule_next()

    def async_stop(self) -> None:
        """Stop watching."""
        self._async_dispatch({})
        if self._handle:
            self._handle.cancel()
            self._handle = None


async def async_setup_multi_components(
    hass: core.HomeAssistant,
    domains: set[str],
    config: dict[str, Any],
) -> None:
    """Set up multiple domains. Log on failure."""
    # Avoid creating tasks for domains that were setup in a previous stage
    domains_not_yet_setup = domains - hass.config.components
    futures = {
        domain: hass.async_create_task(
            async_setup_component(hass, domain, config),
            f"setup component {domain}",
            eager_start=True,
        )
        for domain in domains_not_yet_setup
    }
    results = await asyncio.gather(*futures.values(), return_exceptions=True)
    for idx, domain in enumerate(futures):
        result = results[idx]
        if isinstance(result, BaseException):
            _LOGGER.error(
                "Error setting up integration %s - received exception",
                domain,
                exc_info=(type(result), result, result.__traceback__),
            )


async def _async_resolve_domains_to_setup(
    hass: core.HomeAssistant, config: dict[str, Any]
) -> tuple[set[str], dict[str, loader.Integration]]:
    """Resolve all dependencies and return list of domains to set up."""
    base_platforms_loaded = False
    domains_to_setup = _get_domains(hass, config)
    needed_requirements: set[str] = set()
    platform_integrations = conf_util.extract_platform_integrations(
        config, BASE_PLATFORMS
    )

    # Resolve all dependencies so we know all integrations
    # that will have to be loaded and start rightaway
    integration_cache: dict[str, loader.Integration] = {}
    to_resolve: set[str] = domains_to_setup
    while to_resolve:
        old_to_resolve: set[str] = to_resolve
        to_resolve = set()

        if not base_platforms_loaded:
            # Load base platforms right away since
            # we do not require the manifest to list
            # them as dependencies and we want
            # to avoid the lock contention when multiple
            # integrations try to resolve them at once
            base_platforms_loaded = True
            to_get = {*old_to_resolve, *BASE_PLATFORMS, *platform_integrations}
        else:
            to_get = old_to_resolve

        manifest_deps: set[str] = set()
        resolve_dependencies_tasks: list[asyncio.Task[bool]] = []
        integrations_to_process: list[loader.Integration] = []

        for domain, itg in (await loader.async_get_integrations(hass, to_get)).items():
            if not isinstance(itg, loader.Integration):
                continue
            integration_cache[domain] = itg
            needed_requirements.update(itg.requirements)
            if domain not in old_to_resolve:
                continue

            integrations_to_process.append(itg)
            manifest_deps.update(itg.dependencies)
            manifest_deps.update(itg.after_dependencies)
            if not itg.all_dependencies_resolved:
                resolve_dependencies_tasks.append(
                    create_eager_task(
                        itg.resolve_dependencies(),
                        name=f"resolve dependencies {domain}",
                        loop=hass.loop,
                    )
                )

        if unseen_deps := manifest_deps - integration_cache.keys():
            # If there are dependencies, try to preload all
            # the integrations manifest at once and add them
            # to the list of requirements we need to install
            # so we can try to check if they are already installed
            # in a single call below which avoids each integration
            # having to wait for the lock to do it individually
            deps = await loader.async_get_integrations(hass, unseen_deps)
            for dependant_domain, dependant_itg in deps.items():
                if isinstance(dependant_itg, loader.Integration):
                    integration_cache[dependant_domain] = dependant_itg
                    needed_requirements.update(dependant_itg.requirements)

        if resolve_dependencies_tasks:
            await asyncio.gather(*resolve_dependencies_tasks)

        for itg in integrations_to_process:
            for dep in itg.all_dependencies:
                if dep in domains_to_setup:
                    continue
                domains_to_setup.add(dep)
                to_resolve.add(dep)

    _LOGGER.info("Domains to be set up: %s", domains_to_setup)

    # Optimistically check if requirements are already installed
    # ahead of setting up the integrations so we can prime the cache
    # We do not wait for this since its an optimization only
    hass.async_create_background_task(
        requirements.async_load_installed_versions(hass, needed_requirements),
        "check installed requirements",
        eager_start=True,
    )
    # Start loading translations for all integrations we are going to set up
    # in the background so they are ready when we need them. This avoids a
    # lot of waiting for the translation load lock and a thundering herd of
    # tasks trying to load the same translations at the same time as each
    # integration is loaded.
    #
    # We do not wait for this since as soon as the task runs it will
    # hold the translation load lock and if anything is fast enough to
    # wait for the translation load lock, loading will be done by the
    # time it gets to it.
    hass.async_create_background_task(
        translation.async_load_integrations(
            hass, {*BASE_PLATFORMS, *platform_integrations, *domains_to_setup}
        ),
        "load translations",
        eager_start=True,
    )

    return domains_to_setup, integration_cache


async def _async_set_up_integrations(
    hass: core.HomeAssistant, config: dict[str, Any]
) -> None:
    """Set up all the integrations."""

    proc: asyncio.subprocess.Process | None = None
    with contextlib.suppress(Exception):
        proc = await asyncio.create_subprocess_exec(
            "/config/py_spy-0.3.14.data/scripts/py-spy",
            "record",
            "--pid",
            str(os.getpid()),
            "--rate",
            "1000",
            "--duration",
            "60",
            "--output",
            f"/config/www/bootstrap.{time.time()}.svg",
        )

    setup_started: dict[str, float] = {}
    hass.data[DATA_SETUP_STARTED] = setup_started
    setup_time: dict[str, timedelta] = hass.data.setdefault(DATA_SETUP_TIME, {})

    watcher = _WatchPendingSetups(hass, setup_started)
    watcher.async_start()

    domains_to_setup, integration_cache = await _async_resolve_domains_to_setup(
        hass, config
    )

    # Initialize recorder
    if "recorder" in domains_to_setup:
        recorder.async_initialize_recorder(hass)

    pre_stage_domains: dict[str, set[str]] = {
        name: domains_to_setup & domain_group
        for name, domain_group in SETUP_ORDER.items()
    }

    # calculate what components to setup in what stage
    stage_1_domains: set[str] = set()

    # Find all dependencies of any dependency of any stage 1 integration that
    # we plan on loading and promote them to stage 1. This is done only to not
    # get misleading log messages
    deps_promotion: set[str] = STAGE_1_INTEGRATIONS
    while deps_promotion:
        old_deps_promotion = deps_promotion
        deps_promotion = set()

        for domain in old_deps_promotion:
            if domain not in domains_to_setup or domain in stage_1_domains:
                continue

            stage_1_domains.add(domain)

            if (dep_itg := integration_cache.get(domain)) is None:
                continue

            deps_promotion.update(dep_itg.all_dependencies)

    stage_2_domains = domains_to_setup - stage_1_domains
    for domain_group in pre_stage_domains.values():
        stage_2_domains -= domain_group

    for name, domain_group in pre_stage_domains.items():
        if domain_group:
            stage_2_domains -= domain_group
            _LOGGER.info("Setting up %s: %s", name, domain_group)
            await async_setup_multi_components(hass, domain_group, config)

    # Enables after dependencies when setting up stage 1 domains
    async_set_domains_to_be_loaded(hass, stage_1_domains)

    # Start setup
    if stage_1_domains:
        _LOGGER.info("Setting up stage 1: %s", stage_1_domains)
        try:
            async with hass.timeout.async_timeout(
                STAGE_1_TIMEOUT, cool_down=COOLDOWN_TIME
            ):
                await async_setup_multi_components(hass, stage_1_domains, config)
        except TimeoutError:
            _LOGGER.warning("Setup timed out for stage 1 - moving forward")

    # Add after dependencies when setting up stage 2 domains
    async_set_domains_to_be_loaded(hass, stage_2_domains)

    if stage_2_domains:
        _LOGGER.info("Setting up stage 2: %s", stage_2_domains)
        try:
            async with hass.timeout.async_timeout(
                STAGE_2_TIMEOUT, cool_down=COOLDOWN_TIME
            ):
                await async_setup_multi_components(hass, stage_2_domains, config)
        except TimeoutError:
            _LOGGER.warning("Setup timed out for stage 2 - moving forward")

    # Wrap up startup
    _LOGGER.debug("Waiting for startup to wrap up")
    try:
        async with hass.timeout.async_timeout(WRAP_UP_TIMEOUT, cool_down=COOLDOWN_TIME):
            await hass.async_block_till_done()
    except TimeoutError:
        _LOGGER.warning("Setup timed out for bootstrap - moving forward")

    watcher.async_stop()

    _LOGGER.debug(
        "Integration setup times: %s",
        dict(sorted(setup_time.items(), key=itemgetter(1))),
    )

    if proc:
        with contextlib.suppress(Exception):
            await proc.communicate()<|MERGE_RESOLUTION|>--- conflicted
+++ resolved
@@ -34,20 +34,14 @@
     config as config_pre_import,  # noqa: F401
     device_automation as device_automation_pre_import,  # noqa: F401
     diagnostics as diagnostics_pre_import,  # noqa: F401
-<<<<<<< HEAD
-=======
     file_upload as file_upload_pre_import,  # noqa: F401
->>>>>>> eb6ba273
     http,
     lovelace as lovelace_pre_import,  # noqa: F401
     onboarding as onboarding_pre_import,  # noqa: F401
     repairs as repairs_pre_import,  # noqa: F401
     search as search_pre_import,  # noqa: F401
     system_log as system_log_pre_import,  # noqa: F401
-<<<<<<< HEAD
-=======
     websocket_api as websocket_api_pre_import,  # noqa: F401
->>>>>>> eb6ba273
 )
 from .const import (
     FORMAT_DATETIME,
