"""Provide methods to bootstrap a Home Assistant instance."""
from __future__ import annotations

import asyncio
import contextlib
from datetime import timedelta
import logging
import logging.handlers
from operator import itemgetter
import os
import platform
import sys
import threading
import time
from time import monotonic
from typing import TYPE_CHECKING, Any

# Import cryptography early since import openssl is not thread-safe
# _frozen_importlib._DeadlockError: deadlock detected by _ModuleLock('cryptography.hazmat.backends.openssl.backend')
import cryptography.hazmat.backends.openssl.backend  # noqa: F401
import voluptuous as vol
import yarl

from . import config as conf_util, config_entries, core, loader, requirements

# Pre-import frontend deps which have no requirements here to avoid
# loading them at run time and blocking the event loop. We do this ahead
# of time so that we do not have to flag frontend deps with `import_executor`
# as it would create a thundering heard of executor jobs trying to import
# frontend deps at the same time.
from .components import (
    api as api_pre_import,  # noqa: F401
    auth as auth_pre_import,  # noqa: F401
    config as config_pre_import,  # noqa: F401
    default_config as default_config_pre_import,  # noqa: F401
    device_automation as device_automation_pre_import,  # noqa: F401
    diagnostics as diagnostics_pre_import,  # noqa: F401
    file_upload as file_upload_pre_import,  # noqa: F401
<<<<<<< HEAD
    group as group_pre_import,  # noqa: F401
    hardware as hardware_import,  # noqa: F401 - not named pre_import since it has requirements
    history as history_pre_import,  # noqa: F401  # noqa: F401
    http,  # not named pre_import since it has requirements  # not named pre_import since it has requirements
=======
    history as history_pre_import,  # noqa: F401
    http,  # not named pre_import since it has requirements
>>>>>>> 913da6af
    logbook as logbook_pre_import,  # noqa: F401
    lovelace as lovelace_pre_import,  # noqa: F401
    onboarding as onboarding_pre_import,  # noqa: F401
    recorder as recorder_import,  # noqa: F401 - not named pre_import since it has requirements
    repairs as repairs_pre_import,  # noqa: F401
    search as search_pre_import,  # noqa: F401
    sensor as sensor_pre_import,  # noqa: F401
    system_log as system_log_pre_import,  # noqa: F401
    websocket_api as websocket_api_pre_import,  # noqa: F401
)
from .components.sensor import recorder as sensor_recorder  # noqa: F401
from .const import (
    FORMAT_DATETIME,
    KEY_DATA_LOGGING as DATA_LOGGING,
    REQUIRED_NEXT_PYTHON_HA_RELEASE,
    REQUIRED_NEXT_PYTHON_VER,
    SIGNAL_BOOTSTRAP_INTEGRATIONS,
)
from .exceptions import HomeAssistantError
from .helpers import (
    area_registry,
    config_validation as cv,
    device_registry,
    entity,
    entity_registry,
    floor_registry,
    issue_registry,
    label_registry,
    recorder,
    restore_state,
    template,
    translation,
)
from .helpers.dispatcher import async_dispatcher_send
from .helpers.typing import ConfigType
from .setup import (
    BASE_PLATFORMS,
    DATA_SETUP_STARTED,
    DATA_SETUP_TIME,
    async_notify_setup_error,
    async_set_domains_to_be_loaded,
    async_setup_component,
)
from .util.async_ import create_eager_task
from .util.logging import async_activate_log_queue_handler
from .util.package import async_get_user_site, is_virtual_env

if TYPE_CHECKING:
    from .runner import RuntimeConfig

_LOGGER = logging.getLogger(__name__)

ERROR_LOG_FILENAME = "home-assistant.log"

# hass.data key for logging information.
DATA_REGISTRIES_LOADED = "bootstrap_registries_loaded"

LOG_SLOW_STARTUP_INTERVAL = 60
SLOW_STARTUP_CHECK_INTERVAL = 1

STAGE_1_TIMEOUT = 120
STAGE_2_TIMEOUT = 300
WRAP_UP_TIMEOUT = 300
COOLDOWN_TIME = 60

MAX_LOAD_CONCURRENTLY = 6

DEBUGGER_INTEGRATIONS = {"debugpy"}
CORE_INTEGRATIONS = {"homeassistant", "persistent_notification"}
LOGGING_INTEGRATIONS = {
    # Set log levels
    "logger",
    # Error logging
    "system_log",
    "sentry",
}
FRONTEND_INTEGRATIONS = {
    # Get the frontend up and running as soon as possible so problem
    # integrations can be removed and database migration status is
    # visible in frontend
    "frontend",
}
RECORDER_INTEGRATIONS = {
    # Setup after frontend
    # To record data
    "recorder",
}
DISCOVERY_INTEGRATIONS = ("bluetooth", "dhcp", "ssdp", "usb", "zeroconf")
STAGE_1_INTEGRATIONS = {
    # We need to make sure discovery integrations
    # update their deps before stage 2 integrations
    # load them inadvertently before their deps have
    # been updated which leads to using an old version
    # of the dep, or worse (import errors).
    *DISCOVERY_INTEGRATIONS,
    # To make sure we forward data to other instances
    "mqtt_eventstream",
    # To provide account link implementations
    "cloud",
    # Ensure supervisor is available
    "hassio",
}
DEFAULT_INTEGRATIONS = {
    # These integrations are set up unless recovery mode is activated.
    #
    # Integrations providing core functionality:
    "application_credentials",
    "backup",
    "frontend",
    "hardware",
    "logger",
    "network",
    "system_health",
    #
    # Key-feature:
    "automation",
    "person",
    "scene",
    "script",
    "tag",
    "zone",
    #
    # Built-in helpers:
    "counter",
    "input_boolean",
    "input_button",
    "input_datetime",
    "input_number",
    "input_select",
    "input_text",
    "schedule",
    "timer",
}
DEFAULT_INTEGRATIONS_RECOVERY_MODE = {
    # These integrations are set up if recovery mode is activated.
    "frontend",
}
DEFAULT_INTEGRATIONS_SUPERVISOR = {
    # These integrations are set up if using the Supervisor
    "hassio",
}
CRITICAL_INTEGRATIONS = {
    # Recovery mode is activated if these integrations fail to set up
    "frontend",
}

SETUP_ORDER = {
    # Load logging as soon as possible
    "logging": LOGGING_INTEGRATIONS,
    # Setup frontend
    "frontend": FRONTEND_INTEGRATIONS,
    # Setup recorder
    "recorder": RECORDER_INTEGRATIONS,
    # Start up debuggers. Start these first in case they want to wait.
    "debugger": DEBUGGER_INTEGRATIONS,
}


async def async_setup_hass(
    runtime_config: RuntimeConfig,
) -> core.HomeAssistant | None:
    """Set up Home Assistant."""
    hass = core.HomeAssistant(runtime_config.config_dir)

    async_enable_logging(
        hass,
        runtime_config.verbose,
        runtime_config.log_rotate_days,
        runtime_config.log_file,
        runtime_config.log_no_color,
    )

    hass.config.safe_mode = runtime_config.safe_mode
    hass.config.skip_pip = runtime_config.skip_pip
    hass.config.skip_pip_packages = runtime_config.skip_pip_packages
    if runtime_config.skip_pip or runtime_config.skip_pip_packages:
        _LOGGER.warning(
            "Skipping pip installation of required modules. This may cause issues"
        )

    if not await conf_util.async_ensure_config_exists(hass):
        _LOGGER.error("Error getting configuration path")
        return None

    _LOGGER.info("Config directory: %s", runtime_config.config_dir)

    loader.async_setup(hass)
    config_dict = None
    basic_setup_success = False

    if not (recovery_mode := runtime_config.recovery_mode):
        await hass.async_add_executor_job(conf_util.process_ha_config_upgrade, hass)

        try:
            config_dict = await conf_util.async_hass_config_yaml(hass)
        except HomeAssistantError as err:
            _LOGGER.error(
                "Failed to parse configuration.yaml: %s. Activating recovery mode",
                err,
            )
        else:
            if not is_virtual_env():
                await async_mount_local_lib_path(runtime_config.config_dir)

            basic_setup_success = (
                await async_from_config_dict(config_dict, hass) is not None
            )

    if config_dict is None:
        recovery_mode = True

    elif not basic_setup_success:
        _LOGGER.warning("Unable to set up core integrations. Activating recovery mode")
        recovery_mode = True

    elif any(domain not in hass.config.components for domain in CRITICAL_INTEGRATIONS):
        _LOGGER.warning(
            "Detected that %s did not load. Activating recovery mode",
            ",".join(CRITICAL_INTEGRATIONS),
        )
        # Ask integrations to shut down. It's messy but we can't
        # do a clean stop without knowing what is broken
        with contextlib.suppress(TimeoutError):
            async with hass.timeout.async_timeout(10):
                await hass.async_stop()

        recovery_mode = True
        old_config = hass.config
        old_logging = hass.data.get(DATA_LOGGING)

        hass = core.HomeAssistant(old_config.config_dir)
        if old_logging:
            hass.data[DATA_LOGGING] = old_logging
        hass.config.skip_pip = old_config.skip_pip
        hass.config.skip_pip_packages = old_config.skip_pip_packages
        hass.config.internal_url = old_config.internal_url
        hass.config.external_url = old_config.external_url
        # Setup loader cache after the config dir has been set
        loader.async_setup(hass)

    if recovery_mode:
        _LOGGER.info("Starting in recovery mode")
        hass.config.recovery_mode = True

        http_conf = (await http.async_get_last_config(hass)) or {}

        await async_from_config_dict(
            {"recovery_mode": {}, "http": http_conf},
            hass,
        )
    elif hass.config.safe_mode:
        _LOGGER.info("Starting in safe mode")

    if runtime_config.open_ui:
        hass.add_job(open_hass_ui, hass)

    return hass


def open_hass_ui(hass: core.HomeAssistant) -> None:
    """Open the UI."""
    import webbrowser  # pylint: disable=import-outside-toplevel

    if hass.config.api is None or "frontend" not in hass.config.components:
        _LOGGER.warning("Cannot launch the UI because frontend not loaded")
        return

    scheme = "https" if hass.config.api.use_ssl else "http"
    url = str(
        yarl.URL.build(scheme=scheme, host="127.0.0.1", port=hass.config.api.port)
    )

    if not webbrowser.open(url):
        _LOGGER.warning(
            "Unable to open the Home Assistant UI in a browser. Open it yourself at %s",
            url,
        )


async def async_load_base_functionality(hass: core.HomeAssistant) -> None:
    """Load the registries and cache the result of platform.uname().processor."""
    if DATA_REGISTRIES_LOADED in hass.data:
        return
    hass.data[DATA_REGISTRIES_LOADED] = None

    def _cache_uname_processor() -> None:
        """Cache the result of platform.uname().processor in the executor.

        Multiple modules call this function at startup which
        executes a blocking subprocess call. This is a problem for the
        asyncio event loop. By primeing the cache of uname we can
        avoid the blocking call in the event loop.
        """
        platform.uname().processor  # pylint: disable=expression-not-assigned

    # Load the registries and cache the result of platform.uname().processor
    translation.async_setup(hass)
    entity.async_setup(hass)
    template.async_setup(hass)
    await asyncio.gather(
        create_eager_task(area_registry.async_load(hass)),
        create_eager_task(device_registry.async_load(hass)),
        create_eager_task(entity_registry.async_load(hass)),
        create_eager_task(floor_registry.async_load(hass)),
        create_eager_task(issue_registry.async_load(hass)),
        create_eager_task(label_registry.async_load(hass)),
        hass.async_add_executor_job(_cache_uname_processor),
        create_eager_task(template.async_load_custom_templates(hass)),
        create_eager_task(restore_state.async_load(hass)),
        create_eager_task(hass.config_entries.async_initialize()),
    )


async def async_from_config_dict(
    config: ConfigType, hass: core.HomeAssistant
) -> core.HomeAssistant | None:
    """Try to configure Home Assistant from a configuration dictionary.

    Dynamically loads required components and its dependencies.
    This method is a coroutine.
    """
    start = monotonic()

    hass.config_entries = config_entries.ConfigEntries(hass, config)
    await async_load_base_functionality(hass)

    # Set up core.
    _LOGGER.debug("Setting up %s", CORE_INTEGRATIONS)

    if not all(
        await asyncio.gather(
            *(
                create_eager_task(async_setup_component(hass, domain, config))
                for domain in CORE_INTEGRATIONS
            )
        )
    ):
        _LOGGER.error("Home Assistant core failed to initialize. ")
        return None

    _LOGGER.debug("Home Assistant core initialized")

    core_config = config.get(core.DOMAIN, {})

    try:
        await conf_util.async_process_ha_core_config(hass, core_config)
    except vol.Invalid as config_err:
        conf_util.async_log_schema_error(config_err, core.DOMAIN, core_config, hass)
        async_notify_setup_error(hass, core.DOMAIN)
        return None
    except HomeAssistantError:
        _LOGGER.error(
            "Home Assistant core failed to initialize. Further initialization aborted"
        )
        return None

    await _async_set_up_integrations(hass, config)

    stop = monotonic()
    _LOGGER.info("Home Assistant initialized in %.2fs", stop - start)

    if (
        REQUIRED_NEXT_PYTHON_HA_RELEASE
        and sys.version_info[:3] < REQUIRED_NEXT_PYTHON_VER
    ):
        current_python_version = ".".join(str(x) for x in sys.version_info[:3])
        required_python_version = ".".join(str(x) for x in REQUIRED_NEXT_PYTHON_VER[:2])
        _LOGGER.warning(
            (
                "Support for the running Python version %s is deprecated and "
                "will be removed in Home Assistant %s; "
                "Please upgrade Python to %s"
            ),
            current_python_version,
            REQUIRED_NEXT_PYTHON_HA_RELEASE,
            required_python_version,
        )
        issue_registry.async_create_issue(
            hass,
            core.DOMAIN,
            "python_version",
            is_fixable=False,
            severity=issue_registry.IssueSeverity.WARNING,
            breaks_in_ha_version=REQUIRED_NEXT_PYTHON_HA_RELEASE,
            translation_key="python_version",
            translation_placeholders={
                "current_python_version": current_python_version,
                "required_python_version": required_python_version,
                "breaks_in_ha_version": REQUIRED_NEXT_PYTHON_HA_RELEASE,
            },
        )

    return hass


@core.callback
def async_enable_logging(
    hass: core.HomeAssistant,
    verbose: bool = False,
    log_rotate_days: int | None = None,
    log_file: str | None = None,
    log_no_color: bool = False,
) -> None:
    """Set up the logging.

    This method must be run in the event loop.
    """
    fmt = (
        "%(asctime)s.%(msecs)03d %(levelname)s (%(threadName)s) [%(name)s] %(message)s"
    )

    if not log_no_color:
        try:
            # pylint: disable-next=import-outside-toplevel
            from colorlog import ColoredFormatter

            # basicConfig must be called after importing colorlog in order to
            # ensure that the handlers it sets up wraps the correct streams.
            logging.basicConfig(level=logging.INFO)

            colorfmt = f"%(log_color)s{fmt}%(reset)s"
            logging.getLogger().handlers[0].setFormatter(
                ColoredFormatter(
                    colorfmt,
                    datefmt=FORMAT_DATETIME,
                    reset=True,
                    log_colors={
                        "DEBUG": "cyan",
                        "INFO": "green",
                        "WARNING": "yellow",
                        "ERROR": "red",
                        "CRITICAL": "red",
                    },
                )
            )
        except ImportError:
            pass

    # If the above initialization failed for any reason, setup the default
    # formatting.  If the above succeeds, this will result in a no-op.
    logging.basicConfig(format=fmt, datefmt=FORMAT_DATETIME, level=logging.INFO)

    # Capture warnings.warn(...) and friends messages in logs.
    # The standard destination for them is stderr, which may end up unnoticed.
    # This way they're where other messages are, and can be filtered as usual.
    logging.captureWarnings(True)

    # Suppress overly verbose logs from libraries that aren't helpful
    logging.getLogger("requests").setLevel(logging.WARNING)
    logging.getLogger("urllib3").setLevel(logging.WARNING)
    logging.getLogger("aiohttp.access").setLevel(logging.WARNING)
    logging.getLogger("httpx").setLevel(logging.WARNING)

    sys.excepthook = lambda *args: logging.getLogger(None).exception(
        "Uncaught exception", exc_info=args
    )
    threading.excepthook = lambda args: logging.getLogger(None).exception(
        "Uncaught thread exception",
        exc_info=(  # type: ignore[arg-type]
            args.exc_type,
            args.exc_value,
            args.exc_traceback,
        ),
    )

    # Log errors to a file if we have write access to file or config dir
    if log_file is None:
        err_log_path = hass.config.path(ERROR_LOG_FILENAME)
    else:
        err_log_path = os.path.abspath(log_file)

    err_path_exists = os.path.isfile(err_log_path)
    err_dir = os.path.dirname(err_log_path)

    # Check if we can write to the error log if it exists or that
    # we can create files in the containing directory if not.
    if (err_path_exists and os.access(err_log_path, os.W_OK)) or (
        not err_path_exists and os.access(err_dir, os.W_OK)
    ):
        err_handler: (
            logging.handlers.RotatingFileHandler
            | logging.handlers.TimedRotatingFileHandler
        )
        if log_rotate_days:
            err_handler = logging.handlers.TimedRotatingFileHandler(
                err_log_path, when="midnight", backupCount=log_rotate_days
            )
        else:
            err_handler = logging.handlers.RotatingFileHandler(
                err_log_path, backupCount=1
            )

        try:
            err_handler.doRollover()
        except OSError as err:
            _LOGGER.error("Error rolling over log file: %s", err)

        err_handler.setLevel(logging.INFO if verbose else logging.WARNING)
        err_handler.setFormatter(logging.Formatter(fmt, datefmt=FORMAT_DATETIME))

        logger = logging.getLogger("")
        logger.addHandler(err_handler)
        logger.setLevel(logging.INFO if verbose else logging.WARNING)

        # Save the log file location for access by other components.
        hass.data[DATA_LOGGING] = err_log_path
    else:
        _LOGGER.error("Unable to set up error log %s (access denied)", err_log_path)

    async_activate_log_queue_handler(hass)


async def async_mount_local_lib_path(config_dir: str) -> str:
    """Add local library to Python Path.

    This function is a coroutine.
    """
    deps_dir = os.path.join(config_dir, "deps")
    if (lib_dir := await async_get_user_site(deps_dir)) not in sys.path:
        sys.path.insert(0, lib_dir)
    return deps_dir


@core.callback
def _get_domains(hass: core.HomeAssistant, config: dict[str, Any]) -> set[str]:
    """Get domains of components to set up."""
    # Filter out the repeating and common config section [homeassistant]
    domains = {
        domain for key in config if (domain := cv.domain_key(key)) != core.DOMAIN
    }

    # Add config entry and default domains
    if not hass.config.recovery_mode:
        domains.update(DEFAULT_INTEGRATIONS)
        domains.update(hass.config_entries.async_domains())
    else:
        domains.update(DEFAULT_INTEGRATIONS_RECOVERY_MODE)

    # Add domains depending on if the Supervisor is used or not
    if "SUPERVISOR" in os.environ:
        domains.update(DEFAULT_INTEGRATIONS_SUPERVISOR)

    return domains


class _WatchPendingSetups:
    """Periodic log and dispatch of setups that are pending."""

    def __init__(
        self, hass: core.HomeAssistant, setup_started: dict[str, float]
    ) -> None:
        """Initialize the WatchPendingSetups class."""
        self._hass = hass
        self._setup_started = setup_started
        self._duration_count = 0
        self._handle: asyncio.TimerHandle | None = None
        self._previous_was_empty = True
        self._loop = hass.loop

    def _async_watch(self) -> None:
        """Periodic log of setups that are pending."""
        now = monotonic()
        self._duration_count += SLOW_STARTUP_CHECK_INTERVAL

        remaining_with_setup_started = {
            domain: (now - start_time)
            for domain, start_time in self._setup_started.items()
        }
        _LOGGER.debug("Integration remaining: %s", remaining_with_setup_started)
        self._async_dispatch(remaining_with_setup_started)
        if (
            self._setup_started
            and self._duration_count % LOG_SLOW_STARTUP_INTERVAL == 0
        ):
            # We log every LOG_SLOW_STARTUP_INTERVAL until all integrations are done
            # once we take over LOG_SLOW_STARTUP_INTERVAL (60s) to start up
            _LOGGER.warning(
                "Waiting on integrations to complete setup: %s",
                ", ".join(self._setup_started),
            )

        _LOGGER.debug("Running timeout Zones: %s", self._hass.timeout.zones)
        self._async_schedule_next()

    def _async_dispatch(self, remaining_with_setup_started: dict[str, float]) -> None:
        """Dispatch the signal."""
        if remaining_with_setup_started or not self._previous_was_empty:
            async_dispatcher_send(
                self._hass, SIGNAL_BOOTSTRAP_INTEGRATIONS, remaining_with_setup_started
            )
        self._previous_was_empty = not remaining_with_setup_started

    def _async_schedule_next(self) -> None:
        """Schedule the next call."""
        self._handle = self._loop.call_later(
            SLOW_STARTUP_CHECK_INTERVAL, self._async_watch
        )

    def async_start(self) -> None:
        """Start watching."""
        self._async_schedule_next()

    def async_stop(self) -> None:
        """Stop watching."""
        self._async_dispatch({})
        if self._handle:
            self._handle.cancel()
            self._handle = None


async def async_setup_multi_components(
    hass: core.HomeAssistant,
    domains: set[str],
    config: dict[str, Any],
) -> None:
    """Set up multiple domains. Log on failure."""
    # Avoid creating tasks for domains that were setup in a previous stage
    domains_not_yet_setup = domains - hass.config.components
    futures = {
        domain: hass.async_create_task(
            async_setup_component(hass, domain, config),
            f"setup component {domain}",
            eager_start=True,
        )
        for domain in domains_not_yet_setup
    }
    results = await asyncio.gather(*futures.values(), return_exceptions=True)
    for idx, domain in enumerate(futures):
        result = results[idx]
        if isinstance(result, BaseException):
            _LOGGER.error(
                "Error setting up integration %s - received exception",
                domain,
                exc_info=(type(result), result, result.__traceback__),
            )


async def _async_resolve_domains_to_setup(
    hass: core.HomeAssistant, config: dict[str, Any]
) -> tuple[set[str], dict[str, loader.Integration]]:
    """Resolve all dependencies and return list of domains to set up."""
    base_platforms_loaded = False
    domains_to_setup = _get_domains(hass, config)
    needed_requirements: set[str] = set()
    platform_integrations = conf_util.extract_platform_integrations(
        config, BASE_PLATFORMS
    )

    # Resolve all dependencies so we know all integrations
    # that will have to be loaded and start rightaway
    integration_cache: dict[str, loader.Integration] = {}
    to_resolve: set[str] = domains_to_setup
    while to_resolve:
        old_to_resolve: set[str] = to_resolve
        to_resolve = set()

        if not base_platforms_loaded:
            # Load base platforms right away since
            # we do not require the manifest to list
            # them as dependencies and we want
            # to avoid the lock contention when multiple
            # integrations try to resolve them at once
            base_platforms_loaded = True
            to_get = {*old_to_resolve, *BASE_PLATFORMS, *platform_integrations}
        else:
            to_get = old_to_resolve

        manifest_deps: set[str] = set()
        resolve_dependencies_tasks: list[asyncio.Task[bool]] = []
        integrations_to_process: list[loader.Integration] = []

        for domain, itg in (await loader.async_get_integrations(hass, to_get)).items():
            if not isinstance(itg, loader.Integration):
                continue
            integration_cache[domain] = itg
            needed_requirements.update(itg.requirements)
            if domain not in old_to_resolve:
                continue

            integrations_to_process.append(itg)
            manifest_deps.update(itg.dependencies)
            manifest_deps.update(itg.after_dependencies)
            if not itg.all_dependencies_resolved:
                resolve_dependencies_tasks.append(
                    create_eager_task(
                        itg.resolve_dependencies(),
                        name=f"resolve dependencies {domain}",
                        loop=hass.loop,
                    )
                )

        if unseen_deps := manifest_deps - integration_cache.keys():
            # If there are dependencies, try to preload all
            # the integrations manifest at once and add them
            # to the list of requirements we need to install
            # so we can try to check if they are already installed
            # in a single call below which avoids each integration
            # having to wait for the lock to do it individually
            deps = await loader.async_get_integrations(hass, unseen_deps)
            for dependant_domain, dependant_itg in deps.items():
                if isinstance(dependant_itg, loader.Integration):
                    integration_cache[dependant_domain] = dependant_itg
                    needed_requirements.update(dependant_itg.requirements)

        if resolve_dependencies_tasks:
            await asyncio.gather(*resolve_dependencies_tasks)

        for itg in integrations_to_process:
            for dep in itg.all_dependencies:
                if dep in domains_to_setup:
                    continue
                domains_to_setup.add(dep)
                to_resolve.add(dep)

    _LOGGER.info("Domains to be set up: %s", domains_to_setup)

    # Optimistically check if requirements are already installed
    # ahead of setting up the integrations so we can prime the cache
    # We do not wait for this since its an optimization only
    hass.async_create_background_task(
        requirements.async_load_installed_versions(hass, needed_requirements),
        "check installed requirements",
        eager_start=True,
    )
    # Start loading translations for all integrations we are going to set up
    # in the background so they are ready when we need them. This avoids a
    # lot of waiting for the translation load lock and a thundering herd of
    # tasks trying to load the same translations at the same time as each
    # integration is loaded.
    #
    # We do not wait for this since as soon as the task runs it will
    # hold the translation load lock and if anything is fast enough to
    # wait for the translation load lock, loading will be done by the
    # time it gets to it.
    hass.async_create_background_task(
        translation.async_load_integrations(
            hass, {*BASE_PLATFORMS, *platform_integrations, *domains_to_setup}
        ),
        "load translations",
        eager_start=True,
    )

    return domains_to_setup, integration_cache


RUN_PY_SPY = False


async def _async_set_up_integrations(
    hass: core.HomeAssistant, config: dict[str, Any]
) -> None:
    """Set up all the integrations."""

    proc: asyncio.subprocess.Process | None = None
    with contextlib.suppress(Exception):
        if RUN_PY_SPY:
            proc = await asyncio.create_subprocess_exec(
                "/config/py_spy-0.3.14.data/scripts/py-spy",
                "record",
                "--pid",
                str(os.getpid()),
                "--rate",
                "1000",
                "--duration",
                "60",
                "--output",
                f"/config/www/bootstrap.{time.time()}.svg",
            )

    setup_started: dict[str, float] = {}
    hass.data[DATA_SETUP_STARTED] = setup_started
    setup_time: dict[str, timedelta] = hass.data.setdefault(DATA_SETUP_TIME, {})

    watcher = _WatchPendingSetups(hass, setup_started)
    watcher.async_start()

    domains_to_setup, integration_cache = await _async_resolve_domains_to_setup(
        hass, config
    )

    # Initialize recorder
    if "recorder" in domains_to_setup:
        recorder.async_initialize_recorder(hass)

    pre_stage_domains: dict[str, set[str]] = {
        name: domains_to_setup & domain_group
        for name, domain_group in SETUP_ORDER.items()
    }

    # calculate what components to setup in what stage
    stage_1_domains: set[str] = set()

    # Find all dependencies of any dependency of any stage 1 integration that
    # we plan on loading and promote them to stage 1. This is done only to not
    # get misleading log messages
    deps_promotion: set[str] = STAGE_1_INTEGRATIONS
    while deps_promotion:
        old_deps_promotion = deps_promotion
        deps_promotion = set()

        for domain in old_deps_promotion:
            if domain not in domains_to_setup or domain in stage_1_domains:
                continue

            stage_1_domains.add(domain)

            if (dep_itg := integration_cache.get(domain)) is None:
                continue

            deps_promotion.update(dep_itg.all_dependencies)

    stage_2_domains = domains_to_setup - stage_1_domains
    for domain_group in pre_stage_domains.values():
        stage_2_domains -= domain_group

    for name, domain_group in pre_stage_domains.items():
        if domain_group:
            stage_2_domains -= domain_group
            _LOGGER.info("Setting up %s: %s", name, domain_group)
            await async_setup_multi_components(hass, domain_group, config)

    # Enables after dependencies when setting up stage 1 domains
    async_set_domains_to_be_loaded(hass, stage_1_domains)

    # Start setup
    if stage_1_domains:
        _LOGGER.info("Setting up stage 1: %s", stage_1_domains)
        try:
            async with hass.timeout.async_timeout(
                STAGE_1_TIMEOUT, cool_down=COOLDOWN_TIME
            ):
                await async_setup_multi_components(hass, stage_1_domains, config)
        except TimeoutError:
            _LOGGER.warning("Setup timed out for stage 1 - moving forward")

    # Add after dependencies when setting up stage 2 domains
    async_set_domains_to_be_loaded(hass, stage_2_domains)

    if stage_2_domains:
        _LOGGER.info("Setting up stage 2: %s", stage_2_domains)
        try:
            async with hass.timeout.async_timeout(
                STAGE_2_TIMEOUT, cool_down=COOLDOWN_TIME
            ):
                await async_setup_multi_components(hass, stage_2_domains, config)
        except TimeoutError:
            _LOGGER.warning("Setup timed out for stage 2 - moving forward")

    # Wrap up startup
    _LOGGER.debug("Waiting for startup to wrap up")
    try:
        async with hass.timeout.async_timeout(WRAP_UP_TIMEOUT, cool_down=COOLDOWN_TIME):
            await hass.async_block_till_done()
    except TimeoutError:
        _LOGGER.warning("Setup timed out for bootstrap - moving forward")

    watcher.async_stop()

    _LOGGER.debug(
        "Integration setup times: %s",
        dict(sorted(setup_time.items(), key=itemgetter(1))),
    )

    if proc:
        with contextlib.suppress(Exception):
            await proc.communicate()<|MERGE_RESOLUTION|>--- conflicted
+++ resolved
@@ -36,15 +36,10 @@
     device_automation as device_automation_pre_import,  # noqa: F401
     diagnostics as diagnostics_pre_import,  # noqa: F401
     file_upload as file_upload_pre_import,  # noqa: F401
-<<<<<<< HEAD
     group as group_pre_import,  # noqa: F401
     hardware as hardware_import,  # noqa: F401 - not named pre_import since it has requirements
-    history as history_pre_import,  # noqa: F401  # noqa: F401
-    http,  # not named pre_import since it has requirements  # not named pre_import since it has requirements
-=======
-    history as history_pre_import,  # noqa: F401
-    http,  # not named pre_import since it has requirements
->>>>>>> 913da6af
+    history as history_pre_import,  # noqa: F401  # noqa: F401  # noqa: F401
+    http,  # not named pre_import since it has requirements  # not named pre_import since it has requirements  # not named pre_import since it has requirements
     logbook as logbook_pre_import,  # noqa: F401
     lovelace as lovelace_pre_import,  # noqa: F401
     onboarding as onboarding_pre_import,  # noqa: F401
