--- conflicted
+++ resolved
@@ -44,11 +44,7 @@
 # hass.data key for logging information.
 DATA_LOGGING = "logging"
 
-<<<<<<< HEAD
 LOG_SLOW_STARTUP_INTERVAL = 1
-=======
-LOG_SLOW_STARTUP_INTERVAL = 60
->>>>>>> d7ab25e2
 SLOW_STARTUP_CHECK_INTERVAL = 1
 SIGNAL_BOOTSTRAP_INTEGRATONS = "bootstrap_integrations"
 
@@ -561,11 +557,7 @@
             _LOGGER.warning("Setup timed out for stage 2 - moving forward")
 
     log_task.cancel()
-<<<<<<< HEAD
-    _LOGGER.info(
-=======
     _LOGGER.debug(
->>>>>>> d7ab25e2
         "Integration setup times: %s",
         {
             integration: timedelta.total_seconds()
