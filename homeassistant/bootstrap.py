"""Provide methods to bootstrap a Home Assistant instance."""
from __future__ import annotations

import asyncio
import contextlib
from datetime import datetime, timedelta
import logging
import logging.handlers
import os
import platform
import sys
import threading
from time import monotonic
from typing import TYPE_CHECKING, Any

import voluptuous as vol
import yarl

from . import config as conf_util, config_entries, core, loader
from .components import http
from .const import (
    REQUIRED_NEXT_PYTHON_HA_RELEASE,
    REQUIRED_NEXT_PYTHON_VER,
    SIGNAL_BOOTSTRAP_INTEGRATIONS,
)
from .exceptions import HomeAssistantError
from .helpers import (
    area_registry,
    device_registry,
    entity,
    entity_registry,
    issue_registry,
    recorder,
    template,
)
from .helpers.dispatcher import async_dispatcher_send
from .helpers.typing import ConfigType
from .setup import (
    DATA_SETUP,
    DATA_SETUP_STARTED,
    DATA_SETUP_TIME,
    async_set_domains_to_be_loaded,
    async_setup_component,
)
from .util import dt as dt_util
from .util.logging import async_activate_log_queue_handler
from .util.package import async_get_user_site, is_virtual_env

if TYPE_CHECKING:
    from .runner import RuntimeConfig

_LOGGER = logging.getLogger(__name__)

ERROR_LOG_FILENAME = "home-assistant.log"

# hass.data key for logging information.
DATA_LOGGING = "logging"
DATA_REGISTRIES_LOADED = "bootstrap_registries_loaded"

LOG_SLOW_STARTUP_INTERVAL = 60
SLOW_STARTUP_CHECK_INTERVAL = 1

STAGE_1_TIMEOUT = 120
STAGE_2_TIMEOUT = 300
WRAP_UP_TIMEOUT = 300
COOLDOWN_TIME = 60

MAX_LOAD_CONCURRENTLY = 6

DEBUGGER_INTEGRATIONS = {"debugpy"}
CORE_INTEGRATIONS = {"homeassistant", "persistent_notification"}
LOGGING_INTEGRATIONS = {
    # Set log levels
    "logger",
    # Error logging
    "system_log",
    "sentry",
}
FRONTEND_INTEGRATIONS = {
    # Get the frontend up and running as soon as possible so problem
    # integrations can be removed and database migration status is
    # visible in frontend
    "frontend",
}
RECORDER_INTEGRATIONS = {
    # Setup after frontend
    # To record data
    "recorder",
}
DISCOVERY_INTEGRATIONS = ("bluetooth", "dhcp", "ssdp", "usb", "zeroconf")
STAGE_1_INTEGRATIONS = {
    # We need to make sure discovery integrations
    # update their deps before stage 2 integrations
    # load them inadvertently before their deps have
    # been updated which leads to using an old version
    # of the dep, or worse (import errors).
    *DISCOVERY_INTEGRATIONS,
    # To make sure we forward data to other instances
    "mqtt_eventstream",
    # To provide account link implementations
    "cloud",
    # Ensure supervisor is available
    "hassio",
}


async def async_setup_hass(
    runtime_config: RuntimeConfig,
) -> core.HomeAssistant | None:
    """Set up Home Assistant."""
    hass = core.HomeAssistant()
    hass.config.config_dir = runtime_config.config_dir

    async_enable_logging(
        hass,
        runtime_config.verbose,
        runtime_config.log_rotate_days,
        runtime_config.log_file,
        runtime_config.log_no_color,
    )

    hass.config.skip_pip = runtime_config.skip_pip
    hass.config.skip_pip_packages = runtime_config.skip_pip_packages
    if runtime_config.skip_pip or runtime_config.skip_pip_packages:
        _LOGGER.warning(
            "Skipping pip installation of required modules. This may cause issues"
        )

    if not await conf_util.async_ensure_config_exists(hass):
        _LOGGER.error("Error getting configuration path")
        return None

    _LOGGER.info("Config directory: %s", runtime_config.config_dir)

    config_dict = None
    basic_setup_success = False

    if not (safe_mode := runtime_config.safe_mode):
        await hass.async_add_executor_job(conf_util.process_ha_config_upgrade, hass)

        try:
            config_dict = await conf_util.async_hass_config_yaml(hass)
        except HomeAssistantError as err:
            _LOGGER.error(
                "Failed to parse configuration.yaml: %s. Activating safe mode",
                err,
            )
        else:
            if not is_virtual_env():
                await async_mount_local_lib_path(runtime_config.config_dir)

            basic_setup_success = (
                await async_from_config_dict(config_dict, hass) is not None
            )

    if config_dict is None:
        safe_mode = True

    elif not basic_setup_success:
        _LOGGER.warning("Unable to set up core integrations. Activating safe mode")
        safe_mode = True

    elif (
        "frontend" in hass.data.get(DATA_SETUP, {})
        and "frontend" not in hass.config.components
    ):
        _LOGGER.warning("Detected that frontend did not load. Activating safe mode")
        # Ask integrations to shut down. It's messy but we can't
        # do a clean stop without knowing what is broken
        with contextlib.suppress(asyncio.TimeoutError):
            async with hass.timeout.async_timeout(10):
                await hass.async_stop()

        safe_mode = True
        old_config = hass.config
        old_logging = hass.data.get(DATA_LOGGING)

        hass = core.HomeAssistant()
        if old_logging:
            hass.data[DATA_LOGGING] = old_logging
        hass.config.skip_pip = old_config.skip_pip
        hass.config.skip_pip_packages = old_config.skip_pip_packages
        hass.config.internal_url = old_config.internal_url
        hass.config.external_url = old_config.external_url
        hass.config.config_dir = old_config.config_dir

    if safe_mode:
        _LOGGER.info("Starting in safe mode")
        hass.config.safe_mode = True

        http_conf = (await http.async_get_last_config(hass)) or {}

        await async_from_config_dict(
            {"safe_mode": {}, "http": http_conf},
            hass,
        )

    if runtime_config.open_ui:
        hass.add_job(open_hass_ui, hass)

    return hass


def open_hass_ui(hass: core.HomeAssistant) -> None:
    """Open the UI."""
    import webbrowser  # pylint: disable=import-outside-toplevel

    if hass.config.api is None or "frontend" not in hass.config.components:
        _LOGGER.warning("Cannot launch the UI because frontend not loaded")
        return

    scheme = "https" if hass.config.api.use_ssl else "http"
    url = str(
        yarl.URL.build(scheme=scheme, host="127.0.0.1", port=hass.config.api.port)
    )

    if not webbrowser.open(url):
        _LOGGER.warning(
            "Unable to open the Home Assistant UI in a browser. Open it yourself at %s",
            url,
        )


async def load_registries(hass: core.HomeAssistant) -> None:
    """Load the registries and cache the result of platform.uname().processor."""
    if DATA_REGISTRIES_LOADED in hass.data:
        return
    hass.data[DATA_REGISTRIES_LOADED] = None

    def _cache_uname_processor() -> None:
        """Cache the result of platform.uname().processor in the executor.

        Multiple modules call this function at startup which
        executes a blocking subprocess call. This is a problem for the
        asyncio event loop. By primeing the cache of uname we can
        avoid the blocking call in the event loop.
        """
        platform.uname().processor  # pylint: disable=expression-not-assigned

    # Load the registries and cache the result of platform.uname().processor
    entity.async_setup(hass)
    template.async_setup(hass)
    await asyncio.gather(
        area_registry.async_load(hass),
        device_registry.async_load(hass),
        entity_registry.async_load(hass),
        issue_registry.async_load(hass),
        hass.async_add_executor_job(_cache_uname_processor),
        template.async_load_custom_templates(hass),
    )


async def async_from_config_dict(
    config: ConfigType, hass: core.HomeAssistant
) -> core.HomeAssistant | None:
    """Try to configure Home Assistant from a configuration dictionary.

    Dynamically loads required components and its dependencies.
    This method is a coroutine.
    """
    start = monotonic()

    hass.config_entries = config_entries.ConfigEntries(hass, config)
    await hass.config_entries.async_initialize()
    await load_registries(hass)

    # Set up core.
    _LOGGER.debug("Setting up %s", CORE_INTEGRATIONS)

    if not all(
        await asyncio.gather(
            *(
                async_setup_component(hass, domain, config)
                for domain in CORE_INTEGRATIONS
            )
        )
    ):
        _LOGGER.error("Home Assistant core failed to initialize. ")
        return None

    _LOGGER.debug("Home Assistant core initialized")

    core_config = config.get(core.DOMAIN, {})

    try:
        await conf_util.async_process_ha_core_config(hass, core_config)
    except vol.Invalid as config_err:
        conf_util.async_log_exception(config_err, "homeassistant", core_config, hass)
        return None
    except HomeAssistantError:
        _LOGGER.error(
            "Home Assistant core failed to initialize. Further initialization aborted"
        )
        return None

    await _async_set_up_integrations(hass, config)

    stop = monotonic()
    _LOGGER.info("Home Assistant initialized in %.2fs", stop - start)

    if (
        REQUIRED_NEXT_PYTHON_HA_RELEASE
        and sys.version_info[:3] < REQUIRED_NEXT_PYTHON_VER
    ):
        current_python_version = ".".join(str(x) for x in sys.version_info[:3])
        required_python_version = ".".join(str(x) for x in REQUIRED_NEXT_PYTHON_VER[:2])
        _LOGGER.warning(
            (
                "Support for the running Python version %s is deprecated and "
                "will be removed in Home Assistant %s; "
                "Please upgrade Python to %s"
            ),
            current_python_version,
            REQUIRED_NEXT_PYTHON_HA_RELEASE,
            required_python_version,
        )
        issue_registry.async_create_issue(
            hass,
            core.DOMAIN,
            "python_version",
            is_fixable=False,
            severity=issue_registry.IssueSeverity.WARNING,
            breaks_in_ha_version=REQUIRED_NEXT_PYTHON_HA_RELEASE,
            translation_key="python_version",
            translation_placeholders={
                "current_python_version": current_python_version,
                "required_python_version": required_python_version,
                "breaks_in_ha_version": REQUIRED_NEXT_PYTHON_HA_RELEASE,
            },
        )

    return hass


@core.callback
def async_enable_logging(
    hass: core.HomeAssistant,
    verbose: bool = False,
    log_rotate_days: int | None = None,
    log_file: str | None = None,
    log_no_color: bool = False,
) -> None:
    """Set up the logging.

    This method must be run in the event loop.
    """
    fmt = (
        "%(asctime)s.%(msecs)03d %(levelname)s (%(threadName)s) [%(name)s] %(message)s"
    )
    datefmt = "%Y-%m-%d %H:%M:%S"

    if not log_no_color:
        try:
            # pylint: disable-next=import-outside-toplevel
            from colorlog import ColoredFormatter

            # basicConfig must be called after importing colorlog in order to
            # ensure that the handlers it sets up wraps the correct streams.
            logging.basicConfig(level=logging.INFO)

            colorfmt = f"%(log_color)s{fmt}%(reset)s"
            logging.getLogger().handlers[0].setFormatter(
                ColoredFormatter(
                    colorfmt,
                    datefmt=datefmt,
                    reset=True,
                    log_colors={
                        "DEBUG": "cyan",
                        "INFO": "green",
                        "WARNING": "yellow",
                        "ERROR": "red",
                        "CRITICAL": "red",
                    },
                )
            )
        except ImportError:
            pass

    # If the above initialization failed for any reason, setup the default
    # formatting.  If the above succeeds, this will result in a no-op.
    logging.basicConfig(format=fmt, datefmt=datefmt, level=logging.INFO)

    # Suppress overly verbose logs from libraries that aren't helpful
    logging.getLogger("requests").setLevel(logging.WARNING)
    logging.getLogger("urllib3").setLevel(logging.WARNING)
    logging.getLogger("aiohttp.access").setLevel(logging.WARNING)

    sys.excepthook = lambda *args: logging.getLogger(None).exception(
        "Uncaught exception", exc_info=args  # type: ignore[arg-type]
    )
    threading.excepthook = lambda args: logging.getLogger(None).exception(
        "Uncaught thread exception",
        exc_info=(  # type: ignore[arg-type]
            args.exc_type,
            args.exc_value,
            args.exc_traceback,
        ),
    )

    # Log errors to a file if we have write access to file or config dir
    if log_file is None:
        err_log_path = hass.config.path(ERROR_LOG_FILENAME)
    else:
        err_log_path = os.path.abspath(log_file)

    err_path_exists = os.path.isfile(err_log_path)
    err_dir = os.path.dirname(err_log_path)

    # Check if we can write to the error log if it exists or that
    # we can create files in the containing directory if not.
    if (err_path_exists and os.access(err_log_path, os.W_OK)) or (
        not err_path_exists and os.access(err_dir, os.W_OK)
    ):
        err_handler: (
            logging.handlers.RotatingFileHandler
            | logging.handlers.TimedRotatingFileHandler
        )
        if log_rotate_days:
            err_handler = logging.handlers.TimedRotatingFileHandler(
                err_log_path, when="midnight", backupCount=log_rotate_days
            )
        else:
            err_handler = logging.handlers.RotatingFileHandler(
                err_log_path, backupCount=1
            )

        try:
            err_handler.doRollover()
        except OSError as err:
            _LOGGER.error("Error rolling over log file: %s", err)

        err_handler.setLevel(logging.INFO if verbose else logging.WARNING)
        err_handler.setFormatter(logging.Formatter(fmt, datefmt=datefmt))

        logger = logging.getLogger("")
        logger.addHandler(err_handler)
        logger.setLevel(logging.INFO if verbose else logging.WARNING)

        # Save the log file location for access by other components.
        hass.data[DATA_LOGGING] = err_log_path
    else:
        _LOGGER.error("Unable to set up error log %s (access denied)", err_log_path)

    async_activate_log_queue_handler(hass)


async def async_mount_local_lib_path(config_dir: str) -> str:
    """Add local library to Python Path.

    This function is a coroutine.
    """
    deps_dir = os.path.join(config_dir, "deps")
    if (lib_dir := await async_get_user_site(deps_dir)) not in sys.path:
        sys.path.insert(0, lib_dir)
    return deps_dir


@core.callback
def _get_domains(hass: core.HomeAssistant, config: dict[str, Any]) -> set[str]:
    """Get domains of components to set up."""
    # Filter out the repeating and common config section [homeassistant]
    domains = {key.partition(" ")[0] for key in config if key != core.DOMAIN}

    # Add config entry domains
    if not hass.config.safe_mode:
        domains.update(hass.config_entries.async_domains())

    # Make sure the Hass.io component is loaded
    if "SUPERVISOR" in os.environ:
        domains.add("hassio")

    return domains


async def _async_watch_pending_setups(hass: core.HomeAssistant) -> None:
    """Periodic log of setups that are pending.

    Pending for longer than LOG_SLOW_STARTUP_INTERVAL.
    """
    loop_count = 0
    setup_started: dict[str, datetime] = hass.data[DATA_SETUP_STARTED]
    previous_was_empty = True
    while True:
        now = dt_util.utcnow()
        remaining_with_setup_started = {
            domain: (now - setup_started[domain]).total_seconds()
            for domain in setup_started
        }
        _LOGGER.debug("Integration remaining: %s", remaining_with_setup_started)
        if remaining_with_setup_started or not previous_was_empty:
            async_dispatcher_send(
                hass, SIGNAL_BOOTSTRAP_INTEGRATIONS, remaining_with_setup_started
            )
        previous_was_empty = not remaining_with_setup_started
        await asyncio.sleep(SLOW_STARTUP_CHECK_INTERVAL)
        loop_count += SLOW_STARTUP_CHECK_INTERVAL

        if loop_count >= LOG_SLOW_STARTUP_INTERVAL and setup_started:
            _LOGGER.warning(
                "Waiting on integrations to complete setup: %s",
                ", ".join(setup_started),
            )
            loop_count = 0
        _LOGGER.debug("Running timeout Zones: %s", hass.timeout.zones)


async def async_setup_multi_components(
    hass: core.HomeAssistant,
    domains: set[str],
    config: dict[str, Any],
) -> None:
    """Set up multiple domains. Log on failure."""
    futures = {
        domain: hass.async_create_task(
            async_setup_component(hass, domain, config), f"setup component {domain}"
        )
        for domain in domains
    }
    results = await asyncio.gather(*futures.values(), return_exceptions=True)
    for idx, domain in enumerate(futures):
        result = results[idx]
        if isinstance(result, BaseException):
            _LOGGER.error(
                "Error setting up integration %s - received exception",
                domain,
                exc_info=(type(result), result, result.__traceback__),
            )


async def _async_set_up_integrations(
    hass: core.HomeAssistant, config: dict[str, Any]
) -> None:
    """Set up all the integrations."""
    hass.data[DATA_SETUP_STARTED] = {}
    setup_time: dict[str, timedelta] = hass.data.setdefault(DATA_SETUP_TIME, {})

    watch_task = asyncio.create_task(_async_watch_pending_setups(hass))

    domains_to_setup = _get_domains(hass, config)

    # Resolve all dependencies so we know all integrations
    # that will have to be loaded and start rightaway
    integration_cache: dict[str, loader.Integration] = {}
    to_resolve: set[str] = domains_to_setup
    while to_resolve:
        old_to_resolve: set[str] = to_resolve
        to_resolve = set()

        integrations_to_process = [
            int_or_exc
            for int_or_exc in (
                await loader.async_get_integrations(hass, old_to_resolve)
            ).values()
            if isinstance(int_or_exc, loader.Integration)
        ]
        resolve_dependencies_tasks = [
            itg.resolve_dependencies()
            for itg in integrations_to_process
            if not itg.all_dependencies_resolved
        ]

        if resolve_dependencies_tasks:
            await asyncio.gather(*resolve_dependencies_tasks)

        for itg in integrations_to_process:
            integration_cache[itg.domain] = itg

            for dep in itg.all_dependencies:
                if dep in domains_to_setup:
                    continue

                domains_to_setup.add(dep)
                to_resolve.add(dep)

    _LOGGER.info("Domains to be set up: %s", domains_to_setup)

    # Initialize recorder
    if "recorder" in domains_to_setup:
        recorder.async_initialize_recorder(hass)

    # Load logging as soon as possible
    if logging_domains := domains_to_setup & LOGGING_INTEGRATIONS:
        _LOGGER.info("Setting up logging: %s", logging_domains)
        await async_setup_multi_components(hass, logging_domains, config)

    # Setup frontend
    if frontend_domains := domains_to_setup & FRONTEND_INTEGRATIONS:
        _LOGGER.info("Setting up frontend: %s", frontend_domains)
        await async_setup_multi_components(hass, frontend_domains, config)

    # Setup recorder
    if recorder_domains := domains_to_setup & RECORDER_INTEGRATIONS:
        _LOGGER.info("Setting up recorder: %s", recorder_domains)
        await async_setup_multi_components(hass, recorder_domains, config)

    # Start up debuggers. Start these first in case they want to wait.
    if debuggers := domains_to_setup & DEBUGGER_INTEGRATIONS:
        _LOGGER.debug("Setting up debuggers: %s", debuggers)
        await async_setup_multi_components(hass, debuggers, config)

    # calculate what components to setup in what stage
    stage_1_domains: set[str] = set()

    # Find all dependencies of any dependency of any stage 1 integration that
    # we plan on loading and promote them to stage 1. This is done only to not
    # get misleading log messages
    deps_promotion: set[str] = STAGE_1_INTEGRATIONS
    while deps_promotion:
        old_deps_promotion = deps_promotion
        deps_promotion = set()

        for domain in old_deps_promotion:
            if domain not in domains_to_setup or domain in stage_1_domains:
                continue

            stage_1_domains.add(domain)

            if (dep_itg := integration_cache.get(domain)) is None:
                continue

            deps_promotion.update(dep_itg.all_dependencies)

    stage_2_domains = (
        domains_to_setup
        - logging_domains
        - frontend_domains
        - recorder_domains
        - debuggers
        - stage_1_domains
    )

<<<<<<< HEAD
    # Enables after dependencies stage 1 domains
=======
    # Enables after dependencies when setting up stage 1 domains
>>>>>>> 80548f79
    async_set_domains_to_be_loaded(hass, stage_1_domains)

    # Start setup
    if stage_1_domains:
        _LOGGER.info("Setting up stage 1: %s", stage_1_domains)
        try:
            async with hass.timeout.async_timeout(
                STAGE_1_TIMEOUT, cool_down=COOLDOWN_TIME
            ):
                await async_setup_multi_components(hass, stage_1_domains, config)
        except asyncio.TimeoutError:
            _LOGGER.warning("Setup timed out for stage 1 - moving forward")

<<<<<<< HEAD
    # Add after dependencies stage 2 domains
=======
    # Add after dependencies when setting up stage 2 domains
>>>>>>> 80548f79
    async_set_domains_to_be_loaded(hass, stage_2_domains)

    if stage_2_domains:
        _LOGGER.info("Setting up stage 2: %s", stage_2_domains)
        try:
            async with hass.timeout.async_timeout(
                STAGE_2_TIMEOUT, cool_down=COOLDOWN_TIME
            ):
                await async_setup_multi_components(hass, stage_2_domains, config)
        except asyncio.TimeoutError:
            _LOGGER.warning("Setup timed out for stage 2 - moving forward")

    # Wrap up startup
    _LOGGER.debug("Waiting for startup to wrap up")
    try:
        async with hass.timeout.async_timeout(WRAP_UP_TIMEOUT, cool_down=COOLDOWN_TIME):
            await hass.async_block_till_done()
    except asyncio.TimeoutError:
        _LOGGER.warning("Setup timed out for bootstrap - moving forward")

    watch_task.cancel()
    async_dispatcher_send(hass, SIGNAL_BOOTSTRAP_INTEGRATIONS, {})

    _LOGGER.debug(
        "Integration setup times: %s",
        {
            integration: timedelta.total_seconds()
            for integration, timedelta in sorted(
                setup_time.items(), key=lambda item: item[1].total_seconds()
            )
        },
    )<|MERGE_RESOLUTION|>--- conflicted
+++ resolved
@@ -629,11 +629,7 @@
         - stage_1_domains
     )
 
-<<<<<<< HEAD
-    # Enables after dependencies stage 1 domains
-=======
     # Enables after dependencies when setting up stage 1 domains
->>>>>>> 80548f79
     async_set_domains_to_be_loaded(hass, stage_1_domains)
 
     # Start setup
@@ -647,11 +643,7 @@
         except asyncio.TimeoutError:
             _LOGGER.warning("Setup timed out for stage 1 - moving forward")
 
-<<<<<<< HEAD
-    # Add after dependencies stage 2 domains
-=======
     # Add after dependencies when setting up stage 2 domains
->>>>>>> 80548f79
     async_set_domains_to_be_loaded(hass, stage_2_domains)
 
     if stage_2_domains:
