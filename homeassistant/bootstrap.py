--- conflicted
+++ resolved
@@ -923,11 +923,7 @@
     _LOGGER.debug("Waiting for startup to wrap up")
     try:
         async with hass.timeout.async_timeout(WRAP_UP_TIMEOUT, cool_down=COOLDOWN_TIME):
-<<<<<<< HEAD
-            await hass.async_block_till_done(log_tasks=True)
-=======
             await hass.async_block_till_done(wait_periodic_tasks=False)
->>>>>>> e6ca740a
     except TimeoutError:
         _LOGGER.warning(
             "Setup timed out for bootstrap waiting on %s - moving forward",
