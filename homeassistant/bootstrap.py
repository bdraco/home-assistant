"""Provide methods to bootstrap a Home Assistant instance."""

from __future__ import annotations

import asyncio
import contextlib
import cProfile
from datetime import timedelta
from functools import partial
from itertools import chain
import logging
import logging.handlers
from operator import contains, itemgetter
import os
import platform
import sys
import threading
import time
from time import monotonic
from typing import TYPE_CHECKING, Any

# Import cryptography early since import openssl is not thread-safe
# _frozen_importlib._DeadlockError: deadlock detected by _ModuleLock('cryptography.hazmat.backends.openssl.backend')
import cryptography.hazmat.backends.openssl.backend  # noqa: F401
import voluptuous as vol
import yarl

from . import config as conf_util, config_entries, core, loader, requirements

# Pre-import frontend deps which have no requirements here to avoid
# loading them at run time and blocking the event loop. We do this ahead
# of time so that we do not have to flag frontend deps with `import_executor`
# as it would create a thundering heard of executor jobs trying to import
# frontend deps at the same time.
from .components import (
    api as api_pre_import,  # noqa: F401
    auth as auth_pre_import,  # noqa: F401
    config as config_pre_import,  # noqa: F401
    default_config as default_config_pre_import,  # noqa: F401
    device_automation as device_automation_pre_import,  # noqa: F401
    diagnostics as diagnostics_pre_import,  # noqa: F401
    file_upload as file_upload_pre_import,  # noqa: F401
    group as group_pre_import,  # noqa: F401
    hardware as hardware_import,  # noqa: F401 - not named pre_import since it has requirements
    history as history_pre_import,  # noqa: F401
    http,  # not named pre_import since it has requirements
    image_upload as image_upload_import,  # noqa: F401 - not named pre_import since it has requirements
    logbook as logbook_pre_import,  # noqa: F401
    lovelace as lovelace_pre_import,  # noqa: F401
    onboarding as onboarding_pre_import,  # noqa: F401
    recorder as recorder_import,  # noqa: F401 - not named pre_import since it has requirements
    repairs as repairs_pre_import,  # noqa: F401
    search as search_pre_import,  # noqa: F401
    sensor as sensor_pre_import,  # noqa: F401
    system_log as system_log_pre_import,  # noqa: F401
    webhook as webhook_pre_import,  # noqa: F401
    websocket_api as websocket_api_pre_import,  # noqa: F401
)
from .components.sensor import recorder as sensor_recorder  # noqa: F401
from .const import (
    FORMAT_DATETIME,
    KEY_DATA_LOGGING as DATA_LOGGING,
    REQUIRED_NEXT_PYTHON_HA_RELEASE,
    REQUIRED_NEXT_PYTHON_VER,
    SIGNAL_BOOTSTRAP_INTEGRATIONS,
)
from .exceptions import HomeAssistantError
from .helpers import (
    area_registry,
    category_registry,
    config_validation as cv,
    device_registry,
    entity,
    entity_registry,
    floor_registry,
    issue_registry,
    label_registry,
    recorder,
    restore_state,
    template,
    translation,
)
from .helpers.dispatcher import async_dispatcher_send
from .helpers.typing import ConfigType
from .setup import (
    BASE_PLATFORMS,
    DATA_SETUP_STARTED,
    DATA_SETUP_TIME,
    async_notify_setup_error,
    async_set_domains_to_be_loaded,
    async_setup_component,
)
from .util.async_ import create_eager_task
from .util.logging import async_activate_log_queue_handler
from .util.package import async_get_user_site, is_virtual_env

if TYPE_CHECKING:
    from .runner import RuntimeConfig

_LOGGER = logging.getLogger(__name__)

SETUP_ORDER_SORT_KEY = partial(contains, BASE_PLATFORMS)


ERROR_LOG_FILENAME = "home-assistant.log"

# hass.data key for logging information.
DATA_REGISTRIES_LOADED = "bootstrap_registries_loaded"

LOG_SLOW_STARTUP_INTERVAL = 60
SLOW_STARTUP_CHECK_INTERVAL = 1

STAGE_1_TIMEOUT = 120
STAGE_2_TIMEOUT = 300
WRAP_UP_TIMEOUT = 300
COOLDOWN_TIME = 60


DEBUGGER_INTEGRATIONS = {"debugpy"}
CORE_INTEGRATIONS = {"homeassistant", "persistent_notification"}
LOGGING_INTEGRATIONS = {
    # Set log levels
    "logger",
    # Error logging
    "system_log",
    "sentry",
}
FRONTEND_INTEGRATIONS = {
    # Get the frontend up and running as soon as possible so problem
    # integrations can be removed and database migration status is
    # visible in frontend
    "frontend",
}
RECORDER_INTEGRATIONS = {
    # Setup after frontend
    # To record data
    "recorder",
}
DISCOVERY_INTEGRATIONS = ("bluetooth", "dhcp", "ssdp", "usb", "zeroconf")
STAGE_1_INTEGRATIONS = {
    # We need to make sure discovery integrations
    # update their deps before stage 2 integrations
    # load them inadvertently before their deps have
    # been updated which leads to using an old version
    # of the dep, or worse (import errors).
    *DISCOVERY_INTEGRATIONS,
    # To make sure we forward data to other instances
    "mqtt_eventstream",
    # To provide account link implementations
    "cloud",
    # Ensure supervisor is available
    "hassio",
}
DEFAULT_INTEGRATIONS = {
    # These integrations are set up unless recovery mode is activated.
    #
    # Integrations providing core functionality:
    "analytics",  # Needed for onboarding
    "application_credentials",
    "backup",
    "frontend",
    "hardware",
    "logger",
    "network",
    "system_health",
    #
    # Key-feature:
    "automation",
    "person",
    "scene",
    "script",
    "tag",
    "zone",
    #
    # Built-in helpers:
    "counter",
    "input_boolean",
    "input_button",
    "input_datetime",
    "input_number",
    "input_select",
    "input_text",
    "schedule",
    "timer",
}
DEFAULT_INTEGRATIONS_RECOVERY_MODE = {
    # These integrations are set up if recovery mode is activated.
    "frontend",
}
DEFAULT_INTEGRATIONS_SUPERVISOR = {
    # These integrations are set up if using the Supervisor
    "hassio",
}
CRITICAL_INTEGRATIONS = {
    # Recovery mode is activated if these integrations fail to set up
    "frontend",
}

SETUP_ORDER = {
    # Load logging as soon as possible
    "logging": LOGGING_INTEGRATIONS,
    # Setup frontend
    "frontend": FRONTEND_INTEGRATIONS,
    # Setup recorder
    "recorder": RECORDER_INTEGRATIONS,
    # Start up debuggers. Start these first in case they want to wait.
    "debugger": DEBUGGER_INTEGRATIONS,
}


async def async_setup_hass(
    runtime_config: RuntimeConfig,
) -> core.HomeAssistant | None:
    """Set up Home Assistant."""
    hass = core.HomeAssistant(runtime_config.config_dir)

    async_enable_logging(
        hass,
        runtime_config.verbose,
        runtime_config.log_rotate_days,
        runtime_config.log_file,
        runtime_config.log_no_color,
    )

    hass.config.safe_mode = runtime_config.safe_mode
    hass.config.skip_pip = runtime_config.skip_pip
    hass.config.skip_pip_packages = runtime_config.skip_pip_packages
    if runtime_config.skip_pip or runtime_config.skip_pip_packages:
        _LOGGER.warning(
            "Skipping pip installation of required modules. This may cause issues"
        )

    if not await conf_util.async_ensure_config_exists(hass):
        _LOGGER.error("Error getting configuration path")
        return None

    _LOGGER.info("Config directory: %s", runtime_config.config_dir)

    loader.async_setup(hass)
    config_dict = None
    basic_setup_success = False

    if not (recovery_mode := runtime_config.recovery_mode):
        await hass.async_add_executor_job(conf_util.process_ha_config_upgrade, hass)

        try:
            config_dict = await conf_util.async_hass_config_yaml(hass)
        except HomeAssistantError as err:
            _LOGGER.error(
                "Failed to parse configuration.yaml: %s. Activating recovery mode",
                err,
            )
        else:
            if not is_virtual_env():
                await async_mount_local_lib_path(runtime_config.config_dir)

            basic_setup_success = (
                await async_from_config_dict(config_dict, hass) is not None
            )

    if config_dict is None:
        recovery_mode = True

    elif not basic_setup_success:
        _LOGGER.warning("Unable to set up core integrations. Activating recovery mode")
        recovery_mode = True

    elif any(domain not in hass.config.components for domain in CRITICAL_INTEGRATIONS):
        _LOGGER.warning(
            "Detected that %s did not load. Activating recovery mode",
            ",".join(CRITICAL_INTEGRATIONS),
        )
        # Ask integrations to shut down. It's messy but we can't
        # do a clean stop without knowing what is broken
        with contextlib.suppress(TimeoutError):
            async with hass.timeout.async_timeout(10):
                await hass.async_stop()

        recovery_mode = True
        old_config = hass.config
        old_logging = hass.data.get(DATA_LOGGING)

        hass = core.HomeAssistant(old_config.config_dir)
        if old_logging:
            hass.data[DATA_LOGGING] = old_logging
        hass.config.skip_pip = old_config.skip_pip
        hass.config.skip_pip_packages = old_config.skip_pip_packages
        hass.config.internal_url = old_config.internal_url
        hass.config.external_url = old_config.external_url
        # Setup loader cache after the config dir has been set
        loader.async_setup(hass)

    if recovery_mode:
        _LOGGER.info("Starting in recovery mode")
        hass.config.recovery_mode = True

        http_conf = (await http.async_get_last_config(hass)) or {}

        await async_from_config_dict(
            {"recovery_mode": {}, "http": http_conf},
            hass,
        )
    elif hass.config.safe_mode:
        _LOGGER.info("Starting in safe mode")

    if runtime_config.open_ui:
        hass.add_job(open_hass_ui, hass)

    return hass


def open_hass_ui(hass: core.HomeAssistant) -> None:
    """Open the UI."""
    import webbrowser  # pylint: disable=import-outside-toplevel

    if hass.config.api is None or "frontend" not in hass.config.components:
        _LOGGER.warning("Cannot launch the UI because frontend not loaded")
        return

    scheme = "https" if hass.config.api.use_ssl else "http"
    url = str(
        yarl.URL.build(scheme=scheme, host="127.0.0.1", port=hass.config.api.port)
    )

    if not webbrowser.open(url):
        _LOGGER.warning(
            "Unable to open the Home Assistant UI in a browser. Open it yourself at %s",
            url,
        )


async def async_load_base_functionality(hass: core.HomeAssistant) -> None:
    """Load the registries and cache the result of platform.uname().processor."""
    if DATA_REGISTRIES_LOADED in hass.data:
        return
    hass.data[DATA_REGISTRIES_LOADED] = None

    def _cache_uname_processor() -> None:
        """Cache the result of platform.uname().processor in the executor.

        Multiple modules call this function at startup which
        executes a blocking subprocess call. This is a problem for the
        asyncio event loop. By primeing the cache of uname we can
        avoid the blocking call in the event loop.
        """
        platform.uname().processor  # pylint: disable=expression-not-assigned

    # Load the registries and cache the result of platform.uname().processor
    translation.async_setup(hass)
    entity.async_setup(hass)
    template.async_setup(hass)
    await asyncio.gather(
        create_eager_task(area_registry.async_load(hass)),
        create_eager_task(category_registry.async_load(hass)),
        create_eager_task(device_registry.async_load(hass)),
        create_eager_task(entity_registry.async_load(hass)),
        create_eager_task(floor_registry.async_load(hass)),
        create_eager_task(issue_registry.async_load(hass)),
        create_eager_task(label_registry.async_load(hass)),
        hass.async_add_executor_job(_cache_uname_processor),
        create_eager_task(template.async_load_custom_templates(hass)),
        create_eager_task(restore_state.async_load(hass)),
        create_eager_task(hass.config_entries.async_initialize()),
    )


async def async_from_config_dict(
    config: ConfigType, hass: core.HomeAssistant
) -> core.HomeAssistant | None:
    """Try to configure Home Assistant from a configuration dictionary.

    Dynamically loads required components and its dependencies.
    This method is a coroutine.
    """
    start = monotonic()

    hass.config_entries = config_entries.ConfigEntries(hass, config)
    await async_load_base_functionality(hass)

    # Set up core.
    _LOGGER.debug("Setting up %s", CORE_INTEGRATIONS)

    if not all(
        await asyncio.gather(
            *(
                create_eager_task(async_setup_component(hass, domain, config))
                for domain in CORE_INTEGRATIONS
            )
        )
    ):
        _LOGGER.error("Home Assistant core failed to initialize. ")
        return None

    _LOGGER.debug("Home Assistant core initialized")

    core_config = config.get(core.DOMAIN, {})

    try:
        await conf_util.async_process_ha_core_config(hass, core_config)
    except vol.Invalid as config_err:
        conf_util.async_log_schema_error(config_err, core.DOMAIN, core_config, hass)
        async_notify_setup_error(hass, core.DOMAIN)
        return None
    except HomeAssistantError:
        _LOGGER.error(
            "Home Assistant core failed to initialize. Further initialization aborted"
        )
        return None

    await _async_set_up_integrations(hass, config)

    stop = monotonic()
    _LOGGER.info("Home Assistant initialized in %.2fs", stop - start)

    if (
        REQUIRED_NEXT_PYTHON_HA_RELEASE
        and sys.version_info[:3] < REQUIRED_NEXT_PYTHON_VER
    ):
        current_python_version = ".".join(str(x) for x in sys.version_info[:3])
        required_python_version = ".".join(str(x) for x in REQUIRED_NEXT_PYTHON_VER[:2])
        _LOGGER.warning(
            (
                "Support for the running Python version %s is deprecated and "
                "will be removed in Home Assistant %s; "
                "Please upgrade Python to %s"
            ),
            current_python_version,
            REQUIRED_NEXT_PYTHON_HA_RELEASE,
            required_python_version,
        )
        issue_registry.async_create_issue(
            hass,
            core.DOMAIN,
            "python_version",
            is_fixable=False,
            severity=issue_registry.IssueSeverity.WARNING,
            breaks_in_ha_version=REQUIRED_NEXT_PYTHON_HA_RELEASE,
            translation_key="python_version",
            translation_placeholders={
                "current_python_version": current_python_version,
                "required_python_version": required_python_version,
                "breaks_in_ha_version": REQUIRED_NEXT_PYTHON_HA_RELEASE,
            },
        )

    return hass


@core.callback
def async_enable_logging(
    hass: core.HomeAssistant,
    verbose: bool = False,
    log_rotate_days: int | None = None,
    log_file: str | None = None,
    log_no_color: bool = False,
) -> None:
    """Set up the logging.

    This method must be run in the event loop.
    """
    fmt = (
        "%(asctime)s.%(msecs)03d %(levelname)s (%(threadName)s) [%(name)s] %(message)s"
    )

    if not log_no_color:
        try:
            # pylint: disable-next=import-outside-toplevel
            from colorlog import ColoredFormatter

            # basicConfig must be called after importing colorlog in order to
            # ensure that the handlers it sets up wraps the correct streams.
            logging.basicConfig(level=logging.INFO)

            colorfmt = f"%(log_color)s{fmt}%(reset)s"
            logging.getLogger().handlers[0].setFormatter(
                ColoredFormatter(
                    colorfmt,
                    datefmt=FORMAT_DATETIME,
                    reset=True,
                    log_colors={
                        "DEBUG": "cyan",
                        "INFO": "green",
                        "WARNING": "yellow",
                        "ERROR": "red",
                        "CRITICAL": "red",
                    },
                )
            )
        except ImportError:
            pass

    # If the above initialization failed for any reason, setup the default
    # formatting.  If the above succeeds, this will result in a no-op.
    logging.basicConfig(format=fmt, datefmt=FORMAT_DATETIME, level=logging.INFO)

    # Capture warnings.warn(...) and friends messages in logs.
    # The standard destination for them is stderr, which may end up unnoticed.
    # This way they're where other messages are, and can be filtered as usual.
    logging.captureWarnings(True)

    # Suppress overly verbose logs from libraries that aren't helpful
    logging.getLogger("requests").setLevel(logging.WARNING)
    logging.getLogger("urllib3").setLevel(logging.WARNING)
    logging.getLogger("aiohttp.access").setLevel(logging.WARNING)
    logging.getLogger("httpx").setLevel(logging.WARNING)

    sys.excepthook = lambda *args: logging.getLogger(None).exception(
        "Uncaught exception", exc_info=args
    )
    threading.excepthook = lambda args: logging.getLogger(None).exception(
        "Uncaught thread exception",
        exc_info=(  # type: ignore[arg-type]
            args.exc_type,
            args.exc_value,
            args.exc_traceback,
        ),
    )

    # Log errors to a file if we have write access to file or config dir
    if log_file is None:
        err_log_path = hass.config.path(ERROR_LOG_FILENAME)
    else:
        err_log_path = os.path.abspath(log_file)

    err_path_exists = os.path.isfile(err_log_path)
    err_dir = os.path.dirname(err_log_path)

    # Check if we can write to the error log if it exists or that
    # we can create files in the containing directory if not.
    if (err_path_exists and os.access(err_log_path, os.W_OK)) or (
        not err_path_exists and os.access(err_dir, os.W_OK)
    ):
        err_handler: (
            logging.handlers.RotatingFileHandler
            | logging.handlers.TimedRotatingFileHandler
        )
        if log_rotate_days:
            err_handler = logging.handlers.TimedRotatingFileHandler(
                err_log_path, when="midnight", backupCount=log_rotate_days
            )
        else:
            err_handler = logging.handlers.RotatingFileHandler(
                err_log_path, backupCount=1
            )

        try:
            err_handler.doRollover()
        except OSError as err:
            _LOGGER.error("Error rolling over log file: %s", err)

        err_handler.setLevel(logging.INFO if verbose else logging.WARNING)
        err_handler.setFormatter(logging.Formatter(fmt, datefmt=FORMAT_DATETIME))

        logger = logging.getLogger("")
        logger.addHandler(err_handler)
        logger.setLevel(logging.INFO if verbose else logging.WARNING)

        # Save the log file location for access by other components.
        hass.data[DATA_LOGGING] = err_log_path
    else:
        _LOGGER.error("Unable to set up error log %s (access denied)", err_log_path)

    async_activate_log_queue_handler(hass)


async def async_mount_local_lib_path(config_dir: str) -> str:
    """Add local library to Python Path.

    This function is a coroutine.
    """
    deps_dir = os.path.join(config_dir, "deps")
    if (lib_dir := await async_get_user_site(deps_dir)) not in sys.path:
        sys.path.insert(0, lib_dir)
    return deps_dir


@core.callback
def _get_domains(hass: core.HomeAssistant, config: dict[str, Any]) -> set[str]:
    """Get domains of components to set up."""
    # Filter out the repeating and common config section [homeassistant]
    domains = {
        domain for key in config if (domain := cv.domain_key(key)) != core.DOMAIN
    }

    # Add config entry and default domains
    if not hass.config.recovery_mode:
        domains.update(DEFAULT_INTEGRATIONS)
        domains.update(hass.config_entries.async_domains())
    else:
        domains.update(DEFAULT_INTEGRATIONS_RECOVERY_MODE)

    # Add domains depending on if the Supervisor is used or not
    if "SUPERVISOR" in os.environ:
        domains.update(DEFAULT_INTEGRATIONS_SUPERVISOR)

    return domains


class _WatchPendingSetups:
    """Periodic log and dispatch of setups that are pending."""

    def __init__(
        self, hass: core.HomeAssistant, setup_started: dict[str, float]
    ) -> None:
        """Initialize the WatchPendingSetups class."""
        self._hass = hass
        self._setup_started = setup_started
        self._duration_count = 0
        self._handle: asyncio.TimerHandle | None = None
        self._previous_was_empty = True
        self._loop = hass.loop

    def _async_watch(self) -> None:
        """Periodic log of setups that are pending."""
        now = monotonic()
        self._duration_count += SLOW_STARTUP_CHECK_INTERVAL

        remaining_with_setup_started = {
            domain: (now - start_time)
            for domain, start_time in self._setup_started.items()
        }
        if remaining_with_setup_started:
            _LOGGER.debug("Integration remaining: %s", remaining_with_setup_started)
        elif waiting_tasks := self._hass._active_tasks:  # pylint: disable=protected-access
            _LOGGER.debug("Waiting on tasks: %s", waiting_tasks)
        self._async_dispatch(remaining_with_setup_started)
        if (
            self._setup_started
            and self._duration_count % LOG_SLOW_STARTUP_INTERVAL == 0
        ):
            # We log every LOG_SLOW_STARTUP_INTERVAL until all integrations are done
            # once we take over LOG_SLOW_STARTUP_INTERVAL (60s) to start up
            _LOGGER.warning(
                "Waiting on integrations to complete setup: %s",
                ", ".join(self._setup_started),
            )

        _LOGGER.debug("Running timeout Zones: %s", self._hass.timeout.zones)
        self._async_schedule_next()

    def _async_dispatch(self, remaining_with_setup_started: dict[str, float]) -> None:
        """Dispatch the signal."""
        if remaining_with_setup_started or not self._previous_was_empty:
            async_dispatcher_send(
                self._hass, SIGNAL_BOOTSTRAP_INTEGRATIONS, remaining_with_setup_started
            )
        self._previous_was_empty = not remaining_with_setup_started

    def _async_schedule_next(self) -> None:
        """Schedule the next call."""
        self._handle = self._loop.call_later(
            SLOW_STARTUP_CHECK_INTERVAL, self._async_watch
        )

    def async_start(self) -> None:
        """Start watching."""
        self._async_schedule_next()

    def async_stop(self) -> None:
        """Stop watching."""
        self._async_dispatch({})
        if self._handle:
            self._handle.cancel()
            self._handle = None


async def async_setup_multi_components(
    hass: core.HomeAssistant,
    domains: set[str],
    config: dict[str, Any],
) -> None:
    """Set up multiple domains. Log on failure."""
    # Avoid creating tasks for domains that were setup in a previous stage
    domains_not_yet_setup = domains - hass.config.components
    # Create setup tasks for base platforms first since everything will have
    # to wait to be imported, and the sooner we can get the base platforms
    # loaded the sooner we can start loading the rest of the integrations.
    futures = {
        domain: hass.async_create_task(
            async_setup_component(hass, domain, config),
            f"setup component {domain}",
            eager_start=True,
        )
        for domain in sorted(
            domains_not_yet_setup, key=SETUP_ORDER_SORT_KEY, reverse=True
        )
    }
    results = await asyncio.gather(*futures.values(), return_exceptions=True)
    for idx, domain in enumerate(futures):
        result = results[idx]
        if isinstance(result, BaseException):
            _LOGGER.error(
                "Error setting up integration %s - received exception",
                domain,
                exc_info=(type(result), result, result.__traceback__),
            )


async def _async_resolve_domains_to_setup(
    hass: core.HomeAssistant, config: dict[str, Any]
) -> tuple[set[str], dict[str, loader.Integration]]:
    """Resolve all dependencies and return list of domains to set up."""
    domains_to_setup = _get_domains(hass, config)
    needed_requirements: set[str] = set()
    platform_integrations = conf_util.extract_platform_integrations(
        config, BASE_PLATFORMS
    )
    # Ensure base platforms that have platform integrations are added to
    # to `domains_to_setup so they can be setup first instead of
    # discovering them when later when a config entry setup task
    # notices its needed and there is already a long line to use
    # the import executor.
    #
    # For example if we have
    # sensor:
    #   - platform: template
    #
    # `template` has to be loaded to validate the config for sensor
    # so we want to start loading `sensor` as soon as we know
<<<<<<< HEAD
    # it will be needed. The more platforms under sensor: the longer
=======
    # it will be needed. The more platforms under `sensor:`, the longer
>>>>>>> 2db657f1
    # it will take to finish setup for `sensor` because each of these
    # platforms has to be imported before we can validate the config.
    #
    # Thankfully we are migrating away from the platform pattern
    # so this will be less of a problem in the future.
    domains_to_setup.update(platform_integrations)

    # Load manifests for base platforms and platform based integrations
    # that are defined under base platforms right away since we do not require
    # the manifest to list them as dependencies and we want to avoid the lock
    # contention when multiple integrations try to load them at once
    additional_manifests_to_load = {
        *BASE_PLATFORMS,
        *chain.from_iterable(platform_integrations.values()),
    }

    # Resolve all dependencies so we know all integrations
    # that will have to be loaded and start right-away
    integration_cache: dict[str, loader.Integration] = {}
    to_resolve: set[str] = domains_to_setup
    while to_resolve or additional_manifests_to_load:
        old_to_resolve: set[str] = to_resolve
        to_resolve = set()

        if additional_manifests_to_load:
            to_get = {*old_to_resolve, *additional_manifests_to_load}
            additional_manifests_to_load.clear()
        else:
            to_get = old_to_resolve

        manifest_deps: set[str] = set()
        resolve_dependencies_tasks: list[asyncio.Task[bool]] = []
        integrations_to_process: list[loader.Integration] = []

        for domain, itg in (await loader.async_get_integrations(hass, to_get)).items():
            if not isinstance(itg, loader.Integration):
                continue
            integration_cache[domain] = itg
            needed_requirements.update(itg.requirements)

            # Make sure manifests for dependencies are loaded in the next
            # loop to try to group as many as manifest loads in a single
            # call to avoid the creating one-off executor jobs later in
            # the setup process
            additional_manifests_to_load.update(
                dep
                for dep in chain(itg.dependencies, itg.after_dependencies)
                if dep not in integration_cache
            )

            if domain not in old_to_resolve:
                continue

            integrations_to_process.append(itg)
            manifest_deps.update(itg.dependencies)
            manifest_deps.update(itg.after_dependencies)
            if not itg.all_dependencies_resolved:
                resolve_dependencies_tasks.append(
                    create_eager_task(
                        itg.resolve_dependencies(),
                        name=f"resolve dependencies {domain}",
                        loop=hass.loop,
                    )
                )

        if unseen_deps := manifest_deps - integration_cache.keys():
            # If there are dependencies, try to preload all
            # the integrations manifest at once and add them
            # to the list of requirements we need to install
            # so we can try to check if they are already installed
            # in a single call below which avoids each integration
            # having to wait for the lock to do it individually
            deps = await loader.async_get_integrations(hass, unseen_deps)
            for dependant_domain, dependant_itg in deps.items():
                if isinstance(dependant_itg, loader.Integration):
                    integration_cache[dependant_domain] = dependant_itg
                    needed_requirements.update(dependant_itg.requirements)

        if resolve_dependencies_tasks:
            await asyncio.gather(*resolve_dependencies_tasks)

        for itg in integrations_to_process:
            for dep in itg.all_dependencies:
                if dep in domains_to_setup:
                    continue
                domains_to_setup.add(dep)
                to_resolve.add(dep)

    _LOGGER.info("Domains to be set up: %s", domains_to_setup)

    # Optimistically check if requirements are already installed
    # ahead of setting up the integrations so we can prime the cache
    # We do not wait for this since its an optimization only
    hass.async_create_background_task(
        requirements.async_load_installed_versions(hass, needed_requirements),
        "check installed requirements",
        eager_start=True,
    )
    # Start loading translations for all integrations we are going to set up
    # in the background so they are ready when we need them. This avoids a
    # lot of waiting for the translation load lock and a thundering herd of
    # tasks trying to load the same translations at the same time as each
    # integration is loaded.
    #
    # We do not wait for this since as soon as the task runs it will
    # hold the translation load lock and if anything is fast enough to
    # wait for the translation load lock, loading will be done by the
    # time it gets to it.
    hass.async_create_background_task(
        translation.async_load_integrations(
            hass,
            {
                *BASE_PLATFORMS,
                *chain.from_iterable(platform_integrations.values()),
                *domains_to_setup,
            },
        ),
        "load translations",
        eager_start=True,
    )

    return domains_to_setup, integration_cache


RUN_PY_SPY = False
RUN_PY_SPY_AFTER_SETUP = False
RUN_PROFILE = False
ASYNCIO_DEBUG = False


async def _async_set_up_integrations(
    hass: core.HomeAssistant, config: dict[str, Any]
) -> None:
    """Set up all the integrations."""
    hass.loop.set_debug(ASYNCIO_DEBUG)
    proc: asyncio.subprocess.Process | None = None
    with contextlib.suppress(Exception):
        if RUN_PY_SPY:
            proc = await asyncio.create_subprocess_exec(
                "/config/py_spy-0.3.14.data/scripts/py-spy",
                "record",
                "--pid",
                str(os.getpid()),
                "--rate",
                "1000",
                "--duration",
                "60",
                "--output",
                f"/config/www/bootstrap.{time.time()}.svg",
            )
            hass.async_create_background_task(
                proc.communicate(), name="bootstrap py-spy"
            )

    if RUN_PROFILE:
        pr = cProfile.Profile()
        pr.enable()

    setup_started: dict[str, float] = {}
    hass.data[DATA_SETUP_STARTED] = setup_started
    setup_time: dict[str, timedelta] = hass.data.setdefault(DATA_SETUP_TIME, {})

    watcher = _WatchPendingSetups(hass, setup_started)
    watcher.async_start()

    domains_to_setup, integration_cache = await _async_resolve_domains_to_setup(
        hass, config
    )

    # Initialize recorder
    if "recorder" in domains_to_setup:
        recorder.async_initialize_recorder(hass)

    pre_stage_domains: dict[str, set[str]] = {
        name: domains_to_setup & domain_group
        for name, domain_group in SETUP_ORDER.items()
    }

    # calculate what components to setup in what stage
    stage_1_domains: set[str] = set()

    # Find all dependencies of any dependency of any stage 1 integration that
    # we plan on loading and promote them to stage 1. This is done only to not
    # get misleading log messages
    deps_promotion: set[str] = STAGE_1_INTEGRATIONS
    while deps_promotion:
        old_deps_promotion = deps_promotion
        deps_promotion = set()

        for domain in old_deps_promotion:
            if domain not in domains_to_setup or domain in stage_1_domains:
                continue

            stage_1_domains.add(domain)

            if (dep_itg := integration_cache.get(domain)) is None:
                continue

            deps_promotion.update(dep_itg.all_dependencies)

    stage_2_domains = domains_to_setup - stage_1_domains
    for domain_group in pre_stage_domains.values():
        stage_2_domains -= domain_group

    for name, domain_group in pre_stage_domains.items():
        if domain_group:
            stage_2_domains -= domain_group
            _LOGGER.info("Setting up %s: %s", name, domain_group)
            await async_setup_multi_components(hass, domain_group, config)

    # Enables after dependencies when setting up stage 1 domains
    async_set_domains_to_be_loaded(hass, stage_1_domains)

    # Start setup
    if stage_1_domains:
        _LOGGER.info("Setting up stage 1: %s", stage_1_domains)
        try:
            async with hass.timeout.async_timeout(
                STAGE_1_TIMEOUT, cool_down=COOLDOWN_TIME
            ):
                await async_setup_multi_components(hass, stage_1_domains, config)
        except TimeoutError:
            _LOGGER.warning(
                "Setup timed out for stage 1 waiting on %s - moving forward",
                hass._active_tasks,  # pylint: disable=protected-access
            )

    # Add after dependencies when setting up stage 2 domains
    async_set_domains_to_be_loaded(hass, stage_2_domains)

    if stage_2_domains:
        _LOGGER.info("Setting up stage 2: %s", stage_2_domains)
        try:
            async with hass.timeout.async_timeout(
                STAGE_2_TIMEOUT, cool_down=COOLDOWN_TIME
            ):
                await async_setup_multi_components(hass, stage_2_domains, config)
        except TimeoutError:
            _LOGGER.warning(
                "Setup timed out for stage 2 waiting on %s - moving forward",
                hass._active_tasks,  # pylint: disable=protected-access
            )

    # Wrap up startup
    _LOGGER.debug("Waiting for startup to wrap up")
    try:
        async with hass.timeout.async_timeout(WRAP_UP_TIMEOUT, cool_down=COOLDOWN_TIME):
            await hass.async_block_till_done()
    except TimeoutError:
        _LOGGER.warning(
            "Setup timed out for bootstrap waiting on %s - moving forward",
            hass._active_tasks,  # pylint: disable=protected-access
        )

    watcher.async_stop()

    _LOGGER.debug(
        "Integration setup times: %s",
        dict(sorted(setup_time.items(), key=itemgetter(1))),
    )

    if RUN_PROFILE:
        pr.disable()
        pr.create_stats()
        file = f"bootstrap.{time.time()}.cprof"
        pr.dump_stats(file)
        _LOGGER.warning(file)

    with contextlib.suppress(Exception):
        if RUN_PY_SPY_AFTER_SETUP:
            proc = await asyncio.create_subprocess_exec(
                "/config/py_spy-0.3.14.data/scripts/py-spy",
                "record",
                "--pid",
                str(os.getpid()),
                "--rate",
                "1000",
                "--duration",
                "60",
                "--output",
                f"/config/www/startup.{time.time()}.svg",
            )
            hass.async_create_background_task(proc.communicate(), name="startup py-spy")<|MERGE_RESOLUTION|>--- conflicted
+++ resolved
@@ -717,11 +717,7 @@
     #
     # `template` has to be loaded to validate the config for sensor
     # so we want to start loading `sensor` as soon as we know
-<<<<<<< HEAD
-    # it will be needed. The more platforms under sensor: the longer
-=======
     # it will be needed. The more platforms under `sensor:`, the longer
->>>>>>> 2db657f1
     # it will take to finish setup for `sensor` because each of these
     # platforms has to be imported before we can validate the config.
     #
