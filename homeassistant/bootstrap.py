--- conflicted
+++ resolved
@@ -736,18 +736,12 @@
     hass.data[DATA_SETUP_STARTED] = setup_started
     setup_time: dict[str, timedelta] = hass.data.setdefault(DATA_SETUP_TIME, {})
 
-<<<<<<< HEAD
-=======
     watcher = _WatchPendingSetups(hass, setup_started)
     watcher.async_start()
 
->>>>>>> 6fcb957b
     domains_to_setup, integration_cache = await _async_resolve_domains_to_setup(
         hass, config
     )
-
-    watcher = _WatchPendingSetups(hass, setup_started)
-    watcher.async_start()
 
     # Initialize recorder
     if "recorder" in domains_to_setup:
