--- conflicted
+++ resolved
@@ -707,7 +707,11 @@
         requirements.async_load_installed_versions(hass, needed_requirements),
         "check installed requirements",
     )
-<<<<<<< HEAD
+    hass.async_create_background_task(
+        translation.async_load_integrations(hass, {*BASE_PLATFORMS, *domains_to_setup}),
+        "load translations",
+    )
+
     return domains_to_setup, integration_cache
 
 
@@ -725,12 +729,6 @@
 
     watcher = _WatchPendingSetups(hass, setup_started)
     watcher.async_start()
-=======
-    hass.async_create_background_task(
-        translation.async_load_integrations(hass, {*BASE_PLATFORMS, *domains_to_setup}),
-        "load translations",
-    )
->>>>>>> 2f04b884
 
     # Initialize recorder
     if "recorder" in domains_to_setup:
