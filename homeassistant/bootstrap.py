"""Provide methods to bootstrap a Home Assistant instance."""

from __future__ import annotations

import asyncio
from collections import defaultdict
import contextlib
import cProfile
from functools import partial
from itertools import chain
import logging
import logging.handlers
import mimetypes
from operator import contains, itemgetter
import os
import platform
import sys
import threading
import time
from time import monotonic
from typing import TYPE_CHECKING, Any

# Import cryptography early since import openssl is not thread-safe
# _frozen_importlib._DeadlockError: deadlock detected by _ModuleLock('cryptography.hazmat.backends.openssl.backend')
import cryptography.hazmat.backends.openssl.backend  # noqa: F401
import voluptuous as vol
import yarl

from . import (
    block_async_io,
    config as conf_util,
    config_entries,
    core,
    loader,
    requirements,
)

# Pre-import frontend deps which have no requirements here to avoid
# loading them at run time and blocking the event loop. We do this ahead
# of time so that we do not have to flag frontend deps with `import_executor`
# as it would create a thundering heard of executor jobs trying to import
# frontend deps at the same time.
from .components import (
    api as api_pre_import,  # noqa: F401
    auth as auth_pre_import,  # noqa: F401
    config as config_pre_import,  # noqa: F401
    default_config as default_config_pre_import,  # noqa: F401
    device_automation as device_automation_pre_import,  # noqa: F401
    diagnostics as diagnostics_pre_import,  # noqa: F401
    file_upload as file_upload_pre_import,  # noqa: F401
    group as group_pre_import,  # noqa: F401
    hardware as hardware_import,  # noqa: F401 - not named pre_import since it has requirements
    history as history_pre_import,  # noqa: F401
    http,  # not named pre_import since it has requirements
    image_upload as image_upload_import,  # noqa: F401 - not named pre_import since it has requirements
    logbook as logbook_pre_import,  # noqa: F401
    lovelace as lovelace_pre_import,  # noqa: F401
    onboarding as onboarding_pre_import,  # noqa: F401
    recorder as recorder_import,  # noqa: F401 - not named pre_import since it has requirements
    repairs as repairs_pre_import,  # noqa: F401
    search as search_pre_import,  # noqa: F401
    sensor as sensor_pre_import,  # noqa: F401
    system_log as system_log_pre_import,  # noqa: F401
    webhook as webhook_pre_import,  # noqa: F401
    websocket_api as websocket_api_pre_import,  # noqa: F401
)
from .components.sensor import recorder as sensor_recorder  # noqa: F401
from .const import (
    BASE_PLATFORMS,
    FORMAT_DATETIME,
    KEY_DATA_LOGGING as DATA_LOGGING,
    REQUIRED_NEXT_PYTHON_HA_RELEASE,
    REQUIRED_NEXT_PYTHON_VER,
    SIGNAL_BOOTSTRAP_INTEGRATIONS,
)
from .exceptions import HomeAssistantError
from .helpers import (
    area_registry,
    category_registry,
    config_validation as cv,
    device_registry,
    entity,
    entity_registry,
    floor_registry,
    issue_registry,
    label_registry,
    recorder,
    restore_state,
    template,
    translation,
)
from .helpers.dispatcher import async_dispatcher_send_internal
from .helpers.storage import get_internal_store_manager
from .helpers.system_info import async_get_system_info
from .helpers.typing import ConfigType
from .setup import (
    # _setup_started is marked as protected to make it clear
    # that it is not part of the public API and should not be used
    # by integrations. It is only used for internal tracking of
    # which integrations are being set up.
    _setup_started,
    async_get_setup_timings,
    async_notify_setup_error,
    async_set_domains_to_be_loaded,
    async_setup_component,
)
from .util.async_ import create_eager_task
from .util.hass_dict import HassKey
from .util.logging import async_activate_log_queue_handler
from .util.package import async_get_user_site, is_virtual_env

with contextlib.suppress(ImportError):
    # Ensure anyio backend is imported to avoid it being imported in the event loop
    from anyio._backends import _asyncio  # noqa: F401


if TYPE_CHECKING:
    from .runner import RuntimeConfig

_LOGGER = logging.getLogger(__name__)

SETUP_ORDER_SORT_KEY = partial(contains, BASE_PLATFORMS)


ERROR_LOG_FILENAME = "home-assistant.log"

# hass.data key for logging information.
DATA_REGISTRIES_LOADED: HassKey[None] = HassKey("bootstrap_registries_loaded")

LOG_SLOW_STARTUP_INTERVAL = 60
SLOW_STARTUP_CHECK_INTERVAL = 1

STAGE_1_TIMEOUT = 120
STAGE_2_TIMEOUT = 300
WRAP_UP_TIMEOUT = 300
COOLDOWN_TIME = 60


DEBUGGER_INTEGRATIONS = {"debugpy"}

# Core integrations are unconditionally loaded
CORE_INTEGRATIONS = {"homeassistant", "persistent_notification"}

# Integrations that are loaded right after the core is set up
LOGGING_AND_HTTP_DEPS_INTEGRATIONS = {
    # isal is loaded right away before `http` to ensure if its
    # enabled, that `isal` is up to date.
    "isal",
    # Set log levels
    "logger",
    # Error logging
    "system_log",
    "sentry",
}
FRONTEND_INTEGRATIONS = {
    # Get the frontend up and running as soon as possible so problem
    # integrations can be removed and database migration status is
    # visible in frontend
    "frontend",
}
RECORDER_INTEGRATIONS = {
    # Setup after frontend
    # To record data
    "recorder",
}
DISCOVERY_INTEGRATIONS = ("bluetooth", "dhcp", "ssdp", "usb", "zeroconf")
STAGE_1_INTEGRATIONS = {
    # We need to make sure discovery integrations
    # update their deps before stage 2 integrations
    # load them inadvertently before their deps have
    # been updated which leads to using an old version
    # of the dep, or worse (import errors).
    *DISCOVERY_INTEGRATIONS,
    # To make sure we forward data to other instances
    "mqtt_eventstream",
    # To provide account link implementations
    "cloud",
    # Ensure supervisor is available
    "hassio",
}
DEFAULT_INTEGRATIONS = {
    # These integrations are set up unless recovery mode is activated.
    #
    # Integrations providing core functionality:
    "analytics",  # Needed for onboarding
    "application_credentials",
    "backup",
    "frontend",
    "hardware",
    "logger",
    "network",
    "system_health",
    #
    # Key-feature:
    "automation",
    "person",
    "scene",
    "script",
    "tag",
    "zone",
    #
    # Built-in helpers:
    "counter",
    "input_boolean",
    "input_button",
    "input_datetime",
    "input_number",
    "input_select",
    "input_text",
    "schedule",
    "timer",
}
DEFAULT_INTEGRATIONS_RECOVERY_MODE = {
    # These integrations are set up if recovery mode is activated.
    "frontend",
}
DEFAULT_INTEGRATIONS_SUPERVISOR = {
    # These integrations are set up if using the Supervisor
    "hassio",
}
CRITICAL_INTEGRATIONS = {
    # Recovery mode is activated if these integrations fail to set up
    "frontend",
}

SETUP_ORDER = (
    # Load logging and http deps as soon as possible
    ("logging, http deps", LOGGING_AND_HTTP_DEPS_INTEGRATIONS),
    # Setup frontend and recorder
    ("frontend, recorder", {*FRONTEND_INTEGRATIONS, *RECORDER_INTEGRATIONS}),
    # Start up debuggers. Start these first in case they want to wait.
    ("debugger", DEBUGGER_INTEGRATIONS),
)

#
# Storage keys we are likely to load during startup
# in order of when we expect to load them.
#
# If they do not exist they will not be loaded
#
PRELOAD_STORAGE = [
    "core.logger",
    "core.network",
    "http.auth",
    "image",
    "lovelace_dashboards",
    "lovelace_resources",
    "core.uuid",
    "lovelace.map",
    "bluetooth.passive_update_processor",
    "bluetooth.remote_scanners",
    "assist_pipeline.pipelines",
    "core.analytics",
    "auth_module.totp",
]

RUN_PY_SPY_EARLY = False


async def async_setup_hass(
    runtime_config: RuntimeConfig,
) -> core.HomeAssistant | None:
    """Set up Home Assistant."""
<<<<<<< HEAD
    hass = core.HomeAssistant(runtime_config.config_dir)

    proc: asyncio.subprocess.Process | None = None
    with contextlib.suppress(Exception):
        if RUN_PY_SPY_EARLY:
            proc = await asyncio.create_subprocess_exec(
                "/config/py_spy-0.3.14.data/scripts/py-spy",
                "record",
                "--pid",
                str(os.getpid()),
                "--rate",
                "1000",
                "--duration",
                "5",
                "--output",
                f"/config/www/early.{time.time()}.svg",
            )
            hass.async_create_background_task(proc.communicate(), name="early py-spy")

    async_enable_logging(
        hass,
        runtime_config.verbose,
        runtime_config.log_rotate_days,
        runtime_config.log_file,
        runtime_config.log_no_color,
    )
=======
>>>>>>> 325a49e8

    def create_hass() -> core.HomeAssistant:
        """Create the hass object and do basic setup."""
        hass = core.HomeAssistant(runtime_config.config_dir)
        loader.async_setup(hass)

        async_enable_logging(
            hass,
            runtime_config.verbose,
            runtime_config.log_rotate_days,
            runtime_config.log_file,
            runtime_config.log_no_color,
        )

        if runtime_config.debug or hass.loop.get_debug():
            hass.config.debug = True

        hass.config.safe_mode = runtime_config.safe_mode
        hass.config.skip_pip = runtime_config.skip_pip
        hass.config.skip_pip_packages = runtime_config.skip_pip_packages

        return hass

    async def stop_hass(hass: core.HomeAssistant) -> None:
        """Stop hass."""
        # Ask integrations to shut down. It's messy but we can't
        # do a clean stop without knowing what is broken
        with contextlib.suppress(TimeoutError):
            async with hass.timeout.async_timeout(10):
                await hass.async_stop()

    hass = create_hass()

    if runtime_config.skip_pip or runtime_config.skip_pip_packages:
        _LOGGER.warning(
            "Skipping pip installation of required modules. This may cause issues"
        )

    if not await conf_util.async_ensure_config_exists(hass):
        _LOGGER.error("Error getting configuration path")
        return None

    _LOGGER.info("Config directory: %s", runtime_config.config_dir)

    block_async_io.enable()

    config_dict = None
    basic_setup_success = False

    if not (recovery_mode := runtime_config.recovery_mode):
        await hass.async_add_executor_job(conf_util.process_ha_config_upgrade, hass)

        try:
            config_dict = await conf_util.async_hass_config_yaml(hass)
        except HomeAssistantError as err:
            _LOGGER.error(
                "Failed to parse configuration.yaml: %s. Activating recovery mode",
                err,
            )
        else:
            if not is_virtual_env():
                await async_mount_local_lib_path(runtime_config.config_dir)

            basic_setup_success = (
                await async_from_config_dict(config_dict, hass) is not None
            )

    if config_dict is None:
        recovery_mode = True
        await stop_hass(hass)
        hass = create_hass()

    elif not basic_setup_success:
        _LOGGER.warning("Unable to set up core integrations. Activating recovery mode")
        recovery_mode = True
        await stop_hass(hass)
        hass = create_hass()

    elif any(domain not in hass.config.components for domain in CRITICAL_INTEGRATIONS):
        _LOGGER.warning(
            "Detected that %s did not load. Activating recovery mode",
            ",".join(CRITICAL_INTEGRATIONS),
        )

        old_config = hass.config
        old_logging = hass.data.get(DATA_LOGGING)

        recovery_mode = True
        await stop_hass(hass)
        hass = create_hass()

        if old_logging:
            hass.data[DATA_LOGGING] = old_logging
        hass.config.debug = old_config.debug
        hass.config.skip_pip = old_config.skip_pip
        hass.config.skip_pip_packages = old_config.skip_pip_packages
        hass.config.internal_url = old_config.internal_url
        hass.config.external_url = old_config.external_url
        # Setup loader cache after the config dir has been set
        loader.async_setup(hass)

    if recovery_mode:
        _LOGGER.info("Starting in recovery mode")
        hass.config.recovery_mode = True

        http_conf = (await http.async_get_last_config(hass)) or {}

        await async_from_config_dict(
            {"recovery_mode": {}, "http": http_conf},
            hass,
        )
    elif hass.config.safe_mode:
        _LOGGER.info("Starting in safe mode")

    if runtime_config.open_ui:
        hass.add_job(open_hass_ui, hass)

    return hass


def open_hass_ui(hass: core.HomeAssistant) -> None:
    """Open the UI."""
    import webbrowser  # pylint: disable=import-outside-toplevel

    if hass.config.api is None or "frontend" not in hass.config.components:
        _LOGGER.warning("Cannot launch the UI because frontend not loaded")
        return

    scheme = "https" if hass.config.api.use_ssl else "http"
    url = str(
        yarl.URL.build(scheme=scheme, host="127.0.0.1", port=hass.config.api.port)
    )

    if not webbrowser.open(url):
        _LOGGER.warning(
            "Unable to open the Home Assistant UI in a browser. Open it yourself at %s",
            url,
        )


def _init_blocking_io_modules_in_executor() -> None:
    """Initialize modules that do blocking I/O in executor."""
    # Cache the result of platform.uname().processor in the executor.
    # Multiple modules call this function at startup which
    # executes a blocking subprocess call. This is a problem for the
    # asyncio event loop. By priming the cache of uname we can
    # avoid the blocking call in the event loop.
    _ = platform.uname().processor
    # Initialize the mimetypes module to avoid blocking calls
    # to the filesystem to load the mime.types file.
    mimetypes.init()


async def async_load_base_functionality(hass: core.HomeAssistant) -> None:
    """Load the registries and modules that will do blocking I/O."""
    if DATA_REGISTRIES_LOADED in hass.data:
        return
    hass.data[DATA_REGISTRIES_LOADED] = None
    translation.async_setup(hass)
    entity.async_setup(hass)
    template.async_setup(hass)
    await asyncio.gather(
        create_eager_task(get_internal_store_manager(hass).async_initialize()),
        create_eager_task(area_registry.async_load(hass)),
        create_eager_task(category_registry.async_load(hass)),
        create_eager_task(device_registry.async_load(hass)),
        create_eager_task(entity_registry.async_load(hass)),
        create_eager_task(floor_registry.async_load(hass)),
        create_eager_task(issue_registry.async_load(hass)),
        create_eager_task(label_registry.async_load(hass)),
        hass.async_add_executor_job(_init_blocking_io_modules_in_executor),
        create_eager_task(template.async_load_custom_templates(hass)),
        create_eager_task(restore_state.async_load(hass)),
        create_eager_task(hass.config_entries.async_initialize()),
        create_eager_task(async_get_system_info(hass)),
    )


async def async_from_config_dict(
    config: ConfigType, hass: core.HomeAssistant
) -> core.HomeAssistant | None:
    """Try to configure Home Assistant from a configuration dictionary.

    Dynamically loads required components and its dependencies.
    This method is a coroutine.
    """
    start = monotonic()

    hass.config_entries = config_entries.ConfigEntries(hass, config)
    # Prime custom component cache early so we know if registry entries are tied
    # to a custom integration
    await loader.async_get_custom_components(hass)
    await async_load_base_functionality(hass)

    # Set up core.
    _LOGGER.debug("Setting up %s", CORE_INTEGRATIONS)

    if not all(
        await asyncio.gather(
            *(
                create_eager_task(
                    async_setup_component(hass, domain, config),
                    name=f"bootstrap setup {domain}",
                    loop=hass.loop,
                )
                for domain in CORE_INTEGRATIONS
            )
        )
    ):
        _LOGGER.error("Home Assistant core failed to initialize. ")
        return None

    _LOGGER.debug("Home Assistant core initialized")

    core_config = config.get(core.DOMAIN, {})

    try:
        await conf_util.async_process_ha_core_config(hass, core_config)
    except vol.Invalid as config_err:
        conf_util.async_log_schema_error(config_err, core.DOMAIN, core_config, hass)
        async_notify_setup_error(hass, core.DOMAIN)
        return None
    except HomeAssistantError:
        _LOGGER.error(
            "Home Assistant core failed to initialize. Further initialization aborted"
        )
        return None

    await _async_set_up_integrations(hass, config)

    stop = monotonic()
    _LOGGER.info("Home Assistant initialized in %.2fs", stop - start)

    if (
        REQUIRED_NEXT_PYTHON_HA_RELEASE
        and sys.version_info[:3] < REQUIRED_NEXT_PYTHON_VER
    ):
        current_python_version = ".".join(str(x) for x in sys.version_info[:3])
        required_python_version = ".".join(str(x) for x in REQUIRED_NEXT_PYTHON_VER[:2])
        _LOGGER.warning(
            (
                "Support for the running Python version %s is deprecated and "
                "will be removed in Home Assistant %s; "
                "Please upgrade Python to %s"
            ),
            current_python_version,
            REQUIRED_NEXT_PYTHON_HA_RELEASE,
            required_python_version,
        )
        issue_registry.async_create_issue(
            hass,
            core.DOMAIN,
            "python_version",
            is_fixable=False,
            severity=issue_registry.IssueSeverity.WARNING,
            breaks_in_ha_version=REQUIRED_NEXT_PYTHON_HA_RELEASE,
            translation_key="python_version",
            translation_placeholders={
                "current_python_version": current_python_version,
                "required_python_version": required_python_version,
                "breaks_in_ha_version": REQUIRED_NEXT_PYTHON_HA_RELEASE,
            },
        )

    return hass


@core.callback
def async_enable_logging(
    hass: core.HomeAssistant,
    verbose: bool = False,
    log_rotate_days: int | None = None,
    log_file: str | None = None,
    log_no_color: bool = False,
) -> None:
    """Set up the logging.

    This method must be run in the event loop.
    """
    fmt = (
        "%(asctime)s.%(msecs)03d %(levelname)s (%(threadName)s) [%(name)s] %(message)s"
    )

    if not log_no_color:
        try:
            # pylint: disable-next=import-outside-toplevel
            from colorlog import ColoredFormatter

            # basicConfig must be called after importing colorlog in order to
            # ensure that the handlers it sets up wraps the correct streams.
            logging.basicConfig(level=logging.INFO)

            colorfmt = f"%(log_color)s{fmt}%(reset)s"
            logging.getLogger().handlers[0].setFormatter(
                ColoredFormatter(
                    colorfmt,
                    datefmt=FORMAT_DATETIME,
                    reset=True,
                    log_colors={
                        "DEBUG": "cyan",
                        "INFO": "green",
                        "WARNING": "yellow",
                        "ERROR": "red",
                        "CRITICAL": "red",
                    },
                )
            )
        except ImportError:
            pass

    # If the above initialization failed for any reason, setup the default
    # formatting.  If the above succeeds, this will result in a no-op.
    logging.basicConfig(format=fmt, datefmt=FORMAT_DATETIME, level=logging.INFO)

    # Capture warnings.warn(...) and friends messages in logs.
    # The standard destination for them is stderr, which may end up unnoticed.
    # This way they're where other messages are, and can be filtered as usual.
    logging.captureWarnings(True)

    # Suppress overly verbose logs from libraries that aren't helpful
    logging.getLogger("requests").setLevel(logging.WARNING)
    logging.getLogger("urllib3").setLevel(logging.WARNING)
    logging.getLogger("aiohttp.access").setLevel(logging.WARNING)
    logging.getLogger("httpx").setLevel(logging.WARNING)

    sys.excepthook = lambda *args: logging.getLogger(None).exception(
        "Uncaught exception", exc_info=args
    )
    threading.excepthook = lambda args: logging.getLogger(None).exception(
        "Uncaught thread exception",
        exc_info=(  # type: ignore[arg-type]
            args.exc_type,
            args.exc_value,
            args.exc_traceback,
        ),
    )

    # Log errors to a file if we have write access to file or config dir
    if log_file is None:
        err_log_path = hass.config.path(ERROR_LOG_FILENAME)
    else:
        err_log_path = os.path.abspath(log_file)

    err_path_exists = os.path.isfile(err_log_path)
    err_dir = os.path.dirname(err_log_path)

    # Check if we can write to the error log if it exists or that
    # we can create files in the containing directory if not.
    if (err_path_exists and os.access(err_log_path, os.W_OK)) or (
        not err_path_exists and os.access(err_dir, os.W_OK)
    ):
        err_handler: (
            logging.handlers.RotatingFileHandler
            | logging.handlers.TimedRotatingFileHandler
        )
        if log_rotate_days:
            err_handler = logging.handlers.TimedRotatingFileHandler(
                err_log_path, when="midnight", backupCount=log_rotate_days
            )
        else:
            err_handler = _RotatingFileHandlerWithoutShouldRollOver(
                err_log_path, backupCount=1
            )

        try:
            err_handler.doRollover()
        except OSError as err:
            _LOGGER.error("Error rolling over log file: %s", err)

        err_handler.setLevel(logging.INFO if verbose else logging.WARNING)
        err_handler.setFormatter(logging.Formatter(fmt, datefmt=FORMAT_DATETIME))

        logger = logging.getLogger("")
        logger.addHandler(err_handler)
        logger.setLevel(logging.INFO if verbose else logging.WARNING)

        # Save the log file location for access by other components.
        hass.data[DATA_LOGGING] = err_log_path
    else:
        _LOGGER.error("Unable to set up error log %s (access denied)", err_log_path)

    async_activate_log_queue_handler(hass)


class _RotatingFileHandlerWithoutShouldRollOver(logging.handlers.RotatingFileHandler):
    """RotatingFileHandler that does not check if it should roll over on every log."""

    def shouldRollover(self, record: logging.LogRecord) -> bool:
        """Never roll over.

        The shouldRollover check is expensive because it has to stat
        the log file for every log record. Since we do not set maxBytes
        the result of this check is always False.
        """
        return False


async def async_mount_local_lib_path(config_dir: str) -> str:
    """Add local library to Python Path.

    This function is a coroutine.
    """
    deps_dir = os.path.join(config_dir, "deps")
    if (lib_dir := await async_get_user_site(deps_dir)) not in sys.path:
        sys.path.insert(0, lib_dir)
    return deps_dir


@core.callback
def _get_domains(hass: core.HomeAssistant, config: dict[str, Any]) -> set[str]:
    """Get domains of components to set up."""
    # Filter out the repeating and common config section [homeassistant]
    domains = {
        domain for key in config if (domain := cv.domain_key(key)) != core.DOMAIN
    }

    # Add config entry and default domains
    if not hass.config.recovery_mode:
        domains.update(DEFAULT_INTEGRATIONS)
        domains.update(hass.config_entries.async_domains())
    else:
        domains.update(DEFAULT_INTEGRATIONS_RECOVERY_MODE)

    # Add domains depending on if the Supervisor is used or not
    if "SUPERVISOR" in os.environ:
        domains.update(DEFAULT_INTEGRATIONS_SUPERVISOR)

    return domains


class _WatchPendingSetups:
    """Periodic log and dispatch of setups that are pending."""

    def __init__(
        self,
        hass: core.HomeAssistant,
        setup_started: dict[tuple[str, str | None], float],
    ) -> None:
        """Initialize the WatchPendingSetups class."""
        self._hass = hass
        self._setup_started = setup_started
        self._duration_count = 0
        self._handle: asyncio.TimerHandle | None = None
        self._previous_was_empty = True
        self._loop = hass.loop

    def _async_watch(self) -> None:
        """Periodic log of setups that are pending."""
        now = monotonic()
        self._duration_count += SLOW_STARTUP_CHECK_INTERVAL

        remaining_with_setup_started: defaultdict[str, float] = defaultdict(float)
        for integration_group, start_time in self._setup_started.items():
            domain, _ = integration_group
            remaining_with_setup_started[domain] += now - start_time

        if remaining_with_setup_started:
            _LOGGER.debug("Integration remaining: %s", remaining_with_setup_started)
        elif waiting_tasks := self._hass._active_tasks:  # noqa: SLF001
            _LOGGER.debug("Waiting on tasks: %s", waiting_tasks)
        self._async_dispatch(remaining_with_setup_started)
        if (
            self._setup_started
            and self._duration_count % LOG_SLOW_STARTUP_INTERVAL == 0
        ):
            # We log every LOG_SLOW_STARTUP_INTERVAL until all integrations are done
            # once we take over LOG_SLOW_STARTUP_INTERVAL (60s) to start up
            _LOGGER.warning(
                "Waiting on integrations to complete setup: %s",
                self._setup_started,
            )

        _LOGGER.debug("Running timeout Zones: %s", self._hass.timeout.zones)
        self._async_schedule_next()

    def _async_dispatch(self, remaining_with_setup_started: dict[str, float]) -> None:
        """Dispatch the signal."""
        if remaining_with_setup_started or not self._previous_was_empty:
            async_dispatcher_send_internal(
                self._hass, SIGNAL_BOOTSTRAP_INTEGRATIONS, remaining_with_setup_started
            )
        self._previous_was_empty = not remaining_with_setup_started

    def _async_schedule_next(self) -> None:
        """Schedule the next call."""
        self._handle = self._loop.call_later(
            SLOW_STARTUP_CHECK_INTERVAL, self._async_watch
        )

    def async_start(self) -> None:
        """Start watching."""
        self._async_schedule_next()

    def async_stop(self) -> None:
        """Stop watching."""
        self._async_dispatch({})
        if self._handle:
            self._handle.cancel()
            self._handle = None


async def async_setup_multi_components(
    hass: core.HomeAssistant,
    domains: set[str],
    config: dict[str, Any],
) -> None:
    """Set up multiple domains. Log on failure."""
    # Avoid creating tasks for domains that were setup in a previous stage
    domains_not_yet_setup = domains - hass.config.components
    # Create setup tasks for base platforms first since everything will have
    # to wait to be imported, and the sooner we can get the base platforms
    # loaded the sooner we can start loading the rest of the integrations.
    futures = {
        domain: hass.async_create_task_internal(
            async_setup_component(hass, domain, config),
            f"setup component {domain}",
            eager_start=True,
        )
        for domain in sorted(
            domains_not_yet_setup, key=SETUP_ORDER_SORT_KEY, reverse=True
        )
    }
    results = await asyncio.gather(*futures.values(), return_exceptions=True)
    for idx, domain in enumerate(futures):
        result = results[idx]
        if isinstance(result, BaseException):
            _LOGGER.error(
                "Error setting up integration %s - received exception",
                domain,
                exc_info=(type(result), result, result.__traceback__),
            )


async def _async_resolve_domains_to_setup(
    hass: core.HomeAssistant, config: dict[str, Any]
) -> tuple[set[str], dict[str, loader.Integration]]:
    """Resolve all dependencies and return list of domains to set up."""
    domains_to_setup = _get_domains(hass, config)
    needed_requirements: set[str] = set()
    platform_integrations = conf_util.extract_platform_integrations(
        config, BASE_PLATFORMS
    )
    # Ensure base platforms that have platform integrations are added to
    # to `domains_to_setup so they can be setup first instead of
    # discovering them when later when a config entry setup task
    # notices its needed and there is already a long line to use
    # the import executor.
    #
    # For example if we have
    # sensor:
    #   - platform: template
    #
    # `template` has to be loaded to validate the config for sensor
    # so we want to start loading `sensor` as soon as we know
    # it will be needed. The more platforms under `sensor:`, the longer
    # it will take to finish setup for `sensor` because each of these
    # platforms has to be imported before we can validate the config.
    #
    # Thankfully we are migrating away from the platform pattern
    # so this will be less of a problem in the future.
    domains_to_setup.update(platform_integrations)

    # Load manifests for base platforms and platform based integrations
    # that are defined under base platforms right away since we do not require
    # the manifest to list them as dependencies and we want to avoid the lock
    # contention when multiple integrations try to load them at once
    additional_manifests_to_load = {
        *BASE_PLATFORMS,
        *chain.from_iterable(platform_integrations.values()),
    }

    translations_to_load = additional_manifests_to_load.copy()

    # Resolve all dependencies so we know all integrations
    # that will have to be loaded and start right-away
    integration_cache: dict[str, loader.Integration] = {}
    to_resolve: set[str] = domains_to_setup
    while to_resolve or additional_manifests_to_load:
        old_to_resolve: set[str] = to_resolve
        to_resolve = set()

        if additional_manifests_to_load:
            to_get = {*old_to_resolve, *additional_manifests_to_load}
            additional_manifests_to_load.clear()
        else:
            to_get = old_to_resolve

        manifest_deps: set[str] = set()
        resolve_dependencies_tasks: list[asyncio.Task[bool]] = []
        integrations_to_process: list[loader.Integration] = []

        for domain, itg in (await loader.async_get_integrations(hass, to_get)).items():
            if not isinstance(itg, loader.Integration):
                continue
            integration_cache[domain] = itg
            needed_requirements.update(itg.requirements)

            # Make sure manifests for dependencies are loaded in the next
            # loop to try to group as many as manifest loads in a single
            # call to avoid the creating one-off executor jobs later in
            # the setup process
            additional_manifests_to_load.update(
                dep
                for dep in chain(itg.dependencies, itg.after_dependencies)
                if dep not in integration_cache
            )

            if domain not in old_to_resolve:
                continue

            integrations_to_process.append(itg)
            manifest_deps.update(itg.dependencies)
            manifest_deps.update(itg.after_dependencies)
            if not itg.all_dependencies_resolved:
                resolve_dependencies_tasks.append(
                    create_eager_task(
                        itg.resolve_dependencies(),
                        name=f"resolve dependencies {domain}",
                        loop=hass.loop,
                    )
                )

        if unseen_deps := manifest_deps - integration_cache.keys():
            # If there are dependencies, try to preload all
            # the integrations manifest at once and add them
            # to the list of requirements we need to install
            # so we can try to check if they are already installed
            # in a single call below which avoids each integration
            # having to wait for the lock to do it individually
            deps = await loader.async_get_integrations(hass, unseen_deps)
            for dependant_domain, dependant_itg in deps.items():
                if isinstance(dependant_itg, loader.Integration):
                    integration_cache[dependant_domain] = dependant_itg
                    needed_requirements.update(dependant_itg.requirements)

        if resolve_dependencies_tasks:
            await asyncio.gather(*resolve_dependencies_tasks)

        for itg in integrations_to_process:
            for dep in itg.all_dependencies:
                if dep in domains_to_setup:
                    continue
                domains_to_setup.add(dep)
                to_resolve.add(dep)

    _LOGGER.info("Domains to be set up: %s", domains_to_setup)

    # Optimistically check if requirements are already installed
    # ahead of setting up the integrations so we can prime the cache
    # We do not wait for this since its an optimization only
    _LOGGER.debug("Pre-checking requirements: %s", needed_requirements)
    hass.async_create_background_task(
        requirements.async_load_installed_versions(hass, needed_requirements),
        "check installed requirements",
        eager_start=True,
    )

    #
    # Only add the domains_to_setup after we finish resolving
    # as new domains are likely to added in the process
    #
    translations_to_load.update(domains_to_setup)
    # Start loading translations for all integrations we are going to set up
    # in the background so they are ready when we need them. This avoids a
    # lot of waiting for the translation load lock and a thundering herd of
    # tasks trying to load the same translations at the same time as each
    # integration is loaded.
    #
    # We do not wait for this since as soon as the task runs it will
    # hold the translation load lock and if anything is fast enough to
    # wait for the translation load lock, loading will be done by the
    # time it gets to it.
    translations_to_load.update(domains_to_setup)
    _LOGGER.debug("Pre-loading translations: %s", translations_to_load)
    hass.async_create_background_task(
        translation.async_load_integrations(hass, translations_to_load),
        "load translations",
        eager_start=True,
    )

    # Preload storage for all integrations we are going to set up
    # so we do not have to wait for it to be loaded when we need it
    # in the setup process.
    hass.async_create_background_task(
        get_internal_store_manager(hass).async_preload(
            [*PRELOAD_STORAGE, *domains_to_setup]
        ),
        "preload storage",
        eager_start=True,
    )

    return domains_to_setup, integration_cache


RUN_PY_SPY = False
RUN_PY_SPY_AFTER_SETUP = False
RUN_PROFILE = False
ASYNCIO_DEBUG = False


async def _async_set_up_integrations(
    hass: core.HomeAssistant, config: dict[str, Any]
) -> None:
    """Set up all the integrations."""
    hass.loop.set_debug(ASYNCIO_DEBUG)
    proc: asyncio.subprocess.Process | None = None
    with contextlib.suppress(Exception):
        if RUN_PY_SPY:
            proc = await asyncio.create_subprocess_exec(
                "/config/py_spy-0.3.14.data/scripts/py-spy",
                "record",
                "--pid",
                str(os.getpid()),
                "--rate",
                "1000",
                "--duration",
                "60",
                "--output",
                f"/config/www/bootstrap.{time.time()}.svg",
            )
            hass.async_create_background_task(
                proc.communicate(), name="bootstrap py-spy"
            )

    if RUN_PROFILE:
        pr = cProfile.Profile()
        pr.enable()

    watcher = _WatchPendingSetups(hass, _setup_started(hass))
    watcher.async_start()

    domains_to_setup, integration_cache = await _async_resolve_domains_to_setup(
        hass, config
    )

    # Initialize recorder
    if "recorder" in domains_to_setup:
        recorder.async_initialize_recorder(hass)

    pre_stage_domains = [
        (name, domains_to_setup & domain_group) for name, domain_group in SETUP_ORDER
    ]

    # calculate what components to setup in what stage
    stage_1_domains: set[str] = set()

    # Find all dependencies of any dependency of any stage 1 integration that
    # we plan on loading and promote them to stage 1. This is done only to not
    # get misleading log messages
    deps_promotion: set[str] = STAGE_1_INTEGRATIONS
    while deps_promotion:
        old_deps_promotion = deps_promotion
        deps_promotion = set()

        for domain in old_deps_promotion:
            if domain not in domains_to_setup or domain in stage_1_domains:
                continue

            stage_1_domains.add(domain)

            if (dep_itg := integration_cache.get(domain)) is None:
                continue

            deps_promotion.update(dep_itg.all_dependencies)

    stage_2_domains = domains_to_setup - stage_1_domains

    for name, domain_group in pre_stage_domains:
        if domain_group:
            stage_2_domains -= domain_group
            _LOGGER.info("Setting up %s: %s", name, domain_group)
            to_be_loaded = domain_group.copy()
            to_be_loaded.update(
                dep
                for domain in domain_group
                if (integration := integration_cache.get(domain)) is not None
                for dep in integration.all_dependencies
            )
            async_set_domains_to_be_loaded(hass, to_be_loaded)
            await async_setup_multi_components(hass, domain_group, config)

    # Enables after dependencies when setting up stage 1 domains
    async_set_domains_to_be_loaded(hass, stage_1_domains)

    # Start setup
    if stage_1_domains:
        _LOGGER.info("Setting up stage 1: %s", stage_1_domains)
        try:
            async with hass.timeout.async_timeout(
                STAGE_1_TIMEOUT, cool_down=COOLDOWN_TIME
            ):
                await async_setup_multi_components(hass, stage_1_domains, config)
        except TimeoutError:
            _LOGGER.warning(
                "Setup timed out for stage 1 waiting on %s - moving forward",
                hass._active_tasks,  # noqa: SLF001
            )

    # Add after dependencies when setting up stage 2 domains
    async_set_domains_to_be_loaded(hass, stage_2_domains)

    if stage_2_domains:
        _LOGGER.info("Setting up stage 2: %s", stage_2_domains)
        try:
            async with hass.timeout.async_timeout(
                STAGE_2_TIMEOUT, cool_down=COOLDOWN_TIME
            ):
                await async_setup_multi_components(hass, stage_2_domains, config)
        except TimeoutError:
            _LOGGER.warning(
                "Setup timed out for stage 2 waiting on %s - moving forward",
                hass._active_tasks,  # noqa: SLF001
            )

    # Wrap up startup
    _LOGGER.debug("Waiting for startup to wrap up")
    try:
        async with hass.timeout.async_timeout(WRAP_UP_TIMEOUT, cool_down=COOLDOWN_TIME):
            await hass.async_block_till_done()
    except TimeoutError:
        _LOGGER.warning(
            "Setup timed out for bootstrap waiting on %s - moving forward",
            hass._active_tasks,  # noqa: SLF001
        )

    watcher.async_stop()

    if RUN_PROFILE:
        pr.disable()
        pr.create_stats()
        file = f"bootstrap.{time.time()}.cprof"
        pr.dump_stats(file)
        _LOGGER.warning(file)

    with contextlib.suppress(Exception):
        if RUN_PY_SPY_AFTER_SETUP:
            proc = await asyncio.create_subprocess_exec(
                "/config/py_spy-0.3.14.data/scripts/py-spy",
                "record",
                "--pid",
                str(os.getpid()),
                "--rate",
                "1000",
                "--duration",
                "60",
                "--output",
                f"/config/www/startup.{time.time()}.svg",
            )
            hass.async_create_background_task(proc.communicate(), name="startup py-spy")

    import orjson

    from .setup import _setup_times

    _LOGGER.warning(
        "Timings: %s",
        orjson.dumps(
            _setup_times(hass),
            option=orjson.OPT_INDENT_2 | orjson.OPT_SORT_KEYS | orjson.OPT_NON_STR_KEYS,
        ).decode(),
    )

    if _LOGGER.isEnabledFor(logging.DEBUG):
        setup_time = async_get_setup_timings(hass)
        _LOGGER.debug(
            "Integration setup times: %s",
            dict(sorted(setup_time.items(), key=itemgetter(1), reverse=True)),
        )<|MERGE_RESOLUTION|>--- conflicted
+++ resolved
@@ -261,35 +261,6 @@
     runtime_config: RuntimeConfig,
 ) -> core.HomeAssistant | None:
     """Set up Home Assistant."""
-<<<<<<< HEAD
-    hass = core.HomeAssistant(runtime_config.config_dir)
-
-    proc: asyncio.subprocess.Process | None = None
-    with contextlib.suppress(Exception):
-        if RUN_PY_SPY_EARLY:
-            proc = await asyncio.create_subprocess_exec(
-                "/config/py_spy-0.3.14.data/scripts/py-spy",
-                "record",
-                "--pid",
-                str(os.getpid()),
-                "--rate",
-                "1000",
-                "--duration",
-                "5",
-                "--output",
-                f"/config/www/early.{time.time()}.svg",
-            )
-            hass.async_create_background_task(proc.communicate(), name="early py-spy")
-
-    async_enable_logging(
-        hass,
-        runtime_config.verbose,
-        runtime_config.log_rotate_days,
-        runtime_config.log_file,
-        runtime_config.log_no_color,
-    )
-=======
->>>>>>> 325a49e8
 
     def create_hass() -> core.HomeAssistant:
         """Create the hass object and do basic setup."""
