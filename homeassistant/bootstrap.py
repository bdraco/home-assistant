--- conflicted
+++ resolved
@@ -6,10 +6,7 @@
 import contextlib
 import cProfile
 from datetime import timedelta
-<<<<<<< HEAD
-=======
 from functools import partial
->>>>>>> 4024d270
 from itertools import chain
 import logging
 import logging.handlers
@@ -728,13 +725,6 @@
     # integrations try to resolve them at once
     additional = {*BASE_PLATFORMS, *chain.from_iterable(platform_integrations.values())}
 
-    # Load base platforms right away since
-    # we do not require the manifest to list
-    # them as dependencies and we want
-    # to avoid the lock contention when multiple
-    # integrations try to resolve them at once
-    additional = {*BASE_PLATFORMS, *platform_integrations}
-
     # Resolve all dependencies so we know all integrations
     # that will have to be loaded and start right-away
     integration_cache: dict[str, loader.Integration] = {}
