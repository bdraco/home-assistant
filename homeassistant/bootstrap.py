--- conflicted
+++ resolved
@@ -4,11 +4,7 @@
 
 import asyncio
 import contextlib
-<<<<<<< HEAD
 import cProfile
-from datetime import timedelta
-=======
->>>>>>> f89923c8
 from functools import partial
 from itertools import chain
 import logging
@@ -973,12 +969,6 @@
 
     watcher.async_stop()
 
-<<<<<<< HEAD
-    _LOGGER.debug(
-        "Integration setup times: %s",
-        dict(sorted(setup_time.items(), key=itemgetter(1))),
-    )
-
     if RUN_PROFILE:
         pr.disable()
         pr.create_stats()
@@ -1001,7 +991,7 @@
                 f"/config/www/startup.{time.time()}.svg",
             )
             hass.async_create_background_task(proc.communicate(), name="startup py-spy")
-=======
+
     if _LOGGER.isEnabledFor(logging.DEBUG):
         _LOGGER.debug(
             "Integration setup times: %s",
@@ -1012,5 +1002,4 @@
                     reverse=True,
                 )
             ),
-        )
->>>>>>> f89923c8
+        )