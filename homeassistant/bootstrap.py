--- conflicted
+++ resolved
@@ -93,13 +93,10 @@
 from .helpers.typing import ConfigType
 from .setup import (
     BASE_PLATFORMS,
-<<<<<<< HEAD
-=======
     # _setup_started is marked as protected to make it clear
     # that it is not part of the public API and should not be used
     # by integrations. It is only used for internal tracking of
     # which integrations are being set up.
->>>>>>> e215270c
     _setup_started,
     async_get_setup_timings,
     async_notify_setup_error,
@@ -951,7 +948,6 @@
     hass: core.HomeAssistant, config: dict[str, Any]
 ) -> None:
     """Set up all the integrations."""
-<<<<<<< HEAD
     hass.loop.set_debug(ASYNCIO_DEBUG)
     proc: asyncio.subprocess.Process | None = None
     with contextlib.suppress(Exception):
@@ -976,8 +972,6 @@
         pr = cProfile.Profile()
         pr.enable()
 
-=======
->>>>>>> e215270c
     watcher = _WatchPendingSetups(hass, _setup_started(hass))
     watcher.async_start()
 
