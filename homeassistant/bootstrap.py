--- conflicted
+++ resolved
@@ -786,13 +786,10 @@
         hass, config
     )
 
-<<<<<<< HEAD
-=======
     # Initialize recorder
     if "recorder" in domains_to_setup:
         recorder.async_initialize_recorder(hass)
 
->>>>>>> 41e1d63f
     pre_stage_domains: dict[str, set[str]] = {
         name: domains_to_setup & domain_group
         for name, domain_group in SETUP_ORDER.items()
@@ -823,7 +820,6 @@
     stage_2_domains = domains_to_setup - stage_1_domains
     for domain_group in pre_stage_domains.values():
         stage_2_domains -= domain_group
-<<<<<<< HEAD
 
     # Start pre-importing components that are known to be slow to import
     hass.async_create_background_task(
@@ -837,12 +833,6 @@
         ),
         "preload slow imports",
     )
-=======
->>>>>>> 41e1d63f
-
-    # Initialize recorder
-    if "recorder" in domains_to_setup:
-        recorder.async_initialize_recorder(hass)
 
     for name, domain_group in pre_stage_domains.items():
         if domain_group:
