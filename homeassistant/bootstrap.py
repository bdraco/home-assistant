"""Provide methods to bootstrap a Home Assistant instance."""

from __future__ import annotations

import asyncio
import contextlib
import cProfile
from functools import partial
from itertools import chain
import logging
import logging.handlers
from operator import contains, itemgetter
import os
import platform
import sys
import threading
import time
from time import monotonic
from typing import TYPE_CHECKING, Any

# Import cryptography early since import openssl is not thread-safe
# _frozen_importlib._DeadlockError: deadlock detected by _ModuleLock('cryptography.hazmat.backends.openssl.backend')
import cryptography.hazmat.backends.openssl.backend  # noqa: F401
import voluptuous as vol
import yarl

from . import config as conf_util, config_entries, core, loader, requirements

# Pre-import frontend deps which have no requirements here to avoid
# loading them at run time and blocking the event loop. We do this ahead
# of time so that we do not have to flag frontend deps with `import_executor`
# as it would create a thundering heard of executor jobs trying to import
# frontend deps at the same time.
from .components import (
    api as api_pre_import,  # noqa: F401
    auth as auth_pre_import,  # noqa: F401
    config as config_pre_import,  # noqa: F401
    default_config as default_config_pre_import,  # noqa: F401
    device_automation as device_automation_pre_import,  # noqa: F401
    diagnostics as diagnostics_pre_import,  # noqa: F401
    file_upload as file_upload_pre_import,  # noqa: F401
    group as group_pre_import,  # noqa: F401
    hardware as hardware_import,  # noqa: F401 - not named pre_import since it has requirements
    history as history_pre_import,  # noqa: F401
    http,  # not named pre_import since it has requirements
    image_upload as image_upload_import,  # noqa: F401 - not named pre_import since it has requirements
    logbook as logbook_pre_import,  # noqa: F401
    lovelace as lovelace_pre_import,  # noqa: F401
    onboarding as onboarding_pre_import,  # noqa: F401
    recorder as recorder_import,  # noqa: F401 - not named pre_import since it has requirements
    repairs as repairs_pre_import,  # noqa: F401
    search as search_pre_import,  # noqa: F401
    sensor as sensor_pre_import,  # noqa: F401
    system_log as system_log_pre_import,  # noqa: F401
    webhook as webhook_pre_import,  # noqa: F401
    websocket_api as websocket_api_pre_import,  # noqa: F401
)
from .components.sensor import recorder as sensor_recorder  # noqa: F401
from .const import (
    FORMAT_DATETIME,
    KEY_DATA_LOGGING as DATA_LOGGING,
    REQUIRED_NEXT_PYTHON_HA_RELEASE,
    REQUIRED_NEXT_PYTHON_VER,
    SIGNAL_BOOTSTRAP_INTEGRATIONS,
)
from .exceptions import HomeAssistantError
from .helpers import (
    area_registry,
    category_registry,
    config_validation as cv,
    device_registry,
    entity,
    entity_registry,
    floor_registry,
    issue_registry,
    label_registry,
    recorder,
    restore_state,
    template,
    translation,
)
from .helpers.dispatcher import async_dispatcher_send
from .helpers.typing import ConfigType
from .setup import (
    BASE_PLATFORMS,
    DATA_SETUP_STARTED,
    DATA_SETUP_TIME,
    async_get_setup_timings,
    async_notify_setup_error,
    async_set_domains_to_be_loaded,
    async_setup_component,
)
from .util.async_ import create_eager_task
from .util.logging import async_activate_log_queue_handler
from .util.package import async_get_user_site, is_virtual_env

if TYPE_CHECKING:
    from .runner import RuntimeConfig

_LOGGER = logging.getLogger(__name__)

SETUP_ORDER_SORT_KEY = partial(contains, BASE_PLATFORMS)


ERROR_LOG_FILENAME = "home-assistant.log"

# hass.data key for logging information.
DATA_REGISTRIES_LOADED = "bootstrap_registries_loaded"

LOG_SLOW_STARTUP_INTERVAL = 60
SLOW_STARTUP_CHECK_INTERVAL = 1

STAGE_1_TIMEOUT = 120
STAGE_2_TIMEOUT = 300
WRAP_UP_TIMEOUT = 300
COOLDOWN_TIME = 60


DEBUGGER_INTEGRATIONS = {"debugpy"}
CORE_INTEGRATIONS = {"homeassistant", "persistent_notification"}
LOGGING_INTEGRATIONS = {
    # Set log levels
    "logger",
    # Error logging
    "system_log",
    "sentry",
}
FRONTEND_INTEGRATIONS = {
    # Get the frontend up and running as soon as possible so problem
    # integrations can be removed and database migration status is
    # visible in frontend
    "frontend",
}
RECORDER_INTEGRATIONS = {
    # Setup after frontend
    # To record data
    "recorder",
}
DISCOVERY_INTEGRATIONS = ("bluetooth", "dhcp", "ssdp", "usb", "zeroconf")
STAGE_1_INTEGRATIONS = {
    # We need to make sure discovery integrations
    # update their deps before stage 2 integrations
    # load them inadvertently before their deps have
    # been updated which leads to using an old version
    # of the dep, or worse (import errors).
    *DISCOVERY_INTEGRATIONS,
    # To make sure we forward data to other instances
    "mqtt_eventstream",
    # To provide account link implementations
    "cloud",
    # Ensure supervisor is available
    "hassio",
}
DEFAULT_INTEGRATIONS = {
    # These integrations are set up unless recovery mode is activated.
    #
    # Integrations providing core functionality:
    "analytics",  # Needed for onboarding
    "application_credentials",
    "backup",
    "frontend",
    "hardware",
    "logger",
    "network",
    "system_health",
    #
    # Key-feature:
    "automation",
    "person",
    "scene",
    "script",
    "tag",
    "zone",
    #
    # Built-in helpers:
    "counter",
    "input_boolean",
    "input_button",
    "input_datetime",
    "input_number",
    "input_select",
    "input_text",
    "schedule",
    "timer",
}
DEFAULT_INTEGRATIONS_RECOVERY_MODE = {
    # These integrations are set up if recovery mode is activated.
    "frontend",
}
DEFAULT_INTEGRATIONS_SUPERVISOR = {
    # These integrations are set up if using the Supervisor
    "hassio",
}
CRITICAL_INTEGRATIONS = {
    # Recovery mode is activated if these integrations fail to set up
    "frontend",
}

SETUP_ORDER = {
    # Load logging as soon as possible
    "logging": LOGGING_INTEGRATIONS,
    # Setup frontend
    "frontend": FRONTEND_INTEGRATIONS,
    # Setup recorder
    "recorder": RECORDER_INTEGRATIONS,
    # Start up debuggers. Start these first in case they want to wait.
    "debugger": DEBUGGER_INTEGRATIONS,
}


async def async_setup_hass(
    runtime_config: RuntimeConfig,
) -> core.HomeAssistant | None:
    """Set up Home Assistant."""
    hass = core.HomeAssistant(runtime_config.config_dir)

    async_enable_logging(
        hass,
        runtime_config.verbose,
        runtime_config.log_rotate_days,
        runtime_config.log_file,
        runtime_config.log_no_color,
    )

    hass.config.safe_mode = runtime_config.safe_mode
    hass.config.skip_pip = runtime_config.skip_pip
    hass.config.skip_pip_packages = runtime_config.skip_pip_packages
    if runtime_config.skip_pip or runtime_config.skip_pip_packages:
        _LOGGER.warning(
            "Skipping pip installation of required modules. This may cause issues"
        )

    if not await conf_util.async_ensure_config_exists(hass):
        _LOGGER.error("Error getting configuration path")
        return None

    _LOGGER.info("Config directory: %s", runtime_config.config_dir)

    loader.async_setup(hass)
    config_dict = None
    basic_setup_success = False

    if not (recovery_mode := runtime_config.recovery_mode):
        await hass.async_add_executor_job(conf_util.process_ha_config_upgrade, hass)

        try:
            config_dict = await conf_util.async_hass_config_yaml(hass)
        except HomeAssistantError as err:
            _LOGGER.error(
                "Failed to parse configuration.yaml: %s. Activating recovery mode",
                err,
            )
        else:
            if not is_virtual_env():
                await async_mount_local_lib_path(runtime_config.config_dir)

            basic_setup_success = (
                await async_from_config_dict(config_dict, hass) is not None
            )

    if config_dict is None:
        recovery_mode = True

    elif not basic_setup_success:
        _LOGGER.warning("Unable to set up core integrations. Activating recovery mode")
        recovery_mode = True

    elif any(domain not in hass.config.components for domain in CRITICAL_INTEGRATIONS):
        _LOGGER.warning(
            "Detected that %s did not load. Activating recovery mode",
            ",".join(CRITICAL_INTEGRATIONS),
        )
        # Ask integrations to shut down. It's messy but we can't
        # do a clean stop without knowing what is broken
        with contextlib.suppress(TimeoutError):
            async with hass.timeout.async_timeout(10):
                await hass.async_stop()

        recovery_mode = True
        old_config = hass.config
        old_logging = hass.data.get(DATA_LOGGING)

        hass = core.HomeAssistant(old_config.config_dir)
        if old_logging:
            hass.data[DATA_LOGGING] = old_logging
        hass.config.skip_pip = old_config.skip_pip
        hass.config.skip_pip_packages = old_config.skip_pip_packages
        hass.config.internal_url = old_config.internal_url
        hass.config.external_url = old_config.external_url
        # Setup loader cache after the config dir has been set
        loader.async_setup(hass)

    if recovery_mode:
        _LOGGER.info("Starting in recovery mode")
        hass.config.recovery_mode = True

        http_conf = (await http.async_get_last_config(hass)) or {}

        await async_from_config_dict(
            {"recovery_mode": {}, "http": http_conf},
            hass,
        )
    elif hass.config.safe_mode:
        _LOGGER.info("Starting in safe mode")

    if runtime_config.open_ui:
        hass.add_job(open_hass_ui, hass)

    return hass


def open_hass_ui(hass: core.HomeAssistant) -> None:
    """Open the UI."""
    import webbrowser  # pylint: disable=import-outside-toplevel

    if hass.config.api is None or "frontend" not in hass.config.components:
        _LOGGER.warning("Cannot launch the UI because frontend not loaded")
        return

    scheme = "https" if hass.config.api.use_ssl else "http"
    url = str(
        yarl.URL.build(scheme=scheme, host="127.0.0.1", port=hass.config.api.port)
    )

    if not webbrowser.open(url):
        _LOGGER.warning(
            "Unable to open the Home Assistant UI in a browser. Open it yourself at %s",
            url,
        )


async def async_load_base_functionality(hass: core.HomeAssistant) -> None:
    """Load the registries and cache the result of platform.uname().processor."""
    if DATA_REGISTRIES_LOADED in hass.data:
        return
    hass.data[DATA_REGISTRIES_LOADED] = None

    def _cache_uname_processor() -> None:
        """Cache the result of platform.uname().processor in the executor.

        Multiple modules call this function at startup which
        executes a blocking subprocess call. This is a problem for the
        asyncio event loop. By primeing the cache of uname we can
        avoid the blocking call in the event loop.
        """
        _ = platform.uname().processor

    # Load the registries and cache the result of platform.uname().processor
    translation.async_setup(hass)
    entity.async_setup(hass)
    template.async_setup(hass)
    await asyncio.gather(
        create_eager_task(area_registry.async_load(hass)),
        create_eager_task(category_registry.async_load(hass)),
        create_eager_task(device_registry.async_load(hass)),
        create_eager_task(entity_registry.async_load(hass)),
        create_eager_task(floor_registry.async_load(hass)),
        create_eager_task(issue_registry.async_load(hass)),
        create_eager_task(label_registry.async_load(hass)),
        hass.async_add_executor_job(_cache_uname_processor),
        create_eager_task(template.async_load_custom_templates(hass)),
        create_eager_task(restore_state.async_load(hass)),
        create_eager_task(hass.config_entries.async_initialize()),
    )


async def async_from_config_dict(
    config: ConfigType, hass: core.HomeAssistant
) -> core.HomeAssistant | None:
    """Try to configure Home Assistant from a configuration dictionary.

    Dynamically loads required components and its dependencies.
    This method is a coroutine.
    """
    start = monotonic()

    hass.config_entries = config_entries.ConfigEntries(hass, config)
    await async_load_base_functionality(hass)

    # Set up core.
    _LOGGER.debug("Setting up %s", CORE_INTEGRATIONS)

    if not all(
        await asyncio.gather(
            *(
                create_eager_task(async_setup_component(hass, domain, config))
                for domain in CORE_INTEGRATIONS
            )
        )
    ):
        _LOGGER.error("Home Assistant core failed to initialize. ")
        return None

    _LOGGER.debug("Home Assistant core initialized")

    core_config = config.get(core.DOMAIN, {})

    try:
        await conf_util.async_process_ha_core_config(hass, core_config)
    except vol.Invalid as config_err:
        conf_util.async_log_schema_error(config_err, core.DOMAIN, core_config, hass)
        async_notify_setup_error(hass, core.DOMAIN)
        return None
    except HomeAssistantError:
        _LOGGER.error(
            "Home Assistant core failed to initialize. Further initialization aborted"
        )
        return None

    await _async_set_up_integrations(hass, config)

    stop = monotonic()
    _LOGGER.info("Home Assistant initialized in %.2fs", stop - start)

    if (
        REQUIRED_NEXT_PYTHON_HA_RELEASE
        and sys.version_info[:3] < REQUIRED_NEXT_PYTHON_VER
    ):
        current_python_version = ".".join(str(x) for x in sys.version_info[:3])
        required_python_version = ".".join(str(x) for x in REQUIRED_NEXT_PYTHON_VER[:2])
        _LOGGER.warning(
            (
                "Support for the running Python version %s is deprecated and "
                "will be removed in Home Assistant %s; "
                "Please upgrade Python to %s"
            ),
            current_python_version,
            REQUIRED_NEXT_PYTHON_HA_RELEASE,
            required_python_version,
        )
        issue_registry.async_create_issue(
            hass,
            core.DOMAIN,
            "python_version",
            is_fixable=False,
            severity=issue_registry.IssueSeverity.WARNING,
            breaks_in_ha_version=REQUIRED_NEXT_PYTHON_HA_RELEASE,
            translation_key="python_version",
            translation_placeholders={
                "current_python_version": current_python_version,
                "required_python_version": required_python_version,
                "breaks_in_ha_version": REQUIRED_NEXT_PYTHON_HA_RELEASE,
            },
        )

    return hass


@core.callback
def async_enable_logging(
    hass: core.HomeAssistant,
    verbose: bool = False,
    log_rotate_days: int | None = None,
    log_file: str | None = None,
    log_no_color: bool = False,
) -> None:
    """Set up the logging.

    This method must be run in the event loop.
    """
    fmt = (
        "%(asctime)s.%(msecs)03d %(levelname)s (%(threadName)s) [%(name)s] %(message)s"
    )

    if not log_no_color:
        try:
            # pylint: disable-next=import-outside-toplevel
            from colorlog import ColoredFormatter

            # basicConfig must be called after importing colorlog in order to
            # ensure that the handlers it sets up wraps the correct streams.
            logging.basicConfig(level=logging.INFO)

            colorfmt = f"%(log_color)s{fmt}%(reset)s"
            logging.getLogger().handlers[0].setFormatter(
                ColoredFormatter(
                    colorfmt,
                    datefmt=FORMAT_DATETIME,
                    reset=True,
                    log_colors={
                        "DEBUG": "cyan",
                        "INFO": "green",
                        "WARNING": "yellow",
                        "ERROR": "red",
                        "CRITICAL": "red",
                    },
                )
            )
        except ImportError:
            pass

    # If the above initialization failed for any reason, setup the default
    # formatting.  If the above succeeds, this will result in a no-op.
    logging.basicConfig(format=fmt, datefmt=FORMAT_DATETIME, level=logging.INFO)

    # Capture warnings.warn(...) and friends messages in logs.
    # The standard destination for them is stderr, which may end up unnoticed.
    # This way they're where other messages are, and can be filtered as usual.
    logging.captureWarnings(True)

    # Suppress overly verbose logs from libraries that aren't helpful
    logging.getLogger("requests").setLevel(logging.WARNING)
    logging.getLogger("urllib3").setLevel(logging.WARNING)
    logging.getLogger("aiohttp.access").setLevel(logging.WARNING)
    logging.getLogger("httpx").setLevel(logging.WARNING)

    sys.excepthook = lambda *args: logging.getLogger(None).exception(
        "Uncaught exception", exc_info=args
    )
    threading.excepthook = lambda args: logging.getLogger(None).exception(
        "Uncaught thread exception",
        exc_info=(  # type: ignore[arg-type]
            args.exc_type,
            args.exc_value,
            args.exc_traceback,
        ),
    )

    # Log errors to a file if we have write access to file or config dir
    if log_file is None:
        err_log_path = hass.config.path(ERROR_LOG_FILENAME)
    else:
        err_log_path = os.path.abspath(log_file)

    err_path_exists = os.path.isfile(err_log_path)
    err_dir = os.path.dirname(err_log_path)

    # Check if we can write to the error log if it exists or that
    # we can create files in the containing directory if not.
    if (err_path_exists and os.access(err_log_path, os.W_OK)) or (
        not err_path_exists and os.access(err_dir, os.W_OK)
    ):
        err_handler: (
            logging.handlers.RotatingFileHandler
            | logging.handlers.TimedRotatingFileHandler
        )
        if log_rotate_days:
            err_handler = logging.handlers.TimedRotatingFileHandler(
                err_log_path, when="midnight", backupCount=log_rotate_days
            )
        else:
            err_handler = logging.handlers.RotatingFileHandler(
                err_log_path, backupCount=1
            )

        try:
            err_handler.doRollover()
        except OSError as err:
            _LOGGER.error("Error rolling over log file: %s", err)

        err_handler.setLevel(logging.INFO if verbose else logging.WARNING)
        err_handler.setFormatter(logging.Formatter(fmt, datefmt=FORMAT_DATETIME))

        logger = logging.getLogger("")
        logger.addHandler(err_handler)
        logger.setLevel(logging.INFO if verbose else logging.WARNING)

        # Save the log file location for access by other components.
        hass.data[DATA_LOGGING] = err_log_path
    else:
        _LOGGER.error("Unable to set up error log %s (access denied)", err_log_path)

    async_activate_log_queue_handler(hass)


async def async_mount_local_lib_path(config_dir: str) -> str:
    """Add local library to Python Path.

    This function is a coroutine.
    """
    deps_dir = os.path.join(config_dir, "deps")
    if (lib_dir := await async_get_user_site(deps_dir)) not in sys.path:
        sys.path.insert(0, lib_dir)
    return deps_dir


@core.callback
def _get_domains(hass: core.HomeAssistant, config: dict[str, Any]) -> set[str]:
    """Get domains of components to set up."""
    # Filter out the repeating and common config section [homeassistant]
    domains = {
        domain for key in config if (domain := cv.domain_key(key)) != core.DOMAIN
    }

    # Add config entry and default domains
    if not hass.config.recovery_mode:
        domains.update(DEFAULT_INTEGRATIONS)
        domains.update(hass.config_entries.async_domains())
    else:
        domains.update(DEFAULT_INTEGRATIONS_RECOVERY_MODE)

    # Add domains depending on if the Supervisor is used or not
    if "SUPERVISOR" in os.environ:
        domains.update(DEFAULT_INTEGRATIONS_SUPERVISOR)

    return domains


class _WatchPendingSetups:
    """Periodic log and dispatch of setups that are pending."""

    def __init__(
        self,
        hass: core.HomeAssistant,
        setup_started: dict[tuple[str, str | None], float],
    ) -> None:
        """Initialize the WatchPendingSetups class."""
        self._hass = hass
        self._setup_started = setup_started
        self._duration_count = 0
        self._handle: asyncio.TimerHandle | None = None
        self._previous_was_empty = True
        self._loop = hass.loop

    def _async_watch(self) -> None:
        """Periodic log of setups that are pending."""
        now = monotonic()
        self._duration_count += SLOW_STARTUP_CHECK_INTERVAL

        remaining_with_setup_started: dict[str, float] = {}
        for integration_group, start_time in self._setup_started.items():
            domain, _ = integration_group
            remaining_with_setup_started[domain] = remaining_with_setup_started.get(
                domain, 0
            ) + (now - start_time)

        if remaining_with_setup_started:
            _LOGGER.debug("Integration remaining: %s", remaining_with_setup_started)
        elif waiting_tasks := self._hass._active_tasks:  # pylint: disable=protected-access
            _LOGGER.debug("Waiting on tasks: %s", waiting_tasks)
        self._async_dispatch(remaining_with_setup_started)
        if (
            self._setup_started
            and self._duration_count % LOG_SLOW_STARTUP_INTERVAL == 0
        ):
            # We log every LOG_SLOW_STARTUP_INTERVAL until all integrations are done
            # once we take over LOG_SLOW_STARTUP_INTERVAL (60s) to start up
            _LOGGER.warning(
                "Waiting on integrations to complete setup: %s",
                self._setup_started,
            )

        _LOGGER.debug("Running timeout Zones: %s", self._hass.timeout.zones)
        self._async_schedule_next()

    def _async_dispatch(self, remaining_with_setup_started: dict[str, float]) -> None:
        """Dispatch the signal."""
        if remaining_with_setup_started or not self._previous_was_empty:
            async_dispatcher_send(
                self._hass, SIGNAL_BOOTSTRAP_INTEGRATIONS, remaining_with_setup_started
            )
        self._previous_was_empty = not remaining_with_setup_started

    def _async_schedule_next(self) -> None:
        """Schedule the next call."""
        self._handle = self._loop.call_later(
            SLOW_STARTUP_CHECK_INTERVAL, self._async_watch
        )

    def async_start(self) -> None:
        """Start watching."""
        self._async_schedule_next()

    def async_stop(self) -> None:
        """Stop watching."""
        self._async_dispatch({})
        if self._handle:
            self._handle.cancel()
            self._handle = None


async def async_setup_multi_components(
    hass: core.HomeAssistant,
    domains: set[str],
    config: dict[str, Any],
) -> None:
    """Set up multiple domains. Log on failure."""
    # Avoid creating tasks for domains that were setup in a previous stage
    domains_not_yet_setup = domains - hass.config.components
    # Create setup tasks for base platforms first since everything will have
    # to wait to be imported, and the sooner we can get the base platforms
    # loaded the sooner we can start loading the rest of the integrations.
    futures = {
        domain: hass.async_create_task(
            async_setup_component(hass, domain, config),
            f"setup component {domain}",
            eager_start=True,
        )
        for domain in sorted(
            domains_not_yet_setup, key=SETUP_ORDER_SORT_KEY, reverse=True
        )
    }
    results = await asyncio.gather(*futures.values(), return_exceptions=True)
    for idx, domain in enumerate(futures):
        result = results[idx]
        if isinstance(result, BaseException):
            _LOGGER.error(
                "Error setting up integration %s - received exception",
                domain,
                exc_info=(type(result), result, result.__traceback__),
            )


async def _async_resolve_domains_to_setup(
    hass: core.HomeAssistant, config: dict[str, Any]
) -> tuple[set[str], dict[str, loader.Integration]]:
    """Resolve all dependencies and return list of domains to set up."""
    domains_to_setup = _get_domains(hass, config)
    needed_requirements: set[str] = set()
    platform_integrations = conf_util.extract_platform_integrations(
        config, BASE_PLATFORMS
    )
    # Ensure base platforms that have platform integrations are added to
    # to `domains_to_setup so they can be setup first instead of
    # discovering them when later when a config entry setup task
    # notices its needed and there is already a long line to use
    # the import executor.
    #
    # For example if we have
    # sensor:
    #   - platform: template
    #
    # `template` has to be loaded to validate the config for sensor
    # so we want to start loading `sensor` as soon as we know
    # it will be needed. The more platforms under `sensor:`, the longer
    # it will take to finish setup for `sensor` because each of these
    # platforms has to be imported before we can validate the config.
    #
    # Thankfully we are migrating away from the platform pattern
    # so this will be less of a problem in the future.
    domains_to_setup.update(platform_integrations)

    # Load manifests for base platforms and platform based integrations
    # that are defined under base platforms right away since we do not require
    # the manifest to list them as dependencies and we want to avoid the lock
    # contention when multiple integrations try to load them at once
    additional_manifests_to_load = {
        *BASE_PLATFORMS,
        *chain.from_iterable(platform_integrations.values()),
    }

    translations_to_load = {*domains_to_setup, *additional_manifests_to_load}

    # Resolve all dependencies so we know all integrations
    # that will have to be loaded and start right-away
    integration_cache: dict[str, loader.Integration] = {}
    to_resolve: set[str] = domains_to_setup
    while to_resolve or additional_manifests_to_load:
        old_to_resolve: set[str] = to_resolve
        to_resolve = set()

        if additional_manifests_to_load:
            to_get = {*old_to_resolve, *additional_manifests_to_load}
            additional_manifests_to_load.clear()
        else:
            to_get = old_to_resolve

        manifest_deps: set[str] = set()
        resolve_dependencies_tasks: list[asyncio.Task[bool]] = []
        integrations_to_process: list[loader.Integration] = []

        for domain, itg in (await loader.async_get_integrations(hass, to_get)).items():
            if not isinstance(itg, loader.Integration):
                continue
            integration_cache[domain] = itg
            needed_requirements.update(itg.requirements)

            # Make sure manifests for dependencies are loaded in the next
            # loop to try to group as many as manifest loads in a single
            # call to avoid the creating one-off executor jobs later in
            # the setup process
            additional_manifests_to_load.update(
                dep
                for dep in chain(itg.dependencies, itg.after_dependencies)
                if dep not in integration_cache
            )

            if domain not in old_to_resolve:
                continue

            integrations_to_process.append(itg)
            manifest_deps.update(itg.dependencies)
            manifest_deps.update(itg.after_dependencies)
            if not itg.all_dependencies_resolved:
                resolve_dependencies_tasks.append(
                    create_eager_task(
                        itg.resolve_dependencies(),
                        name=f"resolve dependencies {domain}",
                        loop=hass.loop,
                    )
                )

        if unseen_deps := manifest_deps - integration_cache.keys():
            # If there are dependencies, try to preload all
            # the integrations manifest at once and add them
            # to the list of requirements we need to install
            # so we can try to check if they are already installed
            # in a single call below which avoids each integration
            # having to wait for the lock to do it individually
            deps = await loader.async_get_integrations(hass, unseen_deps)
            for dependant_domain, dependant_itg in deps.items():
                if isinstance(dependant_itg, loader.Integration):
                    integration_cache[dependant_domain] = dependant_itg
                    needed_requirements.update(dependant_itg.requirements)

        if resolve_dependencies_tasks:
            await asyncio.gather(*resolve_dependencies_tasks)

        for itg in integrations_to_process:
            for dep in itg.all_dependencies:
                if dep in domains_to_setup:
                    continue
                domains_to_setup.add(dep)
                to_resolve.add(dep)

    _LOGGER.info("Domains to be set up: %s", domains_to_setup)

    # Optimistically check if requirements are already installed
    # ahead of setting up the integrations so we can prime the cache
    # We do not wait for this since its an optimization only
    hass.async_create_background_task(
        requirements.async_load_installed_versions(hass, needed_requirements),
        "check installed requirements",
        eager_start=True,
    )
    # Start loading translations for all integrations we are going to set up
    # in the background so they are ready when we need them. This avoids a
    # lot of waiting for the translation load lock and a thundering herd of
    # tasks trying to load the same translations at the same time as each
    # integration is loaded.
    #
    # We do not wait for this since as soon as the task runs it will
    # hold the translation load lock and if anything is fast enough to
    # wait for the translation load lock, loading will be done by the
    # time it gets to it.
    hass.async_create_background_task(
        translation.async_load_integrations(hass, translations_to_load),
        "load translations",
        eager_start=True,
    )

    return domains_to_setup, integration_cache


RUN_PY_SPY = False
RUN_PY_SPY_AFTER_SETUP = False
RUN_PROFILE = False
ASYNCIO_DEBUG = False


async def _async_set_up_integrations(
    hass: core.HomeAssistant, config: dict[str, Any]
) -> None:
    """Set up all the integrations."""
<<<<<<< HEAD
    hass.loop.set_debug(ASYNCIO_DEBUG)
    proc: asyncio.subprocess.Process | None = None
    with contextlib.suppress(Exception):
        if RUN_PY_SPY:
            proc = await asyncio.create_subprocess_exec(
                "/config/py_spy-0.3.14.data/scripts/py-spy",
                "record",
                "--pid",
                str(os.getpid()),
                "--rate",
                "1000",
                "--duration",
                "60",
                "--output",
                f"/config/www/bootstrap.{time.time()}.svg",
            )
            hass.async_create_background_task(
                proc.communicate(), name="bootstrap py-spy"
            )

    if RUN_PROFILE:
        pr = cProfile.Profile()
        pr.enable()

    setup_started: dict[str, float] = {}
=======
    setup_started: dict[tuple[str, str | None], float] = {}
>>>>>>> c5a30d57
    hass.data[DATA_SETUP_STARTED] = setup_started
    watcher = _WatchPendingSetups(hass, setup_started)
    watcher.async_start()

    domains_to_setup, integration_cache = await _async_resolve_domains_to_setup(
        hass, config
    )

    # Initialize recorder
    if "recorder" in domains_to_setup:
        recorder.async_initialize_recorder(hass)

    pre_stage_domains: dict[str, set[str]] = {
        name: domains_to_setup & domain_group
        for name, domain_group in SETUP_ORDER.items()
    }

    # calculate what components to setup in what stage
    stage_1_domains: set[str] = set()

    # Find all dependencies of any dependency of any stage 1 integration that
    # we plan on loading and promote them to stage 1. This is done only to not
    # get misleading log messages
    deps_promotion: set[str] = STAGE_1_INTEGRATIONS
    while deps_promotion:
        old_deps_promotion = deps_promotion
        deps_promotion = set()

        for domain in old_deps_promotion:
            if domain not in domains_to_setup or domain in stage_1_domains:
                continue

            stage_1_domains.add(domain)

            if (dep_itg := integration_cache.get(domain)) is None:
                continue

            deps_promotion.update(dep_itg.all_dependencies)

    stage_2_domains = domains_to_setup - stage_1_domains
    for domain_group in pre_stage_domains.values():
        stage_2_domains -= domain_group

    for name, domain_group in pre_stage_domains.items():
        if domain_group:
            stage_2_domains -= domain_group
            _LOGGER.info("Setting up %s: %s", name, domain_group)
            await async_setup_multi_components(hass, domain_group, config)

    # Enables after dependencies when setting up stage 1 domains
    async_set_domains_to_be_loaded(hass, stage_1_domains)

    # Start setup
    if stage_1_domains:
        _LOGGER.info("Setting up stage 1: %s", stage_1_domains)
        try:
            async with hass.timeout.async_timeout(
                STAGE_1_TIMEOUT, cool_down=COOLDOWN_TIME
            ):
                await async_setup_multi_components(hass, stage_1_domains, config)
        except TimeoutError:
            _LOGGER.warning(
                "Setup timed out for stage 1 waiting on %s - moving forward",
                hass._active_tasks,  # pylint: disable=protected-access
            )

    # Add after dependencies when setting up stage 2 domains
    async_set_domains_to_be_loaded(hass, stage_2_domains)

    if stage_2_domains:
        _LOGGER.info("Setting up stage 2: %s", stage_2_domains)
        try:
            async with hass.timeout.async_timeout(
                STAGE_2_TIMEOUT, cool_down=COOLDOWN_TIME
            ):
                await async_setup_multi_components(hass, stage_2_domains, config)
        except TimeoutError:
            _LOGGER.warning(
                "Setup timed out for stage 2 waiting on %s - moving forward",
                hass._active_tasks,  # pylint: disable=protected-access
            )

    # Wrap up startup
    _LOGGER.debug("Waiting for startup to wrap up")
    try:
        async with hass.timeout.async_timeout(WRAP_UP_TIMEOUT, cool_down=COOLDOWN_TIME):
            await hass.async_block_till_done()
    except TimeoutError:
        _LOGGER.warning(
            "Setup timed out for bootstrap waiting on %s - moving forward",
            hass._active_tasks,  # pylint: disable=protected-access
        )

    watcher.async_stop()

    if RUN_PROFILE:
        pr.disable()
        pr.create_stats()
        file = f"bootstrap.{time.time()}.cprof"
        pr.dump_stats(file)
        _LOGGER.warning(file)

    with contextlib.suppress(Exception):
        if RUN_PY_SPY_AFTER_SETUP:
            proc = await asyncio.create_subprocess_exec(
                "/config/py_spy-0.3.14.data/scripts/py-spy",
                "record",
                "--pid",
                str(os.getpid()),
                "--rate",
                "1000",
                "--duration",
                "60",
                "--output",
                f"/config/www/startup.{time.time()}.svg",
            )
            hass.async_create_background_task(proc.communicate(), name="startup py-spy")

    if _LOGGER.isEnabledFor(logging.DEBUG):
        _LOGGER.debug(
            "Calculated setup times: %s",
            dict(
                sorted(
                    async_get_setup_timings(hass).items(),
                    key=itemgetter(1),
                    reverse=True,
                )
            ),
        )
        _LOGGER.debug("Full setup times: %s", hass.data.get(DATA_SETUP_TIME, {}))<|MERGE_RESOLUTION|>--- conflicted
+++ resolved
@@ -852,7 +852,6 @@
     hass: core.HomeAssistant, config: dict[str, Any]
 ) -> None:
     """Set up all the integrations."""
-<<<<<<< HEAD
     hass.loop.set_debug(ASYNCIO_DEBUG)
     proc: asyncio.subprocess.Process | None = None
     with contextlib.suppress(Exception):
@@ -877,10 +876,7 @@
         pr = cProfile.Profile()
         pr.enable()
 
-    setup_started: dict[str, float] = {}
-=======
     setup_started: dict[tuple[str, str | None], float] = {}
->>>>>>> c5a30d57
     hass.data[DATA_SETUP_STARTED] = setup_started
     watcher = _WatchPendingSetups(hass, setup_started)
     watcher.async_start()
