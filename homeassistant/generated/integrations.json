{
  "integration": {
    "3_day_blinds": {
      "name": "3 Day Blinds",
      "integration_type": "virtual",
      "supported_by": "motion_blinds"
    },
    "abode": {
      "name": "Abode",
      "integration_type": "hub",
      "config_flow": true,
      "iot_class": "cloud_push"
    },
    "accuweather": {
      "name": "AccuWeather",
      "integration_type": "service",
      "config_flow": true,
      "iot_class": "cloud_polling"
    },
    "acer_projector": {
      "name": "Acer Projector",
      "integration_type": "hub",
      "config_flow": false,
      "iot_class": "local_polling"
    },
    "acmeda": {
      "name": "Rollease Acmeda Automate",
      "integration_type": "hub",
      "config_flow": true,
      "iot_class": "local_push"
    },
    "actiontec": {
      "name": "Actiontec",
      "integration_type": "hub",
      "config_flow": false,
      "iot_class": "local_polling"
    },
    "adax": {
      "name": "Adax",
      "integration_type": "hub",
      "config_flow": true,
      "iot_class": "local_polling"
    },
    "adguard": {
      "name": "AdGuard Home",
      "integration_type": "service",
      "config_flow": true,
      "iot_class": "local_polling"
    },
    "ads": {
      "name": "ADS",
      "integration_type": "hub",
      "config_flow": false,
      "iot_class": "local_push"
    },
    "advantage_air": {
      "name": "Advantage Air",
      "integration_type": "hub",
      "config_flow": true,
      "iot_class": "local_polling"
    },
    "aemet": {
      "name": "AEMET OpenData",
      "integration_type": "hub",
      "config_flow": true,
      "iot_class": "cloud_polling"
    },
    "aep_ohio": {
      "name": "AEP Ohio",
      "integration_type": "virtual",
      "supported_by": "opower"
    },
    "aep_texas": {
      "name": "AEP Texas",
      "integration_type": "virtual",
      "supported_by": "opower"
    },
    "aftership": {
      "name": "AfterShip",
      "integration_type": "hub",
      "config_flow": true,
      "iot_class": "cloud_polling"
    },
    "agent_dvr": {
      "name": "Agent DVR",
      "integration_type": "hub",
      "config_flow": true,
      "iot_class": "local_polling"
    },
    "airly": {
      "name": "Airly",
      "integration_type": "service",
      "config_flow": true,
      "iot_class": "cloud_polling"
    },
    "airnow": {
      "name": "AirNow",
      "integration_type": "hub",
      "config_flow": true,
      "iot_class": "cloud_polling"
    },
    "airq": {
      "name": "air-Q",
      "integration_type": "hub",
      "config_flow": true,
      "iot_class": "local_polling"
    },
    "airthings": {
      "name": "Airthings",
      "integrations": {
        "airthings": {
          "integration_type": "hub",
          "config_flow": true,
          "iot_class": "cloud_polling",
          "name": "Airthings"
        },
        "airthings_ble": {
          "integration_type": "hub",
          "config_flow": true,
          "iot_class": "local_polling",
          "name": "Airthings BLE"
        }
      }
    },
    "airtouch4": {
      "name": "AirTouch 4",
      "integration_type": "hub",
      "config_flow": true,
      "iot_class": "local_polling"
    },
    "airvisual": {
      "name": "AirVisual",
      "integrations": {
        "airvisual": {
          "integration_type": "service",
          "config_flow": true,
          "iot_class": "cloud_polling",
          "name": "AirVisual Cloud"
        },
        "airvisual_pro": {
          "integration_type": "device",
          "config_flow": true,
          "iot_class": "local_polling",
          "name": "AirVisual Pro"
        }
      }
    },
    "airzone": {
      "name": "Airzone",
      "integrations": {
        "airzone": {
          "integration_type": "hub",
          "config_flow": true,
          "iot_class": "local_polling",
          "name": "Airzone"
        },
        "airzone_cloud": {
          "integration_type": "hub",
          "config_flow": true,
          "iot_class": "cloud_polling",
          "name": "Airzone Cloud"
        }
      }
    },
    "aladdin_connect": {
      "name": "Aladdin Connect",
      "integration_type": "hub",
      "config_flow": true,
      "iot_class": "cloud_polling"
    },
    "alarmdecoder": {
      "name": "AlarmDecoder",
      "integration_type": "hub",
      "config_flow": true,
      "iot_class": "local_push"
    },
    "alert": {
      "integration_type": "hub",
      "config_flow": false,
      "iot_class": "local_push"
    },
    "alpha_vantage": {
      "name": "Alpha Vantage",
      "integration_type": "hub",
      "config_flow": false,
      "iot_class": "cloud_polling"
    },
    "amazon": {
      "name": "Amazon",
      "integrations": {
        "alexa": {
          "integration_type": "hub",
          "config_flow": false,
          "iot_class": "cloud_push",
          "name": "Amazon Alexa"
        },
        "amazon_polly": {
          "integration_type": "hub",
          "config_flow": false,
          "iot_class": "cloud_push",
          "name": "Amazon Polly"
        },
        "aws": {
          "integration_type": "hub",
          "config_flow": false,
          "iot_class": "cloud_push",
          "name": "Amazon Web Services (AWS)"
        },
        "fire_tv": {
          "integration_type": "virtual",
          "config_flow": false,
          "supported_by": "androidtv",
          "name": "Amazon Fire TV"
        },
        "route53": {
          "integration_type": "hub",
          "config_flow": false,
          "iot_class": "cloud_push",
          "name": "AWS Route53"
        }
      }
    },
    "amberelectric": {
      "name": "Amber Electric",
      "integration_type": "hub",
      "config_flow": true,
      "iot_class": "cloud_polling"
    },
    "ambiclimate": {
      "name": "Ambiclimate",
      "integration_type": "hub",
      "config_flow": true,
      "iot_class": "cloud_polling"
    },
    "ambient_station": {
      "name": "Ambient Weather Station",
      "integration_type": "hub",
      "config_flow": true,
      "iot_class": "cloud_push"
    },
    "amcrest": {
      "name": "Amcrest",
      "integration_type": "hub",
      "config_flow": false,
      "iot_class": "local_polling"
    },
    "amp_motorization": {
      "name": "AMP Motorization",
      "integration_type": "virtual",
      "supported_by": "motion_blinds"
    },
    "ampio": {
      "name": "Ampio Smart Smog System",
      "integration_type": "hub",
      "config_flow": false,
      "iot_class": "cloud_polling"
    },
    "android_ip_webcam": {
      "name": "Android IP Webcam",
      "integration_type": "hub",
      "config_flow": true,
      "iot_class": "local_polling"
    },
    "androidtv": {
      "name": "Android Debug Bridge",
      "integration_type": "device",
      "config_flow": true,
      "iot_class": "local_polling"
    },
    "androidtv_remote": {
      "name": "Android TV Remote",
      "integration_type": "device",
      "config_flow": true,
      "iot_class": "local_push"
    },
    "anel_pwrctrl": {
      "name": "Anel NET-PwrCtrl",
      "integration_type": "hub",
      "config_flow": false,
      "iot_class": "local_polling"
    },
    "anova": {
      "name": "Anova",
      "integration_type": "hub",
      "config_flow": true,
      "iot_class": "cloud_polling"
    },
    "anthemav": {
      "name": "Anthem A/V Receivers",
      "integration_type": "hub",
      "config_flow": true,
      "iot_class": "local_push"
    },
    "anwb_energie": {
      "name": "ANWB Energie",
      "integration_type": "virtual",
      "supported_by": "energyzero"
    },
    "aosmith": {
      "name": "A. O. Smith",
      "integration_type": "hub",
      "config_flow": true,
      "iot_class": "cloud_polling"
    },
    "apache_kafka": {
      "name": "Apache Kafka",
      "integration_type": "hub",
      "config_flow": false,
      "iot_class": "local_push"
    },
    "apcupsd": {
      "name": "APC UPS Daemon",
      "integration_type": "hub",
      "config_flow": true,
      "iot_class": "local_polling"
    },
    "appalachianpower": {
      "name": "Appalachian Power",
      "integration_type": "virtual",
      "supported_by": "opower"
    },
    "apple": {
      "name": "Apple",
      "integrations": {
        "apple_tv": {
          "integration_type": "hub",
          "config_flow": true,
          "iot_class": "local_push",
          "name": "Apple TV"
        },
        "homekit_controller": {
          "integration_type": "hub",
          "config_flow": true,
          "iot_class": "local_push"
        },
        "homekit": {
          "integration_type": "hub",
          "config_flow": true,
          "iot_class": "local_push",
          "name": "HomeKit Bridge"
        },
        "ibeacon": {
          "integration_type": "hub",
          "config_flow": true,
          "iot_class": "local_push",
          "name": "iBeacon Tracker"
        },
        "icloud": {
          "integration_type": "hub",
          "config_flow": true,
          "iot_class": "cloud_polling",
          "name": "Apple iCloud"
        },
        "itunes": {
          "integration_type": "hub",
          "config_flow": false,
          "iot_class": "local_polling",
          "name": "Apple iTunes"
        },
        "weatherkit": {
          "integration_type": "hub",
          "config_flow": true,
          "iot_class": "cloud_polling",
          "name": "Apple WeatherKit"
        }
      }
    },
    "apprise": {
      "name": "Apprise",
      "integration_type": "hub",
      "config_flow": false,
      "iot_class": "cloud_push"
    },
    "aprs": {
      "name": "APRS",
      "integration_type": "hub",
      "config_flow": false,
      "iot_class": "cloud_push"
    },
    "aqualogic": {
      "name": "AquaLogic",
      "integration_type": "hub",
      "config_flow": false,
      "iot_class": "local_push"
    },
    "aquostv": {
      "name": "Sharp Aquos TV",
      "integration_type": "hub",
      "config_flow": false,
      "iot_class": "local_polling"
    },
    "aranet": {
      "name": "Aranet",
      "integration_type": "device",
      "config_flow": true,
      "iot_class": "local_push"
    },
    "arcam_fmj": {
      "name": "Arcam FMJ Receivers",
      "integration_type": "hub",
      "config_flow": true,
      "iot_class": "local_polling"
    },
    "arest": {
      "name": "aREST",
      "integration_type": "hub",
      "config_flow": false,
      "iot_class": "local_polling"
    },
    "arris_tg2492lg": {
      "name": "Arris TG2492LG",
      "integration_type": "hub",
      "config_flow": false,
      "iot_class": "local_polling"
    },
    "aruba": {
      "name": "Aruba",
      "integrations": {
        "aruba": {
          "integration_type": "hub",
          "config_flow": false,
          "iot_class": "local_polling",
          "name": "Aruba"
        },
        "cppm_tracker": {
          "integration_type": "hub",
          "config_flow": false,
          "iot_class": "local_polling",
          "name": "Aruba ClearPass"
        }
      }
    },
    "arwn": {
      "name": "Ambient Radio Weather Network",
      "integration_type": "hub",
      "config_flow": false,
      "iot_class": "local_polling"
    },
    "aseko_pool_live": {
      "name": "Aseko Pool Live",
      "integration_type": "hub",
      "config_flow": true,
      "iot_class": "cloud_polling"
    },
    "assist_pipeline": {
      "name": "Assist pipeline",
      "integration_type": "hub",
      "config_flow": false,
      "iot_class": "local_push"
    },
    "asterisk": {
      "name": "Asterisk",
      "integrations": {
        "asterisk_cdr": {
          "integration_type": "hub",
          "config_flow": false,
          "iot_class": "local_polling",
          "name": "Asterisk Call Detail Records"
        },
        "asterisk_mbox": {
          "integration_type": "hub",
          "config_flow": false,
          "iot_class": "local_push",
          "name": "Asterisk Voicemail"
        }
      }
    },
    "asuswrt": {
      "name": "ASUSWRT",
      "integration_type": "hub",
      "config_flow": true,
      "iot_class": "local_polling"
    },
    "atag": {
      "name": "Atag",
      "integration_type": "hub",
      "config_flow": true,
      "iot_class": "local_polling"
    },
    "aten_pe": {
      "name": "ATEN Rack PDU",
      "integration_type": "hub",
      "config_flow": false,
      "iot_class": "local_polling"
    },
    "atlanticcityelectric": {
      "name": "Atlantic City Electric",
      "integration_type": "virtual",
      "supported_by": "opower"
    },
    "atome": {
      "name": "Atome Linky",
      "integration_type": "hub",
      "config_flow": false,
      "iot_class": "cloud_polling"
    },
    "august": {
      "name": "August Home",
      "integrations": {
        "august": {
          "integration_type": "hub",
          "config_flow": true,
          "iot_class": "cloud_push",
          "name": "August"
        },
        "yalexs_ble": {
          "integration_type": "hub",
          "config_flow": true,
          "iot_class": "local_push",
          "name": "Yale Access Bluetooth"
        }
      }
    },
    "august_ble": {
      "name": "August Bluetooth",
      "integration_type": "virtual",
      "supported_by": "yalexs_ble"
    },
    "aurora": {
      "integration_type": "hub",
      "config_flow": true,
      "iot_class": "cloud_polling"
    },
    "aurora_abb_powerone": {
      "name": "Aurora ABB PowerOne Solar PV",
      "integration_type": "hub",
      "config_flow": true,
      "iot_class": "local_polling"
    },
    "aussie_broadband": {
      "name": "Aussie Broadband",
      "integration_type": "hub",
      "config_flow": true,
      "iot_class": "cloud_polling"
    },
    "avion": {
      "name": "Avi-on",
      "integration_type": "hub",
      "config_flow": false,
      "iot_class": "assumed_state"
    },
    "awair": {
      "name": "Awair",
      "integration_type": "hub",
      "config_flow": true,
      "iot_class": "local_polling"
    },
    "axis": {
      "name": "Axis",
      "integration_type": "device",
      "config_flow": true,
      "iot_class": "local_push"
    },
    "baf": {
      "name": "Big Ass Fans",
      "integration_type": "hub",
      "config_flow": true,
      "iot_class": "local_push"
    },
    "baidu": {
      "name": "Baidu",
      "integration_type": "hub",
      "config_flow": false,
      "iot_class": "cloud_push"
    },
    "balboa": {
      "name": "Balboa Spa Client",
      "integration_type": "hub",
      "config_flow": true,
      "iot_class": "local_push"
    },
    "bayesian": {
      "name": "Bayesian",
      "integration_type": "hub",
      "config_flow": false,
      "iot_class": "local_polling"
    },
    "bbox": {
      "name": "Bbox",
      "integration_type": "hub",
      "config_flow": false,
      "iot_class": "local_polling"
    },
    "beewi_smartclim": {
      "name": "BeeWi SmartClim BLE sensor",
      "integration_type": "hub",
      "config_flow": false,
      "iot_class": "local_polling"
    },
    "bge": {
      "name": "Baltimore Gas and Electric (BGE)",
      "integration_type": "virtual",
      "supported_by": "opower"
    },
    "bitcoin": {
      "name": "Bitcoin",
      "integration_type": "hub",
      "config_flow": false,
      "iot_class": "cloud_polling"
    },
    "bizkaibus": {
      "name": "Bizkaibus",
      "integration_type": "hub",
      "config_flow": false,
      "iot_class": "cloud_polling"
    },
    "blackbird": {
      "name": "Monoprice Blackbird Matrix Switch",
      "integration_type": "hub",
      "config_flow": false,
      "iot_class": "local_polling"
    },
    "blebox": {
      "name": "BleBox devices",
      "integration_type": "hub",
      "config_flow": true,
      "iot_class": "local_polling"
    },
    "blink": {
      "name": "Blink",
      "integration_type": "hub",
      "config_flow": true,
      "iot_class": "cloud_polling"
    },
    "blinksticklight": {
      "name": "BlinkStick",
      "integration_type": "hub",
      "config_flow": false,
      "iot_class": "local_polling"
    },
    "bliss_automation": {
      "name": "Bliss Automation",
      "integration_type": "virtual",
      "supported_by": "motion_blinds"
    },
    "bloc_blinds": {
      "name": "Bloc Blinds",
      "integration_type": "virtual",
      "supported_by": "motion_blinds"
    },
    "blockchain": {
      "name": "Blockchain.com",
      "integration_type": "hub",
      "config_flow": false,
      "iot_class": "cloud_polling"
    },
    "bloomsky": {
      "name": "BloomSky",
      "integration_type": "hub",
      "config_flow": false,
      "iot_class": "cloud_polling"
    },
    "blue_current": {
      "name": "Blue Current",
      "integration_type": "hub",
      "config_flow": true,
      "iot_class": "cloud_push"
    },
    "bluemaestro": {
      "name": "BlueMaestro",
      "integration_type": "hub",
      "config_flow": true,
      "iot_class": "local_push"
    },
    "bluesound": {
      "name": "Bluesound",
      "integration_type": "hub",
      "config_flow": false,
      "iot_class": "local_polling"
    },
    "bluetooth": {
      "name": "Bluetooth",
      "integration_type": "hub",
      "config_flow": true,
      "iot_class": "local_push"
    },
    "bluetooth_le_tracker": {
      "name": "Bluetooth LE Tracker",
      "integration_type": "hub",
      "config_flow": false,
      "iot_class": "local_push"
    },
    "bluetooth_tracker": {
      "name": "Bluetooth Tracker",
      "integration_type": "hub",
      "config_flow": false,
      "iot_class": "local_polling"
    },
    "bmw_connected_drive": {
      "name": "BMW Connected Drive",
      "integration_type": "hub",
      "config_flow": true,
      "iot_class": "cloud_polling"
    },
    "bond": {
      "name": "Bond",
      "integration_type": "hub",
      "config_flow": true,
      "iot_class": "local_push"
    },
    "bosch_shc": {
      "name": "Bosch SHC",
      "integration_type": "hub",
      "config_flow": true,
      "iot_class": "local_push"
    },
    "brandt": {
      "name": "Brandt Smart Control",
      "integration_type": "virtual",
      "supported_by": "overkiz"
    },
    "brel_home": {
      "name": "Brel Home",
      "integration_type": "virtual",
      "supported_by": "motion_blinds"
    },
    "broadlink": {
      "name": "Broadlink",
      "integration_type": "hub",
      "config_flow": true,
      "iot_class": "local_polling"
    },
    "brother": {
      "name": "Brother Printer",
      "integration_type": "device",
      "config_flow": true,
      "iot_class": "local_polling"
    },
    "brottsplatskartan": {
      "name": "Brottsplatskartan",
      "integration_type": "hub",
      "config_flow": true,
      "iot_class": "cloud_polling"
    },
    "browser": {
      "name": "Browser",
      "integration_type": "hub",
      "config_flow": false,
      "iot_class": "local_push"
    },
    "brunt": {
      "name": "Brunt Blind Engine",
      "integration_type": "hub",
      "config_flow": true,
      "iot_class": "cloud_polling"
    },
    "bsblan": {
      "name": "BSB-Lan",
      "integration_type": "device",
      "config_flow": true,
      "iot_class": "local_polling"
    },
    "bswitch": {
      "name": "BSwitch",
      "integration_type": "virtual",
      "supported_by": "switchbee"
    },
    "bt_home_hub_5": {
      "name": "BT Home Hub 5",
      "integration_type": "hub",
      "config_flow": false,
      "iot_class": "local_polling"
    },
    "bt_smarthub": {
      "name": "BT Smart Hub",
      "integration_type": "hub",
      "config_flow": false,
      "iot_class": "local_polling"
    },
    "bthome": {
      "name": "BTHome",
      "integration_type": "hub",
      "config_flow": true,
      "iot_class": "local_push"
    },
    "bticino": {
      "name": "BTicino",
      "integration_type": "virtual",
      "supported_by": "netatmo"
    },
    "bubendorff": {
      "name": "Bubendorff",
      "integration_type": "virtual",
      "supported_by": "netatmo"
    },
    "buienradar": {
      "name": "Buienradar",
      "integration_type": "hub",
      "config_flow": true,
      "iot_class": "cloud_polling"
    },
    "caldav": {
      "name": "CalDAV",
      "integration_type": "hub",
      "config_flow": true,
      "iot_class": "cloud_polling"
    },
    "canary": {
      "name": "Canary",
      "integration_type": "hub",
      "config_flow": true,
      "iot_class": "cloud_polling"
    },
    "ccm15": {
      "name": "Midea ccm15 AC Controller",
      "integration_type": "hub",
      "config_flow": true,
      "iot_class": "local_polling"
    },
    "cert_expiry": {
      "integration_type": "hub",
      "config_flow": true,
      "iot_class": "cloud_polling"
    },
    "channels": {
      "name": "Channels",
      "integration_type": "hub",
      "config_flow": false,
      "iot_class": "local_polling"
    },
    "circuit": {
      "name": "Unify Circuit",
      "integration_type": "hub",
      "config_flow": false,
      "iot_class": "cloud_push"
    },
    "cisco": {
      "name": "Cisco",
      "integrations": {
        "cisco_ios": {
          "integration_type": "hub",
          "config_flow": false,
          "iot_class": "local_polling",
          "name": "Cisco IOS"
        },
        "cisco_mobility_express": {
          "integration_type": "hub",
          "config_flow": false,
          "iot_class": "local_polling",
          "name": "Cisco Mobility Express"
        },
        "cisco_webex_teams": {
          "integration_type": "hub",
          "config_flow": false,
          "iot_class": "cloud_push",
          "name": "Cisco Webex Teams"
        }
      }
    },
    "citybikes": {
      "name": "CityBikes",
      "integration_type": "hub",
      "config_flow": false,
      "iot_class": "cloud_polling"
    },
    "clementine": {
      "name": "Clementine Music Player",
      "integration_type": "hub",
      "config_flow": false,
      "iot_class": "local_polling"
    },
    "clickatell": {
      "name": "Clickatell",
      "integration_type": "hub",
      "config_flow": false,
      "iot_class": "cloud_push"
    },
    "clicksend": {
      "name": "ClickSend",
      "integrations": {
        "clicksend": {
          "integration_type": "hub",
          "config_flow": false,
          "iot_class": "cloud_push",
          "name": "ClickSend SMS"
        },
        "clicksend_tts": {
          "integration_type": "hub",
          "config_flow": false,
          "iot_class": "cloud_push",
          "name": "ClickSend TTS"
        }
      }
    },
    "cloudflare": {
      "name": "Cloudflare",
      "integration_type": "hub",
      "config_flow": true,
      "iot_class": "cloud_push"
    },
    "cmus": {
      "name": "cmus",
      "integration_type": "hub",
      "config_flow": false,
      "iot_class": "local_polling"
    },
    "co2signal": {
      "name": "Electricity Maps",
      "integration_type": "service",
      "config_flow": true,
      "iot_class": "cloud_polling"
    },
    "coinbase": {
      "name": "Coinbase",
      "integration_type": "hub",
      "config_flow": true,
      "iot_class": "cloud_polling"
    },
    "color_extractor": {
      "name": "ColorExtractor",
      "integration_type": "hub",
      "config_flow": true
    },
    "comed": {
      "name": "Commonwealth Edison (ComEd)",
      "integration_type": "virtual",
      "supported_by": "opower"
    },
    "comed_hourly_pricing": {
      "name": "ComEd Hourly Pricing",
      "integration_type": "hub",
      "config_flow": false,
      "iot_class": "cloud_polling"
    },
    "comelit": {
      "name": "Comelit SimpleHome",
      "integration_type": "hub",
      "config_flow": true,
      "iot_class": "local_polling"
    },
    "comfoconnect": {
      "name": "Zehnder ComfoAir Q",
      "integration_type": "hub",
      "config_flow": false,
      "iot_class": "local_push"
    },
    "command_line": {
      "name": "Command Line",
      "integration_type": "hub",
      "config_flow": false,
      "iot_class": "local_polling"
    },
    "compensation": {
      "name": "Compensation",
      "integration_type": "hub",
      "config_flow": false,
      "iot_class": "calculated"
    },
    "concord232": {
      "name": "Concord232",
      "integration_type": "hub",
      "config_flow": false,
      "iot_class": "local_polling"
    },
    "coned": {
      "name": "Consolidated Edison (ConEd)",
      "integration_type": "virtual",
      "supported_by": "opower"
    },
    "control4": {
      "name": "Control4",
      "integration_type": "hub",
      "config_flow": true,
      "iot_class": "local_polling"
    },
    "coolmaster": {
      "name": "CoolMasterNet",
      "integration_type": "hub",
      "config_flow": true,
      "iot_class": "local_polling"
    },
    "cozytouch": {
      "name": "Atlantic Cozytouch",
      "integration_type": "virtual",
      "supported_by": "overkiz"
    },
    "cpuspeed": {
      "integration_type": "device",
      "config_flow": true,
      "iot_class": "local_push"
    },
    "cribl": {
      "name": "Cribl",
      "integration_type": "virtual",
      "supported_by": "splunk"
    },
    "crownstone": {
      "name": "Crownstone",
      "integration_type": "hub",
      "config_flow": true,
      "iot_class": "cloud_push"
    },
    "cups": {
      "name": "CUPS",
      "integration_type": "hub",
      "config_flow": false,
      "iot_class": "local_polling"
    },
    "currencylayer": {
      "name": "currencylayer",
      "integration_type": "hub",
      "config_flow": false,
      "iot_class": "cloud_polling"
    },
    "dacia": {
      "name": "Dacia",
      "integration_type": "virtual",
      "supported_by": "renault"
    },
    "daikin": {
      "name": "Daikin AC",
      "integration_type": "hub",
      "config_flow": true,
      "iot_class": "local_polling"
    },
    "danfoss_air": {
      "name": "Danfoss Air",
      "integration_type": "hub",
      "config_flow": false,
      "iot_class": "local_polling"
    },
    "datadog": {
      "name": "Datadog",
      "integration_type": "hub",
      "config_flow": false,
      "iot_class": "local_push"
    },
    "ddwrt": {
      "name": "DD-WRT",
      "integration_type": "hub",
      "config_flow": false,
      "iot_class": "local_polling"
    },
    "debugpy": {
      "name": "Remote Python Debugger",
      "integration_type": "service",
      "config_flow": false,
      "iot_class": "local_push"
    },
    "deconz": {
      "name": "deCONZ",
      "integration_type": "hub",
      "config_flow": true,
      "iot_class": "local_push"
    },
    "decora": {
      "name": "Leviton Decora",
      "integration_type": "hub",
      "config_flow": false,
      "iot_class": "local_polling"
    },
    "decora_wifi": {
      "name": "Leviton Decora Wi-Fi",
      "integration_type": "hub",
      "config_flow": false,
      "iot_class": "cloud_polling"
    },
    "delijn": {
      "name": "De Lijn",
      "integration_type": "hub",
      "config_flow": false,
      "iot_class": "cloud_polling"
    },
    "delmarva": {
      "name": "Delmarva Power",
      "integration_type": "virtual",
      "supported_by": "opower"
    },
    "deluge": {
      "name": "Deluge",
      "integration_type": "service",
      "config_flow": true,
      "iot_class": "local_polling"
    },
    "demo": {
      "integration_type": "hub",
      "config_flow": false,
      "iot_class": "calculated"
    },
    "denon": {
      "name": "Denon",
      "integrations": {
        "denon": {
          "integration_type": "hub",
          "config_flow": false,
          "iot_class": "local_polling",
          "name": "Denon Network Receivers"
        },
        "denonavr": {
          "integration_type": "hub",
          "config_flow": true,
          "iot_class": "local_push",
          "name": "Denon AVR Network Receivers"
        },
        "heos": {
          "integration_type": "hub",
          "config_flow": true,
          "iot_class": "local_push",
          "name": "Denon HEOS"
        }
      }
    },
    "devialet": {
      "name": "Devialet",
      "integration_type": "device",
      "config_flow": true,
      "iot_class": "local_polling"
    },
    "device_sun_light_trigger": {
      "name": "Presence-based Lights",
      "integration_type": "hub",
      "config_flow": false,
      "iot_class": "calculated"
    },
    "devolo": {
      "name": "devolo",
      "integrations": {
        "devolo_home_control": {
          "integration_type": "hub",
          "config_flow": true,
          "iot_class": "local_push",
          "name": "devolo Home Control"
        },
        "devolo_home_network": {
          "integration_type": "device",
          "config_flow": true,
          "iot_class": "local_polling",
          "name": "devolo Home Network"
        }
      },
      "iot_standards": [
        "zwave"
      ]
    },
    "dexcom": {
      "name": "Dexcom",
      "integration_type": "hub",
      "config_flow": true,
      "iot_class": "cloud_polling"
    },
    "diaz": {
      "name": "Diaz",
      "integration_type": "virtual",
      "supported_by": "motion_blinds"
    },
    "digital_loggers": {
      "name": "Digital Loggers",
      "integration_type": "virtual",
      "supported_by": "wemo"
    },
    "digital_ocean": {
      "name": "Digital Ocean",
      "integration_type": "hub",
      "config_flow": false,
      "iot_class": "local_polling"
    },
    "directv": {
      "name": "DirecTV",
      "integration_type": "hub",
      "config_flow": true,
      "iot_class": "local_polling"
    },
    "discogs": {
      "name": "Discogs",
      "integration_type": "hub",
      "config_flow": false,
      "iot_class": "cloud_polling"
    },
    "discord": {
      "name": "Discord",
      "integration_type": "service",
      "config_flow": true,
      "iot_class": "cloud_push"
    },
    "discovergy": {
      "name": "Discovergy",
      "integration_type": "service",
      "config_flow": true,
      "iot_class": "cloud_polling"
    },
    "dlib_face_detect": {
      "name": "Dlib Face Detect",
      "integration_type": "hub",
      "config_flow": false,
      "iot_class": "local_push"
    },
    "dlib_face_identify": {
      "name": "Dlib Face Identify",
      "integration_type": "hub",
      "config_flow": false,
      "iot_class": "local_push"
    },
    "dlink": {
      "name": "D-Link Wi-Fi Smart Plugs",
      "integration_type": "device",
      "config_flow": true,
      "iot_class": "local_polling"
    },
    "dlna": {
      "name": "DLNA",
      "integrations": {
        "dlna_dmr": {
          "integration_type": "hub",
          "config_flow": true,
          "iot_class": "local_push",
          "name": "DLNA Digital Media Renderer"
        },
        "dlna_dms": {
          "integration_type": "hub",
          "config_flow": true,
          "iot_class": "local_polling",
          "name": "DLNA Digital Media Server"
        }
      }
    },
    "dnsip": {
      "name": "DNS IP",
      "integration_type": "hub",
      "config_flow": true,
      "iot_class": "cloud_polling"
    },
    "dominos": {
      "name": "Dominos Pizza",
      "integration_type": "hub",
      "config_flow": false,
      "iot_class": "cloud_polling"
    },
    "doods": {
      "name": "DOODS - Dedicated Open Object Detection Service",
      "integration_type": "hub",
      "config_flow": false,
      "iot_class": "local_polling"
    },
    "doorbird": {
      "name": "DoorBird",
      "integration_type": "hub",
      "config_flow": true,
      "iot_class": "local_push"
    },
    "dooya": {
      "name": "Dooya",
      "integration_type": "virtual",
      "supported_by": "motion_blinds"
    },
    "dormakaba_dkey": {
      "name": "Dormakaba dKey",
      "integration_type": "device",
      "config_flow": true,
      "iot_class": "local_polling"
    },
    "dovado": {
      "name": "Dovado",
      "integration_type": "hub",
      "config_flow": false,
      "iot_class": "local_polling"
    },
    "downloader": {
      "name": "Downloader",
      "integration_type": "hub",
      "config_flow": false
    },
    "dremel_3d_printer": {
      "name": "Dremel 3D Printer",
      "integration_type": "device",
      "config_flow": true,
      "iot_class": "local_polling"
    },
    "drop_connect": {
      "name": "DROP",
      "integration_type": "hub",
      "config_flow": true,
      "iot_class": "local_push"
    },
    "dsmr": {
      "name": "DSMR Slimme Meter",
      "integration_type": "hub",
      "config_flow": true,
      "iot_class": "local_push"
    },
    "dsmr_reader": {
      "name": "DSMR Reader",
      "integration_type": "hub",
      "config_flow": true,
      "iot_class": "local_push"
    },
    "dte_energy_bridge": {
      "name": "DTE Energy Bridge",
      "integration_type": "hub",
      "config_flow": false,
      "iot_class": "local_polling"
    },
    "dublin_bus_transport": {
      "name": "Dublin Bus",
      "integration_type": "hub",
      "config_flow": false,
      "iot_class": "cloud_polling"
    },
    "duckdns": {
      "name": "Duck DNS",
      "integration_type": "hub",
      "config_flow": false,
      "iot_class": "cloud_polling"
    },
    "dunehd": {
      "name": "Dune HD",
      "integration_type": "hub",
      "config_flow": true,
      "iot_class": "local_polling"
    },
    "duotecno": {
      "name": "Duotecno",
      "integration_type": "hub",
      "config_flow": true,
      "iot_class": "local_push"
    },
    "dwd_weather_warnings": {
      "name": "Deutscher Wetterdienst (DWD) Weather Warnings",
      "integration_type": "service",
      "config_flow": true,
      "iot_class": "cloud_polling"
    },
    "dweet": {
      "name": "dweet.io",
      "integration_type": "hub",
      "config_flow": false,
      "iot_class": "cloud_polling"
    },
    "eafm": {
      "name": "Environment Agency Flood Gauges",
      "integration_type": "hub",
      "config_flow": true,
      "iot_class": "cloud_polling"
    },
    "eastron": {
      "name": "Eastron",
      "integration_type": "virtual",
      "supported_by": "homewizard"
    },
    "easyenergy": {
      "name": "easyEnergy",
      "integration_type": "hub",
      "config_flow": true,
      "iot_class": "cloud_polling"
    },
    "ebox": {
      "name": "EBox",
      "integration_type": "hub",
      "config_flow": false,
      "iot_class": "cloud_polling"
    },
    "ebusd": {
      "name": "ebusd",
      "integration_type": "hub",
      "config_flow": false,
      "iot_class": "local_polling"
    },
    "ecoal_boiler": {
      "name": "eSterownik eCoal.pl Boiler",
      "integration_type": "hub",
      "config_flow": false,
      "iot_class": "local_polling"
    },
    "ecobee": {
      "name": "ecobee",
      "integration_type": "hub",
      "config_flow": true,
      "iot_class": "cloud_polling"
    },
    "ecoforest": {
      "name": "Ecoforest",
      "integration_type": "hub",
      "config_flow": true,
      "iot_class": "local_polling"
    },
    "econet": {
      "name": "Rheem EcoNet Products",
      "integration_type": "hub",
      "config_flow": true,
      "iot_class": "cloud_push"
    },
    "ecovacs": {
      "name": "Ecovacs",
      "integration_type": "hub",
      "config_flow": true,
      "iot_class": "cloud_push"
    },
    "ecowitt": {
      "name": "Ecowitt",
      "integration_type": "hub",
      "config_flow": true,
      "iot_class": "local_push"
    },
    "eddystone_temperature": {
      "name": "Eddystone",
      "integration_type": "hub",
      "config_flow": false,
      "iot_class": "local_polling"
    },
    "edimax": {
      "name": "Edimax",
      "integration_type": "hub",
      "config_flow": false,
      "iot_class": "local_polling"
    },
    "edl21": {
      "name": "EDL21",
      "integration_type": "hub",
      "config_flow": true,
      "iot_class": "local_push"
    },
    "efergy": {
      "name": "Efergy",
      "integration_type": "hub",
      "config_flow": true,
      "iot_class": "cloud_polling"
    },
    "egardia": {
      "name": "Egardia",
      "integration_type": "hub",
      "config_flow": false,
      "iot_class": "local_polling"
    },
    "electrasmart": {
      "name": "Electra Smart",
      "integration_type": "hub",
      "config_flow": true,
      "iot_class": "cloud_polling"
    },
    "electric_kiwi": {
      "name": "Electric Kiwi",
      "integration_type": "hub",
      "config_flow": true,
      "iot_class": "cloud_polling"
    },
    "elgato": {
      "name": "Elgato",
      "integrations": {
        "avea": {
          "integration_type": "hub",
          "config_flow": false,
          "iot_class": "local_polling",
          "name": "Elgato Avea"
        },
        "elgato": {
          "integration_type": "device",
          "config_flow": true,
          "iot_class": "local_polling",
          "name": "Elgato Light"
        }
      }
    },
    "eliqonline": {
      "name": "Eliqonline",
      "integration_type": "hub",
      "config_flow": false,
      "iot_class": "cloud_polling"
    },
    "elkm1": {
      "name": "Elk-M1 Control",
      "integration_type": "hub",
      "config_flow": true,
      "iot_class": "local_push"
    },
    "elmax": {
      "name": "Elmax",
      "integration_type": "hub",
      "config_flow": true,
      "iot_class": "cloud_polling"
    },
    "elv": {
      "name": "ELV PCA",
      "integration_type": "hub",
      "config_flow": false,
      "iot_class": "local_polling"
    },
    "emby": {
      "name": "Emby",
      "integration_type": "hub",
      "config_flow": false,
      "iot_class": "local_push"
    },
    "emoncms": {
      "name": "emoncms",
      "integrations": {
        "emoncms": {
          "integration_type": "hub",
          "config_flow": false,
          "iot_class": "local_polling",
          "name": "Emoncms"
        },
        "emoncms_history": {
          "integration_type": "hub",
          "config_flow": false,
          "iot_class": "local_polling",
          "name": "Emoncms History"
        }
      }
    },
    "emonitor": {
      "name": "SiteSage Emonitor",
      "integration_type": "hub",
      "config_flow": true,
      "iot_class": "local_polling"
    },
    "emulated_hue": {
      "name": "Emulated Hue",
      "integration_type": "hub",
      "config_flow": false,
      "iot_class": "local_push"
    },
    "emulated_kasa": {
      "name": "Emulated Kasa",
      "integration_type": "hub",
      "config_flow": false,
      "iot_class": "local_push"
    },
    "emulated_roku": {
      "integration_type": "hub",
      "config_flow": true,
      "iot_class": "local_push"
    },
    "energie_vanons": {
      "name": "Energie VanOns",
      "integration_type": "virtual",
      "supported_by": "energyzero"
    },
    "energyzero": {
      "name": "EnergyZero",
      "integration_type": "hub",
      "config_flow": true,
      "iot_class": "cloud_polling"
    },
    "enigma2": {
      "name": "Enigma2 (OpenWebif)",
      "integration_type": "hub",
      "config_flow": false,
      "iot_class": "local_polling"
    },
    "enmax": {
      "name": "Enmax Energy",
      "integration_type": "virtual",
      "supported_by": "opower"
    },
    "enocean": {
      "name": "EnOcean",
      "integration_type": "hub",
      "config_flow": true,
      "iot_class": "local_push"
    },
    "enphase_envoy": {
      "name": "Enphase Envoy",
      "integration_type": "hub",
      "config_flow": true,
      "iot_class": "local_polling"
    },
    "entur_public_transport": {
      "name": "Entur",
      "integration_type": "hub",
      "config_flow": false,
      "iot_class": "cloud_polling"
    },
    "environment_canada": {
      "name": "Environment Canada",
      "integration_type": "hub",
      "config_flow": true,
      "iot_class": "cloud_polling"
    },
    "envisalink": {
      "name": "Envisalink",
      "integration_type": "hub",
      "config_flow": false,
      "iot_class": "local_push"
    },
    "ephember": {
      "name": "EPH Controls",
      "integration_type": "hub",
      "config_flow": false,
      "iot_class": "local_polling"
    },
    "epion": {
      "name": "Epion",
      "integration_type": "hub",
      "config_flow": true,
      "iot_class": "cloud_polling"
    },
    "epson": {
      "name": "Epson",
      "integrations": {
        "epson": {
          "integration_type": "hub",
          "config_flow": true,
          "iot_class": "local_polling",
          "name": "Epson"
        },
        "epsonworkforce": {
          "integration_type": "hub",
          "config_flow": false,
          "iot_class": "local_polling",
          "name": "Epson Workforce"
        }
      }
    },
    "eq3": {
      "name": "eQ-3",
      "integrations": {
        "maxcube": {
          "integration_type": "hub",
          "config_flow": false,
          "iot_class": "local_polling",
          "name": "eQ-3 MAX!"
        }
      }
    },
    "escea": {
      "name": "Escea",
      "integration_type": "hub",
      "config_flow": true,
      "iot_class": "local_push"
    },
    "esera_onewire": {
      "name": "ESERA 1-Wire",
      "integration_type": "virtual",
      "supported_by": "onewire"
    },
    "esphome": {
      "name": "ESPHome",
      "integration_type": "device",
      "config_flow": true,
      "iot_class": "local_push"
    },
    "etherscan": {
      "name": "Etherscan",
      "integration_type": "hub",
      "config_flow": false,
      "iot_class": "cloud_polling"
    },
    "eufy": {
      "name": "eufy",
      "integrations": {
        "eufy": {
          "integration_type": "hub",
          "config_flow": false,
          "iot_class": "local_polling",
          "name": "EufyHome"
        },
        "eufylife_ble": {
          "integration_type": "device",
          "config_flow": true,
          "iot_class": "local_push",
          "name": "EufyLife"
        }
      }
    },
    "evergy": {
      "name": "Evergy",
      "integration_type": "virtual",
      "supported_by": "opower"
    },
    "everlights": {
      "name": "EverLights",
      "integration_type": "hub",
      "config_flow": false,
      "iot_class": "local_polling"
    },
    "evil_genius_labs": {
      "name": "Evil Genius Labs",
      "integration_type": "hub",
      "config_flow": true,
      "iot_class": "local_polling"
    },
    "ezviz": {
      "name": "EZVIZ",
      "integration_type": "hub",
      "config_flow": true,
      "iot_class": "cloud_polling"
    },
    "faa_delays": {
      "name": "FAA Delays",
      "integration_type": "hub",
      "config_flow": true,
      "iot_class": "cloud_polling"
    },
    "facebook": {
      "name": "Facebook Messenger",
      "integration_type": "hub",
      "config_flow": false,
      "iot_class": "cloud_push"
    },
    "fail2ban": {
      "name": "Fail2Ban",
      "integration_type": "hub",
      "config_flow": false,
      "iot_class": "local_polling"
    },
    "fastdotcom": {
      "name": "Fast.com",
      "integration_type": "hub",
      "config_flow": true,
      "iot_class": "cloud_polling"
    },
    "feedreader": {
      "name": "Feedreader",
      "integration_type": "hub",
      "config_flow": false,
      "iot_class": "cloud_polling"
    },
    "ffmpeg": {
      "name": "FFmpeg",
      "integrations": {
        "ffmpeg": {
          "integration_type": "hub",
          "config_flow": false,
          "name": "FFmpeg"
        },
        "ffmpeg_motion": {
          "integration_type": "hub",
          "config_flow": false,
          "iot_class": "calculated",
          "name": "FFmpeg Motion"
        },
        "ffmpeg_noise": {
          "integration_type": "hub",
          "config_flow": false,
          "iot_class": "calculated",
          "name": "FFmpeg Noise"
        }
      }
    },
    "fibaro": {
      "name": "Fibaro",
      "integration_type": "hub",
      "config_flow": true,
      "iot_class": "local_push"
    },
    "fido": {
      "name": "Fido",
      "integration_type": "hub",
      "config_flow": false,
      "iot_class": "cloud_polling"
    },
    "file": {
      "name": "File",
      "integration_type": "hub",
      "config_flow": false,
      "iot_class": "local_polling"
    },
    "filesize": {
      "integration_type": "hub",
      "config_flow": true,
      "iot_class": "local_polling"
    },
    "filter": {
      "name": "Filter",
      "integration_type": "hub",
      "config_flow": false,
      "iot_class": "local_push"
    },
    "fints": {
      "name": "FinTS",
      "integration_type": "service",
      "config_flow": false,
      "iot_class": "cloud_polling"
    },
    "fireservicerota": {
      "name": "FireServiceRota",
      "integration_type": "hub",
      "config_flow": true,
      "iot_class": "cloud_polling"
    },
    "firmata": {
      "name": "Firmata",
      "integration_type": "hub",
      "config_flow": false,
      "iot_class": "local_push"
    },
    "fitbit": {
      "name": "Fitbit",
      "integration_type": "hub",
      "config_flow": true,
      "iot_class": "cloud_polling"
    },
    "fivem": {
      "name": "FiveM",
      "integration_type": "hub",
      "config_flow": true,
      "iot_class": "local_polling"
    },
    "fixer": {
      "name": "Fixer",
      "integration_type": "hub",
      "config_flow": false,
      "iot_class": "cloud_polling"
    },
    "fjaraskupan": {
      "name": "Fj\u00e4r\u00e5skupan",
      "integration_type": "hub",
      "config_flow": true,
      "iot_class": "local_polling"
    },
    "fleetgo": {
      "name": "FleetGO",
      "integration_type": "hub",
      "config_flow": false,
      "iot_class": "cloud_polling"
    },
    "flexit": {
      "name": "Flexit",
      "integrations": {
        "flexit": {
          "integration_type": "hub",
          "config_flow": false,
          "iot_class": "local_polling",
          "name": "Flexit"
        },
        "flexit_bacnet": {
          "integration_type": "device",
          "config_flow": true,
          "iot_class": "local_polling",
          "name": "Flexit Nordic (BACnet)"
        }
      }
    },
    "flexom": {
      "name": "Bouygues Flexom",
      "integration_type": "virtual",
      "supported_by": "overkiz"
    },
    "flic": {
      "name": "Flic",
      "integration_type": "hub",
      "config_flow": false,
      "iot_class": "local_push"
    },
    "flick_electric": {
      "name": "Flick Electric",
      "integration_type": "service",
      "config_flow": true,
      "iot_class": "cloud_polling"
    },
    "flipr": {
      "name": "Flipr",
      "integration_type": "hub",
      "config_flow": true,
      "iot_class": "cloud_polling"
    },
    "flo": {
      "name": "Flo",
      "integration_type": "hub",
      "config_flow": true,
      "iot_class": "cloud_polling"
    },
    "flock": {
      "name": "Flock",
      "integration_type": "hub",
      "config_flow": false,
      "iot_class": "cloud_push"
    },
    "flume": {
      "name": "Flume",
      "integration_type": "hub",
      "config_flow": true,
      "iot_class": "cloud_polling"
    },
    "flux": {
      "name": "Flux",
      "integration_type": "hub",
      "config_flow": false,
      "iot_class": "calculated"
    },
    "flux_led": {
      "name": "Magic Home",
      "integration_type": "hub",
      "config_flow": true,
      "iot_class": "local_push"
    },
    "folder": {
      "name": "Folder",
      "integration_type": "hub",
      "config_flow": false,
      "iot_class": "local_polling"
    },
    "folder_watcher": {
      "name": "Folder Watcher",
      "integration_type": "hub",
      "config_flow": false,
      "iot_class": "local_polling"
    },
    "foobot": {
      "name": "Foobot",
      "integration_type": "hub",
      "config_flow": false,
      "iot_class": "cloud_polling"
    },
    "forecast_solar": {
      "name": "Forecast.Solar",
      "integration_type": "service",
      "config_flow": true,
      "iot_class": "cloud_polling"
    },
    "forked_daapd": {
      "name": "OwnTone",
      "integration_type": "hub",
      "config_flow": true,
      "iot_class": "local_push"
    },
    "fortios": {
      "name": "FortiOS",
      "integration_type": "hub",
      "config_flow": false,
      "iot_class": "local_polling"
    },
    "foscam": {
      "name": "Foscam",
      "integration_type": "hub",
      "config_flow": true,
      "iot_class": "local_polling"
    },
    "foursquare": {
      "name": "Foursquare",
      "integration_type": "hub",
      "config_flow": false,
      "iot_class": "cloud_push"
    },
    "free_mobile": {
      "name": "Free Mobile",
      "integration_type": "hub",
      "config_flow": false,
      "iot_class": "cloud_push"
    },
    "freebox": {
      "name": "Freebox",
      "integration_type": "hub",
      "config_flow": true,
      "iot_class": "local_polling"
    },
    "freedns": {
      "name": "FreeDNS",
      "integration_type": "hub",
      "config_flow": false,
      "iot_class": "cloud_push"
    },
    "freedompro": {
      "name": "Freedompro",
      "integration_type": "hub",
      "config_flow": true,
      "iot_class": "cloud_polling"
    },
    "fritzbox": {
      "name": "FRITZ!Box",
      "integrations": {
        "fritz": {
          "integration_type": "hub",
          "config_flow": true,
          "iot_class": "local_polling",
          "name": "AVM FRITZ!Box Tools"
        },
        "fritzbox": {
          "integration_type": "hub",
          "config_flow": true,
          "iot_class": "local_polling",
          "name": "AVM FRITZ!SmartHome"
        },
        "fritzbox_callmonitor": {
          "integration_type": "device",
          "config_flow": true,
          "iot_class": "local_polling",
          "name": "AVM FRITZ!Box Call Monitor"
        }
      }
    },
    "fronius": {
      "name": "Fronius",
      "integration_type": "hub",
      "config_flow": true,
      "iot_class": "local_polling"
    },
    "frontier_silicon": {
      "name": "Frontier Silicon",
      "integration_type": "hub",
      "config_flow": true,
      "iot_class": "local_polling"
    },
    "fujitsu_anywair": {
      "name": "Fujitsu anywAIR",
      "integration_type": "virtual",
      "supported_by": "advantage_air"
    },
    "fully_kiosk": {
      "name": "Fully Kiosk Browser",
      "integration_type": "hub",
      "config_flow": true,
      "iot_class": "local_polling"
    },
    "futurenow": {
      "name": "P5 FutureNow",
      "integration_type": "hub",
      "config_flow": false,
      "iot_class": "local_polling"
    },
    "garadget": {
      "name": "Garadget",
      "integration_type": "hub",
      "config_flow": false,
      "iot_class": "cloud_polling"
    },
    "garages_amsterdam": {
      "integration_type": "hub",
      "config_flow": true,
      "iot_class": "cloud_polling"
    },
    "gardena_bluetooth": {
      "name": "Gardena Bluetooth",
      "integration_type": "hub",
      "config_flow": true,
      "iot_class": "local_polling"
    },
    "gaviota": {
      "name": "Gaviota",
      "integration_type": "virtual",
      "supported_by": "motion_blinds"
    },
    "gdacs": {
      "name": "Global Disaster Alert and Coordination System (GDACS)",
      "integration_type": "service",
      "config_flow": true,
      "iot_class": "cloud_polling"
    },
    "generic": {
      "integration_type": "hub",
      "config_flow": true,
      "iot_class": "local_push"
    },
    "generic_hygrostat": {
      "name": "Generic hygrostat",
      "integration_type": "hub",
      "config_flow": false,
      "iot_class": "local_polling"
    },
    "generic_thermostat": {
      "name": "Generic Thermostat",
      "integration_type": "hub",
      "config_flow": false,
      "iot_class": "local_polling"
    },
    "geniushub": {
      "name": "Genius Hub",
      "integration_type": "hub",
      "config_flow": false,
      "iot_class": "local_polling"
    },
    "geo_json_events": {
      "name": "GeoJSON",
      "integration_type": "service",
      "config_flow": true,
      "iot_class": "cloud_polling"
    },
    "geo_rss_events": {
      "name": "GeoRSS",
      "integration_type": "hub",
      "config_flow": false,
      "iot_class": "cloud_polling"
    },
    "geocaching": {
      "name": "Geocaching",
      "integration_type": "hub",
      "config_flow": true,
      "iot_class": "cloud_polling"
    },
    "geofency": {
      "name": "Geofency",
      "integration_type": "hub",
      "config_flow": true,
      "iot_class": "cloud_push"
    },
    "geonet": {
      "name": "GeoNet",
      "integrations": {
        "geonetnz_quakes": {
          "integration_type": "service",
          "config_flow": true,
          "iot_class": "cloud_polling",
          "name": "GeoNet NZ Quakes"
        },
        "geonetnz_volcano": {
          "integration_type": "service",
          "config_flow": true,
          "iot_class": "cloud_polling",
          "name": "GeoNet NZ Volcano"
        }
      }
    },
    "gios": {
      "name": "GIO\u015a",
      "integration_type": "service",
      "config_flow": true,
      "iot_class": "cloud_polling"
    },
    "github": {
      "name": "GitHub",
      "integration_type": "hub",
      "config_flow": true,
      "iot_class": "cloud_polling"
    },
    "gitlab_ci": {
      "name": "GitLab-CI",
      "integration_type": "hub",
      "config_flow": false,
      "iot_class": "cloud_polling"
    },
    "gitter": {
      "name": "Gitter",
      "integration_type": "hub",
      "config_flow": false,
      "iot_class": "cloud_polling"
    },
    "glances": {
      "name": "Glances",
      "integration_type": "hub",
      "config_flow": true,
      "iot_class": "local_polling"
    },
    "globalcache": {
      "name": "Global Cach\u00e9",
      "integrations": {
        "gc100": {
          "integration_type": "hub",
          "config_flow": false,
          "iot_class": "local_polling",
          "name": "Global Cach\u00e9 GC-100"
        },
        "itach": {
          "integration_type": "hub",
          "config_flow": false,
          "iot_class": "assumed_state",
          "name": "Global Cach\u00e9 iTach TCP/IP to IR"
        }
      }
    },
    "goalzero": {
      "name": "Goal Zero Yeti",
      "integration_type": "device",
      "config_flow": true,
      "iot_class": "local_polling"
    },
    "gogogate2": {
      "name": "Gogogate2 and ismartgate",
      "integration_type": "hub",
      "config_flow": true,
      "iot_class": "local_polling"
    },
    "goodwe": {
      "name": "GoodWe Inverter",
      "integration_type": "hub",
      "config_flow": true,
      "iot_class": "local_polling"
    },
    "google": {
      "name": "Google",
      "integrations": {
        "google_assistant": {
          "integration_type": "hub",
          "config_flow": false,
          "iot_class": "cloud_push",
          "name": "Google Assistant"
        },
        "google_assistant_sdk": {
          "integration_type": "service",
          "config_flow": true,
          "iot_class": "cloud_polling",
          "name": "Google Assistant SDK"
        },
        "google_cloud": {
          "integration_type": "hub",
          "config_flow": false,
          "iot_class": "cloud_push",
          "name": "Google Cloud Platform"
        },
        "google_domains": {
          "integration_type": "hub",
          "config_flow": false,
          "iot_class": "cloud_polling",
          "name": "Google Domains"
        },
        "google_generative_ai_conversation": {
          "integration_type": "service",
          "config_flow": true,
          "iot_class": "cloud_polling",
          "name": "Google Generative AI Conversation"
        },
        "google_mail": {
          "integration_type": "service",
          "config_flow": true,
          "iot_class": "cloud_polling",
          "name": "Google Mail"
        },
        "google_maps": {
          "integration_type": "hub",
          "config_flow": false,
          "iot_class": "cloud_polling",
          "name": "Google Maps"
        },
        "google_pubsub": {
          "integration_type": "hub",
          "config_flow": false,
          "iot_class": "cloud_push",
          "name": "Google Pub/Sub"
        },
        "google_sheets": {
          "integration_type": "service",
          "config_flow": true,
          "iot_class": "cloud_polling",
          "name": "Google Sheets"
        },
        "google_tasks": {
          "integration_type": "hub",
          "config_flow": true,
          "iot_class": "cloud_polling",
          "name": "Google Tasks"
        },
        "google_translate": {
          "integration_type": "hub",
          "config_flow": true,
          "iot_class": "cloud_push",
          "name": "Google Translate text-to-speech"
        },
        "google_travel_time": {
          "integration_type": "hub",
          "config_flow": true,
          "iot_class": "cloud_polling"
        },
        "google_wifi": {
          "integration_type": "hub",
          "config_flow": false,
          "iot_class": "local_polling",
          "name": "Google Wifi"
        },
        "google": {
          "integration_type": "hub",
          "config_flow": true,
          "iot_class": "cloud_polling",
          "name": "Google Calendar"
        },
        "nest": {
          "integration_type": "hub",
          "config_flow": true,
          "iot_class": "cloud_push",
          "name": "Google Nest"
        },
        "cast": {
          "integration_type": "hub",
          "config_flow": true,
          "iot_class": "local_polling",
          "name": "Google Cast"
        },
        "dialogflow": {
          "integration_type": "hub",
          "config_flow": true,
          "iot_class": "cloud_push",
          "name": "Dialogflow"
        },
        "youtube": {
          "integration_type": "service",
          "config_flow": true,
          "iot_class": "cloud_polling",
          "name": "YouTube"
        }
      }
    },
    "govee": {
      "name": "Govee",
      "integrations": {
        "govee_ble": {
          "integration_type": "hub",
          "config_flow": true,
          "iot_class": "local_push",
          "name": "Govee Bluetooth"
        },
        "govee_light_local": {
          "integration_type": "hub",
          "config_flow": true,
          "iot_class": "local_push",
          "name": "Govee lights local"
        }
      }
    },
    "gpsd": {
      "name": "GPSD",
      "integration_type": "hub",
      "config_flow": false,
      "iot_class": "local_polling"
    },
    "gpslogger": {
      "name": "GPSLogger",
      "integration_type": "hub",
      "config_flow": true,
      "iot_class": "cloud_push"
    },
    "graphite": {
      "name": "Graphite",
      "integration_type": "hub",
      "config_flow": false,
      "iot_class": "local_push"
    },
    "gree": {
      "name": "Gree Climate",
      "integration_type": "hub",
      "config_flow": true,
      "iot_class": "local_polling"
    },
    "greeneye_monitor": {
      "name": "GreenEye Monitor (GEM)",
      "integration_type": "hub",
      "config_flow": false,
      "iot_class": "local_push"
    },
    "greenwave": {
      "name": "Greenwave Reality",
      "integration_type": "hub",
      "config_flow": false,
      "iot_class": "local_polling"
    },
    "growatt_server": {
      "integration_type": "hub",
      "config_flow": true,
      "iot_class": "cloud_polling"
    },
    "gstreamer": {
      "name": "GStreamer",
      "integration_type": "hub",
      "config_flow": false,
      "iot_class": "local_push"
    },
    "gtfs": {
      "name": "General Transit Feed Specification (GTFS)",
      "integration_type": "hub",
      "config_flow": false,
      "iot_class": "local_polling"
    },
    "guardian": {
      "name": "Elexa Guardian",
      "integration_type": "device",
      "config_flow": true,
      "iot_class": "local_polling"
    },
    "habitica": {
      "name": "Habitica",
      "integration_type": "hub",
      "config_flow": true,
      "iot_class": "cloud_polling"
    },
    "harman_kardon_avr": {
      "name": "Harman Kardon AVR",
      "integration_type": "hub",
      "config_flow": false,
      "iot_class": "local_polling"
    },
    "hassio": {
      "name": "Home Assistant Supervisor",
      "integration_type": "hub",
      "config_flow": false,
      "iot_class": "local_polling"
    },
    "havana_shade": {
      "name": "Havana Shade",
      "integration_type": "virtual",
      "supported_by": "motion_blinds"
    },
    "haveibeenpwned": {
      "name": "HaveIBeenPwned",
      "integration_type": "hub",
      "config_flow": false,
      "iot_class": "cloud_polling"
    },
    "hddtemp": {
      "name": "hddtemp",
      "integration_type": "hub",
      "config_flow": false,
      "iot_class": "local_polling"
    },
    "hdmi_cec": {
      "name": "HDMI-CEC",
      "integration_type": "hub",
      "config_flow": false,
      "iot_class": "local_push"
    },
    "heatmiser": {
      "name": "Heatmiser",
      "integration_type": "hub",
      "config_flow": false,
      "iot_class": "local_polling"
    },
    "heiwa": {
      "name": "Heiwa",
      "integration_type": "virtual",
      "supported_by": "gree"
    },
    "heltun": {
      "name": "HELTUN",
      "iot_standards": [
        "zwave"
      ]
    },
    "here_travel_time": {
      "name": "HERE Travel Time",
      "integration_type": "hub",
      "config_flow": true,
      "iot_class": "cloud_polling"
    },
    "hexaom": {
      "name": "Hexaom Hexaconnect",
      "integration_type": "virtual",
      "supported_by": "overkiz"
    },
    "hi_kumo": {
      "name": "Hitachi Hi Kumo",
      "integration_type": "virtual",
      "supported_by": "overkiz"
    },
    "hikvision": {
      "name": "Hikvision",
      "integrations": {
        "hikvision": {
          "integration_type": "hub",
          "config_flow": false,
          "iot_class": "local_push",
          "name": "Hikvision"
        },
        "hikvisioncam": {
          "integration_type": "hub",
          "config_flow": false,
          "iot_class": "local_polling",
          "name": "Hikvision"
        }
      }
    },
    "hisense_aehw4a1": {
      "name": "Hisense AEH-W4A1",
      "integration_type": "hub",
      "config_flow": true,
      "iot_class": "local_polling"
    },
    "history_stats": {
      "name": "History Stats",
      "integration_type": "hub",
      "config_flow": false,
      "iot_class": "local_polling"
    },
    "hitron_coda": {
      "name": "Rogers Hitron CODA",
      "integration_type": "hub",
      "config_flow": false,
      "iot_class": "local_polling"
    },
    "hive": {
      "name": "Hive",
      "integration_type": "hub",
      "config_flow": true,
      "iot_class": "cloud_polling"
    },
    "hko": {
      "name": "Hong Kong Observatory",
      "integration_type": "hub",
      "config_flow": true,
      "iot_class": "cloud_polling"
    },
    "hlk_sw16": {
      "name": "Hi-Link HLK-SW16",
      "integration_type": "hub",
      "config_flow": true,
      "iot_class": "local_push"
    },
    "holiday": {
      "integration_type": "hub",
      "config_flow": true,
      "iot_class": "local_polling"
    },
    "home_connect": {
      "name": "Home Connect",
      "integration_type": "hub",
      "config_flow": true,
      "iot_class": "cloud_push"
    },
    "home_plus_control": {
      "name": "Legrand Home+ Control",
      "integration_type": "hub",
      "config_flow": true,
      "iot_class": "cloud_polling"
    },
    "homematic": {
      "name": "Homematic",
      "integrations": {
        "homematic": {
          "integration_type": "hub",
          "config_flow": false,
          "iot_class": "local_push",
          "name": "Homematic"
        },
        "homematicip_cloud": {
          "integration_type": "hub",
          "config_flow": true,
          "iot_class": "cloud_push",
          "name": "HomematicIP Cloud"
        }
      }
    },
    "homeseer": {
      "name": "HomeSeer",
      "iot_standards": [
        "zwave"
      ]
    },
    "homewizard": {
      "name": "HomeWizard Energy",
      "integration_type": "hub",
      "config_flow": true,
      "iot_class": "local_polling"
    },
    "honeywell": {
      "name": "Honeywell",
      "integrations": {
        "lyric": {
          "integration_type": "hub",
          "config_flow": true,
          "iot_class": "cloud_polling",
          "name": "Honeywell Lyric"
        },
        "evohome": {
          "integration_type": "hub",
          "config_flow": false,
          "iot_class": "cloud_polling",
          "name": "Honeywell Total Connect Comfort (Europe)"
        },
        "honeywell": {
          "integration_type": "hub",
          "config_flow": true,
          "iot_class": "cloud_polling",
          "name": "Honeywell Total Connect Comfort (US)"
        }
      }
    },
    "horizon": {
      "name": "Unitymedia Horizon HD Recorder",
      "integration_type": "hub",
      "config_flow": false,
      "iot_class": "local_polling"
    },
    "hp_ilo": {
      "name": "HP Integrated Lights-Out (ILO)",
      "integration_type": "hub",
      "config_flow": false,
      "iot_class": "local_polling"
    },
    "html5": {
      "name": "HTML5 Push Notifications",
      "integration_type": "hub",
      "config_flow": false,
      "iot_class": "cloud_push"
    },
    "huawei_lte": {
      "name": "Huawei LTE",
      "integration_type": "hub",
      "config_flow": true,
      "iot_class": "local_polling"
    },
    "huisbaasje": {
      "name": "Huisbaasje",
      "integration_type": "hub",
      "config_flow": true,
      "iot_class": "cloud_polling"
    },
    "hunterdouglas_powerview": {
      "name": "Hunter Douglas PowerView",
      "integration_type": "hub",
      "config_flow": true,
      "iot_class": "local_polling"
    },
    "hurrican_shutters_wholesale": {
      "name": "Hurrican Shutters Wholesale",
      "integration_type": "virtual",
      "supported_by": "motion_blinds"
    },
    "hvv_departures": {
      "name": "HVV Departures",
      "integration_type": "hub",
      "config_flow": true,
      "iot_class": "cloud_polling"
    },
    "hydrawise": {
      "name": "Hunter Hydrawise",
      "integration_type": "hub",
      "config_flow": true,
      "iot_class": "cloud_polling"
    },
    "hyperion": {
      "name": "Hyperion",
      "integration_type": "hub",
      "config_flow": true,
      "iot_class": "local_push"
    },
    "ialarm": {
      "name": "Antifurto365 iAlarm",
      "integration_type": "hub",
      "config_flow": true,
      "iot_class": "local_polling"
    },
    "iammeter": {
      "name": "IamMeter",
      "integration_type": "hub",
      "config_flow": false,
      "iot_class": "local_polling"
    },
    "iaqualink": {
      "name": "Jandy iAqualink",
      "integration_type": "hub",
      "config_flow": true,
      "iot_class": "cloud_polling"
    },
    "ibm": {
      "name": "IBM",
      "integrations": {
        "watson_iot": {
          "integration_type": "hub",
          "config_flow": false,
          "iot_class": "cloud_push",
          "name": "IBM Watson IoT Platform"
        },
        "watson_tts": {
          "integration_type": "hub",
          "config_flow": false,
          "iot_class": "cloud_push",
          "name": "IBM Watson TTS"
        }
      }
    },
    "idteck_prox": {
      "name": "IDTECK Proximity Reader",
      "integration_type": "hub",
      "config_flow": false,
      "iot_class": "local_push"
    },
    "ifttt": {
      "name": "IFTTT",
      "integration_type": "hub",
      "config_flow": true,
      "iot_class": "cloud_push"
    },
    "iglo": {
      "name": "iGlo",
      "integration_type": "hub",
      "config_flow": false,
      "iot_class": "local_polling"
    },
    "ign_sismologia": {
      "name": "IGN Sismolog\u00eda",
      "integration_type": "service",
      "config_flow": false,
      "iot_class": "cloud_polling"
    },
    "ihc": {
      "name": "IHC Controller",
      "integration_type": "hub",
      "config_flow": false,
      "iot_class": "local_push"
    },
    "ikea": {
      "name": "IKEA",
      "integrations": {
        "symfonisk": {
          "integration_type": "virtual",
          "config_flow": false,
          "supported_by": "sonos",
          "name": "IKEA SYMFONISK"
        },
        "tradfri": {
          "integration_type": "hub",
          "config_flow": true,
          "iot_class": "local_polling",
          "name": "IKEA TR\u00c5DFRI"
        },
        "idasen_desk": {
          "integration_type": "hub",
          "config_flow": true,
          "iot_class": "local_push",
          "name": "IKEA Idasen Desk"
        }
      }
    },
    "imap": {
      "name": "IMAP",
      "integration_type": "hub",
      "config_flow": true,
      "iot_class": "cloud_push"
    },
    "improv_ble": {
      "name": "Improv via BLE",
      "integration_type": "device",
      "config_flow": true,
      "iot_class": "local_polling"
    },
    "incomfort": {
      "name": "Intergas InComfort/Intouch Lan2RF gateway",
      "integration_type": "hub",
      "config_flow": false,
      "iot_class": "local_polling"
    },
    "indianamichiganpower": {
      "name": "Indiana Michigan Power",
      "integration_type": "virtual",
      "supported_by": "opower"
    },
    "influxdb": {
      "name": "InfluxDB",
      "integration_type": "hub",
      "config_flow": false,
      "iot_class": "local_push"
    },
    "inkbird": {
      "name": "INKBIRD",
      "integration_type": "hub",
      "config_flow": true,
      "iot_class": "local_push"
    },
    "inovelli": {
      "name": "Inovelli",
      "iot_standards": [
        "zigbee",
        "zwave"
      ]
    },
    "inspired_shades": {
      "name": "Inspired Shades",
      "integration_type": "virtual",
      "supported_by": "motion_blinds"
    },
    "insteon": {
      "name": "Insteon",
      "integration_type": "hub",
      "config_flow": true,
      "iot_class": "local_push"
    },
    "intellifire": {
      "name": "IntelliFire",
      "integration_type": "hub",
      "config_flow": true,
      "iot_class": "local_polling"
    },
    "intent_script": {
      "name": "Intent Script",
      "integration_type": "hub",
      "config_flow": false
    },
    "intesishome": {
      "name": "IntesisHome",
      "integration_type": "hub",
      "config_flow": false,
      "iot_class": "cloud_push"
    },
    "ios": {
      "name": "Home Assistant iOS",
      "integration_type": "hub",
      "config_flow": true,
      "iot_class": "cloud_push"
    },
    "iotawatt": {
      "name": "IoTaWatt",
      "integration_type": "hub",
      "config_flow": true,
      "iot_class": "local_polling"
    },
    "iperf3": {
      "name": "Iperf3",
      "integration_type": "hub",
      "config_flow": false,
      "iot_class": "local_polling"
    },
    "ipma": {
      "name": "Instituto Portugu\u00eas do Mar e Atmosfera (IPMA)",
      "integration_type": "hub",
      "config_flow": true,
      "iot_class": "cloud_polling"
    },
    "ipp": {
      "name": "Internet Printing Protocol (IPP)",
      "integration_type": "device",
      "config_flow": true,
      "iot_class": "local_polling"
    },
    "iqvia": {
      "name": "IQVIA",
      "integration_type": "service",
      "config_flow": true,
      "iot_class": "cloud_polling"
    },
    "irish_rail_transport": {
      "name": "Irish Rail Transport",
      "integration_type": "hub",
      "config_flow": false,
      "iot_class": "cloud_polling"
    },
    "islamic_prayer_times": {
      "integration_type": "hub",
      "config_flow": true,
      "iot_class": "cloud_polling"
    },
    "ismartwindow": {
      "name": "iSmartWindow",
      "integration_type": "virtual",
      "supported_by": "motion_blinds"
    },
    "iss": {
      "name": "International Space Station (ISS)",
      "integration_type": "service",
      "config_flow": true,
      "iot_class": "cloud_polling"
    },
    "isy994": {
      "name": "Universal Devices ISY/IoX",
      "integration_type": "hub",
      "config_flow": true,
      "iot_class": "local_push"
    },
    "izone": {
      "name": "iZone",
      "integration_type": "hub",
      "config_flow": true,
      "iot_class": "local_polling"
    },
    "jasco": {
      "name": "Jasco",
      "iot_standards": [
        "zwave"
      ]
    },
    "jellyfin": {
      "name": "Jellyfin",
      "integration_type": "service",
      "config_flow": true,
      "iot_class": "local_polling"
    },
    "jewish_calendar": {
      "name": "Jewish Calendar",
      "integration_type": "hub",
      "config_flow": false,
      "iot_class": "calculated"
    },
    "joaoapps_join": {
      "name": "Joaoapps Join",
      "integration_type": "hub",
      "config_flow": false,
      "iot_class": "cloud_push"
    },
    "juicenet": {
      "name": "JuiceNet",
      "integration_type": "hub",
      "config_flow": true,
      "iot_class": "cloud_polling"
    },
    "justnimbus": {
      "name": "JustNimbus",
      "integration_type": "hub",
      "config_flow": true,
      "iot_class": "cloud_polling"
    },
    "jvc_projector": {
      "name": "JVC Projector",
      "integration_type": "device",
      "config_flow": true,
      "iot_class": "local_polling"
    },
    "kaiterra": {
      "name": "Kaiterra",
      "integration_type": "hub",
      "config_flow": false,
      "iot_class": "cloud_polling"
    },
    "kaleidescape": {
      "name": "Kaleidescape",
      "integration_type": "hub",
      "config_flow": true,
      "iot_class": "local_push"
    },
    "kankun": {
      "name": "Kankun",
      "integration_type": "hub",
      "config_flow": false,
      "iot_class": "local_polling"
    },
    "keba": {
      "name": "Keba Charging Station",
      "integration_type": "hub",
      "config_flow": false,
      "iot_class": "local_polling"
    },
    "keenetic_ndms2": {
      "name": "Keenetic NDMS2 Router",
      "integration_type": "hub",
      "config_flow": true,
      "iot_class": "local_polling"
    },
    "kef": {
      "name": "KEF",
      "integration_type": "hub",
      "config_flow": false,
      "iot_class": "local_polling"
    },
    "kegtron": {
      "name": "Kegtron",
      "integration_type": "hub",
      "config_flow": true,
      "iot_class": "local_push"
    },
    "kentuckypower": {
      "name": "Kentucky Power",
      "integration_type": "virtual",
      "supported_by": "opower"
    },
    "keyboard": {
      "name": "Keyboard",
      "integration_type": "hub",
      "config_flow": false,
      "iot_class": "local_push"
    },
    "keyboard_remote": {
      "name": "Keyboard Remote",
      "integration_type": "hub",
      "config_flow": false,
      "iot_class": "local_push"
    },
    "keymitt_ble": {
      "name": "Keymitt MicroBot Push",
      "integration_type": "hub",
      "config_flow": true,
      "iot_class": "assumed_state"
    },
    "kira": {
      "name": "Kira",
      "integration_type": "hub",
      "config_flow": false,
      "iot_class": "local_push"
    },
    "kitchen_sink": {
      "name": "Everything but the Kitchen Sink",
      "integration_type": "hub",
      "config_flow": false,
      "iot_class": "calculated"
    },
    "kiwi": {
      "name": "KIWI",
      "integration_type": "hub",
      "config_flow": false,
      "iot_class": "cloud_polling"
    },
    "kmtronic": {
      "name": "KMtronic",
      "integration_type": "hub",
      "config_flow": true,
      "iot_class": "local_push"
    },
    "knx": {
      "name": "KNX",
      "integration_type": "hub",
      "config_flow": true,
      "iot_class": "local_push"
    },
    "kodi": {
      "name": "Kodi",
      "integration_type": "hub",
      "config_flow": true,
      "iot_class": "local_push"
    },
    "konnected": {
      "name": "Konnected.io",
      "integration_type": "hub",
      "config_flow": true,
      "iot_class": "local_push"
    },
    "kostal_plenticore": {
      "name": "Kostal Plenticore Solar Inverter",
      "integration_type": "hub",
      "config_flow": true,
      "iot_class": "local_polling"
    },
    "kraken": {
      "name": "Kraken",
      "integration_type": "hub",
      "config_flow": true,
      "iot_class": "cloud_polling"
    },
    "kulersky": {
      "name": "Kuler Sky",
      "integration_type": "hub",
      "config_flow": true,
      "iot_class": "local_polling"
    },
    "kwb": {
      "name": "KWB Easyfire",
      "integration_type": "hub",
      "config_flow": false,
      "iot_class": "local_polling"
    },
    "lacrosse": {
      "name": "LaCrosse",
      "integration_type": "hub",
      "config_flow": false,
      "iot_class": "local_polling"
    },
    "lacrosse_view": {
      "name": "LaCrosse View",
      "integration_type": "hub",
      "config_flow": true,
      "iot_class": "cloud_polling"
    },
    "lamarzocco": {
      "name": "La Marzocco",
      "integration_type": "device",
      "config_flow": true,
      "iot_class": "cloud_polling"
    },
    "lametric": {
      "name": "LaMetric",
      "integration_type": "device",
      "config_flow": true,
      "iot_class": "local_polling"
    },
    "landisgyr_heat_meter": {
      "name": "Landis+Gyr Heat Meter",
      "integration_type": "hub",
      "config_flow": true,
      "iot_class": "local_polling"
    },
    "lannouncer": {
      "name": "LANnouncer",
      "integration_type": "hub",
      "config_flow": false,
      "iot_class": "local_push"
    },
    "lastfm": {
      "name": "Last.fm",
      "integration_type": "hub",
      "config_flow": true,
      "iot_class": "cloud_polling"
    },
    "launch_library": {
      "name": "Launch Library",
      "integration_type": "service",
      "config_flow": true,
      "iot_class": "cloud_polling"
    },
    "laundrify": {
      "name": "laundrify",
      "integration_type": "hub",
      "config_flow": true,
      "iot_class": "cloud_polling"
    },
    "lcn": {
      "name": "LCN",
      "integration_type": "hub",
      "config_flow": false,
      "iot_class": "local_push"
    },
    "ld2410_ble": {
      "name": "LD2410 BLE",
      "integration_type": "device",
      "config_flow": true,
      "iot_class": "local_push"
    },
    "leaone": {
<<<<<<< HEAD
      "name": "Leaone",
=======
      "name": "LeaOne",
>>>>>>> 45976acf
      "integration_type": "hub",
      "config_flow": true,
      "iot_class": "local_push"
    },
    "led_ble": {
      "name": "LED BLE",
      "integration_type": "hub",
      "config_flow": true,
      "iot_class": "local_polling"
    },
    "legrand": {
      "name": "Legrand",
      "integration_type": "virtual",
      "supported_by": "netatmo"
    },
    "leviton": {
      "name": "Leviton",
      "iot_standards": [
        "zwave"
      ]
    },
    "lg": {
      "name": "LG",
      "integrations": {
        "lg_netcast": {
          "integration_type": "hub",
          "config_flow": false,
          "iot_class": "local_polling",
          "name": "LG Netcast"
        },
        "lg_soundbar": {
          "integration_type": "hub",
          "config_flow": true,
          "iot_class": "local_polling",
          "name": "LG Soundbars"
        },
        "webostv": {
          "integration_type": "hub",
          "config_flow": true,
          "iot_class": "local_push",
          "name": "LG webOS Smart TV"
        }
      }
    },
    "lidarr": {
      "name": "Lidarr",
      "integration_type": "service",
      "config_flow": true,
      "iot_class": "local_polling"
    },
    "lifx": {
      "name": "LIFX",
      "integration_type": "hub",
      "config_flow": true,
      "iot_class": "local_polling"
    },
    "lifx_cloud": {
      "name": "LIFX Cloud",
      "integration_type": "hub",
      "config_flow": false,
      "iot_class": "cloud_push"
    },
    "lightwave": {
      "name": "Lightwave",
      "integration_type": "hub",
      "config_flow": false,
      "iot_class": "assumed_state"
    },
    "limitlessled": {
      "name": "LimitlessLED",
      "integration_type": "hub",
      "config_flow": false,
      "iot_class": "assumed_state"
    },
    "linear_garage_door": {
      "name": "Linear Garage Door",
      "integration_type": "hub",
      "config_flow": true,
      "iot_class": "cloud_polling"
    },
    "linksys_smart": {
      "name": "Linksys Smart Wi-Fi",
      "integration_type": "hub",
      "config_flow": false,
      "iot_class": "local_polling"
    },
    "linode": {
      "name": "Linode",
      "integration_type": "hub",
      "config_flow": false,
      "iot_class": "cloud_polling"
    },
    "linux_battery": {
      "name": "Linux Battery",
      "integration_type": "hub",
      "config_flow": false,
      "iot_class": "local_polling"
    },
    "lirc": {
      "name": "LIRC",
      "integration_type": "hub",
      "config_flow": false,
      "iot_class": "local_push"
    },
    "litejet": {
      "name": "LiteJet",
      "integration_type": "hub",
      "config_flow": true,
      "iot_class": "local_push"
    },
    "litterrobot": {
      "name": "Litter-Robot",
      "integration_type": "hub",
      "config_flow": true,
      "iot_class": "cloud_push"
    },
    "livisi": {
      "name": "LIVISI Smart Home",
      "integration_type": "hub",
      "config_flow": true,
      "iot_class": "local_polling"
    },
    "llamalab_automate": {
      "name": "LlamaLab Automate",
      "integration_type": "hub",
      "config_flow": false,
      "iot_class": "cloud_push"
    },
    "local_calendar": {
      "integration_type": "hub",
      "config_flow": true,
      "iot_class": "local_polling"
    },
    "local_file": {
      "name": "Local File",
      "integration_type": "hub",
      "config_flow": false,
      "iot_class": "local_polling"
    },
    "local_ip": {
      "integration_type": "hub",
      "config_flow": true,
      "iot_class": "local_polling"
    },
    "local_todo": {
      "integration_type": "hub",
      "config_flow": true,
      "iot_class": "local_polling"
    },
    "locative": {
      "name": "Locative",
      "integration_type": "hub",
      "config_flow": true,
      "iot_class": "local_push"
    },
    "logentries": {
      "name": "Logentries",
      "integration_type": "hub",
      "config_flow": false,
      "iot_class": "cloud_push"
    },
    "logi_circle": {
      "name": "Logi Circle",
      "integration_type": "hub",
      "config_flow": true,
      "iot_class": "cloud_polling"
    },
    "logitech": {
      "name": "Logitech",
      "integrations": {
        "harmony": {
          "integration_type": "hub",
          "config_flow": true,
          "iot_class": "local_push",
          "name": "Logitech Harmony Hub"
        },
        "ue_smart_radio": {
          "integration_type": "hub",
          "config_flow": false,
          "iot_class": "cloud_polling",
          "name": "Logitech UE Smart Radio"
        },
        "squeezebox": {
          "integration_type": "hub",
          "config_flow": true,
          "iot_class": "local_polling",
          "name": "Squeezebox (Logitech Media Server)"
        }
      }
    },
    "london_air": {
      "name": "London Air",
      "integration_type": "hub",
      "config_flow": false,
      "iot_class": "cloud_polling"
    },
    "london_underground": {
      "name": "London Underground",
      "integration_type": "hub",
      "config_flow": false,
      "iot_class": "cloud_polling"
    },
    "lookin": {
      "name": "LOOKin",
      "integration_type": "hub",
      "config_flow": true,
      "iot_class": "local_push"
    },
    "loqed": {
      "name": "LOQED Touch Smart Lock",
      "integration_type": "hub",
      "config_flow": true,
      "iot_class": "local_push"
    },
    "luftdaten": {
      "name": "Sensor.Community",
      "integration_type": "device",
      "config_flow": true,
      "iot_class": "cloud_polling"
    },
    "lupusec": {
      "name": "Lupus Electronics LUPUSEC",
      "integration_type": "hub",
      "config_flow": false,
      "iot_class": "local_polling"
    },
    "lutron": {
      "name": "Lutron",
      "integrations": {
        "lutron": {
          "integration_type": "hub",
          "config_flow": true,
          "iot_class": "local_polling",
          "name": "Lutron"
        },
        "lutron_caseta": {
          "integration_type": "hub",
          "config_flow": true,
          "iot_class": "local_push",
          "name": "Lutron Cas\u00e9ta"
        },
        "homeworks": {
          "integration_type": "hub",
          "config_flow": false,
          "iot_class": "local_push",
          "name": "Lutron Homeworks"
        }
      }
    },
    "luxaflex": {
      "name": "Luxaflex",
      "integration_type": "virtual",
      "supported_by": "hunterdouglas_powerview"
    },
    "lw12wifi": {
      "name": "LAGUTE LW-12",
      "integration_type": "hub",
      "config_flow": false,
      "iot_class": "local_polling"
    },
    "mailgun": {
      "name": "Mailgun",
      "integration_type": "hub",
      "config_flow": true,
      "iot_class": "cloud_push"
    },
    "manual": {
      "name": "Manual Alarm Control Panel",
      "integration_type": "hub",
      "config_flow": false,
      "iot_class": "calculated"
    },
    "marantz": {
      "name": "Marantz",
      "integration_type": "virtual",
      "supported_by": "denonavr"
    },
    "martec": {
      "name": "Martec",
      "integration_type": "virtual",
      "supported_by": "motion_blinds"
    },
    "marytts": {
      "name": "MaryTTS",
      "integration_type": "hub",
      "config_flow": false,
      "iot_class": "local_push"
    },
    "mastodon": {
      "name": "Mastodon",
      "integration_type": "hub",
      "config_flow": false,
      "iot_class": "cloud_push"
    },
    "matrix": {
      "name": "Matrix",
      "integration_type": "hub",
      "config_flow": false,
      "iot_class": "cloud_push"
    },
    "matter": {
      "name": "Matter (BETA)",
      "integration_type": "hub",
      "config_flow": true,
      "iot_class": "local_push"
    },
    "meater": {
      "name": "Meater",
      "integration_type": "hub",
      "config_flow": true,
      "iot_class": "cloud_polling"
    },
    "medcom_ble": {
      "name": "Medcom Bluetooth",
      "integration_type": "hub",
      "config_flow": true,
      "iot_class": "local_polling"
    },
    "media_extractor": {
      "name": "Media Extractor",
      "integration_type": "hub",
      "config_flow": false,
      "iot_class": "calculated"
    },
    "mediaroom": {
      "name": "Mediaroom",
      "integration_type": "hub",
      "config_flow": false,
      "iot_class": "local_polling"
    },
    "melcloud": {
      "name": "MELCloud",
      "integration_type": "hub",
      "config_flow": true,
      "iot_class": "cloud_polling"
    },
    "melissa": {
      "name": "Melissa",
      "integration_type": "hub",
      "config_flow": false,
      "iot_class": "cloud_polling"
    },
    "melnor": {
      "name": "Melnor",
      "integrations": {
        "melnor": {
          "integration_type": "hub",
          "config_flow": true,
          "iot_class": "local_polling",
          "name": "Melnor Bluetooth"
        },
        "raincloud": {
          "integration_type": "hub",
          "config_flow": false,
          "iot_class": "cloud_polling",
          "name": "Melnor RainCloud"
        }
      }
    },
    "meraki": {
      "name": "Meraki",
      "integration_type": "hub",
      "config_flow": false,
      "iot_class": "cloud_polling"
    },
    "message_bird": {
      "name": "MessageBird",
      "integration_type": "hub",
      "config_flow": false,
      "iot_class": "cloud_push"
    },
    "met": {
      "name": "Meteorologisk institutt (Met.no)",
      "integration_type": "hub",
      "config_flow": true,
      "iot_class": "cloud_polling"
    },
    "met_eireann": {
      "name": "Met \u00c9ireann",
      "integration_type": "hub",
      "config_flow": true,
      "iot_class": "cloud_polling"
    },
    "meteo_france": {
      "name": "M\u00e9t\u00e9o-France",
      "integration_type": "hub",
      "config_flow": true,
      "iot_class": "cloud_polling"
    },
    "meteoalarm": {
      "name": "MeteoAlarm",
      "integration_type": "hub",
      "config_flow": false,
      "iot_class": "cloud_polling"
    },
    "meteoclimatic": {
      "name": "Meteoclimatic",
      "integration_type": "hub",
      "config_flow": true,
      "iot_class": "cloud_polling"
    },
    "metoffice": {
      "name": "Met Office",
      "integration_type": "hub",
      "config_flow": true,
      "iot_class": "cloud_polling"
    },
    "mfi": {
      "name": "Ubiquiti mFi mPort",
      "integration_type": "hub",
      "config_flow": false,
      "iot_class": "local_polling"
    },
    "microsoft": {
      "name": "Microsoft",
      "integrations": {
        "azure_devops": {
          "integration_type": "hub",
          "config_flow": true,
          "iot_class": "cloud_polling",
          "name": "Azure DevOps"
        },
        "azure_event_hub": {
          "integration_type": "hub",
          "config_flow": true,
          "iot_class": "cloud_push",
          "name": "Azure Event Hub"
        },
        "azure_service_bus": {
          "integration_type": "hub",
          "config_flow": false,
          "iot_class": "cloud_push",
          "name": "Azure Service Bus"
        },
        "microsoft_face_detect": {
          "integration_type": "hub",
          "config_flow": false,
          "iot_class": "cloud_push",
          "name": "Microsoft Face Detect"
        },
        "microsoft_face_identify": {
          "integration_type": "hub",
          "config_flow": false,
          "iot_class": "cloud_push",
          "name": "Microsoft Face Identify"
        },
        "microsoft_face": {
          "integration_type": "hub",
          "config_flow": false,
          "iot_class": "cloud_push",
          "name": "Microsoft Face"
        },
        "microsoft": {
          "integration_type": "hub",
          "config_flow": false,
          "iot_class": "cloud_push",
          "name": "Microsoft Text-to-Speech (TTS)"
        },
        "msteams": {
          "integration_type": "hub",
          "config_flow": false,
          "iot_class": "cloud_push",
          "name": "Microsoft Teams"
        },
        "xbox": {
          "integration_type": "hub",
          "config_flow": true,
          "iot_class": "cloud_polling",
          "name": "Xbox"
        }
      }
    },
    "mijndomein_energie": {
      "name": "Mijndomein Energie",
      "integration_type": "virtual",
      "supported_by": "energyzero"
    },
    "mikrotik": {
      "name": "Mikrotik",
      "integration_type": "hub",
      "config_flow": true,
      "iot_class": "local_polling"
    },
    "mill": {
      "name": "Mill",
      "integration_type": "hub",
      "config_flow": true,
      "iot_class": "local_polling"
    },
    "minecraft_server": {
      "name": "Minecraft Server",
      "integration_type": "hub",
      "config_flow": true,
      "iot_class": "local_polling"
    },
    "minio": {
      "name": "Minio",
      "integration_type": "hub",
      "config_flow": false,
      "iot_class": "cloud_push"
    },
    "mjpeg": {
      "name": "MJPEG IP Camera",
      "integration_type": "hub",
      "config_flow": true,
      "iot_class": "local_push"
    },
    "moat": {
      "name": "Moat",
      "integration_type": "hub",
      "config_flow": true,
      "iot_class": "local_push"
    },
    "mobile_app": {
      "integration_type": "hub",
      "config_flow": true,
      "iot_class": "local_push"
    },
    "mochad": {
      "name": "Mochad",
      "integration_type": "hub",
      "config_flow": false,
      "iot_class": "local_polling"
    },
    "modbus": {
      "name": "Modbus",
      "integration_type": "hub",
      "config_flow": false,
      "iot_class": "local_polling"
    },
    "modem_callerid": {
      "name": "Phone Modem",
      "integration_type": "device",
      "config_flow": true,
      "iot_class": "local_polling"
    },
    "modern_forms": {
      "name": "Modern Forms",
      "integration_type": "hub",
      "config_flow": true,
      "iot_class": "local_polling"
    },
    "moehlenhoff_alpha2": {
      "integration_type": "hub",
      "config_flow": true,
      "iot_class": "local_push"
    },
    "mold_indicator": {
      "name": "Mold Indicator",
      "integration_type": "hub",
      "config_flow": false,
      "iot_class": "local_polling"
    },
    "monessen": {
      "name": "Monessen",
      "integration_type": "virtual",
      "supported_by": "intellifire"
    },
    "monoprice": {
      "name": "Monoprice 6-Zone Amplifier",
      "integration_type": "hub",
      "config_flow": true,
      "iot_class": "local_polling"
    },
    "moon": {
      "integration_type": "service",
      "config_flow": true,
      "iot_class": "calculated"
    },
    "mopeka": {
      "name": "Mopeka",
      "integration_type": "device",
      "config_flow": true,
      "iot_class": "local_push"
    },
    "motion_blinds": {
      "name": "Motion Blinds",
      "integration_type": "hub",
      "config_flow": true,
      "iot_class": "local_push"
    },
    "motioneye": {
      "name": "motionEye",
      "integration_type": "hub",
      "config_flow": true,
      "iot_class": "local_polling"
    },
    "motionmount": {
      "name": "Vogel's MotionMount",
      "integration_type": "device",
      "config_flow": true,
      "iot_class": "local_push"
    },
    "mpd": {
      "name": "Music Player Daemon (MPD)",
      "integration_type": "hub",
      "config_flow": false,
      "iot_class": "local_polling"
    },
    "mqtt": {
      "name": "MQTT",
      "integrations": {
        "manual_mqtt": {
          "integration_type": "hub",
          "config_flow": false,
          "iot_class": "local_push",
          "name": "Manual MQTT Alarm Control Panel"
        },
        "mqtt": {
          "integration_type": "hub",
          "config_flow": true,
          "iot_class": "local_push",
          "name": "MQTT"
        },
        "mqtt_eventstream": {
          "integration_type": "hub",
          "config_flow": false,
          "iot_class": "local_polling",
          "name": "MQTT Eventstream"
        },
        "mqtt_json": {
          "integration_type": "hub",
          "config_flow": false,
          "iot_class": "local_push",
          "name": "MQTT JSON"
        },
        "mqtt_room": {
          "integration_type": "hub",
          "config_flow": false,
          "iot_class": "local_push",
          "name": "MQTT Room Presence"
        },
        "mqtt_statestream": {
          "integration_type": "hub",
          "config_flow": false,
          "iot_class": "local_push",
          "name": "MQTT Statestream"
        }
      }
    },
    "mullvad": {
      "name": "Mullvad VPN",
      "integration_type": "hub",
      "config_flow": true,
      "iot_class": "cloud_polling"
    },
    "mutesync": {
      "name": "mutesync",
      "integration_type": "hub",
      "config_flow": true,
      "iot_class": "local_polling"
    },
    "mvglive": {
      "name": "MVG",
      "integration_type": "hub",
      "config_flow": false,
      "iot_class": "cloud_polling"
    },
    "mycroft": {
      "name": "Mycroft",
      "integration_type": "hub",
      "config_flow": false,
      "iot_class": "local_push"
    },
    "mysensors": {
      "name": "MySensors",
      "integration_type": "hub",
      "config_flow": true,
      "iot_class": "local_push"
    },
    "mystrom": {
      "name": "myStrom",
      "integration_type": "hub",
      "config_flow": true,
      "iot_class": "local_polling"
    },
    "mythicbeastsdns": {
      "name": "Mythic Beasts DNS",
      "integration_type": "hub",
      "config_flow": false,
      "iot_class": "cloud_push"
    },
    "myuplink": {
      "name": "myUplink",
      "integration_type": "hub",
      "config_flow": true,
      "iot_class": "cloud_polling"
    },
    "nad": {
      "name": "NAD",
      "integration_type": "hub",
      "config_flow": false,
      "iot_class": "local_polling"
    },
    "nam": {
      "name": "Nettigo Air Monitor",
      "integration_type": "device",
      "config_flow": true,
      "iot_class": "local_polling"
    },
    "namecheapdns": {
      "name": "Namecheap FreeDNS",
      "integration_type": "hub",
      "config_flow": false,
      "iot_class": "cloud_push"
    },
    "nanoleaf": {
      "name": "Nanoleaf",
      "integration_type": "hub",
      "config_flow": true,
      "iot_class": "local_push"
    },
    "neato": {
      "name": "Neato Botvac",
      "integration_type": "hub",
      "config_flow": true,
      "iot_class": "cloud_polling"
    },
    "nederlandse_spoorwegen": {
      "name": "Nederlandse Spoorwegen (NS)",
      "integration_type": "hub",
      "config_flow": false,
      "iot_class": "cloud_polling"
    },
    "ness_alarm": {
      "name": "Ness Alarm",
      "integration_type": "hub",
      "config_flow": false,
      "iot_class": "local_push"
    },
    "netatmo": {
      "name": "Netatmo",
      "integration_type": "hub",
      "config_flow": true,
      "iot_class": "cloud_polling"
    },
    "netdata": {
      "name": "Netdata",
      "integration_type": "hub",
      "config_flow": false,
      "iot_class": "local_polling"
    },
    "netgear": {
      "name": "NETGEAR",
      "integrations": {
        "netgear": {
          "integration_type": "hub",
          "config_flow": true,
          "iot_class": "local_polling",
          "name": "NETGEAR"
        },
        "netgear_lte": {
          "integration_type": "hub",
          "config_flow": true,
          "iot_class": "local_polling",
          "name": "NETGEAR LTE"
        }
      }
    },
    "netio": {
      "name": "Netio",
      "integration_type": "hub",
      "config_flow": false,
      "iot_class": "local_polling"
    },
    "neurio_energy": {
      "name": "Neurio energy",
      "integration_type": "hub",
      "config_flow": false,
      "iot_class": "cloud_polling"
    },
    "nexia": {
      "name": "Nexia/American Standard/Trane",
      "integration_type": "hub",
      "config_flow": true,
      "iot_class": "cloud_polling"
    },
    "nexity": {
      "name": "Nexity Eug\u00e9nie",
      "integration_type": "virtual",
      "supported_by": "overkiz"
    },
    "nextbus": {
      "integration_type": "hub",
      "config_flow": true,
      "iot_class": "cloud_polling"
    },
    "nextcloud": {
      "name": "Nextcloud",
      "integration_type": "hub",
      "config_flow": true,
      "iot_class": "cloud_polling"
    },
    "nextdns": {
      "name": "NextDNS",
      "integration_type": "service",
      "config_flow": true,
      "iot_class": "cloud_polling"
    },
    "nfandroidtv": {
      "name": "Notifications for Android TV / Fire TV",
      "integration_type": "service",
      "config_flow": true,
      "iot_class": "local_push"
    },
    "nibe_heatpump": {
      "name": "Nibe Heat Pump",
      "integration_type": "hub",
      "config_flow": true,
      "iot_class": "local_polling"
    },
    "nightscout": {
      "name": "Nightscout",
      "integration_type": "hub",
      "config_flow": true,
      "iot_class": "cloud_polling"
    },
    "niko_home_control": {
      "name": "Niko Home Control",
      "integration_type": "hub",
      "config_flow": false,
      "iot_class": "local_polling"
    },
    "nilu": {
      "name": "Norwegian Institute for Air Research (NILU)",
      "integration_type": "hub",
      "config_flow": false,
      "iot_class": "cloud_polling"
    },
    "nina": {
      "name": "NINA",
      "integration_type": "hub",
      "config_flow": true,
      "iot_class": "cloud_polling"
    },
    "nissan_leaf": {
      "name": "Nissan Leaf",
      "integration_type": "hub",
      "config_flow": false,
      "iot_class": "cloud_polling"
    },
    "nmap_tracker": {
      "integration_type": "hub",
      "config_flow": true,
      "iot_class": "local_polling"
    },
    "nmbs": {
      "name": "NMBS",
      "integration_type": "hub",
      "config_flow": false,
      "iot_class": "cloud_polling"
    },
    "no_ip": {
      "name": "No-IP.com",
      "integration_type": "hub",
      "config_flow": false,
      "iot_class": "cloud_polling"
    },
    "noaa_tides": {
      "name": "NOAA Tides",
      "integration_type": "hub",
      "config_flow": false,
      "iot_class": "cloud_polling"
    },
    "nobo_hub": {
      "name": "Nob\u00f8 Ecohub",
      "integration_type": "hub",
      "config_flow": true,
      "iot_class": "local_push"
    },
    "norway_air": {
      "name": "Om Luftkvalitet i Norge (Norway Air)",
      "integration_type": "hub",
      "config_flow": false,
      "iot_class": "cloud_polling"
    },
    "notify_events": {
      "name": "Notify.Events",
      "integration_type": "hub",
      "config_flow": false,
      "iot_class": "cloud_push"
    },
    "notion": {
      "name": "Notion",
      "integration_type": "hub",
      "config_flow": true,
      "iot_class": "cloud_polling"
    },
    "nsw_fuel_station": {
      "name": "NSW Fuel Station Price",
      "integration_type": "hub",
      "config_flow": false,
      "iot_class": "cloud_polling"
    },
    "nsw_rural_fire_service_feed": {
      "name": "NSW Rural Fire Service Incidents",
      "integration_type": "service",
      "config_flow": false,
      "iot_class": "cloud_polling"
    },
    "nuheat": {
      "name": "NuHeat",
      "integration_type": "hub",
      "config_flow": true,
      "iot_class": "cloud_polling"
    },
    "nuki": {
      "name": "Nuki",
      "integration_type": "hub",
      "config_flow": true,
      "iot_class": "local_polling"
    },
    "numato": {
      "name": "Numato USB GPIO Expander",
      "integration_type": "hub",
      "config_flow": false,
      "iot_class": "local_push"
    },
    "nut": {
      "name": "Network UPS Tools (NUT)",
      "integration_type": "device",
      "config_flow": true,
      "iot_class": "local_polling"
    },
    "nutrichef": {
      "name": "Nutrichef",
      "integration_type": "virtual",
      "supported_by": "inkbird"
    },
    "nws": {
      "name": "National Weather Service (NWS)",
      "integration_type": "hub",
      "config_flow": true,
      "iot_class": "cloud_polling"
    },
    "nx584": {
      "name": "NX584",
      "integration_type": "hub",
      "config_flow": false,
      "iot_class": "local_push"
    },
    "nzbget": {
      "name": "NZBGet",
      "integration_type": "hub",
      "config_flow": true,
      "iot_class": "local_polling"
    },
    "oasa_telematics": {
      "name": "OASA Telematics",
      "integration_type": "hub",
      "config_flow": false,
      "iot_class": "cloud_polling"
    },
    "obihai": {
      "name": "Obihai",
      "integration_type": "hub",
      "config_flow": true,
      "iot_class": "local_polling"
    },
    "octoprint": {
      "name": "OctoPrint",
      "integration_type": "hub",
      "config_flow": true,
      "iot_class": "local_polling"
    },
    "oem": {
      "name": "OpenEnergyMonitor WiFi Thermostat",
      "integration_type": "hub",
      "config_flow": false,
      "iot_class": "local_polling"
    },
    "ohmconnect": {
      "name": "OhmConnect",
      "integration_type": "hub",
      "config_flow": false,
      "iot_class": "cloud_polling"
    },
    "ombi": {
      "name": "Ombi",
      "integration_type": "hub",
      "config_flow": false,
      "iot_class": "local_polling"
    },
    "omnilogic": {
      "name": "Hayward Omnilogic",
      "integration_type": "hub",
      "config_flow": true,
      "iot_class": "cloud_polling"
    },
    "oncue": {
      "name": "Oncue by Kohler",
      "integration_type": "hub",
      "config_flow": true,
      "iot_class": "cloud_polling"
    },
    "ondilo_ico": {
      "name": "Ondilo ICO",
      "integration_type": "hub",
      "config_flow": true,
      "iot_class": "cloud_polling"
    },
    "onewire": {
      "name": "1-Wire",
      "integration_type": "hub",
      "config_flow": true,
      "iot_class": "local_polling"
    },
    "onkyo": {
      "name": "Onkyo",
      "integration_type": "hub",
      "config_flow": false,
      "iot_class": "local_polling"
    },
    "onvif": {
      "name": "ONVIF",
      "integration_type": "hub",
      "config_flow": true,
      "iot_class": "local_push"
    },
    "open_meteo": {
      "name": "Open-Meteo",
      "integration_type": "service",
      "config_flow": true,
      "iot_class": "cloud_polling"
    },
    "openai_conversation": {
      "name": "OpenAI Conversation",
      "integration_type": "service",
      "config_flow": true,
      "iot_class": "cloud_polling"
    },
    "openalpr_cloud": {
      "name": "OpenALPR Cloud",
      "integration_type": "hub",
      "config_flow": false,
      "iot_class": "cloud_push"
    },
    "opencv": {
      "name": "OpenCV",
      "integration_type": "hub",
      "config_flow": false,
      "iot_class": "local_push"
    },
    "openerz": {
      "name": "Open ERZ",
      "integration_type": "hub",
      "config_flow": false,
      "iot_class": "cloud_polling"
    },
    "openevse": {
      "name": "OpenEVSE",
      "integration_type": "hub",
      "config_flow": false,
      "iot_class": "local_polling"
    },
    "openexchangerates": {
      "name": "Open Exchange Rates",
      "integration_type": "hub",
      "config_flow": true,
      "iot_class": "cloud_polling"
    },
    "opengarage": {
      "name": "OpenGarage",
      "integration_type": "hub",
      "config_flow": true,
      "iot_class": "local_polling"
    },
    "openhardwaremonitor": {
      "name": "Open Hardware Monitor",
      "integration_type": "hub",
      "config_flow": false,
      "iot_class": "local_polling"
    },
    "openhome": {
      "name": "Linn / OpenHome",
      "integration_type": "hub",
      "config_flow": true,
      "iot_class": "local_polling"
    },
    "opensensemap": {
      "name": "openSenseMap",
      "integration_type": "hub",
      "config_flow": false,
      "iot_class": "cloud_polling"
    },
    "opensky": {
      "name": "OpenSky Network",
      "integration_type": "hub",
      "config_flow": true,
      "iot_class": "cloud_polling"
    },
    "opentherm_gw": {
      "name": "OpenTherm Gateway",
      "integration_type": "hub",
      "config_flow": true,
      "iot_class": "local_push"
    },
    "openuv": {
      "name": "OpenUV",
      "integration_type": "service",
      "config_flow": true,
      "iot_class": "cloud_polling"
    },
    "openweathermap": {
      "name": "OpenWeatherMap",
      "integration_type": "hub",
      "config_flow": true,
      "iot_class": "cloud_polling"
    },
    "openwrt": {
      "name": "OpenWrt",
      "integrations": {
        "luci": {
          "integration_type": "hub",
          "config_flow": false,
          "iot_class": "local_polling",
          "name": "OpenWrt (luci)"
        },
        "ubus": {
          "integration_type": "hub",
          "config_flow": false,
          "iot_class": "local_polling",
          "name": "OpenWrt (ubus)"
        }
      }
    },
    "opnsense": {
      "name": "OPNSense",
      "integration_type": "hub",
      "config_flow": false,
      "iot_class": "local_polling"
    },
    "opower": {
      "name": "Opower",
      "integration_type": "hub",
      "config_flow": true,
      "iot_class": "cloud_polling"
    },
    "opple": {
      "name": "Opple",
      "integration_type": "hub",
      "config_flow": false,
      "iot_class": "local_polling"
    },
    "oralb": {
      "name": "Oral-B",
      "integration_type": "hub",
      "config_flow": true,
      "iot_class": "local_push"
    },
    "oru": {
      "name": "Orange and Rockland Utility (ORU)",
      "integration_type": "hub",
      "config_flow": false,
      "iot_class": "cloud_polling"
    },
    "oru_opower": {
      "name": "Orange and Rockland Utilities (ORU) Opower",
      "integration_type": "virtual",
      "supported_by": "opower"
    },
    "orvibo": {
      "name": "Orvibo",
      "integration_type": "hub",
      "config_flow": false,
      "iot_class": "local_push"
    },
    "osoenergy": {
      "name": "OSO Energy",
      "integration_type": "hub",
      "config_flow": true,
      "iot_class": "cloud_polling"
    },
    "osramlightify": {
      "name": "Osramlightify",
      "integration_type": "hub",
      "config_flow": false,
      "iot_class": "local_polling"
    },
    "otbr": {
      "name": "Open Thread Border Router",
      "integration_type": "service",
      "config_flow": true,
      "iot_class": "local_polling"
    },
    "otp": {
      "name": "One-Time Password (OTP)",
      "integration_type": "hub",
      "config_flow": false,
      "iot_class": "local_polling"
    },
    "ourgroceries": {
      "name": "OurGroceries",
      "integration_type": "hub",
      "config_flow": true,
      "iot_class": "cloud_polling"
    },
    "overkiz": {
      "name": "Overkiz",
      "integration_type": "hub",
      "config_flow": true,
      "iot_class": "local_polling"
    },
    "ovo_energy": {
      "name": "OVO Energy",
      "integration_type": "service",
      "config_flow": true,
      "iot_class": "cloud_polling"
    },
    "owntracks": {
      "name": "OwnTracks",
      "integration_type": "hub",
      "config_flow": true,
      "iot_class": "local_push"
    },
    "p1_monitor": {
      "name": "P1 Monitor",
      "integration_type": "hub",
      "config_flow": true,
      "iot_class": "local_polling"
    },
    "panasonic": {
      "name": "Panasonic",
      "integrations": {
        "panasonic_bluray": {
          "integration_type": "hub",
          "config_flow": false,
          "iot_class": "local_polling",
          "name": "Panasonic Blu-Ray Player"
        },
        "panasonic_viera": {
          "integration_type": "hub",
          "config_flow": true,
          "iot_class": "local_polling",
          "name": "Panasonic Viera"
        }
      }
    },
    "pandora": {
      "name": "Pandora",
      "integration_type": "hub",
      "config_flow": false,
      "iot_class": "local_polling"
    },
    "panel_custom": {
      "name": "Custom Panel",
      "integration_type": "hub",
      "config_flow": false
    },
    "panel_iframe": {
      "name": "iframe Panel",
      "integration_type": "hub",
      "config_flow": false
    },
    "pcs_lighting": {
      "name": "PCS Lighting",
      "integration_type": "virtual",
      "supported_by": "upb"
    },
    "peco": {
      "name": "PECO Outage Counter",
      "integration_type": "hub",
      "config_flow": true,
      "iot_class": "cloud_polling"
    },
    "peco_opower": {
      "name": "PECO Energy Company (PECO)",
      "integration_type": "virtual",
      "supported_by": "opower"
    },
    "pegel_online": {
      "name": "PEGELONLINE",
      "integration_type": "service",
      "config_flow": true,
      "iot_class": "cloud_polling"
    },
    "pencom": {
      "name": "Pencom",
      "integration_type": "hub",
      "config_flow": false,
      "iot_class": "local_polling"
    },
    "pepco": {
      "name": "Potomac Electric Power Company (Pepco)",
      "integration_type": "virtual",
      "supported_by": "opower"
    },
    "permobil": {
      "name": "MyPermobil",
      "integration_type": "hub",
      "config_flow": true,
      "iot_class": "cloud_polling"
    },
    "pge": {
      "name": "Pacific Gas & Electric (PG&E)",
      "integration_type": "virtual",
      "supported_by": "opower"
    },
    "philips": {
      "name": "Philips",
      "integrations": {
        "dynalite": {
          "integration_type": "hub",
          "config_flow": true,
          "iot_class": "local_push",
          "name": "Philips Dynalite"
        },
        "hue": {
          "integration_type": "hub",
          "config_flow": true,
          "iot_class": "local_push",
          "name": "Philips Hue"
        },
        "philips_js": {
          "integration_type": "hub",
          "config_flow": true,
          "iot_class": "local_polling",
          "name": "Philips TV"
        }
      }
    },
    "pi_hole": {
      "name": "Pi-hole",
      "integration_type": "hub",
      "config_flow": true,
      "iot_class": "local_polling"
    },
    "picnic": {
      "name": "Picnic",
      "integration_type": "hub",
      "config_flow": true,
      "iot_class": "cloud_polling"
    },
    "picotts": {
      "name": "Pico TTS",
      "integration_type": "hub",
      "config_flow": false,
      "iot_class": "local_push"
    },
    "pilight": {
      "name": "Pilight",
      "integration_type": "hub",
      "config_flow": false,
      "iot_class": "local_push"
    },
    "ping": {
      "name": "Ping (ICMP)",
      "integration_type": "hub",
      "config_flow": true,
      "iot_class": "local_polling"
    },
    "pioneer": {
      "name": "Pioneer",
      "integration_type": "hub",
      "config_flow": false,
      "iot_class": "local_polling"
    },
    "piper": {
      "name": "Piper",
      "integration_type": "virtual",
      "supported_by": "wyoming"
    },
    "pjlink": {
      "name": "PJLink",
      "integration_type": "hub",
      "config_flow": false,
      "iot_class": "local_polling"
    },
    "plaato": {
      "name": "Plaato",
      "integration_type": "hub",
      "config_flow": true,
      "iot_class": "cloud_push"
    },
    "plant": {
      "integration_type": "hub",
      "config_flow": false
    },
    "plex": {
      "name": "Plex Media Server",
      "integration_type": "hub",
      "config_flow": true,
      "iot_class": "local_push"
    },
    "plugwise": {
      "name": "Plugwise",
      "integration_type": "hub",
      "config_flow": true,
      "iot_class": "local_polling"
    },
    "plum_lightpad": {
      "name": "Plum Lightpad",
      "integration_type": "hub",
      "config_flow": true,
      "iot_class": "local_push"
    },
    "pocketcasts": {
      "name": "Pocket Casts",
      "integration_type": "hub",
      "config_flow": false,
      "iot_class": "cloud_polling"
    },
    "point": {
      "name": "Minut Point",
      "integration_type": "hub",
      "config_flow": true,
      "iot_class": "cloud_polling"
    },
    "poolsense": {
      "name": "PoolSense",
      "integration_type": "hub",
      "config_flow": true,
      "iot_class": "cloud_polling"
    },
    "portlandgeneral": {
      "name": "Portland General Electric (PGE)",
      "integration_type": "virtual",
      "supported_by": "opower"
    },
    "private_ble_device": {
      "name": "Private BLE Device",
      "integration_type": "hub",
      "config_flow": true,
      "iot_class": "local_push"
    },
    "profiler": {
      "name": "Profiler",
      "integration_type": "hub",
      "config_flow": true
    },
    "progettihwsw": {
      "name": "ProgettiHWSW Automation",
      "integration_type": "hub",
      "config_flow": true,
      "iot_class": "local_polling"
    },
    "proliphix": {
      "name": "Proliphix",
      "integration_type": "hub",
      "config_flow": false,
      "iot_class": "local_polling"
    },
    "prometheus": {
      "name": "Prometheus",
      "integration_type": "hub",
      "config_flow": false,
      "iot_class": "assumed_state"
    },
    "prosegur": {
      "name": "Prosegur Alarm",
      "integration_type": "hub",
      "config_flow": true,
      "iot_class": "cloud_polling"
    },
    "prowl": {
      "name": "Prowl",
      "integration_type": "hub",
      "config_flow": false,
      "iot_class": "cloud_push"
    },
    "proximity": {
      "integration_type": "hub",
      "config_flow": false,
      "iot_class": "calculated"
    },
    "proxmoxve": {
      "name": "Proxmox VE",
      "integration_type": "hub",
      "config_flow": false,
      "iot_class": "local_polling"
    },
    "proxy": {
      "name": "Camera Proxy",
      "integration_type": "hub",
      "config_flow": false
    },
    "prusalink": {
      "name": "PrusaLink",
      "integration_type": "hub",
      "config_flow": true,
      "iot_class": "local_polling"
    },
    "pse": {
      "name": "Puget Sound Energy (PSE)",
      "integration_type": "virtual",
      "supported_by": "opower"
    },
    "psoklahoma": {
      "name": "Public Service Company of Oklahoma (PSO)",
      "integration_type": "virtual",
      "supported_by": "opower"
    },
    "pulseaudio_loopback": {
      "name": "PulseAudio Loopback",
      "integration_type": "hub",
      "config_flow": false,
      "iot_class": "local_polling"
    },
    "pure_energie": {
      "name": "Pure Energie",
      "integration_type": "hub",
      "config_flow": true,
      "iot_class": "local_polling"
    },
    "purpleair": {
      "name": "PurpleAir",
      "integration_type": "hub",
      "config_flow": true,
      "iot_class": "cloud_polling"
    },
    "push": {
      "name": "Push",
      "integration_type": "hub",
      "config_flow": false,
      "iot_class": "local_push"
    },
    "pushbullet": {
      "name": "Pushbullet",
      "integration_type": "hub",
      "config_flow": true,
      "iot_class": "cloud_polling"
    },
    "pushover": {
      "name": "Pushover",
      "integration_type": "hub",
      "config_flow": true,
      "iot_class": "cloud_push"
    },
    "pushsafer": {
      "name": "Pushsafer",
      "integration_type": "hub",
      "config_flow": false,
      "iot_class": "cloud_push"
    },
    "pvoutput": {
      "name": "PVOutput",
      "integration_type": "device",
      "config_flow": true,
      "iot_class": "cloud_polling"
    },
    "pvpc_hourly_pricing": {
      "name": "Spain electricity hourly pricing (PVPC)",
      "integration_type": "hub",
      "config_flow": true,
      "iot_class": "cloud_polling"
    },
    "pyload": {
      "name": "pyLoad",
      "integration_type": "hub",
      "config_flow": false,
      "iot_class": "local_polling"
    },
    "python_script": {
      "name": "Python Scripts",
      "integration_type": "hub",
      "config_flow": false
    },
    "qbittorrent": {
      "name": "qBittorrent",
      "integration_type": "service",
      "config_flow": true,
      "iot_class": "local_polling"
    },
    "qingping": {
      "name": "Qingping",
      "integration_type": "hub",
      "config_flow": true,
      "iot_class": "local_push"
    },
    "qld_bushfire": {
      "name": "Queensland Bushfire Alert",
      "integration_type": "service",
      "config_flow": false,
      "iot_class": "cloud_polling"
    },
    "qnap": {
      "name": "QNAP",
      "integrations": {
        "qnap": {
          "integration_type": "device",
          "config_flow": true,
          "iot_class": "local_polling",
          "name": "QNAP"
        },
        "qnap_qsw": {
          "integration_type": "hub",
          "config_flow": true,
          "iot_class": "local_polling",
          "name": "QNAP QSW"
        }
      }
    },
    "qrcode": {
      "name": "QR Code",
      "integration_type": "hub",
      "config_flow": false,
      "iot_class": "calculated"
    },
    "quadrafire": {
      "name": "Quadra-Fire",
      "integration_type": "virtual",
      "supported_by": "intellifire"
    },
    "quantum_gateway": {
      "name": "Quantum Gateway",
      "integration_type": "hub",
      "config_flow": false,
      "iot_class": "local_polling"
    },
    "qvr_pro": {
      "name": "QVR Pro",
      "integration_type": "hub",
      "config_flow": false,
      "iot_class": "local_polling"
    },
    "qwikswitch": {
      "name": "QwikSwitch QSUSB",
      "integration_type": "hub",
      "config_flow": false,
      "iot_class": "local_push"
    },
    "rabbitair": {
      "name": "Rabbit Air",
      "integration_type": "hub",
      "config_flow": true,
      "iot_class": "local_polling"
    },
    "rachio": {
      "name": "Rachio",
      "integration_type": "hub",
      "config_flow": true,
      "iot_class": "cloud_push"
    },
    "radarr": {
      "name": "Radarr",
      "integration_type": "service",
      "config_flow": true,
      "iot_class": "local_polling"
    },
    "radio_browser": {
      "name": "Radio Browser",
      "integration_type": "service",
      "config_flow": true,
      "iot_class": "cloud_polling"
    },
    "radiotherm": {
      "name": "Radio Thermostat",
      "integration_type": "hub",
      "config_flow": true,
      "iot_class": "local_polling"
    },
    "rainbird": {
      "name": "Rain Bird",
      "integration_type": "hub",
      "config_flow": true,
      "iot_class": "local_polling"
    },
    "rainforest": {
      "name": "Rainforest Automation",
      "integrations": {
        "rainforest_eagle": {
          "integration_type": "hub",
          "config_flow": true,
          "iot_class": "local_polling",
          "name": "Rainforest Eagle"
        },
        "rainforest_raven": {
          "integration_type": "hub",
          "config_flow": true,
          "iot_class": "local_polling",
          "name": "Rainforest RAVEn"
        }
      }
    },
    "rainmachine": {
      "name": "RainMachine",
      "integration_type": "device",
      "config_flow": true,
      "iot_class": "local_polling"
    },
    "rapt_ble": {
      "name": "RAPT Bluetooth",
      "integration_type": "hub",
      "config_flow": true,
      "iot_class": "local_push"
    },
    "raspberry_pi": {
      "name": "Raspberry Pi",
      "integrations": {
        "rpi_camera": {
          "integration_type": "hub",
          "config_flow": false,
          "iot_class": "local_polling",
          "name": "Raspberry Pi Camera"
        },
        "rpi_power": {
          "integration_type": "hub",
          "config_flow": true,
          "iot_class": "local_polling"
        },
        "remote_rpi_gpio": {
          "integration_type": "hub",
          "config_flow": false,
          "iot_class": "local_push",
          "name": "Raspberry Pi Remote GPIO"
        }
      }
    },
    "raspyrfm": {
      "name": "RaspyRFM",
      "integration_type": "hub",
      "config_flow": false,
      "iot_class": "assumed_state"
    },
    "raven_rock_mfg": {
      "name": "Raven Rock MFG",
      "integration_type": "virtual",
      "supported_by": "motion_blinds"
    },
    "rdw": {
      "name": "RDW",
      "integration_type": "service",
      "config_flow": true,
      "iot_class": "cloud_polling"
    },
    "recollect_waste": {
      "name": "ReCollect Waste",
      "integration_type": "service",
      "config_flow": true,
      "iot_class": "cloud_polling"
    },
    "recswitch": {
      "name": "Ankuoo REC Switch",
      "integration_type": "hub",
      "config_flow": false,
      "iot_class": "local_polling"
    },
    "reddit": {
      "name": "Reddit",
      "integration_type": "hub",
      "config_flow": false,
      "iot_class": "cloud_polling"
    },
    "refoss": {
      "name": "Refoss",
      "integration_type": "hub",
      "config_flow": true,
      "iot_class": "local_polling"
    },
    "rejseplanen": {
      "name": "Rejseplanen",
      "integration_type": "hub",
      "config_flow": false,
      "iot_class": "cloud_polling"
    },
    "remember_the_milk": {
      "name": "Remember The Milk",
      "integration_type": "hub",
      "config_flow": false,
      "iot_class": "cloud_push"
    },
    "renault": {
      "name": "Renault",
      "integration_type": "hub",
      "config_flow": true,
      "iot_class": "cloud_polling"
    },
    "renson": {
      "name": "Renson",
      "integration_type": "hub",
      "config_flow": true,
      "iot_class": "local_polling"
    },
    "reolink": {
      "name": "Reolink IP NVR/camera",
      "integration_type": "hub",
      "config_flow": true,
      "iot_class": "local_push"
    },
    "repetier": {
      "name": "Repetier-Server",
      "integration_type": "hub",
      "config_flow": false,
      "iot_class": "local_polling"
    },
    "rest": {
      "name": "RESTful",
      "integration_type": "hub",
      "config_flow": false,
      "iot_class": "local_polling"
    },
    "rest_command": {
      "name": "RESTful Command",
      "integration_type": "hub",
      "config_flow": false,
      "iot_class": "local_push"
    },
    "rexel": {
      "name": "Rexel Energeasy Connect",
      "integration_type": "virtual",
      "supported_by": "overkiz"
    },
    "rflink": {
      "name": "RFLink",
      "integration_type": "hub",
      "config_flow": false,
      "iot_class": "assumed_state"
    },
    "rfxtrx": {
      "name": "RFXCOM RFXtrx",
      "integration_type": "hub",
      "config_flow": true,
      "iot_class": "local_push"
    },
    "rhasspy": {
      "name": "Rhasspy",
      "integration_type": "hub",
      "config_flow": true,
      "iot_class": "local_push"
    },
    "ridwell": {
      "name": "Ridwell",
      "integration_type": "service",
      "config_flow": true,
      "iot_class": "cloud_polling"
    },
    "ring": {
      "name": "Ring",
      "integration_type": "hub",
      "config_flow": true,
      "iot_class": "cloud_polling"
    },
    "ripple": {
      "name": "Ripple",
      "integration_type": "hub",
      "config_flow": false,
      "iot_class": "cloud_polling"
    },
    "risco": {
      "name": "Risco",
      "integration_type": "hub",
      "config_flow": true,
      "iot_class": "local_push"
    },
    "rituals_perfume_genie": {
      "name": "Rituals Perfume Genie",
      "integration_type": "hub",
      "config_flow": true,
      "iot_class": "cloud_polling"
    },
    "rmvtransport": {
      "name": "RMV",
      "integration_type": "hub",
      "config_flow": false,
      "iot_class": "cloud_polling"
    },
    "roborock": {
      "name": "Roborock",
      "integration_type": "hub",
      "config_flow": true,
      "iot_class": "local_polling"
    },
    "rocketchat": {
      "name": "Rocket.Chat",
      "integration_type": "hub",
      "config_flow": false,
      "iot_class": "cloud_push"
    },
    "roku": {
      "name": "Roku",
      "integration_type": "device",
      "config_flow": true,
      "iot_class": "local_polling"
    },
    "roomba": {
      "name": "iRobot Roomba and Braava",
      "integration_type": "hub",
      "config_flow": true,
      "iot_class": "local_push"
    },
    "roon": {
      "name": "RoonLabs music player",
      "integration_type": "hub",
      "config_flow": true,
      "iot_class": "local_push"
    },
    "rova": {
      "name": "ROVA",
      "integration_type": "hub",
      "config_flow": false,
      "iot_class": "cloud_polling"
    },
    "rss_feed_template": {
      "name": "RSS Feed Template",
      "integration_type": "hub",
      "config_flow": false,
      "iot_class": "local_push"
    },
    "rtorrent": {
      "name": "rTorrent",
      "integration_type": "hub",
      "config_flow": false,
      "iot_class": "local_polling"
    },
    "rtsp_to_webrtc": {
      "name": "RTSPtoWebRTC",
      "integration_type": "hub",
      "config_flow": true,
      "iot_class": "local_push"
    },
    "ruckus_unleashed": {
      "name": "Ruckus Unleashed",
      "integration_type": "hub",
      "config_flow": true,
      "iot_class": "local_polling"
    },
    "russound": {
      "name": "Russound",
      "integrations": {
        "russound_rio": {
          "integration_type": "hub",
          "config_flow": false,
          "iot_class": "local_push",
          "name": "Russound RIO"
        },
        "russound_rnet": {
          "integration_type": "hub",
          "config_flow": false,
          "iot_class": "local_polling",
          "name": "Russound RNET"
        }
      }
    },
    "ruuvi_gateway": {
      "name": "Ruuvi Gateway",
      "integration_type": "hub",
      "config_flow": true,
      "iot_class": "local_polling"
    },
    "ruuvitag_ble": {
      "name": "RuuviTag BLE",
      "integration_type": "hub",
      "config_flow": true,
      "iot_class": "local_push"
    },
    "rympro": {
      "name": "Read Your Meter Pro",
      "integration_type": "hub",
      "config_flow": true,
      "iot_class": "cloud_polling"
    },
    "sabnzbd": {
      "name": "SABnzbd",
      "integration_type": "hub",
      "config_flow": true,
      "iot_class": "local_polling"
    },
    "saj": {
      "name": "SAJ Solar Inverter",
      "integration_type": "hub",
      "config_flow": false,
      "iot_class": "local_polling"
    },
    "samsung": {
      "name": "Samsung",
      "integrations": {
        "familyhub": {
          "integration_type": "hub",
          "config_flow": false,
          "iot_class": "local_polling",
          "name": "Samsung Family Hub"
        },
        "samsungtv": {
          "integration_type": "device",
          "config_flow": true,
          "iot_class": "local_push",
          "name": "Samsung Smart TV"
        },
        "syncthru": {
          "integration_type": "hub",
          "config_flow": true,
          "iot_class": "local_polling",
          "name": "Samsung SyncThru Printer"
        }
      }
    },
    "satel_integra": {
      "name": "Satel Integra",
      "integration_type": "hub",
      "config_flow": false,
      "iot_class": "local_push"
    },
    "schlage": {
      "name": "Schlage",
      "integration_type": "hub",
      "config_flow": true,
      "iot_class": "cloud_polling"
    },
    "schluter": {
      "name": "Schluter",
      "integration_type": "hub",
      "config_flow": false,
      "iot_class": "cloud_polling"
    },
    "scl": {
      "name": "Seattle City Light (SCL)",
      "integration_type": "virtual",
      "supported_by": "opower"
    },
    "scrape": {
      "name": "Scrape",
      "integration_type": "hub",
      "config_flow": true,
      "iot_class": "cloud_polling"
    },
    "screenaway": {
      "name": "ScreenAway",
      "integration_type": "virtual",
      "supported_by": "motion_blinds"
    },
    "screenlogic": {
      "name": "Pentair ScreenLogic",
      "integration_type": "hub",
      "config_flow": true,
      "iot_class": "local_push"
    },
    "scsgate": {
      "name": "SCSGate",
      "integration_type": "hub",
      "config_flow": false,
      "iot_class": "local_polling"
    },
    "season": {
      "integration_type": "service",
      "config_flow": true,
      "iot_class": "local_polling"
    },
    "sendgrid": {
      "name": "SendGrid",
      "integration_type": "hub",
      "config_flow": false,
      "iot_class": "cloud_push"
    },
    "sense": {
      "name": "Sense",
      "integration_type": "hub",
      "config_flow": true,
      "iot_class": "cloud_polling"
    },
    "sensibo": {
      "name": "Sensibo",
      "integration_type": "hub",
      "config_flow": true,
      "iot_class": "cloud_polling"
    },
    "sensirion_ble": {
      "name": "Sensirion BLE",
      "integration_type": "hub",
      "config_flow": true,
      "iot_class": "local_push"
    },
    "sensorblue": {
      "name": "SensorBlue",
      "integration_type": "virtual",
      "supported_by": "thermobeacon"
    },
    "sensorpro": {
      "name": "SensorPro",
      "integration_type": "hub",
      "config_flow": true,
      "iot_class": "local_push"
    },
    "sensorpush": {
      "name": "SensorPush",
      "integration_type": "hub",
      "config_flow": true,
      "iot_class": "local_push"
    },
    "sentry": {
      "name": "Sentry",
      "integration_type": "service",
      "config_flow": true,
      "iot_class": "cloud_polling"
    },
    "senz": {
      "name": "nVent RAYCHEM SENZ",
      "integration_type": "hub",
      "config_flow": true,
      "iot_class": "cloud_polling"
    },
    "serial": {
      "name": "Serial",
      "integration_type": "hub",
      "config_flow": false,
      "iot_class": "local_polling"
    },
    "serial_pm": {
      "name": "Serial Particulate Matter",
      "integration_type": "hub",
      "config_flow": false,
      "iot_class": "local_polling"
    },
    "sesame": {
      "name": "Sesame Smart Lock",
      "integration_type": "hub",
      "config_flow": false,
      "iot_class": "cloud_polling"
    },
    "seven_segments": {
      "name": "Seven Segments OCR",
      "integration_type": "hub",
      "config_flow": false,
      "iot_class": "local_polling"
    },
    "seventeentrack": {
      "name": "17TRACK",
      "integration_type": "hub",
      "config_flow": false,
      "iot_class": "cloud_polling"
    },
    "sfr_box": {
      "name": "SFR Box",
      "integration_type": "device",
      "config_flow": true,
      "iot_class": "local_polling"
    },
    "sharkiq": {
      "name": "Shark IQ",
      "integration_type": "hub",
      "config_flow": true,
      "iot_class": "cloud_polling"
    },
    "shell_command": {
      "name": "Shell Command",
      "integration_type": "hub",
      "config_flow": false,
      "iot_class": "local_push"
    },
    "shelly": {
      "name": "Shelly",
      "integration_type": "device",
      "config_flow": true,
      "iot_class": "local_push"
    },
    "shodan": {
      "name": "Shodan",
      "integration_type": "hub",
      "config_flow": false,
      "iot_class": "cloud_polling"
    },
    "shopping_list": {
      "integration_type": "hub",
      "config_flow": true,
      "iot_class": "local_push"
    },
    "sia": {
      "name": "SIA Alarm Systems",
      "integration_type": "hub",
      "config_flow": true,
      "iot_class": "local_push"
    },
    "sigfox": {
      "name": "Sigfox",
      "integration_type": "hub",
      "config_flow": false,
      "iot_class": "cloud_polling"
    },
    "sighthound": {
      "name": "Sighthound",
      "integration_type": "hub",
      "config_flow": false,
      "iot_class": "cloud_polling"
    },
    "signal_messenger": {
      "name": "Signal Messenger",
      "integration_type": "hub",
      "config_flow": false,
      "iot_class": "cloud_push"
    },
    "simplepush": {
      "name": "Simplepush",
      "integration_type": "hub",
      "config_flow": true,
      "iot_class": "cloud_polling"
    },
    "simplisafe": {
      "name": "SimpliSafe",
      "integration_type": "hub",
      "config_flow": true,
      "iot_class": "cloud_polling"
    },
    "simply_automated": {
      "name": "Simply Automated",
      "integration_type": "virtual",
      "supported_by": "upb"
    },
    "simu": {
      "name": "SIMU LiveIn2",
      "integration_type": "virtual",
      "supported_by": "overkiz"
    },
    "simulated": {
      "name": "Simulated",
      "integration_type": "hub",
      "config_flow": false,
      "iot_class": "local_polling"
    },
    "sinch": {
      "name": "Sinch SMS",
      "integration_type": "hub",
      "config_flow": false,
      "iot_class": "cloud_push"
    },
    "sisyphus": {
      "name": "Sisyphus",
      "integration_type": "hub",
      "config_flow": false,
      "iot_class": "local_push"
    },
    "sky_hub": {
      "name": "Sky Hub",
      "integration_type": "hub",
      "config_flow": false,
      "iot_class": "local_polling"
    },
    "skybeacon": {
      "name": "Skybeacon",
      "integration_type": "hub",
      "config_flow": false,
      "iot_class": "local_polling"
    },
    "skybell": {
      "name": "SkyBell",
      "integration_type": "hub",
      "config_flow": true,
      "iot_class": "cloud_polling"
    },
    "slack": {
      "name": "Slack",
      "integration_type": "service",
      "config_flow": true,
      "iot_class": "cloud_push"
    },
    "sleepiq": {
      "name": "SleepIQ",
      "integration_type": "hub",
      "config_flow": true,
      "iot_class": "cloud_polling"
    },
    "slide": {
      "name": "Slide",
      "integration_type": "hub",
      "config_flow": false,
      "iot_class": "cloud_polling"
    },
    "slimproto": {
      "name": "SlimProto (Squeezebox players)",
      "integration_type": "hub",
      "config_flow": true,
      "iot_class": "local_push"
    },
    "sma": {
      "name": "SMA Solar",
      "integration_type": "hub",
      "config_flow": true,
      "iot_class": "local_polling"
    },
    "smappee": {
      "name": "Smappee",
      "integration_type": "hub",
      "config_flow": true,
      "iot_class": "cloud_polling"
    },
    "smart_blinds": {
      "name": "Smart Blinds",
      "integration_type": "virtual",
      "supported_by": "motion_blinds"
    },
    "smart_home": {
      "name": "Smart Home",
      "integration_type": "virtual",
      "supported_by": "motion_blinds"
    },
    "smart_meter_texas": {
      "name": "Smart Meter Texas",
      "integration_type": "hub",
      "config_flow": true,
      "iot_class": "cloud_polling"
    },
    "smarther": {
      "name": "Smarther",
      "integration_type": "virtual",
      "supported_by": "netatmo"
    },
    "smartthings": {
      "name": "SmartThings",
      "integration_type": "hub",
      "config_flow": true,
      "iot_class": "cloud_push"
    },
    "smarttub": {
      "name": "SmartTub",
      "integration_type": "hub",
      "config_flow": true,
      "iot_class": "cloud_polling"
    },
    "smarty": {
      "name": "Salda Smarty",
      "integration_type": "hub",
      "config_flow": false,
      "iot_class": "local_polling"
    },
    "smhi": {
      "name": "SMHI",
      "integration_type": "hub",
      "config_flow": true,
      "iot_class": "cloud_polling"
    },
    "sms": {
      "name": "SMS notifications via GSM-modem",
      "integration_type": "hub",
      "config_flow": true,
      "iot_class": "local_polling"
    },
    "smtp": {
      "name": "SMTP",
      "integration_type": "hub",
      "config_flow": false,
      "iot_class": "cloud_push"
    },
    "snapcast": {
      "name": "Snapcast",
      "integration_type": "hub",
      "config_flow": true,
      "iot_class": "local_push"
    },
    "snips": {
      "name": "Snips",
      "integration_type": "hub",
      "config_flow": false,
      "iot_class": "local_push"
    },
    "snmp": {
      "name": "SNMP",
      "integration_type": "hub",
      "config_flow": false,
      "iot_class": "local_polling"
    },
    "snooz": {
      "name": "Snooz",
      "integration_type": "hub",
      "config_flow": true,
      "iot_class": "local_push"
    },
    "solaredge": {
      "name": "SolarEdge",
      "integrations": {
        "solaredge": {
          "integration_type": "device",
          "config_flow": true,
          "iot_class": "cloud_polling",
          "name": "SolarEdge"
        },
        "solaredge_local": {
          "integration_type": "hub",
          "config_flow": false,
          "iot_class": "local_polling",
          "name": "SolarEdge Local"
        }
      }
    },
    "solarlog": {
      "name": "Solar-Log",
      "integration_type": "hub",
      "config_flow": true,
      "iot_class": "local_polling"
    },
    "solax": {
      "name": "SolaX Power",
      "integration_type": "hub",
      "config_flow": true,
      "iot_class": "local_polling"
    },
    "soma": {
      "name": "Soma Connect",
      "integration_type": "hub",
      "config_flow": true,
      "iot_class": "local_polling"
    },
    "somfy": {
      "name": "Somfy",
      "integration_type": "virtual",
      "supported_by": "overkiz"
    },
    "somfy_mylink": {
      "name": "Somfy MyLink",
      "integration_type": "hub",
      "config_flow": true,
      "iot_class": "assumed_state"
    },
    "sonarr": {
      "name": "Sonarr",
      "integration_type": "hub",
      "config_flow": true,
      "iot_class": "local_polling"
    },
    "sonos": {
      "name": "Sonos",
      "integration_type": "hub",
      "config_flow": true,
      "iot_class": "local_push"
    },
    "sony": {
      "name": "Sony",
      "integrations": {
        "braviatv": {
          "integration_type": "device",
          "config_flow": true,
          "iot_class": "local_polling",
          "name": "Sony Bravia TV"
        },
        "ps4": {
          "integration_type": "hub",
          "config_flow": true,
          "iot_class": "local_polling",
          "name": "Sony PlayStation 4"
        },
        "sony_projector": {
          "integration_type": "hub",
          "config_flow": false,
          "iot_class": "local_polling",
          "name": "Sony Projector"
        },
        "songpal": {
          "integration_type": "hub",
          "config_flow": true,
          "iot_class": "local_push",
          "name": "Sony Songpal"
        }
      }
    },
    "soundtouch": {
      "name": "Bose SoundTouch",
      "integration_type": "hub",
      "config_flow": true,
      "iot_class": "local_polling"
    },
    "spaceapi": {
      "name": "Space API",
      "integration_type": "hub",
      "config_flow": false,
      "iot_class": "cloud_polling"
    },
    "spc": {
      "name": "Vanderbilt SPC",
      "integration_type": "hub",
      "config_flow": false,
      "iot_class": "local_push"
    },
    "speedtestdotnet": {
      "name": "Speedtest.net",
      "integration_type": "hub",
      "config_flow": true,
      "iot_class": "cloud_polling"
    },
    "spider": {
      "name": "Itho Daalderop Spider",
      "integration_type": "hub",
      "config_flow": true,
      "iot_class": "cloud_polling"
    },
    "splunk": {
      "name": "Splunk",
      "integration_type": "hub",
      "config_flow": false,
      "iot_class": "local_push"
    },
    "spotify": {
      "name": "Spotify",
      "integration_type": "service",
      "config_flow": true,
      "iot_class": "cloud_polling"
    },
    "sql": {
      "name": "SQL",
      "integration_type": "hub",
      "config_flow": true,
      "iot_class": "local_polling"
    },
    "srp_energy": {
      "name": "SRP Energy",
      "integration_type": "hub",
      "config_flow": true,
      "iot_class": "cloud_polling"
    },
    "starline": {
      "name": "StarLine",
      "integration_type": "hub",
      "config_flow": true,
      "iot_class": "cloud_polling"
    },
    "starlingbank": {
      "name": "Starling Bank",
      "integration_type": "hub",
      "config_flow": false,
      "iot_class": "cloud_polling"
    },
    "starlink": {
      "name": "Starlink",
      "integration_type": "hub",
      "config_flow": true,
      "iot_class": "local_polling"
    },
    "startca": {
      "name": "Start.ca",
      "integration_type": "hub",
      "config_flow": false,
      "iot_class": "cloud_polling"
    },
    "statistics": {
      "name": "Statistics",
      "integration_type": "hub",
      "config_flow": false,
      "iot_class": "local_polling"
    },
    "statsd": {
      "name": "StatsD",
      "integration_type": "hub",
      "config_flow": false,
      "iot_class": "local_push"
    },
    "steam_online": {
      "name": "Steam",
      "integration_type": "service",
      "config_flow": true,
      "iot_class": "cloud_polling"
    },
    "steamist": {
      "name": "Steamist",
      "integration_type": "hub",
      "config_flow": true,
      "iot_class": "local_polling"
    },
    "stiebel_eltron": {
      "name": "STIEBEL ELTRON",
      "integration_type": "hub",
      "config_flow": false,
      "iot_class": "local_polling"
    },
    "stookalert": {
      "name": "RIVM Stookalert",
      "integration_type": "service",
      "config_flow": true,
      "iot_class": "cloud_polling"
    },
    "stookwijzer": {
      "name": "Stookwijzer",
      "integration_type": "service",
      "config_flow": true,
      "iot_class": "cloud_polling"
    },
    "streamlabswater": {
      "name": "StreamLabs",
      "integration_type": "hub",
      "config_flow": true,
      "iot_class": "cloud_polling"
    },
    "subaru": {
      "name": "Subaru",
      "integration_type": "hub",
      "config_flow": true,
      "iot_class": "cloud_polling"
    },
    "suez_water": {
      "name": "Suez Water",
      "integration_type": "hub",
      "config_flow": true,
      "iot_class": "cloud_polling"
    },
    "sun": {
      "integration_type": "hub",
      "config_flow": true,
      "iot_class": "calculated"
    },
    "sunweg": {
      "name": "Sun WEG",
      "integration_type": "hub",
      "config_flow": true,
      "iot_class": "cloud_polling"
    },
    "supervisord": {
      "name": "Supervisord",
      "integration_type": "hub",
      "config_flow": false,
      "iot_class": "local_polling"
    },
    "supla": {
      "name": "SUPLA",
      "integration_type": "hub",
      "config_flow": false,
      "iot_class": "cloud_polling"
    },
    "surepetcare": {
      "name": "Sure Petcare",
      "integration_type": "hub",
      "config_flow": true,
      "iot_class": "cloud_polling"
    },
    "swepco": {
      "name": "Southwestern Electric Power Company (SWEPCO)",
      "integration_type": "virtual",
      "supported_by": "opower"
    },
    "swiss_hydrological_data": {
      "name": "Swiss Hydrological Data",
      "integration_type": "hub",
      "config_flow": false,
      "iot_class": "cloud_polling"
    },
    "swiss_public_transport": {
      "name": "Swiss public transport",
      "integration_type": "hub",
      "config_flow": true,
      "iot_class": "cloud_polling"
    },
    "swisscom": {
      "name": "Swisscom Internet-Box",
      "integration_type": "hub",
      "config_flow": false,
      "iot_class": "local_polling"
    },
    "switchbee": {
      "name": "SwitchBee",
      "integration_type": "hub",
      "config_flow": true,
      "iot_class": "local_push"
    },
    "switchbot": {
      "name": "SwitchBot",
      "integrations": {
        "switchbot": {
          "integration_type": "hub",
          "config_flow": true,
          "iot_class": "local_push",
          "name": "SwitchBot Bluetooth"
        },
        "switchbot_cloud": {
          "integration_type": "hub",
          "config_flow": true,
          "iot_class": "cloud_polling",
          "name": "SwitchBot Cloud"
        }
      }
    },
    "switcher_kis": {
      "name": "Switcher",
      "integration_type": "hub",
      "config_flow": true,
      "iot_class": "local_push"
    },
    "switchmate": {
      "name": "Switchmate SimplySmart Home",
      "integration_type": "hub",
      "config_flow": false,
      "iot_class": "local_polling"
    },
    "syncthing": {
      "name": "Syncthing",
      "integration_type": "hub",
      "config_flow": true,
      "iot_class": "local_polling"
    },
    "synology": {
      "name": "Synology",
      "integrations": {
        "synology_chat": {
          "integration_type": "hub",
          "config_flow": false,
          "iot_class": "cloud_push",
          "name": "Synology Chat"
        },
        "synology_dsm": {
          "integration_type": "hub",
          "config_flow": true,
          "iot_class": "local_polling",
          "name": "Synology DSM"
        },
        "synology_srm": {
          "integration_type": "hub",
          "config_flow": false,
          "iot_class": "local_polling",
          "name": "Synology SRM"
        }
      }
    },
    "syslog": {
      "name": "Syslog",
      "integration_type": "hub",
      "config_flow": false,
      "iot_class": "local_push"
    },
    "system_bridge": {
      "name": "System Bridge",
      "integration_type": "device",
      "config_flow": true,
      "iot_class": "local_push"
    },
    "systemmonitor": {
      "name": "System Monitor",
      "integration_type": "hub",
      "config_flow": true,
      "iot_class": "local_push"
    },
    "tado": {
      "name": "Tado",
      "integration_type": "hub",
      "config_flow": true,
      "iot_class": "cloud_polling"
    },
    "tag": {
      "integration_type": "hub",
      "config_flow": false
    },
    "tailscale": {
      "name": "Tailscale",
      "integration_type": "hub",
      "config_flow": true,
      "iot_class": "cloud_polling"
    },
    "tailwind": {
      "name": "Tailwind",
      "integration_type": "device",
      "config_flow": true,
      "iot_class": "local_polling"
    },
    "tami4": {
      "name": "Tami4 Edge / Edge+",
      "integration_type": "hub",
      "config_flow": true,
      "iot_class": "cloud_polling"
    },
    "tank_utility": {
      "name": "Tank Utility",
      "integration_type": "hub",
      "config_flow": false,
      "iot_class": "cloud_polling"
    },
    "tankerkoenig": {
      "name": "Tankerkoenig",
      "integration_type": "hub",
      "config_flow": true,
      "iot_class": "cloud_polling"
    },
    "tapsaff": {
      "name": "Taps Aff",
      "integration_type": "hub",
      "config_flow": false,
      "iot_class": "local_polling"
    },
    "tasmota": {
      "name": "Tasmota",
      "integration_type": "hub",
      "config_flow": true,
      "iot_class": "local_push"
    },
    "tautulli": {
      "name": "Tautulli",
      "integration_type": "hub",
      "config_flow": true,
      "iot_class": "local_polling"
    },
    "tcp": {
      "name": "TCP",
      "integration_type": "hub",
      "config_flow": false,
      "iot_class": "local_polling"
    },
    "technove": {
      "name": "TechnoVE",
      "integration_type": "device",
      "config_flow": true,
      "iot_class": "local_polling"
    },
    "ted5000": {
      "name": "The Energy Detective TED5000",
      "integration_type": "hub",
      "config_flow": false,
      "iot_class": "local_polling"
    },
    "tedee": {
      "name": "Tedee",
      "integration_type": "hub",
      "config_flow": true,
      "iot_class": "local_push"
    },
    "telegram": {
      "name": "Telegram",
      "integrations": {
        "telegram": {
          "integration_type": "hub",
          "config_flow": false,
          "iot_class": "cloud_polling",
          "name": "Telegram"
        },
        "telegram_bot": {
          "integration_type": "hub",
          "config_flow": false,
          "iot_class": "cloud_push",
          "name": "Telegram bot"
        }
      }
    },
    "telldus": {
      "name": "Telldus",
      "integrations": {
        "tellduslive": {
          "integration_type": "hub",
          "config_flow": true,
          "iot_class": "cloud_polling",
          "name": "Telldus Live"
        },
        "tellstick": {
          "integration_type": "hub",
          "config_flow": false,
          "iot_class": "assumed_state",
          "name": "TellStick"
        }
      }
    },
    "telnet": {
      "name": "Telnet",
      "integration_type": "hub",
      "config_flow": false,
      "iot_class": "local_polling"
    },
    "temper": {
      "name": "TEMPer",
      "integration_type": "hub",
      "config_flow": false,
      "iot_class": "local_polling"
    },
    "tensorflow": {
      "name": "TensorFlow",
      "integration_type": "hub",
      "config_flow": false,
      "iot_class": "local_polling"
    },
    "tesla": {
      "name": "Tesla",
      "integrations": {
        "powerwall": {
          "integration_type": "hub",
          "config_flow": true,
          "iot_class": "local_polling",
          "name": "Tesla Powerwall"
        },
        "tesla_wall_connector": {
          "integration_type": "hub",
          "config_flow": true,
          "iot_class": "local_polling",
          "name": "Tesla Wall Connector"
        }
      }
    },
    "tessie": {
      "name": "Tessie",
      "integration_type": "hub",
      "config_flow": true,
      "iot_class": "cloud_polling"
    },
    "tfiac": {
      "name": "Tfiac",
      "integration_type": "hub",
      "config_flow": false,
      "iot_class": "local_polling"
    },
    "thermobeacon": {
      "name": "ThermoBeacon",
      "integration_type": "hub",
      "config_flow": true,
      "iot_class": "local_push"
    },
    "thermoplus": {
      "name": "ThermoPlus",
      "integration_type": "virtual",
      "supported_by": "thermobeacon"
    },
    "thermopro": {
      "name": "ThermoPro",
      "integration_type": "hub",
      "config_flow": true,
      "iot_class": "local_push"
    },
    "thermoworks_smoke": {
      "name": "ThermoWorks Smoke",
      "integration_type": "hub",
      "config_flow": false,
      "iot_class": "cloud_polling"
    },
    "thethingsnetwork": {
      "name": "The Things Network",
      "integration_type": "hub",
      "config_flow": false,
      "iot_class": "local_push"
    },
    "thingspeak": {
      "name": "ThingSpeak",
      "integration_type": "hub",
      "config_flow": false,
      "iot_class": "cloud_push"
    },
    "thinkingcleaner": {
      "name": "Thinking Cleaner",
      "integration_type": "hub",
      "config_flow": false,
      "iot_class": "local_polling"
    },
    "third_reality": {
      "name": "Third Reality",
      "iot_standards": [
        "zigbee"
      ]
    },
    "thomson": {
      "name": "Thomson",
      "integration_type": "hub",
      "config_flow": false,
      "iot_class": "local_polling"
    },
    "thread": {
      "name": "Thread",
      "integration_type": "service",
      "config_flow": true,
      "iot_class": "local_polling"
    },
    "tibber": {
      "name": "Tibber",
      "integration_type": "hub",
      "config_flow": true,
      "iot_class": "cloud_polling"
    },
    "tikteck": {
      "name": "Tikteck",
      "integration_type": "hub",
      "config_flow": false,
      "iot_class": "local_polling"
    },
    "tile": {
      "name": "Tile",
      "integration_type": "hub",
      "config_flow": true,
      "iot_class": "cloud_polling"
    },
    "tilt_ble": {
      "name": "Tilt Hydrometer BLE",
      "integration_type": "hub",
      "config_flow": true,
      "iot_class": "local_push"
    },
    "time_date": {
      "name": "Time & Date",
      "integration_type": "hub",
      "config_flow": false,
      "iot_class": "local_push"
    },
    "tmb": {
      "name": "Transports Metropolitans de Barcelona",
      "integration_type": "hub",
      "config_flow": false,
      "iot_class": "local_polling"
    },
    "todoist": {
      "name": "Todoist",
      "integration_type": "hub",
      "config_flow": true,
      "iot_class": "cloud_polling"
    },
    "tolo": {
      "name": "TOLO Sauna",
      "integration_type": "hub",
      "config_flow": true,
      "iot_class": "local_polling"
    },
    "tomato": {
      "name": "Tomato",
      "integration_type": "hub",
      "config_flow": false,
      "iot_class": "local_polling"
    },
    "tomorrowio": {
      "name": "Tomorrow.io",
      "integration_type": "service",
      "config_flow": true,
      "iot_class": "cloud_polling"
    },
    "toon": {
      "name": "Toon",
      "integration_type": "hub",
      "config_flow": true,
      "iot_class": "cloud_push"
    },
    "torque": {
      "name": "Torque",
      "integration_type": "hub",
      "config_flow": false,
      "iot_class": "local_push"
    },
    "totalconnect": {
      "name": "Total Connect",
      "integration_type": "hub",
      "config_flow": true,
      "iot_class": "cloud_polling"
    },
    "touchline": {
      "name": "Roth Touchline",
      "integration_type": "hub",
      "config_flow": false,
      "iot_class": "local_polling"
    },
    "tplink": {
      "name": "TP-Link",
      "integrations": {
        "tplink": {
          "integration_type": "hub",
          "config_flow": true,
          "iot_class": "local_polling",
          "name": "TP-Link Smart Home"
        },
        "tplink_omada": {
          "integration_type": "hub",
          "config_flow": true,
          "iot_class": "local_polling",
          "name": "TP-Link Omada"
        },
        "tplink_lte": {
          "integration_type": "hub",
          "config_flow": false,
          "iot_class": "local_polling",
          "name": "TP-Link LTE"
        }
      },
      "iot_standards": [
        "matter"
      ]
    },
    "traccar": {
      "name": "Traccar",
      "integration_type": "hub",
      "config_flow": true,
      "iot_class": "local_polling"
    },
    "tractive": {
      "name": "Tractive",
      "integration_type": "device",
      "config_flow": true,
      "iot_class": "cloud_push"
    },
    "trafikverket": {
      "name": "Trafikverket",
      "integrations": {
        "trafikverket_camera": {
          "integration_type": "hub",
          "config_flow": true,
          "iot_class": "cloud_polling",
          "name": "Trafikverket Camera"
        },
        "trafikverket_ferry": {
          "integration_type": "hub",
          "config_flow": true,
          "iot_class": "cloud_polling",
          "name": "Trafikverket Ferry"
        },
        "trafikverket_train": {
          "integration_type": "hub",
          "config_flow": true,
          "iot_class": "cloud_polling",
          "name": "Trafikverket Train"
        },
        "trafikverket_weatherstation": {
          "integration_type": "hub",
          "config_flow": true,
          "iot_class": "cloud_polling",
          "name": "Trafikverket Weather Station"
        }
      }
    },
    "transmission": {
      "name": "Transmission",
      "integration_type": "hub",
      "config_flow": true,
      "iot_class": "local_polling"
    },
    "transport_nsw": {
      "name": "Transport NSW",
      "integration_type": "hub",
      "config_flow": false,
      "iot_class": "cloud_polling"
    },
    "travisci": {
      "name": "Travis-CI",
      "integration_type": "hub",
      "config_flow": false,
      "iot_class": "cloud_polling"
    },
    "tuya": {
      "name": "Tuya",
      "integration_type": "hub",
      "config_flow": true,
      "iot_class": "cloud_push"
    },
    "twentemilieu": {
      "name": "Twente Milieu",
      "integration_type": "service",
      "config_flow": true,
      "iot_class": "cloud_polling"
    },
    "twilio": {
      "name": "Twilio",
      "integrations": {
        "twilio": {
          "integration_type": "hub",
          "config_flow": true,
          "iot_class": "cloud_push",
          "name": "Twilio"
        },
        "twilio_call": {
          "integration_type": "hub",
          "config_flow": false,
          "iot_class": "cloud_push",
          "name": "Twilio Call"
        },
        "twilio_sms": {
          "integration_type": "hub",
          "config_flow": false,
          "iot_class": "cloud_push",
          "name": "Twilio SMS"
        }
      }
    },
    "twinkly": {
      "name": "Twinkly",
      "integration_type": "hub",
      "config_flow": true,
      "iot_class": "local_polling"
    },
    "twitch": {
      "name": "Twitch",
      "integration_type": "hub",
      "config_flow": true,
      "iot_class": "cloud_polling"
    },
    "twitter": {
      "name": "X",
      "integration_type": "hub",
      "config_flow": false,
      "iot_class": "cloud_push"
    },
    "u_tec": {
      "name": "U-tec",
      "integrations": {
        "ultraloq": {
          "integration_type": "virtual",
          "config_flow": false,
          "iot_standards": [
            "zwave"
          ],
          "name": "Ultraloq"
        }
      }
    },
    "ubiquiti": {
      "name": "Ubiquiti",
      "integrations": {
        "unifi": {
          "integration_type": "hub",
          "config_flow": true,
          "iot_class": "local_push",
          "name": "UniFi Network"
        },
        "unifi_direct": {
          "integration_type": "hub",
          "config_flow": false,
          "iot_class": "local_polling",
          "name": "UniFi AP"
        },
        "unifiled": {
          "integration_type": "hub",
          "config_flow": false,
          "iot_class": "local_polling",
          "name": "UniFi LED"
        },
        "unifiprotect": {
          "integration_type": "hub",
          "config_flow": true,
          "iot_class": "local_push",
          "name": "UniFi Protect"
        }
      }
    },
    "ubiwizz": {
      "name": "Ubiwizz",
      "integration_type": "virtual",
      "supported_by": "overkiz"
    },
    "uk_transport": {
      "name": "UK Transport",
      "integration_type": "hub",
      "config_flow": false,
      "iot_class": "cloud_polling"
    },
    "ukraine_alarm": {
      "name": "Ukraine Alarm",
      "integration_type": "hub",
      "config_flow": true,
      "iot_class": "cloud_polling"
    },
    "universal": {
      "name": "Universal media player",
      "integration_type": "hub",
      "config_flow": false,
      "iot_class": "calculated"
    },
    "upb": {
      "name": "Universal Powerline Bus (UPB)",
      "integration_type": "hub",
      "config_flow": true,
      "iot_class": "local_push"
    },
    "upc_connect": {
      "name": "UPC Connect Box",
      "integration_type": "hub",
      "config_flow": false,
      "iot_class": "local_polling"
    },
    "upcloud": {
      "name": "UpCloud",
      "integration_type": "hub",
      "config_flow": true,
      "iot_class": "cloud_polling"
    },
    "upnp": {
      "name": "UPnP/IGD",
      "integration_type": "device",
      "config_flow": true,
      "iot_class": "local_polling"
    },
    "uprise_smart_shades": {
      "name": "Uprise Smart Shades",
      "integration_type": "virtual",
      "supported_by": "motion_blinds"
    },
    "uptime": {
      "integration_type": "service",
      "config_flow": true,
      "iot_class": "local_push"
    },
    "uptimerobot": {
      "name": "UptimeRobot",
      "integration_type": "hub",
      "config_flow": true,
      "iot_class": "cloud_polling"
    },
    "usgs_earthquakes_feed": {
      "name": "U.S. Geological Survey Earthquake Hazards (USGS)",
      "integration_type": "service",
      "config_flow": false,
      "iot_class": "cloud_polling"
    },
    "uvc": {
      "name": "Ubiquiti UniFi Video",
      "integration_type": "hub",
      "config_flow": false,
      "iot_class": "local_polling"
    },
    "v2c": {
      "name": "V2C",
      "integration_type": "hub",
      "config_flow": true,
      "iot_class": "local_polling"
    },
    "vallox": {
      "name": "Vallox",
      "integration_type": "hub",
      "config_flow": true,
      "iot_class": "local_polling"
    },
    "vasttrafik": {
      "name": "V\u00e4sttrafik",
      "integration_type": "hub",
      "config_flow": false,
      "iot_class": "cloud_polling"
    },
    "velbus": {
      "name": "Velbus",
      "integration_type": "hub",
      "config_flow": true,
      "iot_class": "local_push"
    },
    "velux": {
      "name": "Velux",
      "integration_type": "hub",
      "config_flow": false,
      "iot_class": "local_polling"
    },
    "venstar": {
      "name": "Venstar",
      "integration_type": "hub",
      "config_flow": true,
      "iot_class": "local_polling"
    },
    "vera": {
      "name": "Vera",
      "integration_type": "hub",
      "config_flow": true,
      "iot_class": "local_polling"
    },
    "verisure": {
      "name": "Verisure",
      "integration_type": "hub",
      "config_flow": true,
      "iot_class": "cloud_polling"
    },
    "vermont_castings": {
      "name": "Vermont Castings",
      "integration_type": "virtual",
      "supported_by": "intellifire"
    },
    "versasense": {
      "name": "VersaSense",
      "integration_type": "hub",
      "config_flow": false,
      "iot_class": "local_polling"
    },
    "version": {
      "integration_type": "hub",
      "config_flow": true,
      "iot_class": "local_push"
    },
    "vesync": {
      "name": "VeSync",
      "integration_type": "hub",
      "config_flow": true,
      "iot_class": "cloud_polling"
    },
    "viaggiatreno": {
      "name": "Trenitalia ViaggiaTreno",
      "integration_type": "hub",
      "config_flow": false,
      "iot_class": "cloud_polling"
    },
    "vicare": {
      "name": "Viessmann ViCare",
      "integration_type": "hub",
      "config_flow": true,
      "iot_class": "cloud_polling"
    },
    "vilfo": {
      "name": "Vilfo Router",
      "integration_type": "hub",
      "config_flow": true,
      "iot_class": "local_polling"
    },
    "vivotek": {
      "name": "VIVOTEK",
      "integration_type": "hub",
      "config_flow": false,
      "iot_class": "local_polling"
    },
    "vizio": {
      "name": "VIZIO SmartCast",
      "integration_type": "device",
      "config_flow": true,
      "iot_class": "local_polling"
    },
    "vlc": {
      "name": "VideoLAN",
      "integrations": {
        "vlc": {
          "integration_type": "hub",
          "config_flow": false,
          "iot_class": "local_polling",
          "name": "VLC media player"
        },
        "vlc_telnet": {
          "integration_type": "hub",
          "config_flow": true,
          "iot_class": "local_polling",
          "name": "VLC media player via Telnet"
        }
      }
    },
    "vodafone_station": {
      "name": "Vodafone Station",
      "integration_type": "hub",
      "config_flow": true,
      "iot_class": "local_polling"
    },
    "voicerss": {
      "name": "VoiceRSS",
      "integration_type": "hub",
      "config_flow": false,
      "iot_class": "cloud_push"
    },
    "voip": {
      "name": "Voice over IP",
      "integration_type": "hub",
      "config_flow": true,
      "iot_class": "local_push"
    },
    "volkszaehler": {
      "name": "Volkszaehler",
      "integration_type": "hub",
      "config_flow": false,
      "iot_class": "local_polling"
    },
    "volumio": {
      "name": "Volumio",
      "integration_type": "hub",
      "config_flow": true,
      "iot_class": "local_polling"
    },
    "volvooncall": {
      "name": "Volvo On Call",
      "integration_type": "hub",
      "config_flow": true,
      "iot_class": "cloud_polling"
    },
    "vulcan": {
      "name": "Uonet+ Vulcan",
      "integration_type": "hub",
      "config_flow": true,
      "iot_class": "cloud_polling"
    },
    "vultr": {
      "name": "Vultr",
      "integration_type": "hub",
      "config_flow": false,
      "iot_class": "cloud_polling"
    },
    "w800rf32": {
      "name": "WGL Designs W800RF32",
      "integration_type": "hub",
      "config_flow": false,
      "iot_class": "local_push"
    },
    "wake_on_lan": {
      "name": "Wake on LAN",
      "integration_type": "hub",
      "config_flow": false,
      "iot_class": "local_push"
    },
    "wallbox": {
      "name": "Wallbox",
      "integration_type": "hub",
      "config_flow": true,
      "iot_class": "cloud_polling"
    },
    "waqi": {
      "name": "World Air Quality Index (WAQI)",
      "integration_type": "hub",
      "config_flow": true,
      "iot_class": "cloud_polling"
    },
    "waterfurnace": {
      "name": "WaterFurnace",
      "integration_type": "hub",
      "config_flow": false,
      "iot_class": "cloud_polling"
    },
    "watttime": {
      "name": "WattTime",
      "integration_type": "service",
      "config_flow": true,
      "iot_class": "cloud_polling"
    },
    "waze_travel_time": {
      "integration_type": "hub",
      "config_flow": true,
      "iot_class": "cloud_polling"
    },
    "weatherflow": {
      "name": "WeatherFlow",
      "integration_type": "hub",
      "config_flow": true,
      "iot_class": "local_push"
    },
    "webhook": {
      "name": "Webhook",
      "integration_type": "hub",
      "config_flow": false
    },
    "wemo": {
      "name": "Belkin WeMo",
      "integration_type": "hub",
      "config_flow": true,
      "iot_class": "local_push"
    },
    "whirlpool": {
      "name": "Whirlpool Appliances",
      "integration_type": "hub",
      "config_flow": true,
      "iot_class": "cloud_push"
    },
    "whisper": {
      "name": "Whisper",
      "integration_type": "virtual",
      "supported_by": "wyoming"
    },
    "whois": {
      "name": "Whois",
      "integration_type": "service",
      "config_flow": true,
      "iot_class": "cloud_polling"
    },
    "wiffi": {
      "name": "Wiffi",
      "integration_type": "hub",
      "config_flow": true,
      "iot_class": "local_push"
    },
    "wilight": {
      "name": "WiLight",
      "integration_type": "hub",
      "config_flow": true,
      "iot_class": "local_polling"
    },
    "wirelesstag": {
      "name": "Wireless Sensor Tags",
      "integration_type": "hub",
      "config_flow": false,
      "iot_class": "cloud_push"
    },
    "withings": {
      "name": "Withings",
      "integration_type": "hub",
      "config_flow": true,
      "iot_class": "cloud_push"
    },
    "wiz": {
      "name": "WiZ",
      "integration_type": "hub",
      "config_flow": true,
      "iot_class": "local_push"
    },
    "wled": {
      "name": "WLED",
      "integration_type": "device",
      "config_flow": true,
      "iot_class": "local_push"
    },
    "wolflink": {
      "name": "Wolf SmartSet Service",
      "integration_type": "hub",
      "config_flow": true,
      "iot_class": "cloud_polling"
    },
    "workday": {
      "integration_type": "hub",
      "config_flow": true,
      "iot_class": "local_polling"
    },
    "worldclock": {
      "name": "Worldclock",
      "integration_type": "hub",
      "config_flow": false,
      "iot_class": "local_push"
    },
    "worldtidesinfo": {
      "name": "World Tides",
      "integration_type": "hub",
      "config_flow": false,
      "iot_class": "cloud_polling"
    },
    "worxlandroid": {
      "name": "Worx Landroid",
      "integration_type": "hub",
      "config_flow": false,
      "iot_class": "local_polling"
    },
    "ws66i": {
      "name": "Soundavo WS66i 6-Zone Amplifier",
      "integration_type": "hub",
      "config_flow": true,
      "iot_class": "local_polling"
    },
    "wsdot": {
      "name": "Washington State Department of Transportation (WSDOT)",
      "integration_type": "hub",
      "config_flow": false,
      "iot_class": "cloud_polling"
    },
    "wyoming": {
      "name": "Wyoming Protocol",
      "integration_type": "hub",
      "config_flow": true,
      "iot_class": "local_push"
    },
    "x10": {
      "name": "Heyu X10",
      "integration_type": "hub",
      "config_flow": false,
      "iot_class": "local_polling"
    },
    "xeoma": {
      "name": "Xeoma",
      "integration_type": "hub",
      "config_flow": false,
      "iot_class": "local_polling"
    },
    "xiaomi": {
      "name": "Xiaomi",
      "integrations": {
        "xiaomi_aqara": {
          "integration_type": "hub",
          "config_flow": true,
          "iot_class": "local_push",
          "name": "Xiaomi Gateway (Aqara)"
        },
        "xiaomi_ble": {
          "integration_type": "hub",
          "config_flow": true,
          "iot_class": "local_push",
          "name": "Xiaomi BLE"
        },
        "xiaomi_miio": {
          "integration_type": "hub",
          "config_flow": true,
          "iot_class": "local_polling",
          "name": "Xiaomi Miio"
        },
        "xiaomi_tv": {
          "integration_type": "hub",
          "config_flow": false,
          "iot_class": "assumed_state",
          "name": "Xiaomi TV"
        },
        "xiaomi": {
          "integration_type": "hub",
          "config_flow": false,
          "iot_class": "local_polling",
          "name": "Xiaomi"
        }
      }
    },
    "xmpp": {
      "name": "Jabber (XMPP)",
      "integration_type": "hub",
      "config_flow": false,
      "iot_class": "cloud_push"
    },
    "xs1": {
      "name": "EZcontrol XS1",
      "integration_type": "hub",
      "config_flow": false,
      "iot_class": "local_polling"
    },
    "yale": {
      "name": "Yale",
      "integrations": {
        "august": {
          "integration_type": "hub",
          "config_flow": true,
          "iot_class": "cloud_push",
          "name": "August"
        },
        "yale_smart_alarm": {
          "integration_type": "hub",
          "config_flow": true,
          "iot_class": "cloud_polling",
          "name": "Yale Smart Living"
        },
        "yalexs_ble": {
          "integration_type": "hub",
          "config_flow": true,
          "iot_class": "local_push",
          "name": "Yale Access Bluetooth"
        },
        "yale_home": {
          "integration_type": "virtual",
          "config_flow": false,
          "supported_by": "august",
          "name": "Yale Home"
        }
      }
    },
    "yamaha": {
      "name": "Yamaha",
      "integrations": {
        "yamaha": {
          "integration_type": "hub",
          "config_flow": false,
          "iot_class": "local_polling",
          "name": "Yamaha Network Receivers"
        },
        "yamaha_musiccast": {
          "integration_type": "hub",
          "config_flow": true,
          "iot_class": "local_push",
          "name": "MusicCast"
        }
      }
    },
    "yandex": {
      "name": "Yandex",
      "integrations": {
        "yandex_transport": {
          "integration_type": "hub",
          "config_flow": false,
          "iot_class": "cloud_polling",
          "name": "Yandex Transport"
        },
        "yandextts": {
          "integration_type": "hub",
          "config_flow": false,
          "iot_class": "cloud_push",
          "name": "Yandex TTS"
        }
      }
    },
    "yardian": {
      "name": "Yardian",
      "integration_type": "hub",
      "config_flow": true,
      "iot_class": "local_polling"
    },
    "yeelight": {
      "name": "Yeelight",
      "integrations": {
        "yeelight": {
          "integration_type": "hub",
          "config_flow": true,
          "iot_class": "local_push",
          "name": "Yeelight"
        },
        "yeelightsunflower": {
          "integration_type": "hub",
          "config_flow": false,
          "iot_class": "local_polling",
          "name": "Yeelight Sunflower"
        }
      }
    },
    "yi": {
      "name": "Yi Home Cameras",
      "integration_type": "device",
      "config_flow": false,
      "iot_class": "local_polling"
    },
    "yolink": {
      "name": "YoLink",
      "integration_type": "hub",
      "config_flow": true,
      "iot_class": "cloud_push"
    },
    "youless": {
      "name": "YouLess",
      "integration_type": "hub",
      "config_flow": true,
      "iot_class": "local_polling"
    },
    "zabbix": {
      "name": "Zabbix",
      "integration_type": "hub",
      "config_flow": false,
      "iot_class": "local_polling"
    },
    "zamg": {
      "name": "GeoSphere Austria",
      "integration_type": "hub",
      "config_flow": true,
      "iot_class": "cloud_polling"
    },
    "zengge": {
      "name": "Zengge",
      "integration_type": "hub",
      "config_flow": false,
      "iot_class": "local_polling"
    },
    "zerproc": {
      "name": "Zerproc",
      "integration_type": "hub",
      "config_flow": true,
      "iot_class": "local_polling"
    },
    "zestimate": {
      "name": "Zestimate",
      "integration_type": "hub",
      "config_flow": false,
      "iot_class": "cloud_polling"
    },
    "zeversolar": {
      "name": "Zeversolar",
      "integration_type": "device",
      "config_flow": true,
      "iot_class": "local_polling"
    },
    "zha": {
      "name": "Zigbee Home Automation",
      "integration_type": "hub",
      "config_flow": true,
      "iot_class": "local_polling"
    },
    "zhong_hong": {
      "name": "ZhongHong",
      "integration_type": "hub",
      "config_flow": false,
      "iot_class": "local_push"
    },
    "ziggo_mediabox_xl": {
      "name": "Ziggo Mediabox XL",
      "integration_type": "hub",
      "config_flow": false,
      "iot_class": "local_polling"
    },
    "zodiac": {
      "integration_type": "hub",
      "config_flow": true,
      "iot_class": "calculated"
    },
    "zoneminder": {
      "name": "ZoneMinder",
      "integration_type": "hub",
      "config_flow": false,
      "iot_class": "local_polling"
    },
    "zooz": {
      "name": "Zooz",
      "iot_standards": [
        "zwave"
      ]
    },
    "zwave_js": {
      "name": "Z-Wave",
      "integration_type": "hub",
      "config_flow": true,
      "iot_class": "local_push"
    },
    "zwave_me": {
      "name": "Z-Wave.Me",
      "integration_type": "hub",
      "config_flow": true,
      "iot_class": "local_push"
    }
  },
  "helper": {
    "counter": {
      "integration_type": "helper",
      "config_flow": false
    },
    "derivative": {
      "integration_type": "helper",
      "config_flow": true,
      "iot_class": "calculated"
    },
    "group": {
      "integration_type": "helper",
      "config_flow": true,
      "iot_class": "calculated"
    },
    "input_boolean": {
      "integration_type": "helper",
      "config_flow": false
    },
    "input_button": {
      "integration_type": "helper",
      "config_flow": false
    },
    "input_datetime": {
      "integration_type": "helper",
      "config_flow": false
    },
    "input_number": {
      "integration_type": "helper",
      "config_flow": false
    },
    "input_select": {
      "integration_type": "helper",
      "config_flow": false
    },
    "input_text": {
      "integration_type": "helper",
      "config_flow": false
    },
    "integration": {
      "integration_type": "helper",
      "config_flow": true,
      "iot_class": "local_push"
    },
    "min_max": {
      "integration_type": "helper",
      "config_flow": true,
      "iot_class": "calculated"
    },
    "random": {
      "name": "Random",
      "integration_type": "helper",
      "config_flow": true,
      "iot_class": "calculated"
    },
    "schedule": {
      "integration_type": "helper",
      "config_flow": false
    },
    "switch_as_x": {
      "integration_type": "helper",
      "config_flow": true,
      "iot_class": "calculated"
    },
    "template": {
      "name": "Template",
      "integration_type": "helper",
      "config_flow": true,
      "iot_class": "local_push"
    },
    "threshold": {
      "integration_type": "helper",
      "config_flow": true,
      "iot_class": "local_polling"
    },
    "timer": {
      "name": "Timer",
      "integration_type": "helper",
      "config_flow": false
    },
    "tod": {
      "integration_type": "helper",
      "config_flow": true,
      "iot_class": "calculated"
    },
    "trend": {
      "name": "Trend",
      "integration_type": "helper",
      "config_flow": true,
      "iot_class": "calculated"
    },
    "utility_meter": {
      "integration_type": "helper",
      "config_flow": true,
      "iot_class": "local_push"
    }
  },
  "translated_name": [
    "alert",
    "aurora",
    "cert_expiry",
    "counter",
    "cpuspeed",
    "demo",
    "derivative",
    "emulated_roku",
    "filesize",
    "garages_amsterdam",
    "generic",
    "google_travel_time",
    "group",
    "growatt_server",
    "holiday",
    "homekit_controller",
    "input_boolean",
    "input_button",
    "input_datetime",
    "input_number",
    "input_select",
    "input_text",
    "integration",
    "islamic_prayer_times",
    "local_calendar",
    "local_ip",
    "local_todo",
    "min_max",
    "mobile_app",
    "moehlenhoff_alpha2",
    "moon",
    "nextbus",
    "nmap_tracker",
    "plant",
    "proximity",
    "rpi_power",
    "schedule",
    "season",
    "shopping_list",
    "sun",
    "switch_as_x",
    "tag",
    "threshold",
    "tod",
    "uptime",
    "utility_meter",
    "version",
    "waze_travel_time",
    "workday",
    "zodiac"
  ]
}<|MERGE_RESOLUTION|>--- conflicted
+++ resolved
@@ -3065,11 +3065,7 @@
       "iot_class": "local_push"
     },
     "leaone": {
-<<<<<<< HEAD
-      "name": "Leaone",
-=======
       "name": "LeaOne",
->>>>>>> 45976acf
       "integration_type": "hub",
       "config_flow": true,
       "iot_class": "local_push"
