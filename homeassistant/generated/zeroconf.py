"""Automatically generated by hassfest.

To update, run python3 -m script.hassfest
"""

# fmt: off

ZEROCONF = {
    "_Volumio._tcp.local.": [
        {
            "domain": "volumio"
        }
    ],
    "_airplay._tcp.local.": [
        {
            "domain": "apple_tv"
        },
        {
            "domain": "apple_tv",
<<<<<<< HEAD
            "model": "audioaccessory*"
=======
            "properties": {
                "model": "appletv*"
            }
>>>>>>> d32eead8
        },
        {
            "domain": "samsungtv",
            "properties": {
                "manufacturer": "samsung*"
            }
        }
    ],
    "_api._udp.local.": [
        {
            "domain": "guardian"
        }
    ],
    "_appletv-v2._tcp.local.": [
        {
            "domain": "apple_tv"
        }
    ],
    "_axis-video._tcp.local.": [
        {
            "domain": "axis",
            "properties": {
                "macaddress": "00408c*"
            }
        },
        {
            "domain": "axis",
            "properties": {
                "macaddress": "accc8e*"
            }
        },
        {
            "domain": "axis",
            "properties": {
                "macaddress": "b8a44f*"
            }
        },
        {
            "domain": "doorbird",
            "properties": {
                "macaddress": "1ccae3*"
            }
        }
    ],
    "_bond._tcp.local.": [
        {
            "domain": "bond"
        }
    ],
    "_daap._tcp.local.": [
        {
            "domain": "forked_daapd"
        }
    ],
    "_dkapi._tcp.local.": [
        {
            "domain": "daikin"
        }
    ],
    "_dvl-deviceapi._tcp.local.": [
        {
            "domain": "devolo_home_control"
        },
        {
            "domain": "devolo_home_network"
        }
    ],
    "_easylink._tcp.local.": [
        {
            "domain": "modern_forms",
            "name": "wac*"
        }
    ],
    "_elg._tcp.local.": [
        {
            "domain": "elgato"
        }
    ],
    "_enphase-envoy._tcp.local.": [
        {
            "domain": "enphase_envoy"
        }
    ],
    "_esphomelib._tcp.local.": [
        {
            "domain": "esphome"
        },
        {
            "domain": "zha",
            "name": "tube*"
        }
    ],
    "_fbx-api._tcp.local.": [
        {
            "domain": "freebox"
        }
    ],
    "_googlecast._tcp.local.": [
        {
            "domain": "cast"
        }
    ],
    "_hap._tcp.local.": [
        {
            "domain": "homekit_controller"
        }
    ],
    "_homekit._tcp.local.": [
        {
            "domain": "homekit"
        }
    ],
    "_hscp._tcp.local.": [
        {
            "domain": "apple_tv"
        }
    ],
    "_http._tcp.local.": [
        {
            "domain": "bosch_shc",
            "name": "bosch shc*"
        },
        {
            "domain": "nam",
            "name": "nam-*"
        },
        {
            "domain": "nam",
            "properties": {
                "manufacturer": "nettigo"
            }
        },
        {
            "domain": "rachio",
            "name": "rachio*"
        },
        {
            "domain": "rainmachine",
            "name": "rainmachine*"
        },
        {
            "domain": "shelly",
            "name": "shelly*"
        }
    ],
    "_hue._tcp.local.": [
        {
            "domain": "hue"
        }
    ],
    "_ipp._tcp.local.": [
        {
            "domain": "ipp"
        }
    ],
    "_ipps._tcp.local.": [
        {
            "domain": "ipp"
        }
    ],
    "_kizbox._tcp.local.": [
        {
            "domain": "somfy",
            "name": "gateway*"
        }
    ],
    "_leap._tcp.local.": [
        {
            "domain": "lutron_caseta"
        }
    ],
    "_lookin._tcp.local.": [
        {
            "domain": "lookin"
        }
    ],
    "_mediaremotetv._tcp.local.": [
        {
            "domain": "apple_tv"
        }
    ],
    "_miio._udp.local.": [
        {
            "domain": "xiaomi_aqara"
        },
        {
            "domain": "xiaomi_miio"
        },
        {
            "domain": "yeelight",
            "name": "yeelink-*"
        }
    ],
    "_nanoleafapi._tcp.local.": [
        {
            "domain": "nanoleaf"
        }
    ],
    "_nanoleafms._tcp.local.": [
        {
            "domain": "nanoleaf"
        }
    ],
    "_nut._tcp.local.": [
        {
            "domain": "nut"
        }
    ],
    "_octoprint._tcp.local.": [
        {
            "domain": "octoprint"
        }
    ],
    "_plexmediasvr._tcp.local.": [
        {
            "domain": "plex"
        }
    ],
    "_plugwise._tcp.local.": [
        {
            "domain": "plugwise"
        }
    ],
    "_powerview._tcp.local.": [
        {
            "domain": "hunterdouglas_powerview"
        }
    ],
    "_printer._tcp.local.": [
        {
            "domain": "brother",
            "name": "brother*"
        }
    ],
    "_raop._tcp.local.": [
        {
            "domain": "apple_tv"
        }
    ],
    "_sonos._tcp.local.": [
        {
            "domain": "sonos"
        }
    ],
    "_spotify-connect._tcp.local.": [
        {
            "domain": "spotify"
        }
    ],
    "_ssh._tcp.local.": [
        {
            "domain": "smappee",
            "name": "smappee1*"
        },
        {
            "domain": "smappee",
            "name": "smappee2*"
        },
        {
            "domain": "smappee",
            "name": "smappee50*"
        }
    ],
    "_system-bridge._udp.local.": [
        {
            "domain": "system_bridge"
        }
    ],
    "_touch-able._tcp.local.": [
        {
            "domain": "apple_tv"
        }
    ],
    "_viziocast._tcp.local.": [
        {
            "domain": "vizio"
        }
    ],
    "_wled._tcp.local.": [
        {
            "domain": "wled"
        }
    ],
    "_xbmc-jsonrpc-h._tcp.local.": [
        {
            "domain": "kodi"
        }
    ]
}

HOMEKIT = {
    "3810X": "roku",
    "4660X": "roku",
    "7820X": "roku",
    "819LMB": "myq",
    "AC02": "tado",
    "Abode": "abode",
    "BSB002": "hue",
    "C105X": "roku",
    "C135X": "roku",
    "Healty Home Coach": "netatmo",
    "Iota": "abode",
    "LIFX": "lifx",
    "MYQ": "myq",
    "NL*": "nanoleaf",
    "Netatmo Relay": "netatmo",
    "PowerView": "hunterdouglas_powerview",
    "Presence": "netatmo",
    "Rachio": "rachio",
    "SPK5": "rainmachine",
    "Smart Bridge": "lutron_caseta",
    "Socket": "wemo",
    "TRADFRI": "tradfri",
    "Touch HD": "rainmachine",
    "Welcome": "netatmo",
    "Wemo": "wemo",
    "YL*": "yeelight",
    "iSmartGate": "gogogate2",
    "iZone": "izone",
    "tado": "tado"
}<|MERGE_RESOLUTION|>--- conflicted
+++ resolved
@@ -13,23 +13,12 @@
     ],
     "_airplay._tcp.local.": [
         {
-            "domain": "apple_tv"
-        },
-        {
             "domain": "apple_tv",
-<<<<<<< HEAD
-            "model": "audioaccessory*"
-=======
-            "properties": {
-                "model": "appletv*"
-            }
->>>>>>> d32eead8
+            "model": "appletv*"
         },
         {
             "domain": "samsungtv",
-            "properties": {
-                "manufacturer": "samsung*"
-            }
+            "manufacturer": "samsung*"
         }
     ],
     "_api._udp.local.": [
@@ -37,35 +26,22 @@
             "domain": "guardian"
         }
     ],
-    "_appletv-v2._tcp.local.": [
-        {
-            "domain": "apple_tv"
-        }
-    ],
     "_axis-video._tcp.local.": [
         {
             "domain": "axis",
-            "properties": {
-                "macaddress": "00408c*"
-            }
+            "macaddress": "00408C*"
         },
         {
             "domain": "axis",
-            "properties": {
-                "macaddress": "accc8e*"
-            }
+            "macaddress": "ACCC8E*"
         },
         {
             "domain": "axis",
-            "properties": {
-                "macaddress": "b8a44f*"
-            }
+            "macaddress": "B8A44F*"
         },
         {
             "domain": "doorbird",
-            "properties": {
-                "macaddress": "1ccae3*"
-            }
+            "macaddress": "1CCAE3*"
         }
     ],
     "_bond._tcp.local.": [
@@ -136,11 +112,6 @@
             "domain": "homekit"
         }
     ],
-    "_hscp._tcp.local.": [
-        {
-            "domain": "apple_tv"
-        }
-    ],
     "_http._tcp.local.": [
         {
             "domain": "bosch_shc",
@@ -152,9 +123,7 @@
         },
         {
             "domain": "nam",
-            "properties": {
-                "manufacturer": "nettigo"
-            }
+            "manufacturer": "nettigo"
         },
         {
             "domain": "rachio",
@@ -256,11 +225,6 @@
         {
             "domain": "brother",
             "name": "brother*"
-        }
-    ],
-    "_raop._tcp.local.": [
-        {
-            "domain": "apple_tv"
         }
     ],
     "_sonos._tcp.local.": [
