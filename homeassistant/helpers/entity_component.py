"""Helpers for components that manage entities."""
from __future__ import annotations

import asyncio
from collections.abc import Callable, Iterable
from datetime import timedelta
from functools import partial
from itertools import chain
import logging
from types import ModuleType
from typing import Any, Generic

from typing_extensions import TypeVar
import voluptuous as vol

from homeassistant import config as conf_util
from homeassistant.config_entries import ConfigEntry
from homeassistant.const import (
    CONF_ENTITY_NAMESPACE,
    CONF_SCAN_INTERVAL,
    EVENT_HOMEASSISTANT_STOP,
)
from homeassistant.core import (
    EntityServiceResponse,
    Event,
    HomeAssistant,
    ServiceCall,
    SupportsResponse,
    callback,
)
from homeassistant.exceptions import HomeAssistantError
from homeassistant.loader import async_get_integration, bind_hass
from homeassistant.setup import async_prepare_setup_platform

from . import config_per_platform, config_validation as cv, discovery, entity, service
from .entity_platform import EntityPlatform
from .typing import ConfigType, DiscoveryInfoType

DEFAULT_SCAN_INTERVAL = timedelta(seconds=15)
DATA_INSTANCES = "entity_components"

_EntityT = TypeVar("_EntityT", bound=entity.Entity, default=entity.Entity)


@bind_hass
async def async_update_entity(hass: HomeAssistant, entity_id: str) -> None:
    """Trigger an update for an entity."""
    domain = entity_id.partition(".")[0]
    entity_comp: EntityComponent[entity.Entity] | None
    entity_comp = hass.data.get(DATA_INSTANCES, {}).get(domain)

    if entity_comp is None:
        logging.getLogger(__name__).warning(
            "Forced update failed. Component for %s not loaded.", entity_id
        )
        return

    if (entity_obj := entity_comp.get_entity(entity_id)) is None:
        logging.getLogger(__name__).warning(
            "Forced update failed. Entity %s not found.", entity_id
        )
        return

    await entity_obj.async_update_ha_state(True)


class EntityComponent(Generic[_EntityT]):
    """The EntityComponent manages platforms that manages entities.

    This class has the following responsibilities:
     - Process the configuration and set up a platform based component.
     - Manage the platforms and their entities.
     - Help extract the entities from a service call.
     - Listen for discovery events for platforms related to the domain.
    """

    def __init__(
        self,
        logger: logging.Logger,
        domain: str,
        hass: HomeAssistant,
        scan_interval: timedelta = DEFAULT_SCAN_INTERVAL,
    ) -> None:
        """Initialize an entity component."""
        self.logger = logger
        self.hass = hass
        self.domain = domain
        self.scan_interval = scan_interval

        self.config: ConfigType | None = None

        self._platforms: dict[
            str | tuple[str, timedelta | None, str | None], EntityPlatform
        ] = {domain: self._async_init_entity_platform(domain, None)}
        self.async_add_entities = self._platforms[domain].async_add_entities
        self.add_entities = self._platforms[domain].add_entities

        hass.data.setdefault(DATA_INSTANCES, {})[domain] = self

    @property
    def entities(self) -> Iterable[_EntityT]:
        """Return an iterable that returns all entities.

        As the underlying dicts may change when async context is lost,
        callers that iterate over this asynchronously should make a copy
        using list() before iterating.
        """
        return chain.from_iterable(
            platform.entities.values()  # type: ignore[misc]
            for platform in self._platforms.values()
        )

    def get_entity(self, entity_id: str) -> _EntityT | None:
        """Get an entity."""
        for platform in self._platforms.values():
            entity_obj = platform.entities.get(entity_id)
            if entity_obj is not None:
                return entity_obj  # type: ignore[return-value]
        return None

    def register_shutdown(self) -> None:
        """Register shutdown on Home Assistant STOP event.

        Note: this is only required if the integration never calls
        `setup` or `async_setup`.
        """
        self.hass.bus.async_listen_once(EVENT_HOMEASSISTANT_STOP, self._async_shutdown)

    def setup(self, config: ConfigType) -> None:
        """Set up a full entity component.

        This doesn't block the executor to protect from deadlocks.
        """
        self.hass.create_task(
            self.async_setup(config), f"EntityComponent setup {self.domain}"
        )

    async def async_setup(self, config: ConfigType) -> None:
        """Set up a full entity component.

        Loads the platforms from the config and will listen for supported
        discovered platforms.

        This method must be run in the event loop.
        """
        self.register_shutdown()

        self.config = config

        # Look in config for Domain, Domain 2, Domain 3 etc and load them
        for p_type, p_config in config_per_platform(config, self.domain):
            if p_type is not None:
                self.hass.async_create_task(
                    self.async_setup_platform(p_type, p_config),
                    f"EntityComponent setup platform {p_type} {self.domain}",
                )

        # Generic discovery listener for loading platform dynamically
        # Refer to: homeassistant.helpers.discovery.async_load_platform()
        async def component_platform_discovered(
            platform: str, info: dict[str, Any] | None
        ) -> None:
            """Handle the loading of a platform."""
            await self.async_setup_platform(platform, {}, info)

        discovery.async_listen_platform(
            self.hass, self.domain, component_platform_discovered
        )

    async def async_setup_entry(self, config_entry: ConfigEntry) -> bool:
        """Set up a config entry."""
        platform_type = config_entry.domain
        platform = await async_prepare_setup_platform(
            self.hass,
            # In future PR we should make hass_config part of the constructor
            # params.
            self.config or {},
            self.domain,
            platform_type,
        )

        if platform is None:
            return False

        key = config_entry.entry_id

        if key in self._platforms:
            raise ValueError("Config entry has already been setup!")

        self._platforms[key] = self._async_init_entity_platform(
            platform_type,
            platform,
            scan_interval=getattr(platform, "SCAN_INTERVAL", None),
        )

        return await self._platforms[key].async_setup_entry(config_entry)

    async def async_unload_entry(self, config_entry: ConfigEntry) -> bool:
        """Unload a config entry."""
        key = config_entry.entry_id

        if (platform := self._platforms.pop(key, None)) is None:
            raise ValueError("Config entry was never loaded!")

        await platform.async_reset()
        return True

    async def async_extract_from_service(
        self, service_call: ServiceCall, expand_group: bool = True
    ) -> list[_EntityT]:
        """Extract all known and available entities from a service call.

        Will return an empty list if entities specified but unknown.

        This method must be run in the event loop.
        """
        return await service.async_extract_entities(
            self.hass, self.entities, service_call, expand_group
        )

    @callback
    def async_register_legacy_entity_service(
        self,
        name: str,
        schema: dict[str | vol.Marker, Any] | vol.Schema,
        func: str | Callable[..., Any],
        required_features: list[int] | None = None,
        supports_response: SupportsResponse = SupportsResponse.NONE,
    ) -> None:
        """Register an entity service with a legacy response format."""
        if isinstance(schema, dict):
            schema = cv.make_entity_service_schema(schema)

        async def handle_service(
            call: ServiceCall,
        ) -> ServiceResponse:
            """Handle the service."""

            result = await service.entity_service_call(
                self.hass, self._platforms.values(), func, call, required_features
            )

            if result:
                if len(result) > 1:
                    raise HomeAssistantError(
                        "Deprecated service call matched more than one entity"
                    )
                return result.popitem()[1]
            return None

        self.hass.services.async_register(
            self.domain, name, handle_service, schema, supports_response
        )

    @callback
    def async_register_entity_service(
        self,
        name: str,
        schema: dict[str | vol.Marker, Any] | vol.Schema,
        func: str | Callable[..., Any],
        required_features: list[int] | None = None,
        supports_response: SupportsResponse = SupportsResponse.NONE,
    ) -> None:
        """Register an entity service."""
        if isinstance(schema, dict):
            schema = cv.make_entity_service_schema(schema)

<<<<<<< HEAD
        service_func = partial(
            service.entity_service_call,
            self.hass,
            self._platforms.values(),
            func,
            required_features=required_features,
        )
=======
        async def handle_service(
            call: ServiceCall,
        ) -> EntityServiceResponse | None:
            """Handle the service."""
            return await service.entity_service_call(
                self.hass, self._platforms.values(), func, call, required_features
            )

>>>>>>> 6d871470
        self.hass.services.async_register(
            self.domain, name, service_func, schema, supports_response
        )

    async def async_setup_platform(
        self,
        platform_type: str,
        platform_config: ConfigType,
        discovery_info: DiscoveryInfoType | None = None,
    ) -> None:
        """Set up a platform for this component."""
        if self.config is None:
            raise RuntimeError("async_setup needs to be called first")

        platform = await async_prepare_setup_platform(
            self.hass, self.config, self.domain, platform_type
        )

        if platform is None:
            return

        # Use config scan interval, fallback to platform if none set
        scan_interval = platform_config.get(
            CONF_SCAN_INTERVAL, getattr(platform, "SCAN_INTERVAL", None)
        )
        entity_namespace = platform_config.get(CONF_ENTITY_NAMESPACE)

        key = (platform_type, scan_interval, entity_namespace)

        if key not in self._platforms:
            self._platforms[key] = self._async_init_entity_platform(
                platform_type, platform, scan_interval, entity_namespace
            )

        await self._platforms[key].async_setup(platform_config, discovery_info)

    async def _async_reset(self) -> None:
        """Remove entities and reset the entity component to initial values.

        This method must be run in the event loop.
        """
        tasks = []

        for key, platform in self._platforms.items():
            if key == self.domain:
                tasks.append(platform.async_reset())
            else:
                tasks.append(platform.async_destroy())

        if tasks:
            await asyncio.gather(*tasks)

        self._platforms = {self.domain: self._platforms[self.domain]}
        self.config = None

    async def async_remove_entity(self, entity_id: str) -> None:
        """Remove an entity managed by one of the platforms."""
        found = None

        for platform in self._platforms.values():
            if entity_id in platform.entities:
                found = platform
                break

        if found:
            await found.async_remove_entity(entity_id)

    async def async_prepare_reload(
        self, *, skip_reset: bool = False
    ) -> ConfigType | None:
        """Prepare reloading this entity component.

        This method must be run in the event loop.
        """
        try:
            conf = await conf_util.async_hass_config_yaml(self.hass)
        except HomeAssistantError as err:
            self.logger.error(err)
            return None

        integration = await async_get_integration(self.hass, self.domain)

        processed_conf = await conf_util.async_process_component_config(
            self.hass, conf, integration
        )

        if processed_conf is None:
            return None

        if not skip_reset:
            await self._async_reset()

        return processed_conf

    @callback
    def _async_init_entity_platform(
        self,
        platform_type: str,
        platform: ModuleType | None,
        scan_interval: timedelta | None = None,
        entity_namespace: str | None = None,
    ) -> EntityPlatform:
        """Initialize an entity platform."""
        if scan_interval is None:
            scan_interval = self.scan_interval

        return EntityPlatform(
            hass=self.hass,
            logger=self.logger,
            domain=self.domain,
            platform_name=platform_type,
            platform=platform,
            scan_interval=scan_interval,
            entity_namespace=entity_namespace,
        )

    async def _async_shutdown(self, event: Event) -> None:
        """Call when Home Assistant is stopping."""
        await asyncio.gather(
            *(platform.async_shutdown() for platform in chain(self._platforms.values()))
        )<|MERGE_RESOLUTION|>--- conflicted
+++ resolved
@@ -4,7 +4,6 @@
 import asyncio
 from collections.abc import Callable, Iterable
 from datetime import timedelta
-from functools import partial
 from itertools import chain
 import logging
 from types import ModuleType
@@ -25,6 +24,7 @@
     Event,
     HomeAssistant,
     ServiceCall,
+    ServiceResponse,
     SupportsResponse,
     callback,
 )
@@ -265,15 +265,6 @@
         if isinstance(schema, dict):
             schema = cv.make_entity_service_schema(schema)
 
-<<<<<<< HEAD
-        service_func = partial(
-            service.entity_service_call,
-            self.hass,
-            self._platforms.values(),
-            func,
-            required_features=required_features,
-        )
-=======
         async def handle_service(
             call: ServiceCall,
         ) -> EntityServiceResponse | None:
@@ -282,9 +273,8 @@
                 self.hass, self._platforms.values(), func, call, required_features
             )
 
->>>>>>> 6d871470
         self.hass.services.async_register(
-            self.domain, name, service_func, schema, supports_response
+            self.domain, name, handle_service, schema, supports_response
         )
 
     async def async_setup_platform(
