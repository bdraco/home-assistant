"""TemplateEntity utility class."""
from __future__ import annotations

import contextlib
import logging
from typing import Any

import voluptuous as vol

from homeassistant.backports.functools import cached_property
from homeassistant.components.sensor import (
    CONF_STATE_CLASS,
    DEVICE_CLASSES_SCHEMA,
    STATE_CLASSES_SCHEMA,
    SensorEntity,
)
from homeassistant.const import (
    ATTR_ENTITY_PICTURE,
    ATTR_FRIENDLY_NAME,
    ATTR_ICON,
    CONF_DEVICE_CLASS,
    CONF_ICON,
    CONF_NAME,
    CONF_UNIQUE_ID,
    CONF_UNIT_OF_MEASUREMENT,
)
from homeassistant.core import HomeAssistant, State, callback
from homeassistant.exceptions import TemplateError
from homeassistant.util.json import JSON_DECODE_EXCEPTIONS, json_loads

from . import config_validation as cv
from .entity import Entity
from .template import attach as template_attach, render_complex
from .typing import ConfigType

CONF_AVAILABILITY = "availability"
CONF_ATTRIBUTES = "attributes"
CONF_PICTURE = "picture"

CONF_TO_ATTRIBUTE = {
    CONF_ICON: ATTR_ICON,
    CONF_NAME: ATTR_FRIENDLY_NAME,
    CONF_PICTURE: ATTR_ENTITY_PICTURE,
}

TEMPLATE_ENTITY_BASE_SCHEMA = vol.Schema(
    {
        vol.Optional(CONF_ICON): cv.template,
        vol.Optional(CONF_NAME): cv.template,
        vol.Optional(CONF_PICTURE): cv.template,
        vol.Optional(CONF_UNIQUE_ID): cv.string,
    }
)


def make_template_entity_base_schema(default_name: str) -> vol.Schema:
    """Return a schema with default name."""
    return vol.Schema(
        {
            vol.Optional(CONF_ICON): cv.template,
            vol.Optional(CONF_NAME, default=default_name): cv.template,
            vol.Optional(CONF_PICTURE): cv.template,
            vol.Optional(CONF_UNIQUE_ID): cv.string,
        }
    )


TEMPLATE_SENSOR_BASE_SCHEMA = vol.Schema(
    {
        vol.Optional(CONF_DEVICE_CLASS): DEVICE_CLASSES_SCHEMA,
        vol.Optional(CONF_STATE_CLASS): STATE_CLASSES_SCHEMA,
        vol.Optional(CONF_UNIT_OF_MEASUREMENT): cv.string,
    }
).extend(TEMPLATE_ENTITY_BASE_SCHEMA.schema)


class TriggerBaseEntity(Entity):
    """Template Base entity based on trigger data."""

    domain: str
    extra_template_keys: tuple[str, ...] | None = None
    extra_template_keys_complex: tuple[str, ...] | None = None
    _unique_id: str | None

    def __init__(
        self,
        hass: HomeAssistant,
        config: ConfigType,
    ) -> None:
        """Initialize the entity."""
        self.hass = hass

        self._set_unique_id(config.get(CONF_UNIQUE_ID))

        self._config = config

        self._static_rendered = {}
        self._to_render_simple: list[str] = []
        self._to_render_complex: list[str] = []

        for itm in (
            CONF_AVAILABILITY,
            CONF_ICON,
            CONF_NAME,
            CONF_PICTURE,
        ):
            if itm not in config or config[itm] is None:
                continue
            if config[itm].is_static:
                self._static_rendered[itm] = config[itm].template
            else:
                self._to_render_simple.append(itm)

        if self.extra_template_keys is not None:
            self._to_render_simple.extend(self.extra_template_keys)

        if self.extra_template_keys_complex is not None:
            self._to_render_complex.extend(self.extra_template_keys_complex)

        # We make a copy so our initial render is 'unknown' and not 'unavailable'
        self._rendered = dict(self._static_rendered)
        self._parse_result = {CONF_AVAILABILITY}
        self._attr_device_class = config.get(CONF_DEVICE_CLASS)

    @property
    def name(self) -> str | None:
        """Name of the entity."""
        return self._rendered.get(CONF_NAME)

    @property
    def unique_id(self) -> str | None:
        """Return unique ID of the entity."""
        return self._unique_id

<<<<<<< HEAD
    @cached_property
    def device_class(self):  # type: ignore[no-untyped-def]
        """Return device class of the entity."""
        return self._config.get(CONF_DEVICE_CLASS)

=======
>>>>>>> 42c35da8
    @property
    def icon(self) -> str | None:
        """Return icon."""
        return self._rendered.get(CONF_ICON)

    @property
    def entity_picture(self) -> str | None:
        """Return entity picture."""
        return self._rendered.get(CONF_PICTURE)

    @property
    def available(self) -> bool:
        """Return availability of the entity."""
        return (
            self._rendered is not self._static_rendered
            and
            # Check against False so `None` is ok
            self._rendered.get(CONF_AVAILABILITY) is not False
        )

    @property
    def extra_state_attributes(self) -> dict[str, Any] | None:
        """Return extra attributes."""
        return self._rendered.get(CONF_ATTRIBUTES)

    async def async_added_to_hass(self) -> None:
        """Handle being added to Home Assistant."""
        await super().async_added_to_hass()
        template_attach(self.hass, self._config)

    def _set_unique_id(self, unique_id: str | None) -> None:
        """Set unique id."""
        self._unique_id = unique_id

    def restore_attributes(self, last_state: State) -> None:
        """Restore attributes."""
        for conf_key, attr in CONF_TO_ATTRIBUTE.items():
            if conf_key not in self._config or attr not in last_state.attributes:
                continue
            self._rendered[conf_key] = last_state.attributes[attr]

        if CONF_ATTRIBUTES in self._config:
            extra_state_attributes = {}
            for attr in self._config[CONF_ATTRIBUTES]:
                if attr not in last_state.attributes:
                    continue
                extra_state_attributes[attr] = last_state.attributes[attr]
            self._rendered[CONF_ATTRIBUTES] = extra_state_attributes

    def _render_templates(self, variables: dict[str, Any]) -> None:
        """Render templates."""
        try:
            rendered = dict(self._static_rendered)

            for key in self._to_render_simple:
                rendered[key] = self._config[key].async_render(
                    variables,
                    parse_result=key in self._parse_result,
                )

            for key in self._to_render_complex:
                rendered[key] = render_complex(
                    self._config[key],
                    variables,
                )

            if CONF_ATTRIBUTES in self._config:
                rendered[CONF_ATTRIBUTES] = render_complex(
                    self._config[CONF_ATTRIBUTES],
                    variables,
                )

            self._rendered = rendered
        except TemplateError as err:
            logging.getLogger(f"{__package__}.{self.entity_id.split('.')[0]}").error(
                "Error rendering %s template for %s: %s", key, self.entity_id, err
            )
            self._rendered = self._static_rendered


class ManualTriggerEntity(TriggerBaseEntity):
    """Template entity based on manual trigger data."""

    def __init__(
        self,
        hass: HomeAssistant,
        config: ConfigType,
    ) -> None:
        """Initialize the entity."""
        TriggerBaseEntity.__init__(self, hass, config)
        # Need initial rendering on `name` as it influence the `entity_id`
        self._rendered[CONF_NAME] = config[CONF_NAME].async_render(
            {},
            parse_result=CONF_NAME in self._parse_result,
        )

    @callback
    def _process_manual_data(self, value: Any | None = None) -> None:
        """Process new data manually.

        Implementing class should call this last in update method to render templates.
        Ex: self._process_manual_data(payload)
        """

        self.async_write_ha_state()
        this = None
        if state := self.hass.states.get(self.entity_id):
            this = state.as_dict()

        run_variables: dict[str, Any] = {"value": value}
        # Silently try if variable is a json and store result in `value_json` if it is.
        with contextlib.suppress(*JSON_DECODE_EXCEPTIONS):
            run_variables["value_json"] = json_loads(run_variables["value"])
        variables = {"this": this, **(run_variables or {})}

        self._render_templates(variables)


class ManualTriggerSensorEntity(ManualTriggerEntity, SensorEntity):
    """Template entity based on manual trigger data for sensor."""

    def __init__(
        self,
        hass: HomeAssistant,
        config: ConfigType,
    ) -> None:
        """Initialize the sensor entity."""
        ManualTriggerEntity.__init__(self, hass, config)
        self._attr_native_unit_of_measurement = config.get(CONF_UNIT_OF_MEASUREMENT)
        self._attr_state_class = config.get(CONF_STATE_CLASS)<|MERGE_RESOLUTION|>--- conflicted
+++ resolved
@@ -132,14 +132,6 @@
         """Return unique ID of the entity."""
         return self._unique_id
 
-<<<<<<< HEAD
-    @cached_property
-    def device_class(self):  # type: ignore[no-untyped-def]
-        """Return device class of the entity."""
-        return self._config.get(CONF_DEVICE_CLASS)
-
-=======
->>>>>>> 42c35da8
     @property
     def icon(self) -> str | None:
         """Return icon."""
