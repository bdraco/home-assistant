"""A class to hold entity values."""
from __future__ import annotations

from collections import OrderedDict
import fnmatch
from functools import lru_cache
import re
from typing import Any

from homeassistant.core import split_entity_id

_MAX_EXPECTED_ENTITIES = 16384


class EntityValues:
    """Class to store entity id based values.

    This class is expected to only be used infrequently
    as it caches all entity ids up to _MAX_EXPECTED_ENTITIES.

    The cache includes `self` so it is important to
<<<<<<< HEAD
    only use this in places were its usage is immortal.
=======
    only use this in places where usage of `EntityValues` is immortal.
>>>>>>> 65a5244d
    """

    def __init__(
        self,
        exact: dict[str, dict[str, str]] | None = None,
        domain: dict[str, dict[str, str]] | None = None,
        glob: dict[str, dict[str, str]] | None = None,
    ) -> None:
        """Initialize an EntityConfigDict."""
        self._exact = exact
        self._domain = domain

        if glob is None:
            compiled: dict[re.Pattern[str], Any] | None = None
        else:
            compiled = OrderedDict()
            for key, value in glob.items():
                compiled[re.compile(fnmatch.translate(key))] = value

        self._glob = compiled

    @lru_cache(maxsize=_MAX_EXPECTED_ENTITIES)
    def get(self, entity_id: str) -> dict[str, str]:
        """Get config for an entity id."""
        domain, _ = split_entity_id(entity_id)
        result: dict[str, str] = {}

        if self._domain is not None and domain in self._domain:
            result.update(self._domain[domain])

        if self._glob is not None:
            for pattern, values in self._glob.items():
                if pattern.match(entity_id):
                    result.update(values)

        if self._exact is not None and entity_id in self._exact:
            result.update(self._exact[entity_id])

        return result<|MERGE_RESOLUTION|>--- conflicted
+++ resolved
@@ -19,11 +19,7 @@
     as it caches all entity ids up to _MAX_EXPECTED_ENTITIES.
 
     The cache includes `self` so it is important to
-<<<<<<< HEAD
-    only use this in places were its usage is immortal.
-=======
     only use this in places where usage of `EntityValues` is immortal.
->>>>>>> 65a5244d
     """
 
     def __init__(
