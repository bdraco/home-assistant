"""Helpers to help coordinate updates."""
from __future__ import annotations

from abc import abstractmethod
import asyncio
from collections.abc import Awaitable, Callable, Coroutine, Generator
from datetime import datetime, timedelta
import logging
from random import randint
from time import monotonic
from typing import Any, Generic, Protocol, TypeVar
import urllib.error

import aiohttp
import requests

from homeassistant import config_entries
from homeassistant.const import EVENT_HOMEASSISTANT_STOP
from homeassistant.core import CALLBACK_TYPE, Event, HassJob, HomeAssistant, callback
from homeassistant.exceptions import (
    ConfigEntryAuthFailed,
    ConfigEntryError,
    ConfigEntryNotReady,
)
from homeassistant.util.dt import utcnow

from . import entity, event
from .debounce import Debouncer

REQUEST_REFRESH_DEFAULT_COOLDOWN = 10
REQUEST_REFRESH_DEFAULT_IMMEDIATE = True

_DataT = TypeVar("_DataT")
_BaseDataUpdateCoordinatorT = TypeVar(
    "_BaseDataUpdateCoordinatorT", bound="BaseDataUpdateCoordinatorProtocol"
)
_DataUpdateCoordinatorT = TypeVar(
    "_DataUpdateCoordinatorT", bound="DataUpdateCoordinator[Any]"
)


class UpdateFailed(Exception):
    """Raised when an update has failed."""


class BaseDataUpdateCoordinatorProtocol(Protocol):
    """Base protocol type for DataUpdateCoordinator."""

    @callback
    def async_add_listener(
        self, update_callback: CALLBACK_TYPE, context: Any = None
    ) -> Callable[[], None]:
        """Listen for data updates."""


class DataUpdateCoordinator(BaseDataUpdateCoordinatorProtocol, Generic[_DataT]):
    """Class to manage fetching data from single endpoint."""

    def __init__(
        self,
        hass: HomeAssistant,
        logger: logging.Logger,
        *,
        name: str,
        update_interval: timedelta | None = None,
        update_method: Callable[[], Awaitable[_DataT]] | None = None,
        request_refresh_debouncer: Debouncer[Coroutine[Any, Any, None]] | None = None,
        force_update: bool = True,
    ) -> None:
        """Initialize global data updater."""
        self.hass = hass
        self.logger = logger
        self.name = name
        self.update_method = update_method
        self.update_interval = update_interval
        self._shutdown_requested = False
        self.config_entry = config_entries.current_entry.get()
        self.force_update = force_update

        # It's None before the first successful update.
        # Components should call async_config_entry_first_refresh
        # to make sure the first update was successful.
        # Set type to just T to remove annoying checks that data is not None
        # when it was already checked during setup.
        self.data: _DataT = None  # type: ignore[assignment]

        # Pick a random microsecond to stagger the refreshes
        # and avoid a thundering herd.
        self._microsecond = randint(
            event.RANDOM_MICROSECOND_MIN, event.RANDOM_MICROSECOND_MAX
        )

        self._listeners: dict[CALLBACK_TYPE, tuple[CALLBACK_TYPE, object | None]] = {}
        job_name = "DataUpdateCoordinator"
        type_name = type(self).__name__
        if type_name != job_name:
            job_name += f" {type_name}"
        job_name += f" {name}"
        if entry := self.config_entry:
            job_name += f" {entry.title} {entry.domain} {entry.entry_id}"
        self._job = HassJob(self._handle_refresh_interval, job_name)
        self._unsub_refresh: CALLBACK_TYPE | None = None
        self._unsub_shutdown: CALLBACK_TYPE | None = None
        self._request_refresh_task: asyncio.TimerHandle | None = None
        self.last_update_success = True
        self.last_exception: Exception | None = None

        if request_refresh_debouncer is None:
            request_refresh_debouncer = Debouncer(
                hass,
                logger,
                cooldown=REQUEST_REFRESH_DEFAULT_COOLDOWN,
                immediate=REQUEST_REFRESH_DEFAULT_IMMEDIATE,
                function=self.async_refresh,
            )
        else:
            request_refresh_debouncer.function = self.async_refresh

        self._debounced_refresh = request_refresh_debouncer

        if self.config_entry:
            self.config_entry.async_on_unload(self.async_shutdown)

    async def async_register_shutdown(self) -> None:
        """Register shutdown on HomeAssistant stop.

        Should only be used by coordinators that are not linked to a config entry.
        """
        if self.config_entry:
            raise RuntimeError("This should only be used outside of config entries.")

        async def _on_hass_stop(_: Event) -> None:
            """Shutdown coordinator on HomeAssistant stop."""
            await self.async_shutdown()

        self._unsub_shutdown = self.hass.bus.async_listen_once(
            EVENT_HOMEASSISTANT_STOP, _on_hass_stop
        )

    @callback
    def async_add_listener(
        self, update_callback: CALLBACK_TYPE, context: Any = None
    ) -> Callable[[], None]:
        """Listen for data updates."""
        schedule_refresh = not self._listeners

        @callback
        def remove_listener() -> None:
            """Remove update listener."""
            self._listeners.pop(remove_listener)
            if not self._listeners:
                self._unschedule_refresh()

        self._listeners[remove_listener] = (update_callback, context)

        # This is the first listener, set up interval.
        if schedule_refresh:
            self._schedule_refresh()

        return remove_listener

    @callback
    def async_update_listeners(self) -> None:
        """Update all registered listeners."""
        for update_callback, _ in list(self._listeners.values()):
            update_callback()

    async def async_shutdown(self) -> None:
        """Cancel any scheduled call, and ignore new runs."""
        self._shutdown_requested = True
        self._async_unsub_refresh()
        self._async_unsub_shutdown()
        await self._debounced_refresh.async_shutdown()

    @callback
    def _unschedule_refresh(self) -> None:
        """Unschedule any pending refresh since there is no longer any listeners."""
        self._async_unsub_refresh()
        self._debounced_refresh.async_cancel()

    def async_contexts(self) -> Generator[Any, None, None]:
        """Return all registered contexts."""
        yield from (
            context for _, context in self._listeners.values() if context is not None
        )

    def _async_unsub_refresh(self) -> None:
        """Cancel any scheduled call."""
        if self._unsub_refresh:
            self._unsub_refresh()
            self._unsub_refresh = None

    def _async_unsub_shutdown(self) -> None:
        """Cancel any scheduled call."""
        if self._unsub_shutdown:
            self._unsub_shutdown()
            self._unsub_shutdown = None

    @callback
    def _schedule_refresh(self) -> None:
        """Schedule a refresh."""
        if self.update_interval is None:
            return

        if self.config_entry and self.config_entry.pref_disable_polling:
            return

        # We do not cancel the debouncer here. If the refresh interval is shorter
        # than the debouncer cooldown, this would cause the debounce to never be called
        self._async_unsub_refresh()

        # We _floor_ utcnow to create a schedule on a rounded second,
        # minimizing the time between the point and the real activation.
        # That way we obtain a constant update frequency,
        # as long as the update process takes less than 500ms
        #
        # We do not align everything to happen at microsecond 0
        # since it increases the risk of a thundering herd
        # when multiple coordinators are scheduled to update at the same time.
        #
        # https://github.com/home-assistant/core/issues/82231
        self._unsub_refresh = event.async_track_point_in_utc_time(
            self.hass,
            self._job,
            utcnow().replace(microsecond=self._microsecond) + self.update_interval,
        )

    async def _handle_refresh_interval(self, _now: datetime) -> None:
        """Handle a refresh interval occurrence."""
        self._unsub_refresh = None
        await self._async_refresh(log_failures=True, scheduled=True)

    async def async_request_refresh(self) -> None:
        """Request a refresh.

        Refresh will wait a bit to see if it can batch them.
        """
        await self._debounced_refresh.async_call()

    async def _async_update_data(self) -> _DataT:
        """Fetch the latest data from the source."""
        if self.update_method is None:
            raise NotImplementedError("Update method not implemented")
        return await self.update_method()

    async def async_config_entry_first_refresh(self) -> None:
        """Refresh data for the first time when a config entry is setup.

        Will automatically raise ConfigEntryNotReady if the refresh
        fails. Additionally logging is handled by config entry setup
        to ensure that multiple retries do not cause log spam.
        """
        await self._async_refresh(
            log_failures=False, raise_on_auth_failed=True, raise_on_entry_error=True
        )
        if self.last_update_success:
            return
        ex = ConfigEntryNotReady()
        ex.__cause__ = self.last_exception
        raise ex

    async def async_refresh(self) -> None:
        """Refresh data and log errors."""
        await self._async_refresh(log_failures=True)

    async def _async_refresh(  # noqa: C901
        self,
        log_failures: bool = True,
        raise_on_auth_failed: bool = False,
        scheduled: bool = False,
        raise_on_entry_error: bool = False,
    ) -> None:
        """Refresh data."""
        self._async_unsub_refresh()
        self._debounced_refresh.async_cancel()

        if self._shutdown_requested or scheduled and self.hass.is_stopping:
            return

        if log_timing := self.logger.isEnabledFor(logging.DEBUG):
            start = monotonic()
        auth_failed = False

        try:
            self.data = await self._async_update_data()

        except (asyncio.TimeoutError, requests.exceptions.Timeout) as err:
            self.last_exception = err
            if self.last_update_success:
                if log_failures:
                    self.logger.error("Timeout fetching %s data", self.name)
                self.last_update_success = False

        except (aiohttp.ClientError, requests.exceptions.RequestException) as err:
            self.last_exception = err
            if self.last_update_success:
                if log_failures:
                    self.logger.error("Error requesting %s data: %s", self.name, err)
                self.last_update_success = False

        except urllib.error.URLError as err:
            self.last_exception = err
            if self.last_update_success:
                if log_failures:
                    if err.reason == "timed out":
                        self.logger.error("Timeout fetching %s data", self.name)
                    else:
                        self.logger.error(
                            "Error requesting %s data: %s", self.name, err
                        )
                self.last_update_success = False

        except UpdateFailed as err:
            self.last_exception = err
            if self.last_update_success:
                if log_failures:
                    self.logger.error("Error fetching %s data: %s", self.name, err)
                self.last_update_success = False

        except ConfigEntryError as err:
            self.last_exception = err
            if self.last_update_success:
                if log_failures:
                    self.logger.error(
                        "Config entry setup failed while fetching %s data: %s",
                        self.name,
                        err,
                    )
                self.last_update_success = False
            if raise_on_entry_error:
                raise

        except ConfigEntryAuthFailed as err:
            auth_failed = True
            self.last_exception = err
            if self.last_update_success:
                if log_failures:
                    self.logger.error(
                        "Authentication failed while fetching %s data: %s",
                        self.name,
                        err,
                    )
                self.last_update_success = False
            if raise_on_auth_failed:
                raise

            if self.config_entry:
                self.config_entry.async_start_reauth(self.hass)
        except NotImplementedError as err:
            self.last_exception = err
            raise err

        except Exception as err:  # pylint: disable=broad-except
            self.last_exception = err
            self.last_update_success = False
            self.logger.exception(
                "Unexpected error fetching %s data: %s", self.name, err
            )

        else:
            if not self.last_update_success:
                self.last_update_success = True
                self.logger.info("Fetching %s data recovered", self.name)

        finally:
            if log_timing:
                self.logger.debug(
                    "Finished fetching %s data in %.3f seconds (success: %s)",
                    self.name,
                    monotonic() - start,
                    self.last_update_success,
                )
            if not auth_failed and self._listeners and not self.hass.is_stopping:
                self._schedule_refresh()

<<<<<<< HEAD
        self.async_update_listeners()
=======
        if not self.last_update_success and not previous_update_success:
            return

        if (
            self.force_update
            or self.last_update_success != previous_update_success
            or previous_data != self.data
        ):
            self.async_update_listeners()
>>>>>>> d52a4a7e

    @callback
    def async_set_update_error(self, err: Exception) -> None:
        """Manually set an error, log the message and notify listeners."""
        self.last_exception = err
        if self.last_update_success:
            self.logger.error("Error requesting %s data: %s", self.name, err)
            self.last_update_success = False
            self.async_update_listeners()

    @callback
    def async_set_updated_data(self, data: _DataT) -> None:
        """Manually update data, notify listeners and reset refresh interval."""
        self._async_unsub_refresh()
        self._debounced_refresh.async_cancel()

        self.data = data
        self.last_update_success = True
        self.logger.debug(
            "Manually updated %s data",
            self.name,
        )

        if self._listeners:
            self._schedule_refresh()

        self.async_update_listeners()


class BaseCoordinatorEntity(entity.Entity, Generic[_BaseDataUpdateCoordinatorT]):
    """Base class for all Coordinator entities."""

    def __init__(
        self, coordinator: _BaseDataUpdateCoordinatorT, context: Any = None
    ) -> None:
        """Create the entity with a DataUpdateCoordinator."""
        self.coordinator = coordinator
        self.coordinator_context = context

    @property
    def should_poll(self) -> bool:
        """No need to poll. Coordinator notifies entity of updates."""
        return False

    async def async_added_to_hass(self) -> None:
        """When entity is added to hass."""
        await super().async_added_to_hass()
        self.async_on_remove(
            self.coordinator.async_add_listener(
                self._handle_coordinator_update, self.coordinator_context
            )
        )

    @callback
    def _handle_coordinator_update(self) -> None:
        """Handle updated data from the coordinator."""
        self.async_write_ha_state()

    @abstractmethod
    async def async_update(self) -> None:
        """Update the entity.

        Only used by the generic entity update service.
        """


class CoordinatorEntity(BaseCoordinatorEntity[_DataUpdateCoordinatorT]):
    """A class for entities using DataUpdateCoordinator."""

    def __init__(
        self, coordinator: _DataUpdateCoordinatorT, context: Any = None
    ) -> None:
        """Create the entity with a DataUpdateCoordinator.

        Passthrough to BaseCoordinatorEntity.

        Necessary to bind TypeVar to correct scope.
        """
        super().__init__(coordinator, context)

    @property
    def available(self) -> bool:
        """Return if entity is available."""
        return self.coordinator.last_update_success

    async def async_update(self) -> None:
        """Update the entity.

        Only used by the generic entity update service.
        """
        # Ignore manual update requests if the entity is disabled
        if not self.enabled:
            return

        await self.coordinator.async_request_refresh()<|MERGE_RESOLUTION|>--- conflicted
+++ resolved
@@ -279,7 +279,10 @@
 
         if log_timing := self.logger.isEnabledFor(logging.DEBUG):
             start = monotonic()
+
         auth_failed = False
+        previous_update_success = self.last_update_success
+        previous_data = self.data
 
         try:
             self.data = await self._async_update_data()
@@ -373,9 +376,6 @@
             if not auth_failed and self._listeners and not self.hass.is_stopping:
                 self._schedule_refresh()
 
-<<<<<<< HEAD
-        self.async_update_listeners()
-=======
         if not self.last_update_success and not previous_update_success:
             return
 
@@ -385,7 +385,6 @@
             or previous_data != self.data
         ):
             self.async_update_listeners()
->>>>>>> d52a4a7e
 
     @callback
     def async_set_update_error(self, err: Exception) -> None:
