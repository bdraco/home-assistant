--- conflicted
+++ resolved
@@ -217,8 +217,6 @@
                 # them while we were waiting for the lock.
                 if components_to_load := components - loaded:
                     await self._async_load(language, components_to_load)
-<<<<<<< HEAD
-=======
 
         category_cache = self.cache.get(language, {}).get(category, {})
         # If only one component was requested, return it directly
@@ -226,7 +224,6 @@
         # copies of the same data in memory.
         if len(components) == 1 and (component := next(iter(components))):
             return category_cache.get(component, {})
->>>>>>> e846b27d
 
         result: dict[str, str] = {}
         for component in components.intersection(category_cache):
