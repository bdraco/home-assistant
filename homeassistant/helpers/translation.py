--- conflicted
+++ resolved
@@ -168,13 +168,8 @@
         files_to_load_by_language[language] = files_to_load
         translations_by_language[language] = {}
 
-<<<<<<< HEAD
-        for loaded in components:
-            domain, _, platform = loaded.partition(".")
-=======
         for comp in components:
             domain, _, platform = comp.partition(".")
->>>>>>> efc009c7
             if not (integration := integrations.get(domain)):
                 continue
 
@@ -185,14 +180,9 @@
                 # them.
                 continue
 
-<<<<<<< HEAD
-            if path := component_translation_path(loaded, language, integration):
-                files_to_load[loaded] = path
-=======
             if path := component_translation_path(comp, language, integration):
                 files_to_load[comp] = path
                 has_files_to_load = True
->>>>>>> efc009c7
 
     if not has_files_to_load:
         return translations_by_language
