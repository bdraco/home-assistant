--- conflicted
+++ resolved
@@ -57,16 +57,10 @@
     conf = await conf_util.async_process_component_config(
         hass, unprocessed_conf, integration
     )
-<<<<<<< HEAD
-    if not conf:
-        return
-
-=======
 
     if not conf:
         return
 
->>>>>>> a4088a5f
     root_config: Dict = {integration_platform: []}
     # Extract only the config for template, ignore the rest.
     for p_type, p_config in config_per_platform(conf, integration_platform):
@@ -100,7 +94,6 @@
         hass, integration_name, integration_platform, root_config[integration_platform]
     )
 
-<<<<<<< HEAD
 
 async def _async_setup_platform(
     hass: HomeAssistantType,
@@ -122,29 +115,6 @@
     ]
     await asyncio.gather(*tasks)
 
-=======
-
-async def _async_setup_platform(
-    hass: HomeAssistantType,
-    integration_name: str,
-    integration_platform: str,
-    platform_configs: List[Dict],
-) -> None:
-    """Platform for the first time when new configuration is added."""
-    if integration_platform not in hass.data:
-        await async_setup_component(
-            hass, integration_platform, {integration_platform: platform_configs}
-        )
-        return
-
-    entity_component = hass.data[integration_platform]
-    tasks = [
-        entity_component.async_setup_platform(integration_name, p_config)
-        for p_config in platform_configs
-    ]
-    await asyncio.gather(*tasks)
-
->>>>>>> a4088a5f
 
 async def _async_reconfig_platform(
     platform: EntityPlatform, platform_configs: List[Dict]
