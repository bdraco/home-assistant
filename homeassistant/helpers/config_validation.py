--- conflicted
+++ resolved
@@ -1828,11 +1828,7 @@
 SCRIPT_ACTION_WAIT_TEMPLATE = "wait_template"
 
 
-<<<<<<< HEAD
-ACTIONS = {
-=======
 ACTIONS_MAP = {
->>>>>>> 6ddef7bb
     CONF_DELAY: SCRIPT_ACTION_DELAY,
     CONF_WAIT_TEMPLATE: SCRIPT_ACTION_WAIT_TEMPLATE,
     CONF_CONDITION: SCRIPT_ACTION_CHECK_CONDITION,
@@ -1854,24 +1850,14 @@
     CONF_SET_CONVERSATION_RESPONSE: SCRIPT_ACTION_SET_CONVERSATION_RESPONSE,
 }
 
-<<<<<<< HEAD
-ALL_ACTIONS = set(ACTIONS)
-=======
 ACTIONS_SET = set(ACTIONS_MAP)
->>>>>>> 6ddef7bb
 
 
 def determine_script_action(action: dict[str, Any]) -> str:
     """Determine action type."""
-<<<<<<< HEAD
-    if not (actions := ALL_ACTIONS.intersection(action)):
-        raise ValueError("Unable to determine action")
-    return ACTIONS[actions.pop()]
-=======
     if not (actions := ACTIONS_SET.intersection(action)):
         raise ValueError("Unable to determine action")
     return ACTIONS_MAP[actions.pop()]
->>>>>>> 6ddef7bb
 
 
 ACTION_TYPE_SCHEMAS: dict[str, Callable[[Any], dict]] = {
