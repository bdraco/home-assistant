--- conflicted
+++ resolved
@@ -388,14 +388,6 @@
                 return
 
             data = self._data
-<<<<<<< HEAD
-
-            if "data_func" in data:
-                _LOGGER.warning("Writing data with data_func: %s", self.key)
-                data["data"] = data.pop("data_func")()
-
-=======
->>>>>>> 37387e8e
             self._data = None
 
             if self._read_only:
@@ -414,6 +406,7 @@
         os.makedirs(os.path.dirname(path), exist_ok=True)
 
         if "data_func" in data:
+            _LOGGER.warning("Writing data with data_func: %s", self.key)
             data["data"] = data.pop("data_func")()
 
         _LOGGER.debug("Writing data for %s to %s", self.key, path)
