--- conflicted
+++ resolved
@@ -11,10 +11,7 @@
 import logging
 import os
 from pathlib import Path
-<<<<<<< HEAD
 import time
-=======
->>>>>>> 1b992c2b
 from typing import TYPE_CHECKING, Any, Generic, TypeVar
 
 from homeassistant.const import (
@@ -179,11 +176,7 @@
             return (False, None)
 
         # If the key is in the preload cache, return it
-<<<<<<< HEAD
-        if data := self._data_preload.get(key):
-=======
         if data := self._data_preload.pop(key, None):
->>>>>>> 1b992c2b
             _LOGGER.debug("%s: Cache hit data", key)
             return (True, data)
 
