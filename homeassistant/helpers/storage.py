--- conflicted
+++ resolved
@@ -12,12 +12,8 @@
 import logging
 import os
 from pathlib import Path
-<<<<<<< HEAD
 import time
-from typing import TYPE_CHECKING, Any, Generic, TypeVar
-=======
 from typing import Any, Generic, TypeVar
->>>>>>> cceea6da
 
 from homeassistant.const import (
     EVENT_HOMEASSISTANT_FINAL_WRITE,
