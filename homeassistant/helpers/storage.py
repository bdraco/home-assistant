"""Helper to help store data."""

from __future__ import annotations

import asyncio
from collections.abc import Callable, Iterable, Mapping, Sequence
from contextlib import suppress
from copy import deepcopy
import inspect
from json import JSONDecodeError, JSONEncoder
import logging
import os
<<<<<<< HEAD
import time
=======
from pathlib import Path
>>>>>>> e594d6f7
from typing import TYPE_CHECKING, Any, Generic, TypeVar

from homeassistant.const import (
    EVENT_HOMEASSISTANT_FINAL_WRITE,
    EVENT_HOMEASSISTANT_STARTED,
    EVENT_HOMEASSISTANT_STOP,
)
from homeassistant.core import (
    CALLBACK_TYPE,
    DOMAIN as HOMEASSISTANT_DOMAIN,
    CoreState,
    Event,
    HomeAssistant,
    callback,
)
from homeassistant.exceptions import HomeAssistantError
from homeassistant.loader import bind_hass
from homeassistant.util import json as json_util
import homeassistant.util.dt as dt_util
from homeassistant.util.file import WriteError

from . import json as json_helper

if TYPE_CHECKING:
    from functools import cached_property
else:
    from ..backports.functools import cached_property


# mypy: allow-untyped-calls, allow-untyped-defs, no-warn-return-any
# mypy: no-check-untyped-defs
MAX_LOAD_CONCURRENTLY = 6

STORAGE_DIR = ".storage"
_LOGGER = logging.getLogger(__name__)

STORAGE_SEMAPHORE = "storage_semaphore"
STORAGE_MANAGER = "storage_manager"

_T = TypeVar("_T", bound=Mapping[str, Any] | Sequence[Any])


@bind_hass
async def async_migrator(
    hass: HomeAssistant,
    old_path: str,
    store: Store[_T],
    *,
    old_conf_load_func: Callable | None = None,
    old_conf_migrate_func: Callable | None = None,
) -> _T | None:
    """Migrate old data to a store and then load data.

    async def old_conf_migrate_func(old_data)
    """
    # If we already have store data we have already migrated in the past.
    if (store_data := await store.async_load()) is not None:
        return store_data

    def load_old_config():
        """Load old config."""
        if not os.path.isfile(old_path):
            return None

        if old_conf_load_func is not None:
            return old_conf_load_func(old_path)

        return json_util.load_json(old_path)

    config = await hass.async_add_executor_job(load_old_config)

    if config is None:
        return None

    if old_conf_migrate_func is not None:
        config = await old_conf_migrate_func(config)

    await store.async_save(config)
    await hass.async_add_executor_job(os.remove, old_path)
    return config


def get_internal_store_manager(
    hass: HomeAssistant, config_dir: str | None = None
) -> _StoreManager:
    """Get the store manager.

    This function is not part of the API and should only be
    used in the Home Assistant core internals. It is not
    guaranteed to be stable.
    """
    if STORAGE_MANAGER not in hass.data:
        manager = _StoreManager(hass, config_dir or hass.config.config_dir)
        hass.data[STORAGE_MANAGER] = manager
    return hass.data[STORAGE_MANAGER]


class _StoreManager:
    """Class to help storing data.

    The store manager is used to cache and manage storage files.
    """

    def __init__(self, hass: HomeAssistant, config_dir: str) -> None:
        """Initialize storage manager class."""
        self._hass = hass
        self._invalided: set[str] = set()
        self._files: set[str] | None = None
        self._data_preload: dict[str, json_util.JsonValueType] = {}
        self._storage_path: Path = Path(config_dir).joinpath(STORAGE_DIR)
        self._cancel_cleanup: asyncio.TimerHandle | None = None

    async def async_initialize(self) -> None:
        """Initialize the storage manager."""
        hass = self._hass
        await hass.async_add_executor_job(self._initialize_files)
        hass.bus.async_listen_once(
            EVENT_HOMEASSISTANT_STARTED,
            self._async_schedule_cleanup,
            run_immediately=True,
        )

    def async_invalidate(self, key: str) -> None:
        """Invalidate cache.

        Store calls this when its going to save data
        to ensure that the cache is not used after that.
        """
        self._invalided.add(key)
        self._data_preload.pop(key, None)

    @callback
    def async_fetch(
        self, key: str
    ) -> tuple[bool, json_util.JsonValueType | None] | None:
        """Fetch data from cache."""
        # If the key is invalidated, we don't need to check the cache
        # If async_initialize has not been called yet, we don't know
        # if the file exists or not so its a cache miss
        if key in self._invalided or self._files is None:
            _LOGGER.debug("%s: Cache miss", key)
            return None

        # If async_initialize has been called and the key is not in self._files
        # then the file does not exist
        if key not in self._files:
            _LOGGER.debug("%s: Cache hit, does not exist", key)
            return (False, None)

        # If the key is in the preload cache, return it
        if data := self._data_preload.get(key):
            _LOGGER.debug("%s: Cache hit data", key)
            return (True, data)

        _LOGGER.debug("%s: Cache miss, not preloaded", key)
        return None

    @callback
    def _async_schedule_cleanup(self, _event: Event) -> None:
        """Schedule the cleanup of old files."""
        self._cancel_cleanup = self._hass.loop.call_later(60, self._async_cleanup)
        # Handle the case where we stop in the first 60s
        self._hass.bus.async_listen_once(
            EVENT_HOMEASSISTANT_STOP, self._async_cancel_cleanup, run_immediately=True
        )

    @callback
    def _async_cancel_cleanup(self, _event: Event) -> None:
        """Cancel the cleanup of old files."""
        self._async_cleanup()
        if self._cancel_cleanup:
            self._cancel_cleanup.cancel()
            self._cancel_cleanup = None

    def _async_cleanup(self) -> None:
        """Cleanup unused cache.

        If nothing consumes the cache 60s after startup or when we
        stop Home Assistant, we'll clear the cache.
        """
        self._data_preload.clear()

    async def async_preload(self, keys: Iterable[str]) -> None:
        """Cache the keys."""
        assert self._files is not None, "async_initialize must be called first"
        if existing := self._files.intersection(keys):
            await self._hass.async_add_executor_job(self._preload, existing)

    def _preload(self, keys: Iterable[str]) -> None:
        """Cache the keys."""
        storage_path = self._storage_path
        for key in keys:
            try:
                self._data_preload[key] = json_util.load_json(
                    storage_path.joinpath(key)
                )
            except Exception as ex:  # pylint: disable=broad-except
                _LOGGER.debug("Error loading %s: %s", key, ex)

    def _initialize_files(self) -> None:
        """Initialize the cache."""
        if self._storage_path.exists():
            self._files = set(os.listdir(self._storage_path))


@bind_hass
class Store(Generic[_T]):
    """Class to help storing data."""

    def __init__(
        self,
        hass: HomeAssistant,
        version: int,
        key: str,
        private: bool = False,
        *,
        atomic_writes: bool = False,
        encoder: type[JSONEncoder] | None = None,
        minor_version: int = 1,
        read_only: bool = False,
        config_dir: str | None = None,
    ) -> None:
        """Initialize storage class."""
        self.version = version
        self.minor_version = minor_version
        self.key = key
        self.hass = hass
        self._private = private
        self._data: dict[str, Any] | None = None
        self._delay_handle: asyncio.TimerHandle | None = None
        self._unsub_final_write_listener: CALLBACK_TYPE | None = None
        self._write_lock = asyncio.Lock()
        self._load_task: asyncio.Future[_T | None] | None = None
        self._encoder = encoder
        self._atomic_writes = atomic_writes
        self._read_only = read_only
        self._next_write_time = 0.0
        self._manager = get_internal_store_manager(hass, config_dir)

    @cached_property
    def path(self):
        """Return the config path."""
        return self.hass.config.path(STORAGE_DIR, self.key)

    async def async_load(self) -> _T | None:
        """Load data.

        If the expected version and minor version do not match the given
        versions, the migrate function will be invoked with
        migrate_func(version, minor_version, config).

        Will ensure that when a call comes in while another one is in progress,
        the second call will wait and return the result of the first call.
        """
        if self._load_task:
            return await self._load_task

        load_task = self.hass.async_create_task(
            self._async_load(), f"Storage load {self.key}", eager_start=True
        )
        if not load_task.done():
            # Only set the load task if it didn't complete immediately
            self._load_task = load_task
        return await load_task

    async def _async_load(self) -> _T | None:
        """Load the data and ensure the task is removed."""
        if STORAGE_SEMAPHORE not in self.hass.data:
            storage_semaphore = asyncio.Semaphore(MAX_LOAD_CONCURRENTLY)
            self.hass.data[STORAGE_SEMAPHORE] = storage_semaphore
        else:
            storage_semaphore = self.hass.data[STORAGE_SEMAPHORE]

        start = time.monotonic()
        if storage_semaphore.locked():
            _LOGGER.debug("Waiting for storage semaphore for %s", self.key)
        else:
            _LOGGER.debug("Loading data for %s", self.key)

        try:
            async with storage_semaphore:
                return await self._async_load_data()
        finally:
            self._load_task = None

            _LOGGER.debug(
                "Loaded data for %s in %s", self.key, time.monotonic() - start
            )

    async def _async_load_data(self):
        """Load the data."""
        # Check if we have a pending write
        if self._data is not None:
            data = self._data

            # If we didn't generate data yet, do it now.
            if "data_func" in data:
                data["data"] = data.pop("data_func")()

            # We make a copy because code might assume it's safe to mutate loaded data
            # and we don't want that to mess with what we're trying to store.
            data = deepcopy(data)
        elif cache := self._manager.async_fetch(self.key):
            exists, data = cache
            if not exists:
                return None
        else:
            try:
                data = await self.hass.async_add_executor_job(
                    json_util.load_json, self.path
                )
            except HomeAssistantError as err:
                if isinstance(err.__cause__, JSONDecodeError):
                    # If we have a JSONDecodeError, it means the file is corrupt.
                    # We can't recover from this, so we'll log an error, rename the file and
                    # return None so that we can start with a clean slate which will
                    # allow startup to continue so they can restore from a backup.
                    isotime = dt_util.utcnow().isoformat()
                    corrupt_postfix = f".corrupt.{isotime}"
                    corrupt_path = f"{self.path}{corrupt_postfix}"
                    await self.hass.async_add_executor_job(
                        os.rename, self.path, corrupt_path
                    )
                    storage_key = self.key
                    _LOGGER.error(
                        "Unrecoverable error decoding storage %s at %s; "
                        "This may indicate an unclean shutdown, invalid syntax "
                        "from manual edits, or disk corruption; "
                        "The corrupt file has been saved as %s; "
                        "It is recommended to restore from backup: %s",
                        storage_key,
                        self.path,
                        corrupt_path,
                        err,
                    )
                    from .issue_registry import (  # pylint: disable=import-outside-toplevel
                        IssueSeverity,
                        async_create_issue,
                    )

                    issue_domain = HOMEASSISTANT_DOMAIN
                    if (
                        domain := (storage_key.partition(".")[0])
                    ) and domain in self.hass.config.components:
                        issue_domain = domain

                    async_create_issue(
                        self.hass,
                        HOMEASSISTANT_DOMAIN,
                        f"storage_corruption_{storage_key}_{isotime}",
                        is_fixable=True,
                        issue_domain=issue_domain,
                        translation_key="storage_corruption",
                        is_persistent=True,
                        severity=IssueSeverity.CRITICAL,
                        translation_placeholders={
                            "storage_key": storage_key,
                            "original_path": self.path,
                            "corrupt_path": corrupt_path,
                            "error": str(err),
                        },
                    )
                    return None
                raise

            if data == {}:
                _LOGGER.warning("Storage file for %s is empty", self.key)
                return None

        # Add minor_version if not set
        if "minor_version" not in data:
            data["minor_version"] = 1

        if (
            data["version"] == self.version
            and data["minor_version"] == self.minor_version
        ):
            stored = data["data"]
        else:
            _LOGGER.info(
                "Migrating %s storage from %s.%s to %s.%s",
                self.key,
                data["version"],
                data["minor_version"],
                self.version,
                self.minor_version,
            )
            if len(inspect.signature(self._async_migrate_func).parameters) == 2:
                stored = await self._async_migrate_func(data["version"], data["data"])
            else:
                try:
                    stored = await self._async_migrate_func(
                        data["version"], data["minor_version"], data["data"]
                    )
                except NotImplementedError:
                    if data["version"] != self.version:
                        raise
                    stored = data["data"]
            await self.async_save(stored)

        return stored

    async def async_save(self, data: _T) -> None:
        """Save data."""
        self._data = {
            "version": self.version,
            "minor_version": self.minor_version,
            "key": self.key,
            "data": data,
        }

        if self.hass.state is CoreState.stopping:
            self._async_ensure_final_write_listener()
            return

        await self._async_handle_write_data()

    @callback
    def async_delay_save(
        self,
        data_func: Callable[[], _T],
        delay: float = 0,
    ) -> None:
        """Save data with an optional delay."""
        self._data = {
            "version": self.version,
            "minor_version": self.minor_version,
            "key": self.key,
            "data_func": data_func,
        }

        next_when = self.hass.loop.time() + delay
        if self._delay_handle and self._delay_handle.when() < next_when:
            self._next_write_time = next_when
            return

        self._async_cleanup_delay_listener()
        self._async_ensure_final_write_listener()

        if self.hass.state is CoreState.stopping:
            return

        # We use call_later directly here to avoid a circular import
        self._async_reschedule_delayed_write(next_when)

    @callback
    def _async_reschedule_delayed_write(self, when: float) -> None:
        """Reschedule a delayed write."""
        self._delay_handle = self.hass.loop.call_at(
            when, self._async_schedule_callback_delayed_write
        )

    @callback
    def _async_schedule_callback_delayed_write(self) -> None:
        """Schedule the delayed write in a task."""
        if self.hass.loop.time() < self._next_write_time:
            # Timer fired too early because there were multiple
            # calls to async_delay_save before the first one
            # wrote. Reschedule the timer to the next write time.
            self._async_reschedule_delayed_write(self._next_write_time)
            return
        self.hass.async_create_task(
            self._async_callback_delayed_write(), eager_start=True
        )

    @callback
    def _async_ensure_final_write_listener(self) -> None:
        """Ensure that we write if we quit before delay has passed."""
        if self._unsub_final_write_listener is None:
            self._unsub_final_write_listener = self.hass.bus.async_listen_once(
                EVENT_HOMEASSISTANT_FINAL_WRITE, self._async_callback_final_write
            )

    @callback
    def _async_cleanup_final_write_listener(self) -> None:
        """Clean up a stop listener."""
        if self._unsub_final_write_listener is not None:
            self._unsub_final_write_listener()
            self._unsub_final_write_listener = None

    @callback
    def _async_cleanup_delay_listener(self) -> None:
        """Clean up a delay listener."""
        if self._delay_handle is not None:
            self._delay_handle.cancel()
            self._delay_handle = None

    async def _async_callback_delayed_write(self) -> None:
        """Handle a delayed write callback."""
        # catch the case where a call is scheduled and then we stop Home Assistant
        if self.hass.state is CoreState.stopping:
            self._async_ensure_final_write_listener()
            return
        await self._async_handle_write_data()

    async def _async_callback_final_write(self, _event: Event) -> None:
        """Handle a write because Home Assistant is in final write state."""
        self._unsub_final_write_listener = None
        await self._async_handle_write_data()

    async def _async_handle_write_data(self, *_args):
        """Handle writing the config."""
        async with self._write_lock:
            self._manager.async_invalidate(self.key)
            self._async_cleanup_delay_listener()
            self._async_cleanup_final_write_listener()

            if self._data is None:
                # Another write already consumed the data
                return

            data = self._data
            self._data = None

            if self._read_only:
                return

            try:
                await self._async_write_data(self.path, data)
            except (json_util.SerializationError, WriteError) as err:
                _LOGGER.error("Error writing config for %s: %s", self.key, err)

    async def _async_write_data(self, path: str, data: dict) -> None:
        await self.hass.async_add_executor_job(self._write_data, self.path, data)

    def _write_data(self, path: str, data: dict) -> None:
        """Write the data."""
        os.makedirs(os.path.dirname(path), exist_ok=True)

        if "data_func" in data:
            _LOGGER.warning("Writing data with data_func: %s", self.key)
            data["data"] = data.pop("data_func")()

        _LOGGER.debug("Writing data for %s to %s", self.key, path)
        json_helper.save_json(
            path,
            data,
            self._private,
            encoder=self._encoder,
            atomic_writes=self._atomic_writes,
        )

    async def _async_migrate_func(self, old_major_version, old_minor_version, old_data):
        """Migrate to the new version."""
        raise NotImplementedError

    async def async_remove(self) -> None:
        """Remove all data."""
        self._async_cleanup_delay_listener()
        self._async_cleanup_final_write_listener()

        with suppress(FileNotFoundError):
            await self.hass.async_add_executor_job(os.unlink, self.path)<|MERGE_RESOLUTION|>--- conflicted
+++ resolved
@@ -10,11 +10,8 @@
 from json import JSONDecodeError, JSONEncoder
 import logging
 import os
-<<<<<<< HEAD
+from pathlib import Path
 import time
-=======
-from pathlib import Path
->>>>>>> e594d6f7
 from typing import TYPE_CHECKING, Any, Generic, TypeVar
 
 from homeassistant.const import (
