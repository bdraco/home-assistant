--- conflicted
+++ resolved
@@ -134,15 +134,8 @@
         Will ensure that when a call comes in while another one is in progress,
         the second call will wait and return the result of the first call.
         """
-<<<<<<< HEAD
-        if self._load_task is None:
-            self._load_task = self.hass.async_create_task(
-                self._async_load(), f"Storage load {self.key}", eager_start=True
-            )
-=======
         if self._load_task:
             return await self._load_task
->>>>>>> 66a69f3e
 
         load_task = self.hass.async_create_task(
             self._async_load(), f"Storage load {self.key}", eager_start=True
