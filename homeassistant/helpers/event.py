--- conflicted
+++ resolved
@@ -734,15 +734,9 @@
                 entity_id
                 and len(self._last_info) > 1
                 and not self._last_info[template].filter(entity_id)
-<<<<<<< HEAD
-                and not (
-                    lifecycle_event
-                    and self._last_info[template].filter_lifecycle(entity_id)
-=======
                 and (
                     not lifecycle_event
                     or not self._last_info[template].filter_lifecycle(entity_id)
->>>>>>> 348760ce
                 )
             ):
                 continue
