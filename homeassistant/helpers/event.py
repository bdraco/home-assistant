"""Helpers for listening to events."""
import asyncio
from datetime import datetime, timedelta
import functools as ft
import logging
import time
from typing import (
    Any,
    Awaitable,
    Callable,
    Dict,
    Iterable,
    List,
    Optional,
    Set,
    Tuple,
    Union,
)

import attr

from homeassistant.const import (
    ATTR_ENTITY_ID,
    ATTR_NOW,
    EVENT_CORE_CONFIG_UPDATE,
    EVENT_STATE_CHANGED,
    EVENT_TIME_CHANGED,
    MATCH_ALL,
    SUN_EVENT_SUNRISE,
    SUN_EVENT_SUNSET,
)
from homeassistant.core import (
    CALLBACK_TYPE,
    Event,
    HomeAssistant,
    State,
    callback,
    split_entity_id,
)
from homeassistant.exceptions import TemplateError
from homeassistant.helpers.entity_registry import EVENT_ENTITY_REGISTRY_UPDATED
from homeassistant.helpers.sun import get_astral_event_next
from homeassistant.helpers.template import RenderInfo, Template, result_as_boolean
from homeassistant.helpers.typing import TemplateVarsType
from homeassistant.loader import bind_hass
from homeassistant.util import dt as dt_util
from homeassistant.util.async_ import run_callback_threadsafe

MAX_TIME_TRACKING_ERROR = 0.001

TRACK_STATE_CHANGE_CALLBACKS = "track_state_change_callbacks"
TRACK_STATE_CHANGE_LISTENER = "track_state_change_listener"

TRACK_STATE_ADDED_DOMAIN_CALLBACKS = "track_state_added_domain_callbacks"
TRACK_STATE_ADDED_DOMAIN_LISTENER = "track_state_added_domain_listener"

TRACK_ENTITY_REGISTRY_UPDATED_CALLBACKS = "track_entity_registry_updated_callbacks"
TRACK_ENTITY_REGISTRY_UPDATED_LISTENER = "track_entity_registry_updated_listener"

_LOGGER = logging.getLogger(__name__)

# PyLint does not like the use of threaded_listener_factory
# pylint: disable=invalid-name


def threaded_listener_factory(async_factory: Callable[..., Any]) -> CALLBACK_TYPE:
    """Convert an async event helper to a threaded one."""

    @ft.wraps(async_factory)
    def factory(*args: Any, **kwargs: Any) -> CALLBACK_TYPE:
        """Call async event helper safely."""
        hass = args[0]

        if not isinstance(hass, HomeAssistant):
            raise TypeError("First parameter needs to be a hass instance")

        async_remove = run_callback_threadsafe(
            hass.loop, ft.partial(async_factory, *args, **kwargs)
        ).result()

        def remove() -> None:
            """Threadsafe removal."""
            run_callback_threadsafe(hass.loop, async_remove).result()

        return remove

    return factory


@callback
@bind_hass
def async_track_state_change(
    hass: HomeAssistant,
    entity_ids: Union[str, Iterable[str]],
    action: Callable[[str, State, State], None],
    from_state: Union[None, str, Iterable[str]] = None,
    to_state: Union[None, str, Iterable[str]] = None,
) -> CALLBACK_TYPE:
    """Track specific state changes.

    entity_ids, from_state and to_state can be string or list.
    Use list to match multiple.

    Returns a function that can be called to remove the listener.

    If entity_ids are not MATCH_ALL along with from_state and to_state
    being None, async_track_state_change_event should be used instead
    as it is slightly faster.

    Must be run within the event loop.
    """
    if from_state is not None:
        match_from_state = process_state_match(from_state)
    if to_state is not None:
        match_to_state = process_state_match(to_state)

    # Ensure it is a lowercase list with entity ids we want to match on
    if entity_ids == MATCH_ALL:
        pass
    elif isinstance(entity_ids, str):
        entity_ids = (entity_ids.lower(),)
    else:
        entity_ids = tuple(entity_id.lower() for entity_id in entity_ids)

    @callback
    def state_change_listener(event: Event) -> None:
        """Handle specific state changes."""
        if from_state is not None:
            old_state = event.data.get("old_state")
            if old_state is not None:
                old_state = old_state.state

            if not match_from_state(old_state):
                return
        if to_state is not None:
            new_state = event.data.get("new_state")
            if new_state is not None:
                new_state = new_state.state

            if not match_to_state(new_state):
                return

        hass.async_run_job(
            action,
            event.data.get("entity_id"),
            event.data.get("old_state"),
            event.data.get("new_state"),
        )

    if entity_ids != MATCH_ALL:
        # If we have a list of entity ids we use
        # async_track_state_change_event to route
        # by entity_id to avoid iterating though state change
        # events and creating a jobs where the most
        # common outcome is to return right away because
        # the entity_id does not match since usually
        # only one or two listeners want that specific
        # entity_id.
        return async_track_state_change_event(hass, entity_ids, state_change_listener)

    return hass.bus.async_listen(EVENT_STATE_CHANGED, state_change_listener)


track_state_change = threaded_listener_factory(async_track_state_change)


@bind_hass
def async_track_state_change_event(
    hass: HomeAssistant,
    entity_ids: Union[str, Iterable[str]],
    action: Callable[[Event], Any],
) -> Callable[[], None]:
    """Track specific state change events indexed by entity_id.

    Unlike async_track_state_change, async_track_state_change_event
    passes the full event to the callback.

    In order to avoid having to iterate a long list
    of EVENT_STATE_CHANGED and fire and create a job
    for each one, we keep a dict of entity ids that
    care about the state change events so we can
    do a fast dict lookup to route events.
    """

    entity_callbacks = hass.data.setdefault(TRACK_STATE_CHANGE_CALLBACKS, {})

    if TRACK_STATE_CHANGE_LISTENER not in hass.data:

        @callback
        def _async_state_change_dispatcher(event: Event) -> None:
            """Dispatch state changes by entity_id."""
            entity_id = event.data.get("entity_id")

            if entity_id not in entity_callbacks:
                return

            for action in entity_callbacks[entity_id][:]:
                try:
                    hass.async_run_job(action, event)
                except Exception:  # pylint: disable=broad-except
                    _LOGGER.exception(
                        "Error while processing state changed for %s", entity_id
                    )

        hass.data[TRACK_STATE_CHANGE_LISTENER] = hass.bus.async_listen(
            EVENT_STATE_CHANGED, _async_state_change_dispatcher
        )

    if isinstance(entity_ids, str):
        entity_ids = [entity_ids]

    entity_ids = [entity_id.lower() for entity_id in entity_ids]

    for entity_id in entity_ids:
        entity_callbacks.setdefault(entity_id, []).append(action)

    @callback
    def remove_listener() -> None:
        """Remove state change listener."""
        _async_remove_indexed_listeners(
            hass,
            TRACK_STATE_CHANGE_CALLBACKS,
            TRACK_STATE_CHANGE_LISTENER,
            entity_ids,
            action,
        )

    return remove_listener


@callback
def _async_remove_indexed_listeners(
    hass: HomeAssistant,
    data_key: str,
    listener_key: str,
    storage_keys: Iterable[str],
    action: Callable[[Event], Any],
) -> None:
    """Remove a listener."""

    callbacks = hass.data[data_key]

    for storage_key in storage_keys:
        callbacks[storage_key].remove(action)
        if len(callbacks[storage_key]) == 0:
            del callbacks[storage_key]

    if not callbacks:
        hass.data[listener_key]()
        del hass.data[listener_key]


@bind_hass
def async_track_entity_registry_updated_event(
    hass: HomeAssistant,
    entity_ids: Union[str, Iterable[str]],
    action: Callable[[Event], Any],
) -> Callable[[], None]:
    """Track specific entity registry updated events indexed by entity_id.

    Similar to async_track_state_change_event.
    """

    entity_callbacks = hass.data.setdefault(TRACK_ENTITY_REGISTRY_UPDATED_CALLBACKS, {})

    if TRACK_ENTITY_REGISTRY_UPDATED_LISTENER not in hass.data:

        @callback
        def _async_entity_registry_updated_dispatcher(event: Event) -> None:
            """Dispatch entity registry updates by entity_id."""
            entity_id = event.data.get("old_entity_id", event.data["entity_id"])

            if entity_id not in entity_callbacks:
                return

            for action in entity_callbacks[entity_id][:]:
                try:
                    hass.async_run_job(action, event)
                except Exception:  # pylint: disable=broad-except
                    _LOGGER.exception(
                        "Error while processing entity registry update for %s",
                        entity_id,
                    )

        hass.data[TRACK_ENTITY_REGISTRY_UPDATED_LISTENER] = hass.bus.async_listen(
            EVENT_ENTITY_REGISTRY_UPDATED, _async_entity_registry_updated_dispatcher
        )

    if isinstance(entity_ids, str):
        entity_ids = [entity_ids]

    entity_ids = [entity_id.lower() for entity_id in entity_ids]

    for entity_id in entity_ids:
        entity_callbacks.setdefault(entity_id, []).append(action)

    @callback
    def remove_listener() -> None:
        """Remove state change listener."""
        _async_remove_indexed_listeners(
            hass,
            TRACK_ENTITY_REGISTRY_UPDATED_CALLBACKS,
            TRACK_ENTITY_REGISTRY_UPDATED_LISTENER,
            entity_ids,
            action,
        )

    return remove_listener


@bind_hass
def async_track_state_added_domain(
    hass: HomeAssistant,
    domains: Union[str, Iterable[str]],
    action: Callable[[Event], Any],
) -> Callable[[], None]:
    """Track state change events when an entity is added to domains."""

    domain_callbacks = hass.data.setdefault(TRACK_STATE_ADDED_DOMAIN_CALLBACKS, {})

    if TRACK_STATE_ADDED_DOMAIN_LISTENER not in hass.data:

        @callback
        def _async_state_change_dispatcher(event: Event) -> None:
            """Dispatch state changes by entity_id."""
            if event.data.get("old_state") is not None:
                return

            domain = split_entity_id(event.data["entity_id"])[0]

            if domain not in domain_callbacks:
                return

            for action in domain_callbacks[domain][:]:
                try:
                    hass.async_run_job(action, event)
                except Exception:  # pylint: disable=broad-except
                    _LOGGER.exception(
                        "Error while processing state added for %s", domain
                    )

        hass.data[TRACK_STATE_ADDED_DOMAIN_LISTENER] = hass.bus.async_listen(
            EVENT_STATE_CHANGED, _async_state_change_dispatcher
        )

    if isinstance(domains, str):
        domains = [domains]

    domains = [domains.lower() for domains in domains]

    for domain in domains:
        domain_callbacks.setdefault(domain, []).append(action)

    @callback
    def remove_listener() -> None:
        """Remove state change listener."""
        _async_remove_indexed_listeners(
            hass,
            TRACK_STATE_ADDED_DOMAIN_CALLBACKS,
            TRACK_STATE_ADDED_DOMAIN_LISTENER,
            domains,
            action,
        )

    return remove_listener


@callback
@bind_hass
def async_track_template(
    hass: HomeAssistant,
    template: Template,
    action: Callable[[str, Optional[State], Optional[State]], None],
    variables: Optional[TemplateVarsType] = None,
) -> Callable[[], None]:
    """Add a listener that fires when a a template evaluates to 'true'.

    Listen for the result of the template becoming true, or a true-like
    string result, such as 'On', 'Open', or 'Yes'. If the template results
    in an error state when the value changes, this will be logged and not
    passed through.

    If the initial check of the template is invalid and results in an
    exception, the listener will still be registered but will only
    fire if the template result becomes true without an exception.

    Action arguments
    ----------------
    entity_id
        ID of the entity that triggered the state change.
    old_state
        The old state of the entity that changed.
    new_state
        New state of the entity that changed.

    Parameters
    ----------
    hass
        Home assistant object.
    template
        The template to calculate.
    action
        Callable to call with results. See above for arguments.
    variables
        Variables to pass to the template.

    Returns
    -------
    Callable to unregister the listener.

    """

    @callback
    def _template_changed_listener(
        event: Event,
        updates: List[
            Tuple[Template, Union[str, TemplateError], Union[str, TemplateError]]
        ],
    ) -> None:
        """Check if condition is correct and run action."""
        template, last_result, result = updates.pop()

        if isinstance(result, TemplateError):
            _LOGGER.error(
                "Error while processing template: %s",
                template.template,
                exc_info=result,
            )
            return

        if (
            not isinstance(last_result, TemplateError)
            and result_as_boolean(last_result)
            or not result_as_boolean(result)
        ):
            return

        hass.async_run_job(
            action,
            event.data.get("entity_id"),
            event.data.get("old_state"),
            event.data.get("new_state"),
        )

    info = async_track_template_result(
        hass, [(template, variables)], _template_changed_listener
    )

    return info.async_remove


track_template = threaded_listener_factory(async_track_template)


class _TrackTemplateResultInfo:
    """Handle removal / refresh of tracker."""

    def __init__(
        self,
        hass: HomeAssistant,
        templates: Iterable[Tuple[Template, Optional[TemplateVarsType]]],
        action: Callable,
    ):
        """Handle removal / refresh of tracker init."""
        self.hass = hass
        self._action = action
        self._templates = templates

        for template, _ in self._templates:
            template.hass = hass

        self._all_listener: Optional[Callable] = None
        self._domains_listener: Optional[Callable] = None
        self._entities_listener: Optional[Callable] = None

        self._last_result: Dict[Template, Union[str, TemplateError]] = {}
        self._last_info: Dict[Template, RenderInfo] = {}
        self._info: Dict[Template, RenderInfo] = {}
        self._last_domains: Set = set()
        self._last_entities: Set = set()

    def async_setup(self) -> None:
        """Activation of template tracking."""
        for template, variables in self._templates:
            self._info[template] = template.async_render_to_info(variables)
            if self._info[template].exception:
                _LOGGER.error(
                    "Error while processing template: %s",
                    template.template,
                    exc_info=self._info[template].exception,
                )

        self._last_info = self._info.copy()
        self._create_listeners()

    @property
    def _needs_all_listener(self) -> bool:
        for template, _ in self._templates:
            # Tracking all states
            if self._info[template].all_states:
                return True

            # Previous call had an exception
            # so we do not know which states
            # to track
            if self._info[template].exception:
                return True

        return False

    @property
    def _all_templates_are_static(self) -> bool:
        for template, _ in self._templates:
            if not self._info[template].is_static:
                return False

        return True

    @callback
    def _create_listeners(self) -> None:
        if self._all_templates_are_static:
            return

        if self._needs_all_listener:
            self._setup_all_listener()
            return

        self._last_entities, self._last_domains = _entities_domains_from_info(
            self._info.values()
        )
        self._setup_domains_listener(self._last_domains)
        self._setup_entities_listener(self._last_domains, self._last_entities)

    @callback
    def _cancel_domains_listener(self) -> None:
        if self._domains_listener is None:
            return
        self._domains_listener()
        self._domains_listener = None

    @callback
    def _cancel_entities_listener(self) -> None:
        if self._entities_listener is None:
            return
        self._entities_listener()
        self._entities_listener = None

    @callback
    def _cancel_all_listener(self) -> None:
        if self._all_listener is None:
            return
        self._all_listener()
        self._all_listener = None

    @callback
    def _update_listeners(self) -> None:
        if self._needs_all_listener:
            if self._all_listener:
                return
            self._last_domains = set()
            self._last_entities = set()
            self._cancel_domains_listener()
            self._cancel_entities_listener()
            self._setup_all_listener()
            return

        had_all_listener = self._all_listener is not None
        if had_all_listener:
            self._cancel_all_listener()

        entities, domains = _entities_domains_from_info(self._info.values())
        domains_changed = domains != self._last_domains

        if had_all_listener or domains_changed:
            domains_changed = True
            self._cancel_domains_listener()
            self._setup_domains_listener(domains)

        if had_all_listener or domains_changed or entities != self._last_entities:
            self._cancel_entities_listener()
            self._setup_entities_listener(domains, entities)

        self._last_domains = domains
        self._last_entities = entities

    @callback
    def _setup_entities_listener(self, domains: Set, entities: Set) -> None:
        if domains:
            entities = entities.copy()
            entities.update(self.hass.states.async_entity_ids(domains))

        # Entities has changed to none
        if not entities:
            return

        self._entities_listener = async_track_state_change_event(
            self.hass, entities, self._refresh
        )

    @callback
    def _setup_domains_listener(self, domains: Set) -> None:
        if not domains:
            return

        self._domains_listener = async_track_state_added_domain(
            self.hass, domains, self._refresh
        )

    @callback
    def _setup_all_listener(self) -> None:
        self._all_listener = self.hass.bus.async_listen(
            EVENT_STATE_CHANGED, self._refresh
        )

    @callback
    def async_remove(self) -> None:
        """Cancel the listener."""
        self._cancel_all_listener()
        self._cancel_domains_listener()
        self._cancel_entities_listener()

    @callback
    def async_refresh(self) -> None:
        """Force recalculate the template."""
        self._refresh(None)

    @callback
    def _refresh(self, event: Optional[Event]) -> None:
        entity_id = event and event.data.get(ATTR_ENTITY_ID)
        updates = []
        info_changed = False

        for template, variables in self._templates:
            if (
<<<<<<< HEAD
                len(self._last_info) > 1
                and entity_id
=======
                entity_id
                and len(self._last_info) > 1
>>>>>>> 8951074f
                and not self._last_info[template].filter_lifecycle(entity_id)
            ):
                continue

            self._info[template] = template.async_render_to_info(variables)
            info_changed = True

            try:
                result: Union[str, TemplateError] = self._info[template].result
            except TemplateError as ex:
                result = ex

            last_result = self._last_result.get(template)

            # Check to see if the result has changed
            if result == last_result:
                continue

            if isinstance(result, TemplateError) and isinstance(
                last_result, TemplateError
            ):
                continue

            updates.append((template, last_result, result))

        if info_changed:
            self._update_listeners()
            self._last_info = self._info.copy()

        if not updates:
            return

        for template, _, result in updates:
            self._last_result[template] = result

        self.hass.async_run_job(self._action, event, updates)


TrackTemplateResultListener = Callable[
    [
        Event,
        List[Tuple[Template, Union[str, TemplateError], Union[str, TemplateError]]],
    ],
    None,
]
"""Type for the listener for template results.

    Action arguments
    ----------------
    event
        Event that caused the template to change output. None if not
        triggered by an event.
    updates
        A list of tuples with the following elements:
            template
                The template that has changed.
            last_result
                The output from the template on the last successful run, or None
                if no previous successful run.
            result
                Result from the template run. This will be a string or an
                TemplateError if the template resulted in an error.
"""


@callback
@bind_hass
def async_track_template_result(
    hass: HomeAssistant,
    templates: Iterable[Tuple[Template, Optional[TemplateVarsType]]],
    action: TrackTemplateResultListener,
) -> _TrackTemplateResultInfo:
    """Add a listener that fires when a the result of a template changes.

    The action will fire with the initial result from the template, and
    then whenever the output from the template changes. The template will
    be reevaluated if any states referenced in the last run of the
    template change, or if manually triggered. If the result of the
    evaluation is different from the previous run, the listener is passed
    the result.

    If the template results in an TemplateError, this will be returned to
    the listener the first time this happens but not for subsequent errors.
    Once the template returns to a non-error condition the result is sent
    to the action as usual.

    Parameters
    ----------
    hass
        Home assistant object.
    templates
        An iterable of tuples.

        The first value of the tuple is the template to calculate.
        The second value of the tuple are variables to pass to the template.
    action
        Callable to call with results.

    Returns
    -------
    Info object used to unregister the listener, and refresh the template.

    """
    tracker = _TrackTemplateResultInfo(hass, templates, action)
    tracker.async_setup()
    return tracker


@callback
@bind_hass
def async_track_same_state(
    hass: HomeAssistant,
    period: timedelta,
    action: Callable[..., None],
    async_check_same_func: Callable[[str, Optional[State], Optional[State]], bool],
    entity_ids: Union[str, Iterable[str]] = MATCH_ALL,
) -> CALLBACK_TYPE:
    """Track the state of entities for a period and run an action.

    If async_check_func is None it use the state of orig_value.
    Without entity_ids we track all state changes.
    """
    async_remove_state_for_cancel: Optional[CALLBACK_TYPE] = None
    async_remove_state_for_listener: Optional[CALLBACK_TYPE] = None

    @callback
    def clear_listener() -> None:
        """Clear all unsub listener."""
        nonlocal async_remove_state_for_cancel, async_remove_state_for_listener

        if async_remove_state_for_listener is not None:
            async_remove_state_for_listener()
            async_remove_state_for_listener = None
        if async_remove_state_for_cancel is not None:
            async_remove_state_for_cancel()
            async_remove_state_for_cancel = None

    @callback
    def state_for_listener(now: Any) -> None:
        """Fire on state changes after a delay and calls action."""
        nonlocal async_remove_state_for_listener
        async_remove_state_for_listener = None
        clear_listener()
        hass.async_run_job(action)

    @callback
    def state_for_cancel_listener(event: Event) -> None:
        """Fire on changes and cancel for listener if changed."""
        entity: str = event.data["entity_id"]
        from_state: Optional[State] = event.data.get("old_state")
        to_state: Optional[State] = event.data.get("new_state")

        if not async_check_same_func(entity, from_state, to_state):
            clear_listener()

    async_remove_state_for_listener = async_track_point_in_utc_time(
        hass, state_for_listener, dt_util.utcnow() + period
    )

    if entity_ids == MATCH_ALL:
        async_remove_state_for_cancel = hass.bus.async_listen(
            EVENT_STATE_CHANGED, state_for_cancel_listener
        )
    else:
        async_remove_state_for_cancel = async_track_state_change_event(
            hass,
            [entity_ids] if isinstance(entity_ids, str) else entity_ids,
            state_for_cancel_listener,
        )

    return clear_listener


track_same_state = threaded_listener_factory(async_track_same_state)


@callback
@bind_hass
def async_track_point_in_time(
    hass: HomeAssistant, action: Callable[..., None], point_in_time: datetime
) -> CALLBACK_TYPE:
    """Add a listener that fires once after a specific point in time."""

    @callback
    def utc_converter(utc_now: datetime) -> None:
        """Convert passed in UTC now to local now."""
        hass.async_run_job(action, dt_util.as_local(utc_now))

    return async_track_point_in_utc_time(hass, utc_converter, point_in_time)


track_point_in_time = threaded_listener_factory(async_track_point_in_time)


@callback
@bind_hass
def async_track_point_in_utc_time(
    hass: HomeAssistant, action: Callable[..., Any], point_in_time: datetime
) -> CALLBACK_TYPE:
    """Add a listener that fires once after a specific point in UTC time."""
    # Ensure point_in_time is UTC
    utc_point_in_time = dt_util.as_utc(point_in_time)

    cancel_callback = hass.loop.call_at(
        hass.loop.time() + point_in_time.timestamp() - time.time(),
        hass.async_run_job,
        action,
        utc_point_in_time,
    )

    @callback
    def unsub_point_in_time_listener() -> None:
        """Cancel the call_later."""
        cancel_callback.cancel()

    return unsub_point_in_time_listener


track_point_in_utc_time = threaded_listener_factory(async_track_point_in_utc_time)


@callback
@bind_hass
def async_call_later(
    hass: HomeAssistant, delay: float, action: Callable[..., None]
) -> CALLBACK_TYPE:
    """Add a listener that is called in <delay>."""
    return async_track_point_in_utc_time(
        hass, action, dt_util.utcnow() + timedelta(seconds=delay)
    )


call_later = threaded_listener_factory(async_call_later)


@callback
@bind_hass
def async_track_time_interval(
    hass: HomeAssistant,
    action: Callable[..., Union[None, Awaitable]],
    interval: timedelta,
) -> CALLBACK_TYPE:
    """Add a listener that fires repetitively at every timedelta interval."""
    remove = None

    def next_interval() -> datetime:
        """Return the next interval."""
        return dt_util.utcnow() + interval

    @callback
    def interval_listener(now: datetime) -> None:
        """Handle elapsed intervals."""
        nonlocal remove
        remove = async_track_point_in_utc_time(hass, interval_listener, next_interval())
        hass.async_run_job(action, now)

    remove = async_track_point_in_utc_time(hass, interval_listener, next_interval())

    def remove_listener() -> None:
        """Remove interval listener."""
        remove()

    return remove_listener


track_time_interval = threaded_listener_factory(async_track_time_interval)


@attr.s
class SunListener:
    """Helper class to help listen to sun events."""

    hass: HomeAssistant = attr.ib()
    action: Callable[..., None] = attr.ib()
    event: str = attr.ib()
    offset: Optional[timedelta] = attr.ib()
    _unsub_sun: Optional[CALLBACK_TYPE] = attr.ib(default=None)
    _unsub_config: Optional[CALLBACK_TYPE] = attr.ib(default=None)

    @callback
    def async_attach(self) -> None:
        """Attach a sun listener."""
        assert self._unsub_config is None

        self._unsub_config = self.hass.bus.async_listen(
            EVENT_CORE_CONFIG_UPDATE, self._handle_config_event
        )

        self._listen_next_sun_event()

    @callback
    def async_detach(self) -> None:
        """Detach the sun listener."""
        assert self._unsub_sun is not None
        assert self._unsub_config is not None

        self._unsub_sun()
        self._unsub_sun = None
        self._unsub_config()
        self._unsub_config = None

    @callback
    def _listen_next_sun_event(self) -> None:
        """Set up the sun event listener."""
        assert self._unsub_sun is None

        self._unsub_sun = async_track_point_in_utc_time(
            self.hass,
            self._handle_sun_event,
            get_astral_event_next(self.hass, self.event, offset=self.offset),
        )

    @callback
    def _handle_sun_event(self, _now: Any) -> None:
        """Handle solar event."""
        self._unsub_sun = None
        self._listen_next_sun_event()
        self.hass.async_run_job(self.action)

    @callback
    def _handle_config_event(self, _event: Any) -> None:
        """Handle core config update."""
        assert self._unsub_sun is not None
        self._unsub_sun()
        self._unsub_sun = None
        self._listen_next_sun_event()


@callback
@bind_hass
def async_track_sunrise(
    hass: HomeAssistant, action: Callable[..., None], offset: Optional[timedelta] = None
) -> CALLBACK_TYPE:
    """Add a listener that will fire a specified offset from sunrise daily."""
    listener = SunListener(hass, action, SUN_EVENT_SUNRISE, offset)
    listener.async_attach()
    return listener.async_detach


track_sunrise = threaded_listener_factory(async_track_sunrise)


@callback
@bind_hass
def async_track_sunset(
    hass: HomeAssistant, action: Callable[..., None], offset: Optional[timedelta] = None
) -> CALLBACK_TYPE:
    """Add a listener that will fire a specified offset from sunset daily."""
    listener = SunListener(hass, action, SUN_EVENT_SUNSET, offset)
    listener.async_attach()
    return listener.async_detach


track_sunset = threaded_listener_factory(async_track_sunset)

# For targeted patching in tests
pattern_utc_now = dt_util.utcnow


@callback
@bind_hass
def async_track_utc_time_change(
    hass: HomeAssistant,
    action: Callable[..., None],
    hour: Optional[Any] = None,
    minute: Optional[Any] = None,
    second: Optional[Any] = None,
    local: bool = False,
) -> CALLBACK_TYPE:
    """Add a listener that will fire if time matches a pattern."""
    # We do not have to wrap the function with time pattern matching logic
    # if no pattern given
    if all(val is None for val in (hour, minute, second)):

        @callback
        def time_change_listener(event: Event) -> None:
            """Fire every time event that comes in."""
            hass.async_run_job(action, event.data[ATTR_NOW])

        return hass.bus.async_listen(EVENT_TIME_CHANGED, time_change_listener)

    matching_seconds = dt_util.parse_time_expression(second, 0, 59)
    matching_minutes = dt_util.parse_time_expression(minute, 0, 59)
    matching_hours = dt_util.parse_time_expression(hour, 0, 23)

    next_time: datetime = dt_util.utcnow()

    def calculate_next(now: datetime) -> None:
        """Calculate and set the next time the trigger should fire."""
        nonlocal next_time

        localized_now = dt_util.as_local(now) if local else now
        next_time = dt_util.find_next_time_expression_time(
            localized_now, matching_seconds, matching_minutes, matching_hours
        )

    # Make sure rolling back the clock doesn't prevent the timer from
    # triggering.
    cancel_callback: Optional[asyncio.TimerHandle] = None
    calculate_next(next_time)

    @callback
    def pattern_time_change_listener() -> None:
        """Listen for matching time_changed events."""
        nonlocal next_time, cancel_callback

        now = pattern_utc_now()
        hass.async_run_job(action, dt_util.as_local(now) if local else now)

        calculate_next(now + timedelta(seconds=1))

        cancel_callback = hass.loop.call_at(
            -time.time()
            + hass.loop.time()
            + next_time.timestamp()
            + MAX_TIME_TRACKING_ERROR,
            pattern_time_change_listener,
        )

    # We always get time.time() first to avoid time.time()
    # ticking forward after fetching hass.loop.time()
    # and callback being scheduled a few microseconds early.
    #
    # Since we loose additional time calling `hass.loop.time()`
    # we add MAX_TIME_TRACKING_ERROR to ensure
    # we always schedule the call within the time window between
    # second and the next second.
    #
    # For example:
    # If the clock ticks forward 30 microseconds when fectching
    # `hass.loop.time()` and we want the event to fire at exactly
    # 03:00:00.000000, the event would actually fire around
    # 02:59:59.999970. To ensure we always fire sometime between
    # 03:00:00.000000 and 03:00:00.999999 we add
    # MAX_TIME_TRACKING_ERROR to make up for the time
    # lost fetching the time. This ensures we do not fire the
    # event before the next time pattern match which would result
    # in the event being fired again since we would otherwise
    # potentially fire early.
    #
    cancel_callback = hass.loop.call_at(
        -time.time()
        + hass.loop.time()
        + next_time.timestamp()
        + MAX_TIME_TRACKING_ERROR,
        pattern_time_change_listener,
    )

    @callback
    def unsub_pattern_time_change_listener() -> None:
        """Cancel the call_later."""
        nonlocal cancel_callback
        assert cancel_callback is not None
        cancel_callback.cancel()

    return unsub_pattern_time_change_listener


track_utc_time_change = threaded_listener_factory(async_track_utc_time_change)


@callback
@bind_hass
def async_track_time_change(
    hass: HomeAssistant,
    action: Callable[..., None],
    hour: Optional[Any] = None,
    minute: Optional[Any] = None,
    second: Optional[Any] = None,
) -> CALLBACK_TYPE:
    """Add a listener that will fire if UTC time matches a pattern."""
    return async_track_utc_time_change(hass, action, hour, minute, second, local=True)


track_time_change = threaded_listener_factory(async_track_time_change)


def process_state_match(
    parameter: Union[None, str, Iterable[str]]
) -> Callable[[str], bool]:
    """Convert parameter to function that matches input against parameter."""
    if parameter is None or parameter == MATCH_ALL:
        return lambda _: True

    if isinstance(parameter, str) or not hasattr(parameter, "__iter__"):
        return lambda state: state == parameter

    parameter_set = set(parameter)
    return lambda state: state in parameter_set


def _entities_domains_from_info(render_infos: Iterable[RenderInfo]) -> Tuple[Set, Set]:
    """Combine from multiple RenderInfo."""
    entities = set()
    domains = set()

    for render_info in render_infos:
        if render_info.entities:
            entities.update(render_info.entities)
        if render_info.domains:
            domains.update(render_info.domains)
    return entities, domains<|MERGE_RESOLUTION|>--- conflicted
+++ resolved
@@ -632,13 +632,8 @@
 
         for template, variables in self._templates:
             if (
-<<<<<<< HEAD
-                len(self._last_info) > 1
-                and entity_id
-=======
                 entity_id
                 and len(self._last_info) > 1
->>>>>>> 8951074f
                 and not self._last_info[template].filter_lifecycle(entity_id)
             ):
                 continue
