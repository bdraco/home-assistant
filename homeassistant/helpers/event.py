--- conflicted
+++ resolved
@@ -204,21 +204,13 @@
     being None, async_track_state_change_event should be used instead
     as it is slightly faster.
 
-<<<<<<< HEAD
-    This function is deprecated and will be removed in Assistant 2025.5.
-=======
     This function is deprecated and will be removed in Home Assistant 2025.5.
->>>>>>> 013ad8bd
 
     Must be run within the event loop.
     """
     frame.report(
         "calls `async_track_state_change` instead of `async_track_state_change_event`"
-<<<<<<< HEAD
-        " which is deprecated and will be removed in Assistant 2025.5",
-=======
         " which is deprecated and will be removed in Home Assistant 2025.5",
->>>>>>> 013ad8bd
         error_if_core=False,
     )
 
