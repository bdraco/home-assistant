--- conflicted
+++ resolved
@@ -34,11 +34,7 @@
 from homeassistant.util import dt as dt_util
 from homeassistant.util.async_ import run_callback_threadsafe
 
-<<<<<<< HEAD
-MAX_SECONDS_LOST_FETCHING_LOOP_TIME = 0.0001
-=======
 MAX_TIME_TRACKING_ERROR = 0.001
->>>>>>> b78387f1
 
 TRACK_STATE_CHANGE_CALLBACKS = "track_state_change_callbacks"
 TRACK_STATE_CHANGE_LISTENER = "track_state_change_listener"
@@ -1006,11 +1002,7 @@
             -time.time()
             + hass.loop.time()
             + next_time.timestamp()
-<<<<<<< HEAD
-            + MAX_SECONDS_LOST_FETCHING_LOOP_TIME,
-=======
             + MAX_TIME_TRACKING_ERROR,
->>>>>>> b78387f1
             pattern_time_change_listener,
         )
 
@@ -1019,11 +1011,7 @@
     # and callback being scheduled a few microseconds early.
     #
     # Since we loose additional time calling `hass.loop.time()`
-<<<<<<< HEAD
-    # we add MAX_MICROSECONDS_LOST_FETCHING_LOOP_TIME to ensure
-=======
     # we add MAX_TIME_TRACKING_ERROR to ensure
->>>>>>> b78387f1
     # we always schedule the call within the time window between
     # second and the next second.
     #
@@ -1033,11 +1021,7 @@
     # 03:00:00.000000, the event would actually fire around
     # 02:59:59.999970. To ensure we always fire sometime between
     # 03:00:00.000000 and 03:00:00.999999 we add
-<<<<<<< HEAD
-    # MAX_SECONDS_LOST_FETCHING_LOOP_TIME to make up for the time
-=======
     # MAX_TIME_TRACKING_ERROR to make up for the time
->>>>>>> b78387f1
     # lost fetching the time. This ensures we do not fire the
     # event before the next time pattern match which would result
     # in the event being fired again since we would otherwise
@@ -1047,11 +1031,7 @@
         -time.time()
         + hass.loop.time()
         + next_time.timestamp()
-<<<<<<< HEAD
-        + MAX_SECONDS_LOST_FETCHING_LOOP_TIME,
-=======
         + MAX_TIME_TRACKING_ERROR,
->>>>>>> b78387f1
         pattern_time_change_listener,
     )
 
