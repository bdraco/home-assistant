"""Helpers for listening to events."""
import asyncio
from datetime import datetime, timedelta
import functools as ft
import logging
import time
from typing import Any, Awaitable, Callable, Iterable, Optional, Union

import attr

from homeassistant.const import (
    ATTR_NOW,
    EVENT_CORE_CONFIG_UPDATE,
    EVENT_STATE_CHANGED,
    EVENT_TIME_CHANGED,
    MATCH_ALL,
    SUN_EVENT_SUNRISE,
    SUN_EVENT_SUNSET,
)
from homeassistant.core import (
    CALLBACK_TYPE,
    Event,
    HomeAssistant,
    State,
    callback,
    split_entity_id,
)
from homeassistant.exceptions import TemplateError
from homeassistant.helpers.entity_registry import EVENT_ENTITY_REGISTRY_UPDATED
from homeassistant.helpers.sun import get_astral_event_next
from homeassistant.helpers.template import Template, result_as_boolean
from homeassistant.helpers.typing import TemplateVarsType
from homeassistant.loader import bind_hass
from homeassistant.util import dt as dt_util
from homeassistant.util.async_ import run_callback_threadsafe

TRACK_STATE_CHANGE_CALLBACKS = "track_state_change_callbacks"
TRACK_STATE_CHANGE_LISTENER = "track_state_change_listener"

TRACK_STATE_ADDED_DOMAIN_CALLBACKS = "track_state_added_domain_callbacks"
TRACK_STATE_ADDED_DOMAIN_LISTENER = "track_state_added_domain_listener"

TRACK_ENTITY_REGISTRY_UPDATED_CALLBACKS = "track_entity_registry_updated_callbacks"
TRACK_ENTITY_REGISTRY_UPDATED_LISTENER = "track_entity_registry_updated_listener"

_LOGGER = logging.getLogger(__name__)

# PyLint does not like the use of threaded_listener_factory
# pylint: disable=invalid-name


def threaded_listener_factory(async_factory: Callable[..., Any]) -> CALLBACK_TYPE:
    """Convert an async event helper to a threaded one."""

    @ft.wraps(async_factory)
    def factory(*args: Any, **kwargs: Any) -> CALLBACK_TYPE:
        """Call async event helper safely."""
        hass = args[0]

        if not isinstance(hass, HomeAssistant):
            raise TypeError("First parameter needs to be a hass instance")

        async_remove = run_callback_threadsafe(
            hass.loop, ft.partial(async_factory, *args, **kwargs)
        ).result()

        def remove() -> None:
            """Threadsafe removal."""
            run_callback_threadsafe(hass.loop, async_remove).result()

        return remove

    return factory


@callback
@bind_hass
def async_track_state_change(
    hass: HomeAssistant,
    entity_ids: Union[str, Iterable[str]],
    action: Callable[[str, State, State], None],
    from_state: Union[None, str, Iterable[str]] = None,
    to_state: Union[None, str, Iterable[str]] = None,
) -> CALLBACK_TYPE:
    """Track specific state changes.

    entity_ids, from_state and to_state can be string or list.
    Use list to match multiple.

    Returns a function that can be called to remove the listener.

    If entity_ids are not MATCH_ALL along with from_state and to_state
    being None, async_track_state_change_event should be used instead
    as it is slightly faster.

    Must be run within the event loop.
    """
    if from_state is not None:
        match_from_state = process_state_match(from_state)
    if to_state is not None:
        match_to_state = process_state_match(to_state)

    # Ensure it is a lowercase list with entity ids we want to match on
    if entity_ids == MATCH_ALL:
        pass
    elif isinstance(entity_ids, str):
        entity_ids = (entity_ids.lower(),)
    else:
        entity_ids = tuple(entity_id.lower() for entity_id in entity_ids)

    @callback
    def state_change_listener(event: Event) -> None:
        """Handle specific state changes."""
        if from_state is not None:
            old_state = event.data.get("old_state")
            if old_state is not None:
                old_state = old_state.state

            if not match_from_state(old_state):
                return
        if to_state is not None:
            new_state = event.data.get("new_state")
            if new_state is not None:
                new_state = new_state.state

            if not match_to_state(new_state):
                return

        hass.async_run_job(
            action,
            event.data.get("entity_id"),
            event.data.get("old_state"),
            event.data.get("new_state"),
        )

    if entity_ids != MATCH_ALL:
        # If we have a list of entity ids we use
        # async_track_state_change_event to route
        # by entity_id to avoid iterating though state change
        # events and creating a jobs where the most
        # common outcome is to return right away because
        # the entity_id does not match since usually
        # only one or two listeners want that specific
        # entity_id.
        return async_track_state_change_event(hass, entity_ids, state_change_listener)

    return hass.bus.async_listen(EVENT_STATE_CHANGED, state_change_listener)


track_state_change = threaded_listener_factory(async_track_state_change)


@bind_hass
def async_track_state_change_event(
    hass: HomeAssistant,
    entity_ids: Union[str, Iterable[str]],
    action: Callable[[Event], Any],
) -> Callable[[], None]:
    """Track specific state change events indexed by entity_id.

    Unlike async_track_state_change, async_track_state_change_event
    passes the full event to the callback.

    In order to avoid having to iterate a long list
    of EVENT_STATE_CHANGED and fire and create a job
    for each one, we keep a dict of entity ids that
    care about the state change events so we can
    do a fast dict lookup to route events.
    """

    entity_callbacks = hass.data.setdefault(TRACK_STATE_CHANGE_CALLBACKS, {})

    if TRACK_STATE_CHANGE_LISTENER not in hass.data:

        @callback
        def _async_state_change_dispatcher(event: Event) -> None:
            """Dispatch state changes by entity_id."""
            entity_id = event.data.get("entity_id")

            if entity_id not in entity_callbacks:
                return

            for action in entity_callbacks[entity_id][:]:
                try:
                    hass.async_run_job(action, event)
                except Exception:  # pylint: disable=broad-except
                    _LOGGER.exception(
                        "Error while processing state changed for %s", entity_id
                    )

        hass.data[TRACK_STATE_CHANGE_LISTENER] = hass.bus.async_listen(
            EVENT_STATE_CHANGED, _async_state_change_dispatcher
        )

    if isinstance(entity_ids, str):
        entity_ids = [entity_ids]

    entity_ids = [entity_id.lower() for entity_id in entity_ids]

    for entity_id in entity_ids:
        entity_callbacks.setdefault(entity_id, []).append(action)

    @callback
    def remove_listener() -> None:
        """Remove state change listener."""
        _async_remove_indexed_listeners(
            hass,
            TRACK_STATE_CHANGE_CALLBACKS,
            TRACK_STATE_CHANGE_LISTENER,
            entity_ids,
            action,
        )

    return remove_listener


@callback
def _async_remove_indexed_listeners(
    hass: HomeAssistant,
    data_key: str,
    listener_key: str,
    storage_keys: Iterable[str],
    action: Callable[[Event], Any],
) -> None:
    """Remove a listener."""

    callbacks = hass.data[data_key]

    for storage_key in storage_keys:
        callbacks[storage_key].remove(action)
        if len(callbacks[storage_key]) == 0:
            del callbacks[storage_key]

    if not callbacks:
        hass.data[listener_key]()
        del hass.data[listener_key]


@bind_hass
def async_track_entity_registry_updated_event(
    hass: HomeAssistant,
    entity_ids: Union[str, Iterable[str]],
    action: Callable[[Event], Any],
) -> Callable[[], None]:
    """Track specific entity registry updated events indexed by entity_id.

    Similar to async_track_state_change_event.
    """

    entity_callbacks = hass.data.setdefault(TRACK_ENTITY_REGISTRY_UPDATED_CALLBACKS, {})

    if TRACK_ENTITY_REGISTRY_UPDATED_LISTENER not in hass.data:

        @callback
        def _async_entity_registry_updated_dispatcher(event: Event) -> None:
            """Dispatch entity registry updates by entity_id."""
            entity_id = event.data.get("old_entity_id", event.data["entity_id"])

            if entity_id not in entity_callbacks:
                return

            for action in entity_callbacks[entity_id][:]:
                try:
                    hass.async_run_job(action, event)
                except Exception:  # pylint: disable=broad-except
                    _LOGGER.exception(
                        "Error while processing entity registry update for %s",
                        entity_id,
                    )

        hass.data[TRACK_ENTITY_REGISTRY_UPDATED_LISTENER] = hass.bus.async_listen(
            EVENT_ENTITY_REGISTRY_UPDATED, _async_entity_registry_updated_dispatcher
        )

    if isinstance(entity_ids, str):
        entity_ids = [entity_ids]

    entity_ids = [entity_id.lower() for entity_id in entity_ids]

    for entity_id in entity_ids:
        entity_callbacks.setdefault(entity_id, []).append(action)

    @callback
    def remove_listener() -> None:
        """Remove state change listener."""
        _async_remove_indexed_listeners(
            hass,
            TRACK_ENTITY_REGISTRY_UPDATED_CALLBACKS,
            TRACK_ENTITY_REGISTRY_UPDATED_LISTENER,
            entity_ids,
            action,
        )

    return remove_listener


@bind_hass
def async_track_state_added_domain(
    hass: HomeAssistant,
    domains: Union[str, Iterable[str]],
    action: Callable[[Event], Any],
) -> Callable[[], None]:
    """Track state change events when an entity is added to domains."""

    domain_callbacks = hass.data.setdefault(TRACK_STATE_ADDED_DOMAIN_CALLBACKS, {})

    if TRACK_STATE_ADDED_DOMAIN_LISTENER not in hass.data:

        @callback
        def _async_state_change_dispatcher(event: Event) -> None:
            """Dispatch state changes by entity_id."""
            if event.data.get("old_state") is not None:
                return

            domain = split_entity_id(event.data["entity_id"])[0]

            if domain not in domain_callbacks:
                return

            for action in domain_callbacks[domain][:]:
                try:
                    hass.async_run_job(action, event)
                except Exception:  # pylint: disable=broad-except
                    _LOGGER.exception(
                        "Error while processing state added for %s", domain
                    )

        hass.data[TRACK_STATE_ADDED_DOMAIN_LISTENER] = hass.bus.async_listen(
            EVENT_STATE_CHANGED, _async_state_change_dispatcher
        )

    if isinstance(domains, str):
        domains = [domains]

    domains = [domains.lower() for domains in domains]

    for domain in domains:
        domain_callbacks.setdefault(domain, []).append(action)

    @callback
    def remove_listener() -> None:
        """Remove state change listener."""
        _async_remove_indexed_listeners(
            hass,
            TRACK_STATE_ADDED_DOMAIN_CALLBACKS,
            TRACK_STATE_ADDED_DOMAIN_LISTENER,
            domains,
            action,
        )

    return remove_listener


@callback
@bind_hass
def async_track_template(
    hass: HomeAssistant,
    template: Template,
    action: Callable[[str, Optional[State], Optional[State]], None],
    variables: Optional[TemplateVarsType] = None,
) -> Callable[[], None]:
    """Add a listener that fires when a a template evaluates to 'true'.

    Listen for the result of the template becoming true, or a true-like
    string result, such as 'On', 'Open', or 'Yes'. If the template results
    in an error state when the value changes, this will be logged and not
    passed through.

    If the initial check of the template is invalid and results in an
    exception, the listener will still be registered but will only
    fire if the template result becomes true without an exception.

    Action arguments
    ----------------
    entity_id
        ID of the entity that triggered the state change.
    old_state
        The old state of the entity that changed.
    new_state
        New state of the entity that changed.

    Parameters
    ----------
    hass
        Home assistant object.
    template
        The template to calculate.
    action
        Callable to call with results. See above for arguments.
    variables
        Variables to pass to the template.

    Returns
    -------
    Callable to unregister the listener.

    """

    @callback
    def state_changed_listener(
        event: Event,
        template: Template,
        last_result: Optional[str],
        result: Union[str, TemplateError],
    ) -> None:
        """Check if condition is correct and run action."""
        if isinstance(result, TemplateError):
            _LOGGER.exception(result)
            return

        if result_as_boolean(last_result) or not result_as_boolean(result):
            return

        hass.async_run_job(
            action,
            event.data.get("entity_id"),
            event.data.get("old_state"),
            event.data.get("new_state"),
        )

    info = async_track_template_result(
        hass, template, state_changed_listener, variables
    )

    return info.async_remove


track_template = threaded_listener_factory(async_track_template)


_UNCHANGED = object()


class TrackTemplateResultInfo:
    """Handle removal / refresh of tracker."""

    def __init__(
        self,
        hass: HomeAssistant,
        template: Template,
        action: Callable,
        variables: Optional[TemplateVarsType],
    ):
        """Handle removal / refresh of tracker init."""
        self.hass = hass
        self._template = template
        self._action = action
        self._variables = variables
        self._last_result: Optional[str] = None
        self._last_exception = False
        self._all_listener: Optional[Callable] = None
        self._domains_listener: Optional[Callable] = None
        self._entities_listener: Optional[Callable] = None
        self._info = template.async_render_to_info(variables)
        if self._info.exception:
            self._last_exception = True
            _LOGGER.exception(self._info.exception)
        self._create_listeners()
        self._last_info = self._info

    @property
    def _needs_all_listener(self) -> bool:
        # Tracking all states
        if self._info.all_states:
            return True

        # Previous call had an exception
        # so we do not know which states
        # to track
        if self._info.exception:
            return True

        # There are no entities in the template
        # to track so this template will
        # re-render on EVERY state change
        if not self._info.domains and not self._info.entities:
            return True

        return False

    @callback
    def _create_listeners(self) -> None:
        if self._info.is_static:
            return

        if self._needs_all_listener:
<<<<<<< HEAD
            _LOGGER.warning(
                "The following template is listening for all state change events: %s",
                self._template.template,
            )
=======
>>>>>>> 7d0e3565
            self._setup_all_listener()
            return

        if self._info.domains:
            self._setup_domains_listener()

        if self._info.entities or self._info.domains:
            self._setup_entities_listener()

    @callback
    def _cancel_domains_listener(self) -> None:
        if self._domains_listener is None:
            return
        self._domains_listener()
        self._domains_listener = None

    @callback
    def _cancel_entities_listener(self) -> None:
        if self._entities_listener is None:
            return
        self._entities_listener()
        self._entities_listener = None

    @callback
    def _cancel_all_listener(self) -> None:
        if self._all_listener is None:
            return
        self._all_listener()
        self._all_listener = None

    @callback
    def _update_listeners(self) -> None:
        if self._needs_all_listener:
            if self._all_listener:
                return
            self._cancel_domains_listener()
            self._cancel_entities_listener()
            self._setup_all_listener()
            return

        had_all_listener = self._all_listener is not None
        if had_all_listener:
            self._cancel_all_listener()

        domains_changed = self._info.domains != self._last_info.domains
        if had_all_listener or domains_changed:
            domains_changed = True
            self._cancel_domains_listener()
            self._setup_domains_listener()

        if (
            had_all_listener
            or domains_changed
            or self._info.entities != self._last_info.entities
        ):
            self._cancel_entities_listener()
            self._setup_entities_listener()

    @callback
    def _setup_entities_listener(self) -> None:
        entities = set(self._info.entities)
        for entity_id in self.hass.states.async_entity_ids(self._info.domains):
            entities.add(entity_id)
        self._entities_listener = async_track_state_change_event(
            self.hass, entities, self._refresh
        )

    @callback
    def _setup_domains_listener(self) -> None:
        self._domains_listener = async_track_state_added_domain(
            self.hass, self._info.domains, self._refresh
        )

    @callback
    def _setup_all_listener(self) -> None:
        self._all_listener = self.hass.bus.async_listen(
            EVENT_STATE_CHANGED, self._refresh
        )

    @callback
    def async_remove(self) -> None:
        """Cancel the listener."""
        self._cancel_all_listener()
        self._cancel_domains_listener()
        self._cancel_entities_listener()

    @callback
    def async_refresh(self, variables: Any = _UNCHANGED) -> None:
        """Force recalculate the template."""
        if variables is not _UNCHANGED:
            self._variables = variables
        self._refresh(None)

    def _refresh(self, event: Optional[Event]) -> None:
        self._info = self._template.async_render_to_info(self._variables)
        self._update_listeners()
        self._last_info = self._info

        try:
            result = self._info.result
        except TemplateError as ex:
            if not self._last_exception:
                self.hass.async_run_job(
                    self._action, event, self._template, self._last_result, ex
                )
            self._last_exception = True
            return
        self._last_exception = False

        # Check to see if the result has changed
        if result == self._last_result:
            return

        self.hass.async_run_job(
            self._action, event, self._template, self._last_result, result
        )
        self._last_result = result


TrackTemplateResultListener = Callable[
    [Event, Template, Optional[str], Union[str, TemplateError]], None
]
"""Type for the listener for template results.

    Action arguments
    ----------------
    event
        Event that caused the template to change output. None if not
        triggered by an event.
    template
        The template that has changed.
    last_result
        The output from the template on the last successful run, or None
        if no previous successful run.
    result
        Result from the template run. This will be a string or an
        TemplateError if the template resulted in an error.
"""


@callback
@bind_hass
def async_track_template_result(
    hass: HomeAssistant,
    template: Template,
    action: TrackTemplateResultListener,
    variables: Optional[TemplateVarsType] = None,
) -> TrackTemplateResultInfo:
    """Add a listener that fires when a the result of a template changes.

    The action will fire with the initial result from the template, and
    then whenever the output from the template changes. The template will
    be reevaluated if any states referenced in the last run of the
    template change, or if manually triggered. If the result of the
    evaluation is different from the previous run, the listener is passed
    the result.

    If the template results in an TemplateError, this will be returned to
    the listener the first time this happens but not for subsequent errors.
    Once the template returns to a non-error condition the result is sent
    to the action as usual.

    Parameters
    ----------
    hass
        Home assistant object.
    template
        The template to calculate.
    action
        Callable to call with results.
    variables
        Variables to pass to the template.

    Returns
    -------
    Info object used to unregister the listener, and refresh the template.

    """
    return TrackTemplateResultInfo(hass, template, action, variables)


@callback
@bind_hass
def async_track_same_state(
    hass: HomeAssistant,
    period: timedelta,
    action: Callable[..., None],
    async_check_same_func: Callable[[str, Optional[State], Optional[State]], bool],
    entity_ids: Union[str, Iterable[str]] = MATCH_ALL,
) -> CALLBACK_TYPE:
    """Track the state of entities for a period and run an action.

    If async_check_func is None it use the state of orig_value.
    Without entity_ids we track all state changes.
    """
    async_remove_state_for_cancel: Optional[CALLBACK_TYPE] = None
    async_remove_state_for_listener: Optional[CALLBACK_TYPE] = None

    @callback
    def clear_listener() -> None:
        """Clear all unsub listener."""
        nonlocal async_remove_state_for_cancel, async_remove_state_for_listener

        if async_remove_state_for_listener is not None:
            async_remove_state_for_listener()
            async_remove_state_for_listener = None
        if async_remove_state_for_cancel is not None:
            async_remove_state_for_cancel()
            async_remove_state_for_cancel = None

    @callback
    def state_for_listener(now: Any) -> None:
        """Fire on state changes after a delay and calls action."""
        nonlocal async_remove_state_for_listener
        async_remove_state_for_listener = None
        clear_listener()
        hass.async_run_job(action)

    @callback
    def state_for_cancel_listener(event: Event) -> None:
        """Fire on changes and cancel for listener if changed."""
        entity: str = event.data["entity_id"]
        from_state: Optional[State] = event.data.get("old_state")
        to_state: Optional[State] = event.data.get("new_state")

        if not async_check_same_func(entity, from_state, to_state):
            clear_listener()

    async_remove_state_for_listener = async_track_point_in_utc_time(
        hass, state_for_listener, dt_util.utcnow() + period
    )

    if entity_ids == MATCH_ALL:
        async_remove_state_for_cancel = hass.bus.async_listen(
            EVENT_STATE_CHANGED, state_for_cancel_listener
        )
    else:
        async_remove_state_for_cancel = async_track_state_change_event(
            hass,
            [entity_ids] if isinstance(entity_ids, str) else entity_ids,
            state_for_cancel_listener,
        )

    return clear_listener


track_same_state = threaded_listener_factory(async_track_same_state)


@callback
@bind_hass
def async_track_point_in_time(
    hass: HomeAssistant, action: Callable[..., None], point_in_time: datetime
) -> CALLBACK_TYPE:
    """Add a listener that fires once after a specific point in time."""

    @callback
    def utc_converter(utc_now: datetime) -> None:
        """Convert passed in UTC now to local now."""
        hass.async_run_job(action, dt_util.as_local(utc_now))

    return async_track_point_in_utc_time(hass, utc_converter, point_in_time)


track_point_in_time = threaded_listener_factory(async_track_point_in_time)


@callback
@bind_hass
def async_track_point_in_utc_time(
    hass: HomeAssistant, action: Callable[..., Any], point_in_time: datetime
) -> CALLBACK_TYPE:
    """Add a listener that fires once after a specific point in UTC time."""
    # Ensure point_in_time is UTC
    utc_point_in_time = dt_util.as_utc(point_in_time)

    cancel_callback = hass.loop.call_at(
        hass.loop.time() + point_in_time.timestamp() - time.time(),
        hass.async_run_job,
        action,
        utc_point_in_time,
    )

    @callback
    def unsub_point_in_time_listener() -> None:
        """Cancel the call_later."""
        cancel_callback.cancel()

    return unsub_point_in_time_listener


track_point_in_utc_time = threaded_listener_factory(async_track_point_in_utc_time)


@callback
@bind_hass
def async_call_later(
    hass: HomeAssistant, delay: float, action: Callable[..., None]
) -> CALLBACK_TYPE:
    """Add a listener that is called in <delay>."""
    return async_track_point_in_utc_time(
        hass, action, dt_util.utcnow() + timedelta(seconds=delay)
    )


call_later = threaded_listener_factory(async_call_later)


@callback
@bind_hass
def async_track_time_interval(
    hass: HomeAssistant,
    action: Callable[..., Union[None, Awaitable]],
    interval: timedelta,
) -> CALLBACK_TYPE:
    """Add a listener that fires repetitively at every timedelta interval."""
    remove = None

    def next_interval() -> datetime:
        """Return the next interval."""
        return dt_util.utcnow() + interval

    @callback
    def interval_listener(now: datetime) -> None:
        """Handle elapsed intervals."""
        nonlocal remove
        remove = async_track_point_in_utc_time(hass, interval_listener, next_interval())
        hass.async_run_job(action, now)

    remove = async_track_point_in_utc_time(hass, interval_listener, next_interval())

    def remove_listener() -> None:
        """Remove interval listener."""
        remove()

    return remove_listener


track_time_interval = threaded_listener_factory(async_track_time_interval)


@attr.s
class SunListener:
    """Helper class to help listen to sun events."""

    hass: HomeAssistant = attr.ib()
    action: Callable[..., None] = attr.ib()
    event: str = attr.ib()
    offset: Optional[timedelta] = attr.ib()
    _unsub_sun: Optional[CALLBACK_TYPE] = attr.ib(default=None)
    _unsub_config: Optional[CALLBACK_TYPE] = attr.ib(default=None)

    @callback
    def async_attach(self) -> None:
        """Attach a sun listener."""
        assert self._unsub_config is None

        self._unsub_config = self.hass.bus.async_listen(
            EVENT_CORE_CONFIG_UPDATE, self._handle_config_event
        )

        self._listen_next_sun_event()

    @callback
    def async_detach(self) -> None:
        """Detach the sun listener."""
        assert self._unsub_sun is not None
        assert self._unsub_config is not None

        self._unsub_sun()
        self._unsub_sun = None
        self._unsub_config()
        self._unsub_config = None

    @callback
    def _listen_next_sun_event(self) -> None:
        """Set up the sun event listener."""
        assert self._unsub_sun is None

        self._unsub_sun = async_track_point_in_utc_time(
            self.hass,
            self._handle_sun_event,
            get_astral_event_next(self.hass, self.event, offset=self.offset),
        )

    @callback
    def _handle_sun_event(self, _now: Any) -> None:
        """Handle solar event."""
        self._unsub_sun = None
        self._listen_next_sun_event()
        self.hass.async_run_job(self.action)

    @callback
    def _handle_config_event(self, _event: Any) -> None:
        """Handle core config update."""
        assert self._unsub_sun is not None
        self._unsub_sun()
        self._unsub_sun = None
        self._listen_next_sun_event()


@callback
@bind_hass
def async_track_sunrise(
    hass: HomeAssistant, action: Callable[..., None], offset: Optional[timedelta] = None
) -> CALLBACK_TYPE:
    """Add a listener that will fire a specified offset from sunrise daily."""
    listener = SunListener(hass, action, SUN_EVENT_SUNRISE, offset)
    listener.async_attach()
    return listener.async_detach


track_sunrise = threaded_listener_factory(async_track_sunrise)


@callback
@bind_hass
def async_track_sunset(
    hass: HomeAssistant, action: Callable[..., None], offset: Optional[timedelta] = None
) -> CALLBACK_TYPE:
    """Add a listener that will fire a specified offset from sunset daily."""
    listener = SunListener(hass, action, SUN_EVENT_SUNSET, offset)
    listener.async_attach()
    return listener.async_detach


track_sunset = threaded_listener_factory(async_track_sunset)

# For targeted patching in tests
pattern_utc_now = dt_util.utcnow


@callback
@bind_hass
def async_track_utc_time_change(
    hass: HomeAssistant,
    action: Callable[..., None],
    hour: Optional[Any] = None,
    minute: Optional[Any] = None,
    second: Optional[Any] = None,
    local: bool = False,
) -> CALLBACK_TYPE:
    """Add a listener that will fire if time matches a pattern."""
    # We do not have to wrap the function with time pattern matching logic
    # if no pattern given
    if all(val is None for val in (hour, minute, second)):

        @callback
        def time_change_listener(event: Event) -> None:
            """Fire every time event that comes in."""
            hass.async_run_job(action, event.data[ATTR_NOW])

        return hass.bus.async_listen(EVENT_TIME_CHANGED, time_change_listener)

    matching_seconds = dt_util.parse_time_expression(second, 0, 59)
    matching_minutes = dt_util.parse_time_expression(minute, 0, 59)
    matching_hours = dt_util.parse_time_expression(hour, 0, 23)

    next_time: datetime = dt_util.utcnow()

    def calculate_next(now: datetime) -> None:
        """Calculate and set the next time the trigger should fire."""
        nonlocal next_time

        localized_now = dt_util.as_local(now) if local else now
        next_time = dt_util.find_next_time_expression_time(
            localized_now, matching_seconds, matching_minutes, matching_hours
        )

    # Make sure rolling back the clock doesn't prevent the timer from
    # triggering.
    cancel_callback: Optional[asyncio.TimerHandle] = None
    calculate_next(next_time)

    @callback
    def pattern_time_change_listener() -> None:
        """Listen for matching time_changed events."""
        nonlocal next_time, cancel_callback

        now = pattern_utc_now()
        hass.async_run_job(action, dt_util.as_local(now) if local else now)

        calculate_next(now + timedelta(seconds=1))

        cancel_callback = hass.loop.call_at(
            hass.loop.time() + next_time.timestamp() - time.time(),
            pattern_time_change_listener,
        )

    cancel_callback = hass.loop.call_at(
        hass.loop.time() + next_time.timestamp() - time.time(),
        pattern_time_change_listener,
    )

    @callback
    def unsub_pattern_time_change_listener() -> None:
        """Cancel the call_later."""
        nonlocal cancel_callback
        assert cancel_callback is not None
        cancel_callback.cancel()

    return unsub_pattern_time_change_listener


track_utc_time_change = threaded_listener_factory(async_track_utc_time_change)


@callback
@bind_hass
def async_track_time_change(
    hass: HomeAssistant,
    action: Callable[..., None],
    hour: Optional[Any] = None,
    minute: Optional[Any] = None,
    second: Optional[Any] = None,
) -> CALLBACK_TYPE:
    """Add a listener that will fire if UTC time matches a pattern."""
    return async_track_utc_time_change(hass, action, hour, minute, second, local=True)


track_time_change = threaded_listener_factory(async_track_time_change)


def process_state_match(
    parameter: Union[None, str, Iterable[str]]
) -> Callable[[str], bool]:
    """Convert parameter to function that matches input against parameter."""
    if parameter is None or parameter == MATCH_ALL:
        return lambda _: True

    if isinstance(parameter, str) or not hasattr(parameter, "__iter__"):
        return lambda state: state == parameter

    parameter_set = set(parameter)
    return lambda state: state in parameter_set<|MERGE_RESOLUTION|>--- conflicted
+++ resolved
@@ -484,13 +484,6 @@
             return
 
         if self._needs_all_listener:
-<<<<<<< HEAD
-            _LOGGER.warning(
-                "The following template is listening for all state change events: %s",
-                self._template.template,
-            )
-=======
->>>>>>> 7d0e3565
             self._setup_all_listener()
             return
 
