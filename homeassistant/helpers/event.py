--- conflicted
+++ resolved
@@ -1464,11 +1464,7 @@
     # We do not have to wrap the function with time pattern matching logic
     # if no pattern given
     if all(val is None for val in (hour, minute, second)):
-<<<<<<< HEAD
-        # Previously this relied on EVENT_TIME_FIRED which
-=======
         # Previously this relied on EVENT_TIME_FIRED
->>>>>>> fe6a4bfb
         # which meant it would not fire right away because
         # the caller would always be misaligned with the call
         # time vs the fire time by < 1s. To preserve this
