"""Helpers for listening to events."""
import asyncio
from datetime import datetime, timedelta
import functools as ft
import logging
import time
from typing import (
    Any,
    Awaitable,
    Callable,
    Dict,
    Iterable,
    List,
    Optional,
    Set,
    Tuple,
    Union,
)

import attr

from homeassistant.const import (
    ATTR_ENTITY_ID,
    ATTR_NOW,
    EVENT_CORE_CONFIG_UPDATE,
    EVENT_STATE_CHANGED,
    EVENT_TIME_CHANGED,
    MATCH_ALL,
    SUN_EVENT_SUNRISE,
    SUN_EVENT_SUNSET,
)
from homeassistant.core import (
    CALLBACK_TYPE,
    Event,
    HomeAssistant,
    State,
    callback,
    split_entity_id,
)
from homeassistant.exceptions import TemplateError
from homeassistant.helpers.entity_registry import EVENT_ENTITY_REGISTRY_UPDATED
from homeassistant.helpers.sun import get_astral_event_next
from homeassistant.helpers.template import RenderInfo, Template, result_as_boolean
from homeassistant.helpers.typing import TemplateVarsType
from homeassistant.loader import bind_hass
from homeassistant.util import dt as dt_util
from homeassistant.util.async_ import run_callback_threadsafe

MAX_TIME_TRACKING_ERROR = 0.001

TRACK_STATE_CHANGE_CALLBACKS = "track_state_change_callbacks"
TRACK_STATE_CHANGE_LISTENER = "track_state_change_listener"

TRACK_STATE_ADDED_DOMAIN_CALLBACKS = "track_state_added_domain_callbacks"
TRACK_STATE_ADDED_DOMAIN_LISTENER = "track_state_added_domain_listener"

TRACK_ENTITY_REGISTRY_UPDATED_CALLBACKS = "track_entity_registry_updated_callbacks"
TRACK_ENTITY_REGISTRY_UPDATED_LISTENER = "track_entity_registry_updated_listener"

_LOGGER = logging.getLogger(__name__)

# PyLint does not like the use of threaded_listener_factory
# pylint: disable=invalid-name


def threaded_listener_factory(async_factory: Callable[..., Any]) -> CALLBACK_TYPE:
    """Convert an async event helper to a threaded one."""

    @ft.wraps(async_factory)
    def factory(*args: Any, **kwargs: Any) -> CALLBACK_TYPE:
        """Call async event helper safely."""
        hass = args[0]

        if not isinstance(hass, HomeAssistant):
            raise TypeError("First parameter needs to be a hass instance")

        async_remove = run_callback_threadsafe(
            hass.loop, ft.partial(async_factory, *args, **kwargs)
        ).result()

        def remove() -> None:
            """Threadsafe removal."""
            run_callback_threadsafe(hass.loop, async_remove).result()

        return remove

    return factory


@callback
@bind_hass
def async_track_state_change(
    hass: HomeAssistant,
    entity_ids: Union[str, Iterable[str]],
    action: Callable[[str, State, State], None],
    from_state: Union[None, str, Iterable[str]] = None,
    to_state: Union[None, str, Iterable[str]] = None,
) -> CALLBACK_TYPE:
    """Track specific state changes.

    entity_ids, from_state and to_state can be string or list.
    Use list to match multiple.

    Returns a function that can be called to remove the listener.

    If entity_ids are not MATCH_ALL along with from_state and to_state
    being None, async_track_state_change_event should be used instead
    as it is slightly faster.

    Must be run within the event loop.
    """
    if from_state is not None:
        match_from_state = process_state_match(from_state)
    if to_state is not None:
        match_to_state = process_state_match(to_state)

    # Ensure it is a lowercase list with entity ids we want to match on
    if entity_ids == MATCH_ALL:
        pass
    elif isinstance(entity_ids, str):
        entity_ids = (entity_ids.lower(),)
    else:
        entity_ids = tuple(entity_id.lower() for entity_id in entity_ids)

    @callback
    def state_change_listener(event: Event) -> None:
        """Handle specific state changes."""
        if from_state is not None:
            old_state = event.data.get("old_state")
            if old_state is not None:
                old_state = old_state.state

            if not match_from_state(old_state):
                return
        if to_state is not None:
            new_state = event.data.get("new_state")
            if new_state is not None:
                new_state = new_state.state

            if not match_to_state(new_state):
                return

        hass.async_run_job(
            action,
            event.data.get("entity_id"),
            event.data.get("old_state"),
            event.data.get("new_state"),
        )

    if entity_ids != MATCH_ALL:
        # If we have a list of entity ids we use
        # async_track_state_change_event to route
        # by entity_id to avoid iterating though state change
        # events and creating a jobs where the most
        # common outcome is to return right away because
        # the entity_id does not match since usually
        # only one or two listeners want that specific
        # entity_id.
        return async_track_state_change_event(hass, entity_ids, state_change_listener)

    return hass.bus.async_listen(EVENT_STATE_CHANGED, state_change_listener)


track_state_change = threaded_listener_factory(async_track_state_change)


@bind_hass
def async_track_state_change_event(
    hass: HomeAssistant,
    entity_ids: Union[str, Iterable[str]],
    action: Callable[[Event], Any],
) -> Callable[[], None]:
    """Track specific state change events indexed by entity_id.

    Unlike async_track_state_change, async_track_state_change_event
    passes the full event to the callback.

    In order to avoid having to iterate a long list
    of EVENT_STATE_CHANGED and fire and create a job
    for each one, we keep a dict of entity ids that
    care about the state change events so we can
    do a fast dict lookup to route events.
    """

    entity_callbacks = hass.data.setdefault(TRACK_STATE_CHANGE_CALLBACKS, {})

    if TRACK_STATE_CHANGE_LISTENER not in hass.data:

        @callback
        def _async_state_change_dispatcher(event: Event) -> None:
            """Dispatch state changes by entity_id."""
            entity_id = event.data.get("entity_id")

            if entity_id not in entity_callbacks:
                return

            for action in entity_callbacks[entity_id][:]:
                try:
                    hass.async_run_job(action, event)
                except Exception:  # pylint: disable=broad-except
                    _LOGGER.exception(
                        "Error while processing state changed for %s", entity_id
                    )

        hass.data[TRACK_STATE_CHANGE_LISTENER] = hass.bus.async_listen(
            EVENT_STATE_CHANGED, _async_state_change_dispatcher
        )

    if isinstance(entity_ids, str):
        entity_ids = [entity_ids]

    entity_ids = [entity_id.lower() for entity_id in entity_ids]

    for entity_id in entity_ids:
        entity_callbacks.setdefault(entity_id, []).append(action)

    @callback
    def remove_listener() -> None:
        """Remove state change listener."""
        _async_remove_indexed_listeners(
            hass,
            TRACK_STATE_CHANGE_CALLBACKS,
            TRACK_STATE_CHANGE_LISTENER,
            entity_ids,
            action,
        )

    return remove_listener


@callback
def _async_remove_indexed_listeners(
    hass: HomeAssistant,
    data_key: str,
    listener_key: str,
    storage_keys: Iterable[str],
    action: Callable[[Event], Any],
) -> None:
    """Remove a listener."""

    callbacks = hass.data[data_key]

    for storage_key in storage_keys:
        callbacks[storage_key].remove(action)
        if len(callbacks[storage_key]) == 0:
            del callbacks[storage_key]

    if not callbacks:
        hass.data[listener_key]()
        del hass.data[listener_key]


@bind_hass
def async_track_entity_registry_updated_event(
    hass: HomeAssistant,
    entity_ids: Union[str, Iterable[str]],
    action: Callable[[Event], Any],
) -> Callable[[], None]:
    """Track specific entity registry updated events indexed by entity_id.

    Similar to async_track_state_change_event.
    """

    entity_callbacks = hass.data.setdefault(TRACK_ENTITY_REGISTRY_UPDATED_CALLBACKS, {})

    if TRACK_ENTITY_REGISTRY_UPDATED_LISTENER not in hass.data:

        @callback
        def _async_entity_registry_updated_dispatcher(event: Event) -> None:
            """Dispatch entity registry updates by entity_id."""
            entity_id = event.data.get("old_entity_id", event.data["entity_id"])

            if entity_id not in entity_callbacks:
                return

            for action in entity_callbacks[entity_id][:]:
                try:
                    hass.async_run_job(action, event)
                except Exception:  # pylint: disable=broad-except
                    _LOGGER.exception(
                        "Error while processing entity registry update for %s",
                        entity_id,
                    )

        hass.data[TRACK_ENTITY_REGISTRY_UPDATED_LISTENER] = hass.bus.async_listen(
            EVENT_ENTITY_REGISTRY_UPDATED, _async_entity_registry_updated_dispatcher
        )

    if isinstance(entity_ids, str):
        entity_ids = [entity_ids]

    entity_ids = [entity_id.lower() for entity_id in entity_ids]

    for entity_id in entity_ids:
        entity_callbacks.setdefault(entity_id, []).append(action)

    @callback
    def remove_listener() -> None:
        """Remove state change listener."""
        _async_remove_indexed_listeners(
            hass,
            TRACK_ENTITY_REGISTRY_UPDATED_CALLBACKS,
            TRACK_ENTITY_REGISTRY_UPDATED_LISTENER,
            entity_ids,
            action,
        )

    return remove_listener


@bind_hass
def async_track_state_added_domain(
    hass: HomeAssistant,
    domains: Union[str, Iterable[str]],
    action: Callable[[Event], Any],
) -> Callable[[], None]:
    """Track state change events when an entity is added to domains."""

    domain_callbacks = hass.data.setdefault(TRACK_STATE_ADDED_DOMAIN_CALLBACKS, {})

    if TRACK_STATE_ADDED_DOMAIN_LISTENER not in hass.data:

        @callback
        def _async_state_change_dispatcher(event: Event) -> None:
            """Dispatch state changes by entity_id."""
            if event.data.get("old_state") is not None:
                return

            domain = split_entity_id(event.data["entity_id"])[0]

            if domain not in domain_callbacks:
                return

            for action in domain_callbacks[domain][:]:
                try:
                    hass.async_run_job(action, event)
                except Exception:  # pylint: disable=broad-except
                    _LOGGER.exception(
                        "Error while processing state added for %s", domain
                    )

        hass.data[TRACK_STATE_ADDED_DOMAIN_LISTENER] = hass.bus.async_listen(
            EVENT_STATE_CHANGED, _async_state_change_dispatcher
        )

    if isinstance(domains, str):
        domains = [domains]

    domains = [domains.lower() for domains in domains]

    for domain in domains:
        domain_callbacks.setdefault(domain, []).append(action)

    @callback
    def remove_listener() -> None:
        """Remove state change listener."""
        _async_remove_indexed_listeners(
            hass,
            TRACK_STATE_ADDED_DOMAIN_CALLBACKS,
            TRACK_STATE_ADDED_DOMAIN_LISTENER,
            domains,
            action,
        )

    return remove_listener


@callback
@bind_hass
def async_track_template(
    hass: HomeAssistant,
    template: Template,
    action: Callable[[str, Optional[State], Optional[State]], None],
    variables: Optional[TemplateVarsType] = None,
) -> Callable[[], None]:
    """Add a listener that fires when a a template evaluates to 'true'.

    Listen for the result of the template becoming true, or a true-like
    string result, such as 'On', 'Open', or 'Yes'. If the template results
    in an error state when the value changes, this will be logged and not
    passed through.

    If the initial check of the template is invalid and results in an
    exception, the listener will still be registered but will only
    fire if the template result becomes true without an exception.

    Action arguments
    ----------------
    entity_id
        ID of the entity that triggered the state change.
    old_state
        The old state of the entity that changed.
    new_state
        New state of the entity that changed.

    Parameters
    ----------
    hass
        Home assistant object.
    template
        The template to calculate.
    action
        Callable to call with results. See above for arguments.
    variables
        Variables to pass to the template.

    Returns
    -------
    Callable to unregister the listener.

    """

    @callback
    def _template_changed_listener(
        event: Event,
        updates: List[
            Tuple[Template, Union[str, TemplateError], Union[str, TemplateError]]
        ],
    ) -> None:
        """Check if condition is correct and run action."""
        template, last_result, result = updates.pop()

        if isinstance(result, TemplateError):
            _LOGGER.error(
                "Error while processing template: %s",
                template.template,
                exc_info=result,
            )
            return

        if (
            not isinstance(last_result, TemplateError)
            and result_as_boolean(last_result)
            or not result_as_boolean(result)
        ):
            return

        hass.async_run_job(
            action,
            event.data.get("entity_id"),
            event.data.get("old_state"),
            event.data.get("new_state"),
        )

    info = async_track_template_result(
        hass, [(template, variables)], _template_changed_listener
    )

    return info.async_remove


track_template = threaded_listener_factory(async_track_template)


class _TrackTemplateResultInfo:
    """Handle removal / refresh of tracker."""

    def __init__(
        self,
        hass: HomeAssistant,
        templates: Iterable[Tuple[Template, Optional[TemplateVarsType]]],
        action: Callable,
    ):
        """Handle removal / refresh of tracker init."""
        self.hass = hass
        self._action = action
<<<<<<< HEAD

        assert not isinstance(templates, Template)

=======
>>>>>>> ced35c5a
        self._templates = templates

        for template, _ in self._templates:
            template.hass = hass

        self._all_listener: Optional[Callable] = None
        self._domains_listener: Optional[Callable] = None
        self._entities_listener: Optional[Callable] = None

        self._last_result: Dict[Template, Union[str, TemplateError]] = {}
        self._last_info: Dict[Template, RenderInfo] = {}
        self._info: Dict[Template, RenderInfo] = {}
        self._last_domains: Set = set()
        self._last_entities: Set = set()

    def async_setup(self) -> None:
        """Activation of template tracking."""
        for template, variables in self._templates:
            self._info[template] = template.async_render_to_info(variables)
            if self._info[template].exception:
                _LOGGER.error(
                    "Error while processing template: %s",
                    template.template,
                    exc_info=self._info[template].exception,
                )

        self._last_info = self._info.copy()
        self._create_listeners()

    @property
    def _needs_all_listener(self) -> bool:
        for template, _ in self._templates:
            # Tracking all states
            if self._info[template].all_states:
                return True

            # Previous call had an exception
            # so we do not know which states
            # to track
            if self._info[template].exception:
                return True

        return False

    @property
    def _all_templates_are_static(self) -> bool:
        for template, _ in self._templates:
            if not self._info[template].is_static:
                return False

        return True

    @callback
    def _create_listeners(self) -> None:
        if self._all_templates_are_static:
            return

        if self._needs_all_listener:
            self._setup_all_listener()
            return

<<<<<<< HEAD
        self._last_domains = _domains_from_info(self._info.values())
        self._last_entities = _entities_from_info(self._info.values())
=======
        self._last_entities, self._last_domains = _entities_domains_from_info(
            self._info.values()
        )
>>>>>>> ced35c5a
        self._setup_domains_listener(self._last_domains)
        self._setup_entities_listener(self._last_domains, self._last_entities)

    @callback
    def _cancel_domains_listener(self) -> None:
        if self._domains_listener is None:
            return
        self._domains_listener()
        self._domains_listener = None

    @callback
    def _cancel_entities_listener(self) -> None:
        if self._entities_listener is None:
            return
        self._entities_listener()
        self._entities_listener = None

    @callback
    def _cancel_all_listener(self) -> None:
        if self._all_listener is None:
            return
        self._all_listener()
        self._all_listener = None

    @callback
    def _update_listeners(self) -> None:
        if self._needs_all_listener:
            if self._all_listener:
                return
            self._last_domains = set()
            self._last_entities = set()
            self._cancel_domains_listener()
            self._cancel_entities_listener()
            self._setup_all_listener()
            return

        had_all_listener = self._all_listener is not None
        if had_all_listener:
            self._cancel_all_listener()

<<<<<<< HEAD
        domains = _domains_from_info(self._info.values())
        entities = _entities_from_info(self._info.values())

=======
        entities, domains = _entities_domains_from_info(self._info.values())
>>>>>>> ced35c5a
        domains_changed = domains != self._last_domains

        if had_all_listener or domains_changed:
            domains_changed = True
            self._cancel_domains_listener()
            self._setup_domains_listener(domains)

        if had_all_listener or domains_changed or entities != self._last_entities:
            self._cancel_entities_listener()
            self._setup_entities_listener(domains, entities)

        self._last_domains = domains
        self._last_entities = entities

    @callback
    def _setup_entities_listener(self, domains: Set, entities: Set) -> None:
        if domains:
            entities = entities.copy()
<<<<<<< HEAD
            for entity_id in self.hass.states.async_entity_ids(domains):
                entities.add(entity_id)
=======
            entities.update(self.hass.states.async_entity_ids(domains))
>>>>>>> ced35c5a

        # Entities has changed to none
        if not entities:
            return

        self._entities_listener = async_track_state_change_event(
            self.hass, entities, self._refresh
        )

    @callback
    def _setup_domains_listener(self, domains: Set) -> None:
        if not domains:
            return

        self._domains_listener = async_track_state_added_domain(
            self.hass, domains, self._refresh
        )

    @callback
    def _setup_all_listener(self) -> None:
        self._all_listener = self.hass.bus.async_listen(
            EVENT_STATE_CHANGED, self._refresh
        )

    @callback
    def async_remove(self) -> None:
        """Cancel the listener."""
        self._cancel_all_listener()
        self._cancel_domains_listener()
        self._cancel_entities_listener()

    @callback
    def async_refresh(self) -> None:
        """Force recalculate the template."""
        self._refresh(None)

    @callback
    def _refresh(self, event: Optional[Event]) -> None:
        entity_id = event and event.data.get(ATTR_ENTITY_ID)
        updates = []
        info_changed = False

        for template, variables in self._templates:
<<<<<<< HEAD
            if entity_id and not self._last_info[template].filter_lifecycle(entity_id):
=======
            if (
                len(self._last_info) > 1
                and entity_id
                and not self._last_info[template].filter_lifecycle(entity_id)
            ):
>>>>>>> ced35c5a
                continue

            self._info[template] = template.async_render_to_info(variables)
            info_changed = True

            try:
                result: Union[str, TemplateError] = self._info[template].result
            except TemplateError as ex:
                result = ex

            last_result = self._last_result.get(template)

            # Check to see if the result has changed
            if result == last_result:
                continue

            if isinstance(result, TemplateError) and isinstance(
                last_result, TemplateError
            ):
                continue

            updates.append((template, last_result, result))

        if info_changed:
            self._update_listeners()
            self._last_info = self._info.copy()

        if not updates:
            return

        for template, _, result in updates:
            self._last_result[template] = result

        self.hass.async_run_job(self._action, event, updates)


TrackTemplateResultListener = Callable[
    [
        Event,
        List[Tuple[Template, Union[str, TemplateError], Union[str, TemplateError]]],
    ],
    None,
]
"""Type for the listener for template results.

    Action arguments
    ----------------
    event
        Event that caused the template to change output. None if not
        triggered by an event.
    updates
        A list of tuples with the following elements:
            template
                The template that has changed.
            last_result
                The output from the template on the last successful run, or None
                if no previous successful run.
            result
                Result from the template run. This will be a string or an
                TemplateError if the template resulted in an error.
"""


@callback
@bind_hass
def async_track_template_result(
    hass: HomeAssistant,
    templates: Iterable[Tuple[Template, Optional[TemplateVarsType]]],
    action: TrackTemplateResultListener,
) -> _TrackTemplateResultInfo:
    """Add a listener that fires when a the result of a template changes.

    The action will fire with the initial result from the template, and
    then whenever the output from the template changes. The template will
    be reevaluated if any states referenced in the last run of the
    template change, or if manually triggered. If the result of the
    evaluation is different from the previous run, the listener is passed
    the result.

    If the template results in an TemplateError, this will be returned to
    the listener the first time this happens but not for subsequent errors.
    Once the template returns to a non-error condition the result is sent
    to the action as usual.

    Parameters
    ----------
    hass
        Home assistant object.
    templates
        An iterable of tuples.

        The first value of the tuple is the template to calculate.
        The second value of the tuple are variables to pass to the template.
    action
        Callable to call with results.

    Returns
    -------
    Info object used to unregister the listener, and refresh the template.

    """
    tracker = _TrackTemplateResultInfo(hass, templates, action)
    tracker.async_setup()
    return tracker


@callback
@bind_hass
def async_track_same_state(
    hass: HomeAssistant,
    period: timedelta,
    action: Callable[..., None],
    async_check_same_func: Callable[[str, Optional[State], Optional[State]], bool],
    entity_ids: Union[str, Iterable[str]] = MATCH_ALL,
) -> CALLBACK_TYPE:
    """Track the state of entities for a period and run an action.

    If async_check_func is None it use the state of orig_value.
    Without entity_ids we track all state changes.
    """
    async_remove_state_for_cancel: Optional[CALLBACK_TYPE] = None
    async_remove_state_for_listener: Optional[CALLBACK_TYPE] = None

    @callback
    def clear_listener() -> None:
        """Clear all unsub listener."""
        nonlocal async_remove_state_for_cancel, async_remove_state_for_listener

        if async_remove_state_for_listener is not None:
            async_remove_state_for_listener()
            async_remove_state_for_listener = None
        if async_remove_state_for_cancel is not None:
            async_remove_state_for_cancel()
            async_remove_state_for_cancel = None

    @callback
    def state_for_listener(now: Any) -> None:
        """Fire on state changes after a delay and calls action."""
        nonlocal async_remove_state_for_listener
        async_remove_state_for_listener = None
        clear_listener()
        hass.async_run_job(action)

    @callback
    def state_for_cancel_listener(event: Event) -> None:
        """Fire on changes and cancel for listener if changed."""
        entity: str = event.data["entity_id"]
        from_state: Optional[State] = event.data.get("old_state")
        to_state: Optional[State] = event.data.get("new_state")

        if not async_check_same_func(entity, from_state, to_state):
            clear_listener()

    async_remove_state_for_listener = async_track_point_in_utc_time(
        hass, state_for_listener, dt_util.utcnow() + period
    )

    if entity_ids == MATCH_ALL:
        async_remove_state_for_cancel = hass.bus.async_listen(
            EVENT_STATE_CHANGED, state_for_cancel_listener
        )
    else:
        async_remove_state_for_cancel = async_track_state_change_event(
            hass,
            [entity_ids] if isinstance(entity_ids, str) else entity_ids,
            state_for_cancel_listener,
        )

    return clear_listener


track_same_state = threaded_listener_factory(async_track_same_state)


@callback
@bind_hass
def async_track_point_in_time(
    hass: HomeAssistant, action: Callable[..., None], point_in_time: datetime
) -> CALLBACK_TYPE:
    """Add a listener that fires once after a specific point in time."""

    @callback
    def utc_converter(utc_now: datetime) -> None:
        """Convert passed in UTC now to local now."""
        hass.async_run_job(action, dt_util.as_local(utc_now))

    return async_track_point_in_utc_time(hass, utc_converter, point_in_time)


track_point_in_time = threaded_listener_factory(async_track_point_in_time)


@callback
@bind_hass
def async_track_point_in_utc_time(
    hass: HomeAssistant, action: Callable[..., Any], point_in_time: datetime
) -> CALLBACK_TYPE:
    """Add a listener that fires once after a specific point in UTC time."""
    cancel_callback = hass.loop.call_at(
        hass.loop.time() + point_in_time.timestamp() - time.time(),
        callback(lambda: hass.async_run_job(action, dt_util.utcnow())),
    )

    @callback
    def unsub_point_in_time_listener() -> None:
        """Cancel the call_later."""
        cancel_callback.cancel()

    return unsub_point_in_time_listener


track_point_in_utc_time = threaded_listener_factory(async_track_point_in_utc_time)


@callback
@bind_hass
def async_call_later(
    hass: HomeAssistant, delay: float, action: Callable[..., None]
) -> CALLBACK_TYPE:
    """Add a listener that is called in <delay>."""
    return async_track_point_in_utc_time(
        hass, action, dt_util.utcnow() + timedelta(seconds=delay)
    )


call_later = threaded_listener_factory(async_call_later)


@callback
@bind_hass
def async_track_time_interval(
    hass: HomeAssistant,
    action: Callable[..., Union[None, Awaitable]],
    interval: timedelta,
) -> CALLBACK_TYPE:
    """Add a listener that fires repetitively at every timedelta interval."""
    remove = None

    def next_interval() -> datetime:
        """Return the next interval."""
        return dt_util.utcnow() + interval

    @callback
    def interval_listener(now: datetime) -> None:
        """Handle elapsed intervals."""
        nonlocal remove
        remove = async_track_point_in_utc_time(hass, interval_listener, next_interval())
        hass.async_run_job(action, now)

    remove = async_track_point_in_utc_time(hass, interval_listener, next_interval())

    def remove_listener() -> None:
        """Remove interval listener."""
        remove()

    return remove_listener


track_time_interval = threaded_listener_factory(async_track_time_interval)


@attr.s
class SunListener:
    """Helper class to help listen to sun events."""

    hass: HomeAssistant = attr.ib()
    action: Callable[..., None] = attr.ib()
    event: str = attr.ib()
    offset: Optional[timedelta] = attr.ib()
    _unsub_sun: Optional[CALLBACK_TYPE] = attr.ib(default=None)
    _unsub_config: Optional[CALLBACK_TYPE] = attr.ib(default=None)

    @callback
    def async_attach(self) -> None:
        """Attach a sun listener."""
        assert self._unsub_config is None

        self._unsub_config = self.hass.bus.async_listen(
            EVENT_CORE_CONFIG_UPDATE, self._handle_config_event
        )

        self._listen_next_sun_event()

    @callback
    def async_detach(self) -> None:
        """Detach the sun listener."""
        assert self._unsub_sun is not None
        assert self._unsub_config is not None

        self._unsub_sun()
        self._unsub_sun = None
        self._unsub_config()
        self._unsub_config = None

    @callback
    def _listen_next_sun_event(self) -> None:
        """Set up the sun event listener."""
        assert self._unsub_sun is None

        self._unsub_sun = async_track_point_in_utc_time(
            self.hass,
            self._handle_sun_event,
            get_astral_event_next(self.hass, self.event, offset=self.offset),
        )

    @callback
    def _handle_sun_event(self, _now: Any) -> None:
        """Handle solar event."""
        self._unsub_sun = None
        self._listen_next_sun_event()
        self.hass.async_run_job(self.action)

    @callback
    def _handle_config_event(self, _event: Any) -> None:
        """Handle core config update."""
        assert self._unsub_sun is not None
        self._unsub_sun()
        self._unsub_sun = None
        self._listen_next_sun_event()


@callback
@bind_hass
def async_track_sunrise(
    hass: HomeAssistant, action: Callable[..., None], offset: Optional[timedelta] = None
) -> CALLBACK_TYPE:
    """Add a listener that will fire a specified offset from sunrise daily."""
    listener = SunListener(hass, action, SUN_EVENT_SUNRISE, offset)
    listener.async_attach()
    return listener.async_detach


track_sunrise = threaded_listener_factory(async_track_sunrise)


@callback
@bind_hass
def async_track_sunset(
    hass: HomeAssistant, action: Callable[..., None], offset: Optional[timedelta] = None
) -> CALLBACK_TYPE:
    """Add a listener that will fire a specified offset from sunset daily."""
    listener = SunListener(hass, action, SUN_EVENT_SUNSET, offset)
    listener.async_attach()
    return listener.async_detach


track_sunset = threaded_listener_factory(async_track_sunset)

# For targeted patching in tests
pattern_utc_now = dt_util.utcnow


@callback
@bind_hass
def async_track_utc_time_change(
    hass: HomeAssistant,
    action: Callable[..., None],
    hour: Optional[Any] = None,
    minute: Optional[Any] = None,
    second: Optional[Any] = None,
    local: bool = False,
) -> CALLBACK_TYPE:
    """Add a listener that will fire if time matches a pattern."""
    # We do not have to wrap the function with time pattern matching logic
    # if no pattern given
    if all(val is None for val in (hour, minute, second)):

        @callback
        def time_change_listener(event: Event) -> None:
            """Fire every time event that comes in."""
            hass.async_run_job(action, event.data[ATTR_NOW])

        return hass.bus.async_listen(EVENT_TIME_CHANGED, time_change_listener)

    matching_seconds = dt_util.parse_time_expression(second, 0, 59)
    matching_minutes = dt_util.parse_time_expression(minute, 0, 59)
    matching_hours = dt_util.parse_time_expression(hour, 0, 23)

    next_time: datetime = dt_util.utcnow()

    def calculate_next(now: datetime) -> None:
        """Calculate and set the next time the trigger should fire."""
        nonlocal next_time

        localized_now = dt_util.as_local(now) if local else now
        next_time = dt_util.find_next_time_expression_time(
            localized_now, matching_seconds, matching_minutes, matching_hours
        )

    # Make sure rolling back the clock doesn't prevent the timer from
    # triggering.
    cancel_callback: Optional[asyncio.TimerHandle] = None
    calculate_next(next_time)

    @callback
    def pattern_time_change_listener() -> None:
        """Listen for matching time_changed events."""
        nonlocal next_time, cancel_callback

        now = pattern_utc_now()
        hass.async_run_job(action, dt_util.as_local(now) if local else now)

        calculate_next(now + timedelta(seconds=1))

        cancel_callback = hass.loop.call_at(
            -time.time()
            + hass.loop.time()
            + next_time.timestamp()
            + MAX_TIME_TRACKING_ERROR,
            pattern_time_change_listener,
        )

    # We always get time.time() first to avoid time.time()
    # ticking forward after fetching hass.loop.time()
    # and callback being scheduled a few microseconds early.
    #
    # Since we loose additional time calling `hass.loop.time()`
    # we add MAX_TIME_TRACKING_ERROR to ensure
    # we always schedule the call within the time window between
    # second and the next second.
    #
    # For example:
    # If the clock ticks forward 30 microseconds when fectching
    # `hass.loop.time()` and we want the event to fire at exactly
    # 03:00:00.000000, the event would actually fire around
    # 02:59:59.999970. To ensure we always fire sometime between
    # 03:00:00.000000 and 03:00:00.999999 we add
    # MAX_TIME_TRACKING_ERROR to make up for the time
    # lost fetching the time. This ensures we do not fire the
    # event before the next time pattern match which would result
    # in the event being fired again since we would otherwise
    # potentially fire early.
    #
    cancel_callback = hass.loop.call_at(
        -time.time()
        + hass.loop.time()
        + next_time.timestamp()
        + MAX_TIME_TRACKING_ERROR,
        pattern_time_change_listener,
    )

    @callback
    def unsub_pattern_time_change_listener() -> None:
        """Cancel the call_later."""
        nonlocal cancel_callback
        assert cancel_callback is not None
        cancel_callback.cancel()

    return unsub_pattern_time_change_listener


track_utc_time_change = threaded_listener_factory(async_track_utc_time_change)


@callback
@bind_hass
def async_track_time_change(
    hass: HomeAssistant,
    action: Callable[..., None],
    hour: Optional[Any] = None,
    minute: Optional[Any] = None,
    second: Optional[Any] = None,
) -> CALLBACK_TYPE:
    """Add a listener that will fire if UTC time matches a pattern."""
    return async_track_utc_time_change(hass, action, hour, minute, second, local=True)


track_time_change = threaded_listener_factory(async_track_time_change)


def process_state_match(
    parameter: Union[None, str, Iterable[str]]
) -> Callable[[str], bool]:
    """Convert parameter to function that matches input against parameter."""
    if parameter is None or parameter == MATCH_ALL:
        return lambda _: True

    if isinstance(parameter, str) or not hasattr(parameter, "__iter__"):
        return lambda state: state == parameter

    parameter_set = set(parameter)
    return lambda state: state in parameter_set


<<<<<<< HEAD
def _entities_from_info(render_infos: Iterable[RenderInfo]) -> Set:
    """Combine the entities from multiple RenderInfo."""
    entities = set()
    for render_info in render_infos:
        if not render_info.entities:
            continue
        for entity in render_info.entities:
            entities.add(entity)
    return entities


def _domains_from_info(render_infos: Iterable[RenderInfo]) -> Set:
    """Combine the domains from multiple RenderInfo."""
    domains = set()
    for render_info in render_infos:
        if not render_info.domains:
            continue
        for domain in render_info.domains:
            domains.add(domain)
    return domains
=======
def _entities_domains_from_info(render_infos: Iterable[RenderInfo]) -> Tuple[Set, Set]:
    """Combine from multiple RenderInfo."""
    entities = set()
    domains = set()

    for render_info in render_infos:
        if render_info.entities:
            entities.update(render_info.entities)
        if render_info.domains:
            domains.update(render_info.domains)
    return entities, domains
>>>>>>> ced35c5a
<|MERGE_RESOLUTION|>--- conflicted
+++ resolved
@@ -464,12 +464,6 @@
         """Handle removal / refresh of tracker init."""
         self.hass = hass
         self._action = action
-<<<<<<< HEAD
-
-        assert not isinstance(templates, Template)
-
-=======
->>>>>>> ced35c5a
         self._templates = templates
 
         for template, _ in self._templates:
@@ -531,14 +525,9 @@
             self._setup_all_listener()
             return
 
-<<<<<<< HEAD
-        self._last_domains = _domains_from_info(self._info.values())
-        self._last_entities = _entities_from_info(self._info.values())
-=======
         self._last_entities, self._last_domains = _entities_domains_from_info(
             self._info.values()
         )
->>>>>>> ced35c5a
         self._setup_domains_listener(self._last_domains)
         self._setup_entities_listener(self._last_domains, self._last_entities)
 
@@ -579,13 +568,7 @@
         if had_all_listener:
             self._cancel_all_listener()
 
-<<<<<<< HEAD
-        domains = _domains_from_info(self._info.values())
-        entities = _entities_from_info(self._info.values())
-
-=======
         entities, domains = _entities_domains_from_info(self._info.values())
->>>>>>> ced35c5a
         domains_changed = domains != self._last_domains
 
         if had_all_listener or domains_changed:
@@ -604,12 +587,7 @@
     def _setup_entities_listener(self, domains: Set, entities: Set) -> None:
         if domains:
             entities = entities.copy()
-<<<<<<< HEAD
-            for entity_id in self.hass.states.async_entity_ids(domains):
-                entities.add(entity_id)
-=======
             entities.update(self.hass.states.async_entity_ids(domains))
->>>>>>> ced35c5a
 
         # Entities has changed to none
         if not entities:
@@ -653,15 +631,11 @@
         info_changed = False
 
         for template, variables in self._templates:
-<<<<<<< HEAD
-            if entity_id and not self._last_info[template].filter_lifecycle(entity_id):
-=======
             if (
                 len(self._last_info) > 1
                 and entity_id
                 and not self._last_info[template].filter_lifecycle(entity_id)
             ):
->>>>>>> ced35c5a
                 continue
 
             self._info[template] = template.async_render_to_info(variables)
@@ -860,9 +834,14 @@
     hass: HomeAssistant, action: Callable[..., Any], point_in_time: datetime
 ) -> CALLBACK_TYPE:
     """Add a listener that fires once after a specific point in UTC time."""
+    # Ensure point_in_time is UTC
+    utc_point_in_time = dt_util.as_utc(point_in_time)
+
     cancel_callback = hass.loop.call_at(
         hass.loop.time() + point_in_time.timestamp() - time.time(),
-        callback(lambda: hass.async_run_job(action, dt_util.utcnow())),
+        hass.async_run_job,
+        action,
+        utc_point_in_time,
     )
 
     @callback
@@ -1146,28 +1125,6 @@
     return lambda state: state in parameter_set
 
 
-<<<<<<< HEAD
-def _entities_from_info(render_infos: Iterable[RenderInfo]) -> Set:
-    """Combine the entities from multiple RenderInfo."""
-    entities = set()
-    for render_info in render_infos:
-        if not render_info.entities:
-            continue
-        for entity in render_info.entities:
-            entities.add(entity)
-    return entities
-
-
-def _domains_from_info(render_infos: Iterable[RenderInfo]) -> Set:
-    """Combine the domains from multiple RenderInfo."""
-    domains = set()
-    for render_info in render_infos:
-        if not render_info.domains:
-            continue
-        for domain in render_info.domains:
-            domains.add(domain)
-    return domains
-=======
 def _entities_domains_from_info(render_infos: Iterable[RenderInfo]) -> Tuple[Set, Set]:
     """Combine from multiple RenderInfo."""
     entities = set()
@@ -1178,5 +1135,4 @@
             entities.update(render_info.entities)
         if render_info.domains:
             domains.update(render_info.domains)
-    return entities, domains
->>>>>>> ced35c5a
+    return entities, domains