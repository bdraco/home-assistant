--- conflicted
+++ resolved
@@ -91,18 +91,11 @@
         )
         for integration_platform in integration_platforms
         if component_name not in integration_platform.seen_components
-<<<<<<< HEAD
-        and (integration := integrations.get(component_name))
-        and (
-            platform := _get_platform_from_integration(
-                integration, component_name, integration_platform.platform_name
-=======
         and (
             platform := _get_platform_from_integration(
                 integrations[component_name],
                 component_name,
                 integration_platform.platform_name,
->>>>>>> 2aa4957c
             )
         )
     ]
@@ -156,16 +149,9 @@
             )
             for comp in top_level_components
             if comp not in integration_platform.seen_components
-<<<<<<< HEAD
-            and (integration := integrations.get(comp))
-            and (
-                platform := _get_platform_from_integration(
-                    integration, comp, platform_name
-=======
             and (
                 platform := _get_platform_from_integration(
                     integrations[comp], comp, platform_name
->>>>>>> 2aa4957c
                 )
             )
         ]
