--- conflicted
+++ resolved
@@ -46,7 +46,6 @@
     if "." in (component_name := event.data[ATTR_COMPONENT]):
         return
 
-<<<<<<< HEAD
     integration = async_get_loaded_integration(hass, component_name)
     # First filter out platforms that the integration already
     # known to be missing or already processed.
@@ -57,21 +56,6 @@
         integration_platform.seen_components.add(component_name)
         if not integration.platform_missing(integration_platform.platform_name):
             to_process.append(integration_platform)
-=======
-    #
-    # Loading the platform may do quite a bit of blocking I/O
-    # and CPU work. (https://github.com/python/cpython/issues/92041)
-    #
-    # We don't want to block the event loop for too
-    # long so we check if the platform exists with `platform_exists`
-    # before trying to load it. `platform_exists` will do two
-    # `stat()` system calls which is far cheaper than calling
-    # `integration.get_platform`
-    #
-    if not integration.platforms_exists((platform_name,)):
-        # If the platform cannot possibly exist, don't bother trying to load it
-        return None
->>>>>>> 65663a9c
 
     if not to_process:
         return
