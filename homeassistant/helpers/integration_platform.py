--- conflicted
+++ resolved
@@ -128,11 +128,7 @@
         DATA_INTEGRATION_PLATFORMS
     ]
     integration_platform = IntegrationPlatform(
-<<<<<<< HEAD
-        platform_name, HassJob(process_platform), seen_components
-=======
         platform_name, HassJob(process_platform), top_level_components
->>>>>>> bbd8251d
     )
     integration_platforms.append(integration_platform)
     if futures := [
