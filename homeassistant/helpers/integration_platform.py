--- conflicted
+++ resolved
@@ -194,8 +194,6 @@
     if not top_level_components:
         return
 
-<<<<<<< HEAD
-=======
     # We create a task here for two reasons:
     #
     # 1. We want the integration that provides the integration platform to
@@ -206,7 +204,6 @@
     # 2. We want the behavior to be the same as if the integration that has
     #    the integration platform is loaded after the platform is processed.
     #
->>>>>>> 0ba8f2f2
     hass.async_create_task(
         _async_process_integration_platforms(
             hass, platform_name, top_level_components.copy(), process_job
