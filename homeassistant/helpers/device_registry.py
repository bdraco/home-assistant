"""Provide a way to connect entities belonging to one device."""

from __future__ import annotations

from collections import defaultdict
from collections.abc import Mapping
from enum import StrEnum
from functools import cached_property, lru_cache, partial
import logging
import time
from typing import TYPE_CHECKING, Any, Literal, TypedDict

import attr
from yarl import URL

from homeassistant.const import EVENT_HOMEASSISTANT_STARTED, EVENT_HOMEASSISTANT_STOP
from homeassistant.core import (
    Event,
    HomeAssistant,
    ReleaseChannel,
    callback,
    get_release_channel,
)
from homeassistant.exceptions import HomeAssistantError
from homeassistant.loader import async_suggest_report_issue
from homeassistant.util.event_type import EventType
from homeassistant.util.hass_dict import HassKey
from homeassistant.util.json import format_unserializable_data
import homeassistant.util.uuid as uuid_util

from . import storage, translation
from .debounce import Debouncer
from .deprecation import (
    DeprecatedConstantEnum,
    all_with_deprecated_constants,
    check_if_deprecated_constant,
    dir_with_deprecated_constants,
)
from .frame import report
from .json import JSON_DUMP, find_paths_unserializable_data, json_bytes, json_fragment
from .registry import BaseRegistry, BaseRegistryItems, RegistryIndexType
from .singleton import singleton
from .typing import UNDEFINED, UndefinedType

if TYPE_CHECKING:
    from homeassistant.config_entries import ConfigEntry

    from . import entity_registry

_LOGGER = logging.getLogger(__name__)

DATA_REGISTRY: HassKey[DeviceRegistry] = HassKey("device_registry")
EVENT_DEVICE_REGISTRY_UPDATED: EventType[EventDeviceRegistryUpdatedData] = EventType(
    "device_registry_updated"
)
STORAGE_KEY = "core.device_registry"
STORAGE_VERSION_MAJOR = 1
STORAGE_VERSION_MINOR = 5

CLEANUP_DELAY = 10

CONNECTION_BLUETOOTH = "bluetooth"
CONNECTION_NETWORK_MAC = "mac"
CONNECTION_UPNP = "upnp"
CONNECTION_ZIGBEE = "zigbee"

ORPHANED_DEVICE_KEEP_SECONDS = 86400 * 30

RUNTIME_ONLY_ATTRS = {"suggested_area"}

CONFIGURATION_URL_SCHEMES = {"http", "https", "homeassistant"}


class DeviceEntryDisabler(StrEnum):
    """What disabled a device entry."""

    CONFIG_ENTRY = "config_entry"
    INTEGRATION = "integration"
    USER = "user"


# DISABLED_* are deprecated, to be removed in 2022.3
_DEPRECATED_DISABLED_CONFIG_ENTRY = DeprecatedConstantEnum(
    DeviceEntryDisabler.CONFIG_ENTRY, "2025.1"
)
_DEPRECATED_DISABLED_INTEGRATION = DeprecatedConstantEnum(
    DeviceEntryDisabler.INTEGRATION, "2025.1"
)
_DEPRECATED_DISABLED_USER = DeprecatedConstantEnum(DeviceEntryDisabler.USER, "2025.1")


class DeviceInfo(TypedDict, total=False):
    """Entity device information for device registry."""

    configuration_url: str | URL | None
    connections: set[tuple[str, str]]
    default_manufacturer: str
    default_model: str
    default_name: str
    entry_type: DeviceEntryType | None
    identifiers: set[tuple[str, str]]
    manufacturer: str | None
    model: str | None
    name: str | None
    serial_number: str | None
    suggested_area: str | None
    sw_version: str | None
    hw_version: str | None
    translation_key: str | None
    translation_placeholders: Mapping[str, str] | None
    via_device: tuple[str, str]


DEVICE_INFO_TYPES = {
    # Device info is categorized by finding the first device info type which has all
    # the keys of the device info. The link device info type must be kept first
    # to make it preferred over primary.
    "link": {
        "connections",
        "identifiers",
    },
    "primary": {
        "configuration_url",
        "connections",
        "entry_type",
        "hw_version",
        "identifiers",
        "manufacturer",
        "model",
        "name",
        "serial_number",
        "suggested_area",
        "sw_version",
        "via_device",
    },
    "secondary": {
        "connections",
        "default_manufacturer",
        "default_model",
        "default_name",
        # Used by Fritz
        "via_device",
    },
}

DEVICE_INFO_KEYS = set.union(*(itm for itm in DEVICE_INFO_TYPES.values()))


class _EventDeviceRegistryUpdatedData_CreateRemove(TypedDict):
    """EventDeviceRegistryUpdated data for action type 'create' and 'remove'."""

    action: Literal["create", "remove"]
    device_id: str


class _EventDeviceRegistryUpdatedData_Update(TypedDict):
    """EventDeviceRegistryUpdated data for action type 'update'."""

    action: Literal["update"]
    device_id: str
    changes: dict[str, Any]


type EventDeviceRegistryUpdatedData = (
    _EventDeviceRegistryUpdatedData_CreateRemove
    | _EventDeviceRegistryUpdatedData_Update
)


class DeviceEntryType(StrEnum):
    """Device entry type."""

    SERVICE = "service"


class DeviceInfoError(HomeAssistantError):
    """Raised when device info is invalid."""

    def __init__(self, domain: str, device_info: DeviceInfo, message: str) -> None:
        """Initialize error."""
        super().__init__(
            f"Invalid device info {device_info} for '{domain}' config entry: {message}",
        )
        self.device_info = device_info
        self.domain = domain


class DeviceCollisionError(HomeAssistantError):
    """Raised when a device collision is detected."""


class DeviceIdentifierCollisionError(DeviceCollisionError):
    """Raised when a device identifier collision is detected."""

    def __init__(
        self, identifiers: set[tuple[str, str]], existing_device: DeviceEntry
    ) -> None:
        """Initialize error."""
        super().__init__(
            f"Identifiers {identifiers} already registered with {existing_device}"
        )


class DeviceConnectionCollisionError(DeviceCollisionError):
    """Raised when a device connection collision is detected."""

    def __init__(
        self, normalized_connections: set[tuple[str, str]], existing_device: DeviceEntry
    ) -> None:
        """Initialize error."""
        super().__init__(
            f"Connections {normalized_connections} "
            f"already registered with {existing_device}"
        )


def _validate_device_info(
    config_entry: ConfigEntry,
    device_info: DeviceInfo,
) -> str:
    """Process a device info."""
    keys = set(device_info)

    # If no keys or not enough info to match up, abort
    if not device_info.get("connections") and not device_info.get("identifiers"):
        raise DeviceInfoError(
            config_entry.domain,
            device_info,
            "device info must include at least one of identifiers or connections",
        )

    device_info_type: str | None = None

    # Find the first device info type which has all keys in the device info
    for possible_type, allowed_keys in DEVICE_INFO_TYPES.items():
        if keys <= allowed_keys:
            device_info_type = possible_type
            break

    if device_info_type is None:
        raise DeviceInfoError(
            config_entry.domain,
            device_info,
            (
                "device info needs to either describe a device, "
                "link to existing device or provide extra information."
            ),
        )

    return device_info_type


_cached_parse_url = lru_cache(maxsize=512)(URL)
"""Parse a URL and cache the result."""


def _validate_configuration_url(value: Any) -> str | None:
    """Validate and convert configuration_url."""
    if value is None:
        return None

    url_as_str = str(value)
    url = value if type(value) is URL else _cached_parse_url(url_as_str)

    if url.scheme not in CONFIGURATION_URL_SCHEMES or not url.host:
        raise ValueError(f"invalid configuration_url '{value}'")

    return url_as_str


@attr.s(frozen=True)
class DeviceEntry:
    """Device Registry Entry."""

    area_id: str | None = attr.ib(default=None)
    config_entries: list[str] = attr.ib(factory=list)
    configuration_url: str | None = attr.ib(default=None)
    connections: set[tuple[str, str]] = attr.ib(converter=set, factory=set)
    disabled_by: DeviceEntryDisabler | None = attr.ib(default=None)
    entry_type: DeviceEntryType | None = attr.ib(default=None)
    hw_version: str | None = attr.ib(default=None)
    id: str = attr.ib(factory=uuid_util.random_uuid_hex)
    identifiers: set[tuple[str, str]] = attr.ib(converter=set, factory=set)
    labels: set[str] = attr.ib(converter=set, factory=set)
    manufacturer: str | None = attr.ib(default=None)
    model: str | None = attr.ib(default=None)
    name_by_user: str | None = attr.ib(default=None)
    name: str | None = attr.ib(default=None)
    serial_number: str | None = attr.ib(default=None)
    suggested_area: str | None = attr.ib(default=None)
    sw_version: str | None = attr.ib(default=None)
    via_device_id: str | None = attr.ib(default=None)
    # This value is not stored, just used to keep track of events to fire.
    is_new: bool = attr.ib(default=False)

    @property
    def disabled(self) -> bool:
        """Return if entry is disabled."""
        return self.disabled_by is not None

    @property
    def dict_repr(self) -> dict[str, Any]:
        """Return a dict representation of the entry."""
        # Convert sets and tuples to lists
        # so the JSON serializer does not have to do
        # it every time
        return {
            "area_id": self.area_id,
            "configuration_url": self.configuration_url,
            "config_entries": self.config_entries,
            "connections": list(self.connections),
            "disabled_by": self.disabled_by,
            "entry_type": self.entry_type,
            "hw_version": self.hw_version,
            "id": self.id,
            "identifiers": list(self.identifiers),
            "labels": list(self.labels),
            "manufacturer": self.manufacturer,
            "model": self.model,
            "name_by_user": self.name_by_user,
            "name": self.name,
            "serial_number": self.serial_number,
            "sw_version": self.sw_version,
            "via_device_id": self.via_device_id,
        }

    @cached_property
    def json_repr(self) -> bytes | None:
        """Return a cached JSON representation of the entry."""
        try:
            dict_repr = self.dict_repr
            return json_bytes(dict_repr)
        except (ValueError, TypeError):
            _LOGGER.error(
                "Unable to serialize entry %s to JSON. Bad data found at %s",
                self.id,
                format_unserializable_data(
                    find_paths_unserializable_data(dict_repr, dump=JSON_DUMP)
                ),
            )
        return None

    @cached_property
    def as_storage_fragment(self) -> json_fragment:
        """Return a json fragment for storage."""
        return json_fragment(
            json_bytes(
                {
                    "area_id": self.area_id,
                    "config_entries": self.config_entries,
                    "configuration_url": self.configuration_url,
                    "connections": list(self.connections),
                    "disabled_by": self.disabled_by,
                    "entry_type": self.entry_type,
                    "hw_version": self.hw_version,
                    "id": self.id,
                    "identifiers": list(self.identifiers),
                    "labels": list(self.labels),
                    "manufacturer": self.manufacturer,
                    "model": self.model,
                    "name_by_user": self.name_by_user,
                    "name": self.name,
                    "serial_number": self.serial_number,
                    "sw_version": self.sw_version,
                    "via_device_id": self.via_device_id,
                }
            )
        )


@attr.s(frozen=True)
class DeletedDeviceEntry:
    """Deleted Device Registry Entry."""

    config_entries: list[str] = attr.ib()
    connections: set[tuple[str, str]] = attr.ib()
    identifiers: set[tuple[str, str]] = attr.ib()
    id: str = attr.ib()
    orphaned_timestamp: float | None = attr.ib()

    def to_device_entry(
        self,
        config_entry_id: str,
        connections: set[tuple[str, str]],
        identifiers: set[tuple[str, str]],
    ) -> DeviceEntry:
        """Create DeviceEntry from DeletedDeviceEntry."""
        return DeviceEntry(
            # type ignores: likely https://github.com/python/mypy/issues/8625
            config_entries=[config_entry_id],
            connections=self.connections & connections,  # type: ignore[arg-type]
            identifiers=self.identifiers & identifiers,  # type: ignore[arg-type]
            id=self.id,
            is_new=True,
        )

    @cached_property
    def as_storage_fragment(self) -> json_fragment:
        """Return a json fragment for storage."""
        return json_fragment(
            json_bytes(
                {
                    "config_entries": self.config_entries,
                    "connections": list(self.connections),
                    "identifiers": list(self.identifiers),
                    "id": self.id,
                    "orphaned_timestamp": self.orphaned_timestamp,
                }
            )
        )


@lru_cache(maxsize=512)
def format_mac(mac: str) -> str:
    """Format the mac address string for entry into dev reg."""
    to_test = mac

    if len(to_test) == 17 and to_test.count(":") == 5:
        return to_test.lower()

    if len(to_test) == 17 and to_test.count("-") == 5:
        to_test = to_test.replace("-", "")
    elif len(to_test) == 14 and to_test.count(".") == 2:
        to_test = to_test.replace(".", "")

    if len(to_test) == 12:
        # no : included
        return ":".join(to_test.lower()[i : i + 2] for i in range(0, 12, 2))

    # Not sure how formatted, return original
    return mac


class DeviceRegistryStore(storage.Store[dict[str, list[dict[str, Any]]]]):
    """Store entity registry data."""

    async def _async_migrate_func(
        self,
        old_major_version: int,
        old_minor_version: int,
        old_data: dict[str, list[dict[str, Any]]],
    ) -> dict[str, Any]:
        """Migrate to the new version."""
        if old_major_version < 2:
            if old_minor_version < 2:
                # Version 1.2 implements migration and freezes the available keys,
                # populate keys which were introduced before version 1.2
                for device in old_data["devices"]:
                    device.setdefault("area_id", None)
                    device.setdefault("configuration_url", None)
                    device.setdefault("disabled_by", None)
                    try:
                        device["entry_type"] = DeviceEntryType(
                            device.get("entry_type"),  # type: ignore[arg-type]
                        )
                    except ValueError:
                        device["entry_type"] = None
                    device.setdefault("name_by_user", None)
                    # via_device_id was originally introduced as hub_device_id
                    device.setdefault("via_device_id", device.get("hub_device_id"))
                old_data.setdefault("deleted_devices", [])
                for device in old_data["deleted_devices"]:
                    device.setdefault("orphaned_timestamp", None)
            if old_minor_version < 3:
                # Version 1.3 adds hw_version
                for device in old_data["devices"]:
                    device["hw_version"] = None
            if old_minor_version < 4:
                # Introduced in 2023.11
                for device in old_data["devices"]:
                    device["serial_number"] = None
            if old_minor_version < 5:
                # Introduced in 2024.3
                for device in old_data["devices"]:
                    device["labels"] = device.get("labels", [])

        if old_major_version > 1:
            raise NotImplementedError
        return old_data


class DeviceRegistryItems[_EntryTypeT: (DeviceEntry, DeletedDeviceEntry)](
    BaseRegistryItems[_EntryTypeT]
):
    """Container for device registry items, maps device id -> entry.

    Maintains two additional indexes:
    - (connection_type, connection identifier) -> entry
    - (DOMAIN, identifier) -> entry
    """

    def __init__(self) -> None:
        """Initialize the container."""
        super().__init__()
        self._connections: dict[tuple[str, str], _EntryTypeT] = {}
        self._identifiers: dict[tuple[str, str], _EntryTypeT] = {}

    def _index_entry(self, key: str, entry: _EntryTypeT) -> None:
        """Index an entry."""
        for connection in entry.connections:
            self._connections[connection] = entry
        for identifier in entry.identifiers:
            self._identifiers[identifier] = entry

    def _unindex_entry(
        self, key: str, replacement_entry: _EntryTypeT | None = None
    ) -> None:
        """Unindex an entry."""
        old_entry = self.data[key]
        for connection in old_entry.connections:
            del self._connections[connection]
        for identifier in old_entry.identifiers:
            del self._identifiers[identifier]

    def get_entry(
        self,
        identifiers: set[tuple[str, str]] | None,
        connections: set[tuple[str, str]] | None,
    ) -> _EntryTypeT | None:
        """Get entry from identifiers or connections."""
        if identifiers:
            for identifier in identifiers:
                if identifier in self._identifiers:
                    return self._identifiers[identifier]
        if not connections:
            return None
        for connection in _normalize_connections(connections):
            if connection in self._connections:
                return self._connections[connection]
        return None


class ActiveDeviceRegistryItems(DeviceRegistryItems[DeviceEntry]):
    """Container for active (non-deleted) device registry entries."""

    def __init__(self) -> None:
        """Initialize the container.

        Maintains three additional indexes:

        - area_id -> dict[key, True]
        - config_entry_id -> dict[key, True]
        - label -> dict[key, True]
        """
        super().__init__()
        self._area_id_index: RegistryIndexType = defaultdict(dict)
        self._config_entry_id_index: RegistryIndexType = defaultdict(dict)
        self._labels_index: RegistryIndexType = defaultdict(dict)

    def _index_entry(self, key: str, entry: DeviceEntry) -> None:
        """Index an entry."""
        super()._index_entry(key, entry)
        if (area_id := entry.area_id) is not None:
            self._area_id_index[area_id][key] = True
        for label in entry.labels:
            self._labels_index[label][key] = True
        for config_entry_id in entry.config_entries:
            self._config_entry_id_index[config_entry_id][key] = True

    def _unindex_entry(
        self, key: str, replacement_entry: DeviceEntry | None = None
    ) -> None:
        """Unindex an entry."""
        entry = self.data[key]
        if area_id := entry.area_id:
            self._unindex_entry_value(key, area_id, self._area_id_index)
        if labels := entry.labels:
            for label in labels:
                self._unindex_entry_value(key, label, self._labels_index)
        for config_entry_id in entry.config_entries:
            self._unindex_entry_value(key, config_entry_id, self._config_entry_id_index)
        super()._unindex_entry(key, replacement_entry)

    def get_devices_for_area_id(self, area_id: str) -> list[DeviceEntry]:
        """Get devices for area."""
        data = self.data
        return [data[key] for key in self._area_id_index.get(area_id, ())]

    def get_devices_for_label(self, label: str) -> list[DeviceEntry]:
        """Get devices for label."""
        data = self.data
        return [data[key] for key in self._labels_index.get(label, ())]

    def get_devices_for_config_entry_id(
        self, config_entry_id: str
    ) -> list[DeviceEntry]:
        """Get devices for config entry."""
        data = self.data
        return [
            data[key] for key in self._config_entry_id_index.get(config_entry_id, ())
        ]


class DeviceRegistry(BaseRegistry[dict[str, list[dict[str, Any]]]]):
    """Class to hold a registry of devices."""

    devices: ActiveDeviceRegistryItems
    deleted_devices: DeviceRegistryItems[DeletedDeviceEntry]
    _device_data: dict[str, DeviceEntry]

    def __init__(self, hass: HomeAssistant) -> None:
        """Initialize the device registry."""
        self.hass = hass
        self._store = DeviceRegistryStore(
            hass,
            STORAGE_VERSION_MAJOR,
            STORAGE_KEY,
            atomic_writes=True,
            minor_version=STORAGE_VERSION_MINOR,
        )

    @callback
    def async_get(self, device_id: str) -> DeviceEntry | None:
        """Get device.

        We retrieve the DeviceEntry from the underlying dict to avoid
        the overhead of the UserDict __getitem__.
        """
        return self._device_data.get(device_id)

    @callback
    def async_get_device(
        self,
        identifiers: set[tuple[str, str]] | None = None,
        connections: set[tuple[str, str]] | None = None,
    ) -> DeviceEntry | None:
        """Check if device is registered."""
        return self.devices.get_entry(identifiers, connections)

    def _async_get_deleted_device(
        self,
        identifiers: set[tuple[str, str]],
        connections: set[tuple[str, str]],
    ) -> DeletedDeviceEntry | None:
        """Check if device is deleted."""
        return self.deleted_devices.get_entry(identifiers, connections)

    def _substitute_name_placeholders(
        self,
        domain: str,
        name: str,
        translation_placeholders: Mapping[str, str],
    ) -> str:
        """Substitute placeholders in entity name."""
        try:
            return name.format(**translation_placeholders)
        except KeyError as err:
            if get_release_channel() is not ReleaseChannel.STABLE:
                raise HomeAssistantError(f"Missing placeholder {err}") from err
            report_issue = async_suggest_report_issue(
                self.hass, integration_domain=domain
            )
            _LOGGER.warning(
                (
                    "Device from integration %s has translation placeholders '%s' "
                    "which do not match the name '%s', please %s"
                ),
                domain,
                translation_placeholders,
                name,
                report_issue,
            )
            return name

    @callback
    def async_get_or_create(
        self,
        *,
        config_entry_id: str,
        configuration_url: str | URL | None | UndefinedType = UNDEFINED,
        connections: set[tuple[str, str]] | None | UndefinedType = UNDEFINED,
        default_manufacturer: str | None | UndefinedType = UNDEFINED,
        default_model: str | None | UndefinedType = UNDEFINED,
        default_name: str | None | UndefinedType = UNDEFINED,
        # To disable a device if it gets created
        disabled_by: DeviceEntryDisabler | None | UndefinedType = UNDEFINED,
        entry_type: DeviceEntryType | None | UndefinedType = UNDEFINED,
        hw_version: str | None | UndefinedType = UNDEFINED,
        identifiers: set[tuple[str, str]] | None | UndefinedType = UNDEFINED,
        manufacturer: str | None | UndefinedType = UNDEFINED,
        model: str | None | UndefinedType = UNDEFINED,
        name: str | None | UndefinedType = UNDEFINED,
        serial_number: str | None | UndefinedType = UNDEFINED,
        suggested_area: str | None | UndefinedType = UNDEFINED,
        sw_version: str | None | UndefinedType = UNDEFINED,
        translation_key: str | None = None,
        translation_placeholders: Mapping[str, str] | None = None,
        via_device: tuple[str, str] | None | UndefinedType = UNDEFINED,
    ) -> DeviceEntry:
        """Get device. Create if it doesn't exist."""
        if configuration_url is not UNDEFINED:
            configuration_url = _validate_configuration_url(configuration_url)

        config_entry = self.hass.config_entries.async_get_entry(config_entry_id)
        if config_entry is None:
            raise HomeAssistantError(
                f"Can't link device to unknown config entry {config_entry_id}"
            )

        if translation_key:
            full_translation_key = (
                f"component.{config_entry.domain}.device.{translation_key}.name"
            )
            translations = translation.async_get_cached_translations(
                self.hass, self.hass.config.language, "device", config_entry.domain
            )
            translated_name = translations.get(full_translation_key, translation_key)
            name = self._substitute_name_placeholders(
                config_entry.domain, translated_name, translation_placeholders or {}
            )

        # Reconstruct a DeviceInfo dict from the arguments.
        # When we upgrade to Python 3.12, we can change this method to instead
        # accept kwargs typed as a DeviceInfo dict (PEP 692)
        device_info: DeviceInfo = {  # type: ignore[assignment]
            key: val
            for key, val in (
                ("configuration_url", configuration_url),
                ("connections", connections),
                ("default_manufacturer", default_manufacturer),
                ("default_model", default_model),
                ("default_name", default_name),
                ("entry_type", entry_type),
                ("hw_version", hw_version),
                ("identifiers", identifiers),
                ("manufacturer", manufacturer),
                ("model", model),
                ("name", name),
                ("serial_number", serial_number),
                ("suggested_area", suggested_area),
                ("sw_version", sw_version),
                ("via_device", via_device),
            )
            if val is not UNDEFINED
        }

        device_info_type = _validate_device_info(config_entry, device_info)

        if identifiers is None or identifiers is UNDEFINED:
            identifiers = set()

        if connections is None or connections is UNDEFINED:
            connections = set()
        else:
            connections = _normalize_connections(connections)

        device = self.async_get_device(identifiers=identifiers, connections=connections)

        if device is None:
            deleted_device = self._async_get_deleted_device(identifiers, connections)
            if deleted_device is None:
                device = DeviceEntry(is_new=True)
            else:
                self.deleted_devices.pop(deleted_device.id)
                device = deleted_device.to_device_entry(
                    config_entry_id, connections, identifiers
                )
            self.devices[device.id] = device
            # If creating a new device, default to the config entry name
            if device_info_type == "primary" and (not name or name is UNDEFINED):
                name = config_entry.title

        if default_manufacturer is not UNDEFINED and device.manufacturer is None:
            manufacturer = default_manufacturer

        if default_model is not UNDEFINED and device.model is None:
            model = default_model

        if default_name is not UNDEFINED and device.name is None:
            name = default_name

        if via_device is not None and via_device is not UNDEFINED:
            via = self.async_get_device(identifiers={via_device})
            via_device_id: str | UndefinedType = via.id if via else UNDEFINED
        else:
            via_device_id = UNDEFINED

        if isinstance(entry_type, str) and not isinstance(entry_type, DeviceEntryType):
            report(  # type: ignore[unreachable]
                (
                    "uses str for device registry entry_type. This is deprecated and"
                    " will stop working in Home Assistant 2022.3, it should be updated"
                    " to use DeviceEntryType instead"
                ),
                error_if_core=False,
            )
            entry_type = DeviceEntryType(entry_type)

        device = self.async_update_device(
            device.id,
            allow_collisions=True,
            add_config_entry_id=config_entry_id,
            configuration_url=configuration_url,
            device_info_type=device_info_type,
            disabled_by=disabled_by,
            entry_type=entry_type,
            hw_version=hw_version,
            manufacturer=manufacturer,
            merge_connections=connections or UNDEFINED,
            merge_identifiers=identifiers or UNDEFINED,
            model=model,
            name=name,
            serial_number=serial_number,
            suggested_area=suggested_area,
            sw_version=sw_version,
            via_device_id=via_device_id,
        )

        # This is safe because _async_update_device will always return a device
        # in this use case.
        assert device
        return device

    @callback
    def async_update_device(  # noqa: C901
        self,
        device_id: str,
        *,
        add_config_entry_id: str | UndefinedType = UNDEFINED,
        # Temporary flag so we don't blow up when collisions are implicitly introduced
        # by calls to async_get_or_create. Must not be set by integrations.
        allow_collisions: bool = False,
        area_id: str | None | UndefinedType = UNDEFINED,
        configuration_url: str | URL | None | UndefinedType = UNDEFINED,
        device_info_type: str | UndefinedType = UNDEFINED,
        disabled_by: DeviceEntryDisabler | None | UndefinedType = UNDEFINED,
        entry_type: DeviceEntryType | None | UndefinedType = UNDEFINED,
        hw_version: str | None | UndefinedType = UNDEFINED,
        labels: set[str] | UndefinedType = UNDEFINED,
        manufacturer: str | None | UndefinedType = UNDEFINED,
        merge_connections: set[tuple[str, str]] | UndefinedType = UNDEFINED,
        merge_identifiers: set[tuple[str, str]] | UndefinedType = UNDEFINED,
        model: str | None | UndefinedType = UNDEFINED,
        name_by_user: str | None | UndefinedType = UNDEFINED,
        name: str | None | UndefinedType = UNDEFINED,
        new_connections: set[tuple[str, str]] | UndefinedType = UNDEFINED,
        new_identifiers: set[tuple[str, str]] | UndefinedType = UNDEFINED,
        remove_config_entry_id: str | UndefinedType = UNDEFINED,
        serial_number: str | None | UndefinedType = UNDEFINED,
        suggested_area: str | None | UndefinedType = UNDEFINED,
        sw_version: str | None | UndefinedType = UNDEFINED,
        via_device_id: str | None | UndefinedType = UNDEFINED,
    ) -> DeviceEntry | None:
        """Update device attributes."""
        old = self.devices[device_id]

        new_values: dict[str, Any] = {}  # Dict with new key/value pairs
        old_values: dict[str, Any] = {}  # Dict with old key/value pairs

        config_entries = old.config_entries

        if merge_connections is not UNDEFINED and new_connections is not UNDEFINED:
            raise HomeAssistantError(
                "Cannot define both merge_connections and new_connections"
            )

        if merge_identifiers is not UNDEFINED and new_identifiers is not UNDEFINED:
            raise HomeAssistantError(
                "Cannot define both merge_identifiers and new_identifiers"
            )

        if isinstance(disabled_by, str) and not isinstance(
            disabled_by, DeviceEntryDisabler
        ):
            report(  # type: ignore[unreachable]
                (
                    "uses str for device registry disabled_by. This is deprecated and"
                    " will stop working in Home Assistant 2022.3, it should be updated"
                    " to use DeviceEntryDisabler instead"
                ),
                error_if_core=False,
            )
            disabled_by = DeviceEntryDisabler(disabled_by)

        if (
            suggested_area is not None
            and suggested_area is not UNDEFINED
            and suggested_area != ""
            and area_id is UNDEFINED
            and old.area_id is None
        ):
            # Circular dep
            # pylint: disable-next=import-outside-toplevel
            from . import area_registry as ar

            area = ar.async_get(self.hass).async_get_or_create(suggested_area)
            area_id = area.id

        if add_config_entry_id is not UNDEFINED:
            # primary ones have to be at the start.
            if device_info_type == "primary":
                # Move entry to first spot
                if not config_entries or config_entries[0] != add_config_entry_id:
                    config_entries = [add_config_entry_id] + [
                        entry
                        for entry in config_entries
                        if entry != add_config_entry_id
                    ]

            # Not primary, append
            elif add_config_entry_id not in config_entries:
                config_entries = [*config_entries, add_config_entry_id]

        if (
            remove_config_entry_id is not UNDEFINED
            and remove_config_entry_id in config_entries
        ):
            if config_entries == [remove_config_entry_id]:
                self.async_remove_device(device_id)
                return None

            config_entries = [
                entry for entry in config_entries if entry != remove_config_entry_id
            ]

        if config_entries != old.config_entries:
            new_values["config_entries"] = config_entries
            old_values["config_entries"] = old.config_entries

        for attr_name, setvalue in (
            ("connections", merge_connections),
            ("identifiers", merge_identifiers),
        ):
            old_value = getattr(old, attr_name)
            # If not undefined, check if `value` contains new items.
            if setvalue is not UNDEFINED and not setvalue.issubset(old_value):
                new_values[attr_name] = old_value | setvalue
                old_values[attr_name] = old_value

        if merge_connections is not UNDEFINED:
            normalized_connections = self._validate_connections(
                device_id,
                merge_connections,
                allow_collisions,
            )
            old_connections = old.connections
            if not normalized_connections.issubset(old_connections):
                new_values["connections"] = old_connections | normalized_connections
                old_values["connections"] = old_connections

        if merge_identifiers is not UNDEFINED:
            merge_identifiers = self._validate_identifiers(
                device_id, merge_identifiers, allow_collisions
            )
            old_identifiers = old.identifiers
            if not merge_identifiers.issubset(old_identifiers):
                new_values["identifiers"] = old_identifiers | merge_identifiers
                old_values["identifiers"] = old_identifiers

        if new_connections is not UNDEFINED:
            new_values["connections"] = self._validate_connections(
<<<<<<< HEAD
                device_id, new_connections
=======
                device_id, new_connections, False
>>>>>>> c4b277b6
            )
            old_values["connections"] = old.connections

        if new_identifiers is not UNDEFINED:
            new_values["identifiers"] = self._validate_identifiers(
<<<<<<< HEAD
                device_id, new_identifiers
=======
                device_id, new_identifiers, False
>>>>>>> c4b277b6
            )
            old_values["identifiers"] = old.identifiers

        if configuration_url is not UNDEFINED:
            configuration_url = _validate_configuration_url(configuration_url)

        for attr_name, value in (
            ("area_id", area_id),
            ("configuration_url", configuration_url),
            ("disabled_by", disabled_by),
            ("entry_type", entry_type),
            ("hw_version", hw_version),
            ("labels", labels),
            ("manufacturer", manufacturer),
            ("model", model),
            ("name", name),
            ("name_by_user", name_by_user),
            ("serial_number", serial_number),
            ("suggested_area", suggested_area),
            ("sw_version", sw_version),
            ("via_device_id", via_device_id),
        ):
            if value is not UNDEFINED and value != getattr(old, attr_name):
                new_values[attr_name] = value
                old_values[attr_name] = getattr(old, attr_name)

        if old.is_new:
            new_values["is_new"] = False

        if not new_values:
            return old

        self.hass.verify_event_loop_thread("device_registry.async_update_device")
        new = attr.evolve(old, **new_values)
        self.devices[device_id] = new

        # If its only run time attributes (suggested_area)
        # that do not get saved we do not want to write
        # to disk or fire an event as we would end up
        # firing events for data we have nothing to compare
        # against since its never saved on disk
        if RUNTIME_ONLY_ATTRS.issuperset(new_values):
            return new

        self.async_schedule_save()

        data: EventDeviceRegistryUpdatedData
        if old.is_new:
            data = {"action": "create", "device_id": new.id}
        else:
            data = {"action": "update", "device_id": new.id, "changes": old_values}

        self.hass.bus.async_fire_internal(EVENT_DEVICE_REGISTRY_UPDATED, data)

        return new

    @callback
    def _validate_connections(
<<<<<<< HEAD
        self, device_id: str, connections: set[tuple[str, str]]
    ) -> set[tuple[str, str]]:
        """Normalize and validate connections, raise on collision with other devices."""
        normalized_connections = _normalize_connections(connections)
=======
        self,
        device_id: str,
        connections: set[tuple[str, str]],
        allow_collisions: bool,
    ) -> set[tuple[str, str]]:
        """Normalize and validate connections, raise on collision with other devices."""
        normalized_connections = _normalize_connections(connections)
        if allow_collisions:
            return normalized_connections

>>>>>>> c4b277b6
        for connection in normalized_connections:
            # We need to iterate over each connection because if there is a
            # conflict, the index will only see the last one and we will not
            # be able to tell which one caused the conflict
            if (
                existing_device := self.async_get_device(connections={connection})
            ) and existing_device.id != device_id:
                raise DeviceConnectionCollisionError(
                    normalized_connections, existing_device
                )

        return normalized_connections

    @callback
    def _validate_identifiers(
<<<<<<< HEAD
        self, device_id: str, identifiers: set[tuple[str, str]]
    ) -> set[tuple[str, str]]:
        """Validate identifiers, raise on collision with other devices."""
=======
        self,
        device_id: str,
        identifiers: set[tuple[str, str]],
        allow_collisions: bool,
    ) -> set[tuple[str, str]]:
        """Validate identifiers, raise on collision with other devices."""
        if allow_collisions:
            return identifiers

>>>>>>> c4b277b6
        for identifier in identifiers:
            # We need to iterate over each identifier because if there is a
            # conflict, the index will only see the last one and we will not
            # be able to tell which one caused the conflict
            if (
                existing_device := self.async_get_device(identifiers={identifier})
            ) and existing_device.id != device_id:
                raise DeviceIdentifierCollisionError(identifiers, existing_device)

        return identifiers

    @callback
    def async_remove_device(self, device_id: str) -> None:
        """Remove a device from the device registry."""
        self.hass.verify_event_loop_thread("device_registry.async_remove_device")
        device = self.devices.pop(device_id)
        self.deleted_devices[device_id] = DeletedDeviceEntry(
            config_entries=device.config_entries,
            connections=device.connections,
            identifiers=device.identifiers,
            id=device.id,
            orphaned_timestamp=None,
        )
        for other_device in list(self.devices.values()):
            if other_device.via_device_id == device_id:
                self.async_update_device(other_device.id, via_device_id=None)
        self.hass.bus.async_fire_internal(
            EVENT_DEVICE_REGISTRY_UPDATED,
            _EventDeviceRegistryUpdatedData_CreateRemove(
                action="remove", device_id=device_id
            ),
        )
        self.async_schedule_save()

    async def async_load(self) -> None:
        """Load the device registry."""
        async_setup_cleanup(self.hass, self)

        data = await self._store.async_load()

        devices = ActiveDeviceRegistryItems()
        deleted_devices: DeviceRegistryItems[DeletedDeviceEntry] = DeviceRegistryItems()

        if data is not None:
            for device in data["devices"]:
                devices[device["id"]] = DeviceEntry(
                    area_id=device["area_id"],
                    config_entries=device["config_entries"],
                    configuration_url=device["configuration_url"],
                    # type ignores (if tuple arg was cast): likely https://github.com/python/mypy/issues/8625
                    connections={
                        tuple(conn)  # type: ignore[misc]
                        for conn in device["connections"]
                    },
                    disabled_by=(
                        DeviceEntryDisabler(device["disabled_by"])
                        if device["disabled_by"]
                        else None
                    ),
                    entry_type=(
                        DeviceEntryType(device["entry_type"])
                        if device["entry_type"]
                        else None
                    ),
                    hw_version=device["hw_version"],
                    id=device["id"],
                    identifiers={
                        tuple(iden)  # type: ignore[misc]
                        for iden in device["identifiers"]
                    },
                    labels=set(device["labels"]),
                    manufacturer=device["manufacturer"],
                    model=device["model"],
                    name_by_user=device["name_by_user"],
                    name=device["name"],
                    serial_number=device["serial_number"],
                    sw_version=device["sw_version"],
                    via_device_id=device["via_device_id"],
                )
            # Introduced in 0.111
            for device in data["deleted_devices"]:
                deleted_devices[device["id"]] = DeletedDeviceEntry(
                    config_entries=device["config_entries"],
                    connections={tuple(conn) for conn in device["connections"]},
                    identifiers={tuple(iden) for iden in device["identifiers"]},
                    id=device["id"],
                    orphaned_timestamp=device["orphaned_timestamp"],
                )

        self.devices = devices
        self.deleted_devices = deleted_devices
        self._device_data = devices.data

    @callback
    def _data_to_save(self) -> dict[str, Any]:
        """Return data of device registry to store in a file."""
        return {
            "devices": [entry.as_storage_fragment for entry in self.devices.values()],
            "deleted_devices": [
                entry.as_storage_fragment for entry in self.deleted_devices.values()
            ],
        }

    @callback
    def async_clear_config_entry(self, config_entry_id: str) -> None:
        """Clear config entry from registry entries."""
        now_time = time.time()
        for device in self.devices.get_devices_for_config_entry_id(config_entry_id):
            self.async_update_device(device.id, remove_config_entry_id=config_entry_id)
        for deleted_device in list(self.deleted_devices.values()):
            config_entries = deleted_device.config_entries
            if config_entry_id not in config_entries:
                continue
            if config_entries == [config_entry_id]:
                # Add a time stamp when the deleted device became orphaned
                self.deleted_devices[deleted_device.id] = attr.evolve(
                    deleted_device, orphaned_timestamp=now_time, config_entries=[]
                )
            else:
                config_entries = [
                    entry for entry in config_entries if entry != config_entry_id
                ]
                # No need to reindex here since we currently
                # do not have a lookup by config entry
                self.deleted_devices[deleted_device.id] = attr.evolve(
                    deleted_device, config_entries=config_entries
                )
            self.async_schedule_save()

    @callback
    def async_purge_expired_orphaned_devices(self) -> None:
        """Purge expired orphaned devices from the registry.

        We need to purge these periodically to avoid the database
        growing without bound.
        """
        now_time = time.time()
        for deleted_device in list(self.deleted_devices.values()):
            if deleted_device.orphaned_timestamp is None:
                continue

            if (
                deleted_device.orphaned_timestamp + ORPHANED_DEVICE_KEEP_SECONDS
                < now_time
            ):
                del self.deleted_devices[deleted_device.id]

    @callback
    def async_clear_area_id(self, area_id: str) -> None:
        """Clear area id from registry entries."""
        for device in self.devices.get_devices_for_area_id(area_id):
            self.async_update_device(device.id, area_id=None)

    @callback
    def async_clear_label_id(self, label_id: str) -> None:
        """Clear label from registry entries."""
        for device in self.devices.get_devices_for_label(label_id):
            self.async_update_device(device.id, labels=device.labels - {label_id})


@callback
@singleton(DATA_REGISTRY)
def async_get(hass: HomeAssistant) -> DeviceRegistry:
    """Get device registry."""
    return DeviceRegistry(hass)


async def async_load(hass: HomeAssistant) -> None:
    """Load device registry."""
    assert DATA_REGISTRY not in hass.data
    await async_get(hass).async_load()


@callback
def async_entries_for_area(registry: DeviceRegistry, area_id: str) -> list[DeviceEntry]:
    """Return entries that match an area."""
    return registry.devices.get_devices_for_area_id(area_id)


@callback
def async_entries_for_label(
    registry: DeviceRegistry, label_id: str
) -> list[DeviceEntry]:
    """Return entries that match a label."""
    return registry.devices.get_devices_for_label(label_id)


@callback
def async_entries_for_config_entry(
    registry: DeviceRegistry, config_entry_id: str
) -> list[DeviceEntry]:
    """Return entries that match a config entry."""
    return registry.devices.get_devices_for_config_entry_id(config_entry_id)


@callback
def async_config_entry_disabled_by_changed(
    registry: DeviceRegistry, config_entry: ConfigEntry
) -> None:
    """Handle a config entry being disabled or enabled.

    Disable devices in the registry that are associated with a config entry when
    the config entry is disabled, enable devices in the registry that are associated
    with a config entry when the config entry is enabled and the devices are marked
    DeviceEntryDisabler.CONFIG_ENTRY.
    Only disable a device if all associated config entries are disabled.
    """

    devices = async_entries_for_config_entry(registry, config_entry.entry_id)

    if not config_entry.disabled_by:
        for device in devices:
            if device.disabled_by is not DeviceEntryDisabler.CONFIG_ENTRY:
                continue
            registry.async_update_device(device.id, disabled_by=None)
        return

    enabled_config_entries = {
        entry.entry_id
        for entry in registry.hass.config_entries.async_entries()
        if not entry.disabled_by
    }

    for device in devices:
        if device.disabled:
            # Device already disabled, do not overwrite
            continue
        if len(device.config_entries) > 1 and any(
            entry_id in enabled_config_entries for entry_id in device.config_entries
        ):
            continue
        registry.async_update_device(
            device.id, disabled_by=DeviceEntryDisabler.CONFIG_ENTRY
        )


@callback
def async_cleanup(
    hass: HomeAssistant,
    dev_reg: DeviceRegistry,
    ent_reg: entity_registry.EntityRegistry,
) -> None:
    """Clean up device registry."""
    # Find all devices that are referenced by a config_entry.
    config_entry_ids = set(hass.config_entries.async_entry_ids())
    references_config_entries = {
        device.id
        for device in dev_reg.devices.values()
        for config_entry_id in device.config_entries
        if config_entry_id in config_entry_ids
    }

    # Find all devices that are referenced in the entity registry.
    device_ids_referenced_by_entities = set(ent_reg.entities.get_device_ids())

    orphan = (
        set(dev_reg.devices)
        - device_ids_referenced_by_entities
        - references_config_entries
    )

    for dev_id in orphan:
        dev_reg.async_remove_device(dev_id)

    # Find all referenced config entries that no longer exist
    # This shouldn't happen but have not been able to track down the bug :(
    for device in list(dev_reg.devices.values()):
        for config_entry_id in device.config_entries:
            if config_entry_id not in config_entry_ids:
                dev_reg.async_update_device(
                    device.id, remove_config_entry_id=config_entry_id
                )

    # Periodic purge of orphaned devices to avoid the registry
    # growing without bounds when there are lots of deleted devices
    dev_reg.async_purge_expired_orphaned_devices()


@callback
def async_setup_cleanup(hass: HomeAssistant, dev_reg: DeviceRegistry) -> None:
    """Clean up device registry when entities removed."""
    # pylint: disable-next=import-outside-toplevel
    from . import entity_registry, label_registry as lr

    @callback
    def _label_removed_from_registry_filter(
        event_data: lr.EventLabelRegistryUpdatedData,
    ) -> bool:
        """Filter all except for the remove action from label registry events."""
        return event_data["action"] == "remove"

    @callback
    def _handle_label_registry_update(event: lr.EventLabelRegistryUpdated) -> None:
        """Update devices that have a label that has been removed."""
        dev_reg.async_clear_label_id(event.data["label_id"])

    hass.bus.async_listen(
        event_type=lr.EVENT_LABEL_REGISTRY_UPDATED,
        event_filter=_label_removed_from_registry_filter,
        listener=_handle_label_registry_update,
    )

    @callback
    def _async_cleanup() -> None:
        """Cleanup."""
        ent_reg = entity_registry.async_get(hass)
        async_cleanup(hass, dev_reg, ent_reg)

    debounced_cleanup: Debouncer[None] = Debouncer(
        hass, _LOGGER, cooldown=CLEANUP_DELAY, immediate=False, function=_async_cleanup
    )

    @callback
    def _async_entity_registry_changed(
        event: Event[entity_registry.EventEntityRegistryUpdatedData],
    ) -> None:
        """Handle entity updated or removed dispatch."""
        debounced_cleanup.async_schedule_call()

    @callback
    def entity_registry_changed_filter(
        event_data: entity_registry.EventEntityRegistryUpdatedData,
    ) -> bool:
        """Handle entity updated or removed filter."""
        if (
            event_data["action"] == "update"
            and "device_id" not in event_data["changes"]
        ) or event_data["action"] == "create":
            return False

        return True

    def _async_listen_for_cleanup() -> None:
        """Listen for entity registry changes."""
        hass.bus.async_listen(
            entity_registry.EVENT_ENTITY_REGISTRY_UPDATED,
            _async_entity_registry_changed,
            event_filter=entity_registry_changed_filter,
        )

    if hass.is_running:
        _async_listen_for_cleanup()
        return

    async def startup_clean(event: Event) -> None:
        """Clean up on startup."""
        _async_listen_for_cleanup()
        await debounced_cleanup.async_call()

    hass.bus.async_listen_once(EVENT_HOMEASSISTANT_STARTED, startup_clean)

    @callback
    def _on_homeassistant_stop(event: Event) -> None:
        """Cancel debounced cleanup."""
        debounced_cleanup.async_cancel()

    hass.bus.async_listen_once(EVENT_HOMEASSISTANT_STOP, _on_homeassistant_stop)


def _normalize_connections(connections: set[tuple[str, str]]) -> set[tuple[str, str]]:
    """Normalize connections to ensure we can match mac addresses."""
    return {
        (key, format_mac(value)) if key == CONNECTION_NETWORK_MAC else (key, value)
        for key, value in connections
    }


# These can be removed if no deprecated constant are in this module anymore
__getattr__ = partial(check_if_deprecated_constant, module_globals=globals())
__dir__ = partial(
    dir_with_deprecated_constants, module_globals_keys=[*globals().keys()]
)
__all__ = all_with_deprecated_constants(globals())<|MERGE_RESOLUTION|>--- conflicted
+++ resolved
@@ -949,21 +949,13 @@
 
         if new_connections is not UNDEFINED:
             new_values["connections"] = self._validate_connections(
-<<<<<<< HEAD
-                device_id, new_connections
-=======
                 device_id, new_connections, False
->>>>>>> c4b277b6
             )
             old_values["connections"] = old.connections
 
         if new_identifiers is not UNDEFINED:
             new_values["identifiers"] = self._validate_identifiers(
-<<<<<<< HEAD
-                device_id, new_identifiers
-=======
                 device_id, new_identifiers, False
->>>>>>> c4b277b6
             )
             old_values["identifiers"] = old.identifiers
 
@@ -1022,12 +1014,6 @@
 
     @callback
     def _validate_connections(
-<<<<<<< HEAD
-        self, device_id: str, connections: set[tuple[str, str]]
-    ) -> set[tuple[str, str]]:
-        """Normalize and validate connections, raise on collision with other devices."""
-        normalized_connections = _normalize_connections(connections)
-=======
         self,
         device_id: str,
         connections: set[tuple[str, str]],
@@ -1038,7 +1024,6 @@
         if allow_collisions:
             return normalized_connections
 
->>>>>>> c4b277b6
         for connection in normalized_connections:
             # We need to iterate over each connection because if there is a
             # conflict, the index will only see the last one and we will not
@@ -1054,11 +1039,6 @@
 
     @callback
     def _validate_identifiers(
-<<<<<<< HEAD
-        self, device_id: str, identifiers: set[tuple[str, str]]
-    ) -> set[tuple[str, str]]:
-        """Validate identifiers, raise on collision with other devices."""
-=======
         self,
         device_id: str,
         identifiers: set[tuple[str, str]],
@@ -1068,7 +1048,6 @@
         if allow_collisions:
             return identifiers
 
->>>>>>> c4b277b6
         for identifier in identifiers:
             # We need to iterate over each identifier because if there is a
             # conflict, the index will only see the last one and we will not
