"""Service calling related helpers."""
from __future__ import annotations

import asyncio
from collections.abc import Awaitable, Callable, Iterable
import dataclasses
from enum import Enum
from functools import cache, partial, wraps
import logging
from types import ModuleType
from typing import TYPE_CHECKING, Any, TypedDict, TypeGuard, TypeVar, cast

import voluptuous as vol

from homeassistant.auth.permissions.const import CAT_ENTITIES, POLICY_CONTROL
from homeassistant.const import (
    ATTR_AREA_ID,
    ATTR_DEVICE_ID,
    ATTR_ENTITY_ID,
    CONF_ENTITY_ID,
    CONF_SERVICE,
    CONF_SERVICE_DATA,
    CONF_SERVICE_DATA_TEMPLATE,
    CONF_SERVICE_TEMPLATE,
    CONF_TARGET,
    ENTITY_MATCH_ALL,
    ENTITY_MATCH_NONE,
)
from homeassistant.core import Context, HomeAssistant, ServiceCall, callback
from homeassistant.exceptions import (
    HomeAssistantError,
    TemplateError,
    Unauthorized,
    UnknownUser,
)
from homeassistant.loader import Integration, async_get_integrations, bind_hass
from homeassistant.util.yaml import load_yaml
from homeassistant.util.yaml.loader import JSON_TYPE

from . import (
    area_registry,
    config_validation as cv,
    device_registry,
    entity_registry,
    template,
)
from .selector import TargetSelector
from .typing import ConfigType, TemplateVarsType

if TYPE_CHECKING:
    from .entity import Entity
    from .entity_platform import EntityPlatform

    _EntityT = TypeVar("_EntityT", bound=Entity)


CONF_SERVICE_ENTITY_ID = "entity_id"

_LOGGER = logging.getLogger(__name__)

SERVICE_DESCRIPTION_CACHE = "service_description_cache"
ALL_SERVICE_DESCRIPTIONS_CACHE = "all_service_descriptions_cache"


@cache
def _base_components() -> dict[str, ModuleType]:
    """Return a cached lookup of base components."""
    # pylint: disable=import-outside-toplevel
    from homeassistant.components import (
        alarm_control_panel,
        calendar,
        camera,
        climate,
        cover,
        fan,
        humidifier,
        light,
        lock,
        media_player,
        remote,
        siren,
        update,
        vacuum,
        water_heater,
    )

    return {
        "alarm_control_panel": alarm_control_panel,
        "calendar": calendar,
        "camera": camera,
        "climate": climate,
        "cover": cover,
        "fan": fan,
        "humidifier": humidifier,
        "light": light,
        "lock": lock,
        "media_player": media_player,
        "remote": remote,
        "siren": siren,
        "update": update,
        "vacuum": vacuum,
        "water_heater": water_heater,
    }


def _validate_option_or_feature(option_or_feature: str, label: str) -> Any:
    """Validate attribute option or supported feature."""
    try:
        domain, enum, option = option_or_feature.split(".", 2)
    except ValueError as exc:
        raise vol.Invalid(
            f"Invalid {label} '{option_or_feature}', expected "
            "<domain>.<enum>.<member>"
        ) from exc

    base_components = _base_components()
    if not (base_component := base_components.get(domain)):
        raise vol.Invalid(f"Unknown base component '{domain}'")

    try:
        attribute_enum = getattr(base_component, enum)
    except AttributeError as exc:
        raise vol.Invalid(f"Unknown {label} enum '{domain}.{enum}'") from exc

    if not issubclass(attribute_enum, Enum):
        raise vol.Invalid(f"Expected {label} '{domain}.{enum}' to be an enum")

    try:
        return getattr(attribute_enum, option).value
    except AttributeError as exc:
        raise vol.Invalid(f"Unknown {label} '{enum}.{option}'") from exc


def validate_attribute_option(attribute_option: str) -> Any:
    """Validate attribute option."""
    return _validate_option_or_feature(attribute_option, "attribute option")


def validate_supported_feature(supported_feature: str) -> Any:
    """Validate supported feature."""
    return _validate_option_or_feature(supported_feature, "supported feature")


# Basic schemas which translate attribute and supported feature enum names
# to their values. Full validation is done by hassfest.services
_FIELD_SCHEMA = vol.Schema(
    {
        vol.Optional("filter"): {
            vol.Optional("attribute"): {
                vol.Required(str): [vol.All(str, validate_attribute_option)],
            },
            vol.Optional("supported_features"): [
                vol.All(str, validate_supported_feature)
            ],
        },
    },
    extra=vol.ALLOW_EXTRA,
)

_SERVICE_SCHEMA = vol.Schema(
    {
        vol.Optional("target"): vol.Any(TargetSelector.CONFIG_SCHEMA, None),
        vol.Optional("fields"): vol.Schema({str: _FIELD_SCHEMA}),
    },
    extra=vol.ALLOW_EXTRA,
)

_SERVICES_SCHEMA = vol.Schema({cv.slug: _SERVICE_SCHEMA})


class ServiceParams(TypedDict):
    """Type for service call parameters."""

    domain: str
    service: str
    service_data: dict[str, Any]
    target: dict | None


class ServiceTargetSelector:
    """Class to hold a target selector for a service."""

    def __init__(self, service_call: ServiceCall) -> None:
        """Extract ids from service call data."""
        entity_ids: str | list | None = service_call.data.get(ATTR_ENTITY_ID)
        device_ids: str | list | None = service_call.data.get(ATTR_DEVICE_ID)
        area_ids: str | list | None = service_call.data.get(ATTR_AREA_ID)

        self.entity_ids = (
            set(cv.ensure_list(entity_ids)) if _has_match(entity_ids) else set()
        )
        self.device_ids = (
            set(cv.ensure_list(device_ids)) if _has_match(device_ids) else set()
        )
        self.area_ids = set(cv.ensure_list(area_ids)) if _has_match(area_ids) else set()

    @property
    def has_any_selector(self) -> bool:
        """Determine if any selectors are present."""
        return bool(self.entity_ids or self.device_ids or self.area_ids)


@dataclasses.dataclass(slots=True)
class SelectedEntities:
    """Class to hold the selected entities."""

    # Entities that were explicitly mentioned.
    referenced: set[str] = dataclasses.field(default_factory=set)

    # Entities that were referenced via device/area ID.
    # Should not trigger a warning when they don't exist.
    indirectly_referenced: set[str] = dataclasses.field(default_factory=set)

    # Referenced items that could not be found.
    missing_devices: set[str] = dataclasses.field(default_factory=set)
    missing_areas: set[str] = dataclasses.field(default_factory=set)

    # Referenced devices
    referenced_devices: set[str] = dataclasses.field(default_factory=set)

    def log_missing(self, missing_entities: set[str]) -> None:
        """Log about missing items."""
        parts = []
        for label, items in (
            ("areas", self.missing_areas),
            ("devices", self.missing_devices),
            ("entities", missing_entities),
        ):
            if items:
                parts.append(f"{label} {', '.join(sorted(items))}")

        if not parts:
            return

        _LOGGER.warning(
            "Unable to find referenced %s or it is/they are currently not available",
            ", ".join(parts),
        )


@bind_hass
def call_from_config(
    hass: HomeAssistant,
    config: ConfigType,
    blocking: bool = False,
    variables: TemplateVarsType = None,
    validate_config: bool = True,
) -> None:
    """Call a service based on a config hash."""
    asyncio.run_coroutine_threadsafe(
        async_call_from_config(hass, config, blocking, variables, validate_config),
        hass.loop,
    ).result()


@bind_hass
async def async_call_from_config(
    hass: HomeAssistant,
    config: ConfigType,
    blocking: bool = False,
    variables: TemplateVarsType = None,
    validate_config: bool = True,
    context: Context | None = None,
) -> None:
    """Call a service based on a config hash."""
    try:
        params = async_prepare_call_from_config(
            hass, config, variables, validate_config
        )
    except HomeAssistantError as ex:
        if blocking:
            raise
        _LOGGER.error(ex)
    else:
        await hass.services.async_call(**params, blocking=blocking, context=context)


@callback
@bind_hass
def async_prepare_call_from_config(
    hass: HomeAssistant,
    config: ConfigType,
    variables: TemplateVarsType = None,
    validate_config: bool = False,
) -> ServiceParams:
    """Prepare to call a service based on a config hash."""
    if validate_config:
        try:
            config = cv.SERVICE_SCHEMA(config)
        except vol.Invalid as ex:
            raise HomeAssistantError(
                f"Invalid config for calling service: {ex}"
            ) from ex

    if CONF_SERVICE in config:
        domain_service = config[CONF_SERVICE]
    else:
        domain_service = config[CONF_SERVICE_TEMPLATE]

    if isinstance(domain_service, template.Template):
        try:
            domain_service.hass = hass
            domain_service = domain_service.async_render(variables)
            domain_service = cv.service(domain_service)
        except TemplateError as ex:
            raise HomeAssistantError(
                f"Error rendering service name template: {ex}"
            ) from ex
        except vol.Invalid as ex:
            raise HomeAssistantError(
                f"Template rendered invalid service: {domain_service}"
            ) from ex

    domain, _, service = domain_service.partition(".")

    target = {}
    if CONF_TARGET in config:
        conf = config[CONF_TARGET]
        try:
            if isinstance(conf, template.Template):
                conf.hass = hass
                target.update(conf.async_render(variables))
            else:
                template.attach(hass, conf)
                target.update(template.render_complex(conf, variables))

            if CONF_ENTITY_ID in target:
                registry = entity_registry.async_get(hass)
                entity_ids = cv.comp_entity_ids_or_uuids(target[CONF_ENTITY_ID])
                if entity_ids not in (ENTITY_MATCH_ALL, ENTITY_MATCH_NONE):
                    entity_ids = entity_registry.async_validate_entity_ids(
                        registry, entity_ids
                    )
                target[CONF_ENTITY_ID] = entity_ids
        except TemplateError as ex:
            raise HomeAssistantError(
                f"Error rendering service target template: {ex}"
            ) from ex
        except vol.Invalid as ex:
            raise HomeAssistantError(
                f"Template rendered invalid entity IDs: {target[CONF_ENTITY_ID]}"
            ) from ex

    service_data = {}

    for conf in (CONF_SERVICE_DATA, CONF_SERVICE_DATA_TEMPLATE):
        if conf not in config:
            continue
        try:
            template.attach(hass, config[conf])
            render = template.render_complex(config[conf], variables)
            if not isinstance(render, dict):
                raise HomeAssistantError(
                    "Error rendering data template: Result is not a Dictionary"
                )
            service_data.update(render)
        except TemplateError as ex:
            raise HomeAssistantError(f"Error rendering data template: {ex}") from ex

    if CONF_SERVICE_ENTITY_ID in config:
        if target:
            target[ATTR_ENTITY_ID] = config[CONF_SERVICE_ENTITY_ID]
        else:
            target = {ATTR_ENTITY_ID: config[CONF_SERVICE_ENTITY_ID]}

    return {
        "domain": domain,
        "service": service,
        "service_data": service_data,
        "target": target,
    }


@bind_hass
def extract_entity_ids(
    hass: HomeAssistant, service_call: ServiceCall, expand_group: bool = True
) -> set[str]:
    """Extract a list of entity ids from a service call.

    Will convert group entity ids to the entity ids it represents.
    """
    return asyncio.run_coroutine_threadsafe(
        async_extract_entity_ids(hass, service_call, expand_group), hass.loop
    ).result()


@bind_hass
async def async_extract_entities(
    hass: HomeAssistant,
    entities: Iterable[_EntityT],
    service_call: ServiceCall,
    expand_group: bool = True,
) -> list[_EntityT]:
    """Extract a list of entity objects from a service call.

    Will convert group entity ids to the entity ids it represents.
    """
    data_ent_id = service_call.data.get(ATTR_ENTITY_ID)

    if data_ent_id == ENTITY_MATCH_ALL:
        return [entity for entity in entities if entity.available]

    referenced = async_extract_referenced_entity_ids(hass, service_call, expand_group)
    combined = referenced.referenced | referenced.indirectly_referenced

    found = []

    for entity in entities:
        if entity.entity_id not in combined:
            continue

        combined.remove(entity.entity_id)

        if not entity.available:
            continue

        found.append(entity)

    referenced.log_missing(referenced.referenced & combined)

    return found


@bind_hass
async def async_extract_entity_ids(
    hass: HomeAssistant, service_call: ServiceCall, expand_group: bool = True
) -> set[str]:
    """Extract a set of entity ids from a service call.

    Will convert group entity ids to the entity ids it represents.
    """
    referenced = async_extract_referenced_entity_ids(hass, service_call, expand_group)
    return referenced.referenced | referenced.indirectly_referenced


def _has_match(ids: str | list[str] | None) -> TypeGuard[str | list[str]]:
    """Check if ids can match anything."""
    return ids not in (None, ENTITY_MATCH_NONE)


@bind_hass
def async_extract_referenced_entity_ids(
    hass: HomeAssistant, service_call: ServiceCall, expand_group: bool = True
) -> SelectedEntities:
    """Extract referenced entity IDs from a service call."""
    selector = ServiceTargetSelector(service_call)
    selected = SelectedEntities()

    if not selector.has_any_selector:
        return selected

    entity_ids = selector.entity_ids
    if expand_group:
        entity_ids = hass.components.group.expand_entity_ids(entity_ids)

    selected.referenced.update(entity_ids)

    if not selector.device_ids and not selector.area_ids:
        return selected

    ent_reg = entity_registry.async_get(hass)
    dev_reg = device_registry.async_get(hass)
    area_reg = area_registry.async_get(hass)

    for device_id in selector.device_ids:
        if device_id not in dev_reg.devices:
            selected.missing_devices.add(device_id)

    for area_id in selector.area_ids:
        if area_id not in area_reg.areas:
            selected.missing_areas.add(area_id)

    # Find devices for targeted areas
    selected.referenced_devices.update(selector.device_ids)
    for device_entry in dev_reg.devices.values():
        if device_entry.area_id in selector.area_ids:
            selected.referenced_devices.add(device_entry.id)

    if not selector.area_ids and not selected.referenced_devices:
        return selected

    for ent_entry in ent_reg.entities.values():
        # Do not add entities which are hidden or which are config
        # or diagnostic entities.
        if ent_entry.entity_category is not None or ent_entry.hidden_by is not None:
            continue

        if (
            # The entity's area matches a targeted area
            ent_entry.area_id in selector.area_ids
            # The entity's device matches a device referenced by an area and the entity
            # has no explicitly set area
            or (
                not ent_entry.area_id
                and ent_entry.device_id in selected.referenced_devices
            )
            # The entity's device matches a targeted device
            or ent_entry.device_id in selector.device_ids
        ):
            selected.indirectly_referenced.add(ent_entry.entity_id)

    return selected


@bind_hass
async def async_extract_config_entry_ids(
    hass: HomeAssistant, service_call: ServiceCall, expand_group: bool = True
) -> set:
    """Extract referenced config entry ids from a service call."""
    referenced = async_extract_referenced_entity_ids(hass, service_call, expand_group)
    ent_reg = entity_registry.async_get(hass)
    dev_reg = device_registry.async_get(hass)
    config_entry_ids: set[str] = set()

    # Some devices may have no entities
    for device_id in referenced.referenced_devices:
        if (
            device_id in dev_reg.devices
            and (device := dev_reg.async_get(device_id)) is not None
        ):
            config_entry_ids.update(device.config_entries)

    for entity_id in referenced.referenced | referenced.indirectly_referenced:
        entry = ent_reg.async_get(entity_id)
        if entry is not None and entry.config_entry_id is not None:
            config_entry_ids.add(entry.config_entry_id)

    return config_entry_ids


def _load_services_file(hass: HomeAssistant, integration: Integration) -> JSON_TYPE:
    """Load services file for an integration."""
    try:
        return cast(
            JSON_TYPE,
            _SERVICES_SCHEMA(load_yaml(str(integration.file_path / "services.yaml"))),
        )
    except FileNotFoundError:
        _LOGGER.warning(
            "Unable to find services.yaml for the %s integration", integration.domain
        )
        return {}
    except (HomeAssistantError, vol.Invalid):
        _LOGGER.warning(
            "Unable to parse services.yaml for the %s integration", integration.domain
        )
        return {}


def _load_services_files(
    hass: HomeAssistant, integrations: Iterable[Integration]
) -> list[JSON_TYPE]:
    """Load service files for multiple integrations."""
    return [_load_services_file(hass, integration) for integration in integrations]


@bind_hass
async def async_get_all_descriptions(
    hass: HomeAssistant,
) -> dict[str, dict[str, Any]]:
    """Return descriptions (i.e. user documentation) for all service calls."""
    descriptions_cache = hass.data.setdefault(SERVICE_DESCRIPTION_CACHE, {})
    services = hass.services.async_services()

    # See if there are new services not seen before.
    # Any service that we saw before already has an entry in description_cache.
    missing = set()
    all_services = []
    for domain in services:
        for service in services[domain]:
            cache_key = (domain, service)
            all_services.append(cache_key)
            if cache_key not in descriptions_cache:
                missing.add(domain)

    # If we have a complete cache, check if it is still valid
    if ALL_SERVICE_DESCRIPTIONS_CACHE in hass.data:
        previous_all_services, previous_descriptions_cache = hass.data[
            ALL_SERVICE_DESCRIPTIONS_CACHE
        ]
<<<<<<< HEAD
        # If the domains are the same, we can return the cache
=======
        # If the services are the same, we can return the cache
>>>>>>> b993fe1c
        if previous_all_services == all_services:
            return cast(dict[str, dict[str, Any]], previous_descriptions_cache)

    # Files we loaded for missing descriptions
    loaded = {}

    if missing:
        ints_or_excs = await async_get_integrations(hass, missing)
        integrations = [
            int_or_exc
            for int_or_exc in ints_or_excs.values()
            if isinstance(int_or_exc, Integration)
        ]

        contents = await hass.async_add_executor_job(
            _load_services_files, hass, integrations
        )

        for domain, content in zip(missing, contents):
            loaded[domain] = content

    # Build response
    descriptions: dict[str, dict[str, Any]] = {}
    for domain in services:
        descriptions[domain] = {}

        for service in services[domain]:
            cache_key = (domain, service)
            description = descriptions_cache.get(cache_key)

            # Cache missing descriptions
            if description is None:
                domain_yaml = loaded[domain]

                yaml_description = domain_yaml.get(  # type: ignore[union-attr]
                    service, {}
                )

                # Don't warn for missing services, because it triggers false
                # positives for things like scripts, that register as a service

                description = {
                    "name": yaml_description.get("name", ""),
                    "description": yaml_description.get("description", ""),
                    "fields": yaml_description.get("fields", {}),
                }

                if "target" in yaml_description:
                    description["target"] = yaml_description["target"]

                descriptions_cache[cache_key] = description

            descriptions[domain][service] = description

    hass.data[ALL_SERVICE_DESCRIPTIONS_CACHE] = (all_services, descriptions)
    return descriptions


@callback
def remove_entity_service_fields(call: ServiceCall) -> dict[Any, Any]:
    """Remove entity service fields."""
    return {
        key: val
        for key, val in call.data.items()
        if key not in cv.ENTITY_SERVICE_FIELDS
    }


@callback
@bind_hass
def async_set_service_schema(
    hass: HomeAssistant, domain: str, service: str, schema: dict[str, Any]
) -> None:
    """Register a description for a service."""
    hass.data.setdefault(SERVICE_DESCRIPTION_CACHE, {})

    description = {
        "name": schema.get("name", ""),
        "description": schema.get("description", ""),
        "fields": schema.get("fields", {}),
    }

    if "target" in schema:
        description["target"] = schema["target"]

    hass.data.pop(ALL_SERVICE_DESCRIPTIONS_CACHE, None)
    hass.data[SERVICE_DESCRIPTION_CACHE][(domain, service)] = description


@bind_hass
async def entity_service_call(  # noqa: C901
    hass: HomeAssistant,
    platforms: Iterable[EntityPlatform],
    func: str | Callable[..., Any],
    call: ServiceCall,
    required_features: Iterable[int] | None = None,
) -> None:
    """Handle an entity service call.

    Calls all platforms simultaneously.
    """
    if call.context.user_id:
        user = await hass.auth.async_get_user(call.context.user_id)
        if user is None:
            raise UnknownUser(context=call.context)
        entity_perms: None | (
            Callable[[str, str], bool]
        ) = user.permissions.check_entity
    else:
        entity_perms = None

    target_all_entities = call.data.get(ATTR_ENTITY_ID) == ENTITY_MATCH_ALL

    if target_all_entities:
        referenced: SelectedEntities | None = None
        all_referenced: set[str] | None = None
    else:
        # A set of entities we're trying to target.
        referenced = async_extract_referenced_entity_ids(hass, call, True)
        all_referenced = referenced.referenced | referenced.indirectly_referenced

    # If the service function is a string, we'll pass it the service call data
    if isinstance(func, str):
        data: dict | ServiceCall = remove_entity_service_fields(call)
    # If the service function is not a string, we pass the service call
    else:
        data = call

    # Check the permissions

    # A list with entities to call the service on.
    entity_candidates: list[Entity] = []

    if entity_perms is None:
        for platform in platforms:
            if target_all_entities:
                entity_candidates.extend(platform.entities.values())
            else:
                assert all_referenced is not None
                entity_candidates.extend(
                    [
                        entity
                        for entity in platform.entities.values()
                        if entity.entity_id in all_referenced
                    ]
                )

    elif target_all_entities:
        # If we target all entities, we will select all entities the user
        # is allowed to control.
        for platform in platforms:
            entity_candidates.extend(
                [
                    entity
                    for entity in platform.entities.values()
                    if entity_perms(entity.entity_id, POLICY_CONTROL)
                ]
            )

    else:
        assert all_referenced is not None

        for platform in platforms:
            platform_entities = []
            for entity in platform.entities.values():
                if entity.entity_id not in all_referenced:
                    continue

                if not entity_perms(entity.entity_id, POLICY_CONTROL):
                    raise Unauthorized(
                        context=call.context,
                        entity_id=entity.entity_id,
                        permission=POLICY_CONTROL,
                    )

                platform_entities.append(entity)

            entity_candidates.extend(platform_entities)

    if not target_all_entities:
        assert referenced is not None

        # Only report on explicit referenced entities
        missing = set(referenced.referenced)

        for entity in entity_candidates:
            missing.discard(entity.entity_id)

        referenced.log_missing(missing)

    entities = []

    for entity in entity_candidates:
        if not entity.available:
            continue

        # Skip entities that don't have the required feature.
        if required_features is not None and (
            entity.supported_features is None
            or not any(
                entity.supported_features & feature_set == feature_set
                for feature_set in required_features
            )
        ):
            # If entity explicitly referenced, raise an error
            if referenced is not None and entity.entity_id in referenced.referenced:
                raise HomeAssistantError(
                    f"Entity {entity.entity_id} does not support this service."
                )

            continue

        entities.append(entity)

    if not entities:
        return

    done, pending = await asyncio.wait(
        [
            asyncio.create_task(
                entity.async_request_call(
                    _handle_entity_call(hass, entity, func, data, call.context)
                )
            )
            for entity in entities
        ]
    )
    assert not pending
    for future in done:
        future.result()  # pop exception if have

    tasks = []

    for entity in entities:
        if not entity.should_poll:
            continue

        # Context expires if the turn on commands took a long time.
        # Set context again so it's there when we update
        entity.async_set_context(call.context)
        tasks.append(asyncio.create_task(entity.async_update_ha_state(True)))

    if tasks:
        done, pending = await asyncio.wait(tasks)
        assert not pending
        for future in done:
            future.result()  # pop exception if have


async def _handle_entity_call(
    hass: HomeAssistant,
    entity: Entity,
    func: str | Callable[..., Any],
    data: dict | ServiceCall,
    context: Context,
) -> None:
    """Handle calling service method."""
    entity.async_set_context(context)

    if isinstance(func, str):
        result = hass.async_run_job(
            partial(getattr(entity, func), **data)  # type: ignore[arg-type]
        )
    else:
        result = hass.async_run_job(func, entity, data)

    # Guard because callback functions do not return a task when passed to
    # async_run_job.
    if result is not None:
        await result

    if asyncio.iscoroutine(result):
        _LOGGER.error(
            (
                "Service %s for %s incorrectly returns a coroutine object. Await result"
                " instead in service handler. Report bug to integration author"
            ),
            func,
            entity.entity_id,
        )
        await result


@bind_hass
@callback
def async_register_admin_service(
    hass: HomeAssistant,
    domain: str,
    service: str,
    service_func: Callable[[ServiceCall], Awaitable[None] | None],
    schema: vol.Schema = vol.Schema({}, extra=vol.PREVENT_EXTRA),
) -> None:
    """Register a service that requires admin access."""

    @wraps(service_func)
    async def admin_handler(call: ServiceCall) -> None:
        if call.context.user_id:
            user = await hass.auth.async_get_user(call.context.user_id)
            if user is None:
                raise UnknownUser(context=call.context)
            if not user.is_admin:
                raise Unauthorized(context=call.context)

        result = hass.async_run_job(service_func, call)
        if result is not None:
            await result

    hass.services.async_register(domain, service, admin_handler, schema)


@bind_hass
@callback
def verify_domain_control(
    hass: HomeAssistant, domain: str
) -> Callable[[Callable[[ServiceCall], Any]], Callable[[ServiceCall], Any]]:
    """Ensure permission to access any entity under domain in service call."""

    def decorator(
        service_handler: Callable[[ServiceCall], Any]
    ) -> Callable[[ServiceCall], Any]:
        """Decorate."""
        if not asyncio.iscoroutinefunction(service_handler):
            raise HomeAssistantError("Can only decorate async functions.")

        async def check_permissions(call: ServiceCall) -> Any:
            """Check user permission and raise before call if unauthorized."""
            if not call.context.user_id:
                return await service_handler(call)

            user = await hass.auth.async_get_user(call.context.user_id)

            if user is None:
                raise UnknownUser(
                    context=call.context,
                    permission=POLICY_CONTROL,
                    user_id=call.context.user_id,
                )

            reg = entity_registry.async_get(hass)

            authorized = False

            for entity in reg.entities.values():
                if entity.platform != domain:
                    continue

                if user.permissions.check_entity(entity.entity_id, POLICY_CONTROL):
                    authorized = True
                    break

            if not authorized:
                raise Unauthorized(
                    context=call.context,
                    permission=POLICY_CONTROL,
                    user_id=call.context.user_id,
                    perm_category=CAT_ENTITIES,
                )

            return await service_handler(call)

        return check_permissions

    return decorator


class ReloadServiceHelper:
    """Helper for reload services to minimize unnecessary reloads."""

    def __init__(self, service_func: Callable[[ServiceCall], Awaitable]) -> None:
        """Initialize ReloadServiceHelper."""
        self._service_func = service_func
        self._service_running = False
        self._service_condition = asyncio.Condition()

    async def execute_service(self, service_call: ServiceCall) -> None:
        """Execute the service.

        If a previous reload task if currently in progress, wait for it to finish first.
        Once the previous reload task has finished, one of the waiting tasks will be
        assigned to execute the reload, the others will wait for the reload to finish.
        """

        do_reload = False
        async with self._service_condition:
            if self._service_running:
                # A previous reload task is already in progress, wait for it to finish
                await self._service_condition.wait()

        async with self._service_condition:
            if not self._service_running:
                # This task will do the reload
                self._service_running = True
                do_reload = True
            else:
                # Another task will perform the reload, wait for it to finish
                await self._service_condition.wait()

        if do_reload:
            # Reload, then notify other tasks
            await self._service_func(service_call)
            async with self._service_condition:
                self._service_running = False
                self._service_condition.notify_all()<|MERGE_RESOLUTION|>--- conflicted
+++ resolved
@@ -578,11 +578,7 @@
         previous_all_services, previous_descriptions_cache = hass.data[
             ALL_SERVICE_DESCRIPTIONS_CACHE
         ]
-<<<<<<< HEAD
-        # If the domains are the same, we can return the cache
-=======
         # If the services are the same, we can return the cache
->>>>>>> b993fe1c
         if previous_all_services == all_services:
             return cast(dict[str, dict[str, Any]], previous_descriptions_cache)
 
