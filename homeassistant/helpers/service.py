"""Service calling related helpers."""
from __future__ import annotations

import asyncio
from collections.abc import Awaitable, Callable, Coroutine, Iterable
import dataclasses
from enum import Enum
from functools import cache, partial, wraps
import logging
from types import ModuleType
from typing import TYPE_CHECKING, Any, TypedDict, TypeGuard, TypeVar, cast

import voluptuous as vol

from homeassistant.auth.permissions.const import CAT_ENTITIES, POLICY_CONTROL
from homeassistant.const import (
    ATTR_AREA_ID,
    ATTR_DEVICE_ID,
    ATTR_ENTITY_ID,
    CONF_ENTITY_ID,
    CONF_SERVICE,
    CONF_SERVICE_DATA,
    CONF_SERVICE_DATA_TEMPLATE,
    CONF_SERVICE_TEMPLATE,
    CONF_TARGET,
    ENTITY_MATCH_ALL,
    ENTITY_MATCH_NONE,
)
from homeassistant.core import (
    Context,
    HomeAssistant,
    ServiceCall,
    ServiceResponse,
    SupportsResponse,
    callback,
)
from homeassistant.exceptions import (
    HomeAssistantError,
    TemplateError,
    Unauthorized,
    UnknownUser,
)
from homeassistant.loader import Integration, async_get_integrations, bind_hass
from homeassistant.util.yaml import load_yaml
from homeassistant.util.yaml.loader import JSON_TYPE

from . import (
    area_registry,
    config_validation as cv,
    device_registry,
    entity_registry,
    template,
    translation,
)
from .selector import TargetSelector
from .typing import ConfigType, TemplateVarsType

if TYPE_CHECKING:
    from .entity import Entity
    from .entity_platform import EntityPlatform

    _EntityT = TypeVar("_EntityT", bound=Entity)


CONF_SERVICE_ENTITY_ID = "entity_id"

_LOGGER = logging.getLogger(__name__)

SERVICE_DESCRIPTION_CACHE = "service_description_cache"
ALL_SERVICE_DESCRIPTIONS_CACHE = "all_service_descriptions_cache"


@cache
def _base_components() -> dict[str, ModuleType]:
    """Return a cached lookup of base components."""
    # pylint: disable=import-outside-toplevel
    from homeassistant.components import (
        alarm_control_panel,
        calendar,
        camera,
        climate,
        cover,
        fan,
        humidifier,
        light,
        lock,
        media_player,
        remote,
        siren,
        update,
        vacuum,
        water_heater,
    )

    return {
        "alarm_control_panel": alarm_control_panel,
        "calendar": calendar,
        "camera": camera,
        "climate": climate,
        "cover": cover,
        "fan": fan,
        "humidifier": humidifier,
        "light": light,
        "lock": lock,
        "media_player": media_player,
        "remote": remote,
        "siren": siren,
        "update": update,
        "vacuum": vacuum,
        "water_heater": water_heater,
    }


def _validate_option_or_feature(option_or_feature: str, label: str) -> Any:
    """Validate attribute option or supported feature."""
    try:
        domain, enum, option = option_or_feature.split(".", 2)
    except ValueError as exc:
        raise vol.Invalid(
            f"Invalid {label} '{option_or_feature}', expected "
            "<domain>.<enum>.<member>"
        ) from exc

    base_components = _base_components()
    if not (base_component := base_components.get(domain)):
        raise vol.Invalid(f"Unknown base component '{domain}'")

    try:
        attribute_enum = getattr(base_component, enum)
    except AttributeError as exc:
        raise vol.Invalid(f"Unknown {label} enum '{domain}.{enum}'") from exc

    if not issubclass(attribute_enum, Enum):
        raise vol.Invalid(f"Expected {label} '{domain}.{enum}' to be an enum")

    try:
        return getattr(attribute_enum, option).value
    except AttributeError as exc:
        raise vol.Invalid(f"Unknown {label} '{enum}.{option}'") from exc


def validate_attribute_option(attribute_option: str) -> Any:
    """Validate attribute option."""
    return _validate_option_or_feature(attribute_option, "attribute option")


def validate_supported_feature(supported_feature: str) -> Any:
    """Validate supported feature."""
    return _validate_option_or_feature(supported_feature, "supported feature")


# Basic schemas which translate attribute and supported feature enum names
# to their values. Full validation is done by hassfest.services
_FIELD_SCHEMA = vol.Schema(
    {
        vol.Optional("filter"): {
            vol.Optional("attribute"): {
                vol.Required(str): [vol.All(str, validate_attribute_option)],
            },
            vol.Optional("supported_features"): [
                vol.All(str, validate_supported_feature)
            ],
        },
    },
    extra=vol.ALLOW_EXTRA,
)

_SERVICE_SCHEMA = vol.Schema(
    {
        vol.Optional("target"): vol.Any(TargetSelector.CONFIG_SCHEMA, None),
        vol.Optional("fields"): vol.Schema({str: _FIELD_SCHEMA}),
    },
    extra=vol.ALLOW_EXTRA,
)

_SERVICES_SCHEMA = vol.Schema({cv.slug: vol.Any(None, _SERVICE_SCHEMA)})


class ServiceParams(TypedDict):
    """Type for service call parameters."""

    domain: str
    service: str
    service_data: dict[str, Any]
    target: dict | None


class ServiceTargetSelector:
    """Class to hold a target selector for a service."""

    def __init__(self, service_call: ServiceCall) -> None:
        """Extract ids from service call data."""
        entity_ids: str | list | None = service_call.data.get(ATTR_ENTITY_ID)
        device_ids: str | list | None = service_call.data.get(ATTR_DEVICE_ID)
        area_ids: str | list | None = service_call.data.get(ATTR_AREA_ID)

        self.entity_ids = (
            set(cv.ensure_list(entity_ids)) if _has_match(entity_ids) else set()
        )
        self.device_ids = (
            set(cv.ensure_list(device_ids)) if _has_match(device_ids) else set()
        )
        self.area_ids = set(cv.ensure_list(area_ids)) if _has_match(area_ids) else set()

    @property
    def has_any_selector(self) -> bool:
        """Determine if any selectors are present."""
        return bool(self.entity_ids or self.device_ids or self.area_ids)


@dataclasses.dataclass(slots=True)
class SelectedEntities:
    """Class to hold the selected entities."""

    # Entities that were explicitly mentioned.
    referenced: set[str] = dataclasses.field(default_factory=set)

    # Entities that were referenced via device/area ID.
    # Should not trigger a warning when they don't exist.
    indirectly_referenced: set[str] = dataclasses.field(default_factory=set)

    # Referenced items that could not be found.
    missing_devices: set[str] = dataclasses.field(default_factory=set)
    missing_areas: set[str] = dataclasses.field(default_factory=set)

    # Referenced devices
    referenced_devices: set[str] = dataclasses.field(default_factory=set)

    def log_missing(self, missing_entities: set[str]) -> None:
        """Log about missing items."""
        parts = []
        for label, items in (
            ("areas", self.missing_areas),
            ("devices", self.missing_devices),
            ("entities", missing_entities),
        ):
            if items:
                parts.append(f"{label} {', '.join(sorted(items))}")

        if not parts:
            return

        _LOGGER.warning(
            "Referenced %s are missing or not currently available",
            ", ".join(parts),
        )


@bind_hass
def call_from_config(
    hass: HomeAssistant,
    config: ConfigType,
    blocking: bool = False,
    variables: TemplateVarsType = None,
    validate_config: bool = True,
) -> None:
    """Call a service based on a config hash."""
    asyncio.run_coroutine_threadsafe(
        async_call_from_config(hass, config, blocking, variables, validate_config),
        hass.loop,
    ).result()


@bind_hass
async def async_call_from_config(
    hass: HomeAssistant,
    config: ConfigType,
    blocking: bool = False,
    variables: TemplateVarsType = None,
    validate_config: bool = True,
    context: Context | None = None,
) -> None:
    """Call a service based on a config hash."""
    try:
        params = async_prepare_call_from_config(
            hass, config, variables, validate_config
        )
    except HomeAssistantError as ex:
        if blocking:
            raise
        _LOGGER.error(ex)
    else:
        await hass.services.async_call(**params, blocking=blocking, context=context)


@callback
@bind_hass
def async_prepare_call_from_config(
    hass: HomeAssistant,
    config: ConfigType,
    variables: TemplateVarsType = None,
    validate_config: bool = False,
) -> ServiceParams:
    """Prepare to call a service based on a config hash."""
    if validate_config:
        try:
            config = cv.SERVICE_SCHEMA(config)
        except vol.Invalid as ex:
            raise HomeAssistantError(
                f"Invalid config for calling service: {ex}"
            ) from ex

    if CONF_SERVICE in config:
        domain_service = config[CONF_SERVICE]
    else:
        domain_service = config[CONF_SERVICE_TEMPLATE]

    if isinstance(domain_service, template.Template):
        try:
            domain_service.hass = hass
            domain_service = domain_service.async_render(variables)
            domain_service = cv.service(domain_service)
        except TemplateError as ex:
            raise HomeAssistantError(
                f"Error rendering service name template: {ex}"
            ) from ex
        except vol.Invalid as ex:
            raise HomeAssistantError(
                f"Template rendered invalid service: {domain_service}"
            ) from ex

    domain, _, service = domain_service.partition(".")

    target = {}
    if CONF_TARGET in config:
        conf = config[CONF_TARGET]
        try:
            if isinstance(conf, template.Template):
                conf.hass = hass
                target.update(conf.async_render(variables))
            else:
                template.attach(hass, conf)
                target.update(template.render_complex(conf, variables))

            if CONF_ENTITY_ID in target:
                registry = entity_registry.async_get(hass)
                entity_ids = cv.comp_entity_ids_or_uuids(target[CONF_ENTITY_ID])
                if entity_ids not in (ENTITY_MATCH_ALL, ENTITY_MATCH_NONE):
                    entity_ids = entity_registry.async_validate_entity_ids(
                        registry, entity_ids
                    )
                target[CONF_ENTITY_ID] = entity_ids
        except TemplateError as ex:
            raise HomeAssistantError(
                f"Error rendering service target template: {ex}"
            ) from ex
        except vol.Invalid as ex:
            raise HomeAssistantError(
                f"Template rendered invalid entity IDs: {target[CONF_ENTITY_ID]}"
            ) from ex

    service_data = {}

    for conf in (CONF_SERVICE_DATA, CONF_SERVICE_DATA_TEMPLATE):
        if conf not in config:
            continue
        try:
            template.attach(hass, config[conf])
            render = template.render_complex(config[conf], variables)
            if not isinstance(render, dict):
                raise HomeAssistantError(
                    "Error rendering data template: Result is not a Dictionary"
                )
            service_data.update(render)
        except TemplateError as ex:
            raise HomeAssistantError(f"Error rendering data template: {ex}") from ex

    if CONF_SERVICE_ENTITY_ID in config:
        if target:
            target[ATTR_ENTITY_ID] = config[CONF_SERVICE_ENTITY_ID]
        else:
            target = {ATTR_ENTITY_ID: config[CONF_SERVICE_ENTITY_ID]}

    return {
        "domain": domain,
        "service": service,
        "service_data": service_data,
        "target": target,
    }


@bind_hass
def extract_entity_ids(
    hass: HomeAssistant, service_call: ServiceCall, expand_group: bool = True
) -> set[str]:
    """Extract a list of entity ids from a service call.

    Will convert group entity ids to the entity ids it represents.
    """
    return asyncio.run_coroutine_threadsafe(
        async_extract_entity_ids(hass, service_call, expand_group), hass.loop
    ).result()


@bind_hass
async def async_extract_entities(
    hass: HomeAssistant,
    entities: Iterable[_EntityT],
    service_call: ServiceCall,
    expand_group: bool = True,
) -> list[_EntityT]:
    """Extract a list of entity objects from a service call.

    Will convert group entity ids to the entity ids it represents.
    """
    data_ent_id = service_call.data.get(ATTR_ENTITY_ID)

    if data_ent_id == ENTITY_MATCH_ALL:
        return [entity for entity in entities if entity.available]

    referenced = async_extract_referenced_entity_ids(hass, service_call, expand_group)
    combined = referenced.referenced | referenced.indirectly_referenced

    found = []

    for entity in entities:
        if entity.entity_id not in combined:
            continue

        combined.remove(entity.entity_id)

        if not entity.available:
            continue

        found.append(entity)

    referenced.log_missing(referenced.referenced & combined)

    return found


@bind_hass
async def async_extract_entity_ids(
    hass: HomeAssistant, service_call: ServiceCall, expand_group: bool = True
) -> set[str]:
    """Extract a set of entity ids from a service call.

    Will convert group entity ids to the entity ids it represents.
    """
    referenced = async_extract_referenced_entity_ids(hass, service_call, expand_group)
    return referenced.referenced | referenced.indirectly_referenced


def _has_match(ids: str | list[str] | None) -> TypeGuard[str | list[str]]:
    """Check if ids can match anything."""
    return ids not in (None, ENTITY_MATCH_NONE)


@bind_hass
def async_extract_referenced_entity_ids(
    hass: HomeAssistant, service_call: ServiceCall, expand_group: bool = True
) -> SelectedEntities:
    """Extract referenced entity IDs from a service call."""
    selector = ServiceTargetSelector(service_call)
    selected = SelectedEntities()

    if not selector.has_any_selector:
        return selected

    entity_ids = selector.entity_ids
    if expand_group:
        entity_ids = hass.components.group.expand_entity_ids(entity_ids)

    selected.referenced.update(entity_ids)

    if not selector.device_ids and not selector.area_ids:
        return selected

    ent_reg = entity_registry.async_get(hass)
    dev_reg = device_registry.async_get(hass)
    area_reg = area_registry.async_get(hass)

    for device_id in selector.device_ids:
        if device_id not in dev_reg.devices:
            selected.missing_devices.add(device_id)

    for area_id in selector.area_ids:
        if area_id not in area_reg.areas:
            selected.missing_areas.add(area_id)

    # Find devices for targeted areas
    selected.referenced_devices.update(selector.device_ids)
    for device_entry in dev_reg.devices.values():
        if device_entry.area_id in selector.area_ids:
            selected.referenced_devices.add(device_entry.id)

    if not selector.area_ids and not selected.referenced_devices:
        return selected

    for ent_entry in ent_reg.entities.values():
        # Do not add entities which are hidden or which are config
        # or diagnostic entities.
        if ent_entry.entity_category is not None or ent_entry.hidden_by is not None:
            continue

        if (
            # The entity's area matches a targeted area
            ent_entry.area_id in selector.area_ids
            # The entity's device matches a device referenced by an area and the entity
            # has no explicitly set area
            or (
                not ent_entry.area_id
                and ent_entry.device_id in selected.referenced_devices
            )
            # The entity's device matches a targeted device
            or ent_entry.device_id in selector.device_ids
        ):
            selected.indirectly_referenced.add(ent_entry.entity_id)

    return selected


@bind_hass
async def async_extract_config_entry_ids(
    hass: HomeAssistant, service_call: ServiceCall, expand_group: bool = True
) -> set:
    """Extract referenced config entry ids from a service call."""
    referenced = async_extract_referenced_entity_ids(hass, service_call, expand_group)
    ent_reg = entity_registry.async_get(hass)
    dev_reg = device_registry.async_get(hass)
    config_entry_ids: set[str] = set()

    # Some devices may have no entities
    for device_id in referenced.referenced_devices:
        if (
            device_id in dev_reg.devices
            and (device := dev_reg.async_get(device_id)) is not None
        ):
            config_entry_ids.update(device.config_entries)

    for entity_id in referenced.referenced | referenced.indirectly_referenced:
        entry = ent_reg.async_get(entity_id)
        if entry is not None and entry.config_entry_id is not None:
            config_entry_ids.add(entry.config_entry_id)

    return config_entry_ids


def _load_services_file(hass: HomeAssistant, integration: Integration) -> JSON_TYPE:
    """Load services file for an integration."""
    try:
        return cast(
            JSON_TYPE,
            _SERVICES_SCHEMA(load_yaml(str(integration.file_path / "services.yaml"))),
        )
    except FileNotFoundError:
        _LOGGER.warning(
            "Unable to find services.yaml for the %s integration", integration.domain
        )
        return {}
    except (HomeAssistantError, vol.Invalid):
        _LOGGER.warning(
            "Unable to parse services.yaml for the %s integration", integration.domain
        )
        return {}


def _load_services_files(
    hass: HomeAssistant, integrations: Iterable[Integration]
) -> list[JSON_TYPE]:
    """Load service files for multiple integrations."""
    return [_load_services_file(hass, integration) for integration in integrations]


@bind_hass
async def async_get_all_descriptions(
    hass: HomeAssistant,
) -> dict[str, dict[str, Any]]:
    """Return descriptions (i.e. user documentation) for all service calls."""
    descriptions_cache: dict[
        tuple[str, str], dict[str, Any] | None
    ] = hass.data.setdefault(SERVICE_DESCRIPTION_CACHE, {})
    services = hass.services.async_services()

    # See if there are new services not seen before.
    # Any service that we saw before already has an entry in description_cache.
    missing = set()
    all_services = []
    for domain in services:
        for service_name in services[domain]:
            cache_key = (domain, service_name)
            all_services.append(cache_key)
            if cache_key not in descriptions_cache:
                missing.add(domain)

    # If we have a complete cache, check if it is still valid
    if all_cache := hass.data.get(ALL_SERVICE_DESCRIPTIONS_CACHE):
        previous_all_services, previous_descriptions_cache = all_cache
        # If the services are the same, we can return the cache
        if previous_all_services == all_services:
            return cast(dict[str, dict[str, Any]], previous_descriptions_cache)

    # Files we loaded for missing descriptions
    loaded: dict[str, JSON_TYPE] = {}

    if missing:
        ints_or_excs = await async_get_integrations(hass, missing)
        integrations: list[Integration] = []
        for domain, int_or_exc in ints_or_excs.items():
            if type(int_or_exc) is Integration:  # pylint: disable=unidiomatic-typecheck
                integrations.append(int_or_exc)
                continue
            if TYPE_CHECKING:
                assert isinstance(int_or_exc, Exception)
            _LOGGER.error("Failed to load integration: %s", domain, exc_info=int_or_exc)
        contents = await hass.async_add_executor_job(
            _load_services_files, hass, integrations
        )
        loaded = dict(zip(missing, contents))

    # Load translations for all service domains
    translations = await translation.async_get_translations(
        hass, "en", "services", list(services)
    )

    # Build response
    descriptions: dict[str, dict[str, Any]] = {}
    for domain, services_map in services.items():
        descriptions[domain] = {}
        domain_descriptions = descriptions[domain]

        for service_name in services_map:
            cache_key = (domain, service_name)
            description = descriptions_cache.get(cache_key)
            if description is not None:
                domain_descriptions[service_name] = description
                continue

            # Cache missing descriptions
            domain_yaml = loaded.get(domain) or {}
            # The YAML may be empty for dynamically defined
            # services (ie shell_command) that never call
            # service.async_set_service_schema for the dynamic
            # service

            yaml_description = (
                domain_yaml.get(service_name) or {}  # type: ignore[union-attr]
            )

            # Don't warn for missing services, because it triggers false
            # positives for things like scripts, that register as a service
            #
            # When name & description are in the translations use those;
            # otherwise fallback to backwards compatible behavior from
            # the time when we didn't have translations for descriptions yet.
            # This mimics the behavior of the frontend.
            description = {
                "name": translations.get(
                    f"component.{domain}.services.{service_name}.name",
                    yaml_description.get("name", ""),
                ),
                "description": translations.get(
                    f"component.{domain}.services.{service_name}.description",
                    yaml_description.get("description", ""),
                ),
                "fields": dict(yaml_description.get("fields", {})),
            }

            # Translate fields names & descriptions as well
            for field_name, field_schema in description["fields"].items():
                if name := translations.get(
                    f"component.{domain}.services.{service_name}.fields.{field_name}.name"
                ):
                    field_schema["name"] = name
                if desc := translations.get(
                    f"component.{domain}.services.{service_name}.fields.{field_name}.description"
                ):
                    field_schema["description"] = desc

            if "target" in yaml_description:
                description["target"] = yaml_description["target"]

            if (
                response := hass.services.supports_response(domain, service_name)
            ) != SupportsResponse.NONE:
                description["response"] = {
                    "optional": response == SupportsResponse.OPTIONAL,
                }

            descriptions_cache[cache_key] = description

            domain_descriptions[service_name] = description

    hass.data[ALL_SERVICE_DESCRIPTIONS_CACHE] = (all_services, descriptions)
    return descriptions


@callback
def remove_entity_service_fields(call: ServiceCall) -> dict[Any, Any]:
    """Remove entity service fields."""
    return {
        key: val
        for key, val in call.data.items()
        if key not in cv.ENTITY_SERVICE_FIELDS
    }


@callback
@bind_hass
def async_set_service_schema(
    hass: HomeAssistant, domain: str, service: str, schema: dict[str, Any]
) -> None:
    """Register a description for a service."""
    domain = domain.lower()
    service = service.lower()

    descriptions_cache: dict[
        tuple[str, str], dict[str, Any] | None
    ] = hass.data.setdefault(SERVICE_DESCRIPTION_CACHE, {})

    description = {
        "name": schema.get("name", ""),
        "description": schema.get("description", ""),
        "fields": schema.get("fields", {}),
    }

    if "target" in schema:
        description["target"] = schema["target"]

    if (
        response := hass.services.supports_response(domain, service)
    ) != SupportsResponse.NONE:
        description["response"] = {
            "optional": response == SupportsResponse.OPTIONAL,
        }

    hass.data.pop(ALL_SERVICE_DESCRIPTIONS_CACHE, None)
    descriptions_cache[(domain, service)] = description


@bind_hass
async def entity_service_call(  # noqa: C901
    hass: HomeAssistant,
    platforms: Iterable[EntityPlatform],
    func: str | Callable[..., Coroutine[Any, Any, ServiceResponse]],
    call: ServiceCall,
    required_features: Iterable[int] | None = None,
) -> ServiceResponse | None:
    """Handle an entity service call.

    Calls all platforms simultaneously.
    """
    entity_perms: None | (Callable[[str, str], bool]) = None
    return_response = call.return_response

    if call.context.user_id:
        user = await hass.auth.async_get_user(call.context.user_id)
        if user is None:
            raise UnknownUser(context=call.context)
        if not user.is_admin:
            entity_perms = user.permissions.check_entity

    target_all_entities = call.data.get(ATTR_ENTITY_ID) == ENTITY_MATCH_ALL

    if target_all_entities:
        referenced: SelectedEntities | None = None
        all_referenced: set[str] | None = None
    else:
        # A set of entities we're trying to target.
        referenced = async_extract_referenced_entity_ids(hass, call, True)
        all_referenced = referenced.referenced | referenced.indirectly_referenced

    # If the service function is a string, we'll pass it the service call data
    if isinstance(func, str):
        data: dict | ServiceCall = remove_entity_service_fields(call)
    # If the service function is not a string, we pass the service call
    else:
        data = call

    # Check the permissions

    # A list with entities to call the service on.
    entity_candidates: list[Entity] = []

    if entity_perms is None:
        for platform in platforms:
            platform_entities = platform.entities
            if target_all_entities:
                entity_candidates.extend(platform_entities.values())
            else:
                assert all_referenced is not None
                entity_candidates.extend(
                    [
                        platform_entities[entity_id]
                        for entity_id in all_referenced.intersection(platform_entities)
                    ]
                )

    elif target_all_entities:
        # If we target all entities, we will select all entities the user
        # is allowed to control.
        for platform in platforms:
            entity_candidates.extend(
                [
                    entity
                    for entity in platform.entities.values()
                    if entity_perms(entity.entity_id, POLICY_CONTROL)
                ]
            )

    else:
        assert all_referenced is not None

        for platform in platforms:
            platform_entities = platform.entities
            platform_entity_candidates = []
            entity_id_matches = all_referenced.intersection(platform_entities)
            for entity_id in entity_id_matches:
                if not entity_perms(entity_id, POLICY_CONTROL):
                    raise Unauthorized(
                        context=call.context,
                        entity_id=entity_id,
                        permission=POLICY_CONTROL,
                    )

                platform_entity_candidates.append(platform_entities[entity_id])

            entity_candidates.extend(platform_entity_candidates)

    if not target_all_entities:
        assert referenced is not None

        # Only report on explicit referenced entities
        missing = set(referenced.referenced)

        for entity in entity_candidates:
            missing.discard(entity.entity_id)

        referenced.log_missing(missing)

    entities: list[Entity] = []

    for entity in entity_candidates:
        if not entity.available:
            continue

        # Skip entities that don't have the required feature.
        if required_features is not None and (
            entity.supported_features is None
            or not any(
                entity.supported_features & feature_set == feature_set
                for feature_set in required_features
            )
        ):
            # If entity explicitly referenced, raise an error
            if referenced is not None and entity.entity_id in referenced.referenced:
                raise HomeAssistantError(
                    f"Entity {entity.entity_id} does not support this service."
                )

            continue

        entities.append(entity)

    if not entities:
        if return_response:
            raise HomeAssistantError(
                "Service call requested response data but did not match any entities"
            )
        return None

    if len(entities) == 1:
        # Single entity case avoids creating tasks and allows returning
<<<<<<< HEAD
        # service data
=======
        # ServiceResponse
>>>>>>> eb4055d2
        entity = entities[0]
        response_data = await _handle_entity_call(
            hass, entity, func, data, call.context
        )
        if entity.should_poll:
            # Context expires if the turn on commands took a long time.
            # Set context again so it's there when we update
            entity.async_set_context(call.context)
            await entity.async_update_ha_state(True)
        return response_data if return_response else None

    if return_response:
        raise HomeAssistantError(
            "Service call requested response data but matched more than one entity"
        )

    done, pending = await asyncio.wait(
        [
            asyncio.create_task(
                entity.async_request_call(
                    _handle_entity_call(hass, entity, func, data, call.context)
                )
            )
            for entity in entities
        ]
    )
    assert not pending

    for task in done:
        task.result()  # pop exception if have

    tasks: list[asyncio.Task[None]] = []

    for entity in entities:
        if not entity.should_poll:
            continue

        # Context expires if the turn on commands took a long time.
        # Set context again so it's there when we update
        entity.async_set_context(call.context)
        tasks.append(asyncio.create_task(entity.async_update_ha_state(True)))

    if tasks:
        done, pending = await asyncio.wait(tasks)
        assert not pending
        for future in done:
            future.result()  # pop exception if have

    return None


async def _handle_entity_call(
    hass: HomeAssistant,
    entity: Entity,
    func: str | Callable[..., Coroutine[Any, Any, ServiceResponse]],
    data: dict | ServiceCall,
    context: Context,
) -> ServiceResponse:
    """Handle calling service method."""
    entity.async_set_context(context)

    task: asyncio.Future[ServiceResponse] | None
    if isinstance(func, str):
        task = hass.async_run_job(
            partial(getattr(entity, func), **data)  # type: ignore[arg-type]
        )
    else:
        task = hass.async_run_job(func, entity, data)

    # Guard because callback functions do not return a task when passed to
    # async_run_job.
    result: ServiceResponse | None = None
    if task is not None:
        result = await task

    if asyncio.iscoroutine(result):
        _LOGGER.error(
            (
                "Service %s for %s incorrectly returns a coroutine object. Await result"
                " instead in service handler. Report bug to integration author"
            ),
            func,
            entity.entity_id,
        )
        result = await result

    return result


@bind_hass
@callback
def async_register_admin_service(
    hass: HomeAssistant,
    domain: str,
    service: str,
    service_func: Callable[[ServiceCall], Awaitable[None] | None],
    schema: vol.Schema = vol.Schema({}, extra=vol.PREVENT_EXTRA),
) -> None:
    """Register a service that requires admin access."""

    @wraps(service_func)
    async def admin_handler(call: ServiceCall) -> None:
        if call.context.user_id:
            user = await hass.auth.async_get_user(call.context.user_id)
            if user is None:
                raise UnknownUser(context=call.context)
            if not user.is_admin:
                raise Unauthorized(context=call.context)

        result = hass.async_run_job(service_func, call)
        if result is not None:
            await result

    hass.services.async_register(domain, service, admin_handler, schema)


@bind_hass
@callback
def verify_domain_control(
    hass: HomeAssistant, domain: str
) -> Callable[[Callable[[ServiceCall], Any]], Callable[[ServiceCall], Any]]:
    """Ensure permission to access any entity under domain in service call."""

    def decorator(
        service_handler: Callable[[ServiceCall], Any]
    ) -> Callable[[ServiceCall], Any]:
        """Decorate."""
        if not asyncio.iscoroutinefunction(service_handler):
            raise HomeAssistantError("Can only decorate async functions.")

        async def check_permissions(call: ServiceCall) -> Any:
            """Check user permission and raise before call if unauthorized."""
            if not call.context.user_id:
                return await service_handler(call)

            user = await hass.auth.async_get_user(call.context.user_id)

            if user is None:
                raise UnknownUser(
                    context=call.context,
                    permission=POLICY_CONTROL,
                    user_id=call.context.user_id,
                )

            reg = entity_registry.async_get(hass)

            authorized = False

            for entity in reg.entities.values():
                if entity.platform != domain:
                    continue

                if user.permissions.check_entity(entity.entity_id, POLICY_CONTROL):
                    authorized = True
                    break

            if not authorized:
                raise Unauthorized(
                    context=call.context,
                    permission=POLICY_CONTROL,
                    user_id=call.context.user_id,
                    perm_category=CAT_ENTITIES,
                )

            return await service_handler(call)

        return check_permissions

    return decorator


class ReloadServiceHelper:
    """Helper for reload services to minimize unnecessary reloads."""

    def __init__(self, service_func: Callable[[ServiceCall], Awaitable]) -> None:
        """Initialize ReloadServiceHelper."""
        self._service_func = service_func
        self._service_running = False
        self._service_condition = asyncio.Condition()

    async def execute_service(self, service_call: ServiceCall) -> None:
        """Execute the service.

        If a previous reload task if currently in progress, wait for it to finish first.
        Once the previous reload task has finished, one of the waiting tasks will be
        assigned to execute the reload, the others will wait for the reload to finish.
        """

        do_reload = False
        async with self._service_condition:
            if self._service_running:
                # A previous reload task is already in progress, wait for it to finish
                await self._service_condition.wait()

        async with self._service_condition:
            if not self._service_running:
                # This task will do the reload
                self._service_running = True
                do_reload = True
            else:
                # Another task will perform the reload, wait for it to finish
                await self._service_condition.wait()

        if do_reload:
            # Reload, then notify other tasks
            await self._service_func(service_call)
            async with self._service_condition:
                self._service_running = False
                self._service_condition.notify_all()<|MERGE_RESOLUTION|>--- conflicted
+++ resolved
@@ -861,11 +861,7 @@
 
     if len(entities) == 1:
         # Single entity case avoids creating tasks and allows returning
-<<<<<<< HEAD
-        # service data
-=======
         # ServiceResponse
->>>>>>> eb4055d2
         entity = entities[0]
         response_data = await _handle_entity_call(
             hass, entity, func, data, call.context
