--- conflicted
+++ resolved
@@ -797,13 +797,7 @@
         return f"{device_name} {name}" if device_name else name
 
     @callback
-<<<<<<< HEAD
-    def _async_generate_attributes(
-        self,
-    ) -> tuple[str, Mapping[str, Any] | None, Mapping[str, Any], dict[str, Any]]:
-=======
     def _async_calculate_state(self) -> CalculatedState:
->>>>>>> 72cb21d8
         """Calculate state string and attribute mapping."""
         return CalculatedState(*self.__async_calculate_state())
 
@@ -865,11 +859,7 @@
         if (supported_features := self.supported_features) is not None:
             attr[ATTR_SUPPORTED_FEATURES] = supported_features
 
-<<<<<<< HEAD
-        return (state, capability_attr, shadowed_attr, attr)
-=======
         return (state, attr, capability_attr, shadowed_attr)
->>>>>>> 72cb21d8
 
     @callback
     def _async_write_ha_state(self) -> None:
@@ -895,11 +885,7 @@
             return
 
         start = timer()
-<<<<<<< HEAD
-        state, capabilities, shadowed_attr, attr = self._async_generate_attributes()
-=======
         state, attr, capabilities, shadowed_attr = self.__async_calculate_state()
->>>>>>> 72cb21d8
         end = timer()
 
         if entry:
@@ -918,11 +904,7 @@
                     capabilities_updated_at.append(time_now)
                     while time_now - capabilities_updated_at[0] > 3600:
                         capabilities_updated_at.popleft()
-<<<<<<< HEAD
-                    if len(capabilities_updated_at) >= CAPABILITIES_UPDATE_LIMIT:
-=======
                     if len(capabilities_updated_at) > CAPABILITIES_UPDATE_LIMIT:
->>>>>>> 72cb21d8
                         self.__capabilities_updated_at_reported = True
                         report_issue = self._suggest_report_issue()
                         _LOGGER.warning(
@@ -1215,11 +1197,7 @@
             )
             self._async_subscribe_device_updates()
 
-<<<<<<< HEAD
-        self.__capabilities_updated_at = deque(maxlen=CAPABILITIES_UPDATE_LIMIT)
-=======
         self.__capabilities_updated_at = deque(maxlen=CAPABILITIES_UPDATE_LIMIT + 1)
->>>>>>> 72cb21d8
 
     async def async_internal_will_remove_from_hass(self) -> None:
         """Run when entity will be removed from hass.
