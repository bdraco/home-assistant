"""An abstract class for entities."""
from __future__ import annotations

from abc import ABCMeta
import asyncio
from collections import deque
from collections.abc import Callable, Coroutine, Iterable, Mapping, MutableMapping
import dataclasses
from datetime import timedelta
from enum import Enum, auto
import functools as ft
import logging
import math
import sys
from timeit import default_timer as timer
from typing import (
    TYPE_CHECKING,
    Any,
    Final,
    Literal,
    NotRequired,
    TypedDict,
    TypeVar,
    final,
)

import voluptuous as vol

from homeassistant.config import DATA_CUSTOMIZE
from homeassistant.const import (
    ATTR_ASSUMED_STATE,
    ATTR_ATTRIBUTION,
    ATTR_DEVICE_CLASS,
    ATTR_ENTITY_PICTURE,
    ATTR_FRIENDLY_NAME,
    ATTR_ICON,
    ATTR_SUPPORTED_FEATURES,
    ATTR_UNIT_OF_MEASUREMENT,
    DEVICE_DEFAULT_NAME,
    STATE_OFF,
    STATE_ON,
    STATE_UNAVAILABLE,
    STATE_UNKNOWN,
    EntityCategory,
)
from homeassistant.core import CALLBACK_TYPE, Context, HomeAssistant, callback
from homeassistant.exceptions import (
    HomeAssistantError,
    InvalidStateError,
    NoEntitySpecifiedError,
)
from homeassistant.loader import async_suggest_report_issue, bind_hass
from homeassistant.util import ensure_unique_string, slugify
from homeassistant.util.frozen_dataclass_compat import FrozenOrThawed

from . import device_registry as dr, entity_registry as er
from .device_registry import DeviceInfo, EventDeviceRegistryUpdatedData
from .event import (
    async_track_device_registry_updated_event,
    async_track_entity_registry_updated_event,
)
from .typing import UNDEFINED, EventType, StateType, UndefinedType

if TYPE_CHECKING:
    from functools import cached_property

    from .entity_platform import EntityPlatform
else:
    from homeassistant.backports.functools import cached_property

_T = TypeVar("_T")

_LOGGER = logging.getLogger(__name__)
SLOW_UPDATE_WARNING = 10
DATA_ENTITY_SOURCE = "entity_info"

# Used when converting float states to string: limit precision according to machine
# epsilon to make the string representation readable
FLOAT_PRECISION = abs(int(math.floor(math.log10(abs(sys.float_info.epsilon))))) - 1

# How many times per hour we allow capabilities to be updated before logging a warning
CAPABILITIES_UPDATE_LIMIT = 100

CONTEXT_RECENT_TIME = timedelta(seconds=5)  # Time that a context is considered recent


@callback
def async_setup(hass: HomeAssistant) -> None:
    """Set up entity sources."""
    hass.data[DATA_ENTITY_SOURCE] = {}


@callback
@bind_hass
def entity_sources(hass: HomeAssistant) -> dict[str, EntityInfo]:
    """Get the entity sources."""
    _entity_sources: dict[str, EntityInfo] = hass.data[DATA_ENTITY_SOURCE]
    return _entity_sources


def generate_entity_id(
    entity_id_format: str,
    name: str | None,
    current_ids: list[str] | None = None,
    hass: HomeAssistant | None = None,
) -> str:
    """Generate a unique entity ID based on given entity IDs or used IDs."""
    return async_generate_entity_id(entity_id_format, name, current_ids, hass)


@callback
def async_generate_entity_id(
    entity_id_format: str,
    name: str | None,
    current_ids: Iterable[str] | None = None,
    hass: HomeAssistant | None = None,
) -> str:
    """Generate a unique entity ID based on given entity IDs or used IDs."""
    name = (name or DEVICE_DEFAULT_NAME).lower()
    preferred_string = entity_id_format.format(slugify(name))

    if current_ids is not None:
        return ensure_unique_string(preferred_string, current_ids)

    if hass is None:
        raise ValueError("Missing required parameter current_ids or hass")

    test_string = preferred_string
    tries = 1
    while not hass.states.async_available(test_string):
        tries += 1
        test_string = f"{preferred_string}_{tries}"

    return test_string


def get_capability(hass: HomeAssistant, entity_id: str, capability: str) -> Any | None:
    """Get a capability attribute of an entity.

    First try the statemachine, then entity registry.
    """
    if state := hass.states.get(entity_id):
        return state.attributes.get(capability)

    entity_registry = er.async_get(hass)
    if not (entry := entity_registry.async_get(entity_id)):
        raise HomeAssistantError(f"Unknown entity {entity_id}")

    return entry.capabilities.get(capability) if entry.capabilities else None


def get_device_class(hass: HomeAssistant, entity_id: str) -> str | None:
    """Get device class of an entity.

    First try the statemachine, then entity registry.
    """
    if state := hass.states.get(entity_id):
        return state.attributes.get(ATTR_DEVICE_CLASS)

    entity_registry = er.async_get(hass)
    if not (entry := entity_registry.async_get(entity_id)):
        raise HomeAssistantError(f"Unknown entity {entity_id}")

    return entry.device_class or entry.original_device_class


def get_supported_features(hass: HomeAssistant, entity_id: str) -> int:
    """Get supported features for an entity.

    First try the statemachine, then entity registry.
    """
    if state := hass.states.get(entity_id):
        return state.attributes.get(ATTR_SUPPORTED_FEATURES, 0)  # type: ignore[no-any-return]

    entity_registry = er.async_get(hass)
    if not (entry := entity_registry.async_get(entity_id)):
        raise HomeAssistantError(f"Unknown entity {entity_id}")

    return entry.supported_features or 0


def get_unit_of_measurement(hass: HomeAssistant, entity_id: str) -> str | None:
    """Get unit of measurement of an entity.

    First try the statemachine, then entity registry.
    """
    if state := hass.states.get(entity_id):
        return state.attributes.get(ATTR_UNIT_OF_MEASUREMENT)

    entity_registry = er.async_get(hass)
    if not (entry := entity_registry.async_get(entity_id)):
        raise HomeAssistantError(f"Unknown entity {entity_id}")

    return entry.unit_of_measurement


ENTITY_CATEGORIES_SCHEMA: Final = vol.Coerce(EntityCategory)


class EntityInfo(TypedDict):
    """Entity info."""

    domain: str
    custom_component: bool
    config_entry: NotRequired[str]


class StateInfo(TypedDict):
    """State info."""

    unrecorded_attributes: frozenset[str]


class EntityPlatformState(Enum):
    """The platform state of an entity."""

    # Not Added: Not yet added to a platform, polling updates
    # are written to the state machine.
    NOT_ADDED = auto()

    # Added: Added to a platform, polling updates
    # are written to the state machine.
    ADDED = auto()

    # Removed: Removed from a platform, polling updates
    # are not written to the state machine.
    REMOVED = auto()


class EntityDescription(metaclass=FrozenOrThawed, frozen_or_thawed=True):
    """A class that describes Home Assistant entities."""

    # This is the key identifier for this entity
    key: str

    device_class: str | None = None
    entity_category: EntityCategory | None = None
    entity_registry_enabled_default: bool = True
    entity_registry_visible_default: bool = True
    force_update: bool = False
    icon: str | None = None
    has_entity_name: bool = False
    name: str | UndefinedType | None = UNDEFINED
    translation_key: str | None = None
    unit_of_measurement: str | None = None


@dataclasses.dataclass(frozen=True, slots=True)
class CalculatedState:
    """Container with state and attributes.

    Returned by Entity._async_calculate_state.
    """

    state: str
    # The union of all attributes, after overriding with entity registry settings
    attributes: dict[str, Any]
    # Capability attributes returned by the capability_attributes property
    capability_attributes: Mapping[str, Any] | None
    # Attributes which may be overridden by the entity registry
    shadowed_attributes: Mapping[str, Any]


class CachedProperties(type):
<<<<<<< HEAD
    """Metaclass which invalidates cached entity propertis on write to _attr_."""
=======
    """Metaclass which invalidates cached entity properties on write to _attr_.

    A class which has CachedProperties can optionally have a list of cached
    properties, passed as cached_properties, which must be a set of strings.
    - Each item in the cached_property set must be the name of a method decorated
      with @cached_property
    - For each item in the cached_property set, a property function with the
      same name, prefixed with _attr_, will be created
    - The property _attr_-property functions allow setting, getting and deleting
      data, which will be stored in an attribute prefixed with __attr_
    - The _attr_-property setter will invalidate the @cached_property by calling
      delattr on it
    """
>>>>>>> 3a744d37

    def __new__(
        mcs,  # noqa: N804  ruff bug, ruff does not understand this is a metaclass
        name: str,
        bases: tuple[type, ...],
        namespace: dict[Any, Any],
        cached_properties: set[str] | None = None,
        **kwargs: Any,
    ) -> Any:
<<<<<<< HEAD
        """Pop cached_properties and store it in the namespace."""
=======
        """Start creating a new CachedProperties.

        Pop cached_properties and store it in the namespace.
        """
>>>>>>> 3a744d37
        namespace["_CachedProperties__cached_properties"] = cached_properties or set()
        return super().__new__(mcs, name, bases, namespace)

    def __init__(
        cls,
        name: str,
        bases: tuple[type, ...],
        namespace: dict[Any, Any],
        **kwargs: Any,
    ) -> None:
<<<<<<< HEAD
        """Wrap _attr_ for cached properties in property objects."""

        def deleter(name: str) -> Callable[[Any], None]:
            private_attribute_name = "__attr_" + name

            def _deleter(o: Any) -> None:
                for attr in (name, private_attribute_name):
                    try:  # noqa: SIM105  suppress is much slower
                        delattr(o, attr)
                    except AttributeError:
                        pass
=======
        """Finish creating a new CachedProperties.

        Wrap _attr_ for cached properties in property objects.
        """

        def deleter(name: str) -> Callable[[Any], None]:
            """Create a deleter for an _attr_ property."""
            private_attr_name = f"__attr_{name}"

            def _deleter(o: Any) -> None:
                """Delete an _attr_ property.

                Does two things:
                - Delete the __attr_ attribute
                - Invalidate the cache of the cached property

                Raises AttributeError if the __attr_ attribute does not exist
                """
                # Invalidate the cache of the cached property
                try:  # noqa: SIM105  suppress is much slower
                    delattr(o, name)
                except AttributeError:
                    pass
                # Delete the __attr_ attribute
                delattr(o, private_attr_name)
>>>>>>> 3a744d37

            return _deleter

        def getter(name: str) -> Callable[[Any], Any]:
<<<<<<< HEAD
            private_attribute_name = "__attr_" + name

            def _getter(o: Any) -> Any:
                return getattr(o, private_attribute_name)
=======
            """Create a getter for an _attr_ property."""
            private_attr_name = f"__attr_{name}"

            def _getter(o: Any) -> Any:
                """Get an _attr_ property from the backing __attr attribute."""
                return getattr(o, private_attr_name)
>>>>>>> 3a744d37

            return _getter

        def setter(name: str) -> Callable[[Any, Any], None]:
<<<<<<< HEAD
            private_attribute_name = "__attr_" + name

            def _setter(o: Any, val: Any) -> None:
                setattr(o, private_attribute_name, val)
=======
            """Create a setter for an _attr_ property."""
            private_attr_name = f"__attr_{name}"

            def _setter(o: Any, val: Any) -> None:
                """Set an _attr_ property to the backing __attr attribute.

                Also invalidates the corresponding cached_property by calling
                delattr on it.
                """
                setattr(o, private_attr_name, val)
>>>>>>> 3a744d37
                try:  # noqa: SIM105  suppress is much slower
                    delattr(o, name)
                except AttributeError:
                    pass

            return _setter

        def make_property(name: str) -> property:
<<<<<<< HEAD
            return property(fget=getter(name), fset=setter(name), fdel=deleter(name))

        def move_attr(cls: CachedProperties, property_name: str) -> None:
            attr_name = "_attr_" + property_name
            private_attr_name = "__attr_" + property_name
=======
            """Help create a property object."""
            return property(fget=getter(name), fset=setter(name), fdel=deleter(name))

        def wrap_attr(cls: CachedProperties, property_name: str) -> None:
            """Wrap a cached property's corresponding _attr in a property.

            If the class being created has an _attr class attribute, move it, and its
            annotations, to the __attr attribute.
            """
            attr_name = f"_attr_{property_name}"
            private_attr_name = f"__attr_{property_name}"
            # Check if an _attr_ class attribute exits and move it to __attr_. We check
            # __dict__ here because we don't care about _attr_ class attributes in parents.
>>>>>>> 3a744d37
            if attr_name in cls.__dict__:
                setattr(cls, private_attr_name, getattr(cls, attr_name))
                annotations = cls.__annotations__
                if attr_name in annotations:
                    annotations[private_attr_name] = annotations.pop(attr_name)
<<<<<<< HEAD
            setattr(cls, attr_name, make_property(property_name))

        cached_properties: set[str] = namespace["_CachedProperties__cached_properties"]
        moved_attrs: set[str] = set()
        for property_name in cached_properties:
            if property_name in moved_attrs:
                continue
            move_attr(cls, property_name)
            moved_attrs.add(property_name)

=======
            # Create the _attr_ property
            setattr(cls, attr_name, make_property(property_name))

        cached_properties: set[str] = namespace["_CachedProperties__cached_properties"]
        seen_props: set[str] = set()  # Keep track of properties which have been handled
        for property_name in cached_properties:
            wrap_attr(cls, property_name)
            seen_props.add(property_name)

        # Look for cached properties of parent classes where this class has
        # corresponding _attr_ class attributes and re-wrap them.
>>>>>>> 3a744d37
        for parent in cls.__mro__[:0:-1]:
            if "_CachedProperties__cached_properties" not in parent.__dict__:
                continue
            cached_properties = getattr(parent, "_CachedProperties__cached_properties")
            for property_name in cached_properties:
<<<<<<< HEAD
                if property_name in moved_attrs:
                    continue
                attr_name = "_attr_" + property_name
                if (attr_name) not in cls.__dict__:
                    continue
                move_attr(cls, property_name)
                moved_attrs.add(property_name)
=======
                if property_name in seen_props:
                    continue
                attr_name = f"_attr_{property_name}"
                # Check if an _attr_ class attribute exits. We check __dict__ here because
                # we don't care about _attr_ class attributes in parents.
                if (attr_name) not in cls.__dict__:
                    continue
                wrap_attr(cls, property_name)
                seen_props.add(property_name)
>>>>>>> 3a744d37


class ABCCachedProperties(CachedProperties, ABCMeta):
    """Add ABCMeta to CachedProperties."""


CACHED_PROPERTIES_WITH_ATTR_ = {
    "assumed_state",
    "attribution",
    "available",
    "capability_attributes",
    "device_class",
    "device_info",
    "entity_category",
    "has_entity_name",
    "entity_picture",
    "entity_registry_enabled_default",
    "entity_registry_visible_default",
    "extra_state_attributes",
    "force_update",
    "icon",
    "name",
    "should_poll",
    "state",
    "supported_features",
    "translation_key",
    "unique_id",
    "unit_of_measurement",
}


class Entity(
    metaclass=ABCCachedProperties, cached_properties=CACHED_PROPERTIES_WITH_ATTR_
):
<<<<<<< HEAD
    # class Entity(ABC):
=======
>>>>>>> 3a744d37
    """An abstract class for Home Assistant entities."""

    # SAFE TO OVERWRITE
    # The properties and methods here are safe to overwrite when inheriting
    # this class. These may be used to customize the behavior of the entity.
    entity_id: str = None  # type: ignore[assignment]

    # Owning hass instance. Set by EntityPlatform by calling add_to_platform_start
    # While not purely typed, it makes typehinting more useful for us
    # and removes the need for constant None checks or asserts.
    hass: HomeAssistant = None  # type: ignore[assignment]

    # Owning platform instance. Set by EntityPlatform by calling add_to_platform_start
    # While not purely typed, it makes typehinting more useful for us
    # and removes the need for constant None checks or asserts.
    platform: EntityPlatform = None  # type: ignore[assignment]

    # Entity description instance for this Entity
    entity_description: EntityDescription

    # If we reported if this entity was slow
    _slow_reported = False

    # If we reported this entity is updated while disabled
    _disabled_reported = False

    # If we reported this entity is using async_update_ha_state, while
    # it should be using async_write_ha_state.
    _async_update_ha_state_reported = False

    # If we reported this entity was added without its platform set
    _no_platform_reported = False

    # Protect for multiple updates
    _update_staged = False

    # Process updates in parallel
    parallel_updates: asyncio.Semaphore | None = None

    # Entry in the entity registry
    registry_entry: er.RegistryEntry | None = None

    # The device entry for this entity
    device_entry: dr.DeviceEntry | None = None

    # Hold list for functions to call on remove.
    _on_remove: list[CALLBACK_TYPE] | None = None

    _unsub_device_updates: CALLBACK_TYPE | None = None

    # Context
    _context: Context | None = None
    _context_set: float | None = None

    # If entity is added to an entity platform
    _platform_state = EntityPlatformState.NOT_ADDED

    # Attributes to exclude from recording, only set by base components, e.g. light
    _entity_component_unrecorded_attributes: frozenset[str] = frozenset()
    # Additional integration specific attributes to exclude from recording, set by
    # platforms, e.g. a derived class in hue.light
    _unrecorded_attributes: frozenset[str] = frozenset()
    # Union of _entity_component_unrecorded_attributes and _unrecorded_attributes,
    # set automatically by __init_subclass__
    __combined_unrecorded_attributes: frozenset[str] = (
        _entity_component_unrecorded_attributes | _unrecorded_attributes
    )

    # StateInfo. Set by EntityPlatform by calling async_internal_added_to_hass
    # While not purely typed, it makes typehinting more useful for us
    # and removes the need for constant None checks or asserts.
    _state_info: StateInfo = None  # type: ignore[assignment]

    __capabilities_updated_at: deque[float]
    __capabilities_updated_at_reported: bool = False
    __remove_event: asyncio.Event | None = None

    # Entity Properties
    _attr_assumed_state: bool = False
    _attr_attribution: str | None = None
    _attr_available: bool = True
    _attr_capability_attributes: Mapping[str, Any] | None = None
    _attr_device_class: str | None
    _attr_device_info: DeviceInfo | None = None
    _attr_entity_category: EntityCategory | None
    _attr_has_entity_name: bool
    _attr_entity_picture: str | None = None
    _attr_entity_registry_enabled_default: bool
    _attr_entity_registry_visible_default: bool
    _attr_extra_state_attributes: MutableMapping[str, Any]
    _attr_force_update: bool
    _attr_icon: str | None
    _attr_name: str | None
    _attr_should_poll: bool = True
    _attr_state: StateType = STATE_UNKNOWN
    _attr_supported_features: int | None = None
    _attr_translation_key: str | None
    _attr_unique_id: str | None = None
    _attr_unit_of_measurement: str | None

    def __init_subclass__(cls, **kwargs: Any) -> None:
        """Initialize an Entity subclass."""
        super().__init_subclass__(**kwargs)
        cls.__combined_unrecorded_attributes = (
            cls._entity_component_unrecorded_attributes | cls._unrecorded_attributes
        )

    @cached_property
    def should_poll(self) -> bool:
        """Return True if entity has to be polled for state.

        False if entity pushes its state to HA.
        """
        return self._attr_should_poll

    @cached_property
    def unique_id(self) -> str | None:
        """Return a unique ID."""
        return self._attr_unique_id

    @property
    def use_device_name(self) -> bool:
        """Return if this entity does not have its own name.

        Should be True if the entity represents the single main feature of a device.
        """
        if name_translation_key := self._name_translation_key:
            if name_translation_key in self.platform.platform_translations:
                return False

        if hasattr(self, "entity_description"):
            return not self.entity_description.name

        return not self.name

    @cached_property
    def has_entity_name(self) -> bool:
        """Return if the name of the entity is describing only the entity itself."""
        if hasattr(self, "_attr_has_entity_name"):
            return self._attr_has_entity_name
        if hasattr(self, "entity_description"):
            return self.entity_description.has_entity_name
        return False

    def _device_class_name_helper(
        self,
        component_translations: dict[str, Any],
    ) -> str | None:
        """Return a translated name of the entity based on its device class."""
        if not self.has_entity_name:
            return None
        device_class_key = self.device_class or "_"
        platform = self.platform
        name_translation_key = (
            f"component.{platform.domain}.entity_component.{device_class_key}.name"
        )
        return component_translations.get(name_translation_key)

    @cached_property
    def _object_id_device_class_name(self) -> str | None:
        """Return a translated name of the entity based on its device class."""
        return self._device_class_name_helper(
            self.platform.object_id_component_translations
        )

    @cached_property
    def _device_class_name(self) -> str | None:
        """Return a translated name of the entity based on its device class."""
        return self._device_class_name_helper(self.platform.component_translations)

    def _default_to_device_class_name(self) -> bool:
        """Return True if an unnamed entity should be named by its device class."""
        return False

    @cached_property
    def _name_translation_key(self) -> str | None:
        """Return translation key for entity name."""
        if self.translation_key is None:
            return None
        platform = self.platform
        return (
            f"component.{platform.platform_name}.entity.{platform.domain}"
            f".{self.translation_key}.name"
        )

    def _name_internal(
        self,
        device_class_name: str | None,
        platform_translations: dict[str, Any],
    ) -> str | UndefinedType | None:
        """Return the name of the entity."""
        if hasattr(self, "_attr_name"):
            return self._attr_name
        if (
            self.has_entity_name
            and (name_translation_key := self._name_translation_key)
            and (name := platform_translations.get(name_translation_key))
        ):
            if TYPE_CHECKING:
                assert isinstance(name, str)
            return name
        if hasattr(self, "entity_description"):
            description_name = self.entity_description.name
            if description_name is UNDEFINED and self._default_to_device_class_name():
                return device_class_name
            return description_name

        # The entity has no name set by _attr_name, translation_key or entity_description
        # Check if the entity should be named by its device class
        if self._default_to_device_class_name():
            return device_class_name
        return UNDEFINED

    @property
    def suggested_object_id(self) -> str | None:
        """Return input for object id."""
<<<<<<< HEAD
        # The check for self.platform guards against integrations not using an
        # EntityComponent and can be removed in HA Core 2024.1
        # mypy doesn't know about fget: https://github.com/python/mypy/issues/6185
        if (
            type.__getattribute__(self.__class__, "name")
            is type.__getattribute__(Entity, "name")
=======
        if (
            # Check our class has overridden the name property from Entity
            # We need to use type.__getattribute__ to retrieve the underlying
            # property or cached_property object instead of the property's
            # value.
            type.__getattribute__(self.__class__, "name")
            is type.__getattribute__(Entity, "name")
            # The check for self.platform guards against integrations not using an
            # EntityComponent and can be removed in HA Core 2024.1
>>>>>>> 3a744d37
            and self.platform
        ):
            name = self._name_internal(
                self._object_id_device_class_name,
                self.platform.object_id_platform_translations,
            )
        else:
            name = self.name
        return None if name is UNDEFINED else name

    @cached_property
    def name(self) -> str | UndefinedType | None:
        """Return the name of the entity."""
        # The check for self.platform guards against integrations not using an
        # EntityComponent and can be removed in HA Core 2024.1
        if not self.platform:
            return self._name_internal(None, {})
        return self._name_internal(
            self._device_class_name,
            self.platform.platform_translations,
        )

    @cached_property
    def state(self) -> StateType:
        """Return the state of the entity."""
        return self._attr_state

    @cached_property
    def capability_attributes(self) -> Mapping[str, Any] | None:
        """Return the capability attributes.

        Attributes that explain the capabilities of an entity.

        Implemented by component base class. Convention for attribute names
        is lowercase snake_case.
        """
        return self._attr_capability_attributes

    def get_initial_entity_options(self) -> er.EntityOptionsType | None:
        """Return initial entity options.

        These will be stored in the entity registry the first time the entity is seen,
        and then never updated.

        Implemented by component base class, should not be extended by integrations.

        Note: Not a property to avoid calculating unless needed.
        """
        return None

    @cached_property
    def state_attributes(self) -> dict[str, Any] | None:
        """Return the state attributes.

        Implemented by component base class, should not be extended by integrations.
        Convention for attribute names is lowercase snake_case.
        """
        return None

    @cached_property
    def extra_state_attributes(self) -> Mapping[str, Any] | None:
        """Return entity specific state attributes.

        Implemented by platform classes. Convention for attribute names
        is lowercase snake_case.
        """
        if hasattr(self, "_attr_extra_state_attributes"):
            return self._attr_extra_state_attributes
        return None

    @cached_property
    def device_info(self) -> DeviceInfo | None:
        """Return device specific attributes.

        Implemented by platform classes.
        """
        return self._attr_device_info

    @cached_property
    def device_class(self) -> str | None:
        """Return the class of this device, from component DEVICE_CLASSES."""
        if hasattr(self, "_attr_device_class"):
            return self._attr_device_class
        if hasattr(self, "entity_description"):
            return self.entity_description.device_class
        return None

    @cached_property
    def unit_of_measurement(self) -> str | None:
        """Return the unit of measurement of this entity, if any."""
        if hasattr(self, "_attr_unit_of_measurement"):
            return self._attr_unit_of_measurement
        if hasattr(self, "entity_description"):
            return self.entity_description.unit_of_measurement
        return None

    @cached_property
    def icon(self) -> str | None:
        """Return the icon to use in the frontend, if any."""
        if hasattr(self, "_attr_icon"):
            return self._attr_icon
        if hasattr(self, "entity_description"):
            return self.entity_description.icon
        return None

    @cached_property
    def entity_picture(self) -> str | None:
        """Return the entity picture to use in the frontend, if any."""
        return self._attr_entity_picture

    @cached_property
    def available(self) -> bool:
        """Return True if entity is available."""
        return self._attr_available

    @cached_property
    def assumed_state(self) -> bool:
        """Return True if unable to access real state of the entity."""
        return self._attr_assumed_state

    @cached_property
    def force_update(self) -> bool:
        """Return True if state updates should be forced.

        If True, a state change will be triggered anytime the state property is
        updated, not just when the value changes.
        """
        if hasattr(self, "_attr_force_update"):
            return self._attr_force_update
        if hasattr(self, "entity_description"):
            return self.entity_description.force_update
        return False

    @cached_property
    def supported_features(self) -> int | None:
        """Flag supported features."""
        return self._attr_supported_features

    @cached_property
    def entity_registry_enabled_default(self) -> bool:
        """Return if the entity should be enabled when first added.

        This only applies when fist added to the entity registry.
        """
        if hasattr(self, "_attr_entity_registry_enabled_default"):
            return self._attr_entity_registry_enabled_default
        if hasattr(self, "entity_description"):
            return self.entity_description.entity_registry_enabled_default
        return True

    @cached_property
    def entity_registry_visible_default(self) -> bool:
        """Return if the entity should be visible when first added.

        This only applies when fist added to the entity registry.
        """
        if hasattr(self, "_attr_entity_registry_visible_default"):
            return self._attr_entity_registry_visible_default
        if hasattr(self, "entity_description"):
            return self.entity_description.entity_registry_visible_default
        return True

    @cached_property
    def attribution(self) -> str | None:
        """Return the attribution."""
        return self._attr_attribution

    @cached_property
    def entity_category(self) -> EntityCategory | None:
        """Return the category of the entity, if any."""
        if hasattr(self, "_attr_entity_category"):
            return self._attr_entity_category
        if hasattr(self, "entity_description"):
            return self.entity_description.entity_category
        return None

    @cached_property
    def translation_key(self) -> str | None:
        """Return the translation key to translate the entity's states."""
        if hasattr(self, "_attr_translation_key"):
            return self._attr_translation_key
        if hasattr(self, "entity_description"):
            return self.entity_description.translation_key
        return None

    # DO NOT OVERWRITE
    # These properties and methods are either managed by Home Assistant or they
    # are used to perform a very specific function. Overwriting these may
    # produce undesirable effects in the entity's operation.

    @property
    def enabled(self) -> bool:
        """Return if the entity is enabled in the entity registry.

        If an entity is not part of the registry, it cannot be disabled
        and will therefore always be enabled.
        """
        return self.registry_entry is None or not self.registry_entry.disabled

    @callback
    def async_set_context(self, context: Context) -> None:
        """Set the context the entity currently operates under."""
        self._context = context
        self._context_set = self.hass.loop.time()

    async def async_update_ha_state(self, force_refresh: bool = False) -> None:
        """Update Home Assistant with current state of entity.

        If force_refresh == True will update entity before setting state.

        This method must be run in the event loop.
        """
        if self.hass is None:
            raise RuntimeError(f"Attribute hass is None for {self}")

        if self.entity_id is None:
            raise NoEntitySpecifiedError(
                f"No entity id specified for entity {self.name}"
            )

        # update entity data
        if force_refresh:
            try:
                await self.async_device_update()
            except Exception:  # pylint: disable=broad-except
                _LOGGER.exception("Update for %s fails", self.entity_id)
                return
        elif not self._async_update_ha_state_reported:
            report_issue = self._suggest_report_issue()
            _LOGGER.warning(
                (
                    "Entity %s (%s) is using self.async_update_ha_state(), without"
                    " enabling force_update. Instead it should use"
                    " self.async_write_ha_state(), please %s"
                ),
                self.entity_id,
                type(self),
                report_issue,
            )
            self._async_update_ha_state_reported = True

        self._async_write_ha_state()

    @callback
    def async_write_ha_state(self) -> None:
        """Write the state to the state machine."""
        if self.hass is None:
            raise RuntimeError(f"Attribute hass is None for {self}")

        # The check for self.platform guards against integrations not using an
        # EntityComponent and can be removed in HA Core 2024.1
        if self.platform is None and not self._no_platform_reported:  # type: ignore[unreachable]
            report_issue = self._suggest_report_issue()  # type: ignore[unreachable]
            _LOGGER.warning(
                (
                    "Entity %s (%s) does not have a platform, this may be caused by "
                    "adding it manually instead of with an EntityComponent helper"
                    ", please %s"
                ),
                self.entity_id,
                type(self),
                report_issue,
            )
            self._no_platform_reported = True

        if self.entity_id is None:
            raise NoEntitySpecifiedError(
                f"No entity id specified for entity {self.name}"
            )

        self._async_write_ha_state()

    def _stringify_state(self, available: bool) -> str:
        """Convert state to string."""
        if not available:
            return STATE_UNAVAILABLE
        if (state := self.state) is None:
            return STATE_UNKNOWN
        if isinstance(state, float):
            # If the entity's state is a float, limit precision according to machine
            # epsilon to make the string representation readable
            return f"{state:.{FLOAT_PRECISION}}"
        return str(state)

    def _friendly_name_internal(self) -> str | None:
        """Return the friendly name.

        If has_entity_name is False, this returns self.name
        If has_entity_name is True, this returns device.name + self.name
        """
        name = self.name
        if name is UNDEFINED:
            name = None

        if not self.has_entity_name or not (device_entry := self.device_entry):
            return name

        device_name = device_entry.name_by_user or device_entry.name
        if name is None and self.use_device_name:
            return device_name
        return f"{device_name} {name}" if device_name else name

    @callback
    def _async_calculate_state(self) -> CalculatedState:
        """Calculate state string and attribute mapping."""
        return CalculatedState(*self.__async_calculate_state())

    def __async_calculate_state(
        self,
    ) -> tuple[str, dict[str, Any], Mapping[str, Any] | None, Mapping[str, Any]]:
        """Calculate state string and attribute mapping.

        Returns a tuple (state, attr, capability_attr, shadowed_attr).
        state - the stringified state
        attr - the attribute dictionary
        capability_attr - a mapping with capability attributes
        shadowed_attr - a mapping with attributes which may be overridden

        This method is called when writing the state to avoid the overhead of creating
        a dataclass object.
        """
        entry = self.registry_entry

        capability_attr = self.capability_attributes
        attr = dict(capability_attr) if capability_attr else {}
        shadowed_attr = {}

        available = self.available  # only call self.available once per update cycle
        state = self._stringify_state(available)
        if available:
            attr.update(self.state_attributes or {})
            attr.update(self.extra_state_attributes or {})

        if (unit_of_measurement := self.unit_of_measurement) is not None:
            attr[ATTR_UNIT_OF_MEASUREMENT] = unit_of_measurement

        if assumed_state := self.assumed_state:
            attr[ATTR_ASSUMED_STATE] = assumed_state

        if (attribution := self.attribution) is not None:
            attr[ATTR_ATTRIBUTION] = attribution

        shadowed_attr[ATTR_DEVICE_CLASS] = self.device_class
        if (
            device_class := (entry and entry.device_class)
            or shadowed_attr[ATTR_DEVICE_CLASS]
        ) is not None:
            attr[ATTR_DEVICE_CLASS] = str(device_class)

        if (entity_picture := self.entity_picture) is not None:
            attr[ATTR_ENTITY_PICTURE] = entity_picture

        shadowed_attr[ATTR_ICON] = self.icon
        if (icon := (entry and entry.icon) or shadowed_attr[ATTR_ICON]) is not None:
            attr[ATTR_ICON] = icon

        shadowed_attr[ATTR_FRIENDLY_NAME] = self._friendly_name_internal()
        if (
            name := (entry and entry.name) or shadowed_attr[ATTR_FRIENDLY_NAME]
        ) is not None:
            attr[ATTR_FRIENDLY_NAME] = name

        if (supported_features := self.supported_features) is not None:
            attr[ATTR_SUPPORTED_FEATURES] = supported_features

        return (state, attr, capability_attr, shadowed_attr)

    @callback
    def _async_write_ha_state(self) -> None:
        """Write the state to the state machine."""
        if self._platform_state == EntityPlatformState.REMOVED:
            # Polling returned after the entity has already been removed
            return

        hass = self.hass
        entity_id = self.entity_id

        if (entry := self.registry_entry) and entry.disabled_by:
            if not self._disabled_reported:
                self._disabled_reported = True
                _LOGGER.warning(
                    (
                        "Entity %s is incorrectly being triggered for updates while it"
                        " is disabled. This is a bug in the %s integration"
                    ),
                    entity_id,
                    self.platform.platform_name,
                )
            return

        start = timer()
        state, attr, capabilities, shadowed_attr = self.__async_calculate_state()
        end = timer()

        if entry:
            # Make sure capabilities in the entity registry are up to date. Capabilities
            # include capability attributes, device class and supported features
            original_device_class: str | None = shadowed_attr[ATTR_DEVICE_CLASS]
            supported_features: int = attr.get(ATTR_SUPPORTED_FEATURES) or 0
            if (
                capabilities != entry.capabilities
                or original_device_class != entry.original_device_class
                or supported_features != entry.supported_features
            ):
                if not self.__capabilities_updated_at_reported:
                    time_now = hass.loop.time()
                    capabilities_updated_at = self.__capabilities_updated_at
                    capabilities_updated_at.append(time_now)
                    while time_now - capabilities_updated_at[0] > 3600:
                        capabilities_updated_at.popleft()
                    if len(capabilities_updated_at) > CAPABILITIES_UPDATE_LIMIT:
                        self.__capabilities_updated_at_reported = True
                        report_issue = self._suggest_report_issue()
                        _LOGGER.warning(
                            (
                                "Entity %s (%s) is updating its capabilities too often,"
                                " please %s"
                            ),
                            entity_id,
                            type(self),
                            report_issue,
                        )
                entity_registry = er.async_get(self.hass)
                self.registry_entry = entity_registry.async_update_entity(
                    self.entity_id,
                    capabilities=capabilities,
                    original_device_class=original_device_class,
                    supported_features=supported_features,
                )

        if end - start > 0.4 and not self._slow_reported:
            self._slow_reported = True
            report_issue = self._suggest_report_issue()
            _LOGGER.warning(
                "Updating state for %s (%s) took %.3f seconds. Please %s",
                entity_id,
                type(self),
                end - start,
                report_issue,
            )

        # Overwrite properties that have been set in the config file.
        if customize := hass.data.get(DATA_CUSTOMIZE):
            attr.update(customize.get(entity_id))

        if (
            self._context_set is not None
            and hass.loop.time() - self._context_set
            > CONTEXT_RECENT_TIME.total_seconds()
        ):
            self._context = None
            self._context_set = None

        try:
            hass.states.async_set(
                entity_id,
                state,
                attr,
                self.force_update,
                self._context,
                self._state_info,
            )
        except InvalidStateError:
            _LOGGER.exception(
                "Failed to set state for %s, fall back to %s", entity_id, STATE_UNKNOWN
            )
            hass.states.async_set(
                entity_id, STATE_UNKNOWN, {}, self.force_update, self._context
            )

    def schedule_update_ha_state(self, force_refresh: bool = False) -> None:
        """Schedule an update ha state change task.

        Scheduling the update avoids executor deadlocks.

        Entity state and attributes are read when the update ha state change
        task is executed.
        If state is changed more than once before the ha state change task has
        been executed, the intermediate state transitions will be missed.
        """
        if force_refresh:
            self.hass.create_task(
                self.async_update_ha_state(force_refresh),
                f"Entity {self.entity_id} schedule update ha state",
            )
        else:
            self.hass.loop.call_soon_threadsafe(self.async_write_ha_state)

    @callback
    def async_schedule_update_ha_state(self, force_refresh: bool = False) -> None:
        """Schedule an update ha state change task.

        This method must be run in the event loop.
        Scheduling the update avoids executor deadlocks.

        Entity state and attributes are read when the update ha state change
        task is executed.
        If state is changed more than once before the ha state change task has
        been executed, the intermediate state transitions will be missed.
        """
        if force_refresh:
            self.hass.async_create_task(
                self.async_update_ha_state(force_refresh),
                f"Entity schedule update ha state {self.entity_id}",
            )
        else:
            self.async_write_ha_state()

    @callback
    def _async_slow_update_warning(self) -> None:
        """Log a warning if update is taking too long."""
        _LOGGER.warning(
            "Update of %s is taking over %s seconds",
            self.entity_id,
            SLOW_UPDATE_WARNING,
        )

    async def async_device_update(self, warning: bool = True) -> None:
        """Process 'update' or 'async_update' from entity.

        This method is a coroutine.
        """
        if self._update_staged:
            return

        hass = self.hass
        assert hass is not None

        self._update_staged = True

        # Process update sequential
        if self.parallel_updates:
            await self.parallel_updates.acquire()

        if warning:
            update_warn = hass.loop.call_at(
                hass.loop.time() + SLOW_UPDATE_WARNING, self._async_slow_update_warning
            )

        try:
            if hasattr(self, "async_update"):
                await self.async_update()
            elif hasattr(self, "update"):
                await hass.async_add_executor_job(self.update)
            else:
                return
        finally:
            self._update_staged = False
            if warning:
                update_warn.cancel()
            if self.parallel_updates:
                self.parallel_updates.release()

    @callback
    def async_on_remove(self, func: CALLBACK_TYPE) -> None:
        """Add a function to call when entity is removed or not added."""
        if self._on_remove is None:
            self._on_remove = []
        self._on_remove.append(func)

    async def async_removed_from_registry(self) -> None:
        """Run when entity has been removed from entity registry.

        To be extended by integrations.
        """

    @callback
    def add_to_platform_start(
        self,
        hass: HomeAssistant,
        platform: EntityPlatform,
        parallel_updates: asyncio.Semaphore | None,
    ) -> None:
        """Start adding an entity to a platform."""
        if self._platform_state != EntityPlatformState.NOT_ADDED:
            raise HomeAssistantError(
                f"Entity '{self.entity_id}' cannot be added a second time to an entity"
                " platform"
            )

        self.hass = hass
        self.platform = platform
        self.parallel_updates = parallel_updates
        self._platform_state = EntityPlatformState.ADDED

    def _call_on_remove_callbacks(self) -> None:
        """Call callbacks registered by async_on_remove."""
        if self._on_remove is None:
            return
        while self._on_remove:
            self._on_remove.pop()()

    @callback
    def add_to_platform_abort(self) -> None:
        """Abort adding an entity to a platform."""

        self._platform_state = EntityPlatformState.REMOVED
        self._call_on_remove_callbacks()

        self.hass = None  # type: ignore[assignment]
        self.platform = None  # type: ignore[assignment]
        self.parallel_updates = None

    async def add_to_platform_finish(self) -> None:
        """Finish adding an entity to a platform."""
        await self.async_internal_added_to_hass()
        await self.async_added_to_hass()
        self.async_write_ha_state()

    @final
    async def async_remove(self, *, force_remove: bool = False) -> None:
        """Remove entity from Home Assistant.

        If the entity has a non disabled entry in the entity registry,
        the entity's state will be set to unavailable, in the same way
        as when the entity registry is loaded.

        If the entity doesn't have a non disabled entry in the entity registry,
        or if force_remove=True, its state will be removed.
        """
        if self.__remove_event is not None:
            await self.__remove_event.wait()
            return

        self.__remove_event = asyncio.Event()
        try:
            await self.__async_remove_impl(force_remove)
        finally:
            self.__remove_event.set()

    @final
    async def __async_remove_impl(self, force_remove: bool) -> None:
        """Remove entity from Home Assistant."""

        self._platform_state = EntityPlatformState.REMOVED

        self._call_on_remove_callbacks()

        await self.async_internal_will_remove_from_hass()
        await self.async_will_remove_from_hass()

        # Check if entry still exists in entity registry (e.g. unloading config entry)
        if (
            not force_remove
            and self.registry_entry
            and not self.registry_entry.disabled
        ):
            # Set the entity's state will to unavailable + ATTR_RESTORED: True
            self.registry_entry.write_unavailable_state(self.hass)
        else:
            self.hass.states.async_remove(self.entity_id, context=self._context)

    async def async_added_to_hass(self) -> None:
        """Run when entity about to be added to hass.

        To be extended by integrations.
        """

    async def async_will_remove_from_hass(self) -> None:
        """Run when entity will be removed from hass.

        To be extended by integrations.
        """

    @callback
    def async_registry_entry_updated(self) -> None:
        """Run when the entity registry entry has been updated.

        To be extended by integrations.
        """

    async def async_internal_added_to_hass(self) -> None:
        """Run when entity about to be added to hass.

        Not to be extended by integrations.
        """
        entity_info: EntityInfo = {
            "domain": self.platform.platform_name,
            "custom_component": "custom_components" in type(self).__module__,
        }

        if self.platform.config_entry:
            entity_info["config_entry"] = self.platform.config_entry.entry_id

        entity_sources(self.hass)[self.entity_id] = entity_info

        self._state_info = {
            "unrecorded_attributes": self.__combined_unrecorded_attributes
        }

        if self.registry_entry is not None:
            # This is an assert as it should never happen, but helps in tests
            assert (
                not self.registry_entry.disabled_by
            ), f"Entity '{self.entity_id}' is being added while it's disabled"

            self.async_on_remove(
                async_track_entity_registry_updated_event(
                    self.hass, self.entity_id, self._async_registry_updated
                )
            )
            self._async_subscribe_device_updates()

        self.__capabilities_updated_at = deque(maxlen=CAPABILITIES_UPDATE_LIMIT + 1)

    async def async_internal_will_remove_from_hass(self) -> None:
        """Run when entity will be removed from hass.

        Not to be extended by integrations.
        """
        # The check for self.platform guards against integrations not using an
        # EntityComponent and can be removed in HA Core 2024.1
        if self.platform:
            self.hass.data[DATA_ENTITY_SOURCE].pop(self.entity_id)

    async def _async_registry_updated(
        self, event: EventType[er.EventEntityRegistryUpdatedData]
    ) -> None:
        """Handle entity registry update."""
        data = event.data
        if data["action"] == "remove":
            await self.async_removed_from_registry()
            self.registry_entry = None
            await self.async_remove()

        if data["action"] != "update":
            return

        if "device_id" in data["changes"]:
            self._async_subscribe_device_updates()

        ent_reg = er.async_get(self.hass)
        old = self.registry_entry
        registry_entry = ent_reg.async_get(data["entity_id"])
        assert registry_entry is not None
        self.registry_entry = registry_entry

        if device_id := registry_entry.device_id:
            self.device_entry = dr.async_get(self.hass).async_get(device_id)

        if registry_entry.disabled:
            await self.async_remove()
            return

        assert old is not None
        if registry_entry.entity_id == old.entity_id:
            self.async_registry_entry_updated()
            self.async_write_ha_state()
            return

        await self.async_remove(force_remove=True)

        self.entity_id = registry_entry.entity_id

        # Clear the remove event to handle entity added again after entity id change
        self.__remove_event = None
        self._platform_state = EntityPlatformState.NOT_ADDED
        await self.platform.async_add_entities([self])

    @callback
    def _async_unsubscribe_device_updates(self) -> None:
        """Unsubscribe from device registry updates."""
        if not self._unsub_device_updates:
            return
        self._unsub_device_updates()
        self._unsub_device_updates = None

    @callback
    def _async_device_registry_updated(
        self, event: EventType[EventDeviceRegistryUpdatedData]
    ) -> None:
        """Handle device registry update."""
        data = event.data

        if data["action"] != "update":
            return

        if "name" not in data["changes"] and "name_by_user" not in data["changes"]:
            return

        self.device_entry = dr.async_get(self.hass).async_get(data["device_id"])
        self.async_write_ha_state()

    @callback
    def _async_subscribe_device_updates(self) -> None:
        """Subscribe to device registry updates."""
        assert self.registry_entry

        self._async_unsubscribe_device_updates()

        if (device_id := self.registry_entry.device_id) is None:
            return

        if not self.has_entity_name:
            return

        self._unsub_device_updates = async_track_device_registry_updated_event(
            self.hass,
            device_id,
            self._async_device_registry_updated,
        )
        if (
            not self._on_remove
            or self._async_unsubscribe_device_updates not in self._on_remove
        ):
            self.async_on_remove(self._async_unsubscribe_device_updates)

    def __repr__(self) -> str:
        """Return the representation."""
        return f"<entity {self.entity_id}={self._stringify_state(self.available)}>"

    async def async_request_call(self, coro: Coroutine[Any, Any, _T]) -> _T:
        """Process request batched."""
        if self.parallel_updates:
            await self.parallel_updates.acquire()

        try:
            return await coro
        finally:
            if self.parallel_updates:
                self.parallel_updates.release()

    def _suggest_report_issue(self) -> str:
        """Suggest to report an issue."""
        # The check for self.platform guards against integrations not using an
        # EntityComponent and can be removed in HA Core 2024.1
        platform_name = self.platform.platform_name if self.platform else None
        return async_suggest_report_issue(
            self.hass, integration_domain=platform_name, module=type(self).__module__
        )


class ToggleEntityDescription(EntityDescription, frozen_or_thawed=True):
    """A class that describes toggle entities."""


class ToggleEntity(Entity):
    """An abstract class for entities that can be turned on and off."""

    entity_description: ToggleEntityDescription
    _attr_is_on: bool | None = None
    _attr_state: None = None

    @property
    @final
    def state(self) -> Literal["on", "off"] | None:
        """Return the state."""
        if (is_on := self.is_on) is None:
            return None
        return STATE_ON if is_on else STATE_OFF

    @property
    def is_on(self) -> bool | None:
        """Return True if entity is on."""
        return self._attr_is_on

    def turn_on(self, **kwargs: Any) -> None:
        """Turn the entity on."""
        raise NotImplementedError()

    async def async_turn_on(self, **kwargs: Any) -> None:
        """Turn the entity on."""
        await self.hass.async_add_executor_job(ft.partial(self.turn_on, **kwargs))

    def turn_off(self, **kwargs: Any) -> None:
        """Turn the entity off."""
        raise NotImplementedError()

    async def async_turn_off(self, **kwargs: Any) -> None:
        """Turn the entity off."""
        await self.hass.async_add_executor_job(ft.partial(self.turn_off, **kwargs))

    @final
    def toggle(self, **kwargs: Any) -> None:
        """Toggle the entity.

        This method will never be called by Home Assistant and should not be implemented
        by integrations.
        """

    async def async_toggle(self, **kwargs: Any) -> None:
        """Toggle the entity.

        This method should typically not be implemented by integrations, it's enough to
        implement async_turn_on + async_turn_off or turn_on + turn_off.
        """
        if self.is_on:
            await self.async_turn_off(**kwargs)
        else:
            await self.async_turn_on(**kwargs)<|MERGE_RESOLUTION|>--- conflicted
+++ resolved
@@ -262,9 +262,6 @@
 
 
 class CachedProperties(type):
-<<<<<<< HEAD
-    """Metaclass which invalidates cached entity propertis on write to _attr_."""
-=======
     """Metaclass which invalidates cached entity properties on write to _attr_.
 
     A class which has CachedProperties can optionally have a list of cached
@@ -278,7 +275,6 @@
     - The _attr_-property setter will invalidate the @cached_property by calling
       delattr on it
     """
->>>>>>> 3a744d37
 
     def __new__(
         mcs,  # noqa: N804  ruff bug, ruff does not understand this is a metaclass
@@ -288,14 +284,10 @@
         cached_properties: set[str] | None = None,
         **kwargs: Any,
     ) -> Any:
-<<<<<<< HEAD
-        """Pop cached_properties and store it in the namespace."""
-=======
         """Start creating a new CachedProperties.
 
         Pop cached_properties and store it in the namespace.
         """
->>>>>>> 3a744d37
         namespace["_CachedProperties__cached_properties"] = cached_properties or set()
         return super().__new__(mcs, name, bases, namespace)
 
@@ -306,19 +298,6 @@
         namespace: dict[Any, Any],
         **kwargs: Any,
     ) -> None:
-<<<<<<< HEAD
-        """Wrap _attr_ for cached properties in property objects."""
-
-        def deleter(name: str) -> Callable[[Any], None]:
-            private_attribute_name = "__attr_" + name
-
-            def _deleter(o: Any) -> None:
-                for attr in (name, private_attribute_name):
-                    try:  # noqa: SIM105  suppress is much slower
-                        delattr(o, attr)
-                    except AttributeError:
-                        pass
-=======
         """Finish creating a new CachedProperties.
 
         Wrap _attr_ for cached properties in property objects.
@@ -344,34 +323,20 @@
                     pass
                 # Delete the __attr_ attribute
                 delattr(o, private_attr_name)
->>>>>>> 3a744d37
 
             return _deleter
 
         def getter(name: str) -> Callable[[Any], Any]:
-<<<<<<< HEAD
-            private_attribute_name = "__attr_" + name
-
-            def _getter(o: Any) -> Any:
-                return getattr(o, private_attribute_name)
-=======
             """Create a getter for an _attr_ property."""
             private_attr_name = f"__attr_{name}"
 
             def _getter(o: Any) -> Any:
                 """Get an _attr_ property from the backing __attr attribute."""
                 return getattr(o, private_attr_name)
->>>>>>> 3a744d37
 
             return _getter
 
         def setter(name: str) -> Callable[[Any, Any], None]:
-<<<<<<< HEAD
-            private_attribute_name = "__attr_" + name
-
-            def _setter(o: Any, val: Any) -> None:
-                setattr(o, private_attribute_name, val)
-=======
             """Create a setter for an _attr_ property."""
             private_attr_name = f"__attr_{name}"
 
@@ -382,7 +347,6 @@
                 delattr on it.
                 """
                 setattr(o, private_attr_name, val)
->>>>>>> 3a744d37
                 try:  # noqa: SIM105  suppress is much slower
                     delattr(o, name)
                 except AttributeError:
@@ -391,13 +355,6 @@
             return _setter
 
         def make_property(name: str) -> property:
-<<<<<<< HEAD
-            return property(fget=getter(name), fset=setter(name), fdel=deleter(name))
-
-        def move_attr(cls: CachedProperties, property_name: str) -> None:
-            attr_name = "_attr_" + property_name
-            private_attr_name = "__attr_" + property_name
-=======
             """Help create a property object."""
             return property(fget=getter(name), fset=setter(name), fdel=deleter(name))
 
@@ -411,24 +368,11 @@
             private_attr_name = f"__attr_{property_name}"
             # Check if an _attr_ class attribute exits and move it to __attr_. We check
             # __dict__ here because we don't care about _attr_ class attributes in parents.
->>>>>>> 3a744d37
             if attr_name in cls.__dict__:
                 setattr(cls, private_attr_name, getattr(cls, attr_name))
                 annotations = cls.__annotations__
                 if attr_name in annotations:
                     annotations[private_attr_name] = annotations.pop(attr_name)
-<<<<<<< HEAD
-            setattr(cls, attr_name, make_property(property_name))
-
-        cached_properties: set[str] = namespace["_CachedProperties__cached_properties"]
-        moved_attrs: set[str] = set()
-        for property_name in cached_properties:
-            if property_name in moved_attrs:
-                continue
-            move_attr(cls, property_name)
-            moved_attrs.add(property_name)
-
-=======
             # Create the _attr_ property
             setattr(cls, attr_name, make_property(property_name))
 
@@ -440,21 +384,11 @@
 
         # Look for cached properties of parent classes where this class has
         # corresponding _attr_ class attributes and re-wrap them.
->>>>>>> 3a744d37
         for parent in cls.__mro__[:0:-1]:
             if "_CachedProperties__cached_properties" not in parent.__dict__:
                 continue
             cached_properties = getattr(parent, "_CachedProperties__cached_properties")
             for property_name in cached_properties:
-<<<<<<< HEAD
-                if property_name in moved_attrs:
-                    continue
-                attr_name = "_attr_" + property_name
-                if (attr_name) not in cls.__dict__:
-                    continue
-                move_attr(cls, property_name)
-                moved_attrs.add(property_name)
-=======
                 if property_name in seen_props:
                     continue
                 attr_name = f"_attr_{property_name}"
@@ -464,7 +398,6 @@
                     continue
                 wrap_attr(cls, property_name)
                 seen_props.add(property_name)
->>>>>>> 3a744d37
 
 
 class ABCCachedProperties(CachedProperties, ABCMeta):
@@ -499,10 +432,6 @@
 class Entity(
     metaclass=ABCCachedProperties, cached_properties=CACHED_PROPERTIES_WITH_ATTR_
 ):
-<<<<<<< HEAD
-    # class Entity(ABC):
-=======
->>>>>>> 3a744d37
     """An abstract class for Home Assistant entities."""
 
     # SAFE TO OVERWRITE
@@ -629,6 +558,9 @@
 
         Should be True if the entity represents the single main feature of a device.
         """
+        if hasattr(self, "_attr_name"):
+            return not self._attr_name
+
         if name_translation_key := self._name_translation_key:
             if name_translation_key in self.platform.platform_translations:
                 return False
@@ -719,14 +651,6 @@
     @property
     def suggested_object_id(self) -> str | None:
         """Return input for object id."""
-<<<<<<< HEAD
-        # The check for self.platform guards against integrations not using an
-        # EntityComponent and can be removed in HA Core 2024.1
-        # mypy doesn't know about fget: https://github.com/python/mypy/issues/6185
-        if (
-            type.__getattribute__(self.__class__, "name")
-            is type.__getattribute__(Entity, "name")
-=======
         if (
             # Check our class has overridden the name property from Entity
             # We need to use type.__getattribute__ to retrieve the underlying
@@ -736,7 +660,6 @@
             is type.__getattribute__(Entity, "name")
             # The check for self.platform guards against integrations not using an
             # EntityComponent and can be removed in HA Core 2024.1
->>>>>>> 3a744d37
             and self.platform
         ):
             name = self._name_internal(
@@ -1035,7 +958,7 @@
             return name
 
         device_name = device_entry.name_by_user or device_entry.name
-        if name is None and self.use_device_name:
+        if self.use_device_name:
             return device_name
         return f"{device_name} {name}" if device_name else name
 
