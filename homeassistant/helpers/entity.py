--- conflicted
+++ resolved
@@ -262,7 +262,7 @@
 
 
 class CachedProperties(type):
-    """Metaclass which invalidates cached entity properties on write to _attr_."""
+    """Metaclass which invalidates cached entity propertis on write to _attr_."""
 
     def __new__(
         mcs,  # noqa: N804  ruff bug, ruff does not understand this is a metaclass
@@ -331,15 +331,6 @@
             setattr(cls, attr_name, make_property(property_name))
 
         cached_properties: set[str] = namespace["_CachedProperties__cached_properties"]
-<<<<<<< HEAD
-        moved: set[str] = set()
-        for parent in cls.__mro__:
-            if not hasattr(parent, "_CachedProperties__cached_properties"):
-                continue
-            cached_properties = getattr(parent, "_CachedProperties__cached_properties")
-            for property_name in cached_properties:
-                if property_name in moved:
-=======
         moved_attrs: set[str] = set()
         for property_name in cached_properties:
             if property_name in moved_attrs:
@@ -353,17 +344,12 @@
             cached_properties = getattr(parent, "_CachedProperties__cached_properties")
             for property_name in cached_properties:
                 if property_name in moved_attrs:
->>>>>>> 89367982
                     continue
                 attr_name = "_attr_" + property_name
                 if (attr_name) not in cls.__dict__:
                     continue
                 move_attr(cls, property_name)
-<<<<<<< HEAD
-                moved.add(property_name)
-=======
                 moved_attrs.add(property_name)
->>>>>>> 89367982
 
 
 class ABCCachedProperties(CachedProperties, ABCMeta):
