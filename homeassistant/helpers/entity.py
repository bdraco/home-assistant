"""An abstract class for entities."""
from __future__ import annotations

from abc import ABC
import asyncio
from collections import deque
from collections.abc import Coroutine, Iterable, Mapping, MutableMapping
from dataclasses import dataclass
from datetime import timedelta
from enum import Enum, auto
import functools as ft
import logging
import math
import sys
from timeit import default_timer as timer
from typing import (
    TYPE_CHECKING,
    Any,
    Final,
    Literal,
    NotRequired,
    TypedDict,
    TypeVar,
    final,
)

import voluptuous as vol

from homeassistant.backports.functools import cached_property
from homeassistant.config import DATA_CUSTOMIZE
from homeassistant.const import (
    ATTR_ASSUMED_STATE,
    ATTR_ATTRIBUTION,
    ATTR_DEVICE_CLASS,
    ATTR_ENTITY_PICTURE,
    ATTR_FRIENDLY_NAME,
    ATTR_ICON,
    ATTR_SUPPORTED_FEATURES,
    ATTR_UNIT_OF_MEASUREMENT,
    DEVICE_DEFAULT_NAME,
    STATE_OFF,
    STATE_ON,
    STATE_UNAVAILABLE,
    STATE_UNKNOWN,
    EntityCategory,
)
from homeassistant.core import CALLBACK_TYPE, Context, HomeAssistant, callback
from homeassistant.exceptions import (
    HomeAssistantError,
    InvalidStateError,
    NoEntitySpecifiedError,
)
from homeassistant.loader import async_suggest_report_issue, bind_hass
from homeassistant.util import ensure_unique_string, slugify

from . import device_registry as dr, entity_registry as er
from .device_registry import DeviceInfo, EventDeviceRegistryUpdatedData
from .event import (
    async_track_device_registry_updated_event,
    async_track_entity_registry_updated_event,
)
from .typing import UNDEFINED, EventType, StateType, UndefinedType

if TYPE_CHECKING:
    from .entity_platform import EntityPlatform


_T = TypeVar("_T")

_LOGGER = logging.getLogger(__name__)
SLOW_UPDATE_WARNING = 10
DATA_ENTITY_SOURCE = "entity_info"

# Used when converting float states to string: limit precision according to machine
# epsilon to make the string representation readable
FLOAT_PRECISION = abs(int(math.floor(math.log10(abs(sys.float_info.epsilon))))) - 1

# How many times per hour we allow capabilities to be updated before logging a warning
CAPABILITIES_UPDATE_LIMIT = 100


@callback
def async_setup(hass: HomeAssistant) -> None:
    """Set up entity sources."""
    hass.data[DATA_ENTITY_SOURCE] = {}


@callback
@bind_hass
def entity_sources(hass: HomeAssistant) -> dict[str, EntityInfo]:
    """Get the entity sources."""
    _entity_sources: dict[str, EntityInfo] = hass.data[DATA_ENTITY_SOURCE]
    return _entity_sources


def generate_entity_id(
    entity_id_format: str,
    name: str | None,
    current_ids: list[str] | None = None,
    hass: HomeAssistant | None = None,
) -> str:
    """Generate a unique entity ID based on given entity IDs or used IDs."""
    return async_generate_entity_id(entity_id_format, name, current_ids, hass)


@callback
def async_generate_entity_id(
    entity_id_format: str,
    name: str | None,
    current_ids: Iterable[str] | None = None,
    hass: HomeAssistant | None = None,
) -> str:
    """Generate a unique entity ID based on given entity IDs or used IDs."""
    name = (name or DEVICE_DEFAULT_NAME).lower()
    preferred_string = entity_id_format.format(slugify(name))

    if current_ids is not None:
        return ensure_unique_string(preferred_string, current_ids)

    if hass is None:
        raise ValueError("Missing required parameter current_ids or hass")

    test_string = preferred_string
    tries = 1
    while not hass.states.async_available(test_string):
        tries += 1
        test_string = f"{preferred_string}_{tries}"

    return test_string


def get_capability(hass: HomeAssistant, entity_id: str, capability: str) -> Any | None:
    """Get a capability attribute of an entity.

    First try the statemachine, then entity registry.
    """
    if state := hass.states.get(entity_id):
        return state.attributes.get(capability)

    entity_registry = er.async_get(hass)
    if not (entry := entity_registry.async_get(entity_id)):
        raise HomeAssistantError(f"Unknown entity {entity_id}")

    return entry.capabilities.get(capability) if entry.capabilities else None


def get_device_class(hass: HomeAssistant, entity_id: str) -> str | None:
    """Get device class of an entity.

    First try the statemachine, then entity registry.
    """
    if state := hass.states.get(entity_id):
        return state.attributes.get(ATTR_DEVICE_CLASS)

    entity_registry = er.async_get(hass)
    if not (entry := entity_registry.async_get(entity_id)):
        raise HomeAssistantError(f"Unknown entity {entity_id}")

    return entry.device_class or entry.original_device_class


def get_supported_features(hass: HomeAssistant, entity_id: str) -> int:
    """Get supported features for an entity.

    First try the statemachine, then entity registry.
    """
    if state := hass.states.get(entity_id):
        return state.attributes.get(ATTR_SUPPORTED_FEATURES, 0)  # type: ignore[no-any-return]

    entity_registry = er.async_get(hass)
    if not (entry := entity_registry.async_get(entity_id)):
        raise HomeAssistantError(f"Unknown entity {entity_id}")

    return entry.supported_features or 0


def get_unit_of_measurement(hass: HomeAssistant, entity_id: str) -> str | None:
    """Get unit of measurement of an entity.

    First try the statemachine, then entity registry.
    """
    if state := hass.states.get(entity_id):
        return state.attributes.get(ATTR_UNIT_OF_MEASUREMENT)

    entity_registry = er.async_get(hass)
    if not (entry := entity_registry.async_get(entity_id)):
        raise HomeAssistantError(f"Unknown entity {entity_id}")

    return entry.unit_of_measurement


ENTITY_CATEGORIES_SCHEMA: Final = vol.Coerce(EntityCategory)


class EntityInfo(TypedDict):
    """Entity info."""

    domain: str
    custom_component: bool
    config_entry: NotRequired[str]


class StateInfo(TypedDict):
    """State info."""

    unrecorded_attributes: frozenset[str]


class EntityPlatformState(Enum):
    """The platform state of an entity."""

    # Not Added: Not yet added to a platform, polling updates
    # are written to the state machine.
    NOT_ADDED = auto()

    # Added: Added to a platform, polling updates
    # are written to the state machine.
    ADDED = auto()

    # Removed: Removed from a platform, polling updates
    # are not written to the state machine.
    REMOVED = auto()


@dataclass(slots=True)
class EntityDescription:
    """A class that describes Home Assistant entities."""

    # This is the key identifier for this entity
    key: str

    device_class: str | None = None
    entity_category: EntityCategory | None = None
    entity_registry_enabled_default: bool = True
    entity_registry_visible_default: bool = True
    force_update: bool = False
    icon: str | None = None
    has_entity_name: bool = False
    name: str | UndefinedType | None = UNDEFINED
    translation_key: str | None = None
    unit_of_measurement: str | None = None


class Entity(ABC):
    """An abstract class for Home Assistant entities."""

    # SAFE TO OVERWRITE
    # The properties and methods here are safe to overwrite when inheriting
    # this class. These may be used to customize the behavior of the entity.
    entity_id: str = None  # type: ignore[assignment]

    # Owning hass instance. Set by EntityPlatform by calling add_to_platform_start
    # While not purely typed, it makes typehinting more useful for us
    # and removes the need for constant None checks or asserts.
    hass: HomeAssistant = None  # type: ignore[assignment]

    # Owning platform instance. Set by EntityPlatform by calling add_to_platform_start
    # While not purely typed, it makes typehinting more useful for us
    # and removes the need for constant None checks or asserts.
    platform: EntityPlatform = None  # type: ignore[assignment]

    # Entity description instance for this Entity
    entity_description: EntityDescription

    # If we reported if this entity was slow
    _slow_reported = False

    # If we reported this entity is updated while disabled
    _disabled_reported = False

    # If we reported this entity is using async_update_ha_state, while
    # it should be using async_write_ha_state.
    _async_update_ha_state_reported = False

    # If we reported this entity was added without its platform set
    _no_platform_reported = False

    # Protect for multiple updates
    _update_staged = False

    # Process updates in parallel
    parallel_updates: asyncio.Semaphore | None = None

    # Entry in the entity registry
    registry_entry: er.RegistryEntry | None = None

    # The device entry for this entity
    device_entry: dr.DeviceEntry | None = None

    # Hold list for functions to call on remove.
    _on_remove: list[CALLBACK_TYPE] | None = None

    _unsub_device_updates: CALLBACK_TYPE | None = None

    # Context
    _context: Context | None = None
    _context_set: float | None = None

    # If entity is added to an entity platform
    _platform_state = EntityPlatformState.NOT_ADDED

    # Attributes to exclude from recording, only set by base components, e.g. light
    _entity_component_unrecorded_attributes: frozenset[str] = frozenset()
    # Additional integration specific attributes to exclude from recording, set by
    # platforms, e.g. a derived class in hue.light
    _unrecorded_attributes: frozenset[str] = frozenset()
    # Union of _entity_component_unrecorded_attributes and _unrecorded_attributes,
    # set automatically by __init_subclass__
    __combined_unrecorded_attributes: frozenset[str] = (
        _entity_component_unrecorded_attributes | _unrecorded_attributes
    )

    # StateInfo. Set by EntityPlatform by calling async_internal_added_to_hass
    # While not purely typed, it makes typehinting more useful for us
    # and removes the need for constant None checks or asserts.
    _state_info: StateInfo = None  # type: ignore[assignment]

    __capabilities_updated_at: deque[float]
    __capabilities_updated_at_reported: bool = False
    __remove_event: asyncio.Event | None = None

    # Entity Properties
    _attr_assumed_state: bool = False
    _attr_attribution: str | None = None
    _attr_available: bool = True
    _attr_capability_attributes: Mapping[str, Any] | None = None
    _attr_context_recent_time: timedelta = timedelta(seconds=5)
    _attr_device_class: str | None
    _attr_device_info: DeviceInfo | None = None
    _attr_entity_category: EntityCategory | None
    _attr_has_entity_name: bool
    _attr_entity_picture: str | None = None
    _attr_entity_registry_enabled_default: bool
    _attr_entity_registry_visible_default: bool
    _attr_extra_state_attributes: MutableMapping[str, Any]
    _attr_force_update: bool
    _attr_icon: str | None
    _attr_name: str | None
    _attr_should_poll: bool = True
    _attr_state: StateType = STATE_UNKNOWN
    _attr_supported_features: int | None = None
    _attr_translation_key: str | None
    _attr_unique_id: str | None = None
    _attr_unit_of_measurement: str | None

    def __init_subclass__(cls, **kwargs: Any) -> None:
        """Initialize an Entity subclass."""
        super().__init_subclass__(**kwargs)
        cls.__combined_unrecorded_attributes = (
            cls._entity_component_unrecorded_attributes | cls._unrecorded_attributes
        )

    @property
    def should_poll(self) -> bool:
        """Return True if entity has to be polled for state.

        False if entity pushes its state to HA.
        """
        return self._attr_should_poll

    @property
    def unique_id(self) -> str | None:
        """Return a unique ID."""
        return self._attr_unique_id

    @property
    def use_device_name(self) -> bool:
        """Return if this entity does not have its own name.

        Should be True if the entity represents the single main feature of a device.
        """
        if hasattr(self, "_attr_name"):
            return not self._attr_name

        if name_translation_key := self._name_translation_key:
            if name_translation_key in self.platform.platform_translations:
                return False

        if hasattr(self, "entity_description"):
            return not self.entity_description.name

        return not self.name

    @property
    def has_entity_name(self) -> bool:
        """Return if the name of the entity is describing only the entity itself."""
        if hasattr(self, "_attr_has_entity_name"):
            return self._attr_has_entity_name
        if hasattr(self, "entity_description"):
            return self.entity_description.has_entity_name
        return False

    def _device_class_name_helper(
        self,
        component_translations: dict[str, Any],
    ) -> str | None:
        """Return a translated name of the entity based on its device class."""
        if not self.has_entity_name:
            return None
        device_class_key = self.device_class or "_"
        platform = self.platform
        name_translation_key = (
            f"component.{platform.domain}.entity_component.{device_class_key}.name"
        )
        return component_translations.get(name_translation_key)

    @cached_property
    def _object_id_device_class_name(self) -> str | None:
        """Return a translated name of the entity based on its device class."""
        return self._device_class_name_helper(
            self.platform.object_id_component_translations
        )

    @cached_property
    def _device_class_name(self) -> str | None:
        """Return a translated name of the entity based on its device class."""
        return self._device_class_name_helper(self.platform.component_translations)

    def _default_to_device_class_name(self) -> bool:
        """Return True if an unnamed entity should be named by its device class."""
        return False

    @cached_property
    def _name_translation_key(self) -> str | None:
        """Return translation key for entity name."""
        if self.translation_key is None:
            return None
        platform = self.platform
        return (
            f"component.{platform.platform_name}.entity.{platform.domain}"
            f".{self.translation_key}.name"
        )

    def _name_internal(
        self,
        device_class_name: str | None,
        platform_translations: dict[str, Any],
    ) -> str | UndefinedType | None:
        """Return the name of the entity."""
        if hasattr(self, "_attr_name"):
            return self._attr_name
        if (
            self.has_entity_name
            and (name_translation_key := self._name_translation_key)
            and (name := platform_translations.get(name_translation_key))
        ):
            if TYPE_CHECKING:
                assert isinstance(name, str)
            return name
        if hasattr(self, "entity_description"):
            description_name = self.entity_description.name
            if description_name is UNDEFINED and self._default_to_device_class_name():
                return device_class_name
            return description_name

        # The entity has no name set by _attr_name, translation_key or entity_description
        # Check if the entity should be named by its device class
        if self._default_to_device_class_name():
            return device_class_name
        return UNDEFINED

    @property
    def suggested_object_id(self) -> str | None:
        """Return input for object id."""
        # The check for self.platform guards against integrations not using an
        # EntityComponent and can be removed in HA Core 2024.1
        # mypy doesn't know about fget: https://github.com/python/mypy/issues/6185
        if self.__class__.name.fget is Entity.name.fget and self.platform:  # type: ignore[attr-defined]
            name = self._name_internal(
                self._object_id_device_class_name,
                self.platform.object_id_platform_translations,
            )
        else:
            name = self.name
        return None if name is UNDEFINED else name

    @property
    def name(self) -> str | UndefinedType | None:
        """Return the name of the entity."""
        # The check for self.platform guards against integrations not using an
        # EntityComponent and can be removed in HA Core 2024.1
        if not self.platform:
            return self._name_internal(None, {})
        return self._name_internal(
            self._device_class_name,
            self.platform.platform_translations,
        )

    @property
    def state(self) -> StateType:
        """Return the state of the entity."""
        return self._attr_state

    @property
    def capability_attributes(self) -> Mapping[str, Any] | None:
        """Return the capability attributes.

        Attributes that explain the capabilities of an entity.

        Implemented by component base class. Convention for attribute names
        is lowercase snake_case.
        """
        return self._attr_capability_attributes

    def get_initial_entity_options(self) -> er.EntityOptionsType | None:
        """Return initial entity options.

        These will be stored in the entity registry the first time the entity is seen,
        and then never updated.

        Implemented by component base class, should not be extended by integrations.

        Note: Not a property to avoid calculating unless needed.
        """
        return None

    @property
    def state_attributes(self) -> dict[str, Any] | None:
        """Return the state attributes.

        Implemented by component base class, should not be extended by integrations.
        Convention for attribute names is lowercase snake_case.
        """
        return None

    @property
    def device_state_attributes(self) -> Mapping[str, Any] | None:
        """Return entity specific state attributes.

        This method is deprecated, platform classes should implement
        extra_state_attributes instead.
        """
        return None

    @property
    def extra_state_attributes(self) -> Mapping[str, Any] | None:
        """Return entity specific state attributes.

        Implemented by platform classes. Convention for attribute names
        is lowercase snake_case.
        """
        if hasattr(self, "_attr_extra_state_attributes"):
            return self._attr_extra_state_attributes
        return None

    @property
    def device_info(self) -> DeviceInfo | None:
        """Return device specific attributes.

        Implemented by platform classes.
        """
        return self._attr_device_info

    @property
    def device_class(self) -> str | None:
        """Return the class of this device, from component DEVICE_CLASSES."""
        if hasattr(self, "_attr_device_class"):
            return self._attr_device_class
        if hasattr(self, "entity_description"):
            return self.entity_description.device_class
        return None

    @property
    def unit_of_measurement(self) -> str | None:
        """Return the unit of measurement of this entity, if any."""
        if hasattr(self, "_attr_unit_of_measurement"):
            return self._attr_unit_of_measurement
        if hasattr(self, "entity_description"):
            return self.entity_description.unit_of_measurement
        return None

    @property
    def icon(self) -> str | None:
        """Return the icon to use in the frontend, if any."""
        if hasattr(self, "_attr_icon"):
            return self._attr_icon
        if hasattr(self, "entity_description"):
            return self.entity_description.icon
        return None

    @property
    def entity_picture(self) -> str | None:
        """Return the entity picture to use in the frontend, if any."""
        return self._attr_entity_picture

    @property
    def available(self) -> bool:
        """Return True if entity is available."""
        return self._attr_available

    @property
    def assumed_state(self) -> bool:
        """Return True if unable to access real state of the entity."""
        return self._attr_assumed_state

    @property
    def force_update(self) -> bool:
        """Return True if state updates should be forced.

        If True, a state change will be triggered anytime the state property is
        updated, not just when the value changes.
        """
        if hasattr(self, "_attr_force_update"):
            return self._attr_force_update
        if hasattr(self, "entity_description"):
            return self.entity_description.force_update
        return False

    @property
    def supported_features(self) -> int | None:
        """Flag supported features."""
        return self._attr_supported_features

    @property
    def context_recent_time(self) -> timedelta:
        """Time that a context is considered recent."""
        return self._attr_context_recent_time

    @property
    def entity_registry_enabled_default(self) -> bool:
        """Return if the entity should be enabled when first added.

        This only applies when fist added to the entity registry.
        """
        if hasattr(self, "_attr_entity_registry_enabled_default"):
            return self._attr_entity_registry_enabled_default
        if hasattr(self, "entity_description"):
            return self.entity_description.entity_registry_enabled_default
        return True

    @property
    def entity_registry_visible_default(self) -> bool:
        """Return if the entity should be visible when first added.

        This only applies when fist added to the entity registry.
        """
        if hasattr(self, "_attr_entity_registry_visible_default"):
            return self._attr_entity_registry_visible_default
        if hasattr(self, "entity_description"):
            return self.entity_description.entity_registry_visible_default
        return True

    @property
    def attribution(self) -> str | None:
        """Return the attribution."""
        return self._attr_attribution

    @property
    def entity_category(self) -> EntityCategory | None:
        """Return the category of the entity, if any."""
        if hasattr(self, "_attr_entity_category"):
            return self._attr_entity_category
        if hasattr(self, "entity_description"):
            return self.entity_description.entity_category
        return None

    @property
    def translation_key(self) -> str | None:
        """Return the translation key to translate the entity's states."""
        if hasattr(self, "_attr_translation_key"):
            return self._attr_translation_key
        if hasattr(self, "entity_description"):
            return self.entity_description.translation_key
        return None

    # DO NOT OVERWRITE
    # These properties and methods are either managed by Home Assistant or they
    # are used to perform a very specific function. Overwriting these may
    # produce undesirable effects in the entity's operation.

    @property
    def enabled(self) -> bool:
        """Return if the entity is enabled in the entity registry.

        If an entity is not part of the registry, it cannot be disabled
        and will therefore always be enabled.
        """
        return self.registry_entry is None or not self.registry_entry.disabled

    @callback
    def async_set_context(self, context: Context) -> None:
        """Set the context the entity currently operates under."""
        self._context = context
        self._context_set = self.hass.loop.time()

    async def async_update_ha_state(self, force_refresh: bool = False) -> None:
        """Update Home Assistant with current state of entity.

        If force_refresh == True will update entity before setting state.

        This method must be run in the event loop.
        """
        if self.hass is None:
            raise RuntimeError(f"Attribute hass is None for {self}")

        if self.entity_id is None:
            raise NoEntitySpecifiedError(
                f"No entity id specified for entity {self.name}"
            )

        # update entity data
        if force_refresh:
            try:
                await self.async_device_update()
            except Exception:  # pylint: disable=broad-except
                _LOGGER.exception("Update for %s fails", self.entity_id)
                return
        elif not self._async_update_ha_state_reported:
            report_issue = self._suggest_report_issue()
            _LOGGER.warning(
                (
                    "Entity %s (%s) is using self.async_update_ha_state(), without"
                    " enabling force_update. Instead it should use"
                    " self.async_write_ha_state(), please %s"
                ),
                self.entity_id,
                type(self),
                report_issue,
            )
            self._async_update_ha_state_reported = True

        self._async_write_ha_state()

    @callback
    def async_write_ha_state(self) -> None:
        """Write the state to the state machine."""
        if self.hass is None:
            raise RuntimeError(f"Attribute hass is None for {self}")

        # The check for self.platform guards against integrations not using an
        # EntityComponent and can be removed in HA Core 2024.1
        if self.platform is None and not self._no_platform_reported:  # type: ignore[unreachable]
            report_issue = self._suggest_report_issue()  # type: ignore[unreachable]
            _LOGGER.warning(
                (
                    "Entity %s (%s) does not have a platform, this may be caused by "
                    "adding it manually instead of with an EntityComponent helper"
                    ", please %s"
                ),
                self.entity_id,
                type(self),
                report_issue,
            )
            self._no_platform_reported = True

        if self.entity_id is None:
            raise NoEntitySpecifiedError(
                f"No entity id specified for entity {self.name}"
            )

        self._async_write_ha_state()

    def _stringify_state(self, available: bool) -> str:
        """Convert state to string."""
        if not available:
            return STATE_UNAVAILABLE
        if (state := self.state) is None:
            return STATE_UNKNOWN
        if isinstance(state, float):
            # If the entity's state is a float, limit precision according to machine
            # epsilon to make the string representation readable
            return f"{state:.{FLOAT_PRECISION}}"
        return str(state)

    def _friendly_name_internal(self) -> str | None:
        """Return the friendly name.

        If has_entity_name is False, this returns self.name
        If has_entity_name is True, this returns device.name + self.name
        """
        name = self.name
        if name is UNDEFINED:
            name = None

        if not self.has_entity_name or not (device_entry := self.device_entry):
            return name

        device_name = device_entry.name_by_user or device_entry.name
        if self.use_device_name:
            return device_name
        return f"{device_name} {name}" if device_name else name

    @callback
    def _async_generate_attributes(
        self,
    ) -> tuple[str, Mapping[str, Any] | None, Mapping[str, Any], dict[str, Any]]:
        """Calculate state string and attribute mapping."""
        entry = self.registry_entry

        capability_attr = self.capability_attributes
        attr = dict(capability_attr) if capability_attr else {}
        shadowed_attr = {}

        available = self.available  # only call self.available once per update cycle
        state = self._stringify_state(available)
        if available:
            attr.update(self.state_attributes or {})
            attr.update(self.extra_state_attributes or {})

        if (unit_of_measurement := self.unit_of_measurement) is not None:
            attr[ATTR_UNIT_OF_MEASUREMENT] = unit_of_measurement

        if assumed_state := self.assumed_state:
            attr[ATTR_ASSUMED_STATE] = assumed_state

        if (attribution := self.attribution) is not None:
            attr[ATTR_ATTRIBUTION] = attribution

        shadowed_attr[ATTR_DEVICE_CLASS] = self.device_class
        if (
            device_class := (entry and entry.device_class)
            or shadowed_attr[ATTR_DEVICE_CLASS]
        ) is not None:
            attr[ATTR_DEVICE_CLASS] = str(device_class)

        if (entity_picture := self.entity_picture) is not None:
            attr[ATTR_ENTITY_PICTURE] = entity_picture

        shadowed_attr[ATTR_ICON] = self.icon
        if (icon := (entry and entry.icon) or shadowed_attr[ATTR_ICON]) is not None:
            attr[ATTR_ICON] = icon

        shadowed_attr[ATTR_FRIENDLY_NAME] = self._friendly_name_internal()
        if (
            name := (entry and entry.name) or shadowed_attr[ATTR_FRIENDLY_NAME]
        ) is not None:
            attr[ATTR_FRIENDLY_NAME] = name

        if (supported_features := self.supported_features) is not None:
            attr[ATTR_SUPPORTED_FEATURES] = supported_features

        return (state, capability_attr, shadowed_attr, attr)

    @callback
    def _async_write_ha_state(self) -> None:
        """Write the state to the state machine."""
        if self._platform_state == EntityPlatformState.REMOVED:
            # Polling returned after the entity has already been removed
            return

        hass = self.hass
        entity_id = self.entity_id

        if (entry := self.registry_entry) and entry.disabled_by:
            if not self._disabled_reported:
                self._disabled_reported = True
                _LOGGER.warning(
                    (
                        "Entity %s is incorrectly being triggered for updates while it"
                        " is disabled. This is a bug in the %s integration"
                    ),
                    entity_id,
                    self.platform.platform_name,
                )
            return

        start = timer()
        state, capabilities, shadowed_attr, attr = self._async_generate_attributes()
        end = timer()

        if entry:
            # Make sure capabilities in the entity registry are up to date. Capabilities
            # include capability attributes, device class and supported features
            original_device_class: str | None = shadowed_attr[ATTR_DEVICE_CLASS]
            supported_features: int = attr.get(ATTR_SUPPORTED_FEATURES) or 0
            if (
                capabilities != entry.capabilities
                or original_device_class != entry.original_device_class
                or supported_features != entry.supported_features
            ):
                if not self.__capabilities_updated_at_reported:
                    time_now = hass.loop.time()
                    capabilities_updated_at = self.__capabilities_updated_at
                    capabilities_updated_at.append(time_now)
                    while time_now - capabilities_updated_at[0] > 3600:
                        capabilities_updated_at.popleft()
                    if len(capabilities_updated_at) >= CAPABILITIES_UPDATE_LIMIT:
                        self.__capabilities_updated_at_reported = True
                        report_issue = self._suggest_report_issue()
                        _LOGGER.warning(
                            (
                                "Entity %s (%s) is updating its capabilities too often,"
                                " please %s"
                            ),
                            entity_id,
                            type(self),
                            report_issue,
                        )
                entity_registry = er.async_get(self.hass)
                self.registry_entry = entity_registry.async_update_entity(
                    self.entity_id,
                    capabilities=capabilities,
                    original_device_class=original_device_class,
                    supported_features=supported_features,
                )

        if end - start > 0.4 and not self._slow_reported:
            self._slow_reported = True
            report_issue = self._suggest_report_issue()
            _LOGGER.warning(
                "Updating state for %s (%s) took %.3f seconds. Please %s",
                entity_id,
                type(self),
                end - start,
                report_issue,
            )

        # Overwrite properties that have been set in the config file.
        if customize := hass.data.get(DATA_CUSTOMIZE):
            attr.update(customize.get(entity_id))

        if (
            self._context_set is not None
            and hass.loop.time() - self._context_set
            > self.context_recent_time.total_seconds()
        ):
            self._context = None
            self._context_set = None

        try:
            hass.states.async_set(
                entity_id,
                state,
                attr,
                self.force_update,
                self._context,
                self._state_info,
            )
        except InvalidStateError:
            _LOGGER.exception(
                "Failed to set state for %s, fall back to %s", entity_id, STATE_UNKNOWN
            )
            hass.states.async_set(
                entity_id, STATE_UNKNOWN, {}, self.force_update, self._context
            )
<<<<<<< HEAD
        if not state_updated:
            return

        if entry:
            # Make sure capabilities in the entity registry are up to date. Capabilities
            # include capability attributes, device class and supported features
            original_device_class: str | None = attr.get(ATTR_DEVICE_CLASS)
            supported_features: int = attr.get(ATTR_SUPPORTED_FEATURES) or 0
            if (
                capabilities != entry.capabilities
                or original_device_class != entry.original_device_class
                or supported_features != entry.supported_features
            ):
                if not self.__capabilities_updated_at_reported:
                    time_now = hass.loop.time()
                    capabilities_updated_at = self.__capabilities_updated_at
                    capabilities_updated_at.append(time_now)
                    while time_now - capabilities_updated_at[0] > 3600:
                        capabilities_updated_at.popleft()
                    if len(capabilities_updated_at) >= CAPABILITIES_UPDATE_LIMIT:
                        self.__capabilities_updated_at_reported = True
                        report_issue = self._suggest_report_issue()
                        _LOGGER.warning(
                            (
                                "Entity %s (%s) is updating its capabilities too often,"
                                " please %s"
                            ),
                            entity_id,
                            type(self),
                            report_issue,
                        )
                entity_registry = er.async_get(self.hass)
                self.registry_entry = entity_registry.async_update_entity(
                    self.entity_id,
                    capabilities=capabilities,
                    original_device_class=original_device_class,
                    supported_features=supported_features,
                )
=======
>>>>>>> b136b541

    def schedule_update_ha_state(self, force_refresh: bool = False) -> None:
        """Schedule an update ha state change task.

        Scheduling the update avoids executor deadlocks.

        Entity state and attributes are read when the update ha state change
        task is executed.
        If state is changed more than once before the ha state change task has
        been executed, the intermediate state transitions will be missed.
        """
        if force_refresh:
            self.hass.create_task(
                self.async_update_ha_state(force_refresh),
                f"Entity {self.entity_id} schedule update ha state",
            )
        else:
            self.hass.loop.call_soon_threadsafe(self.async_write_ha_state)

    @callback
    def async_schedule_update_ha_state(self, force_refresh: bool = False) -> None:
        """Schedule an update ha state change task.

        This method must be run in the event loop.
        Scheduling the update avoids executor deadlocks.

        Entity state and attributes are read when the update ha state change
        task is executed.
        If state is changed more than once before the ha state change task has
        been executed, the intermediate state transitions will be missed.
        """
        if force_refresh:
            self.hass.async_create_task(
                self.async_update_ha_state(force_refresh),
                f"Entity schedule update ha state {self.entity_id}",
            )
        else:
            self.async_write_ha_state()

    @callback
    def _async_slow_update_warning(self) -> None:
        """Log a warning if update is taking too long."""
        _LOGGER.warning(
            "Update of %s is taking over %s seconds",
            self.entity_id,
            SLOW_UPDATE_WARNING,
        )

    async def async_device_update(self, warning: bool = True) -> None:
        """Process 'update' or 'async_update' from entity.

        This method is a coroutine.
        """
        if self._update_staged:
            return

        hass = self.hass
        assert hass is not None

        self._update_staged = True

        # Process update sequential
        if self.parallel_updates:
            await self.parallel_updates.acquire()

        if warning:
            update_warn = hass.loop.call_at(
                hass.loop.time() + SLOW_UPDATE_WARNING, self._async_slow_update_warning
            )

        try:
            if hasattr(self, "async_update"):
                await self.async_update()
            elif hasattr(self, "update"):
                await hass.async_add_executor_job(self.update)
            else:
                return
        finally:
            self._update_staged = False
            if warning:
                update_warn.cancel()
            if self.parallel_updates:
                self.parallel_updates.release()

    @callback
    def async_on_remove(self, func: CALLBACK_TYPE) -> None:
        """Add a function to call when entity is removed or not added."""
        if self._on_remove is None:
            self._on_remove = []
        self._on_remove.append(func)

    async def async_removed_from_registry(self) -> None:
        """Run when entity has been removed from entity registry.

        To be extended by integrations.
        """

    @callback
    def add_to_platform_start(
        self,
        hass: HomeAssistant,
        platform: EntityPlatform,
        parallel_updates: asyncio.Semaphore | None,
    ) -> None:
        """Start adding an entity to a platform."""
        if self._platform_state != EntityPlatformState.NOT_ADDED:
            raise HomeAssistantError(
                f"Entity '{self.entity_id}' cannot be added a second time to an entity"
                " platform"
            )

        self.hass = hass
        self.platform = platform
        self.parallel_updates = parallel_updates
        self._platform_state = EntityPlatformState.ADDED

    def _call_on_remove_callbacks(self) -> None:
        """Call callbacks registered by async_on_remove."""
        if self._on_remove is None:
            return
        while self._on_remove:
            self._on_remove.pop()()

    @callback
    def add_to_platform_abort(self) -> None:
        """Abort adding an entity to a platform."""

        self._platform_state = EntityPlatformState.REMOVED
        self._call_on_remove_callbacks()

        self.hass = None  # type: ignore[assignment]
        self.platform = None  # type: ignore[assignment]
        self.parallel_updates = None

    async def add_to_platform_finish(self) -> None:
        """Finish adding an entity to a platform."""
        await self.async_internal_added_to_hass()
        await self.async_added_to_hass()
        self.async_write_ha_state()

    @final
    async def async_remove(self, *, force_remove: bool = False) -> None:
        """Remove entity from Home Assistant.

        If the entity has a non disabled entry in the entity registry,
        the entity's state will be set to unavailable, in the same way
        as when the entity registry is loaded.

        If the entity doesn't have a non disabled entry in the entity registry,
        or if force_remove=True, its state will be removed.
        """
        if self.__remove_event is not None:
            await self.__remove_event.wait()
            return

        self.__remove_event = asyncio.Event()
        try:
            await self.__async_remove_impl(force_remove)
        finally:
            self.__remove_event.set()

    @final
    async def __async_remove_impl(self, force_remove: bool) -> None:
        """Remove entity from Home Assistant."""

        self._platform_state = EntityPlatformState.REMOVED

        self._call_on_remove_callbacks()

        await self.async_internal_will_remove_from_hass()
        await self.async_will_remove_from_hass()

        # Check if entry still exists in entity registry (e.g. unloading config entry)
        if (
            not force_remove
            and self.registry_entry
            and not self.registry_entry.disabled
        ):
            # Set the entity's state will to unavailable + ATTR_RESTORED: True
            self.registry_entry.write_unavailable_state(self.hass)
        else:
            self.hass.states.async_remove(self.entity_id, context=self._context)

    async def async_added_to_hass(self) -> None:
        """Run when entity about to be added to hass.

        To be extended by integrations.
        """

    async def async_will_remove_from_hass(self) -> None:
        """Run when entity will be removed from hass.

        To be extended by integrations.
        """

    @callback
    def async_registry_entry_updated(self) -> None:
        """Run when the entity registry entry has been updated.

        To be extended by integrations.
        """

    async def async_internal_added_to_hass(self) -> None:
        """Run when entity about to be added to hass.

        Not to be extended by integrations.
        """
        entity_info: EntityInfo = {
            "domain": self.platform.platform_name,
            "custom_component": "custom_components" in type(self).__module__,
        }

        if self.platform.config_entry:
            entity_info["config_entry"] = self.platform.config_entry.entry_id

        entity_sources(self.hass)[self.entity_id] = entity_info

        self._state_info = {
            "unrecorded_attributes": self.__combined_unrecorded_attributes
        }

        if self.registry_entry is not None:
            # This is an assert as it should never happen, but helps in tests
            assert (
                not self.registry_entry.disabled_by
            ), f"Entity '{self.entity_id}' is being added while it's disabled"

            self.async_on_remove(
                async_track_entity_registry_updated_event(
                    self.hass, self.entity_id, self._async_registry_updated
                )
            )
            self._async_subscribe_device_updates()

        self.__capabilities_updated_at = deque(maxlen=CAPABILITIES_UPDATE_LIMIT)

    async def async_internal_will_remove_from_hass(self) -> None:
        """Run when entity will be removed from hass.

        Not to be extended by integrations.
        """
        # The check for self.platform guards against integrations not using an
        # EntityComponent and can be removed in HA Core 2024.1
        if self.platform:
            self.hass.data[DATA_ENTITY_SOURCE].pop(self.entity_id)

    async def _async_registry_updated(
        self, event: EventType[er.EventEntityRegistryUpdatedData]
    ) -> None:
        """Handle entity registry update."""
        data = event.data
        if data["action"] == "remove":
            await self.async_removed_from_registry()
            self.registry_entry = None
            await self.async_remove()

        if data["action"] != "update":
            return

        if "device_id" in data["changes"]:
            self._async_subscribe_device_updates()

        ent_reg = er.async_get(self.hass)
        old = self.registry_entry
        registry_entry = ent_reg.async_get(data["entity_id"])
        assert registry_entry is not None
        self.registry_entry = registry_entry

        if device_id := registry_entry.device_id:
            self.device_entry = dr.async_get(self.hass).async_get(device_id)

        if registry_entry.disabled:
            await self.async_remove()
            return

        assert old is not None
        if registry_entry.entity_id == old.entity_id:
            self.async_registry_entry_updated()
            self.async_write_ha_state()
            return

        await self.async_remove(force_remove=True)

        self.entity_id = registry_entry.entity_id

        # Clear the remove event to handle entity added again after entity id change
        self.__remove_event = None
        self._platform_state = EntityPlatformState.NOT_ADDED
        await self.platform.async_add_entities([self])

    @callback
    def _async_unsubscribe_device_updates(self) -> None:
        """Unsubscribe from device registry updates."""
        if not self._unsub_device_updates:
            return
        self._unsub_device_updates()
        self._unsub_device_updates = None

    @callback
    def _async_device_registry_updated(
        self, event: EventType[EventDeviceRegistryUpdatedData]
    ) -> None:
        """Handle device registry update."""
        data = event.data

        if data["action"] != "update":
            return

        if "name" not in data["changes"] and "name_by_user" not in data["changes"]:
            return

        self.device_entry = dr.async_get(self.hass).async_get(data["device_id"])
        self.async_write_ha_state()

    @callback
    def _async_subscribe_device_updates(self) -> None:
        """Subscribe to device registry updates."""
        assert self.registry_entry

        self._async_unsubscribe_device_updates()

        if (device_id := self.registry_entry.device_id) is None:
            return

        if not self.has_entity_name:
            return

        self._unsub_device_updates = async_track_device_registry_updated_event(
            self.hass,
            device_id,
            self._async_device_registry_updated,
        )
        if (
            not self._on_remove
            or self._async_unsubscribe_device_updates not in self._on_remove
        ):
            self.async_on_remove(self._async_unsubscribe_device_updates)

    def __repr__(self) -> str:
        """Return the representation."""
        return f"<entity {self.entity_id}={self._stringify_state(self.available)}>"

    async def async_request_call(self, coro: Coroutine[Any, Any, _T]) -> _T:
        """Process request batched."""
        if self.parallel_updates:
            await self.parallel_updates.acquire()

        try:
            return await coro
        finally:
            if self.parallel_updates:
                self.parallel_updates.release()

    def _suggest_report_issue(self) -> str:
        """Suggest to report an issue."""
        # The check for self.platform guards against integrations not using an
        # EntityComponent and can be removed in HA Core 2024.1
        platform_name = self.platform.platform_name if self.platform else None
        return async_suggest_report_issue(
            self.hass, integration_domain=platform_name, module=type(self).__module__
        )


@dataclass(slots=True)
class ToggleEntityDescription(EntityDescription):
    """A class that describes toggle entities."""


class ToggleEntity(Entity):
    """An abstract class for entities that can be turned on and off."""

    entity_description: ToggleEntityDescription
    _attr_is_on: bool | None = None
    _attr_state: None = None

    @property
    @final
    def state(self) -> Literal["on", "off"] | None:
        """Return the state."""
        if (is_on := self.is_on) is None:
            return None
        return STATE_ON if is_on else STATE_OFF

    @property
    def is_on(self) -> bool | None:
        """Return True if entity is on."""
        return self._attr_is_on

    def turn_on(self, **kwargs: Any) -> None:
        """Turn the entity on."""
        raise NotImplementedError()

    async def async_turn_on(self, **kwargs: Any) -> None:
        """Turn the entity on."""
        await self.hass.async_add_executor_job(ft.partial(self.turn_on, **kwargs))

    def turn_off(self, **kwargs: Any) -> None:
        """Turn the entity off."""
        raise NotImplementedError()

    async def async_turn_off(self, **kwargs: Any) -> None:
        """Turn the entity off."""
        await self.hass.async_add_executor_job(ft.partial(self.turn_off, **kwargs))

    @final
    def toggle(self, **kwargs: Any) -> None:
        """Toggle the entity.

        This method will never be called by Home Assistant and should not be implemented
        by integrations.
        """

    async def async_toggle(self, **kwargs: Any) -> None:
        """Toggle the entity.

        This method should typically not be implemented by integrations, it's enough to
        implement async_turn_on + async_turn_off or turn_on + turn_off.
        """
        if self.is_on:
            await self.async_turn_off(**kwargs)
        else:
            await self.async_turn_on(**kwargs)<|MERGE_RESOLUTION|>--- conflicted
+++ resolved
@@ -933,47 +933,6 @@
             hass.states.async_set(
                 entity_id, STATE_UNKNOWN, {}, self.force_update, self._context
             )
-<<<<<<< HEAD
-        if not state_updated:
-            return
-
-        if entry:
-            # Make sure capabilities in the entity registry are up to date. Capabilities
-            # include capability attributes, device class and supported features
-            original_device_class: str | None = attr.get(ATTR_DEVICE_CLASS)
-            supported_features: int = attr.get(ATTR_SUPPORTED_FEATURES) or 0
-            if (
-                capabilities != entry.capabilities
-                or original_device_class != entry.original_device_class
-                or supported_features != entry.supported_features
-            ):
-                if not self.__capabilities_updated_at_reported:
-                    time_now = hass.loop.time()
-                    capabilities_updated_at = self.__capabilities_updated_at
-                    capabilities_updated_at.append(time_now)
-                    while time_now - capabilities_updated_at[0] > 3600:
-                        capabilities_updated_at.popleft()
-                    if len(capabilities_updated_at) >= CAPABILITIES_UPDATE_LIMIT:
-                        self.__capabilities_updated_at_reported = True
-                        report_issue = self._suggest_report_issue()
-                        _LOGGER.warning(
-                            (
-                                "Entity %s (%s) is updating its capabilities too often,"
-                                " please %s"
-                            ),
-                            entity_id,
-                            type(self),
-                            report_issue,
-                        )
-                entity_registry = er.async_get(self.hass)
-                self.registry_entry = entity_registry.async_update_entity(
-                    self.entity_id,
-                    capabilities=capabilities,
-                    original_device_class=original_device_class,
-                    supported_features=supported_features,
-                )
-=======
->>>>>>> b136b541
 
     def schedule_update_ha_state(self, force_refresh: bool = False) -> None:
         """Schedule an update ha state change task.
