--- conflicted
+++ resolved
@@ -633,21 +633,13 @@
 
         self._async_unsub_polling = async_track_time_interval(
             self.hass,
-<<<<<<< HEAD
-            self._async_update_entity_states,
-=======
             self._async_handle_interval_callback,
->>>>>>> a143d731
             self.scan_interval,
             name=f"EntityPlatform poll {self.domain}.{self.platform_name}",
         )
 
     @callback
-<<<<<<< HEAD
-    def _async_update_entity_states(self, now: datetime) -> None:
-=======
     def _async_handle_interval_callback(self, now: datetime) -> None:
->>>>>>> a143d731
         """Update all the entity states in a single platform."""
         self.hass.async_create_task(self._update_entity_states(now), eager_start=True)
 
