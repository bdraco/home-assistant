"""Class to manage the entities for a single platform."""
import asyncio
from contextvars import ContextVar
from datetime import datetime, timedelta
from logging import Logger
from types import ModuleType
from typing import TYPE_CHECKING, Callable, Coroutine, Dict, Iterable, List, Optional

from homeassistant import config_entries
from homeassistant.const import DEVICE_DEFAULT_NAME
from homeassistant.core import (
    CALLBACK_TYPE,
    ServiceCall,
    callback,
    split_entity_id,
    valid_entity_id,
)
from homeassistant.exceptions import HomeAssistantError, PlatformNotReady
from homeassistant.helpers import config_validation as cv, service
from homeassistant.helpers.typing import HomeAssistantType
from homeassistant.util.async_ import run_callback_threadsafe

from .entity_registry import DISABLED_INTEGRATION
from .event import async_call_later, async_track_time_interval

if TYPE_CHECKING:
    from .entity import Entity

# mypy: allow-untyped-defs

SLOW_SETUP_WARNING = 10
SLOW_SETUP_MAX_WAIT = 60
SLOW_ADD_ENTITY_MAX_WAIT = 15  # Per Entity
SLOW_ADD_MIN_TIMEOUT = 500

PLATFORM_NOT_READY_RETRIES = 10
DATA_ENTITY_PLATFORM = "entity_platform"
PLATFORM_NOT_READY_BASE_WAIT_TIME = 30  # seconds


class EntityPlatform:
    """Manage the entities for a single platform."""

    def __init__(
        self,
        *,
        hass: HomeAssistantType,
        logger: Logger,
        domain: str,
        platform_name: str,
        platform: Optional[ModuleType],
        scan_interval: timedelta,
        entity_namespace: Optional[str],
    ):
        """Initialize the entity platform."""
        self.hass = hass
        self.logger = logger
        self.domain = domain
        self.platform_name = platform_name
        self.platform = platform
        self.scan_interval = scan_interval
        self.entity_namespace = entity_namespace
        self.config_entry: Optional[config_entries.ConfigEntry] = None
        self.entities: Dict[str, Entity] = {}  # pylint: disable=used-before-assignment
        self._tasks: List[asyncio.Future] = []
        # Method to cancel the state change listener
        self._async_unsub_polling: Optional[CALLBACK_TYPE] = None
        # Method to cancel the retry of setup
        self._async_cancel_retry_setup: Optional[CALLBACK_TYPE] = None
        self._process_updates: Optional[asyncio.Lock] = None

        self.parallel_updates: Optional[asyncio.Semaphore] = None

        # Platform is None for the EntityComponent "catch-all" EntityPlatform
        # which powers entity_component.add_entities
        self.parallel_updates_created = platform is None

        hass.data.setdefault(DATA_ENTITY_PLATFORM, {}).setdefault(
            self.platform_name, []
        ).append(self)

    @callback
    def _get_parallel_updates_semaphore(
        self, entity_has_async_update: bool
    ) -> Optional[asyncio.Semaphore]:
        """Get or create a semaphore for parallel updates.

        Semaphore will be created on demand because we base it off if update method is async or not.

        If parallel updates is set to 0, we skip the semaphore.
        If parallel updates is set to a number, we initialize the semaphore to that number.
        The default value for parallel requests is decided based on the first entity that is added to Home Assistant.
        It's 0 if the entity defines the async_update method, else it's 1.
        """
        if self.parallel_updates_created:
            return self.parallel_updates

        self.parallel_updates_created = True

        parallel_updates = getattr(self.platform, "PARALLEL_UPDATES", None)

        if parallel_updates is None and not entity_has_async_update:
            parallel_updates = 1

        if parallel_updates == 0:
            parallel_updates = None

        if parallel_updates is not None:
            self.parallel_updates = asyncio.Semaphore(parallel_updates)

        return self.parallel_updates

    async def async_setup(self, platform_config, discovery_info=None):
        """Set up the platform from a config file."""
        platform = self.platform
        hass = self.hass

        if not hasattr(platform, "async_setup_platform") and not hasattr(
            platform, "setup_platform"
        ):
            self.logger.error(
                "The %s platform for the %s integration does not support platform setup. Please remove it from your config.",
                self.platform_name,
                self.domain,
            )
            return

        @callback
        def async_create_setup_task() -> Coroutine:
            """Get task to set up platform."""
            if getattr(platform, "async_setup_platform", None):
                return platform.async_setup_platform(  # type: ignore
                    hass,
                    platform_config,
                    self._async_schedule_add_entities,
                    discovery_info,
                )

            # This should not be replaced with hass.async_add_job because
            # we don't want to track this task in case it blocks startup.
            return hass.loop.run_in_executor(
                None,
                platform.setup_platform,  # type: ignore
                hass,
                platform_config,
                self._schedule_add_entities,
                discovery_info,
            )

        await self._async_setup_platform(async_create_setup_task)

    async def async_setup_entry(self, config_entry: config_entries.ConfigEntry) -> bool:
        """Set up the platform from a config entry."""
        # Store it so that we can save config entry ID in entity registry
        self.config_entry = config_entry
        platform = self.platform

        @callback
        def async_create_setup_task():
            """Get task to set up platform."""
            return platform.async_setup_entry(  # type: ignore
                self.hass, config_entry, self._async_schedule_add_entities
            )

        return await self._async_setup_platform(async_create_setup_task)

    async def _async_setup_platform(
        self, async_create_setup_task: Callable[[], Coroutine], tries: int = 0
    ) -> bool:
        """Set up a platform via config file or config entry.

        async_create_setup_task creates a coroutine that sets up platform.
        """
        current_platform.set(self)
        logger = self.logger
        hass = self.hass
        full_name = f"{self.domain}.{self.platform_name}"

        logger.info("Setting up %s", full_name)
        warn_task = hass.loop.call_later(
            SLOW_SETUP_WARNING,
            logger.warning,
            "Setup of %s platform %s is taking over %s seconds.",
            self.domain,
            self.platform_name,
            SLOW_SETUP_WARNING,
        )

        try:
            task = async_create_setup_task()

            async with hass.timeout.async_timeout(SLOW_SETUP_MAX_WAIT, self.domain):
                await asyncio.shield(task)

            # Block till all entities are done
            if self._tasks:
                pending = [task for task in self._tasks if not task.done()]
                self._tasks.clear()

                if pending:
                    await asyncio.gather(*pending)

            hass.config.components.add(full_name)
            return True
        except PlatformNotReady:
            tries += 1
            wait_time = min(tries, 6) * PLATFORM_NOT_READY_BASE_WAIT_TIME
            logger.warning(
                "Platform %s not ready yet. Retrying in %d seconds.",
                self.platform_name,
                wait_time,
            )

            async def setup_again(now):
                """Run setup again."""
                self._async_cancel_retry_setup = None
                await self._async_setup_platform(async_create_setup_task, tries)

            self._async_cancel_retry_setup = async_call_later(
                hass, wait_time, setup_again
            )
            return False
        except asyncio.TimeoutError:
            logger.error(
                "Setup of platform %s is taking longer than %s seconds."
                " Startup will proceed without waiting any longer.",
                self.platform_name,
                SLOW_SETUP_MAX_WAIT,
            )
            return False
        except Exception:  # pylint: disable=broad-except
            logger.exception(
                "Error while setting up %s platform for %s",
                self.platform_name,
                self.domain,
            )
            return False
        finally:
            warn_task.cancel()

    def _schedule_add_entities(
        self, new_entities: Iterable["Entity"], update_before_add: bool = False
    ) -> None:
        """Schedule adding entities for a single platform, synchronously."""
        run_callback_threadsafe(
            self.hass.loop,
            self._async_schedule_add_entities,
            list(new_entities),
            update_before_add,
        ).result()

    @callback
    def _async_schedule_add_entities(
        self, new_entities: Iterable["Entity"], update_before_add: bool = False
    ) -> None:
        """Schedule adding entities for a single platform async."""
        self._tasks.append(
            self.hass.async_create_task(
                self.async_add_entities(
                    new_entities, update_before_add=update_before_add
                ),
            )
        )

    def add_entities(
        self, new_entities: Iterable["Entity"], update_before_add: bool = False
    ) -> None:
        """Add entities for a single platform."""
        # That avoid deadlocks
        if update_before_add:
            self.logger.warning(
                "Call 'add_entities' with update_before_add=True "
                "only inside tests or you can run into a deadlock!"
            )

        asyncio.run_coroutine_threadsafe(
            self.async_add_entities(list(new_entities), update_before_add),
            self.hass.loop,
        ).result()

    async def async_add_entities(
        self, new_entities: Iterable["Entity"], update_before_add: bool = False
    ) -> None:
        """Add entities for a single platform async.

        This method must be run in the event loop.
        """
        # handle empty list from component/platform
        if not new_entities:
            return

        hass = self.hass

        device_registry = await hass.helpers.device_registry.async_get_registry()
        entity_registry = await hass.helpers.entity_registry.async_get_registry()
        tasks = [
            self._async_add_entity(  # type: ignore
                entity, update_before_add, entity_registry, device_registry
            )
            for entity in new_entities
        ]

        # No entities for processing
        if not tasks:
            return

        timeout = max(SLOW_ADD_ENTITY_MAX_WAIT * len(tasks), SLOW_ADD_MIN_TIMEOUT)
        try:
            async with self.hass.timeout.async_timeout(timeout, self.domain):
                await asyncio.gather(*tasks)
        except asyncio.TimeoutError:
            self.logger.warning(
                "Timed out adding entities for domain %s with platform %s after %ds",
                self.domain,
                self.platform_name,
                timeout,
            )

        if self._async_unsub_polling is not None or not any(
            entity.should_poll for entity in self.entities.values()
        ):
            return

        self._async_unsub_polling = async_track_time_interval(
            self.hass,
            self._update_entity_states,
            self.scan_interval,
        )

    async def _async_add_entity(
        self, entity, update_before_add, entity_registry, device_registry
    ):
        """Add an entity to the platform."""
        if entity is None:
            raise ValueError("Entity cannot be None")

        entity.add_to_platform_start(
            self.hass,
            self,
            self._get_parallel_updates_semaphore(hasattr(entity, "async_update")),
        )

        # Update properties before we generate the entity_id
        if update_before_add:
            try:
                await entity.async_device_update(warning=False)
            except Exception:  # pylint: disable=broad-except
                self.logger.exception("%s: Error on device update!", self.platform_name)
                entity.add_to_platform_abort()
                return

        requested_entity_id = None
        suggested_object_id: Optional[str] = None

        # Get entity_id from unique ID registration
        if entity.unique_id is not None:
            if entity.entity_id is not None:
                requested_entity_id = entity.entity_id
                suggested_object_id = split_entity_id(entity.entity_id)[1]
            else:
                suggested_object_id = entity.name

            if self.entity_namespace is not None:
                suggested_object_id = f"{self.entity_namespace} {suggested_object_id}"

            if self.config_entry is not None:
                config_entry_id: Optional[str] = self.config_entry.entry_id
            else:
                config_entry_id = None

            device_info = entity.device_info
            device_id = None

            if config_entry_id is not None and device_info is not None:
                processed_dev_info = {"config_entry_id": config_entry_id}
                for key in (
                    "connections",
                    "identifiers",
                    "manufacturer",
                    "model",
                    "name",
                    "default_manufacturer",
                    "default_model",
                    "default_name",
                    "sw_version",
                    "entry_type",
                    "via_device",
                ):
                    if key in device_info:
                        processed_dev_info[key] = device_info[key]

                device = device_registry.async_get_or_create(**processed_dev_info)
                if device:
                    device_id = device.id

            disabled_by: Optional[str] = None
            if not entity.entity_registry_enabled_default:
                disabled_by = DISABLED_INTEGRATION

            entry = entity_registry.async_get_or_create(
                self.domain,
                self.platform_name,
                entity.unique_id,
                suggested_object_id=suggested_object_id,
                config_entry=self.config_entry,
                device_id=device_id,
                known_object_ids=self.entities.keys(),
                disabled_by=disabled_by,
                capabilities=entity.capability_attributes,
                supported_features=entity.supported_features,
                device_class=entity.device_class,
                unit_of_measurement=entity.unit_of_measurement,
                original_name=entity.name,
                original_icon=entity.icon,
            )

            entity.registry_entry = entry
            entity.entity_id = entry.entity_id

            if entry.disabled:
                self.logger.info(
                    "Not adding entity %s because it's disabled",
                    entry.name
                    or entity.name
                    or f'"{self.platform_name} {entity.unique_id}"',
                )
                entity.add_to_platform_abort()
                return

        # We won't generate an entity ID if the platform has already set one
        # We will however make sure that platform cannot pick a registered ID
        elif entity.entity_id is not None and entity_registry.async_is_registered(
            entity.entity_id
        ):
            # If entity already registered, convert entity id to suggestion
            suggested_object_id = split_entity_id(entity.entity_id)[1]
            entity.entity_id = None

        # Generate entity ID
        if entity.entity_id is None:
            suggested_object_id = (
                suggested_object_id or entity.name or DEVICE_DEFAULT_NAME
            )

            if self.entity_namespace is not None:
                suggested_object_id = f"{self.entity_namespace} {suggested_object_id}"
            entity.entity_id = entity_registry.async_generate_entity_id(
                self.domain, suggested_object_id, self.entities.keys()
            )

        # Make sure it is valid in case an entity set the value themselves
        if not valid_entity_id(entity.entity_id):
            entity.add_to_platform_abort()
            raise HomeAssistantError(f"Invalid entity id: {entity.entity_id}")

        already_exists = entity.entity_id in self.entities

        if not already_exists:
            existing = self.hass.states.get(entity.entity_id)

            if existing and not existing.attributes.get("restored"):
                already_exists = True

        if already_exists:
            if entity.unique_id is not None:
                msg = f"Platform {self.platform_name} does not generate unique IDs. "
                if requested_entity_id:
                    msg += f"ID {entity.unique_id} is already used by {entity.entity_id} - ignoring {requested_entity_id}"
                else:
                    msg += f"ID {entity.unique_id} already exists - ignoring {entity.entity_id}"
            else:
                msg = f"Entity id already exists - ignoring: {entity.entity_id}"
            self.logger.error(msg)
            entity.add_to_platform_abort()
            return

        entity_id = entity.entity_id
        self.entities[entity_id] = entity
        entity.async_on_remove(lambda: self.entities.pop(entity_id))

        await entity.add_to_platform_finish()

    async def async_reset(self) -> None:
        """Remove all entities and reset data.

        This method must be run in the event loop.
        """
        if self._async_cancel_retry_setup is not None:
            self._async_cancel_retry_setup()
            self._async_cancel_retry_setup = None

        if not self.entities:
            return

        tasks = [self.async_remove_entity(entity_id) for entity_id in self.entities]

        await asyncio.gather(*tasks)

        if self._async_unsub_polling is not None:
            self._async_unsub_polling()
            self._async_unsub_polling = None

    async def async_destroy(self) -> None:
        """Destroy an entity platform.

        Call before discarding the object.
        """
        await self.async_reset()
        self.hass.data[DATA_ENTITY_PLATFORM][self.platform_name].remove(self)

    async def async_remove_entity(self, entity_id: str) -> None:
        """Remove entity id from platform."""
        await self.entities[entity_id].async_remove()

        # Clean up polling job if no longer needed
        if self._async_unsub_polling is not None and not any(
            entity.should_poll for entity in self.entities.values()
        ):
            self._async_unsub_polling()
            self._async_unsub_polling = None

    async def async_extract_from_service(
        self, service_call: ServiceCall, expand_group: bool = True
    ) -> List["Entity"]:
        """Extract all known and available entities from a service call.

        Will return an empty list if entities specified but unknown.

        This method must be run in the event loop.
        """
        return await service.async_extract_entities(
            self.hass, self.entities.values(), service_call, expand_group
        )

    @callback
    def async_register_entity_service(self, name, schema, func, required_features=None):
        """Register an entity service.

        Services will automatically be shared by all platforms of the same domain.
        """
        if self.hass.services.has_service(self.platform_name, name):
            return

        if isinstance(schema, dict):
            schema = cv.make_entity_service_schema(schema)

        async def handle_service(call: ServiceCall) -> None:
            """Handle the service."""
            await service.entity_service_call(  # type: ignore
                self.hass,
                [
                    plf
                    for plf in self.hass.data[DATA_ENTITY_PLATFORM][self.platform_name]
                    if plf.domain == self.domain
                ],
                func,
                call,
                required_features,
            )

        self.hass.services.async_register(
            self.platform_name, name, handle_service, schema
        )

    async def _update_entity_states(self, now: datetime) -> None:
        """Update the states of all the polling entities.

        To protect from flooding the executor, we will update async entities
        in parallel and other entities sequential.

        This method must be run in the event loop.
        """
        if self._process_updates is None:
            self._process_updates = asyncio.Lock()
        if self._process_updates.locked():
            self.logger.warning(
                "Updating %s %s took longer than the scheduled update interval %s",
                self.platform_name,
                self.domain,
                self.scan_interval,
            )
            return

        async with self._process_updates:
            tasks = []
            for entity in self.entities.values():
                if not entity.should_poll:
                    continue
                tasks.append(entity.async_update_ha_state(True))

            if tasks:
                await asyncio.gather(*tasks)


current_platform: ContextVar[Optional[EntityPlatform]] = ContextVar(
    "current_platform", default=None
)


@callback
def async_get_platforms(
    hass: HomeAssistantType, integration_name: str
) -> List[EntityPlatform]:
<<<<<<< HEAD
    """Find an existing platforms."""
    return hass.data[DATA_ENTITY_PLATFORM][integration_name]
=======
    """Find existing platforms."""
    if (
        DATA_ENTITY_PLATFORM not in hass.data
        or integration_name not in hass.data[DATA_ENTITY_PLATFORM]
    ):
        return []

    platforms: List[EntityPlatform] = hass.data[DATA_ENTITY_PLATFORM][integration_name]

    return platforms
>>>>>>> 452dadff
<|MERGE_RESOLUTION|>--- conflicted
+++ resolved
@@ -601,10 +601,6 @@
 def async_get_platforms(
     hass: HomeAssistantType, integration_name: str
 ) -> List[EntityPlatform]:
-<<<<<<< HEAD
-    """Find an existing platforms."""
-    return hass.data[DATA_ENTITY_PLATFORM][integration_name]
-=======
     """Find existing platforms."""
     if (
         DATA_ENTITY_PLATFORM not in hass.data
@@ -614,5 +610,4 @@
 
     platforms: List[EntityPlatform] = hass.data[DATA_ENTITY_PLATFORM][integration_name]
 
-    return platforms
->>>>>>> 452dadff
+    return platforms