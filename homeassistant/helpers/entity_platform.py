--- conflicted
+++ resolved
@@ -641,11 +641,7 @@
     @callback
     def _async_handle_interval_callback(self, now: datetime) -> None:
         """Update all the entity states in a single platform."""
-<<<<<<< HEAD
-        self.hass.async_create_background_task(
-=======
         self.hass.async_create_periodic_task(
->>>>>>> e6ca740a
             self._update_entity_states(now),
             name=f"EntityPlatform poll {self.domain}.{self.platform_name}",
             eager_start=True,
