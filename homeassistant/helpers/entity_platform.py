--- conflicted
+++ resolved
@@ -322,11 +322,7 @@
     ) -> bool:
         """Set up a platform via config file or config entry.
 
-<<<<<<< HEAD
-        async_create_setup_awaitable creates a coroutine that sets up platform.
-=======
         async_create_setup_awaitable creates an awaitable that sets up platform.
->>>>>>> 9c1b8b64
         """
         current_platform.set(self)
         logger = self.logger
