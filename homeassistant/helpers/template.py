"""Template helper methods for rendering strings with Home Assistant data."""
import base64
import collections.abc
from datetime import datetime, timedelta
from functools import wraps
import json
import logging
import math
from operator import attrgetter
import random
import re
from typing import Any, Generator, Iterable, List, Optional, Union
from urllib.parse import urlencode as urllib_urlencode
import weakref

import jinja2
from jinja2 import contextfilter, contextfunction
from jinja2.sandbox import ImmutableSandboxedEnvironment
from jinja2.utils import Namespace  # type: ignore
import voluptuous as vol

from homeassistant.const import (
    ATTR_ENTITY_ID,
    ATTR_LATITUDE,
    ATTR_LONGITUDE,
    ATTR_UNIT_OF_MEASUREMENT,
    LENGTH_METERS,
    MATCH_ALL,
    STATE_UNKNOWN,
)
from homeassistant.core import State, callback, split_entity_id, valid_entity_id
from homeassistant.exceptions import TemplateError
from homeassistant.helpers import config_validation as cv, location as loc_helper
from homeassistant.helpers.frame import report
from homeassistant.helpers.typing import HomeAssistantType, TemplateVarsType
from homeassistant.loader import bind_hass
from homeassistant.util import convert, dt as dt_util, location as loc_util
from homeassistant.util.async_ import run_callback_threadsafe

# mypy: allow-untyped-calls, allow-untyped-defs
# mypy: no-check-untyped-defs, no-warn-return-any

_LOGGER = logging.getLogger(__name__)
_SENTINEL = object()
DATE_STR_FORMAT = "%Y-%m-%d %H:%M:%S"

_RENDER_INFO = "template.render_info"
_ENVIRONMENT = "template.environment"

_RE_NONE_ENTITIES = re.compile(r"distance\(|closest\(", re.I | re.M)
_RE_GET_ENTITIES = re.compile(
    r"(?:(?:(?:states\.|(?P<func>is_state|is_state_attr|state_attr|states|expand)\((?:[\ \'\"]?))(?P<entity_id>[\w]+\.[\w]+)|states\.(?P<domain_outer>[a-z]+)|states\[(?:[\'\"]?)(?P<domain_inner>[\w]+))|(?P<variable>[\w]+))",
    re.I | re.M,
)

_RE_JINJA_DELIMITERS = re.compile(r"\{%|\{\{|\{#")

_RESERVED_NAMES = {"contextfunction", "evalcontextfunction", "environmentfunction"}

_GROUP_DOMAIN_PREFIX = "group."


@bind_hass
def attach(hass: HomeAssistantType, obj: Any) -> None:
    """Recursively attach hass to all template instances in list and dict."""
    if isinstance(obj, list):
        for child in obj:
            attach(hass, child)
    elif isinstance(obj, collections.abc.Mapping):
        for child_key, child_value in obj.items():
            attach(hass, child_key)
            attach(hass, child_value)
    elif isinstance(obj, Template):
        obj.hass = hass


def render_complex(value: Any, variables: TemplateVarsType = None) -> Any:
    """Recursive template creator helper function."""
    if isinstance(value, list):
        return [render_complex(item, variables) for item in value]
    if isinstance(value, collections.abc.Mapping):
        return {
            render_complex(key, variables): render_complex(item, variables)
            for key, item in value.items()
        }
    if isinstance(value, Template):
        return value.async_render(variables)

    return value


def is_complex(value: Any) -> bool:
    """Test if data structure is a complex template."""
    if isinstance(value, Template):
        return True
    if isinstance(value, list):
        return any(is_complex(val) for val in value)
    if isinstance(value, collections.abc.Mapping):
        return any(is_complex(val) for val in value.keys()) or any(
            is_complex(val) for val in value.values()
        )
    return False


def is_template_string(maybe_template: str) -> bool:
    """Check if the input is a Jinja2 template."""
    return _RE_JINJA_DELIMITERS.search(maybe_template) is not None


def extract_entities(
    hass: HomeAssistantType,
    template: Optional[str],
    variables: TemplateVarsType = None,
) -> Union[str, List[str]]:
    """Extract all entities for state_changed listener from template string."""

    report(
        "called template.extract_entities. Please use event.async_track_template_result instead as it can accurately handle watching entities"
    )

    if template is None or not is_template_string(template):
        return []

    if _RE_NONE_ENTITIES.search(template):
        return MATCH_ALL

    extraction_final = []

    for result in _RE_GET_ENTITIES.finditer(template):
        if (
            result.group("entity_id") == "trigger.entity_id"
            and variables
            and "trigger" in variables
            and "entity_id" in variables["trigger"]
        ):
            extraction_final.append(variables["trigger"]["entity_id"])
        elif result.group("entity_id"):
            if result.group("func") == "expand":
                for entity in expand(hass, result.group("entity_id")):
                    extraction_final.append(entity.entity_id)

            extraction_final.append(result.group("entity_id"))
        elif result.group("domain_inner") or result.group("domain_outer"):
            extraction_final.extend(
                hass.states.async_entity_ids(
                    result.group("domain_inner") or result.group("domain_outer")
                )
            )

        if (
            variables
            and result.group("variable") in variables
            and isinstance(variables[result.group("variable")], str)
            and valid_entity_id(variables[result.group("variable")])
        ):
            extraction_final.append(variables[result.group("variable")])

    if extraction_final:
        return list(set(extraction_final))
    return MATCH_ALL


def _true(arg: Any) -> bool:
    return True


def _false(arg: Any) -> bool:
    return False


class RenderInfo:
    """Holds information about a template render."""

    def __init__(self, template):
        """Initialise."""
        self.template = template
        # Will be set sensibly once frozen.
        self.filter_lifecycle = _true
        self.filter = _true
        self._result = None
        self.is_static = False
        self.exception = None
        self.all_states = False
        self.all_states_lifecycle = False
        self.domains = set()
        self.domains_lifecycle = set()
        self.entities = set()

    def __repr__(self) -> str:
        """Representation of RenderInfo."""
        return f"<RenderInfo {self.template} all_states={self.all_states} all_states_lifecycle={self.all_states_lifecycle} domains={self.domains} domains_lifecycle={self.domains_lifecycle} entities={self.entities}>"

    def _filter_domains_and_entities(self, entity_id: str) -> bool:
        """Template should re-render if the entity state changes when we match specific domains or entities."""
        return (
            split_entity_id(entity_id)[0] in self.domains or entity_id in self.entities
        )

    def _filter_lifecycle_domains(self, entity_id: str) -> bool:
        """Template should re-render if the entity is added or removed with domains watched."""
        return split_entity_id(entity_id)[0] in self.domains_lifecycle

    def result(self) -> str:
        """Results of the template computation."""
        if self.exception is not None:
            raise self.exception
        return self._result

    def _freeze_static(self) -> None:
        self.is_static = True
        self.entities = frozenset(self.entities)
        self.domains = frozenset(self.domains)
        self.domains_lifecycle = frozenset(self.domains_lifecycle)
        self.all_states = False

    def _freeze(self) -> None:
        self.entities = frozenset(self.entities)
        self.domains = frozenset(self.domains)
        self.domains_lifecycle = frozenset(self.domains_lifecycle)

        if self.all_states_lifecycle:
            self.filter_lifecycle = _true
        elif self.domains_lifecycle:
            self.filter_lifecycle = self._filter_lifecycle_domains
        else:
            self.filter_lifecycle = _false

        if self.all_states or self.exception:
            self.filter = _true
        else:
            self.filter = self._filter_domains_and_entities


class Template:
    """Class to hold a template and manage caching and rendering."""

    def __init__(self, template, hass=None):
        """Instantiate a template."""
        if not isinstance(template, str):
            raise TypeError("Expected template to be a string")

        self.template: str = template
        self._compiled_code = None
        self._compiled = None
        self.hass = hass
        self.is_static = not is_template_string(template)

    @property
    def _env(self):
        if self.hass is None:
            return _NO_HASS_ENV
        ret = self.hass.data.get(_ENVIRONMENT)
        if ret is None:
            ret = self.hass.data[_ENVIRONMENT] = TemplateEnvironment(self.hass)
        return ret

    def ensure_valid(self):
        """Return if template is valid."""
        if self._compiled_code is not None:
            return

        try:
            self._compiled_code = self._env.compile(self.template)
        except jinja2.exceptions.TemplateSyntaxError as err:
            raise TemplateError(err) from err

    def extract_entities(
        self, variables: TemplateVarsType = None
    ) -> Union[str, List[str]]:
        """Extract all entities for state_changed listener."""
        if self.is_static:
            return []

        return extract_entities(self.hass, self.template, variables)

    def render(self, variables: TemplateVarsType = None, **kwargs: Any) -> str:
        """Render given template."""
        if self.is_static:
            return self.template.strip()

        if variables is not None:
            kwargs.update(variables)

        return run_callback_threadsafe(
            self.hass.loop, self.async_render, kwargs
        ).result()

    @callback
    def async_render(self, variables: TemplateVarsType = None, **kwargs: Any) -> str:
        """Render given template.

        This method must be run in the event loop.
        """
        if self.is_static:
            return self.template.strip()

        compiled = self._compiled or self._ensure_compiled()

        if variables is not None:
            kwargs.update(variables)

        try:
            return compiled.render(kwargs).strip()
        except jinja2.TemplateError as err:
            raise TemplateError(err) from err

    @callback
    def async_render_to_info(
        self, variables: TemplateVarsType = None, **kwargs: Any
    ) -> RenderInfo:
        """Render the template and collect an entity filter."""
        assert self.hass and _RENDER_INFO not in self.hass.data

        render_info = RenderInfo(self)

        # pylint: disable=protected-access
        if self.is_static:
            render_info._result = self.template.strip()
            render_info._freeze_static()
            return render_info

        self.hass.data[_RENDER_INFO] = render_info
        try:
            render_info._result = self.async_render(variables, **kwargs)
        except TemplateError as ex:
            render_info.exception = ex
        finally:
            del self.hass.data[_RENDER_INFO]

        render_info._freeze()
        return render_info

    def render_with_possible_json_value(self, value, error_value=_SENTINEL):
        """Render template with value exposed.

        If valid JSON will expose value_json too.
        """
        if self.is_static:
            return self.template

        return run_callback_threadsafe(
            self.hass.loop,
            self.async_render_with_possible_json_value,
            value,
            error_value,
        ).result()

    @callback
    def async_render_with_possible_json_value(
        self, value, error_value=_SENTINEL, variables=None
    ):
        """Render template with value exposed.

        If valid JSON will expose value_json too.

        This method must be run in the event loop.
        """
        if self.is_static:
            return self.template

        if self._compiled is None:
            self._ensure_compiled()

        variables = dict(variables or {})
        variables["value"] = value

        try:
            variables["value_json"] = json.loads(value)
        except (ValueError, TypeError):
            pass

        try:
            return self._compiled.render(variables).strip()
        except jinja2.TemplateError as ex:
            if error_value is _SENTINEL:
                _LOGGER.error(
                    "Error parsing value: %s (value: %s, template: %s)",
                    ex,
                    value,
                    self.template,
                )
            return value if error_value is _SENTINEL else error_value

    def _ensure_compiled(self):
        """Bind a template to a specific hass instance."""
        self.ensure_valid()

        assert self.hass is not None, "hass variable not set on template"

        env = self._env

        self._compiled = jinja2.Template.from_code(
            env, self._compiled_code, env.globals, None
        )

        return self._compiled

    def __eq__(self, other):
        """Compare template with another."""
        return (
            self.__class__ == other.__class__
            and self.template == other.template
            and self.hass == other.hass
        )

    def __hash__(self) -> int:
        """Hash code for template."""
        return hash(self.template)

    def __repr__(self) -> str:
        """Representation of Template."""
        return 'Template("' + self.template + '")'


class AllStates:
    """Class to expose all HA states as attributes."""

    def __init__(self, hass):
        """Initialize all states."""
        self._hass = hass

    def __getattr__(self, name):
        """Return the domain state."""
        if "." in name:
            if not valid_entity_id(name):
                raise TemplateError(f"Invalid entity ID '{name}'")
            return _get_state(self._hass, name)

        if name in _RESERVED_NAMES:
            return None

        if not valid_entity_id(f"{name}.entity"):
            raise TemplateError(f"Invalid domain name '{name}'")

        return DomainStates(self._hass, name)

    def _collect_all(self) -> None:
        render_info = self._hass.data.get(_RENDER_INFO)
        if render_info is not None:
            render_info.all_states = True

    def _collect_all_lifecycle(self) -> None:
        render_info = self._hass.data.get(_RENDER_INFO)
        if render_info is not None:
            render_info.all_states_lifecycle = True

    def __iter__(self):
        """Return all states."""
        self._collect_all()
        return _state_generator(self._hass, None)

    def __len__(self) -> int:
        """Return number of states."""
<<<<<<< HEAD
        self._collect_all()
        return self._hass.states.async_entity_ids_count()
=======
        self._collect_all_lifecycle()
        return len(self._hass.states.async_entity_ids())
>>>>>>> 1385eb80

    def __call__(self, entity_id):
        """Return the states."""
        state = _get_state(self._hass, entity_id)
        return STATE_UNKNOWN if state is None else state.state

    def __repr__(self) -> str:
        """Representation of All States."""
        return "<template AllStates>"


class DomainStates:
    """Class to expose a specific HA domain as attributes."""

    def __init__(self, hass, domain):
        """Initialize the domain states."""
        self._hass = hass
        self._domain = domain

    def __getattr__(self, name):
        """Return the states."""
        entity_id = f"{self._domain}.{name}"
        if not valid_entity_id(entity_id):
            raise TemplateError(f"Invalid entity ID '{entity_id}'")
        return _get_state(self._hass, entity_id)

    def _collect_domain(self) -> None:
        entity_collect = self._hass.data.get(_RENDER_INFO)
        if entity_collect is not None:
            entity_collect.domains.add(self._domain)

    def _collect_domain_lifecycle(self) -> None:
        entity_collect = self._hass.data.get(_RENDER_INFO)
        if entity_collect is not None:
            entity_collect.domains_lifecycle.add(self._domain)

    def __iter__(self):
        """Return the iteration over all the states."""
        self._collect_domain()
        return _state_generator(self._hass, self._domain)

    def __len__(self) -> int:
        """Return number of states."""
<<<<<<< HEAD
        self._collect_domain()
        return self._hass.states.async_entity_ids_count(self._domain)
=======
        self._collect_domain_lifecycle()
        return len(self._hass.states.async_entity_ids(self._domain))
>>>>>>> 1385eb80

    def __repr__(self) -> str:
        """Representation of Domain States."""
        return f"<template DomainStates('{self._domain}')>"


class TemplateState(State):
    """Class to represent a state object in a template."""

    __slots__ = ("_hass", "_state")

    # Inheritance is done so functions that check against State keep working
    # pylint: disable=super-init-not-called
    def __init__(self, hass, state):
        """Initialize template state."""
        self._hass = hass
        self._state = state

    def _access_state(self):
        state = object.__getattribute__(self, "_state")
        hass = object.__getattribute__(self, "_hass")
        _collect_state(hass, state.entity_id)
        return state

    @property
    def state_with_unit(self) -> str:
        """Return the state concatenated with the unit if available."""
        state = object.__getattribute__(self, "_access_state")()
        unit = state.attributes.get(ATTR_UNIT_OF_MEASUREMENT)
        if unit is None:
            return state.state
        return f"{state.state} {unit}"

    def __eq__(self, other: Any) -> bool:
        """Ensure we collect on equality check."""
        state = object.__getattribute__(self, "_state")
        hass = object.__getattribute__(self, "_hass")
        _collect_state(hass, state.entity_id)
        return super().__eq__(other)

    def __getattribute__(self, name):
        """Return an attribute of the state."""
        # This one doesn't count as an access of the state
        # since we either found it by looking direct for the ID
        # or got it off an iterator.
        if name == "entity_id" or name in object.__dict__:
            state = object.__getattribute__(self, "_state")
            return getattr(state, name)
        if name in TemplateState.__dict__:
            return object.__getattribute__(self, name)
        state = object.__getattribute__(self, "_access_state")()
        return getattr(state, name)

    def __repr__(self) -> str:
        """Representation of Template State."""
        state = object.__getattribute__(self, "_access_state")()
        rep = state.__repr__()
        return f"<template {rep[1:]}"


def _collect_state(hass: HomeAssistantType, entity_id: str) -> None:
    entity_collect = hass.data.get(_RENDER_INFO)
    if entity_collect is not None:
        entity_collect.entities.add(entity_id)


def _state_generator(hass: HomeAssistantType, domain: Optional[str]) -> Generator:
    """State generator for a domain or all states."""
    for state in sorted(hass.states.async_all(domain), key=attrgetter("entity_id")):
        yield TemplateState(hass, state)


def _get_state(hass: HomeAssistantType, entity_id: str) -> Optional[TemplateState]:
    state = hass.states.get(entity_id)
    if state is None:
        # Only need to collect if none, if not none collect first actual
        # access to the state properties in the state wrapper.
        _collect_state(hass, entity_id)
        return None
    return TemplateState(hass, state)


def _resolve_state(
    hass: HomeAssistantType, entity_id_or_state: Any
) -> Union[State, TemplateState, None]:
    """Return state or entity_id if given."""
    if isinstance(entity_id_or_state, State):
        return entity_id_or_state
    if isinstance(entity_id_or_state, str):
        return _get_state(hass, entity_id_or_state)
    return None


def result_as_boolean(template_result: Optional[str]) -> bool:
    """Convert the template result to a boolean.

    True/not 0/'1'/'true'/'yes'/'on'/'enable' are considered truthy
    False/0/None/'0'/'false'/'no'/'off'/'disable' are considered falsy

    """
    try:
        return cv.boolean(template_result)
    except vol.Invalid:
        return False


def expand(hass: HomeAssistantType, *args: Any) -> Iterable[State]:
    """Expand out any groups into entity states."""
    search = list(args)
    found = {}
    while search:
        entity = search.pop()
        if isinstance(entity, str):
            entity_id = entity
            entity = _get_state(hass, entity)
            if entity is None:
                continue
        elif isinstance(entity, State):
            entity_id = entity.entity_id
        elif isinstance(entity, collections.abc.Iterable):
            search += entity
            continue
        else:
            # ignore other types
            continue

        if entity_id.startswith(_GROUP_DOMAIN_PREFIX):
            # Collect state will be called in here since it's wrapped
            group_entities = entity.attributes.get(ATTR_ENTITY_ID)
            if group_entities:
                search += group_entities
        else:
            _collect_state(hass, entity_id)
            found[entity_id] = entity

    return sorted(found.values(), key=lambda a: a.entity_id)


def closest(hass, *args):
    """Find closest entity.

    Closest to home:
        closest(states)
        closest(states.device_tracker)
        closest('group.children')
        closest(states.group.children)

    Closest to a point:
        closest(23.456, 23.456, 'group.children')
        closest('zone.school', 'group.children')
        closest(states.zone.school, 'group.children')

    As a filter:
        states | closest
        states.device_tracker | closest
        ['group.children', states.device_tracker] | closest
        'group.children' | closest(23.456, 23.456)
        states.device_tracker | closest('zone.school')
        'group.children' | closest(states.zone.school)

    """
    if len(args) == 1:
        latitude = hass.config.latitude
        longitude = hass.config.longitude
        entities = args[0]

    elif len(args) == 2:
        point_state = _resolve_state(hass, args[0])

        if point_state is None:
            _LOGGER.warning("Closest:Unable to find state %s", args[0])
            return None
        if not loc_helper.has_location(point_state):
            _LOGGER.warning(
                "Closest:State does not contain valid location: %s", point_state
            )
            return None

        latitude = point_state.attributes.get(ATTR_LATITUDE)
        longitude = point_state.attributes.get(ATTR_LONGITUDE)

        entities = args[1]

    else:
        latitude = convert(args[0], float)
        longitude = convert(args[1], float)

        if latitude is None or longitude is None:
            _LOGGER.warning(
                "Closest:Received invalid coordinates: %s, %s", args[0], args[1]
            )
            return None

        entities = args[2]

    states = expand(hass, entities)

    # state will already be wrapped here
    return loc_helper.closest(latitude, longitude, states)


def closest_filter(hass, *args):
    """Call closest as a filter. Need to reorder arguments."""
    new_args = list(args[1:])
    new_args.append(args[0])
    return closest(hass, *new_args)


def distance(hass, *args):
    """Calculate distance.

    Will calculate distance from home to a point or between points.
    Points can be passed in using state objects or lat/lng coordinates.
    """
    locations = []

    to_process = list(args)

    while to_process:
        value = to_process.pop(0)
        if isinstance(value, str) and not valid_entity_id(value):
            point_state = None
        else:
            point_state = _resolve_state(hass, value)

        if point_state is None:
            # We expect this and next value to be lat&lng
            if not to_process:
                _LOGGER.warning(
                    "Distance:Expected latitude and longitude, got %s", value
                )
                return None

            value_2 = to_process.pop(0)
            latitude = convert(value, float)
            longitude = convert(value_2, float)

            if latitude is None or longitude is None:
                _LOGGER.warning(
                    "Distance:Unable to process latitude and longitude: %s, %s",
                    value,
                    value_2,
                )
                return None

        else:
            if not loc_helper.has_location(point_state):
                _LOGGER.warning(
                    "distance:State does not contain valid location: %s", point_state
                )
                return None

            latitude = point_state.attributes.get(ATTR_LATITUDE)
            longitude = point_state.attributes.get(ATTR_LONGITUDE)

        locations.append((latitude, longitude))

    if len(locations) == 1:
        return hass.config.distance(*locations[0])

    return hass.config.units.length(
        loc_util.distance(*locations[0] + locations[1]), LENGTH_METERS
    )


def is_state(hass: HomeAssistantType, entity_id: str, state: State) -> bool:
    """Test if a state is a specific value."""
    state_obj = _get_state(hass, entity_id)
    return state_obj is not None and state_obj.state == state


def is_state_attr(hass, entity_id, name, value):
    """Test if a state's attribute is a specific value."""
    attr = state_attr(hass, entity_id, name)
    return attr is not None and attr == value


def state_attr(hass, entity_id, name):
    """Get a specific attribute from a state."""
    state_obj = _get_state(hass, entity_id)
    if state_obj is not None:
        return state_obj.attributes.get(name)
    return None


def forgiving_round(value, precision=0, method="common"):
    """Round accepted strings."""
    try:
        # support rounding methods like jinja
        multiplier = float(10 ** precision)
        if method == "ceil":
            value = math.ceil(float(value) * multiplier) / multiplier
        elif method == "floor":
            value = math.floor(float(value) * multiplier) / multiplier
        elif method == "half":
            value = round(float(value) * 2) / 2
        else:
            # if method is common or something else, use common rounding
            value = round(float(value), precision)
        return int(value) if precision == 0 else value
    except (ValueError, TypeError):
        # If value can't be converted to float
        return value


def multiply(value, amount):
    """Filter to convert value to float and multiply it."""
    try:
        return float(value) * amount
    except (ValueError, TypeError):
        # If value can't be converted to float
        return value


def logarithm(value, base=math.e):
    """Filter to get logarithm of the value with a specific base."""
    try:
        return math.log(float(value), float(base))
    except (ValueError, TypeError):
        return value


def sine(value):
    """Filter to get sine of the value."""
    try:
        return math.sin(float(value))
    except (ValueError, TypeError):
        return value


def cosine(value):
    """Filter to get cosine of the value."""
    try:
        return math.cos(float(value))
    except (ValueError, TypeError):
        return value


def tangent(value):
    """Filter to get tangent of the value."""
    try:
        return math.tan(float(value))
    except (ValueError, TypeError):
        return value


def arc_sine(value):
    """Filter to get arc sine of the value."""
    try:
        return math.asin(float(value))
    except (ValueError, TypeError):
        return value


def arc_cosine(value):
    """Filter to get arc cosine of the value."""
    try:
        return math.acos(float(value))
    except (ValueError, TypeError):
        return value


def arc_tangent(value):
    """Filter to get arc tangent of the value."""
    try:
        return math.atan(float(value))
    except (ValueError, TypeError):
        return value


def arc_tangent2(*args):
    """Filter to calculate four quadrant arc tangent of y / x."""
    try:
        if len(args) == 1 and isinstance(args[0], (list, tuple)):
            args = args[0]

        return math.atan2(float(args[0]), float(args[1]))
    except (ValueError, TypeError):
        return args


def square_root(value):
    """Filter to get square root of the value."""
    try:
        return math.sqrt(float(value))
    except (ValueError, TypeError):
        return value


def timestamp_custom(value, date_format=DATE_STR_FORMAT, local=True):
    """Filter to convert given timestamp to format."""
    try:
        date = dt_util.utc_from_timestamp(value)

        if local:
            date = dt_util.as_local(date)

        return date.strftime(date_format)
    except (ValueError, TypeError):
        # If timestamp can't be converted
        return value


def timestamp_local(value):
    """Filter to convert given timestamp to local date/time."""
    try:
        return dt_util.as_local(dt_util.utc_from_timestamp(value)).strftime(
            DATE_STR_FORMAT
        )
    except (ValueError, TypeError):
        # If timestamp can't be converted
        return value


def timestamp_utc(value):
    """Filter to convert given timestamp to UTC date/time."""
    try:
        return dt_util.utc_from_timestamp(value).strftime(DATE_STR_FORMAT)
    except (ValueError, TypeError):
        # If timestamp can't be converted
        return value


def forgiving_as_timestamp(value):
    """Try to convert value to timestamp."""
    try:
        return dt_util.as_timestamp(value)
    except (ValueError, TypeError):
        return None


def strptime(string, fmt):
    """Parse a time string to datetime."""
    try:
        return datetime.strptime(string, fmt)
    except (ValueError, AttributeError, TypeError):
        return string


def fail_when_undefined(value):
    """Filter to force a failure when the value is undefined."""
    if isinstance(value, jinja2.Undefined):
        value()
    return value


def forgiving_float(value):
    """Try to convert value to a float."""
    try:
        return float(value)
    except (ValueError, TypeError):
        return value


def regex_match(value, find="", ignorecase=False):
    """Match value using regex."""
    if not isinstance(value, str):
        value = str(value)
    flags = re.I if ignorecase else 0
    return bool(re.match(find, value, flags))


def regex_replace(value="", find="", replace="", ignorecase=False):
    """Replace using regex."""
    if not isinstance(value, str):
        value = str(value)
    flags = re.I if ignorecase else 0
    regex = re.compile(find, flags)
    return regex.sub(replace, value)


def regex_search(value, find="", ignorecase=False):
    """Search using regex."""
    if not isinstance(value, str):
        value = str(value)
    flags = re.I if ignorecase else 0
    return bool(re.search(find, value, flags))


def regex_findall_index(value, find="", index=0, ignorecase=False):
    """Find all matches using regex and then pick specific match index."""
    if not isinstance(value, str):
        value = str(value)
    flags = re.I if ignorecase else 0
    return re.findall(find, value, flags)[index]


def bitwise_and(first_value, second_value):
    """Perform a bitwise and operation."""
    return first_value & second_value


def bitwise_or(first_value, second_value):
    """Perform a bitwise or operation."""
    return first_value | second_value


def base64_encode(value):
    """Perform base64 encode."""
    return base64.b64encode(value.encode("utf-8")).decode("utf-8")


def base64_decode(value):
    """Perform base64 denode."""
    return base64.b64decode(value).decode("utf-8")


def ordinal(value):
    """Perform ordinal conversion."""
    return str(value) + (
        list(["th", "st", "nd", "rd"] + ["th"] * 6)[(int(str(value)[-1])) % 10]
        if int(str(value)[-2:]) % 100 not in range(11, 14)
        else "th"
    )


def from_json(value):
    """Convert a JSON string to an object."""
    return json.loads(value)


def to_json(value):
    """Convert an object to a JSON string."""
    return json.dumps(value)


@contextfilter
def random_every_time(context, values):
    """Choose a random value.

    Unlike Jinja's random filter,
    this is context-dependent to avoid caching the chosen value.
    """
    return random.choice(values)


def relative_time(value):
    """
    Take a datetime and return its "age" as a string.

    The age can be in second, minute, hour, day, month or year. Only the
    biggest unit is considered, e.g. if it's 2 days and 3 hours, "2 days" will
    be returned.
    Make sure date is not in the future, or else it will return None.

    If the input are not a datetime object the input will be returned unmodified.
    """

    if not isinstance(value, datetime):
        return value
    if not value.tzinfo:
        value = dt_util.as_local(value)
    if dt_util.now() < value:
        return value
    return dt_util.get_age(value)


def urlencode(value):
    """Urlencode dictionary and return as UTF-8 string."""
    return urllib_urlencode(value).encode("utf-8")


class TemplateEnvironment(ImmutableSandboxedEnvironment):
    """The Home Assistant template environment."""

    def __init__(self, hass):
        """Initialise template environment."""
        super().__init__()
        self.hass = hass
        self.template_cache = weakref.WeakValueDictionary()
        self.filters["round"] = forgiving_round
        self.filters["multiply"] = multiply
        self.filters["log"] = logarithm
        self.filters["sin"] = sine
        self.filters["cos"] = cosine
        self.filters["tan"] = tangent
        self.filters["asin"] = arc_sine
        self.filters["acos"] = arc_cosine
        self.filters["atan"] = arc_tangent
        self.filters["atan2"] = arc_tangent2
        self.filters["sqrt"] = square_root
        self.filters["as_timestamp"] = forgiving_as_timestamp
        self.filters["as_local"] = dt_util.as_local
        self.filters["timestamp_custom"] = timestamp_custom
        self.filters["timestamp_local"] = timestamp_local
        self.filters["timestamp_utc"] = timestamp_utc
        self.filters["to_json"] = to_json
        self.filters["from_json"] = from_json
        self.filters["is_defined"] = fail_when_undefined
        self.filters["max"] = max
        self.filters["min"] = min
        self.filters["random"] = random_every_time
        self.filters["base64_encode"] = base64_encode
        self.filters["base64_decode"] = base64_decode
        self.filters["ordinal"] = ordinal
        self.filters["regex_match"] = regex_match
        self.filters["regex_replace"] = regex_replace
        self.filters["regex_search"] = regex_search
        self.filters["regex_findall_index"] = regex_findall_index
        self.filters["bitwise_and"] = bitwise_and
        self.filters["bitwise_or"] = bitwise_or
        self.filters["ord"] = ord
        self.globals["log"] = logarithm
        self.globals["sin"] = sine
        self.globals["cos"] = cosine
        self.globals["tan"] = tangent
        self.globals["sqrt"] = square_root
        self.globals["pi"] = math.pi
        self.globals["tau"] = math.pi * 2
        self.globals["e"] = math.e
        self.globals["asin"] = arc_sine
        self.globals["acos"] = arc_cosine
        self.globals["atan"] = arc_tangent
        self.globals["atan2"] = arc_tangent2
        self.globals["float"] = forgiving_float
        self.globals["now"] = dt_util.now
        self.globals["as_local"] = dt_util.as_local
        self.globals["utcnow"] = dt_util.utcnow
        self.globals["as_timestamp"] = forgiving_as_timestamp
        self.globals["relative_time"] = relative_time
        self.globals["timedelta"] = timedelta
        self.globals["strptime"] = strptime
        self.globals["urlencode"] = urlencode
        if hass is None:
            return

        # We mark these as a context functions to ensure they get
        # evaluated fresh with every execution, rather than executed
        # at compile time and the value stored. The context itself
        # can be discarded, we only need to get at the hass object.
        def hassfunction(func):
            """Wrap function that depend on hass."""

            @wraps(func)
            def wrapper(*args, **kwargs):
                return func(hass, *args[1:], **kwargs)

            return contextfunction(wrapper)

        self.globals["expand"] = hassfunction(expand)
        self.filters["expand"] = contextfilter(self.globals["expand"])
        self.globals["closest"] = hassfunction(closest)
        self.filters["closest"] = contextfilter(hassfunction(closest_filter))
        self.globals["distance"] = hassfunction(distance)
        self.globals["is_state"] = hassfunction(is_state)
        self.globals["is_state_attr"] = hassfunction(is_state_attr)
        self.globals["state_attr"] = hassfunction(state_attr)
        self.globals["states"] = AllStates(hass)

    def is_safe_callable(self, obj):
        """Test if callback is safe."""
        return isinstance(obj, AllStates) or super().is_safe_callable(obj)

    def is_safe_attribute(self, obj, attr, value):
        """Test if attribute is safe."""
        if isinstance(obj, Namespace):
            return True

        if isinstance(obj, (AllStates, DomainStates, TemplateState)):
            return not attr.startswith("_")

        return super().is_safe_attribute(obj, attr, value)

    def compile(self, source, name=None, filename=None, raw=False, defer_init=False):
        """Compile the template."""
        if (
            name is not None
            or filename is not None
            or raw is not False
            or defer_init is not False
        ):
            # If there are any non-default keywords args, we do
            # not cache.  In prodution we currently do not have
            # any instance of this.
            return super().compile(source, name, filename, raw, defer_init)

        cached = self.template_cache.get(source)

        if cached is None:
            cached = self.template_cache[source] = super().compile(source)

        return cached


_NO_HASS_ENV = TemplateEnvironment(None)<|MERGE_RESOLUTION|>--- conflicted
+++ resolved
@@ -451,13 +451,8 @@
 
     def __len__(self) -> int:
         """Return number of states."""
-<<<<<<< HEAD
-        self._collect_all()
+        self._collect_all_lifecycle()
         return self._hass.states.async_entity_ids_count()
-=======
-        self._collect_all_lifecycle()
-        return len(self._hass.states.async_entity_ids())
->>>>>>> 1385eb80
 
     def __call__(self, entity_id):
         """Return the states."""
@@ -501,13 +496,8 @@
 
     def __len__(self) -> int:
         """Return number of states."""
-<<<<<<< HEAD
-        self._collect_domain()
+        self._collect_domain_lifecycle()
         return self._hass.states.async_entity_ids_count(self._domain)
-=======
-        self._collect_domain_lifecycle()
-        return len(self._hass.states.async_entity_ids(self._domain))
->>>>>>> 1385eb80
 
     def __repr__(self) -> str:
         """Representation of Domain States."""
