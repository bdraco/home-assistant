--- conflicted
+++ resolved
@@ -344,11 +344,7 @@
                 compiled.render(kwargs)
             except TimeoutError:
                 pass
-<<<<<<< HEAD
-            run_callback_threadsafe(self.hass.loop, finish_event.set)
-=======
             run_callback_threadsafe(self.hass.loop, finish_event.set).result()
->>>>>>> c8f1b7db
 
         try:
             template_render_thread = ThreadWithException(target=_render_template)
@@ -357,11 +353,8 @@
         except asyncio.TimeoutError:
             template_render_thread.raise_exc(TimeoutError)
             return True
-<<<<<<< HEAD
-=======
         finally:
             template_render_thread.join()
->>>>>>> c8f1b7db
 
         return False
 
