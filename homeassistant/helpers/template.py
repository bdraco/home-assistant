--- conflicted
+++ resolved
@@ -149,11 +149,7 @@
 EVAL_CACHE_SIZE = 512
 
 MAX_CUSTOM_TEMPLATE_SIZE = 5 * 1024 * 1024
-<<<<<<< HEAD
-MAX_TEMPLATE_OUTPUT = 256 * 1024  # 256KB
-=======
 MAX_TEMPLATE_OUTPUT = 256 * 1024  # 256KiB
->>>>>>> 26281662
 
 CACHED_TEMPLATE_LRU: LRU[State, TemplateState] = LRU(CACHED_TEMPLATE_STATES)
 CACHED_TEMPLATE_NO_COLLECT_LRU: LRU[State, TemplateState] = LRU(CACHED_TEMPLATE_STATES)
