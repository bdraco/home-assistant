"""Template helper methods for rendering strings with Home Assistant data."""
import base64
import collections.abc
from datetime import datetime, timedelta
from functools import wraps
import json
import logging
import math
from operator import attrgetter
import random
import re
from typing import Any, Generator, Iterable, List, Optional, Union
from urllib.parse import urlencode as urllib_urlencode
import weakref

import jinja2
from jinja2 import contextfilter, contextfunction
from jinja2.sandbox import ImmutableSandboxedEnvironment
from jinja2.utils import Namespace  # type: ignore
import voluptuous as vol

from homeassistant.const import (
    ATTR_ENTITY_ID,
    ATTR_LATITUDE,
    ATTR_LONGITUDE,
    ATTR_UNIT_OF_MEASUREMENT,
    LENGTH_METERS,
    MATCH_ALL,
    STATE_UNKNOWN,
)
from homeassistant.core import State, callback, split_entity_id, valid_entity_id
from homeassistant.exceptions import TemplateError
from homeassistant.helpers import config_validation as cv, location as loc_helper
from homeassistant.helpers.frame import report
from homeassistant.helpers.typing import HomeAssistantType, TemplateVarsType
from homeassistant.loader import bind_hass
from homeassistant.util import convert, dt as dt_util, location as loc_util
from homeassistant.util.async_ import run_callback_threadsafe

# mypy: allow-untyped-calls, allow-untyped-defs
# mypy: no-check-untyped-defs, no-warn-return-any

_LOGGER = logging.getLogger(__name__)
_SENTINEL = object()
DATE_STR_FORMAT = "%Y-%m-%d %H:%M:%S"

_RENDER_INFO = "template.render_info"
_ENVIRONMENT = "template.environment"

_RE_NONE_ENTITIES = re.compile(r"distance\(|closest\(", re.I | re.M)
_RE_GET_ENTITIES = re.compile(
    r"(?:(?:(?:states\.|(?P<func>is_state|is_state_attr|state_attr|states|expand)\((?:[\ \'\"]?))(?P<entity_id>[\w]+\.[\w]+)|states\.(?P<domain_outer>[a-z]+)|states\[(?:[\'\"]?)(?P<domain_inner>[\w]+))|(?P<variable>[\w]+))",
    re.I | re.M,
)

_RE_JINJA_DELIMITERS = re.compile(r"\{%|\{\{|\{#")

_RESERVED_NAMES = {"contextfunction", "evalcontextfunction", "environmentfunction"}

_GROUP_DOMAIN_PREFIX = "group."


@bind_hass
def attach(hass: HomeAssistantType, obj: Any) -> None:
    """Recursively attach hass to all template instances in list and dict."""
    if isinstance(obj, list):
        for child in obj:
            attach(hass, child)
    elif isinstance(obj, collections.abc.Mapping):
        for child_key, child_value in obj.items():
            attach(hass, child_key)
            attach(hass, child_value)
    elif isinstance(obj, Template):
        obj.hass = hass


def render_complex(value: Any, variables: TemplateVarsType = None) -> Any:
    """Recursive template creator helper function."""
    if isinstance(value, list):
        return [render_complex(item, variables) for item in value]
    if isinstance(value, collections.abc.Mapping):
        return {
            render_complex(key, variables): render_complex(item, variables)
            for key, item in value.items()
        }
    if isinstance(value, Template):
        return value.async_render(variables)

    return value


def is_complex(value: Any) -> bool:
    """Test if data structure is a complex template."""
    if isinstance(value, Template):
        return True
    if isinstance(value, list):
        return any(is_complex(val) for val in value)
    if isinstance(value, collections.abc.Mapping):
        return any(is_complex(val) for val in value.keys()) or any(
            is_complex(val) for val in value.values()
        )
    return False


def is_template_string(maybe_template: str) -> bool:
    """Check if the input is a Jinja2 template."""
    return _RE_JINJA_DELIMITERS.search(maybe_template) is not None


def extract_entities(
    hass: HomeAssistantType,
    template: Optional[str],
    variables: TemplateVarsType = None,
) -> Union[str, List[str]]:
    """Extract all entities for state_changed listener from template string."""

    report(
        "called template.extract_entities. Please use event.async_track_template_result instead as it can accurately handle watching entities"
    )

    if template is None or not is_template_string(template):
        return []

    if _RE_NONE_ENTITIES.search(template):
        return MATCH_ALL

    extraction_final = []

    for result in _RE_GET_ENTITIES.finditer(template):
        if (
            result.group("entity_id") == "trigger.entity_id"
            and variables
            and "trigger" in variables
            and "entity_id" in variables["trigger"]
        ):
            extraction_final.append(variables["trigger"]["entity_id"])
        elif result.group("entity_id"):
            if result.group("func") == "expand":
                for entity in expand(hass, result.group("entity_id")):
                    extraction_final.append(entity.entity_id)

            extraction_final.append(result.group("entity_id"))
        elif result.group("domain_inner") or result.group("domain_outer"):
            extraction_final.extend(
                hass.states.async_entity_ids(
                    result.group("domain_inner") or result.group("domain_outer")
                )
            )

        if (
            variables
            and result.group("variable") in variables
            and isinstance(variables[result.group("variable")], str)
            and valid_entity_id(variables[result.group("variable")])
        ):
            extraction_final.append(variables[result.group("variable")])

    if extraction_final:
        return list(set(extraction_final))
    return MATCH_ALL


def _true(arg: Any) -> bool:
    return True


def _false(arg: Any) -> bool:
    return False


class RenderInfo:
    """Holds information about a template render."""

    def __init__(self, template):
        """Initialise."""
        self.template = template
        # Will be set sensibly once frozen.
        self.filter_lifecycle = _true
        self.filter = _true
        self._result = None
        self.is_static = False
        self.exception = None
        self.all_states = False
        self.all_states_lifecycle = False
        self.domains = set()
        self.domains_lifecycle = set()
        self.entities = set()

    def __repr__(self) -> str:
        """Representation of RenderInfo."""
        return f"<RenderInfo {self.template} all_states={self.all_states} all_states_lifecycle={self.all_states_lifecycle} domains={self.domains} domains_lifecycle={self.domains_lifecycle} entities={self.entities}>"

    def _filter_domains_and_entities(self, entity_id: str) -> bool:
        """Template should re-render if the entity state changes when we match specific domains or entities."""
        return (
            split_entity_id(entity_id)[0] in self.domains or entity_id in self.entities
        )

    def _filter_lifecycle_domains(self, entity_id: str) -> bool:
        """Template should re-render if the entity is added or removed with domains watched."""
        return split_entity_id(entity_id)[0] in self.domains_lifecycle

    def result(self) -> str:
        """Results of the template computation."""
        if self.exception is not None:
            raise self.exception
        return self._result

    def _freeze_static(self) -> None:
        self.is_static = True
        self.entities = frozenset(self.entities)
        self.domains = frozenset(self.domains)
        self.domains_lifecycle = frozenset(self.domains_lifecycle)
        self.all_states = False

    def _freeze(self) -> None:
        self.entities = frozenset(self.entities)
        self.domains = frozenset(self.domains)
        self.domains_lifecycle = frozenset(self.domains_lifecycle)

<<<<<<< HEAD
        if self.all_states_lifecycle:
            self.filter_lifecycle = _true
        elif self.domains_lifecycle:
            self.filter_lifecycle = self._filter_lifecycle_domains
        else:
            self.filter_lifecycle = _false

        if self.all_states or self.exception:
            self.filter = _true
        else:
            self.filter = self._filter_domains_and_entities
=======
        if self.exception:
            return

        if self.all_states_lifecycle:
            self.filter_lifecycle = _true
        elif self.domains_lifecycle:
            self.filter_lifecycle = self._filter_lifecycle_domains
        else:
            self.filter_lifecycle = _false

        if self.all_states:
            self.filter = _true
        elif self.entities or self.domains:
            self.filter = self._filter_domains_and_entities
        else:
            self.filter = _false
>>>>>>> 66f3a435


class Template:
    """Class to hold a template and manage caching and rendering."""

    def __init__(self, template, hass=None):
        """Instantiate a template."""
        if not isinstance(template, str):
            raise TypeError("Expected template to be a string")

        self.template: str = template
        self._compiled_code = None
        self._compiled = None
        self.hass = hass
        self.is_static = not is_template_string(template)

    @property
    def _env(self):
        if self.hass is None:
            return _NO_HASS_ENV
        ret = self.hass.data.get(_ENVIRONMENT)
        if ret is None:
            ret = self.hass.data[_ENVIRONMENT] = TemplateEnvironment(self.hass)
        return ret

    def ensure_valid(self):
        """Return if template is valid."""
        if self._compiled_code is not None:
            return

        try:
            self._compiled_code = self._env.compile(self.template)
        except jinja2.exceptions.TemplateSyntaxError as err:
            raise TemplateError(err) from err

    def extract_entities(
        self, variables: TemplateVarsType = None
    ) -> Union[str, List[str]]:
        """Extract all entities for state_changed listener."""
        if self.is_static:
            return []

        return extract_entities(self.hass, self.template, variables)

    def render(self, variables: TemplateVarsType = None, **kwargs: Any) -> str:
        """Render given template."""
        if self.is_static:
            return self.template.strip()

        if variables is not None:
            kwargs.update(variables)

        return run_callback_threadsafe(
            self.hass.loop, self.async_render, kwargs
        ).result()

    @callback
    def async_render(self, variables: TemplateVarsType = None, **kwargs: Any) -> str:
        """Render given template.

        This method must be run in the event loop.
        """
        if self.is_static:
            return self.template.strip()

        compiled = self._compiled or self._ensure_compiled()

        if variables is not None:
            kwargs.update(variables)

        try:
            return compiled.render(kwargs).strip()
        except jinja2.TemplateError as err:
            raise TemplateError(err) from err

    @callback
    def async_render_to_info(
        self, variables: TemplateVarsType = None, **kwargs: Any
    ) -> RenderInfo:
        """Render the template and collect an entity filter."""
        assert self.hass and _RENDER_INFO not in self.hass.data

        render_info = RenderInfo(self)

        # pylint: disable=protected-access
        if self.is_static:
            render_info._result = self.template.strip()
            render_info._freeze_static()
            return render_info

        self.hass.data[_RENDER_INFO] = render_info
        try:
            render_info._result = self.async_render(variables, **kwargs)
        except TemplateError as ex:
            render_info.exception = ex
        finally:
            del self.hass.data[_RENDER_INFO]

        render_info._freeze()
        return render_info

    def render_with_possible_json_value(self, value, error_value=_SENTINEL):
        """Render template with value exposed.

        If valid JSON will expose value_json too.
        """
        if self.is_static:
            return self.template

        return run_callback_threadsafe(
            self.hass.loop,
            self.async_render_with_possible_json_value,
            value,
            error_value,
        ).result()

    @callback
    def async_render_with_possible_json_value(
        self, value, error_value=_SENTINEL, variables=None
    ):
        """Render template with value exposed.

        If valid JSON will expose value_json too.

        This method must be run in the event loop.
        """
        if self.is_static:
            return self.template

        if self._compiled is None:
            self._ensure_compiled()

        variables = dict(variables or {})
        variables["value"] = value

        try:
            variables["value_json"] = json.loads(value)
        except (ValueError, TypeError):
            pass

        try:
            return self._compiled.render(variables).strip()
        except jinja2.TemplateError as ex:
            if error_value is _SENTINEL:
                _LOGGER.error(
                    "Error parsing value: %s (value: %s, template: %s)",
                    ex,
                    value,
                    self.template,
                )
            return value if error_value is _SENTINEL else error_value

    def _ensure_compiled(self):
        """Bind a template to a specific hass instance."""
        self.ensure_valid()

        assert self.hass is not None, "hass variable not set on template"

        env = self._env

        self._compiled = jinja2.Template.from_code(
            env, self._compiled_code, env.globals, None
        )

        return self._compiled

    def __eq__(self, other):
        """Compare template with another."""
        return (
            self.__class__ == other.__class__
            and self.template == other.template
            and self.hass == other.hass
        )

    def __hash__(self) -> int:
        """Hash code for template."""
        return hash(self.template)

    def __repr__(self) -> str:
        """Representation of Template."""
        return 'Template("' + self.template + '")'


class AllStates:
    """Class to expose all HA states as attributes."""

    def __init__(self, hass):
        """Initialize all states."""
        self._hass = hass

    def __getattr__(self, name):
        """Return the domain state."""
        if "." in name:
            if not valid_entity_id(name):
                raise TemplateError(f"Invalid entity ID '{name}'")
            return _get_state(self._hass, name)

        if name in _RESERVED_NAMES:
            return None

        if not valid_entity_id(f"{name}.entity"):
            raise TemplateError(f"Invalid domain name '{name}'")

        return DomainStates(self._hass, name)

    def _collect_all(self) -> None:
        render_info = self._hass.data.get(_RENDER_INFO)
        if render_info is not None:
            render_info.all_states = True

    def _collect_all_lifecycle(self) -> None:
        render_info = self._hass.data.get(_RENDER_INFO)
        if render_info is not None:
            render_info.all_states_lifecycle = True

    def __iter__(self):
        """Return all states."""
        self._collect_all()
        return _state_generator(self._hass, None)

    def __len__(self) -> int:
        """Return number of states."""
        self._collect_all_lifecycle()
<<<<<<< HEAD
        return self._hass.states.async_entity_ids_count()
=======
        return len(self._hass.states.async_entity_ids())
>>>>>>> 66f3a435

    def __call__(self, entity_id):
        """Return the states."""
        state = _get_state(self._hass, entity_id)
        return STATE_UNKNOWN if state is None else state.state

    def __repr__(self) -> str:
        """Representation of All States."""
        return "<template AllStates>"


class DomainStates:
    """Class to expose a specific HA domain as attributes."""

    def __init__(self, hass, domain):
        """Initialize the domain states."""
        self._hass = hass
        self._domain = domain

    def __getattr__(self, name):
        """Return the states."""
        entity_id = f"{self._domain}.{name}"
        if not valid_entity_id(entity_id):
            raise TemplateError(f"Invalid entity ID '{entity_id}'")
        return _get_state(self._hass, entity_id)

    def _collect_domain(self) -> None:
        entity_collect = self._hass.data.get(_RENDER_INFO)
        if entity_collect is not None:
            entity_collect.domains.add(self._domain)

    def _collect_domain_lifecycle(self) -> None:
        entity_collect = self._hass.data.get(_RENDER_INFO)
        if entity_collect is not None:
            entity_collect.domains_lifecycle.add(self._domain)

    def __iter__(self):
        """Return the iteration over all the states."""
        self._collect_domain()
        return _state_generator(self._hass, self._domain)

    def __len__(self) -> int:
        """Return number of states."""
        self._collect_domain_lifecycle()
<<<<<<< HEAD
        return self._hass.states.async_entity_ids_count(self._domain)
=======
        return len(self._hass.states.async_entity_ids(self._domain))
>>>>>>> 66f3a435

    def __repr__(self) -> str:
        """Representation of Domain States."""
        return f"<template DomainStates('{self._domain}')>"


class TemplateState(State):
    """Class to represent a state object in a template."""

    __slots__ = ("_hass", "_state")

    # Inheritance is done so functions that check against State keep working
    # pylint: disable=super-init-not-called
    def __init__(self, hass, state):
        """Initialize template state."""
        self._hass = hass
        self._state = state

    def _access_state(self):
        state = object.__getattribute__(self, "_state")
        hass = object.__getattribute__(self, "_hass")
        _collect_state(hass, state.entity_id)
        return state

    @property
    def state_with_unit(self) -> str:
        """Return the state concatenated with the unit if available."""
        state = object.__getattribute__(self, "_access_state")()
        unit = state.attributes.get(ATTR_UNIT_OF_MEASUREMENT)
        if unit is None:
            return state.state
        return f"{state.state} {unit}"

    def __eq__(self, other: Any) -> bool:
        """Ensure we collect on equality check."""
        state = object.__getattribute__(self, "_state")
        hass = object.__getattribute__(self, "_hass")
        _collect_state(hass, state.entity_id)
        return super().__eq__(other)

    def __getattribute__(self, name):
        """Return an attribute of the state."""
        # This one doesn't count as an access of the state
        # since we either found it by looking direct for the ID
        # or got it off an iterator.
        if name == "entity_id" or name in object.__dict__:
            state = object.__getattribute__(self, "_state")
            return getattr(state, name)
        if name in TemplateState.__dict__:
            return object.__getattribute__(self, name)
        state = object.__getattribute__(self, "_access_state")()
        return getattr(state, name)

    def __repr__(self) -> str:
        """Representation of Template State."""
        state = object.__getattribute__(self, "_access_state")()
        rep = state.__repr__()
        return f"<template {rep[1:]}"


def _collect_state(hass: HomeAssistantType, entity_id: str) -> None:
    entity_collect = hass.data.get(_RENDER_INFO)
    if entity_collect is not None:
        entity_collect.entities.add(entity_id)


def _state_generator(hass: HomeAssistantType, domain: Optional[str]) -> Generator:
    """State generator for a domain or all states."""
    for state in sorted(hass.states.async_all(domain), key=attrgetter("entity_id")):
        yield TemplateState(hass, state)


def _get_state(hass: HomeAssistantType, entity_id: str) -> Optional[TemplateState]:
    state = hass.states.get(entity_id)
    if state is None:
        # Only need to collect if none, if not none collect first actual
        # access to the state properties in the state wrapper.
        _collect_state(hass, entity_id)
        return None
    return TemplateState(hass, state)


def _resolve_state(
    hass: HomeAssistantType, entity_id_or_state: Any
) -> Union[State, TemplateState, None]:
    """Return state or entity_id if given."""
    if isinstance(entity_id_or_state, State):
        return entity_id_or_state
    if isinstance(entity_id_or_state, str):
        return _get_state(hass, entity_id_or_state)
    return None


def result_as_boolean(template_result: Optional[str]) -> bool:
    """Convert the template result to a boolean.

    True/not 0/'1'/'true'/'yes'/'on'/'enable' are considered truthy
    False/0/None/'0'/'false'/'no'/'off'/'disable' are considered falsy

    """
    try:
        return cv.boolean(template_result)
    except vol.Invalid:
        return False


def expand(hass: HomeAssistantType, *args: Any) -> Iterable[State]:
    """Expand out any groups into entity states."""
    search = list(args)
    found = {}
    while search:
        entity = search.pop()
        if isinstance(entity, str):
            entity_id = entity
            entity = _get_state(hass, entity)
            if entity is None:
                continue
        elif isinstance(entity, State):
            entity_id = entity.entity_id
        elif isinstance(entity, collections.abc.Iterable):
            search += entity
            continue
        else:
            # ignore other types
            continue

        if entity_id.startswith(_GROUP_DOMAIN_PREFIX):
            # Collect state will be called in here since it's wrapped
            group_entities = entity.attributes.get(ATTR_ENTITY_ID)
            if group_entities:
                search += group_entities
        else:
            _collect_state(hass, entity_id)
            found[entity_id] = entity

    return sorted(found.values(), key=lambda a: a.entity_id)


def closest(hass, *args):
    """Find closest entity.

    Closest to home:
        closest(states)
        closest(states.device_tracker)
        closest('group.children')
        closest(states.group.children)

    Closest to a point:
        closest(23.456, 23.456, 'group.children')
        closest('zone.school', 'group.children')
        closest(states.zone.school, 'group.children')

    As a filter:
        states | closest
        states.device_tracker | closest
        ['group.children', states.device_tracker] | closest
        'group.children' | closest(23.456, 23.456)
        states.device_tracker | closest('zone.school')
        'group.children' | closest(states.zone.school)

    """
    if len(args) == 1:
        latitude = hass.config.latitude
        longitude = hass.config.longitude
        entities = args[0]

    elif len(args) == 2:
        point_state = _resolve_state(hass, args[0])

        if point_state is None:
            _LOGGER.warning("Closest:Unable to find state %s", args[0])
            return None
        if not loc_helper.has_location(point_state):
            _LOGGER.warning(
                "Closest:State does not contain valid location: %s", point_state
            )
            return None

        latitude = point_state.attributes.get(ATTR_LATITUDE)
        longitude = point_state.attributes.get(ATTR_LONGITUDE)

        entities = args[1]

    else:
        latitude = convert(args[0], float)
        longitude = convert(args[1], float)

        if latitude is None or longitude is None:
            _LOGGER.warning(
                "Closest:Received invalid coordinates: %s, %s", args[0], args[1]
            )
            return None

        entities = args[2]

    states = expand(hass, entities)

    # state will already be wrapped here
    return loc_helper.closest(latitude, longitude, states)


def closest_filter(hass, *args):
    """Call closest as a filter. Need to reorder arguments."""
    new_args = list(args[1:])
    new_args.append(args[0])
    return closest(hass, *new_args)


def distance(hass, *args):
    """Calculate distance.

    Will calculate distance from home to a point or between points.
    Points can be passed in using state objects or lat/lng coordinates.
    """
    locations = []

    to_process = list(args)

    while to_process:
        value = to_process.pop(0)
        if isinstance(value, str) and not valid_entity_id(value):
            point_state = None
        else:
            point_state = _resolve_state(hass, value)

        if point_state is None:
            # We expect this and next value to be lat&lng
            if not to_process:
                _LOGGER.warning(
                    "Distance:Expected latitude and longitude, got %s", value
                )
                return None

            value_2 = to_process.pop(0)
            latitude = convert(value, float)
            longitude = convert(value_2, float)

            if latitude is None or longitude is None:
                _LOGGER.warning(
                    "Distance:Unable to process latitude and longitude: %s, %s",
                    value,
                    value_2,
                )
                return None

        else:
            if not loc_helper.has_location(point_state):
                _LOGGER.warning(
                    "distance:State does not contain valid location: %s", point_state
                )
                return None

            latitude = point_state.attributes.get(ATTR_LATITUDE)
            longitude = point_state.attributes.get(ATTR_LONGITUDE)

        locations.append((latitude, longitude))

    if len(locations) == 1:
        return hass.config.distance(*locations[0])

    return hass.config.units.length(
        loc_util.distance(*locations[0] + locations[1]), LENGTH_METERS
    )


def is_state(hass: HomeAssistantType, entity_id: str, state: State) -> bool:
    """Test if a state is a specific value."""
    state_obj = _get_state(hass, entity_id)
    return state_obj is not None and state_obj.state == state


def is_state_attr(hass, entity_id, name, value):
    """Test if a state's attribute is a specific value."""
    attr = state_attr(hass, entity_id, name)
    return attr is not None and attr == value


def state_attr(hass, entity_id, name):
    """Get a specific attribute from a state."""
    state_obj = _get_state(hass, entity_id)
    if state_obj is not None:
        return state_obj.attributes.get(name)
    return None


def forgiving_round(value, precision=0, method="common"):
    """Round accepted strings."""
    try:
        # support rounding methods like jinja
        multiplier = float(10 ** precision)
        if method == "ceil":
            value = math.ceil(float(value) * multiplier) / multiplier
        elif method == "floor":
            value = math.floor(float(value) * multiplier) / multiplier
        elif method == "half":
            value = round(float(value) * 2) / 2
        else:
            # if method is common or something else, use common rounding
            value = round(float(value), precision)
        return int(value) if precision == 0 else value
    except (ValueError, TypeError):
        # If value can't be converted to float
        return value


def multiply(value, amount):
    """Filter to convert value to float and multiply it."""
    try:
        return float(value) * amount
    except (ValueError, TypeError):
        # If value can't be converted to float
        return value


def logarithm(value, base=math.e):
    """Filter to get logarithm of the value with a specific base."""
    try:
        return math.log(float(value), float(base))
    except (ValueError, TypeError):
        return value


def sine(value):
    """Filter to get sine of the value."""
    try:
        return math.sin(float(value))
    except (ValueError, TypeError):
        return value


def cosine(value):
    """Filter to get cosine of the value."""
    try:
        return math.cos(float(value))
    except (ValueError, TypeError):
        return value


def tangent(value):
    """Filter to get tangent of the value."""
    try:
        return math.tan(float(value))
    except (ValueError, TypeError):
        return value


def arc_sine(value):
    """Filter to get arc sine of the value."""
    try:
        return math.asin(float(value))
    except (ValueError, TypeError):
        return value


def arc_cosine(value):
    """Filter to get arc cosine of the value."""
    try:
        return math.acos(float(value))
    except (ValueError, TypeError):
        return value


def arc_tangent(value):
    """Filter to get arc tangent of the value."""
    try:
        return math.atan(float(value))
    except (ValueError, TypeError):
        return value


def arc_tangent2(*args):
    """Filter to calculate four quadrant arc tangent of y / x."""
    try:
        if len(args) == 1 and isinstance(args[0], (list, tuple)):
            args = args[0]

        return math.atan2(float(args[0]), float(args[1]))
    except (ValueError, TypeError):
        return args


def square_root(value):
    """Filter to get square root of the value."""
    try:
        return math.sqrt(float(value))
    except (ValueError, TypeError):
        return value


def timestamp_custom(value, date_format=DATE_STR_FORMAT, local=True):
    """Filter to convert given timestamp to format."""
    try:
        date = dt_util.utc_from_timestamp(value)

        if local:
            date = dt_util.as_local(date)

        return date.strftime(date_format)
    except (ValueError, TypeError):
        # If timestamp can't be converted
        return value


def timestamp_local(value):
    """Filter to convert given timestamp to local date/time."""
    try:
        return dt_util.as_local(dt_util.utc_from_timestamp(value)).strftime(
            DATE_STR_FORMAT
        )
    except (ValueError, TypeError):
        # If timestamp can't be converted
        return value


def timestamp_utc(value):
    """Filter to convert given timestamp to UTC date/time."""
    try:
        return dt_util.utc_from_timestamp(value).strftime(DATE_STR_FORMAT)
    except (ValueError, TypeError):
        # If timestamp can't be converted
        return value


def forgiving_as_timestamp(value):
    """Try to convert value to timestamp."""
    try:
        return dt_util.as_timestamp(value)
    except (ValueError, TypeError):
        return None


def strptime(string, fmt):
    """Parse a time string to datetime."""
    try:
        return datetime.strptime(string, fmt)
    except (ValueError, AttributeError, TypeError):
        return string


def fail_when_undefined(value):
    """Filter to force a failure when the value is undefined."""
    if isinstance(value, jinja2.Undefined):
        value()
    return value


def forgiving_float(value):
    """Try to convert value to a float."""
    try:
        return float(value)
    except (ValueError, TypeError):
        return value


def regex_match(value, find="", ignorecase=False):
    """Match value using regex."""
    if not isinstance(value, str):
        value = str(value)
    flags = re.I if ignorecase else 0
    return bool(re.match(find, value, flags))


def regex_replace(value="", find="", replace="", ignorecase=False):
    """Replace using regex."""
    if not isinstance(value, str):
        value = str(value)
    flags = re.I if ignorecase else 0
    regex = re.compile(find, flags)
    return regex.sub(replace, value)


def regex_search(value, find="", ignorecase=False):
    """Search using regex."""
    if not isinstance(value, str):
        value = str(value)
    flags = re.I if ignorecase else 0
    return bool(re.search(find, value, flags))


def regex_findall_index(value, find="", index=0, ignorecase=False):
    """Find all matches using regex and then pick specific match index."""
    if not isinstance(value, str):
        value = str(value)
    flags = re.I if ignorecase else 0
    return re.findall(find, value, flags)[index]


def bitwise_and(first_value, second_value):
    """Perform a bitwise and operation."""
    return first_value & second_value


def bitwise_or(first_value, second_value):
    """Perform a bitwise or operation."""
    return first_value | second_value


def base64_encode(value):
    """Perform base64 encode."""
    return base64.b64encode(value.encode("utf-8")).decode("utf-8")


def base64_decode(value):
    """Perform base64 denode."""
    return base64.b64decode(value).decode("utf-8")


def ordinal(value):
    """Perform ordinal conversion."""
    return str(value) + (
        list(["th", "st", "nd", "rd"] + ["th"] * 6)[(int(str(value)[-1])) % 10]
        if int(str(value)[-2:]) % 100 not in range(11, 14)
        else "th"
    )


def from_json(value):
    """Convert a JSON string to an object."""
    return json.loads(value)


def to_json(value):
    """Convert an object to a JSON string."""
    return json.dumps(value)


@contextfilter
def random_every_time(context, values):
    """Choose a random value.

    Unlike Jinja's random filter,
    this is context-dependent to avoid caching the chosen value.
    """
    return random.choice(values)


def relative_time(value):
    """
    Take a datetime and return its "age" as a string.

    The age can be in second, minute, hour, day, month or year. Only the
    biggest unit is considered, e.g. if it's 2 days and 3 hours, "2 days" will
    be returned.
    Make sure date is not in the future, or else it will return None.

    If the input are not a datetime object the input will be returned unmodified.
    """

    if not isinstance(value, datetime):
        return value
    if not value.tzinfo:
        value = dt_util.as_local(value)
    if dt_util.now() < value:
        return value
    return dt_util.get_age(value)


def urlencode(value):
    """Urlencode dictionary and return as UTF-8 string."""
    return urllib_urlencode(value).encode("utf-8")


class TemplateEnvironment(ImmutableSandboxedEnvironment):
    """The Home Assistant template environment."""

    def __init__(self, hass):
        """Initialise template environment."""
        super().__init__()
        self.hass = hass
        self.template_cache = weakref.WeakValueDictionary()
        self.filters["round"] = forgiving_round
        self.filters["multiply"] = multiply
        self.filters["log"] = logarithm
        self.filters["sin"] = sine
        self.filters["cos"] = cosine
        self.filters["tan"] = tangent
        self.filters["asin"] = arc_sine
        self.filters["acos"] = arc_cosine
        self.filters["atan"] = arc_tangent
        self.filters["atan2"] = arc_tangent2
        self.filters["sqrt"] = square_root
        self.filters["as_timestamp"] = forgiving_as_timestamp
        self.filters["as_local"] = dt_util.as_local
        self.filters["timestamp_custom"] = timestamp_custom
        self.filters["timestamp_local"] = timestamp_local
        self.filters["timestamp_utc"] = timestamp_utc
        self.filters["to_json"] = to_json
        self.filters["from_json"] = from_json
        self.filters["is_defined"] = fail_when_undefined
        self.filters["max"] = max
        self.filters["min"] = min
        self.filters["random"] = random_every_time
        self.filters["base64_encode"] = base64_encode
        self.filters["base64_decode"] = base64_decode
        self.filters["ordinal"] = ordinal
        self.filters["regex_match"] = regex_match
        self.filters["regex_replace"] = regex_replace
        self.filters["regex_search"] = regex_search
        self.filters["regex_findall_index"] = regex_findall_index
        self.filters["bitwise_and"] = bitwise_and
        self.filters["bitwise_or"] = bitwise_or
        self.filters["ord"] = ord
        self.globals["log"] = logarithm
        self.globals["sin"] = sine
        self.globals["cos"] = cosine
        self.globals["tan"] = tangent
        self.globals["sqrt"] = square_root
        self.globals["pi"] = math.pi
        self.globals["tau"] = math.pi * 2
        self.globals["e"] = math.e
        self.globals["asin"] = arc_sine
        self.globals["acos"] = arc_cosine
        self.globals["atan"] = arc_tangent
        self.globals["atan2"] = arc_tangent2
        self.globals["float"] = forgiving_float
        self.globals["now"] = dt_util.now
        self.globals["as_local"] = dt_util.as_local
        self.globals["utcnow"] = dt_util.utcnow
        self.globals["as_timestamp"] = forgiving_as_timestamp
        self.globals["relative_time"] = relative_time
        self.globals["timedelta"] = timedelta
        self.globals["strptime"] = strptime
        self.globals["urlencode"] = urlencode
        if hass is None:
            return

        # We mark these as a context functions to ensure they get
        # evaluated fresh with every execution, rather than executed
        # at compile time and the value stored. The context itself
        # can be discarded, we only need to get at the hass object.
        def hassfunction(func):
            """Wrap function that depend on hass."""

            @wraps(func)
            def wrapper(*args, **kwargs):
                return func(hass, *args[1:], **kwargs)

            return contextfunction(wrapper)

        self.globals["expand"] = hassfunction(expand)
        self.filters["expand"] = contextfilter(self.globals["expand"])
        self.globals["closest"] = hassfunction(closest)
        self.filters["closest"] = contextfilter(hassfunction(closest_filter))
        self.globals["distance"] = hassfunction(distance)
        self.globals["is_state"] = hassfunction(is_state)
        self.globals["is_state_attr"] = hassfunction(is_state_attr)
        self.globals["state_attr"] = hassfunction(state_attr)
        self.globals["states"] = AllStates(hass)

    def is_safe_callable(self, obj):
        """Test if callback is safe."""
        return isinstance(obj, AllStates) or super().is_safe_callable(obj)

    def is_safe_attribute(self, obj, attr, value):
        """Test if attribute is safe."""
        if isinstance(obj, Namespace):
            return True

        if isinstance(obj, (AllStates, DomainStates, TemplateState)):
            return not attr.startswith("_")

        return super().is_safe_attribute(obj, attr, value)

    def compile(self, source, name=None, filename=None, raw=False, defer_init=False):
        """Compile the template."""
        if (
            name is not None
            or filename is not None
            or raw is not False
            or defer_init is not False
        ):
            # If there are any non-default keywords args, we do
            # not cache.  In prodution we currently do not have
            # any instance of this.
            return super().compile(source, name, filename, raw, defer_init)

        cached = self.template_cache.get(source)

        if cached is None:
            cached = self.template_cache[source] = super().compile(source)

        return cached


_NO_HASS_ENV = TemplateEnvironment(None)<|MERGE_RESOLUTION|>--- conflicted
+++ resolved
@@ -218,7 +218,9 @@
         self.domains = frozenset(self.domains)
         self.domains_lifecycle = frozenset(self.domains_lifecycle)
 
-<<<<<<< HEAD
+        if self.exception:
+            return
+
         if self.all_states_lifecycle:
             self.filter_lifecycle = _true
         elif self.domains_lifecycle:
@@ -226,28 +228,12 @@
         else:
             self.filter_lifecycle = _false
 
-        if self.all_states or self.exception:
-            self.filter = _true
-        else:
-            self.filter = self._filter_domains_and_entities
-=======
-        if self.exception:
-            return
-
-        if self.all_states_lifecycle:
-            self.filter_lifecycle = _true
-        elif self.domains_lifecycle:
-            self.filter_lifecycle = self._filter_lifecycle_domains
-        else:
-            self.filter_lifecycle = _false
-
         if self.all_states:
             self.filter = _true
         elif self.entities or self.domains:
             self.filter = self._filter_domains_and_entities
         else:
             self.filter = _false
->>>>>>> 66f3a435
 
 
 class Template:
@@ -471,11 +457,7 @@
     def __len__(self) -> int:
         """Return number of states."""
         self._collect_all_lifecycle()
-<<<<<<< HEAD
         return self._hass.states.async_entity_ids_count()
-=======
-        return len(self._hass.states.async_entity_ids())
->>>>>>> 66f3a435
 
     def __call__(self, entity_id):
         """Return the states."""
@@ -520,11 +502,7 @@
     def __len__(self) -> int:
         """Return number of states."""
         self._collect_domain_lifecycle()
-<<<<<<< HEAD
         return self._hass.states.async_entity_ids_count(self._domain)
-=======
-        return len(self._hass.states.async_entity_ids(self._domain))
->>>>>>> 66f3a435
 
     def __repr__(self) -> str:
         """Representation of Domain States."""
