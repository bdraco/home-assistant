--- conflicted
+++ resolved
@@ -87,9 +87,9 @@
     ).decode("utf-8")
 
 
-<<<<<<< HEAD
 json_loads = orjson.loads
-=======
+
+
 def json_dumps_sorted(data: Any) -> str:
     """Dump json string with keys sorted."""
     return orjson.dumps(
@@ -97,7 +97,6 @@
         option=orjson.OPT_NON_STR_KEYS | orjson.OPT_SORT_KEYS,
         default=json_encoder_default,
     ).decode("utf-8")
->>>>>>> ae961c01
 
 
 JSON_DUMP: Final = json_dumps