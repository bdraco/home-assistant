"""Support for restoring entity states on startup."""
from __future__ import annotations

from abc import ABC, abstractmethod
from datetime import datetime, timedelta
import logging
from typing import Any, cast

from typing_extensions import Self

from homeassistant.const import ATTR_RESTORED, EVENT_HOMEASSISTANT_STOP
from homeassistant.core import HomeAssistant, State, callback, valid_entity_id
from homeassistant.exceptions import HomeAssistantError
import homeassistant.util.dt as dt_util

from . import start
from .entity import Entity
from .event import async_track_time_interval
from .json import JSONEncoder
from .storage import Store

DATA_RESTORE_STATE_TASK = "restore_state_task"

_LOGGER = logging.getLogger(__name__)

STORAGE_KEY = "core.restore_state"
STORAGE_VERSION = 1

# How long between periodically saving the current states to disk
STATE_DUMP_INTERVAL = timedelta(minutes=15)

# How long should a saved state be preserved if the entity no longer exists
STATE_EXPIRATION = timedelta(days=7)


class ExtraStoredData(ABC):
    """Object to hold extra stored data."""

    @abstractmethod
    def as_dict(self) -> dict[str, Any]:
        """Return a dict representation of the extra data.

        Must be serializable by Home Assistant's JSONEncoder.
        """


class RestoredExtraData(ExtraStoredData):
    """Object to hold extra stored data loaded from storage."""

    def __init__(self, json_dict: dict[str, Any]) -> None:
        """Object to hold extra stored data."""
        self.json_dict = json_dict

    def as_dict(self) -> dict[str, Any]:
        """Return a dict representation of the extra data."""
        return self.json_dict


class StoredState:
    """Object to represent a stored state."""

    def __init__(
        self,
        state: State,
        extra_data: ExtraStoredData | None,
        last_seen: datetime,
    ) -> None:
        """Initialize a new stored state."""
        self.extra_data = extra_data
        self.last_seen = last_seen
        self.state = state

    def as_dict(self) -> dict[str, Any]:
        """Return a dict representation of the stored state."""
        result = {
            "state": self.state.as_dict(),
            "extra_data": self.extra_data.as_dict() if self.extra_data else None,
            "last_seen": self.last_seen,
        }
        return result

    @classmethod
    def from_dict(cls, json_dict: dict) -> Self:
        """Initialize a stored state from a dict."""
        extra_data_dict = json_dict.get("extra_data")
        extra_data = RestoredExtraData(extra_data_dict) if extra_data_dict else None
        last_seen = json_dict["last_seen"]

        if isinstance(last_seen, str):
            last_seen = dt_util.parse_datetime(last_seen)

        return cls(
            cast(State, State.from_dict(json_dict["state"])), extra_data, last_seen
        )


async def async_load(hass: HomeAssistant) -> None:
    """Load the restore state task."""
    hass.data[DATA_RESTORE_STATE_TASK] = await RestoreStateData.async_get_instance(hass)


@callback
def async_get(hass: HomeAssistant) -> RestoreStateData:
    """Get the restore state data helper."""
    return cast(RestoreStateData, hass.data[DATA_RESTORE_STATE_TASK])


class RestoreStateData:
    """Helper class for managing the helper saved data."""

    @staticmethod
    async def async_get_instance(hass: HomeAssistant) -> RestoreStateData:
        """Get the singleton instance of this data helper."""
        data = RestoreStateData(hass)

        try:
            stored_states = await data.store.async_load()
        except HomeAssistantError as exc:
            _LOGGER.error("Error loading last states", exc_info=exc)
            stored_states = None

        if stored_states is None:
            _LOGGER.debug("Not creating cache - no saved states found")
            data.last_states = {}
        else:
            data.last_states = {
                item["state"]["entity_id"]: StoredState.from_dict(item)
                for item in stored_states
                if valid_entity_id(item["state"]["entity_id"])
            }
            _LOGGER.debug("Created cache with %s", list(data.last_states))

        async def hass_start(hass: HomeAssistant) -> None:
            """Start the restore state task."""
            data.async_setup_dump()

        start.async_at_start(hass, hass_start)

        return data

    @classmethod
    async def async_save_persistent_states(cls, hass: HomeAssistant) -> None:
        """Dump states now."""
        await async_get(hass).async_dump_states()

    def __init__(self, hass: HomeAssistant) -> None:
        """Initialize the restore state data class."""
        self.hass: HomeAssistant = hass
        self.store = Store[list[dict[str, Any]]](
            hass, STORAGE_VERSION, STORAGE_KEY, encoder=JSONEncoder
        )
        self.last_states: dict[str, StoredState] = {}
        self.entities: dict[str, RestoreEntity] = {}

    @callback
    def async_get_stored_states(self) -> list[StoredState]:
        """Get the set of states which should be stored.

        This includes the states of all registered entities, as well as the
        stored states from the previous run, which have not been created as
        entities on this run, and have not expired.
        """
        now = dt_util.utcnow()
        all_states = self.hass.states.async_all()
        # Entities currently backed by an entity object
        current_entity_ids = {
            state.entity_id
            for state in all_states
            if not state.attributes.get(ATTR_RESTORED)
        }

        # Start with the currently registered states
        stored_states = [
            StoredState(
                state, self.entities[state.entity_id].extra_restore_state_data, now
            )
            for state in all_states
            if state.entity_id in self.entities and
            # Ignore all states that are entity registry placeholders
            not state.attributes.get(ATTR_RESTORED)
        ]
        expiration_time = now - STATE_EXPIRATION

        for entity_id, stored_state in self.last_states.items():
            # Don't save old states that have entities in the current run
            # They are either registered and already part of stored_states,
            # or no longer care about restoring.
            if entity_id in current_entity_ids:
                continue

            # Don't save old states that have expired
            if stored_state.last_seen < expiration_time:
                continue

            stored_states.append(stored_state)

        return stored_states

    async def async_dump_states(self) -> None:
        """Save the current state machine to storage."""
        _LOGGER.debug("Dumping states")
        try:
            await self.store.async_save(
                [
                    stored_state.as_dict()
                    for stored_state in self.async_get_stored_states()
                ]
            )
        except HomeAssistantError as exc:
            _LOGGER.error("Error saving current states", exc_info=exc)

    @callback
    def async_setup_dump(self, *args: Any) -> None:
        """Set up the restore state listeners."""

        async def _async_dump_states(*_: Any) -> None:
            await self.async_dump_states()

        # Dump the initial states now. This helps minimize the risk of having
        # old states loaded by overwriting the last states once Home Assistant
        # has started and the old states have been read.
        self.hass.async_create_task(_async_dump_states(), "RestoreStateData dump")

        # Dump states periodically
        cancel_interval = async_track_time_interval(
            self.hass,
            _async_dump_states,
            STATE_DUMP_INTERVAL,
            name="RestoreStateData dump states",
        )

        async def _async_dump_states_at_stop(*_: Any) -> None:
            cancel_interval()
            await self.async_dump_states()

        # Dump states when stopping hass
        self.hass.bus.async_listen_once(
            EVENT_HOMEASSISTANT_STOP, _async_dump_states_at_stop
        )

    @callback
    def async_restore_entity_added(self, entity: RestoreEntity) -> None:
        """Store this entity's state when hass is shutdown."""
        self.entities[entity.entity_id] = entity

    @callback
    def async_restore_entity_removed(
        self, entity_id: str, extra_data: ExtraStoredData | None
    ) -> None:
        """Unregister this entity from saving state."""
        # When an entity is being removed from hass, store its last state. This
        # allows us to support state restoration if the entity is removed, then
        # re-added while hass is still running.
        state = self.hass.states.get(entity_id)
        # To fully mimic all the attribute data types when loaded from storage,
        # we're going to serialize it to JSON and then re-load it.
        if state is not None:
            state = State.from_dict(_encode_complex(state.as_dict()))
        if state is not None:
            self.last_states[entity_id] = StoredState(
                state, extra_data, dt_util.utcnow()
            )

        self.entities.pop(entity_id)


def _encode(value: Any) -> Any:
    """Little helper to JSON encode a value."""
    try:
        return JSONEncoder.default(
            None,  # type: ignore[arg-type]
            value,
        )
    except TypeError:
        return value


def _encode_complex(value: Any) -> Any:
    """Recursively encode all values with the JSONEncoder."""
    if isinstance(value, dict):
        return {_encode(key): _encode_complex(value) for key, value in value.items()}
    if isinstance(value, list):
        return [_encode_complex(val) for val in value]

    new_value = _encode(value)

    if isinstance(new_value, type(value)):
        return new_value

    return _encode_complex(new_value)


class RestoreEntity(Entity):
    """Mixin class for restoring previous entity state."""

    async def async_internal_added_to_hass(self) -> None:
        """Register this entity as a restorable entity."""
        await super().async_internal_added_to_hass()
        async_get(self.hass).async_restore_entity_added(self)

    async def async_internal_will_remove_from_hass(self) -> None:
        """Run when entity will be removed from hass."""
        async_get(self.hass).async_restore_entity_removed(
            self.entity_id, self.extra_restore_state_data
        )
<<<<<<< HEAD
        await super().async_internal_added_to_hass()
=======
        await super().async_internal_will_remove_from_hass()
>>>>>>> 01f30884

    async def _async_get_restored_data(self) -> StoredState | None:
        """Get data stored for an entity, if any."""
        if self.hass is None or self.entity_id is None:
            # Return None if this entity isn't added to hass yet
            _LOGGER.warning(  # type: ignore[unreachable]
                "Cannot get last state. Entity not added to hass"
            )
            return None
        data = async_get(self.hass)
        if self.entity_id not in data.last_states:
            return None
        return data.last_states[self.entity_id]

    async def async_get_last_state(self) -> State | None:
        """Get the entity state from the previous run."""
        if (stored_state := await self._async_get_restored_data()) is None:
            return None
        return stored_state.state

    async def async_get_last_extra_data(self) -> ExtraStoredData | None:
        """Get the entity specific state data from the previous run."""
        if (stored_state := await self._async_get_restored_data()) is None:
            return None
        return stored_state.extra_data

    @property
    def extra_restore_state_data(self) -> ExtraStoredData | None:
        """Return entity specific state data to be restored.

        Implemented by platform classes.
        """
        return None<|MERGE_RESOLUTION|>--- conflicted
+++ resolved
@@ -303,11 +303,7 @@
         async_get(self.hass).async_restore_entity_removed(
             self.entity_id, self.extra_restore_state_data
         )
-<<<<<<< HEAD
-        await super().async_internal_added_to_hass()
-=======
         await super().async_internal_will_remove_from_hass()
->>>>>>> 01f30884
 
     async def _async_get_restored_data(self) -> StoredState | None:
         """Get data stored for an entity, if any."""
