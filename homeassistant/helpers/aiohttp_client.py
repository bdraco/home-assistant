"""Helper for aiohttp webclient stuff."""

from __future__ import annotations

import asyncio
from collections.abc import Awaitable, Callable
from contextlib import suppress
from ssl import SSLContext
import sys
from types import MappingProxyType
from typing import TYPE_CHECKING, Any

import aiohttp
from aiohttp import web
from aiohttp.hdrs import CONTENT_TYPE, USER_AGENT
from aiohttp.web_exceptions import HTTPBadGateway, HTTPGatewayTimeout

from homeassistant import config_entries
from homeassistant.const import APPLICATION_NAME, EVENT_HOMEASSISTANT_CLOSE, __version__
from homeassistant.core import Event, HomeAssistant, callback
from homeassistant.loader import bind_hass
from homeassistant.util import ssl as ssl_util
from homeassistant.util.hass_dict import HassKey
from homeassistant.util.json import json_loads

from .backports.aiohttp_resolver import AsyncResolver
from .frame import warn_use
from .json import json_dumps

if TYPE_CHECKING:
    from aiohttp.typedefs import JSONDecoder


DATA_CONNECTOR: HassKey[dict[tuple[bool, int], aiohttp.BaseConnector]] = HassKey(
    "aiohttp_connector"
)
DATA_CLIENTSESSION: HassKey[dict[tuple[bool, int], aiohttp.ClientSession]] = HassKey(
    "aiohttp_clientsession"
)

SERVER_SOFTWARE = (
    f"{APPLICATION_NAME}/{__version__} "
    f"aiohttp/{aiohttp.__version__} Python/{sys.version_info[0]}.{sys.version_info[1]}"
)

ENABLE_CLEANUP_CLOSED = not (3, 11, 1) <= sys.version_info < (3, 11, 4)
# Enabling cleanup closed on python 3.11.1+ leaks memory relatively quickly
# see https://github.com/aio-libs/aiohttp/issues/7252
# aiohttp interacts poorly with https://github.com/python/cpython/pull/98540
# The issue was fixed in 3.11.4 via https://github.com/python/cpython/pull/104485

WARN_CLOSE_MSG = "closes the Home Assistant aiohttp session"

#
# The default connection limit of 100 meant that you could only have
# 100 concurrent connections.
#
# This was effectively a limit of 100 devices and than
# the supervisor API would fail as soon as it was hit.
#
# We now apply the 100 limit per host, so that we can have 100 connections
# to a single host, but can have more than 4096 connections in total to
# prevent a single host from using all available connections.
#
MAXIMUM_CONNECTIONS = 4096
MAXIMUM_CONNECTIONS_PER_HOST = 100


class HassClientResponse(aiohttp.ClientResponse):
    """aiohttp.ClientResponse with a json method that uses json_loads by default."""

    async def json(
        self,
        *args: Any,
        loads: JSONDecoder = json_loads,
        **kwargs: Any,
    ) -> Any:
        """Send a json request and parse the json response."""
        return await super().json(*args, loads=loads, **kwargs)


@callback
@bind_hass
def async_get_clientsession(
    hass: HomeAssistant, verify_ssl: SSLContext | bool = True, family: int = 0
) -> aiohttp.ClientSession:
    """Return default aiohttp ClientSession.

    This method must be run in the event loop.
    """
    session_key = _make_key(verify_ssl, family)
<<<<<<< HEAD
    if DATA_CLIENTSESSION not in hass.data:
        sessions: dict[tuple[SSLContext | bool, int], aiohttp.ClientSession] = {}
        hass.data[DATA_CLIENTSESSION] = sessions
    else:
        sessions = hass.data[DATA_CLIENTSESSION]
=======
    sessions = hass.data.setdefault(DATA_CLIENTSESSION, {})
>>>>>>> b639611c

    if session_key not in sessions:
        session = _async_create_clientsession(
            hass,
            verify_ssl,
            auto_cleanup_method=_async_register_default_clientsession_shutdown,
            family=family,
        )
        sessions[session_key] = session
    else:
        session = sessions[session_key]

    return session


@callback
@bind_hass
def async_create_clientsession(
    hass: HomeAssistant,
    verify_ssl: SSLContext | bool = True,
    auto_cleanup: bool = True,
    family: int = 0,
    **kwargs: Any,
) -> aiohttp.ClientSession:
    """Create a new ClientSession with kwargs, i.e. for cookies.

    If auto_cleanup is False, you need to call detach() after the session
    returned is no longer used. Default is True, the session will be
    automatically detached on homeassistant_stop or when being created
    in config entry setup, the config entry is unloaded.

    This method must be run in the event loop.
    """
    auto_cleanup_method = None
    if auto_cleanup:
        auto_cleanup_method = _async_register_clientsession_shutdown

    return _async_create_clientsession(
        hass,
        verify_ssl,
        auto_cleanup_method=auto_cleanup_method,
        family=family,
        **kwargs,
    )


@callback
def _async_create_clientsession(
    hass: HomeAssistant,
    verify_ssl: SSLContext | bool = True,
    auto_cleanup_method: Callable[[HomeAssistant, aiohttp.ClientSession], None]
    | None = None,
    family: int = 0,
    **kwargs: Any,
) -> aiohttp.ClientSession:
    """Create a new ClientSession with kwargs, i.e. for cookies."""
    clientsession = aiohttp.ClientSession(
        connector=_async_get_connector(hass, verify_ssl, family),
        json_serialize=json_dumps,
        response_class=HassClientResponse,
        **kwargs,
    )
    # Prevent packages accidentally overriding our default headers
    # It's important that we identify as Home Assistant
    # If a package requires a different user agent, override it by passing a headers
    # dictionary to the request method.
    clientsession._default_headers = MappingProxyType(  # type: ignore[assignment]  # noqa: SLF001
        {USER_AGENT: SERVER_SOFTWARE},
    )

    clientsession.close = warn_use(  # type: ignore[method-assign]
        clientsession.close,
        WARN_CLOSE_MSG,
    )

    if auto_cleanup_method:
        auto_cleanup_method(hass, clientsession)

    return clientsession


@bind_hass
async def async_aiohttp_proxy_web(
    hass: HomeAssistant,
    request: web.BaseRequest,
    web_coro: Awaitable[aiohttp.ClientResponse],
    buffer_size: int = 102400,
    timeout: int = 10,
) -> web.StreamResponse | None:
    """Stream websession request to aiohttp web response."""
    try:
        async with asyncio.timeout(timeout):
            req = await web_coro

    except asyncio.CancelledError:
        # The user cancelled the request
        return None

    except TimeoutError as err:
        # Timeout trying to start the web request
        raise HTTPGatewayTimeout from err

    except aiohttp.ClientError as err:
        # Something went wrong with the connection
        raise HTTPBadGateway from err

    try:
        return await async_aiohttp_proxy_stream(
            hass, request, req.content, req.headers.get(CONTENT_TYPE)
        )
    finally:
        req.close()


@bind_hass
async def async_aiohttp_proxy_stream(
    hass: HomeAssistant,
    request: web.BaseRequest,
    stream: aiohttp.StreamReader,
    content_type: str | None,
    buffer_size: int = 102400,
    timeout: int = 10,
) -> web.StreamResponse:
    """Stream a stream to aiohttp web response."""
    response = web.StreamResponse()
    if content_type is not None:
        response.content_type = content_type
    await response.prepare(request)

    # Suppressing something went wrong fetching data, closed connection
    with suppress(TimeoutError, aiohttp.ClientError):
        while hass.is_running:
            async with asyncio.timeout(timeout):
                data = await stream.read(buffer_size)

            if not data:
                break
            await response.write(data)

    return response


@callback
def _async_register_clientsession_shutdown(
    hass: HomeAssistant, clientsession: aiohttp.ClientSession
) -> None:
    """Register ClientSession close on Home Assistant shutdown or config entry unload.

    This method must be run in the event loop.
    """

    @callback
    def _async_close_websession(*_: Any) -> None:
        """Close websession."""
        clientsession.detach()

    unsub = hass.bus.async_listen_once(
        EVENT_HOMEASSISTANT_CLOSE, _async_close_websession
    )

    if not (config_entry := config_entries.current_entry.get()):
        return

    config_entry.async_on_unload(unsub)
    config_entry.async_on_unload(_async_close_websession)


@callback
def _async_register_default_clientsession_shutdown(
    hass: HomeAssistant, clientsession: aiohttp.ClientSession
) -> None:
    """Register default ClientSession close on Home Assistant shutdown.

    This method must be run in the event loop.
    """

    @callback
    def _async_close_websession(event: Event) -> None:
        """Close websession."""
        clientsession.detach()

    hass.bus.async_listen_once(EVENT_HOMEASSISTANT_CLOSE, _async_close_websession)


@callback
def _make_key(
    verify_ssl: SSLContext | bool = True, family: int = 0
) -> tuple[SSLContext | bool, int]:
    """Make a key for connector or session pool."""
    return (verify_ssl, family)


@callback
def _async_get_connector(
    hass: HomeAssistant, verify_ssl: SSLContext | bool = True, family: int = 0
) -> aiohttp.BaseConnector:
    """Return the connector pool for aiohttp.

    This method must be run in the event loop.
    """
    connector_key = _make_key(verify_ssl, family)
<<<<<<< HEAD
    if DATA_CONNECTOR not in hass.data:
        connectors: dict[tuple[SSLContext | bool, int], aiohttp.BaseConnector] = {}
        hass.data[DATA_CONNECTOR] = connectors
    else:
        connectors = hass.data[DATA_CONNECTOR]
=======
    connectors = hass.data.setdefault(DATA_CONNECTOR, {})
>>>>>>> b639611c

    if connector_key in connectors:
        return connectors[connector_key]

    if isinstance(verify_ssl, SSLContext):
        ssl_context: SSLContext = verify_ssl
    elif verify_ssl:
        ssl_context = ssl_util.get_default_context()
    else:
        ssl_context = ssl_util.get_default_no_verify_context()

    connector = aiohttp.TCPConnector(
        family=family,
        enable_cleanup_closed=ENABLE_CLEANUP_CLOSED,
        ssl=ssl_context,
        limit=MAXIMUM_CONNECTIONS,
        limit_per_host=MAXIMUM_CONNECTIONS_PER_HOST,
        resolver=AsyncResolver(),
    )
    connectors[connector_key] = connector

    async def _async_close_connector(event: Event) -> None:
        """Close connector pool."""
        await connector.close()

    hass.bus.async_listen_once(EVENT_HOMEASSISTANT_CLOSE, _async_close_connector)

    return connector<|MERGE_RESOLUTION|>--- conflicted
+++ resolved
@@ -82,22 +82,14 @@
 @callback
 @bind_hass
 def async_get_clientsession(
-    hass: HomeAssistant, verify_ssl: SSLContext | bool = True, family: int = 0
+    hass: HomeAssistant, verify_ssl: bool = True, family: int = 0
 ) -> aiohttp.ClientSession:
     """Return default aiohttp ClientSession.
 
     This method must be run in the event loop.
     """
     session_key = _make_key(verify_ssl, family)
-<<<<<<< HEAD
-    if DATA_CLIENTSESSION not in hass.data:
-        sessions: dict[tuple[SSLContext | bool, int], aiohttp.ClientSession] = {}
-        hass.data[DATA_CLIENTSESSION] = sessions
-    else:
-        sessions = hass.data[DATA_CLIENTSESSION]
-=======
     sessions = hass.data.setdefault(DATA_CLIENTSESSION, {})
->>>>>>> b639611c
 
     if session_key not in sessions:
         session = _async_create_clientsession(
@@ -117,7 +109,7 @@
 @bind_hass
 def async_create_clientsession(
     hass: HomeAssistant,
-    verify_ssl: SSLContext | bool = True,
+    verify_ssl: bool = True,
     auto_cleanup: bool = True,
     family: int = 0,
     **kwargs: Any,
@@ -147,7 +139,7 @@
 @callback
 def _async_create_clientsession(
     hass: HomeAssistant,
-    verify_ssl: SSLContext | bool = True,
+    verify_ssl: bool = True,
     auto_cleanup_method: Callable[[HomeAssistant, aiohttp.ClientSession], None]
     | None = None,
     family: int = 0,
@@ -283,39 +275,27 @@
 
 
 @callback
-def _make_key(
-    verify_ssl: SSLContext | bool = True, family: int = 0
-) -> tuple[SSLContext | bool, int]:
+def _make_key(verify_ssl: bool = True, family: int = 0) -> tuple[bool, int]:
     """Make a key for connector or session pool."""
     return (verify_ssl, family)
 
 
 @callback
 def _async_get_connector(
-    hass: HomeAssistant, verify_ssl: SSLContext | bool = True, family: int = 0
+    hass: HomeAssistant, verify_ssl: bool = True, family: int = 0
 ) -> aiohttp.BaseConnector:
     """Return the connector pool for aiohttp.
 
     This method must be run in the event loop.
     """
     connector_key = _make_key(verify_ssl, family)
-<<<<<<< HEAD
-    if DATA_CONNECTOR not in hass.data:
-        connectors: dict[tuple[SSLContext | bool, int], aiohttp.BaseConnector] = {}
-        hass.data[DATA_CONNECTOR] = connectors
-    else:
-        connectors = hass.data[DATA_CONNECTOR]
-=======
     connectors = hass.data.setdefault(DATA_CONNECTOR, {})
->>>>>>> b639611c
 
     if connector_key in connectors:
         return connectors[connector_key]
 
-    if isinstance(verify_ssl, SSLContext):
-        ssl_context: SSLContext = verify_ssl
-    elif verify_ssl:
-        ssl_context = ssl_util.get_default_context()
+    if verify_ssl:
+        ssl_context: SSLContext = ssl_util.get_default_context()
     else:
         ssl_context = ssl_util.get_default_no_verify_context()
 
