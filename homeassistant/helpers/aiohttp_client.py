--- conflicted
+++ resolved
@@ -37,11 +37,7 @@
     APPLICATION_NAME, __version__, aiohttp.__version__, sys.version_info
 )
 
-<<<<<<< HEAD
-ENABLE_CLEANUP_CLOSED = True  # sys.version_info < (3, 11, 1)
-=======
 ENABLE_CLEANUP_CLOSED = sys.version_info < (3, 11, 1)
->>>>>>> e593ceaa
 # Enabling cleanup closed on python 3.11.1+ leaks memory relatively quickly
 # see https://github.com/aio-libs/aiohttp/issues/7252
 # aiohttp interacts poorly with https://github.com/python/cpython/pull/98540
