--- conflicted
+++ resolved
@@ -315,11 +315,7 @@
         ssl=ssl_context,
         limit=MAXIMUM_CONNECTIONS,
         limit_per_host=MAXIMUM_CONNECTIONS_PER_HOST,
-<<<<<<< HEAD
-        resolver=aiohttp.AsyncResolver(),
-=======
         resolver=AsyncResolver(),
->>>>>>> 1b1abfa9
     )
     connectors[connector_key] = connector
 
