"""Helper for httpx."""

from __future__ import annotations

from collections.abc import Callable
import sys
from typing import Any, Self

import httpx

from homeassistant.const import APPLICATION_NAME, EVENT_HOMEASSISTANT_CLOSE, __version__
from homeassistant.core import Event, HomeAssistant, callback
from homeassistant.loader import bind_hass
from homeassistant.util.hass_dict import HassKey
from homeassistant.util.ssl import (
    SSLCipherList,
    client_context,
    create_no_verify_ssl_context,
)

from .frame import warn_use

# We have a lot of integrations that poll every 10-30 seconds
# and we want to keep the connection open for a while so we
# don't have to reconnect every time so we use 15s to match aiohttp.
<<<<<<< HEAD
KEEP_ALIVE_TIMEOUT = 45
DATA_ASYNC_CLIENT = "httpx_async_client"
DATA_ASYNC_CLIENT_NOVERIFY = "httpx_async_client_noverify"
=======
KEEP_ALIVE_TIMEOUT = 15
DATA_ASYNC_CLIENT: HassKey[httpx.AsyncClient] = HassKey("httpx_async_client")
DATA_ASYNC_CLIENT_NOVERIFY: HassKey[httpx.AsyncClient] = HassKey(
    "httpx_async_client_noverify"
)
>>>>>>> b639611c
DEFAULT_LIMITS = limits = httpx.Limits(keepalive_expiry=KEEP_ALIVE_TIMEOUT)
SERVER_SOFTWARE = (
    f"{APPLICATION_NAME}/{__version__} "
    f"httpx/{httpx.__version__} Python/{sys.version_info[0]}.{sys.version_info[1]}"
)
USER_AGENT = "User-Agent"


@callback
@bind_hass
def get_async_client(hass: HomeAssistant, verify_ssl: bool = True) -> httpx.AsyncClient:
    """Return default httpx AsyncClient.

    This method must be run in the event loop.
    """
    key = DATA_ASYNC_CLIENT if verify_ssl else DATA_ASYNC_CLIENT_NOVERIFY

    if (client := hass.data.get(key)) is None:
        client = hass.data[key] = create_async_httpx_client(hass, verify_ssl)

    return client


class HassHttpXAsyncClient(httpx.AsyncClient):
    """httpx AsyncClient that suppresses context management."""

    async def __aenter__(self) -> Self:
        """Prevent an integration from reopen of the client via context manager."""
        return self

    async def __aexit__(self, *args: object) -> None:
        """Prevent an integration from close of the client via context manager."""


@callback
def create_async_httpx_client(
    hass: HomeAssistant,
    verify_ssl: bool = True,
    auto_cleanup: bool = True,
    ssl_cipher_list: SSLCipherList = SSLCipherList.PYTHON_DEFAULT,
    **kwargs: Any,
) -> httpx.AsyncClient:
    """Create a new httpx.AsyncClient with kwargs, i.e. for cookies.

    If auto_cleanup is False, the client will be
    automatically closed on homeassistant_stop.

    This method must be run in the event loop.
    """
    ssl_context = (
        client_context(ssl_cipher_list)
        if verify_ssl
        else create_no_verify_ssl_context(ssl_cipher_list)
    )
    client = HassHttpXAsyncClient(
        verify=ssl_context,
        headers={USER_AGENT: SERVER_SOFTWARE},
        limits=DEFAULT_LIMITS,
        **kwargs,
    )

    original_aclose = client.aclose

    client.aclose = warn_use(  # type: ignore[method-assign]
        client.aclose, "closes the Home Assistant httpx client"
    )

    if auto_cleanup:
        _async_register_async_client_shutdown(hass, client, original_aclose)

    return client


@callback
def _async_register_async_client_shutdown(
    hass: HomeAssistant,
    client: httpx.AsyncClient,
    original_aclose: Callable[..., Any],
) -> None:
    """Register httpx AsyncClient aclose on Home Assistant shutdown.

    This method must be run in the event loop.
    """

    async def _async_close_client(event: Event) -> None:
        """Close httpx client."""
        await original_aclose()

    hass.bus.async_listen_once(EVENT_HOMEASSISTANT_CLOSE, _async_close_client)<|MERGE_RESOLUTION|>--- conflicted
+++ resolved
@@ -23,17 +23,11 @@
 # We have a lot of integrations that poll every 10-30 seconds
 # and we want to keep the connection open for a while so we
 # don't have to reconnect every time so we use 15s to match aiohttp.
-<<<<<<< HEAD
-KEEP_ALIVE_TIMEOUT = 45
-DATA_ASYNC_CLIENT = "httpx_async_client"
-DATA_ASYNC_CLIENT_NOVERIFY = "httpx_async_client_noverify"
-=======
 KEEP_ALIVE_TIMEOUT = 15
 DATA_ASYNC_CLIENT: HassKey[httpx.AsyncClient] = HassKey("httpx_async_client")
 DATA_ASYNC_CLIENT_NOVERIFY: HassKey[httpx.AsyncClient] = HassKey(
     "httpx_async_client_noverify"
 )
->>>>>>> b639611c
 DEFAULT_LIMITS = limits = httpx.Limits(keepalive_expiry=KEEP_ALIVE_TIMEOUT)
 SERVER_SOFTWARE = (
     f"{APPLICATION_NAME}/{__version__} "
