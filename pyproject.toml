[build-system]
requires = ["setuptools==68.0.0", "wheel~=0.40.0"]
build-backend = "setuptools.build_meta"

[project]
name        = "homeassistant"
version     = "2024.2.0.dev0"
license     = {text = "Apache-2.0"}
description = "Open-source home automation platform running on Python 3."
readme      = "README.rst"
authors     = [
    {name = "The Home Assistant Authors", email = "hello@home-assistant.io"}
]
keywords    = ["home", "automation"]
classifiers = [
    "Development Status :: 5 - Production/Stable",
    "Intended Audience :: End Users/Desktop",
    "Intended Audience :: Developers",
    "License :: OSI Approved :: Apache Software License",
    "Operating System :: OS Independent",
    "Programming Language :: Python :: 3.11",
    "Topic :: Home Automation",
]
requires-python = ">=3.11.0"
dependencies    = [
<<<<<<< HEAD
    "aiohttp==3.9.2",
=======
    "aiohttp==3.9.3",
>>>>>>> f7d7d26c
    "aiohttp_cors==0.7.0",
    "aiohttp-fast-url-dispatcher==0.3.0",
    "aiohttp-zlib-ng==0.3.1",
    "astral==2.2",
    "attrs==23.1.0",
    "atomicwrites-homeassistant==1.4.1",
    "awesomeversion==23.11.0",
    "bcrypt==4.0.1",
    "certifi>=2021.5.30",
    "ciso8601==2.3.0",
    # When bumping httpx, please check the version pins of
    # httpcore, anyio, and h11 in gen_requirements_all
    "httpx==0.26.0",
    "home-assistant-bluetooth==1.12.0",
    "ifaddr==0.2.0",
    "Jinja2==3.1.3",
    "lru-dict==1.3.0",
    "PyJWT==2.8.0",
    # PyJWT has loose dependency. We want the latest one.
    "cryptography==42.0.1",
    # pyOpenSSL 23.2.0 is required to work with cryptography 41+
    "pyOpenSSL==24.0.0",
    "orjson==3.9.12",
    "packaging>=23.1",
    "pip>=21.3.1",
    "python-slugify==8.0.1",
    "PyYAML==6.0.1",
    "requests==2.31.0",
    "typing-extensions>=4.9.0,<5.0",
    "ulid-transform==0.9.0",
    # Constrain urllib3 to ensure we deal with CVE-2020-26137 and CVE-2021-33503
    # Temporary setting an upper bound, to prevent compat issues with urllib3>=2
    # https://github.com/home-assistant/core/issues/97248
    "urllib3>=1.26.5,<2",
    "voluptuous==0.13.1",
    "voluptuous-serialize==2.6.0",
    "yarl==1.9.4",
]

[project.urls]
"Homepage"    = "https://www.home-assistant.io/"
"Source Code" = "https://github.com/home-assistant/core"
"Bug Reports" = "https://github.com/home-assistant/core/issues"
"Docs: Dev"   = "https://developers.home-assistant.io/"
"Discord"     = "https://www.home-assistant.io/join-chat/"
"Forum"       = "https://community.home-assistant.io/"

[project.scripts]
hass = "homeassistant.__main__:main"

[tool.setuptools]
platforms = ["any"]
zip-safe  = false
include-package-data = true

[tool.setuptools.packages.find]
include = ["homeassistant*"]

[tool.pylint.MAIN]
py-version = "3.11"
ignore = [
    "tests",
]
# Use a conservative default here; 2 should speed up most setups and not hurt
# any too bad. Override on command line as appropriate.
jobs = 2
init-hook = """\
    from pathlib import Path; \
    import sys; \

    from pylint.config import find_default_config_files; \

    sys.path.append( \
        str(Path(next(find_default_config_files())).parent.joinpath('pylint/plugins'))
    ) \
    """
load-plugins = [
    "pylint.extensions.code_style",
    "pylint.extensions.typing",
    "hass_enforce_coordinator_module",
    "hass_enforce_sorted_platforms",
    "hass_enforce_super_call",
    "hass_enforce_type_hints",
    "hass_inheritance",
    "hass_imports",
    "hass_logger",
    "pylint_per_file_ignores",
]
persistent = false
extension-pkg-allow-list = [
    "av.audio.stream",
    "av.logging",
    "av.stream",
    "ciso8601",
    "orjson",
    "cv2",
]
fail-on = [
    "I",
]

[tool.pylint.BASIC]
class-const-naming-style = "any"

[tool.pylint."MESSAGES CONTROL"]
# Reasons disabled:
# format - handled by ruff
# locally-disabled - it spams too much
# duplicate-code - unavoidable
# cyclic-import - doesn't test if both import on load
# abstract-class-little-used - prevents from setting right foundation
# unused-argument - generic callbacks and setup methods create a lot of warnings
# too-many-* - are not enforced for the sake of readability
# too-few-* - same as too-many-*
# abstract-method - with intro of async there are always methods missing
# inconsistent-return-statements - doesn't handle raise
# too-many-ancestors - it's too strict.
# wrong-import-order - isort guards this
# consider-using-f-string - str.format sometimes more readable
# ---
# Pylint CodeStyle plugin
# consider-using-namedtuple-or-dataclass - too opinionated
# consider-using-assignment-expr - decision to use := better left to devs
disable = [
    "format",
    "abstract-method",
    "cyclic-import",
    "duplicate-code",
    "inconsistent-return-statements",
    "locally-disabled",
    "not-context-manager",
    "too-few-public-methods",
    "too-many-ancestors",
    "too-many-arguments",
    "too-many-instance-attributes",
    "too-many-lines",
    "too-many-locals",
    "too-many-public-methods",
    "too-many-boolean-expressions",
    "wrong-import-order",
    "consider-using-f-string",
    "consider-using-namedtuple-or-dataclass",
    "consider-using-assignment-expr",

    # Handled by ruff
    # Ref: <https://github.com/astral-sh/ruff/issues/970>
    "await-outside-async", # PLE1142
    "bad-str-strip-call", # PLE1310
    "bad-string-format-type", # PLE1307
    "bidirectional-unicode", # PLE2502
    "continue-in-finally", # PLE0116
    "duplicate-bases", # PLE0241
    "format-needs-mapping", # F502
    "function-redefined", # F811
    # Needed because ruff does not understand type of __all__ generated by a function
    # "invalid-all-format", # PLE0605
    "invalid-all-object", # PLE0604
    "invalid-character-backspace", # PLE2510
    "invalid-character-esc", # PLE2513
    "invalid-character-nul", # PLE2514
    "invalid-character-sub", # PLE2512
    "invalid-character-zero-width-space", # PLE2515
    "logging-too-few-args", # PLE1206
    "logging-too-many-args", # PLE1205
    "missing-format-string-key", # F524
    "mixed-format-string", # F506
    "no-method-argument", # N805
    "no-self-argument", # N805
    "nonexistent-operator", # B002
    "nonlocal-without-binding", # PLE0117
    "not-in-loop", # F701, F702
    "notimplemented-raised", # F901
    "return-in-init", # PLE0101
    "return-outside-function", # F706
    "syntax-error", # E999
    "too-few-format-args", # F524
    "too-many-format-args", # F522
    "too-many-star-expressions", # F622
    "truncated-format-string", # F501
    "undefined-all-variable", # F822
    "undefined-variable", # F821
    "used-prior-global-declaration", # PLE0118
    "yield-inside-async-function", # PLE1700
    "yield-outside-function", # F704
    "anomalous-backslash-in-string", # W605
    "assert-on-string-literal", # PLW0129
    "assert-on-tuple", # F631
    "bad-format-string", # W1302, F
    "bad-format-string-key", # W1300, F
    "bare-except", # E722
    "binary-op-exception", # PLW0711
    "cell-var-from-loop", # B023
    # "dangerous-default-value", # B006, ruff catches new occurrences, needs more work
    "duplicate-except", # B014
    "duplicate-key", # F601
    "duplicate-string-formatting-argument", # F
    "duplicate-value", # F
    "eval-used", # PGH001
    "exec-used", # S102
    # "expression-not-assigned", # B018, ruff catches new occurrences, needs more work
    "f-string-without-interpolation", # F541
    "forgotten-debug-statement", # T100
    "format-string-without-interpolation", # F
    # "global-statement", # PLW0603, ruff catches new occurrences, needs more work
    "global-variable-not-assigned", # PLW0602
    "implicit-str-concat", # ISC001
    "import-self", # PLW0406
    "inconsistent-quotes", # Q000
    "invalid-envvar-default", # PLW1508
    "keyword-arg-before-vararg", # B026
    "logging-format-interpolation", # G
    "logging-fstring-interpolation", # G
    "logging-not-lazy", # G
    "misplaced-future", # F404
    "named-expr-without-context", # PLW0131
    "nested-min-max", # PLW3301
    # "pointless-statement", # B018, ruff catches new occurrences, needs more work
    "raise-missing-from", # TRY200
    # "redefined-builtin", # A001, ruff is way more stricter, needs work
    "try-except-raise", # TRY302
    "unused-argument", # ARG001, we don't use it
    "unused-format-string-argument", #F507
    "unused-format-string-key", # F504
    "unused-import", # F401
    "unused-variable", # F841
    "useless-else-on-loop", # PLW0120
    "wildcard-import", # F403
    "bad-classmethod-argument", # N804
    "consider-iterating-dictionary", # SIM118
    "empty-docstring", # D419
    "invalid-name", # N815
    "line-too-long", # E501, disabled globally
    "missing-class-docstring", # D101
    "missing-final-newline", # W292
    "missing-function-docstring", # D103
    "missing-module-docstring", # D100
    "multiple-imports", #E401
    "singleton-comparison", # E711, E712
    "subprocess-run-check", # PLW1510
    "superfluous-parens", # UP034
    "ungrouped-imports", # I001
    "unidiomatic-typecheck", # E721
    "unnecessary-direct-lambda-call", # PLC3002
    "unnecessary-lambda-assignment", # PLC3001
    "unneeded-not", # SIM208
    "useless-import-alias", # PLC0414
    "wrong-import-order", # I001
    "wrong-import-position", # E402
    "comparison-of-constants", # PLR0133
    "comparison-with-itself", # PLR0124
    "consider-alternative-union-syntax", # UP007
    "consider-merging-isinstance", # PLR1701
    "consider-using-alias", # UP006
    "consider-using-dict-comprehension", # C402
    "consider-using-generator", # C417
    "consider-using-get", # SIM401
    "consider-using-set-comprehension", # C401
    "consider-using-sys-exit", # PLR1722
    "consider-using-ternary", # SIM108
    "literal-comparison", # F632
    "property-with-parameters", # PLR0206
    "super-with-arguments", # UP008
    "too-many-branches", # PLR0912
    "too-many-return-statements", # PLR0911
    "too-many-statements", # PLR0915
    "trailing-comma-tuple", # COM818
    "unnecessary-comprehension", # C416
    "use-a-generator", # C417
    "use-dict-literal", # C406
    "use-list-literal", # C405
    "useless-object-inheritance", # UP004
    "useless-return", # PLR1711
    # "no-self-use", # PLR6301  # Optional plugin, not enabled

    # Handled by mypy
    # Ref: <https://github.com/antonagestam/pylint-mypy-overlap>
    "abstract-class-instantiated",
    "arguments-differ",
    "assigning-non-slot",
    "assignment-from-no-return",
    "assignment-from-none",
    "bad-exception-cause",
    "bad-format-character",
    "bad-reversed-sequence",
    "bad-super-call",
    "bad-thread-instantiation",
    "catching-non-exception",
    "comparison-with-callable",
    "deprecated-class",
    "dict-iter-missing-items",
    "format-combined-specification",
    "global-variable-undefined",
    "import-error",
    "inconsistent-mro",
    "inherit-non-class",
    "init-is-generator",
    "invalid-class-object",
    "invalid-enum-extension",
    "invalid-envvar-value",
    "invalid-format-returned",
    "invalid-hash-returned",
    "invalid-metaclass",
    "invalid-overridden-method",
    "invalid-repr-returned",
    "invalid-sequence-index",
    "invalid-slice-index",
    "invalid-slots-object",
    "invalid-slots",
    "invalid-star-assignment-target",
    "invalid-str-returned",
    "invalid-unary-operand-type",
    "invalid-unicode-codec",
    "isinstance-second-argument-not-valid-type",
    "method-hidden",
    "misplaced-format-function",
    "missing-format-argument-key",
    "missing-format-attribute",
    "missing-kwoa",
    "no-member",
    "no-value-for-parameter",
    "non-iterator-returned",
    "non-str-assignment-to-dunder-name",
    "nonlocal-and-global",
    "not-a-mapping",
    "not-an-iterable",
    "not-async-context-manager",
    "not-callable",
    "not-context-manager",
    "overridden-final-method",
    "raising-bad-type",
    "raising-non-exception",
    "redundant-keyword-arg",
    "relative-beyond-top-level",
    "self-cls-assignment",
    "signature-differs",
    "star-needs-assignment-target",
    "subclassed-final-class",
    "super-without-brackets",
    "too-many-function-args",
    "typevar-double-variance",
    "typevar-name-mismatch",
    "unbalanced-dict-unpacking",
    "unbalanced-tuple-unpacking",
    "unexpected-keyword-arg",
    "unhashable-member",
    "unpacking-non-sequence",
    "unsubscriptable-object",
    "unsupported-assignment-operation",
    "unsupported-binary-operation",
    "unsupported-delete-operation",
    "unsupported-membership-test",
    "used-before-assignment",
    "using-final-decorator-in-unsupported-version",
    "wrong-exception-operation",
]
enable = [
    #"useless-suppression",  # temporarily every now and then to clean them up
    "use-symbolic-message-instead",
]

[tool.pylint.REPORTS]
score = false

[tool.pylint.TYPECHECK]
ignored-classes = [
    "_CountingAttr",  # for attrs
]
mixin-class-rgx = ".*[Mm]ix[Ii]n"

[tool.pylint.FORMAT]
expected-line-ending-format = "LF"

[tool.pylint.EXCEPTIONS]
overgeneral-exceptions = [
    "builtins.BaseException",
    "builtins.Exception",
    # "homeassistant.exceptions.HomeAssistantError",  # too many issues
]

[tool.pylint.TYPING]
runtime-typing = false

[tool.pylint.CODE_STYLE]
max-line-length-suggestions = 72

[tool.pylint-per-file-ignores]
# hass-component-root-import: Tests test non-public APIs
# protected-access: Tests do often test internals a lot
# redefined-outer-name: Tests reference fixtures in the test function
"/tests/"="hass-component-root-import,protected-access,redefined-outer-name"

[tool.pytest.ini_options]
testpaths = [
    "tests",
]
norecursedirs = [
    ".git",
    "testing_config",
]
log_format = "%(asctime)s.%(msecs)03d %(levelname)-8s %(threadName)s %(name)s:%(filename)s:%(lineno)s %(message)s"
log_date_format = "%Y-%m-%d %H:%M:%S"
asyncio_mode = "auto"
filterwarnings = [
    "error::sqlalchemy.exc.SAWarning",

    # -- HomeAssistant - aiohttp
    # Overwrite web.Application to pass a custom default argument to _make_request
    "ignore:Inheritance class HomeAssistantApplication from web.Application is discouraged:DeprecationWarning",
    # Hass wraps `ClientSession.close` to emit a warning if the session is closed accidentally
    "ignore:Setting custom ClientSession.close attribute is discouraged:DeprecationWarning:homeassistant.helpers.aiohttp_client",
    # Modify app state for testing
    "ignore:Changing state of started or joined application is deprecated:DeprecationWarning:tests.components.http.test_ban",

    # -- Tests
    # Ignore custom pytest marks
    "ignore:Unknown pytest.mark.disable_autouse_fixture:pytest.PytestUnknownMarkWarning:tests.components.met",

    # -- design choice 3rd party
    # https://github.com/gwww/elkm1/blob/2.2.6/elkm1_lib/util.py#L8-L19
    "ignore:ssl.TLSVersion.TLSv1 is deprecated:DeprecationWarning:elkm1_lib.util",
    # https://github.com/michaeldavie/env_canada/blob/v0.6.0/env_canada/ec_cache.py
    "ignore:Inheritance class CacheClientSession from ClientSession is discouraged:DeprecationWarning:env_canada.ec_cache",
    # https://github.com/allenporter/ical/pull/215 - v5.0.0
    "ignore:datetime.*utcnow\\(\\) is deprecated and scheduled for removal:DeprecationWarning:ical.util",
    # https://github.com/bachya/regenmaschine/blob/2023.12.0/regenmaschine/client.py#L57
    "ignore:ssl.TLSVersion.SSLv3 is deprecated:DeprecationWarning:regenmaschine.client",

    # -- Setuptools DeprecationWarnings
    # https://github.com/googleapis/google-cloud-python/issues/11184
    # https://github.com/zopefoundation/meta/issues/194
    "ignore:Deprecated call to `pkg_resources.declare_namespace\\(('google.*'|'pywinusb'|'repoze'|'xbox'|'zope')\\)`:DeprecationWarning:pkg_resources",
    "ignore:Deprecated call to `pkg_resources.declare_namespace\\('google.*'\\)`:DeprecationWarning:google.rpc",

    # -- tracked upstream / open PRs
    # https://github.com/influxdata/influxdb-client-python/issues/603 - v1.37.0
    "ignore:datetime.*utcfromtimestamp\\(\\) is deprecated and scheduled for removal:DeprecationWarning:influxdb_client.client.write.point",
    # https://github.com/beetbox/mediafile/issues/67 - v0.12.0
    "ignore:'imghdr' is deprecated and slated for removal in Python 3.13:DeprecationWarning:mediafile",
    # https://github.com/eclipse/paho.mqtt.python/issues/653 - v1.6.1
    # https://github.com/eclipse/paho.mqtt.python/pull/665
    "ignore:ssl.PROTOCOL_TLS is deprecated:DeprecationWarning:paho.mqtt.client",
    # https://github.com/PythonCharmers/python-future/issues/488 - v0.18.3
    "ignore:the imp module is deprecated in favour of importlib and slated for removal in Python 3.12:DeprecationWarning:future.standard_library",
    # https://github.com/foxel/python_ndms2_client/issues/6 - v0.1.3
    # https://github.com/foxel/python_ndms2_client/pull/8
    "ignore:'telnetlib' is deprecated and slated for removal in Python 3.13:DeprecationWarning:ndms2_client.connection",
    # https://github.com/pytest-dev/pytest-cov/issues/557 - v4.1.0
    # Should resolve itself once pytest-xdist 4.0 is released and the option is removed
    "ignore:The --rsyncdir command line argument and rsyncdirs config variable are deprecated:DeprecationWarning:xdist.plugin",

    # -- fixed, waiting for release / update
    # https://github.com/ludeeus/aiogithubapi/pull/208 - >=23.9.0
    "ignore:datetime.*utcnow\\(\\) is deprecated and scheduled for removal:DeprecationWarning:aiogithubapi.namespaces.events",
    # https://github.com/bachya/aiopurpleair/pull/200 - >=2023.10.0
    "ignore:datetime.*utcfromtimestamp\\(\\) is deprecated and scheduled for removal:DeprecationWarning:aiopurpleair.helpers.validators",
    # https://github.com/kiorky/croniter/pull/52 - >=2.0.0
    "ignore:datetime.*utcfromtimestamp\\(\\) is deprecated and scheduled for removal:DeprecationWarning:croniter.croniter",
    # https://github.com/jaraco/jaraco.abode/commit/9e3e789efc96cddcaa15f920686bbeb79a7469e0 - update jaraco.abode to >=5.1.0
    "ignore:`jaraco.functools.call_aside` is deprecated, use `jaraco.functools.invoke` instead:DeprecationWarning:jaraco.abode.helpers.timeline",
    # https://github.com/nextcord/nextcord/pull/1095 - >2.6.1
    "ignore:pkg_resources is deprecated as an API:DeprecationWarning:nextcord.health_check",
    # https://github.com/bachya/pytile/pull/280 - >=2023.10.0
    "ignore:datetime.*utcfromtimestamp\\(\\) is deprecated and scheduled for removal:DeprecationWarning:pytile.tile",
    # https://github.com/rytilahti/python-miio/pull/1809 - >0.5.12
    "ignore:datetime.*utcnow\\(\\) is deprecated and scheduled for removal:DeprecationWarning:miio.protocol",
    "ignore:datetime.*utcnow\\(\\) is deprecated and scheduled for removal:DeprecationWarning:miio.miioprotocol",
    # https://github.com/hunterjm/python-onvif-zeep-async/pull/51 - >3.1.12
    "ignore:datetime.*utcnow\\(\\) is deprecated and scheduled for removal:DeprecationWarning:onvif.client",
    # Fixed upstream in python-telegram-bot - >=20.0
    "ignore:python-telegram-bot is using upstream urllib3:UserWarning:telegram.utils.request",
    # https://github.com/grahamwetzler/smart-meter-texas/pull/143 - >0.5.3
    "ignore:ssl.OP_NO_SSL\\*/ssl.OP_NO_TLS\\* options are deprecated:DeprecationWarning:smart_meter_texas",
    # https://github.com/Bluetooth-Devices/xiaomi-ble/pull/59 - >0.21.1
    "ignore:datetime.*utcfromtimestamp\\(\\) is deprecated and scheduled for removal:DeprecationWarning:xiaomi_ble.parser",
    # https://github.com/mvantellingen/python-zeep/pull/1364 - >4.2.1
    "ignore:'cgi' is deprecated and slated for removal in Python 3.13:DeprecationWarning:zeep.utils",

    # -- not helpful
    # pyatmo.__init__ imports deprecated moduls from itself - v7.5.0
    "ignore:The module pyatmo.* is deprecated:DeprecationWarning:pyatmo",

    # -- other
    # Locale changes might take some time to resolve upstream
    "ignore:'locale.getdefaultlocale' is deprecated and slated for removal in Python 3.15:DeprecationWarning:micloud.micloud",
    # https://github.com/protocolbuffers/protobuf - v4.25.1
    "ignore:Type google._upb._message.(Message|Scalar)MapContainer uses PyType_Spec with a metaclass that has custom tp_new. .* Python 3.14:DeprecationWarning",
    # https://github.com/googleapis/google-auth-library-python/blob/v2.23.3/google/auth/_helpers.py#L95 - v2.23.3
    "ignore:datetime.*utcnow\\(\\) is deprecated:DeprecationWarning:google.auth._helpers",
    # https://github.com/googleapis/proto-plus-python/blob/v1.22.3/proto/datetime_helpers.py#L24 - v1.22.3
    "ignore:datetime.*utcfromtimestamp\\(\\) is deprecated:DeprecationWarning:proto.datetime_helpers",
    # https://github.com/MatsNl/pyatag/issues/11 - v0.3.7.1
    "ignore:datetime.*utcnow\\(\\) is deprecated and scheduled for removal:DeprecationWarning:pyatag.gateway",
    # https://github.com/lidatong/dataclasses-json/issues/328
    # https://github.com/lidatong/dataclasses-json/pull/351
    "ignore:The 'default' argument to fields is deprecated. Use 'dump_default' instead:DeprecationWarning:dataclasses_json.mm",
    # Fixed for Python 3.12
    # https://github.com/lextudio/pysnmp/issues/10
    "ignore:The asyncore module is deprecated and will be removed in Python 3.12:DeprecationWarning:pysnmp.carrier.asyncore.base",
    # Wrong stacklevel
    # https://bugs.launchpad.net/beautifulsoup/+bug/2034451
    "ignore:It looks like you're parsing an XML document using an HTML parser:UserWarning:bs4.builder",
    # New in aiohttp - v3.9.0
    "ignore:It is recommended to use web.AppKey instances for keys:UserWarning:(homeassistant|tests|aiohttp_cors)",

    # -- unmaintained projects, last release about 2+ years
    # https://pypi.org/project/agent-py/ - v0.0.23 - 2020-06-04
    "ignore:with timeout\\(\\) is deprecated:DeprecationWarning:agent.a",
    # https://pypi.org/project/aiomodernforms/ - v0.1.8 - 2021-06-27
    "ignore:with timeout\\(\\) is deprecated:DeprecationWarning:aiomodernforms.modernforms",
    # https://pypi.org/project/directv/ - v0.4.0 - 2020-09-12
    "ignore:with timeout\\(\\) is deprecated:DeprecationWarning:directv.directv",
    "ignore:datetime.*utcnow\\(\\) is deprecated and scheduled for removal:DeprecationWarning:directv.models",
    # https://pypi.org/project/emulated-roku/ - v0.2.1 - 2020-01-23 (archived)
    "ignore:loop argument is deprecated:DeprecationWarning:emulated_roku",
    # https://pypi.org/project/foobot_async/ - v1.0.0 - 2020-11-24
    "ignore:with timeout\\(\\) is deprecated:DeprecationWarning:foobot_async",
    # https://pypi.org/project/influxdb/ - v5.3.1 - 2020-11-11 (archived)
    "ignore:datetime.*utcfromtimestamp\\(\\) is deprecated and scheduled for removal:DeprecationWarning:influxdb.line_protocol",
    # https://pypi.org/project/lark-parser/ - v0.12.0 - 2021-08-30 -> moved to `lark`
    # https://pypi.org/project/commentjson/ - v0.9.0 - 2020-10-05
    # https://github.com/vaidik/commentjson/issues/51
    # https://github.com/vaidik/commentjson/pull/52
    # Fixed upstream, commentjson depends on old version and seems to be unmaintained
    "ignore:module '(sre_parse|sre_constants)' is deprecate:DeprecationWarning:lark.utils",
    # https://pypi.org/project/lomond/ - v0.3.3 - 2018-09-21
    "ignore:ssl.PROTOCOL_TLS is deprecated:DeprecationWarning:lomond.session",
    # https://pypi.org/project/oauth2client/ - v4.1.3 - 2018-09-07 (archived)
    "ignore:datetime.*utcnow\\(\\) is deprecated and scheduled for removal:DeprecationWarning:oauth2client.client",
    # https://pypi.org/project/passlib/ - v1.7.4 - 2020-10-08
    "ignore:'crypt' is deprecated and slated for removal in Python 3.13:DeprecationWarning:passlib.utils",
    # https://pypi.org/project/PyMetEireann/ - v2021.8.0 - 2021-08-16
    "ignore:datetime.*utcnow\\(\\) is deprecated and scheduled for removal:DeprecationWarning:meteireann",
    # https://pypi.org/project/pyqwikswitch/ - v0.94 - 2019-08-19
    "ignore:client.loop property is deprecated:DeprecationWarning:pyqwikswitch.async_",
    "ignore:with timeout\\(\\) is deprecated:DeprecationWarning:pyqwikswitch.async_",
    # https://pypi.org/project/Rx/ - v3.2.0 - 2021-04-25
    "ignore:datetime.*utcfromtimestamp\\(\\) is deprecated and scheduled for removal:DeprecationWarning:rx.internal.constants",
    # https://pypi.org/project/rxv/ - v0.7.0 - 2021-10-10
    "ignore:defusedxml.cElementTree is deprecated, import from defusedxml.ElementTree instead:DeprecationWarning:rxv.ssdp",
    # https://pypi.org/project/vilfo-api-client/ - v0.4.1 - 2021-11-06
    "ignore:Function 'semver.compare' is deprecated. Deprecated since version 3.0.0:PendingDeprecationWarning:.*vilfo.client",
    # https://pypi.org/project/webrtcvad/ - v2.0.10 - 2017-01-08
    "ignore:pkg_resources is deprecated as an API:DeprecationWarning:webrtcvad",
]

[tool.ruff]
select = [
    "B002", # Python does not support the unary prefix increment
    "B007", # Loop control variable {name} not used within loop body
    "B014", # Exception handler with duplicate exception
    "B023", # Function definition does not bind loop variable {name}
    "B026", # Star-arg unpacking after a keyword argument is strongly discouraged
    "C",  # complexity
    "COM818", # Trailing comma on bare tuple prohibited
    "D",  # docstrings
    "DTZ003",  # Use datetime.now(tz=) instead of datetime.utcnow()
    "DTZ004",  # Use datetime.fromtimestamp(ts, tz=) instead of datetime.utcfromtimestamp(ts)
    "E",  # pycodestyle
    "F",  # pyflakes/autoflake
    "G", # flake8-logging-format
    "I",  # isort
    "ICN001", # import concentions; {name} should be imported as {asname}
    "N804", # First argument of a class method should be named cls
    "N805", # First argument of a method should be named self
    "N815", # Variable {name} in class scope should not be mixedCase
    "PGH001", # No builtin eval() allowed
    "PGH004",  # Use specific rule codes when using noqa
    "PLC0414", # Useless import alias. Import alias does not rename original package.
    "PLC", # pylint
    "PLE", # pylint
    "PLR", # pylint
    "PLW", # pylint
    "Q000", # Double quotes found but single quotes preferred
    "RUF006", # Store a reference to the return value of asyncio.create_task
    "S102", # Use of exec detected
    "S103",  # bad-file-permissions
    "S108",  # hardcoded-temp-file
    "S306",  # suspicious-mktemp-usage
    "S307",  # suspicious-eval-usage
    "S313",  # suspicious-xmlc-element-tree-usage
    "S314",  # suspicious-xml-element-tree-usage
    "S315",  # suspicious-xml-expat-reader-usage
    "S316",  # suspicious-xml-expat-builder-usage
    "S317",  # suspicious-xml-sax-usage
    "S318",  # suspicious-xml-mini-dom-usage
    "S319",  # suspicious-xml-pull-dom-usage
    "S320",  # suspicious-xmle-tree-usage
    "S601",  # paramiko-call
    "S602",  # subprocess-popen-with-shell-equals-true
    "S604",  # call-with-shell-equals-true
    "S608",  # hardcoded-sql-expression
    "S609",  # unix-command-wildcard-injection
    "SIM105", # Use contextlib.suppress({exception}) instead of try-except-pass
    "SIM117", # Merge with-statements that use the same scope
    "SIM118", # Use {key} in {dict} instead of {key} in {dict}.keys()
    "SIM201", # Use {left} != {right} instead of not {left} == {right}
    "SIM208", # Use {expr} instead of not (not {expr})
    "SIM212", # Use {a} if {a} else {b} instead of {b} if not {a} else {a}
    "SIM300", # Yoda conditions. Use 'age == 42' instead of '42 == age'.
    "SIM401", # Use get from dict with default instead of an if block
    "T100", # Trace found: {name} used
    "T20",  # flake8-print
    "TID251", # Banned imports
    "TRY004", # Prefer TypeError exception for invalid type
    "TRY200", # Use raise from to specify exception cause
    "TRY302", # Remove exception handler; error is immediately re-raised
    "UP",  # pyupgrade
    "W",  # pycodestyle
]

ignore = [
    "D202",  # No blank lines allowed after function docstring
    "D203",  # 1 blank line required before class docstring
    "D213",  # Multi-line docstring summary should start at the second line
    "D406",  # Section name should end with a newline
    "D407",  # Section name underlining
    "E501",  # line too long
    "E731",  # do not assign a lambda expression, use a def

    # Ignore ignored, as the rule is now back in preview/nursery, which cannot
    # be ignored anymore without warnings.
    # https://github.com/astral-sh/ruff/issues/7491
    # "PLC1901", # Lots of false positives

    # False positives https://github.com/astral-sh/ruff/issues/5386
    "PLC0208", # Use a sequence type instead of a `set` when iterating over values
    "PLR0911", # Too many return statements ({returns} > {max_returns})
    "PLR0912", # Too many branches ({branches} > {max_branches})
    "PLR0913", # Too many arguments to function call ({c_args} > {max_args})
    "PLR0915", # Too many statements ({statements} > {max_statements})
    "PLR2004",  # Magic value used in comparison, consider replacing {value} with a constant variable
    "PLW2901", # Outer {outer_kind} variable {name} overwritten by inner {inner_kind} target
    "UP006", # keep type annotation style as is
    "UP007", # keep type annotation style as is
    # Ignored due to performance: https://github.com/charliermarsh/ruff/issues/2923
    "UP038", # Use `X | Y` in `isinstance` call instead of `(X, Y)`

    # May conflict with the formatter, https://docs.astral.sh/ruff/formatter/#conflicting-lint-rules
    "W191",
    "E111",
    "E114",
    "E117",
    "D206",
    "D300",
    "Q000",
    "Q001",
    "Q002",
    "Q003",
    "COM812",
    "COM819",
    "ISC001",
    "ISC002",

    # Disabled because ruff does not understand type of __all__ generated by a function
    "PLE0605",
]

[tool.ruff.flake8-import-conventions.extend-aliases]
voluptuous = "vol"
"homeassistant.helpers.area_registry" = "ar"
"homeassistant.helpers.config_validation" = "cv"
"homeassistant.helpers.device_registry" = "dr"
"homeassistant.helpers.entity_registry" = "er"
"homeassistant.helpers.issue_registry" = "ir"
"homeassistant.util.dt" = "dt_util"

[tool.ruff.flake8-pytest-style]
fixture-parentheses = false

[tool.ruff.flake8-tidy-imports.banned-api]
"async_timeout".msg = "use asyncio.timeout instead"
"pytz".msg = "use zoneinfo instead"

[tool.ruff.isort]
force-sort-within-sections = true
known-first-party = [
    "homeassistant",
]
combine-as-imports = true
split-on-trailing-comma = false

[tool.ruff.per-file-ignores]

# Allow for main entry & scripts to write to stdout
"homeassistant/__main__.py" = ["T201"]
"homeassistant/scripts/*" = ["T201"]
"script/*" = ["T20"]

[tool.ruff.mccabe]
max-complexity = 25<|MERGE_RESOLUTION|>--- conflicted
+++ resolved
@@ -23,11 +23,7 @@
 ]
 requires-python = ">=3.11.0"
 dependencies    = [
-<<<<<<< HEAD
-    "aiohttp==3.9.2",
-=======
     "aiohttp==3.9.3",
->>>>>>> f7d7d26c
     "aiohttp_cors==0.7.0",
     "aiohttp-fast-url-dispatcher==0.3.0",
     "aiohttp-zlib-ng==0.3.1",
