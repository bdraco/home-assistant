--- conflicted
+++ resolved
@@ -23,11 +23,7 @@
 ]
 requires-python = ">=3.11.0"
 dependencies    = [
-<<<<<<< HEAD
-    "aiodns==3.1.1",
-=======
     "aiodns==3.2.0",
->>>>>>> 1b1abfa9
     "aiohttp==3.9.3",
     "aiohttp_cors==0.7.0",
     "aiohttp-fast-url-dispatcher==0.3.0",
