--- conflicted
+++ resolved
@@ -23,11 +23,7 @@
 ]
 requires-python = ">=3.11.0"
 dependencies    = [
-<<<<<<< HEAD
-    "aiohttp==3.9.0b1;python_version>='3.12'",
-=======
     "aiohttp==3.9.0rc0;python_version>='3.12'",
->>>>>>> 8160bfc6
     "aiohttp==3.8.5;python_version<'3.12'",
     "aiohttp_cors==0.7.0",
     "aiohttp-fast-url-dispatcher==0.1.0",
