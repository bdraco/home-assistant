--- conflicted
+++ resolved
@@ -23,11 +23,7 @@
 ]
 requires-python = ">=3.11.0"
 dependencies    = [
-<<<<<<< HEAD
-    "aiohttp==3.9.0",
-=======
     "aiohttp==3.9.1",
->>>>>>> f222cbb2
     "aiohttp_cors==0.7.0",
     "aiohttp-fast-url-dispatcher==0.1.0",
     "aiohttp-zlib-ng==0.1.1",
