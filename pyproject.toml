--- conflicted
+++ resolved
@@ -72,11 +72,7 @@
     "voluptuous==0.15.2",
     "voluptuous-serialize==2.6.0",
     "voluptuous-openapi==0.0.5",
-<<<<<<< HEAD
-    "yarl==1.13.0",
-=======
     "yarl==1.13.1",
->>>>>>> 315fb6f8
 ]
 
 [project.urls]
