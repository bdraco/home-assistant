name: Build wheels

# yamllint disable-line rule:truthy
on:
  workflow_dispatch:
  schedule:
    - cron: "0 4 * * *"
  push:
    branches:
      - dev
      - rc
    paths:
      - "requirements.txt"
      - "requirements_all.txt"

concurrency:
  group: ${{ github.workflow }}-${{ github.ref_name}}
  cancel-in-progress: true

jobs:
  init:
    name: Initialize wheels builder
    if: github.repository_owner == 'home-assistant'
    runs-on: ubuntu-latest
    outputs:
      architectures: ${{ steps.info.outputs.architectures }}
    steps:
      - name: Checkout the repository
        uses: actions/checkout@v3.5.3

      - name: Get information
        id: info
        uses: home-assistant/actions/helpers/info@master

      - name: Create requirements_diff file
        run: |
          if [[ ${{ github.event_name }} =~ (schedule|workflow_dispatch) ]]; then
            touch requirements_diff.txt
          else
            curl -s -o requirements_diff.txt https://raw.githubusercontent.com/home-assistant/core/master/requirements.txt
          fi

      - name: Write env-file
        run: |
          (
            echo "GRPC_BUILD_WITH_BORING_SSL_ASM=false"
            echo "GRPC_PYTHON_BUILD_SYSTEM_OPENSSL=true"
            echo "GRPC_PYTHON_BUILD_WITH_CYTHON=true"
            echo "GRPC_PYTHON_DISABLE_LIBC_COMPATIBILITY=true"
            echo "GRPC_PYTHON_LDFLAGS=-lpthread -Wl,-wrap,memcpy -static-libgcc"

            # Fix out of memory issues with rust
            echo "CARGO_NET_GIT_FETCH_WITH_CLI=true"

            # OpenCV headless installation
            echo "CI_BUILD=1"
            echo "ENABLE_HEADLESS=1"

            # Use C-Extension for sqlalchemy
            echo "REQUIRE_SQLALCHEMY_CEXT=1"
          ) > .env_file

      - name: Upload env_file
        uses: actions/upload-artifact@v3.1.2
        with:
          name: env_file
          path: ./.env_file

      - name: Upload requirements_diff
        uses: actions/upload-artifact@v3.1.2
        with:
          name: requirements_diff
          path: ./requirements_diff.txt

  core:
    name: Build Core wheels ${{ matrix.abi }} for ${{ matrix.arch }} (musllinux_1_2)
    if: github.repository_owner == 'home-assistant'
    needs: init
    runs-on: ubuntu-latest
    strategy:
      fail-fast: false
      matrix:
        abi: ["cp311"]
        arch: ${{ fromJson(needs.init.outputs.architectures) }}
    steps:
      - name: Checkout the repository
        uses: actions/checkout@v3.5.3

      - name: Download env_file
        uses: actions/download-artifact@v3
        with:
          name: env_file

      - name: Download requirements_diff
        uses: actions/download-artifact@v3
        with:
          name: requirements_diff

      - name: Build wheels
        uses: home-assistant/wheels@2023.04.0
        with:
          abi: ${{ matrix.abi }}
          tag: musllinux_1_2
          arch: ${{ matrix.arch }}
          wheels-key: ${{ secrets.WHEELS_KEY }}
          env-file: true
          apk: "libffi-dev;openssl-dev;yaml-dev"
          skip-binary: aiohttp
          constraints: "homeassistant/package_constraints.txt"
          requirements-diff: "requirements_diff.txt"
          requirements: "requirements.txt"

  integrations_cp311:
    name: Build wheels ${{ matrix.abi }} for ${{ matrix.arch }}
    if: github.repository_owner == 'home-assistant'
    needs: init
    runs-on: ubuntu-latest
    strategy:
      fail-fast: false
      matrix:
        abi: ["cp311"]
        arch: ${{ fromJson(needs.init.outputs.architectures) }}
    steps:
      - name: Checkout the repository
        uses: actions/checkout@v3.5.3

      - name: Download env_file
        uses: actions/download-artifact@v3
        with:
          name: env_file

      - name: Download requirements_diff
        uses: actions/download-artifact@v3
        with:
          name: requirements_diff

<<<<<<< HEAD
      - name: Uncomment packages
        run: |
          requirement_files="requirements_all.txt requirements_diff.txt"
          for requirement_file in ${requirement_files}; do
            sed -i "s|# pybluez|pybluez|g" ${requirement_file}
            sed -i "s|# beacontools|beacontools|g" ${requirement_file}
            sed -i "s|# fritzconnection|fritzconnection|g" ${requirement_file}
            sed -i "s|# pyuserinput|pyuserinput|g" ${requirement_file}
            sed -i "s|# evdev|evdev|g" ${requirement_file}
            sed -i "s|# pycups|pycups|g" ${requirement_file}
            sed -i "s|# homekit|homekit|g" ${requirement_file}
            sed -i "s|# decora_wifi|decora_wifi|g" ${requirement_file}
            sed -i "s|# python-gammu|python-gammu|g" ${requirement_file}
            sed -i "s|# opencv-python-headless|opencv-python-headless|g" ${requirement_file}
          done

      - name: Split requirements all
        run: |
          # We split requirements all into two different files.
          # This is to prevent the build from running out of memory when
          # resolving packages on 32-bits systems (like armhf, armv7).

          split -l $(expr $(expr $(cat requirements_all.txt | wc -l) + 1) / 3) requirements_all.txt requirements_all.txt

      - name: Adjust build env
        run: |
          if [ "${{ matrix.arch }}" = "i386" ]; then
            echo "NPY_DISABLE_SVML=1" >> .env_file
          fi

          (
            # cmake > 3.22.2 have issue on arm
            # Tested until 3.22.5
            echo "cmake==3.22.2"
          ) >> homeassistant/package_constraints.txt

          # Do not pin numpy in wheels building
          sed -i "/numpy/d" homeassistant/package_constraints.txt

      - name: Build wheels (part 1)
        uses: home-assistant/wheels@2023.04.0
        with:
          abi: ${{ matrix.abi }}
          tag: musllinux_1_2
          arch: ${{ matrix.arch }}
          wheels-key: ${{ secrets.WHEELS_KEY }}
          env-file: true
          apk: "bluez-dev;libffi-dev;openssl-dev;glib-dev;eudev-dev;libxml2-dev;libxslt-dev;libpng-dev;libjpeg-turbo-dev;tiff-dev;cups-dev;gmp-dev;mpfr-dev;mpc1-dev;ffmpeg-dev;gammu-dev;yaml-dev;openblas-dev;fftw-dev;lapack-dev;gfortran;blas-dev;eigen-dev;freetype-dev;glew-dev;harfbuzz-dev;hdf5-dev;libdc1394-dev;libtbb-dev;mesa-dev;openexr-dev;openjpeg-dev;uchardet-dev;opus-dev;libvpx-dev;libsrtp-dev"
          skip-binary: aiohttp;grpcio;sqlalchemy;protobuf
          constraints: "homeassistant/package_constraints.txt"
          requirements-diff: "requirements_diff.txt"
          requirements: "requirements_all.txtaa"

      - name: Build wheels (part 2)
        uses: home-assistant/wheels@2023.04.0
        with:
          abi: ${{ matrix.abi }}
          tag: musllinux_1_2
          arch: ${{ matrix.arch }}
          wheels-key: ${{ secrets.WHEELS_KEY }}
          env-file: true
          apk: "bluez-dev;libffi-dev;openssl-dev;glib-dev;eudev-dev;libxml2-dev;libxslt-dev;libpng-dev;libjpeg-turbo-dev;tiff-dev;cups-dev;gmp-dev;mpfr-dev;mpc1-dev;ffmpeg-dev;gammu-dev;yaml-dev;openblas-dev;fftw-dev;lapack-dev;gfortran;blas-dev;eigen-dev;freetype-dev;glew-dev;harfbuzz-dev;hdf5-dev;libdc1394-dev;libtbb-dev;mesa-dev;openexr-dev;openjpeg-dev;uchardet-dev;opus-dev;libvpx-dev;libsrtp-dev"
          skip-binary: aiohttp;grpcio;sqlalchemy;protobuf
          constraints: "homeassistant/package_constraints.txt"
          requirements-diff: "requirements_diff.txt"
          requirements: "requirements_all.txtab"

      - name: Build wheels (part 3)
        uses: home-assistant/wheels@2023.04.0
        with:
          abi: ${{ matrix.abi }}
          tag: musllinux_1_2
          arch: ${{ matrix.arch }}
          wheels-key: ${{ secrets.WHEELS_KEY }}
          env-file: true
          apk: "bluez-dev;libffi-dev;openssl-dev;glib-dev;eudev-dev;libxml2-dev;libxslt-dev;libpng-dev;libjpeg-turbo-dev;tiff-dev;cups-dev;gmp-dev;mpfr-dev;mpc1-dev;ffmpeg-dev;gammu-dev;yaml-dev;openblas-dev;fftw-dev;lapack-dev;gfortran;blas-dev;eigen-dev;freetype-dev;glew-dev;harfbuzz-dev;hdf5-dev;libdc1394-dev;libtbb-dev;mesa-dev;openexr-dev;openjpeg-dev;uchardet-dev;opus-dev;libvpx-dev;libsrtp-dev"
          skip-binary: aiohttp;grpcio;sqlalchemy;protobuf
          constraints: "homeassistant/package_constraints.txt"
          requirements-diff: "requirements_diff.txt"
          requirements: "requirements_all.txtac"

  # Wheels building for the cp311 ABI is currently split
  # This is mainly until we have figured out to get all wheels built.
  # Without harming our current workflow.
  integrations_cp311:
    name: Build wheels ${{ matrix.abi }} for ${{ matrix.arch }}
    if: github.repository_owner == 'home-assistant'
    needs: init
    runs-on: ubuntu-latest
    strategy:
      fail-fast: false
      matrix:
        abi: ["cp311"]
        arch: ${{ fromJson(needs.init.outputs.architectures) }}
    steps:
      - name: Checkout the repository
        uses: actions/checkout@v3.5.3

      - name: Write alternative env-file for cp311
        run: |
          (
            echo "GRPC_BUILD_WITH_BORING_SSL_ASM=false"
            echo "GRPC_PYTHON_BUILD_SYSTEM_OPENSSL=true"
            echo "GRPC_PYTHON_BUILD_WITH_CYTHON=true"
            echo "GRPC_PYTHON_DISABLE_LIBC_COMPATIBILITY=true"

            # GRPC on armv7 needed -lexecinfo (issue #56669) since home assistant installed
            # execinfo-dev when building wheels. However, this package is no longer available
            # Alpine 3.17, which we use for the cp311 ABI, so the flag should no longer be needed.
            echo "GRPC_PYTHON_LDFLAGS=-lpthread -Wl,-wrap,memcpy -static-libgcc" # -lexecinfo

            # Fix out of memory issues with rust
            echo "CARGO_NET_GIT_FETCH_WITH_CLI=true"

            # OpenCV headless installation
            echo "CI_BUILD=1"
            echo "ENABLE_HEADLESS=1"

            # Use C-Extension for sqlalchemy
            echo "REQUIRE_SQLALCHEMY_CEXT=1"
          ) > .env_file

      - name: Download requirements_diff
        uses: actions/download-artifact@v3
        with:
          name: requirements_diff

=======
>>>>>>> 041c9c20
      - name: (Un)comment packages
        run: |
          requirement_files="requirements_all.txt requirements_diff.txt"
          for requirement_file in ${requirement_files}; do
            sed -i "s|# fritzconnection|fritzconnection|g" ${requirement_file}
            sed -i "s|# pyuserinput|pyuserinput|g" ${requirement_file}
            sed -i "s|# evdev|evdev|g" ${requirement_file}
            sed -i "s|# pycups|pycups|g" ${requirement_file}
            sed -i "s|# homekit|homekit|g" ${requirement_file}
            sed -i "s|# decora-wifi|decora-wifi|g" ${requirement_file}
            sed -i "s|# python-gammu|python-gammu|g" ${requirement_file}

            # Some packages are not buildable on armhf anymore
            if [ "${{ matrix.arch }}" = "armhf" ]; then

              # Pandas has issues building on armhf, it is expected they
              # will drop the platform in the near future (they consider it
              # "flimsy" on 386). The following packages depend on pandas,
              # so we comment them out.
              sed -i "s|env-canada|# env-canada|g" ${requirement_file}
              sed -i "s|noaa-coops|# noaa-coops|g" ${requirement_file}
              sed -i "s|pyezviz|# pyezviz|g" ${requirement_file}
              sed -i "s|pykrakenapi|# pykrakenapi|g" ${requirement_file}
            fi
          done

      - name: Split requirements all
        run: |
          # We split requirements all into two different files.
          # This is to prevent the build from running out of memory when
          # resolving packages on 32-bits systems (like armhf, armv7).

          split -l $(expr $(expr $(cat requirements_all.txt | wc -l) + 1) / 3) requirements_all.txt requirements_all.txt

      - name: Adjust build env
        run: |
          if [ "${{ matrix.arch }}" = "i386" ]; then
            echo "NPY_DISABLE_SVML=1" >> .env_file
          fi

          # Do not pin numpy in wheels building
          sed -i "/numpy/d" homeassistant/package_constraints.txt

      - name: Build wheels (part 1)
        uses: home-assistant/wheels@2023.04.0
        with:
          abi: ${{ matrix.abi }}
          tag: musllinux_1_2
          arch: ${{ matrix.arch }}
          wheels-key: ${{ secrets.WHEELS_KEY }}
          env-file: true
          apk: "bluez-dev;libffi-dev;openssl-dev;glib-dev;eudev-dev;libxml2-dev;libxslt-dev;libpng-dev;libjpeg-turbo-dev;tiff-dev;cups-dev;gmp-dev;mpfr-dev;mpc1-dev;ffmpeg-dev;gammu-dev;yaml-dev;openblas-dev;fftw-dev;lapack-dev;gfortran;blas-dev;eigen-dev;freetype-dev;glew-dev;harfbuzz-dev;hdf5-dev;libdc1394-dev;libtbb-dev;mesa-dev;openexr-dev;openjpeg-dev;uchardet-dev;opus-dev;libvpx-dev;libsrtp-dev"
          skip-binary: aiohttp;grpcio;sqlalchemy;protobuf
          constraints: "homeassistant/package_constraints.txt"
          requirements-diff: "requirements_diff.txt"
          requirements: "requirements_all.txtaa"

      - name: Build wheels (part 2)
        uses: home-assistant/wheels@2023.04.0
        with:
          abi: ${{ matrix.abi }}
          tag: musllinux_1_2
          arch: ${{ matrix.arch }}
          wheels-key: ${{ secrets.WHEELS_KEY }}
          env-file: true
          apk: "bluez-dev;libffi-dev;openssl-dev;glib-dev;eudev-dev;libxml2-dev;libxslt-dev;libpng-dev;libjpeg-turbo-dev;tiff-dev;cups-dev;gmp-dev;mpfr-dev;mpc1-dev;ffmpeg-dev;gammu-dev;yaml-dev;openblas-dev;fftw-dev;lapack-dev;gfortran;blas-dev;eigen-dev;freetype-dev;glew-dev;harfbuzz-dev;hdf5-dev;libdc1394-dev;libtbb-dev;mesa-dev;openexr-dev;openjpeg-dev;uchardet-dev;opus-dev;libvpx-dev;libsrtp-dev"
          skip-binary: aiohttp;grpcio;sqlalchemy;protobuf
          constraints: "homeassistant/package_constraints.txt"
          requirements-diff: "requirements_diff.txt"
          requirements: "requirements_all.txtab"

      - name: Build wheels (part 3)
        uses: home-assistant/wheels@2023.04.0
        with:
          abi: ${{ matrix.abi }}
          tag: musllinux_1_2
          arch: ${{ matrix.arch }}
          wheels-key: ${{ secrets.WHEELS_KEY }}
          env-file: true
          apk: "bluez-dev;libffi-dev;openssl-dev;glib-dev;eudev-dev;libxml2-dev;libxslt-dev;libpng-dev;libjpeg-turbo-dev;tiff-dev;cups-dev;gmp-dev;mpfr-dev;mpc1-dev;ffmpeg-dev;gammu-dev;yaml-dev;openblas-dev;fftw-dev;lapack-dev;gfortran;blas-dev;eigen-dev;freetype-dev;glew-dev;harfbuzz-dev;hdf5-dev;libdc1394-dev;libtbb-dev;mesa-dev;openexr-dev;openjpeg-dev;uchardet-dev;opus-dev;libvpx-dev;libsrtp-dev"
          skip-binary: aiohttp;grpcio;sqlalchemy;protobuf
          constraints: "homeassistant/package_constraints.txt"
          requirements-diff: "requirements_diff.txt"
          requirements: "requirements_all.txtac"<|MERGE_RESOLUTION|>--- conflicted
+++ resolved
@@ -134,136 +134,6 @@
         with:
           name: requirements_diff
 
-<<<<<<< HEAD
-      - name: Uncomment packages
-        run: |
-          requirement_files="requirements_all.txt requirements_diff.txt"
-          for requirement_file in ${requirement_files}; do
-            sed -i "s|# pybluez|pybluez|g" ${requirement_file}
-            sed -i "s|# beacontools|beacontools|g" ${requirement_file}
-            sed -i "s|# fritzconnection|fritzconnection|g" ${requirement_file}
-            sed -i "s|# pyuserinput|pyuserinput|g" ${requirement_file}
-            sed -i "s|# evdev|evdev|g" ${requirement_file}
-            sed -i "s|# pycups|pycups|g" ${requirement_file}
-            sed -i "s|# homekit|homekit|g" ${requirement_file}
-            sed -i "s|# decora_wifi|decora_wifi|g" ${requirement_file}
-            sed -i "s|# python-gammu|python-gammu|g" ${requirement_file}
-            sed -i "s|# opencv-python-headless|opencv-python-headless|g" ${requirement_file}
-          done
-
-      - name: Split requirements all
-        run: |
-          # We split requirements all into two different files.
-          # This is to prevent the build from running out of memory when
-          # resolving packages on 32-bits systems (like armhf, armv7).
-
-          split -l $(expr $(expr $(cat requirements_all.txt | wc -l) + 1) / 3) requirements_all.txt requirements_all.txt
-
-      - name: Adjust build env
-        run: |
-          if [ "${{ matrix.arch }}" = "i386" ]; then
-            echo "NPY_DISABLE_SVML=1" >> .env_file
-          fi
-
-          (
-            # cmake > 3.22.2 have issue on arm
-            # Tested until 3.22.5
-            echo "cmake==3.22.2"
-          ) >> homeassistant/package_constraints.txt
-
-          # Do not pin numpy in wheels building
-          sed -i "/numpy/d" homeassistant/package_constraints.txt
-
-      - name: Build wheels (part 1)
-        uses: home-assistant/wheels@2023.04.0
-        with:
-          abi: ${{ matrix.abi }}
-          tag: musllinux_1_2
-          arch: ${{ matrix.arch }}
-          wheels-key: ${{ secrets.WHEELS_KEY }}
-          env-file: true
-          apk: "bluez-dev;libffi-dev;openssl-dev;glib-dev;eudev-dev;libxml2-dev;libxslt-dev;libpng-dev;libjpeg-turbo-dev;tiff-dev;cups-dev;gmp-dev;mpfr-dev;mpc1-dev;ffmpeg-dev;gammu-dev;yaml-dev;openblas-dev;fftw-dev;lapack-dev;gfortran;blas-dev;eigen-dev;freetype-dev;glew-dev;harfbuzz-dev;hdf5-dev;libdc1394-dev;libtbb-dev;mesa-dev;openexr-dev;openjpeg-dev;uchardet-dev;opus-dev;libvpx-dev;libsrtp-dev"
-          skip-binary: aiohttp;grpcio;sqlalchemy;protobuf
-          constraints: "homeassistant/package_constraints.txt"
-          requirements-diff: "requirements_diff.txt"
-          requirements: "requirements_all.txtaa"
-
-      - name: Build wheels (part 2)
-        uses: home-assistant/wheels@2023.04.0
-        with:
-          abi: ${{ matrix.abi }}
-          tag: musllinux_1_2
-          arch: ${{ matrix.arch }}
-          wheels-key: ${{ secrets.WHEELS_KEY }}
-          env-file: true
-          apk: "bluez-dev;libffi-dev;openssl-dev;glib-dev;eudev-dev;libxml2-dev;libxslt-dev;libpng-dev;libjpeg-turbo-dev;tiff-dev;cups-dev;gmp-dev;mpfr-dev;mpc1-dev;ffmpeg-dev;gammu-dev;yaml-dev;openblas-dev;fftw-dev;lapack-dev;gfortran;blas-dev;eigen-dev;freetype-dev;glew-dev;harfbuzz-dev;hdf5-dev;libdc1394-dev;libtbb-dev;mesa-dev;openexr-dev;openjpeg-dev;uchardet-dev;opus-dev;libvpx-dev;libsrtp-dev"
-          skip-binary: aiohttp;grpcio;sqlalchemy;protobuf
-          constraints: "homeassistant/package_constraints.txt"
-          requirements-diff: "requirements_diff.txt"
-          requirements: "requirements_all.txtab"
-
-      - name: Build wheels (part 3)
-        uses: home-assistant/wheels@2023.04.0
-        with:
-          abi: ${{ matrix.abi }}
-          tag: musllinux_1_2
-          arch: ${{ matrix.arch }}
-          wheels-key: ${{ secrets.WHEELS_KEY }}
-          env-file: true
-          apk: "bluez-dev;libffi-dev;openssl-dev;glib-dev;eudev-dev;libxml2-dev;libxslt-dev;libpng-dev;libjpeg-turbo-dev;tiff-dev;cups-dev;gmp-dev;mpfr-dev;mpc1-dev;ffmpeg-dev;gammu-dev;yaml-dev;openblas-dev;fftw-dev;lapack-dev;gfortran;blas-dev;eigen-dev;freetype-dev;glew-dev;harfbuzz-dev;hdf5-dev;libdc1394-dev;libtbb-dev;mesa-dev;openexr-dev;openjpeg-dev;uchardet-dev;opus-dev;libvpx-dev;libsrtp-dev"
-          skip-binary: aiohttp;grpcio;sqlalchemy;protobuf
-          constraints: "homeassistant/package_constraints.txt"
-          requirements-diff: "requirements_diff.txt"
-          requirements: "requirements_all.txtac"
-
-  # Wheels building for the cp311 ABI is currently split
-  # This is mainly until we have figured out to get all wheels built.
-  # Without harming our current workflow.
-  integrations_cp311:
-    name: Build wheels ${{ matrix.abi }} for ${{ matrix.arch }}
-    if: github.repository_owner == 'home-assistant'
-    needs: init
-    runs-on: ubuntu-latest
-    strategy:
-      fail-fast: false
-      matrix:
-        abi: ["cp311"]
-        arch: ${{ fromJson(needs.init.outputs.architectures) }}
-    steps:
-      - name: Checkout the repository
-        uses: actions/checkout@v3.5.3
-
-      - name: Write alternative env-file for cp311
-        run: |
-          (
-            echo "GRPC_BUILD_WITH_BORING_SSL_ASM=false"
-            echo "GRPC_PYTHON_BUILD_SYSTEM_OPENSSL=true"
-            echo "GRPC_PYTHON_BUILD_WITH_CYTHON=true"
-            echo "GRPC_PYTHON_DISABLE_LIBC_COMPATIBILITY=true"
-
-            # GRPC on armv7 needed -lexecinfo (issue #56669) since home assistant installed
-            # execinfo-dev when building wheels. However, this package is no longer available
-            # Alpine 3.17, which we use for the cp311 ABI, so the flag should no longer be needed.
-            echo "GRPC_PYTHON_LDFLAGS=-lpthread -Wl,-wrap,memcpy -static-libgcc" # -lexecinfo
-
-            # Fix out of memory issues with rust
-            echo "CARGO_NET_GIT_FETCH_WITH_CLI=true"
-
-            # OpenCV headless installation
-            echo "CI_BUILD=1"
-            echo "ENABLE_HEADLESS=1"
-
-            # Use C-Extension for sqlalchemy
-            echo "REQUIRE_SQLALCHEMY_CEXT=1"
-          ) > .env_file
-
-      - name: Download requirements_diff
-        uses: actions/download-artifact@v3
-        with:
-          name: requirements_diff
-
-=======
->>>>>>> 041c9c20
       - name: (Un)comment packages
         run: |
           requirement_files="requirements_all.txt requirements_diff.txt"
@@ -315,7 +185,7 @@
           arch: ${{ matrix.arch }}
           wheels-key: ${{ secrets.WHEELS_KEY }}
           env-file: true
-          apk: "bluez-dev;libffi-dev;openssl-dev;glib-dev;eudev-dev;libxml2-dev;libxslt-dev;libpng-dev;libjpeg-turbo-dev;tiff-dev;cups-dev;gmp-dev;mpfr-dev;mpc1-dev;ffmpeg-dev;gammu-dev;yaml-dev;openblas-dev;fftw-dev;lapack-dev;gfortran;blas-dev;eigen-dev;freetype-dev;glew-dev;harfbuzz-dev;hdf5-dev;libdc1394-dev;libtbb-dev;mesa-dev;openexr-dev;openjpeg-dev;uchardet-dev;opus-dev;libvpx-dev;libsrtp-dev"
+          apk: "bluez-dev;libffi-dev;openssl-dev;glib-dev;eudev-dev;libxml2-dev;libxslt-dev;libpng-dev;libjpeg-turbo-dev;tiff-dev;cups-dev;gmp-dev;mpfr-dev;mpc1-dev;ffmpeg-dev;gammu-dev;yaml-dev;openblas-dev;fftw-dev;lapack-dev;gfortran;blas-dev;eigen-dev;freetype-dev;glew-dev;harfbuzz-dev;hdf5-dev;libdc1394-dev;libtbb-dev;mesa-dev;openexr-dev;openjpeg-dev;uchardet-dev"
           skip-binary: aiohttp;grpcio;sqlalchemy;protobuf
           constraints: "homeassistant/package_constraints.txt"
           requirements-diff: "requirements_diff.txt"
@@ -329,7 +199,7 @@
           arch: ${{ matrix.arch }}
           wheels-key: ${{ secrets.WHEELS_KEY }}
           env-file: true
-          apk: "bluez-dev;libffi-dev;openssl-dev;glib-dev;eudev-dev;libxml2-dev;libxslt-dev;libpng-dev;libjpeg-turbo-dev;tiff-dev;cups-dev;gmp-dev;mpfr-dev;mpc1-dev;ffmpeg-dev;gammu-dev;yaml-dev;openblas-dev;fftw-dev;lapack-dev;gfortran;blas-dev;eigen-dev;freetype-dev;glew-dev;harfbuzz-dev;hdf5-dev;libdc1394-dev;libtbb-dev;mesa-dev;openexr-dev;openjpeg-dev;uchardet-dev;opus-dev;libvpx-dev;libsrtp-dev"
+          apk: "bluez-dev;libffi-dev;openssl-dev;glib-dev;eudev-dev;libxml2-dev;libxslt-dev;libpng-dev;libjpeg-turbo-dev;tiff-dev;cups-dev;gmp-dev;mpfr-dev;mpc1-dev;ffmpeg-dev;gammu-dev;yaml-dev;openblas-dev;fftw-dev;lapack-dev;gfortran;blas-dev;eigen-dev;freetype-dev;glew-dev;harfbuzz-dev;hdf5-dev;libdc1394-dev;libtbb-dev;mesa-dev;openexr-dev;openjpeg-dev;uchardet-dev"
           skip-binary: aiohttp;grpcio;sqlalchemy;protobuf
           constraints: "homeassistant/package_constraints.txt"
           requirements-diff: "requirements_diff.txt"
@@ -343,7 +213,7 @@
           arch: ${{ matrix.arch }}
           wheels-key: ${{ secrets.WHEELS_KEY }}
           env-file: true
-          apk: "bluez-dev;libffi-dev;openssl-dev;glib-dev;eudev-dev;libxml2-dev;libxslt-dev;libpng-dev;libjpeg-turbo-dev;tiff-dev;cups-dev;gmp-dev;mpfr-dev;mpc1-dev;ffmpeg-dev;gammu-dev;yaml-dev;openblas-dev;fftw-dev;lapack-dev;gfortran;blas-dev;eigen-dev;freetype-dev;glew-dev;harfbuzz-dev;hdf5-dev;libdc1394-dev;libtbb-dev;mesa-dev;openexr-dev;openjpeg-dev;uchardet-dev;opus-dev;libvpx-dev;libsrtp-dev"
+          apk: "bluez-dev;libffi-dev;openssl-dev;glib-dev;eudev-dev;libxml2-dev;libxslt-dev;libpng-dev;libjpeg-turbo-dev;tiff-dev;cups-dev;gmp-dev;mpfr-dev;mpc1-dev;ffmpeg-dev;gammu-dev;yaml-dev;openblas-dev;fftw-dev;lapack-dev;gfortran;blas-dev;eigen-dev;freetype-dev;glew-dev;harfbuzz-dev;hdf5-dev;libdc1394-dev;libtbb-dev;mesa-dev;openexr-dev;openjpeg-dev;uchardet-dev"
           skip-binary: aiohttp;grpcio;sqlalchemy;protobuf
           constraints: "homeassistant/package_constraints.txt"
           requirements-diff: "requirements_diff.txt"
