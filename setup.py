#!/usr/bin/env python3
"""Home Assistant setup script."""
from datetime import datetime as dt

from setuptools import find_packages, setup

import homeassistant.const as hass_const

PROJECT_NAME = "Home Assistant"
PROJECT_PACKAGE_NAME = "homeassistant"
PROJECT_LICENSE = "Apache License 2.0"
PROJECT_AUTHOR = "The Home Assistant Authors"
PROJECT_COPYRIGHT = f" 2013-{dt.now().year}, {PROJECT_AUTHOR}"
PROJECT_URL = "https://www.home-assistant.io/"
PROJECT_EMAIL = "hello@home-assistant.io"

PROJECT_GITHUB_USERNAME = "home-assistant"
PROJECT_GITHUB_REPOSITORY = "core"

PYPI_URL = f"https://pypi.python.org/pypi/{PROJECT_PACKAGE_NAME}"
GITHUB_PATH = f"{PROJECT_GITHUB_USERNAME}/{PROJECT_GITHUB_REPOSITORY}"
GITHUB_URL = f"https://github.com/{GITHUB_PATH}"

DOWNLOAD_URL = f"{GITHUB_URL}/archive/{hass_const.__version__}.zip"
PROJECT_URLS = {
    "Bug Reports": f"{GITHUB_URL}/issues",
    "Dev Docs": "https://developers.home-assistant.io/",
    "Discord": "https://discordapp.com/invite/c5DvZ4e",
    "Forum": "https://community.home-assistant.io/",
}

PACKAGES = find_packages(exclude=["tests", "tests.*"])

REQUIRES = [
    "aiohttp==3.7.4.post0",
    "astral==2.2",
    "async_timeout==3.0.1",
    "attrs==21.2.0",
    "awesomeversion==21.8.1",
    'backports.zoneinfo;python_version<"3.9"',
    "bcrypt==3.1.7",
<<<<<<< HEAD
    "certifi>=2021.5.30",
    "ciso8601==2.1.3",
=======
    "certifi>=2020.12.5",
    "ciso8601==2.2.0",
>>>>>>> 7ab6c82a
    "httpx==0.19.0",
    "jinja2==3.0.1",
    "PyJWT==2.1.0",
    # PyJWT has loose dependency. We want the latest one.
    "cryptography==3.4.8",
    "pip>=8.0.3,<20.3",
    "python-slugify==4.0.1",
    "pyyaml==5.4.1",
    "requests==2.25.1",
    "voluptuous==0.12.2",
    "voluptuous-serialize==2.4.0",
    "yarl==1.6.3",
]

MIN_PY_VERSION = ".".join(map(str, hass_const.REQUIRED_PYTHON_VER))

setup(
    name=PROJECT_PACKAGE_NAME,
    version=hass_const.__version__,
    url=PROJECT_URL,
    download_url=DOWNLOAD_URL,
    project_urls=PROJECT_URLS,
    author=PROJECT_AUTHOR,
    author_email=PROJECT_EMAIL,
    packages=PACKAGES,
    include_package_data=True,
    zip_safe=False,
    install_requires=REQUIRES,
    python_requires=f">={MIN_PY_VERSION}",
    test_suite="tests",
    entry_points={"console_scripts": ["hass = homeassistant.__main__:main"]},
)<|MERGE_RESOLUTION|>--- conflicted
+++ resolved
@@ -39,13 +39,8 @@
     "awesomeversion==21.8.1",
     'backports.zoneinfo;python_version<"3.9"',
     "bcrypt==3.1.7",
-<<<<<<< HEAD
     "certifi>=2021.5.30",
-    "ciso8601==2.1.3",
-=======
-    "certifi>=2020.12.5",
     "ciso8601==2.2.0",
->>>>>>> 7ab6c82a
     "httpx==0.19.0",
     "jinja2==3.0.1",
     "PyJWT==2.1.0",
