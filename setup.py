--- conflicted
+++ resolved
@@ -40,13 +40,7 @@
     "bcrypt==3.1.7",
     "certifi>=2020.12.5",
     "ciso8601==2.1.3",
-<<<<<<< HEAD
-    "h11>=0.12.0",
-    "httpcore>=0.12.3",
-    "httpx==0.16.1",
-=======
     "httpx==0.17.1",
->>>>>>> f22ca9af
     "jinja2>=2.11.3",
     "PyJWT==1.7.1",
     # PyJWT has loose dependency. We want the latest one.
