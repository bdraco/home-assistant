--- conflicted
+++ resolved
@@ -2,11 +2,8 @@
 FROM ${BUILD_FROM}
 
 # Synchronize with homeassistant/core.py:async_stop
-# Add Home Assistant wheels index for newer versions
-
 ENV \
-    S6_SERVICES_GRACETIME=220000 \
-    EXTRA_INDEX_URL=https://wheels.home-assistant.io/musllinux-index/
+    S6_SERVICES_GRACETIME=220000
 
 ARG QEMU_CPU
 
@@ -19,11 +16,7 @@
     pip3 install \
         --no-cache-dir \
         --only-binary=:all: \
-<<<<<<< HEAD
-        --extra-index-url "${EXTRA_INDEX_URL}" \
-=======
         --index-url "https://wheels.home-assistant.io/musllinux-index/" \
->>>>>>> 42eb849c
         -r homeassistant/requirements.txt
 
 COPY requirements_all.txt home_assistant_frontend-* home_assistant_intents-* homeassistant/
@@ -46,11 +39,7 @@
         pip3 install \
             --no-cache-dir \
             --only-binary=:all: \
-<<<<<<< HEAD
-            --extra-index-url "${EXTRA_INDEX_URL}" \
-=======
             --index-url "https://wheels.home-assistant.io/musllinux-index/" \
->>>>>>> 42eb849c
             -r homeassistant/requirements_all.txt
 
 ## Setup Home Assistant Core
@@ -59,11 +48,7 @@
     pip3 install \
         --no-cache-dir \
         --only-binary=:all: \
-<<<<<<< HEAD
-        --extra-index-url "${EXTRA_INDEX_URL}" \
-=======
         --index-url "https://wheels.home-assistant.io/musllinux-index/" \
->>>>>>> 42eb849c
         -e ./homeassistant \
     && python3 -m compileall \
         homeassistant/homeassistant
