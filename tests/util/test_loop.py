"""Tests for async util methods from Python source."""

from collections.abc import Generator
import contextlib
import threading
from unittest.mock import Mock, patch

import pytest

from homeassistant.core import HomeAssistant
from homeassistant.util import loop as haloop

from tests.common import extract_stack_to_frame


def banned_function():
    """Mock banned function."""


@contextlib.contextmanager
def patch_get_current_frame(stack: list[Mock]) -> Generator[None]:
    """Patch get_current_frame."""
    frames = extract_stack_to_frame(stack)
    with (
        patch(
            "homeassistant.helpers.frame.linecache.getline",
            return_value=stack[1].line,
        ),
        patch(
            "homeassistant.util.loop._get_line_from_cache",
            return_value="mock_line",
        ),
        patch(
            "homeassistant.util.loop.get_current_frame",
            return_value=frames,
        ),
        patch(
            "homeassistant.helpers.frame.get_current_frame",
            return_value=frames,
        ),
    ):
        yield


async def test_raise_for_blocking_call_async() -> None:
    """Test raise_for_blocking_call detects when called from event loop without integration context."""
    with pytest.raises(RuntimeError):
        haloop.raise_for_blocking_call(banned_function)


async def test_raise_for_blocking_call_async_non_strict_core(
    caplog: pytest.LogCaptureFixture,
) -> None:
    """Test non_strict_core raise_for_blocking_call detects from event loop without integration context."""
    stack = [
        Mock(
            filename="/home/paulus/homeassistant/core.py",
            lineno="12",
            line="do_something()",
        ),
        Mock(
            filename="/home/paulus/homeassistant/core.py",
            lineno="12",
            line="self.light.is_on",
        ),
        Mock(
            filename="/home/paulus/aiohue/lights.py",
            lineno="2",
            line="something()",
        ),
    ]
    with patch_get_current_frame(stack):
        haloop.raise_for_blocking_call(banned_function, strict_core=False)
    assert "Detected blocking call to banned_function" in caplog.text
    assert "Traceback (most recent call last)" in caplog.text
    assert (
        "Please create a bug report at https://github.com/home-assistant/core/issues"
        in caplog.text
    )
    assert (
        "For developers, please see "
        "https://developers.home-assistant.io/docs/asyncio_blocking_operations/#banned_function"
    ) in caplog.text

    warnings = [
        record for record in caplog.get_records("call") if record.levelname == "WARNING"
    ]
    assert len(warnings) == 1
    caplog.clear()
<<<<<<< HEAD

    # Second call should log at debug
    with patch_get_current_frame(stack):
        haloop.raise_for_blocking_call(banned_function, strict_core=False)

    warnings = [
        record for record in caplog.get_records("call") if record.levelname == "WARNING"
    ]
    assert len(warnings) == 0
    assert (
        "For developers, please see "
        "https://developers.home-assistant.io/docs/asyncio_blocking_operations/#banned_function"
    ) in caplog.text

    # no expensive traceback on debug
    assert "Traceback (most recent call last)" not in caplog.text


@contextlib.contextmanager
def patch_get_current_frame(stack: list[Mock]) -> Generator[None, None, None]:
    """Patch get_current_frame."""
    frames = extract_stack_to_frame(stack)
    with (
        patch(
            "homeassistant.helpers.frame.linecache.getline",
            return_value=stack[1].line,
        ),
        patch(
            "homeassistant.util.loop._get_line_from_cache",
            return_value="mock_line",
=======

    # Second call should log at debug
    with patch_get_current_frame(stack):
        haloop.raise_for_blocking_call(banned_function, strict_core=False)

    warnings = [
        record for record in caplog.get_records("call") if record.levelname == "WARNING"
    ]
    assert len(warnings) == 0
    assert (
        "For developers, please see "
        "https://developers.home-assistant.io/docs/asyncio_blocking_operations/#banned_function"
    ) in caplog.text

    # no expensive traceback on debug
    assert "Traceback (most recent call last)" not in caplog.text


async def test_raise_for_blocking_call_async_integration(
    caplog: pytest.LogCaptureFixture,
) -> None:
    """Test raise_for_blocking_call detects and raises when called from event loop from integration context."""
    stack = [
        Mock(
            filename="/home/paulus/homeassistant/core.py",
            lineno="18",
            line="do_something()",
>>>>>>> 64b86d81
        ),
        Mock(
            filename="/home/paulus/homeassistant/components/hue/light.py",
            lineno="18",
            line="self.light.is_on",
        ),
        Mock(
            filename="/home/paulus/aiohue/lights.py",
            lineno="8",
            line="something()",
        ),
    ]
    with (
        pytest.raises(RuntimeError),
        patch_get_current_frame(stack),
    ):
        yield


async def test_raise_for_blocking_call_async_integration(
    caplog: pytest.LogCaptureFixture,
) -> None:
    """Test raise_for_blocking_call detects and raises when called from event loop from integration context."""
    stack = [
        Mock(
            filename="/home/paulus/homeassistant/core.py",
            lineno="18",
            line="do_something()",
        ),
        Mock(
            filename="/home/paulus/homeassistant/components/hue/light.py",
            lineno="18",
            line="self.light.is_on",
        ),
        Mock(
            filename="/home/paulus/aiohue/lights.py",
            lineno="8",
            line="something()",
        ),
    ]
    with (
        pytest.raises(RuntimeError),
        patch_get_current_frame(stack),
    ):
        haloop.raise_for_blocking_call(banned_function)
    assert (
        "Detected blocking call to banned_function with args None"
        " inside the event loop by integration"
        " 'hue' at homeassistant/components/hue/light.py, line 18: self.light.is_on "
        "(offender: /home/paulus/aiohue/lights.py, line 8: mock_line), please create "
        "a bug report at https://github.com/home-assistant/core/issues?"
        "q=is%3Aopen+is%3Aissue+label%3A%22integration%3A+hue%22" in caplog.text
    )
    assert (
        "For developers, please see "
        "https://developers.home-assistant.io/docs/asyncio_blocking_operations/#banned_function"
    ) in caplog.text


async def test_raise_for_blocking_call_async_integration_non_strict(
    caplog: pytest.LogCaptureFixture,
) -> None:
    """Test raise_for_blocking_call detects when called from event loop from integration context."""
    stack = [
        Mock(
            filename="/home/paulus/homeassistant/core.py",
            lineno="15",
            line="do_something()",
        ),
        Mock(
            filename="/home/paulus/homeassistant/components/hue/light.py",
            lineno="15",
            line="self.light.is_on",
        ),
        Mock(
            filename="/home/paulus/aiohue/lights.py",
            lineno="1",
            line="something()",
        ),
    ]
    with patch_get_current_frame(stack):
        haloop.raise_for_blocking_call(banned_function, strict=False)

    assert (
        "Detected blocking call to banned_function with args None"
        " inside the event loop by integration"
        " 'hue' at homeassistant/components/hue/light.py, line 15: self.light.is_on "
        "(offender: /home/paulus/aiohue/lights.py, line 1: mock_line), "
        "please create a bug report at https://github.com/home-assistant/core/issues?"
        "q=is%3Aopen+is%3Aissue+label%3A%22integration%3A+hue%22" in caplog.text
    )
    assert "Traceback (most recent call last)" in caplog.text
    assert (
        'File "/home/paulus/homeassistant/components/hue/light.py", line 15'
        in caplog.text
    )
    assert (
        "please create a bug report at https://github.com/home-assistant/core/issues"
        in caplog.text
    )
    assert (
        "For developers, please see "
        "https://developers.home-assistant.io/docs/asyncio_blocking_operations/#banned_function"
    ) in caplog.text
    warnings = [
        record for record in caplog.get_records("call") if record.levelname == "WARNING"
    ]
    assert len(warnings) == 1
    caplog.clear()

    # Second call should log at debug
    with patch_get_current_frame(stack):
        haloop.raise_for_blocking_call(banned_function, strict=False)

    warnings = [
        record for record in caplog.get_records("call") if record.levelname == "WARNING"
    ]
    assert len(warnings) == 0
    assert (
        "For developers, please see "
        "https://developers.home-assistant.io/docs/asyncio_blocking_operations/#banned_function"
    ) in caplog.text
    # no expensive traceback on debug
    assert "Traceback (most recent call last)" not in caplog.text


async def test_raise_for_blocking_call_async_custom(
    caplog: pytest.LogCaptureFixture,
) -> None:
    """Test raise_for_blocking_call detects when called from event loop with custom component context."""
    stack = [
        Mock(
            filename="/home/paulus/homeassistant/core.py",
            lineno="12",
            line="do_something()",
        ),
        Mock(
            filename="/home/paulus/config/custom_components/hue/light.py",
            lineno="12",
            line="self.light.is_on",
        ),
        Mock(
            filename="/home/paulus/aiohue/lights.py",
            lineno="3",
            line="something()",
        ),
    ]
    with pytest.raises(RuntimeError), patch_get_current_frame(stack):
        haloop.raise_for_blocking_call(banned_function)
    assert (
        "Detected blocking call to banned_function with args None"
        " inside the event loop by custom "
        "integration 'hue' at custom_components/hue/light.py, line 12: self.light.is_on"
        " (offender: /home/paulus/aiohue/lights.py, line 3: mock_line), "
        "please create a bug report at https://github.com/home-assistant/core/issues?"
        "q=is%3Aopen+is%3Aissue+label%3A%22integration%3A+hue%22"
    ) in caplog.text
    assert "Traceback (most recent call last)" in caplog.text
    assert (
        'File "/home/paulus/config/custom_components/hue/light.py", line 12'
        in caplog.text
    )
    assert (
        "For developers, please see "
        "https://developers.home-assistant.io/docs/asyncio_blocking_operations/#banned_function"
    ) in caplog.text


async def test_raise_for_blocking_call_sync(
    hass: HomeAssistant, caplog: pytest.LogCaptureFixture
) -> None:
    """Test raise_for_blocking_call does nothing when called from thread."""
    func = haloop.protect_loop(banned_function, threading.get_ident())
    await hass.async_add_executor_job(func)
    assert "Detected blocking call inside the event loop" not in caplog.text


async def test_protect_loop_async() -> None:
    """Test protect_loop calls raise_for_blocking_call."""
    func = Mock()
    with patch(
        "homeassistant.util.loop.raise_for_blocking_call"
    ) as mock_raise_for_blocking_call:
        haloop.protect_loop(func, threading.get_ident())(1, test=2)
    mock_raise_for_blocking_call.assert_called_once_with(
        func,
        strict=True,
        args=(1,),
        check_allowed=None,
        kwargs={"test": 2},
        strict_core=True,
    )
    func.assert_called_once_with(1, test=2)<|MERGE_RESOLUTION|>--- conflicted
+++ resolved
@@ -87,7 +87,6 @@
     ]
     assert len(warnings) == 1
     caplog.clear()
-<<<<<<< HEAD
 
     # Second call should log at debug
     with patch_get_current_frame(stack):
@@ -104,66 +103,6 @@
 
     # no expensive traceback on debug
     assert "Traceback (most recent call last)" not in caplog.text
-
-
-@contextlib.contextmanager
-def patch_get_current_frame(stack: list[Mock]) -> Generator[None, None, None]:
-    """Patch get_current_frame."""
-    frames = extract_stack_to_frame(stack)
-    with (
-        patch(
-            "homeassistant.helpers.frame.linecache.getline",
-            return_value=stack[1].line,
-        ),
-        patch(
-            "homeassistant.util.loop._get_line_from_cache",
-            return_value="mock_line",
-=======
-
-    # Second call should log at debug
-    with patch_get_current_frame(stack):
-        haloop.raise_for_blocking_call(banned_function, strict_core=False)
-
-    warnings = [
-        record for record in caplog.get_records("call") if record.levelname == "WARNING"
-    ]
-    assert len(warnings) == 0
-    assert (
-        "For developers, please see "
-        "https://developers.home-assistant.io/docs/asyncio_blocking_operations/#banned_function"
-    ) in caplog.text
-
-    # no expensive traceback on debug
-    assert "Traceback (most recent call last)" not in caplog.text
-
-
-async def test_raise_for_blocking_call_async_integration(
-    caplog: pytest.LogCaptureFixture,
-) -> None:
-    """Test raise_for_blocking_call detects and raises when called from event loop from integration context."""
-    stack = [
-        Mock(
-            filename="/home/paulus/homeassistant/core.py",
-            lineno="18",
-            line="do_something()",
->>>>>>> 64b86d81
-        ),
-        Mock(
-            filename="/home/paulus/homeassistant/components/hue/light.py",
-            lineno="18",
-            line="self.light.is_on",
-        ),
-        Mock(
-            filename="/home/paulus/aiohue/lights.py",
-            lineno="8",
-            line="something()",
-        ),
-    ]
-    with (
-        pytest.raises(RuntimeError),
-        patch_get_current_frame(stack),
-    ):
-        yield
 
 
 async def test_raise_for_blocking_call_async_integration(
