"""Test Home Assistant yaml loader."""
import importlib
import io
import os
import pathlib
import unittest
from unittest.mock import patch

import pytest
import yaml as pyyaml

from homeassistant.config import YAML_CONFIG_FILE, load_yaml_config_file
from homeassistant.exceptions import HomeAssistantError
import homeassistant.util.yaml as yaml
from homeassistant.util.yaml import loader as yaml_loader

from tests.common import get_test_config_dir, patch_yaml_files


@pytest.fixture(params=["enable_c_loader", "disable_c_loader"])
def try_both_loaders(request):
    """Disable the yaml c loader."""
    if not request.param == "disable_c_loader":
        yield
        return
    try:
        cloader = pyyaml.CSafeLoader
    except ImportError:
        return
    del pyyaml.CSafeLoader
    importlib.reload(yaml_loader)
    yield
    pyyaml.CSafeLoader = cloader
    importlib.reload(yaml_loader)


@pytest.fixture(params=["enable_c_dumper", "disable_c_dumper"])
def try_both_dumpers(request):
    """Disable the yaml c dumper."""
    if not request.param == "disable_c_dumper":
        yield
        return
    try:
        cdumper = pyyaml.CSafeDumper
    except ImportError:
        return
    del pyyaml.CSafeDumper
    importlib.reload(yaml_loader)
    yield
    pyyaml.CSafeDumper = cdumper
    importlib.reload(yaml_loader)


def test_simple_list(try_both_loaders):
    """Test simple list."""
    conf = "config:\n  - simple\n  - list"
    with io.StringIO(conf) as file:
        doc = yaml_loader.yaml.load(file, Loader=yaml_loader.SafeLineLoader)
    assert doc["config"] == ["simple", "list"]


def test_simple_dict(try_both_loaders):
    """Test simple dict."""
    conf = "key: value"
    with io.StringIO(conf) as file:
        doc = yaml_loader.yaml.load(file, Loader=yaml_loader.SafeLineLoader)
    assert doc["key"] == "value"


def test_unhashable_key():
    """Test an unhashable key."""
    files = {YAML_CONFIG_FILE: "message:\n  {{ states.state }}"}
    with pytest.raises(HomeAssistantError), patch_yaml_files(files):
        load_yaml_config_file(YAML_CONFIG_FILE)


def test_no_key(try_both_loaders):
    """Test item without a key."""
    files = {YAML_CONFIG_FILE: "a: a\nnokeyhere"}
    with pytest.raises(HomeAssistantError), patch_yaml_files(files):
        yaml.load_yaml(YAML_CONFIG_FILE)


def test_environment_variable(try_both_loaders):
    """Test config file with environment variable."""
    os.environ["PASSWORD"] = "secret_password"
    conf = "password: !env_var PASSWORD"
    with io.StringIO(conf) as file:
        doc = yaml_loader.yaml.load(file, Loader=yaml_loader.SafeLineLoader)
    assert doc["password"] == "secret_password"
    del os.environ["PASSWORD"]


def test_environment_variable_default(try_both_loaders):
    """Test config file with default value for environment variable."""
    conf = "password: !env_var PASSWORD secret_password"
    with io.StringIO(conf) as file:
        doc = yaml_loader.yaml.load(file, Loader=yaml_loader.SafeLineLoader)
    assert doc["password"] == "secret_password"


def test_invalid_environment_variable(try_both_loaders):
    """Test config file with no environment variable sat."""
    conf = "password: !env_var PASSWORD"
    with pytest.raises(HomeAssistantError), io.StringIO(conf) as file:
        yaml_loader.yaml.load(file, Loader=yaml_loader.SafeLineLoader)


def test_include_yaml(try_both_loaders):
    """Test include yaml."""
    with patch_yaml_files({"test.yaml": "value"}):
        conf = "key: !include test.yaml"
        with io.StringIO(conf) as file:
            doc = yaml_loader.yaml.load(file, Loader=yaml_loader.SafeLineLoader)
            assert doc["key"] == "value"

    with patch_yaml_files({"test.yaml": None}):
        conf = "key: !include test.yaml"
        with io.StringIO(conf) as file:
            doc = yaml_loader.yaml.load(file, Loader=yaml_loader.SafeLineLoader)
            assert doc["key"] == {}


@patch("homeassistant.util.yaml.loader.os.walk")
def test_include_dir_list(mock_walk, try_both_loaders):
    """Test include dir list yaml."""
    mock_walk.return_value = [["/test", [], ["two.yaml", "one.yaml"]]]

    with patch_yaml_files({"/test/one.yaml": "one", "/test/two.yaml": "two"}):
        conf = "key: !include_dir_list /test"
        with io.StringIO(conf) as file:
            doc = yaml_loader.yaml.load(file, Loader=yaml_loader.SafeLineLoader)
            assert doc["key"] == sorted(["one", "two"])


@patch("homeassistant.util.yaml.loader.os.walk")
def test_include_dir_list_recursive(mock_walk, try_both_loaders):
    """Test include dir recursive list yaml."""
    mock_walk.return_value = [
        ["/test", ["tmp2", ".ignore", "ignore"], ["zero.yaml"]],
        ["/test/tmp2", [], ["one.yaml", "two.yaml"]],
        ["/test/ignore", [], [".ignore.yaml"]],
    ]

    with patch_yaml_files(
        {
            "/test/zero.yaml": "zero",
            "/test/tmp2/one.yaml": "one",
            "/test/tmp2/two.yaml": "two",
        }
    ):
        conf = "key: !include_dir_list /test"
        with io.StringIO(conf) as file:
            assert (
                ".ignore" in mock_walk.return_value[0][1]
            ), "Expecting .ignore in here"
            doc = yaml_loader.yaml.load(file, Loader=yaml_loader.SafeLineLoader)
            assert "tmp2" in mock_walk.return_value[0][1]
            assert ".ignore" not in mock_walk.return_value[0][1]
            assert sorted(doc["key"]) == sorted(["zero", "one", "two"])


@patch("homeassistant.util.yaml.loader.os.walk")
def test_include_dir_named(mock_walk, try_both_loaders):
    """Test include dir named yaml."""
    mock_walk.return_value = [
        ["/test", [], ["first.yaml", "second.yaml", "secrets.yaml"]]
    ]

    with patch_yaml_files({"/test/first.yaml": "one", "/test/second.yaml": "two"}):
        conf = "key: !include_dir_named /test"
        correct = {"first": "one", "second": "two"}
        with io.StringIO(conf) as file:
            doc = yaml_loader.yaml.load(file, Loader=yaml_loader.SafeLineLoader)
            assert doc["key"] == correct


@patch("homeassistant.util.yaml.loader.os.walk")
def test_include_dir_named_recursive(mock_walk, try_both_loaders):
    """Test include dir named yaml."""
    mock_walk.return_value = [
        ["/test", ["tmp2", ".ignore", "ignore"], ["first.yaml"]],
        ["/test/tmp2", [], ["second.yaml", "third.yaml"]],
        ["/test/ignore", [], [".ignore.yaml"]],
    ]

    with patch_yaml_files(
        {
            "/test/first.yaml": "one",
            "/test/tmp2/second.yaml": "two",
            "/test/tmp2/third.yaml": "three",
        }
    ):
        conf = "key: !include_dir_named /test"
        correct = {"first": "one", "second": "two", "third": "three"}
        with io.StringIO(conf) as file:
            assert (
                ".ignore" in mock_walk.return_value[0][1]
            ), "Expecting .ignore in here"
            doc = yaml_loader.yaml.load(file, Loader=yaml_loader.SafeLineLoader)
            assert "tmp2" in mock_walk.return_value[0][1]
            assert ".ignore" not in mock_walk.return_value[0][1]
            assert doc["key"] == correct


@patch("homeassistant.util.yaml.loader.os.walk")
def test_include_dir_merge_list(mock_walk, try_both_loaders):
    """Test include dir merge list yaml."""
    mock_walk.return_value = [["/test", [], ["first.yaml", "second.yaml"]]]

    with patch_yaml_files(
        {"/test/first.yaml": "- one", "/test/second.yaml": "- two\n- three"}
    ):
        conf = "key: !include_dir_merge_list /test"
        with io.StringIO(conf) as file:
            doc = yaml_loader.yaml.load(file, Loader=yaml_loader.SafeLineLoader)
            assert sorted(doc["key"]) == sorted(["one", "two", "three"])


@patch("homeassistant.util.yaml.loader.os.walk")
def test_include_dir_merge_list_recursive(mock_walk, try_both_loaders):
    """Test include dir merge list yaml."""
    mock_walk.return_value = [
        ["/test", ["tmp2", ".ignore", "ignore"], ["first.yaml"]],
        ["/test/tmp2", [], ["second.yaml", "third.yaml"]],
        ["/test/ignore", [], [".ignore.yaml"]],
    ]

    with patch_yaml_files(
        {
            "/test/first.yaml": "- one",
            "/test/tmp2/second.yaml": "- two",
            "/test/tmp2/third.yaml": "- three\n- four",
        }
    ):
        conf = "key: !include_dir_merge_list /test"
        with io.StringIO(conf) as file:
            assert (
                ".ignore" in mock_walk.return_value[0][1]
            ), "Expecting .ignore in here"
            doc = yaml_loader.yaml.load(file, Loader=yaml_loader.SafeLineLoader)
            assert "tmp2" in mock_walk.return_value[0][1]
            assert ".ignore" not in mock_walk.return_value[0][1]
            assert sorted(doc["key"]) == sorted(["one", "two", "three", "four"])


@patch("homeassistant.util.yaml.loader.os.walk")
def test_include_dir_merge_named(mock_walk, try_both_loaders):
    """Test include dir merge named yaml."""
    mock_walk.return_value = [["/test", [], ["first.yaml", "second.yaml"]]]

    files = {
        "/test/first.yaml": "key1: one",
        "/test/second.yaml": "key2: two\nkey3: three",
    }

    with patch_yaml_files(files):
        conf = "key: !include_dir_merge_named /test"
        with io.StringIO(conf) as file:
            doc = yaml_loader.yaml.load(file, Loader=yaml_loader.SafeLineLoader)
            assert doc["key"] == {"key1": "one", "key2": "two", "key3": "three"}


@patch("homeassistant.util.yaml.loader.os.walk")
def test_include_dir_merge_named_recursive(mock_walk, try_both_loaders):
    """Test include dir merge named yaml."""
    mock_walk.return_value = [
        ["/test", ["tmp2", ".ignore", "ignore"], ["first.yaml"]],
        ["/test/tmp2", [], ["second.yaml", "third.yaml"]],
        ["/test/ignore", [], [".ignore.yaml"]],
    ]

    with patch_yaml_files(
        {
            "/test/first.yaml": "key1: one",
            "/test/tmp2/second.yaml": "key2: two",
            "/test/tmp2/third.yaml": "key3: three\nkey4: four",
        }
    ):
        conf = "key: !include_dir_merge_named /test"
        with io.StringIO(conf) as file:
            assert (
                ".ignore" in mock_walk.return_value[0][1]
            ), "Expecting .ignore in here"
            doc = yaml_loader.yaml.load(file, Loader=yaml_loader.SafeLineLoader)
            assert "tmp2" in mock_walk.return_value[0][1]
            assert ".ignore" not in mock_walk.return_value[0][1]
            assert doc["key"] == {
                "key1": "one",
                "key2": "two",
                "key3": "three",
                "key4": "four",
            }


@patch("homeassistant.util.yaml.loader.open", create=True)
def test_load_yaml_encoding_error(mock_open, try_both_loaders):
    """Test raising a UnicodeDecodeError."""
    mock_open.side_effect = UnicodeDecodeError("", b"", 1, 0, "")
    with pytest.raises(HomeAssistantError):
        yaml_loader.load_yaml("test")


def test_dump(try_both_dumpers):
    """The that the dump method returns empty None values."""
    assert yaml.dump({"a": None, "b": "b"}) == "a:\nb: b\n"


def test_dump_unicode(try_both_dumpers):
    """The that the dump method returns empty None values."""
    assert yaml.dump({"a": None, "b": "привет"}) == "a:\nb: привет\n"


FILES = {}


def load_yaml(fname, string, secrets=None):
    """Write a string to file and return the parsed yaml."""
    FILES[fname] = string
    with patch_yaml_files(FILES):
        return load_yaml_config_file(fname, secrets)


class TestSecrets(unittest.TestCase):
    """Test the secrets parameter in the yaml utility."""

    # pylint: disable=protected-access,invalid-name

    def setUp(self):
        """Create & load secrets file."""
        config_dir = get_test_config_dir()
        self._yaml_path = os.path.join(config_dir, YAML_CONFIG_FILE)
        self._secret_path = os.path.join(config_dir, yaml.SECRET_YAML)
        self._sub_folder_path = os.path.join(config_dir, "subFolder")
        self._unrelated_path = os.path.join(config_dir, "unrelated")

        load_yaml(
            self._secret_path,
            "http_pw: pwhttp\n"
            "comp1_un: un1\n"
            "comp1_pw: pw1\n"
            "stale_pw: not_used\n"
            "logger: debug\n",
        )
        self._yaml = load_yaml(
            self._yaml_path,
            "http:\n"
            "  api_password: !secret http_pw\n"
            "component:\n"
            "  username: !secret comp1_un\n"
            "  password: !secret comp1_pw\n"
            "",
            yaml_loader.Secrets(config_dir),
        )

    def tearDown(self):
        """Clean up secrets."""
        FILES.clear()

    def test_secrets_from_yaml(self):
        """Did secrets load ok."""
        expected = {"api_password": "pwhttp"}
        assert expected == self._yaml["http"]

        expected = {"username": "un1", "password": "pw1"}
        assert expected == self._yaml["component"]

    def test_secrets_from_parent_folder(self):
        """Test loading secrets from parent folder."""
        expected = {"api_password": "pwhttp"}
        self._yaml = load_yaml(
            os.path.join(self._sub_folder_path, "sub.yaml"),
            "http:\n"
            "  api_password: !secret http_pw\n"
            "component:\n"
            "  username: !secret comp1_un\n"
            "  password: !secret comp1_pw\n"
            "",
            yaml_loader.Secrets(get_test_config_dir()),
        )

        assert expected == self._yaml["http"]

    def test_secret_overrides_parent(self):
        """Test loading current directory secret overrides the parent."""
        expected = {"api_password": "override"}
        load_yaml(
            os.path.join(self._sub_folder_path, yaml.SECRET_YAML), "http_pw: override"
        )
        self._yaml = load_yaml(
            os.path.join(self._sub_folder_path, "sub.yaml"),
            "http:\n"
            "  api_password: !secret http_pw\n"
            "component:\n"
            "  username: !secret comp1_un\n"
            "  password: !secret comp1_pw\n"
            "",
            yaml_loader.Secrets(get_test_config_dir()),
        )

        assert expected == self._yaml["http"]

    def test_secrets_from_unrelated_fails(self):
        """Test loading secrets from unrelated folder fails."""
        load_yaml(os.path.join(self._unrelated_path, yaml.SECRET_YAML), "test: failure")
        with pytest.raises(HomeAssistantError):
            load_yaml(
                os.path.join(self._sub_folder_path, "sub.yaml"),
                "http:\n  api_password: !secret test",
            )

    def test_secrets_logger_removed(self):
        """Ensure logger: debug was removed."""
        with pytest.raises(HomeAssistantError):
            load_yaml(self._yaml_path, "api_password: !secret logger")

    @patch("homeassistant.util.yaml.loader._LOGGER.error")
    def test_bad_logger_value(self, mock_error):
        """Ensure logger: debug was removed."""
        load_yaml(self._secret_path, "logger: info\npw: abc")
        load_yaml(
            self._yaml_path,
            "api_password: !secret pw",
            yaml_loader.Secrets(get_test_config_dir()),
        )
        assert mock_error.call_count == 1, "Expected an error about logger: value"

    def test_secrets_are_not_dict(self):
        """Did secrets handle non-dict file."""
        FILES[
            self._secret_path
        ] = "- http_pw: pwhttp\n  comp1_un: un1\n  comp1_pw: pw1\n"
        with pytest.raises(HomeAssistantError):
            load_yaml(
                self._yaml_path,
                "http:\n"
                "  api_password: !secret http_pw\n"
                "component:\n"
                "  username: !secret comp1_un\n"
                "  password: !secret comp1_pw\n"
                "",
            )


def test_representing_yaml_loaded_data(try_both_dumpers):
    """Test we can represent YAML loaded data."""
    files = {YAML_CONFIG_FILE: 'key: [1, "2", 3]'}
    with patch_yaml_files(files):
        data = load_yaml_config_file(YAML_CONFIG_FILE)
    assert yaml.dump(data) == "key:\n- 1\n- '2'\n- 3\n"


def test_duplicate_key(caplog, try_both_loaders):
    """Test duplicate dict keys."""
    files = {YAML_CONFIG_FILE: "key: thing1\nkey: thing2"}
    with patch_yaml_files(files):
        load_yaml_config_file(YAML_CONFIG_FILE)
    assert "contains duplicate key" in caplog.text


def test_no_recursive_secrets(caplog, try_both_loaders):
    """Test that loading of secrets from the secrets file fails correctly."""
    files = {YAML_CONFIG_FILE: "key: !secret a", yaml.SECRET_YAML: "a: 1\nb: !secret a"}
    with patch_yaml_files(files), pytest.raises(HomeAssistantError) as e:
        load_yaml_config_file(YAML_CONFIG_FILE)

    assert e.value.args == ("Secrets not supported in this YAML file",)


def test_input_class():
    """Test input class."""
    input = yaml_loader.Input("hello")
    input2 = yaml_loader.Input("hello")

    assert input.name == "hello"
    assert input == input2

    assert len({input, input2}) == 1


def test_input(try_both_loaders, try_both_dumpers):
    """Test loading inputs."""
    data = {"hello": yaml.Input("test_name")}
    assert yaml.parse_yaml(yaml.dump(data)) == data


@pytest.mark.skipif(
    not os.environ.get("HASS_CI"),
    reason="This test validates that the CI has the C loader available",
)
def test_c_loader_is_available_in_ci():
    """Verify we are testing the C loader in the CI."""
    assert yaml.loader.HAS_C_LOADER is True


async def test_loading_actual_file_with_syntax(hass, try_both_loaders):
    """Test loading a real file with syntax errors."""
    with pytest.raises(HomeAssistantError):
<<<<<<< HEAD
        fixture_path = pathlib.Path(__file__).parent.joinpath("fixtures", "bad.yaml")
=======
        fixture_path = pathlib.Path(__file__).parent.joinpath(
            "fixtures", "bad.yaml.txt"
        )
>>>>>>> 30017ad8
        await hass.async_add_executor_job(load_yaml_config_file, fixture_path)<|MERGE_RESOLUTION|>--- conflicted
+++ resolved
@@ -496,11 +496,7 @@
 async def test_loading_actual_file_with_syntax(hass, try_both_loaders):
     """Test loading a real file with syntax errors."""
     with pytest.raises(HomeAssistantError):
-<<<<<<< HEAD
-        fixture_path = pathlib.Path(__file__).parent.joinpath("fixtures", "bad.yaml")
-=======
         fixture_path = pathlib.Path(__file__).parent.joinpath(
             "fixtures", "bad.yaml.txt"
         )
->>>>>>> 30017ad8
         await hass.async_add_executor_job(load_yaml_config_file, fixture_path)