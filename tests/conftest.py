"""Set up some common test helper things."""
from __future__ import annotations

import asyncio
from collections.abc import AsyncGenerator, Callable, Coroutine, Generator
from contextlib import asynccontextmanager
import datetime
import functools
import gc
import itertools
from json import JSONDecoder
import logging
import sqlite3
import ssl
import threading
from typing import Any
from unittest.mock import AsyncMock, MagicMock, Mock, patch

from aiohttp import ClientWebSocketResponse, client
from aiohttp.test_utils import (
    BaseTestServer,
    TestClient,
    TestServer,
    make_mocked_request,
)
from aiohttp.web import Application
import freezegun
import multidict
import pytest
import pytest_socket
import requests_mock as _requests_mock

from homeassistant import core as ha, loader, runner, util
from homeassistant.auth.const import GROUP_ID_ADMIN, GROUP_ID_READ_ONLY
from homeassistant.auth.models import Credentials
from homeassistant.auth.providers import homeassistant, legacy_api_password
from homeassistant.components.device_tracker.legacy import Device
from homeassistant.components.network.models import Adapter, IPv4ConfiguredAddress
from homeassistant.components.websocket_api.auth import (
    TYPE_AUTH,
    TYPE_AUTH_OK,
    TYPE_AUTH_REQUIRED,
)
from homeassistant.components.websocket_api.http import URL
from homeassistant.config_entries import ConfigEntry
from homeassistant.const import HASSIO_USER_NAME
from homeassistant.core import CoreState, HomeAssistant
from homeassistant.helpers import (
    area_registry as ar,
    config_entry_oauth2_flow,
    device_registry as dr,
    entity_registry as er,
    event,
    issue_registry as ir,
    recorder as recorder_helper,
)
from homeassistant.helpers.json import json_loads
from homeassistant.helpers.typing import ConfigType
from homeassistant.setup import async_setup_component
from homeassistant.util import dt as dt_util, location

from .ignore_uncaught_exceptions import IGNORE_UNCAUGHT_EXCEPTIONS
from .typing import (
    ClientSessionGenerator,
    MqttMockHAClient,
    MqttMockHAClientGenerator,
    MqttMockPahoClient,
    WebSocketGenerator,
)

pytest.register_assert_rewrite("tests.common")

from .common import (  # noqa: E402, isort:skip
    CLIENT_ID,
    INSTANCES,
    MockConfigEntry,
    MockUser,
    SetupRecorderInstanceT,
    async_fire_mqtt_message,
    async_test_home_assistant,
    get_test_home_assistant,
    init_recorder_component,
    mock_storage,
)
from .test_util.aiohttp import (  # noqa: E402, isort:skip
    AiohttpClientMocker,
    mock_aiohttp_client,
)


_LOGGER = logging.getLogger(__name__)

asyncio.set_event_loop_policy(runner.HassEventLoopPolicy(False))
# Disable fixtures overriding our beautiful policy
asyncio.set_event_loop_policy = lambda policy: None


def _utcnow():
    """Make utcnow patchable by freezegun."""
    return datetime.datetime.now(datetime.timezone.utc)


dt_util.utcnow = _utcnow
event.time_tracker_utcnow = _utcnow


def pytest_addoption(parser: pytest.Parser) -> None:
    """Register custom pytest options."""
    parser.addoption("--dburl", action="store", default="sqlite://")


def pytest_configure(config: pytest.Config) -> None:
    """Register marker for tests that log exceptions."""
    config.addinivalue_line(
        "markers", "no_fail_on_log_exception: mark test to not fail on logged exception"
    )
    if config.getoption("verbose") > 0:
        logging.basicConfig(level=logging.DEBUG)
    else:
        logging.basicConfig(level=logging.INFO)
    logging.getLogger("sqlalchemy.engine").setLevel(logging.INFO)


def pytest_runtest_setup() -> None:
    """Prepare pytest_socket and freezegun.

    pytest_socket:
    Throw if tests attempt to open sockets.

    allow_unix_socket is set to True because it's needed by asyncio.
    Important: socket_allow_hosts must be called before disable_socket, otherwise all
    destinations will be allowed.

    freezegun:
    Modified to include https://github.com/spulec/freezegun/pull/424
    """
    pytest_socket.socket_allow_hosts(["127.0.0.1"])
    pytest_socket.disable_socket(allow_unix_socket=True)

    freezegun.api.datetime_to_fakedatetime = ha_datetime_to_fakedatetime
    freezegun.api.FakeDatetime = HAFakeDatetime

    def adapt_datetime(val):
        return val.isoformat(" ")

    # Setup HAFakeDatetime converter for sqlite3
    sqlite3.register_adapter(HAFakeDatetime, adapt_datetime)

    # Setup HAFakeDatetime converter for pymysql
    try:
        import MySQLdb.converters as MySQLdb_converters
    except ImportError:
        pass
    else:
        MySQLdb_converters.conversions[
            HAFakeDatetime
        ] = MySQLdb_converters.DateTime2literal


def ha_datetime_to_fakedatetime(datetime):
    """Convert datetime to FakeDatetime.

    Modified to include https://github.com/spulec/freezegun/pull/424.
    """
    return freezegun.api.FakeDatetime(
        datetime.year,
        datetime.month,
        datetime.day,
        datetime.hour,
        datetime.minute,
        datetime.second,
        datetime.microsecond,
        datetime.tzinfo,
        fold=datetime.fold,
    )


class HAFakeDatetime(freezegun.api.FakeDatetime):
    """Modified to include https://github.com/spulec/freezegun/pull/424."""

    @classmethod
    def now(cls, tz=None):
        """Return frozen now."""
        now = cls._time_to_freeze() or freezegun.api.real_datetime.now()
        if tz:
            result = tz.fromutc(now.replace(tzinfo=tz))
        else:
            result = now

        # Add the _tz_offset only if it's non-zero to preserve fold
        if cls._tz_offset():
            result += cls._tz_offset()

        return ha_datetime_to_fakedatetime(result)


def check_real(func):
    """Force a function to require a keyword _test_real to be passed in."""

    @functools.wraps(func)
    async def guard_func(*args, **kwargs):
        real = kwargs.pop("_test_real", None)

        if not real:
            raise Exception(
                'Forgot to mock or pass "_test_real=True" to %s', func.__name__
            )

        return await func(*args, **kwargs)

    return guard_func


# Guard a few functions that would make network connections
location.async_detect_location_info = check_real(location.async_detect_location_info)
util.get_local_ip = lambda: "127.0.0.1"


@pytest.fixture(name="caplog")
def caplog_fixture(caplog: pytest.LogCaptureFixture) -> pytest.LogCaptureFixture:
    """Set log level to debug for tests using the caplog fixture."""
    caplog.set_level(logging.DEBUG)
    return caplog


@pytest.fixture(autouse=True, scope="module")
def garbage_collection() -> None:
    """Run garbage collection at known locations.

    This is to mimic the behavior of pytest-aiohttp, and is
    required to avoid warnings during garbage collection from
    spilling over into next test case. We run it per module which
    handles the most common cases and let each module override
    to run per test case if needed.
    """
    gc.collect()


@pytest.fixture(autouse=True)
def verify_cleanup(
    event_loop: asyncio.AbstractEventLoop,
) -> Generator[None, None, None]:
    """Verify that the test has cleaned up resources correctly."""
    threads_before = frozenset(threading.enumerate())
    tasks_before = asyncio.all_tasks(event_loop)
    yield

    event_loop.run_until_complete(event_loop.shutdown_default_executor())

    if len(INSTANCES) >= 2:
        count = len(INSTANCES)
        for inst in INSTANCES:
            inst.stop()
        pytest.exit(f"Detected non stopped instances ({count}), aborting test run")

    # Warn and clean-up lingering tasks and timers
    # before moving on to the next test.
    tasks = asyncio.all_tasks(event_loop) - tasks_before
    for task in tasks:
        _LOGGER.warning("Linger task after test %r", task)
        task.cancel()
    if tasks:
        event_loop.run_until_complete(asyncio.wait(tasks))

    for handle in event_loop._scheduled:
        if not handle.cancelled():
            _LOGGER.warning("Lingering timer after test %r", handle)
            handle.cancel()

    # Verify no threads where left behind.
    threads = frozenset(threading.enumerate()) - threads_before
    for thread in threads:
        assert isinstance(thread, threading._DummyThread) or thread.name.startswith(
            "waitpid-"
        )


@pytest.fixture(autouse=True)
def bcrypt_cost() -> Generator[None, None, None]:
    """Run with reduced rounds during tests, to speed up uses."""
    import bcrypt

    gensalt_orig = bcrypt.gensalt

    def gensalt_mock(rounds=12, prefix=b"2b"):
        return gensalt_orig(4, prefix)

    bcrypt.gensalt = gensalt_mock
    yield
    bcrypt.gensalt = gensalt_orig


@pytest.fixture
def hass_storage():
    """Fixture to mock storage."""
    with mock_storage() as stored_data:
        yield stored_data


@pytest.fixture
def load_registries() -> bool:
    """Fixture to control the loading of registries when setting up the hass fixture.

    To avoid loading the registries, tests can be marked with:
    @pytest.mark.parametrize("load_registries", [False])
    """
    return True


class CoalescingResponse(client.ClientWebSocketResponse):
    """ClientWebSocketResponse client that mimics the websocket js code."""

    def __init__(self, *args: Any, **kwargs: Any) -> None:
        """Init the ClientWebSocketResponse."""
        super().__init__(*args, **kwargs)
        self._recv_buffer: list[Any] = []

    async def receive_json(
        self,
        *,
        loads: JSONDecoder = json_loads,
        timeout: float | None = None,
    ) -> Any:
        """receive_json or from buffer."""
        if self._recv_buffer:
            return self._recv_buffer.pop(0)
        data = await self.receive_str(timeout=timeout)
        decoded = loads(data)
        if isinstance(decoded, list):
            self._recv_buffer = decoded
            return self._recv_buffer.pop(0)
        return decoded


class CoalescingClient(TestClient):
    """Client that mimics the websocket js code."""

    def __init__(self, *args: Any, **kwargs: Any) -> None:
        """Init TestClient."""
        super().__init__(*args, ws_response_class=CoalescingResponse, **kwargs)


@pytest.fixture
def aiohttp_client_cls() -> type[CoalescingClient]:
    """Override the test class for aiohttp."""
    return CoalescingClient


@pytest.fixture
def aiohttp_client(
    event_loop: asyncio.AbstractEventLoop,
) -> Generator[ClientSessionGenerator, None, None]:
    """Override the default aiohttp_client since 3.x does not support aiohttp_client_cls.

    Remove this when upgrading to 4.x as aiohttp_client_cls
    will do the same thing

    aiohttp_client(app, **kwargs)
    aiohttp_client(server, **kwargs)
    aiohttp_client(raw_server, **kwargs)
    """
    loop = event_loop
    clients = []

    async def go(
        __param: Application | BaseTestServer,
        *args: Any,
        server_kwargs: dict[str, Any] | None = None,
        **kwargs: Any,
    ) -> TestClient:
        if isinstance(__param, Callable) and not isinstance(  # type: ignore[arg-type]
            __param, (Application, BaseTestServer)
        ):
            __param = __param(loop, *args, **kwargs)
            kwargs = {}
        else:
            assert not args, "args should be empty"

        if isinstance(__param, Application):
            server_kwargs = server_kwargs or {}
            server = TestServer(__param, loop=loop, **server_kwargs)
            client = CoalescingClient(server, loop=loop, **kwargs)
        elif isinstance(__param, BaseTestServer):
            client = TestClient(__param, loop=loop, **kwargs)
        else:
            raise TypeError("Unknown argument type: %r" % type(__param))

        await client.start_server()
        clients.append(client)
        return client

    yield go

    async def finalize() -> None:
        while clients:
            await clients.pop().close()

    loop.run_until_complete(finalize())


@pytest.fixture
def hass_fixture_setup() -> list[bool]:
    """Fixture which is truthy if the hass fixture has been setup."""
    return []


@pytest.fixture
def hass(
    hass_fixture_setup: list[bool],
    event_loop: asyncio.AbstractEventLoop,
    load_registries: bool,
    hass_storage: dict[str, Any],
    request: pytest.FixtureRequest,
) -> Generator[HomeAssistant, None, None]:
    """Fixture to provide a test instance of Home Assistant."""

    loop = event_loop
    hass_fixture_setup.append(True)

    orig_tz = dt_util.DEFAULT_TIME_ZONE

    def exc_handle(loop, context):
        """Handle exceptions by rethrowing them, which will fail the test."""
        # Most of these contexts will contain an exception, but not all.
        # The docs note the key as "optional"
        # See https://docs.python.org/3/library/asyncio-eventloop.html#asyncio.loop.call_exception_handler
        if "exception" in context:
            exceptions.append(context["exception"])
        else:
            exceptions.append(
                Exception(
                    "Received exception handler without exception, but with message: %s"
                    % context["message"]
                )
            )
        orig_exception_handler(loop, context)

    exceptions = []
    hass = loop.run_until_complete(async_test_home_assistant(loop, load_registries))
    ha._cv_hass.set(hass)

    orig_exception_handler = loop.get_exception_handler()
    loop.set_exception_handler(exc_handle)

    yield hass

    loop.run_until_complete(hass.async_stop(force=True))

    # Restore timezone, it is set when creating the hass object
    dt_util.DEFAULT_TIME_ZONE = orig_tz

    for ex in exceptions:
        if (
            request.module.__name__,
            request.function.__name__,
        ) in IGNORE_UNCAUGHT_EXCEPTIONS:
            continue
        raise ex


@pytest.fixture
async def stop_hass(
    event_loop: asyncio.AbstractEventLoop,
) -> AsyncGenerator[None, None]:
    """Make sure all hass are stopped."""
    orig_hass = ha.HomeAssistant

    created = []

    def mock_hass():
        hass_inst = orig_hass()
        created.append(hass_inst)
        return hass_inst

    with patch("homeassistant.core.HomeAssistant", mock_hass):
        yield

    for hass_inst in created:
        if hass_inst.state == ha.CoreState.stopped:
            continue

        with patch.object(hass_inst.loop, "stop"):
            await hass_inst.async_block_till_done()
            await hass_inst.async_stop(force=True)
            await event_loop.shutdown_default_executor()


@pytest.fixture
def requests_mock():
    """Fixture to provide a requests mocker."""
    with _requests_mock.mock() as m:
        yield m


@pytest.fixture
def aioclient_mock() -> Generator[AiohttpClientMocker, None, None]:
    """Fixture to mock aioclient calls."""
    with mock_aiohttp_client() as mock_session:
        yield mock_session


@pytest.fixture
def mock_device_tracker_conf() -> Generator[list[Device], None, None]:
    """Prevent device tracker from reading/writing data."""
    devices: list[Device] = []

    async def mock_update_config(path: str, dev_id: str, entity: Device) -> None:
        devices.append(entity)

    with patch(
        (
            "homeassistant.components.device_tracker.legacy"
            ".DeviceTracker.async_update_config"
        ),
        side_effect=mock_update_config,
    ), patch(
        "homeassistant.components.device_tracker.legacy.async_load_config",
        side_effect=lambda *args: devices,
    ):
        yield devices


@pytest.fixture
async def hass_admin_credential(
    hass: HomeAssistant, local_auth: homeassistant.HassAuthProvider
) -> Credentials:
    """Provide credentials for admin user."""
    return Credentials(
        id="mock-credential-id",
        auth_provider_type="homeassistant",
        auth_provider_id=None,
        data={"username": "admin"},
        is_new=False,
    )


@pytest.fixture
async def hass_access_token(
    hass: HomeAssistant, hass_admin_user: MockUser, hass_admin_credential: Credentials
) -> str:
    """Return an access token to access Home Assistant."""
    await hass.auth.async_link_user(hass_admin_user, hass_admin_credential)

    refresh_token = await hass.auth.async_create_refresh_token(
        hass_admin_user, CLIENT_ID, credential=hass_admin_credential
    )
    return hass.auth.async_create_access_token(refresh_token)


@pytest.fixture
def hass_owner_user(
    hass: HomeAssistant, local_auth: homeassistant.HassAuthProvider
) -> MockUser:
    """Return a Home Assistant admin user."""
    return MockUser(is_owner=True).add_to_hass(hass)


@pytest.fixture
def hass_admin_user(
    hass: HomeAssistant, local_auth: homeassistant.HassAuthProvider
) -> MockUser:
    """Return a Home Assistant admin user."""
    admin_group = hass.loop.run_until_complete(
        hass.auth.async_get_group(GROUP_ID_ADMIN)
    )
    return MockUser(groups=[admin_group]).add_to_hass(hass)


@pytest.fixture
def hass_read_only_user(
    hass: HomeAssistant, local_auth: homeassistant.HassAuthProvider
) -> MockUser:
    """Return a Home Assistant read only user."""
    read_only_group = hass.loop.run_until_complete(
        hass.auth.async_get_group(GROUP_ID_READ_ONLY)
    )
    return MockUser(groups=[read_only_group]).add_to_hass(hass)


@pytest.fixture
def hass_read_only_access_token(
    hass: HomeAssistant,
    hass_read_only_user: MockUser,
    local_auth: homeassistant.HassAuthProvider,
) -> str:
    """Return a Home Assistant read only user."""
    credential = Credentials(
        id="mock-readonly-credential-id",
        auth_provider_type="homeassistant",
        auth_provider_id=None,
        data={"username": "readonly"},
        is_new=False,
    )
    hass_read_only_user.credentials.append(credential)

    refresh_token = hass.loop.run_until_complete(
        hass.auth.async_create_refresh_token(
            hass_read_only_user, CLIENT_ID, credential=credential
        )
    )
    return hass.auth.async_create_access_token(refresh_token)


@pytest.fixture
def hass_supervisor_user(
    hass: HomeAssistant, local_auth: homeassistant.HassAuthProvider
) -> MockUser:
    """Return the Home Assistant Supervisor user."""
    admin_group = hass.loop.run_until_complete(
        hass.auth.async_get_group(GROUP_ID_ADMIN)
    )
    return MockUser(
        name=HASSIO_USER_NAME, groups=[admin_group], system_generated=True
    ).add_to_hass(hass)


@pytest.fixture
def hass_supervisor_access_token(
    hass: HomeAssistant,
    hass_supervisor_user,
    local_auth: homeassistant.HassAuthProvider,
) -> str:
    """Return a Home Assistant Supervisor access token."""
    refresh_token = hass.loop.run_until_complete(
        hass.auth.async_create_refresh_token(hass_supervisor_user)
    )
    return hass.auth.async_create_access_token(refresh_token)


@pytest.fixture
def legacy_auth(
    hass: HomeAssistant,
) -> legacy_api_password.LegacyApiPasswordAuthProvider:
    """Load legacy API password provider."""
    prv = legacy_api_password.LegacyApiPasswordAuthProvider(
        hass,
        hass.auth._store,
        {"type": "legacy_api_password", "api_password": "test-password"},
    )
    hass.auth._providers[(prv.type, prv.id)] = prv
    return prv


@pytest.fixture
def local_auth(hass: HomeAssistant) -> homeassistant.HassAuthProvider:
    """Load local auth provider."""
    prv = homeassistant.HassAuthProvider(
        hass, hass.auth._store, {"type": "homeassistant"}
    )
    hass.loop.run_until_complete(prv.async_initialize())
    hass.auth._providers[(prv.type, prv.id)] = prv
    return prv


@pytest.fixture
def hass_client(
    hass: HomeAssistant,
    aiohttp_client: ClientSessionGenerator,
    hass_access_token: str,
    socket_enabled: None,
) -> ClientSessionGenerator:
    """Return an authenticated HTTP client."""

    async def auth_client() -> TestClient:
        """Return an authenticated client."""
        return await aiohttp_client(
            hass.http.app, headers={"Authorization": f"Bearer {hass_access_token}"}
        )

    return auth_client


@pytest.fixture
def hass_client_no_auth(
    hass: HomeAssistant,
    aiohttp_client: ClientSessionGenerator,
    socket_enabled: None,
) -> ClientSessionGenerator:
    """Return an unauthenticated HTTP client."""

    async def client() -> TestClient:
        """Return an authenticated client."""
        return await aiohttp_client(hass.http.app)

    return client


@pytest.fixture
def current_request():
    """Mock current request."""
    with patch("homeassistant.components.http.current_request") as mock_request_context:
        mocked_request = make_mocked_request(
            "GET",
            "/some/request",
            headers={"Host": "example.com"},
            sslcontext=ssl.SSLContext(ssl.PROTOCOL_TLS_CLIENT),
        )
        mock_request_context.get.return_value = mocked_request
        yield mock_request_context


@pytest.fixture
def current_request_with_host(current_request):
    """Mock current request with a host header."""
    new_headers = multidict.CIMultiDict(current_request.get.return_value.headers)
    new_headers[config_entry_oauth2_flow.HEADER_FRONTEND_BASE] = "https://example.com"
    current_request.get.return_value = current_request.get.return_value.clone(
        headers=new_headers
    )


@pytest.fixture
def hass_ws_client(
    aiohttp_client: ClientSessionGenerator,
    hass_access_token: str | None,
    hass: HomeAssistant,
    socket_enabled: None,
) -> WebSocketGenerator:
    """Websocket client fixture connected to websocket server."""

    async def create_client(
        hass: HomeAssistant = hass, access_token: str | None = hass_access_token
    ) -> ClientWebSocketResponse:
        """Create a websocket client."""
        assert await async_setup_component(hass, "websocket_api", {})
        client = await aiohttp_client(hass.http.app)
        websocket = await client.ws_connect(URL)
        auth_resp = await websocket.receive_json()
        assert auth_resp["type"] == TYPE_AUTH_REQUIRED

        if access_token is None:
            await websocket.send_json({"type": TYPE_AUTH, "access_token": "incorrect"})
        else:
            await websocket.send_json({"type": TYPE_AUTH, "access_token": access_token})

        auth_ok = await websocket.receive_json()
        assert auth_ok["type"] == TYPE_AUTH_OK

        # wrap in client
        websocket.client = client
        return websocket

    return create_client


@pytest.fixture(autouse=True)
def fail_on_log_exception(
    request: pytest.FixtureRequest, monkeypatch: pytest.MonkeyPatch
) -> None:
    """Fixture to fail if a callback wrapped by catch_log_exception or coroutine wrapped by async_create_catching_coro throws."""
    if "no_fail_on_log_exception" in request.keywords:
        return

    def log_exception(format_err, *args):
        raise

    monkeypatch.setattr("homeassistant.util.logging.log_exception", log_exception)


@pytest.fixture
def mqtt_config_entry_data() -> dict[str, Any] | None:
    """Fixture to allow overriding MQTT config."""
    return None


@pytest.fixture
def mqtt_client_mock(hass: HomeAssistant) -> Generator[MqttMockPahoClient, None, None]:
    """Fixture to mock MQTT client."""

    mid: int = 0

    def get_mid() -> int:
        nonlocal mid
        mid += 1
        return mid

    class FakeInfo:
        """Class to fake MQTT info."""

        def __init__(self, mid: int) -> None:
            self.mid = mid
            self.rc = 0

    with patch("paho.mqtt.client.Client") as mock_client:

        @ha.callback
        def _async_fire_mqtt_message(topic, payload, qos, retain):
            async_fire_mqtt_message(hass, topic, payload, qos, retain)
            mid = get_mid()
            mock_client.on_publish(0, 0, mid)
            return FakeInfo(mid)

        def _subscribe(topic, qos=0):
            mid = get_mid()
            mock_client.on_subscribe(0, 0, mid)
            return (0, mid)

        def _unsubscribe(topic):
            mid = get_mid()
            mock_client.on_unsubscribe(0, 0, mid)
            return (0, mid)

        mock_client = mock_client.return_value
        mock_client.connect.return_value = 0
        mock_client.subscribe.side_effect = _subscribe
        mock_client.unsubscribe.side_effect = _unsubscribe
        mock_client.publish.side_effect = _async_fire_mqtt_message
        yield mock_client


@pytest.fixture
async def mqtt_mock(
    hass: HomeAssistant,
    mqtt_client_mock: MqttMockPahoClient,
    mqtt_config_entry_data: dict[str, Any] | None,
    mqtt_mock_entry_no_yaml_config: MqttMockHAClientGenerator,
) -> AsyncGenerator[MqttMockHAClient, None]:
    """Fixture to mock MQTT component."""
    return await mqtt_mock_entry_no_yaml_config()


@asynccontextmanager
async def _mqtt_mock_entry(
    hass: HomeAssistant,
    mqtt_client_mock: MqttMockPahoClient,
    mqtt_config_entry_data: dict[str, Any] | None,
) -> AsyncGenerator[MqttMockHAClientGenerator, None]:
    """Fixture to mock a delayed setup of the MQTT config entry."""
    # Local import to avoid processing MQTT modules when running a testcase
    # which does not use MQTT.
    from homeassistant.components import mqtt  # pylint: disable=import-outside-toplevel

    if mqtt_config_entry_data is None:
        mqtt_config_entry_data = {
            mqtt.CONF_BROKER: "mock-broker",
            mqtt.CONF_BIRTH_MESSAGE: {},
        }

    await hass.async_block_till_done()

    entry = MockConfigEntry(
        data=mqtt_config_entry_data,
        domain=mqtt.DOMAIN,
        title="MQTT",
    )
    entry.add_to_hass(hass)

    real_mqtt = mqtt.MQTT
    real_mqtt_instance = None
    mock_mqtt_instance = None

    async def _setup_mqtt_entry(
        setup_entry: Callable[[HomeAssistant, ConfigEntry], Coroutine[Any, Any, bool]]
    ) -> MagicMock:
        """Set up the MQTT config entry."""
        assert await setup_entry(hass, entry)

        # Assert that MQTT is setup
        assert real_mqtt_instance is not None, "MQTT was not setup correctly"
        mock_mqtt_instance.conf = real_mqtt_instance.conf  # For diagnostics
        mock_mqtt_instance._mqttc = mqtt_client_mock

        # connected set to True to get a more realistic behavior when subscribing
        mock_mqtt_instance.connected = True

        hass.helpers.dispatcher.async_dispatcher_send(mqtt.MQTT_CONNECTED)
        await hass.async_block_till_done()

        return mock_mqtt_instance

    def create_mock_mqtt(*args, **kwargs) -> MqttMockHAClient:
        """Create a mock based on mqtt.MQTT."""
        nonlocal mock_mqtt_instance
        nonlocal real_mqtt_instance
        real_mqtt_instance = real_mqtt(*args, **kwargs)
        mock_mqtt_instance = MqttMockHAClient(
            return_value=real_mqtt_instance,
            spec_set=real_mqtt_instance,
            wraps=real_mqtt_instance,
        )
        return mock_mqtt_instance

    with patch("homeassistant.components.mqtt.MQTT", side_effect=create_mock_mqtt):
        yield _setup_mqtt_entry


@pytest.fixture
async def mqtt_mock_entry_no_yaml_config(
    hass: HomeAssistant,
    mqtt_client_mock: MqttMockPahoClient,
    mqtt_config_entry_data: dict[str, Any] | None,
) -> AsyncGenerator[MqttMockHAClientGenerator, None]:
    """Set up an MQTT config entry without MQTT yaml config."""

    async def _async_setup_config_entry(
        hass: HomeAssistant, entry: ConfigEntry
    ) -> bool:
        """Help set up the config entry."""
        assert await hass.config_entries.async_setup(entry.entry_id)
        await hass.async_block_till_done()
        return True

    async def _setup_mqtt_entry() -> MqttMockHAClient:
        """Set up the MQTT config entry."""
        return await mqtt_mock_entry(_async_setup_config_entry)

    async with _mqtt_mock_entry(
        hass, mqtt_client_mock, mqtt_config_entry_data
    ) as mqtt_mock_entry:
        yield _setup_mqtt_entry


@pytest.fixture
async def mqtt_mock_entry_with_yaml_config(
    hass: HomeAssistant,
    mqtt_client_mock: MqttMockPahoClient,
    mqtt_config_entry_data: dict[str, Any] | None,
) -> AsyncGenerator[MqttMockHAClientGenerator, None]:
    """Set up an MQTT config entry with MQTT yaml config."""

    async def _async_do_not_setup_config_entry(
        hass: HomeAssistant, entry: ConfigEntry
    ) -> bool:
        """Do nothing."""
        return True

    async def _setup_mqtt_entry() -> MqttMockHAClient:
        """Set up the MQTT config entry."""
        return await mqtt_mock_entry(_async_do_not_setup_config_entry)

    async with _mqtt_mock_entry(
        hass, mqtt_client_mock, mqtt_config_entry_data
    ) as mqtt_mock_entry:
        yield _setup_mqtt_entry


@pytest.fixture(autouse=True)
def mock_network():
    """Mock network."""
    mock_adapter = Adapter(
        name="eth0",
        index=0,
        enabled=True,
        auto=True,
        default=True,
        ipv4=[IPv4ConfiguredAddress(address="10.10.10.10", network_prefix=24)],
        ipv6=[],
    )
    with patch(
        "homeassistant.components.network.network.async_load_adapters",
        return_value=[mock_adapter],
    ):
        yield


@pytest.fixture(autouse=True)
def mock_get_source_ip():
    """Mock network util's async_get_source_ip."""
    with patch(
        "homeassistant.components.network.util.async_get_source_ip",
        return_value="10.10.10.10",
    ):
        yield


@pytest.fixture
def mock_zeroconf():
    """Mock zeroconf."""
    with patch("homeassistant.components.zeroconf.HaZeroconf", autospec=True), patch(
        "homeassistant.components.zeroconf.HaAsyncServiceBrowser", autospec=True
    ):
        yield


@pytest.fixture
def mock_async_zeroconf(mock_zeroconf):
    """Mock AsyncZeroconf."""
    with patch("homeassistant.components.zeroconf.HaAsyncZeroconf") as mock_aiozc:
        zc = mock_aiozc.return_value
        zc.async_unregister_service = AsyncMock()
        zc.async_register_service = AsyncMock()
        zc.async_update_service = AsyncMock()
        zc.zeroconf.async_wait_for_start = AsyncMock()
        zc.zeroconf.done = False
        zc.async_close = AsyncMock()
        zc.ha_async_close = AsyncMock()
        yield zc


@pytest.fixture
def enable_custom_integrations(hass):
    """Enable custom integrations defined in the test dir."""
    hass.data.pop(loader.DATA_CUSTOM_COMPONENTS)


@pytest.fixture
def enable_statistics():
    """Fixture to control enabling of recorder's statistics compilation.

    To enable statistics, tests can be marked with:
    @pytest.mark.parametrize("enable_statistics", [True])
    """
    return False


@pytest.fixture
def enable_statistics_table_validation():
    """Fixture to control enabling of recorder's statistics table validation.

    To enable statistics table validation, tests can be marked with:
    @pytest.mark.parametrize("enable_statistics_table_validation", [True])
    """
    return False


@pytest.fixture
def enable_nightly_purge():
    """Fixture to control enabling of recorder's nightly purge job.

    To enable nightly purging, tests can be marked with:
    @pytest.mark.parametrize("enable_nightly_purge", [True])
    """
    return False


@pytest.fixture
def recorder_config():
    """Fixture to override recorder config.

    To override the config, tests can be marked with:
    @pytest.mark.parametrize("recorder_config", [{...}])
    """
    return None


@pytest.fixture
<<<<<<< HEAD
def recorder_db_url(pytestconfig, hass_fixture_setup):
    """Prepare a default database for tests and return a connection URL."""
    assert not hass_fixture_setup
=======
def recorder_db_url(
    pytestconfig,
    hass_fixture_setup,
):
    """Prepare a default database for tests and return a connection URL."""
    assert not hass_fixture_setup

>>>>>>> a9c4fcd6
    db_url: str = pytestconfig.getoption("dburl")
    if db_url.startswith(("postgresql://", "mysql://")):
        import sqlalchemy_utils

        def _ha_orm_quote(mixed, ident):
            """Conditionally quote an identifier.

            Modified to include https://github.com/kvesteri/sqlalchemy-utils/pull/677
            """
            if isinstance(mixed, sqlalchemy_utils.functions.orm.Dialect):
                dialect = mixed
            elif hasattr(mixed, "dialect"):
                dialect = mixed.dialect
            else:
                dialect = sqlalchemy_utils.functions.orm.get_bind(mixed).dialect
            return dialect.preparer(dialect).quote(ident)

        sqlalchemy_utils.functions.database.quote = _ha_orm_quote
    if db_url.startswith("mysql://"):
        import sqlalchemy_utils

        charset = "utf8mb4' COLLATE = 'utf8mb4_unicode_ci"
        assert not sqlalchemy_utils.database_exists(db_url)
        sqlalchemy_utils.create_database(db_url, encoding=charset)
    elif db_url.startswith("postgresql://"):
        import sqlalchemy_utils

        assert not sqlalchemy_utils.database_exists(db_url)
        sqlalchemy_utils.create_database(db_url, encoding="utf8")
    yield db_url
    if db_url.startswith("mysql://"):
        import sqlalchemy as sa

        made_url = sa.make_url(db_url)
        db = made_url.database
        engine = sa.create_engine(db_url)
        # Check for any open connections to the database before dropping it
        # to ensure that InnoDB does not deadlock.
        with engine.begin() as connection:
            query = sa.text(
                "select id FROM information_schema.processlist WHERE db=:db and id != CONNECTION_ID()"
            )
            rows = connection.execute(query, parameters={"db": db}).fetchall()
            if rows:
                raise RuntimeError(
                    f"Unable to drop database {db} because it is in use by {rows}"
                )
        engine.dispose()
        sqlalchemy_utils.drop_database(db_url)
    elif db_url.startswith("postgresql://"):
        sqlalchemy_utils.drop_database(db_url)


@pytest.fixture
def hass_recorder(
    recorder_db_url,
    enable_nightly_purge,
    enable_statistics,
    enable_statistics_table_validation,
    hass_storage,
):
    """Home Assistant fixture with in-memory recorder."""
    # Local import to avoid processing recorder and SQLite modules when running a
    # testcase which does not use the recorder.
    from homeassistant.components import recorder

    original_tz = dt_util.DEFAULT_TIME_ZONE

    hass = get_test_home_assistant()
    nightly = recorder.Recorder.async_nightly_tasks if enable_nightly_purge else None
    stats = recorder.Recorder.async_periodic_statistics if enable_statistics else None
    stats_validate = (
        recorder.statistics.validate_db_schema
        if enable_statistics_table_validation
        else itertools.repeat(set())
    )
    with patch(
        "homeassistant.components.recorder.Recorder.async_nightly_tasks",
        side_effect=nightly,
        autospec=True,
    ), patch(
        "homeassistant.components.recorder.Recorder.async_periodic_statistics",
        side_effect=stats,
        autospec=True,
    ), patch(
        "homeassistant.components.recorder.migration.statistics_validate_db_schema",
        side_effect=stats_validate,
        autospec=True,
    ):

        def setup_recorder(config=None):
            """Set up with params."""
            init_recorder_component(hass, config, recorder_db_url)
            hass.start()
            hass.block_till_done()
            hass.data[recorder.DATA_INSTANCE].block_till_done()
            return hass

        yield setup_recorder
        hass.stop()

    # Restore timezone, it is set when creating the hass object
    dt_util.DEFAULT_TIME_ZONE = original_tz


async def _async_init_recorder_component(hass, add_config=None, db_url=None):
    """Initialize the recorder asynchronously."""
    # Local import to avoid processing recorder and SQLite modules when running a
    # testcase which does not use the recorder.
    from homeassistant.components import recorder

    config = dict(add_config) if add_config else {}
    if recorder.CONF_DB_URL not in config:
        config[recorder.CONF_DB_URL] = db_url
        if recorder.CONF_COMMIT_INTERVAL not in config:
            config[recorder.CONF_COMMIT_INTERVAL] = 0

    with patch("homeassistant.components.recorder.ALLOW_IN_MEMORY_DB", True):
        if recorder.DOMAIN not in hass.data:
            recorder_helper.async_initialize_recorder(hass)
        assert await async_setup_component(
            hass, recorder.DOMAIN, {recorder.DOMAIN: config}
        )
        assert recorder.DOMAIN in hass.config.components
    _LOGGER.info(
        "Test recorder successfully started, database location: %s",
        config[recorder.CONF_DB_URL],
    )


@pytest.fixture
async def async_setup_recorder_instance(
    recorder_db_url,
    enable_nightly_purge,
    enable_statistics,
    enable_statistics_table_validation,
) -> AsyncGenerator[SetupRecorderInstanceT, None]:
    """Yield callable to setup recorder instance."""
    # Local import to avoid processing recorder and SQLite modules when running a
    # testcase which does not use the recorder.
    from homeassistant.components import recorder

    from .components.recorder.common import async_recorder_block_till_done

    nightly = recorder.Recorder.async_nightly_tasks if enable_nightly_purge else None
    stats = recorder.Recorder.async_periodic_statistics if enable_statistics else None
    stats_validate = (
        recorder.statistics.validate_db_schema
        if enable_statistics_table_validation
        else itertools.repeat(set())
    )
    with patch(
        "homeassistant.components.recorder.Recorder.async_nightly_tasks",
        side_effect=nightly,
        autospec=True,
    ), patch(
        "homeassistant.components.recorder.Recorder.async_periodic_statistics",
        side_effect=stats,
        autospec=True,
    ), patch(
        "homeassistant.components.recorder.migration.statistics_validate_db_schema",
        side_effect=stats_validate,
        autospec=True,
    ):

        async def async_setup_recorder(
            hass: HomeAssistant, config: ConfigType | None = None
        ) -> recorder.Recorder:
            """Setup and return recorder instance."""  # noqa: D401
            await _async_init_recorder_component(hass, config, recorder_db_url)
            await hass.async_block_till_done()
            instance = hass.data[recorder.DATA_INSTANCE]
            # The recorder's worker is not started until Home Assistant is running
            if hass.state == CoreState.running:
                await async_recorder_block_till_done(hass)
            return instance

        yield async_setup_recorder


@pytest.fixture
async def recorder_mock(recorder_config, async_setup_recorder_instance, hass):
    """Fixture with in-memory recorder."""
    return await async_setup_recorder_instance(hass, recorder_config)


@pytest.fixture
def mock_integration_frame() -> Generator[Mock, None, None]:
    """Mock as if we're calling code from inside an integration."""
    correct_frame = Mock(
        filename="/home/paulus/homeassistant/components/hue/light.py",
        lineno="23",
        line="self.light.is_on",
    )
    with patch(
        "homeassistant.helpers.frame.extract_stack",
        return_value=[
            Mock(
                filename="/home/paulus/homeassistant/core.py",
                lineno="23",
                line="do_something()",
            ),
            correct_frame,
            Mock(
                filename="/home/paulus/aiohue/lights.py",
                lineno="2",
                line="something()",
            ),
        ],
    ):
        yield correct_frame


@pytest.fixture(name="enable_bluetooth")
async def mock_enable_bluetooth(
    hass: HomeAssistant,
    mock_bleak_scanner_start: MagicMock,
    mock_bluetooth_adapters: None,
) -> AsyncGenerator[None, None]:
    """Fixture to mock starting the bleak scanner."""
    entry = MockConfigEntry(domain="bluetooth", unique_id="00:00:00:00:00:01")
    entry.add_to_hass(hass)
    await hass.config_entries.async_setup(entry.entry_id)
    await hass.async_block_till_done()
    yield
    await hass.config_entries.async_unload(entry.entry_id)
    await hass.async_block_till_done()


@pytest.fixture
def mock_bluetooth_adapters() -> Generator[None, None, None]:
    """Fixture to mock bluetooth adapters."""
    with patch(
        "bluetooth_adapters.systems.platform.system", return_value="Linux"
    ), patch("bluetooth_adapters.systems.linux.LinuxAdapters.refresh"), patch(
        "bluetooth_adapters.systems.linux.LinuxAdapters.adapters",
        {
            "hci0": {
                "address": "00:00:00:00:00:01",
                "hw_version": "usb:v1D6Bp0246d053F",
                "passive_scan": False,
                "sw_version": "homeassistant",
                "manufacturer": "ACME",
                "product": "Bluetooth Adapter 5.0",
                "product_id": "aa01",
                "vendor_id": "cc01",
            },
        },
    ):
        yield


@pytest.fixture
def mock_bleak_scanner_start() -> Generator[MagicMock, None, None]:
    """Fixture to mock starting the bleak scanner."""

    # Late imports to avoid loading bleak unless we need it

    # pylint: disable-next=import-outside-toplevel
    from homeassistant.components.bluetooth import scanner as bluetooth_scanner

    # We need to drop the stop method from the object since we patched
    # out start and this fixture will expire before the stop method is called
    # when EVENT_HOMEASSISTANT_STOP is fired.
    bluetooth_scanner.OriginalBleakScanner.stop = AsyncMock()
    with patch(
        "homeassistant.components.bluetooth.scanner.OriginalBleakScanner.start",
    ) as mock_bleak_scanner_start:
        yield mock_bleak_scanner_start


@pytest.fixture
def mock_bluetooth(
    mock_bleak_scanner_start: MagicMock, mock_bluetooth_adapters
) -> None:
    """Mock out bluetooth from starting."""


@pytest.fixture
def area_registry(hass: HomeAssistant) -> ar.AreaRegistry:
    """Return the area registry from the current hass instance."""
    return ar.async_get(hass)


@pytest.fixture
def device_registry(hass: HomeAssistant) -> dr.DeviceRegistry:
    """Return the device registry from the current hass instance."""
    return dr.async_get(hass)


@pytest.fixture
def entity_registry(hass: HomeAssistant) -> er.EntityRegistry:
    """Return the entity registry from the current hass instance."""
    return er.async_get(hass)


@pytest.fixture
def issue_registry(hass: HomeAssistant) -> ir.IssueRegistry:
    """Return the issue registry from the current hass instance."""
    return ir.async_get(hass)<|MERGE_RESOLUTION|>--- conflicted
+++ resolved
@@ -1034,11 +1034,6 @@
 
 
 @pytest.fixture
-<<<<<<< HEAD
-def recorder_db_url(pytestconfig, hass_fixture_setup):
-    """Prepare a default database for tests and return a connection URL."""
-    assert not hass_fixture_setup
-=======
 def recorder_db_url(
     pytestconfig,
     hass_fixture_setup,
@@ -1046,7 +1041,6 @@
     """Prepare a default database for tests and return a connection URL."""
     assert not hass_fixture_setup
 
->>>>>>> a9c4fcd6
     db_url: str = pytestconfig.getoption("dburl")
     if db_url.startswith(("postgresql://", "mysql://")):
         import sqlalchemy_utils
