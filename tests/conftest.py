--- conflicted
+++ resolved
@@ -1159,8 +1159,6 @@
 
 
 @pytest.fixture
-<<<<<<< HEAD
-=======
 def enable_migrate_entity_ids() -> bool:
     """Fixture to control enabling of recorder's entity_id migration.
 
@@ -1171,7 +1169,6 @@
 
 
 @pytest.fixture
->>>>>>> d9dabe28
 def recorder_config() -> dict[str, Any] | None:
     """Fixture to override recorder config.
 
@@ -1315,10 +1312,7 @@
     enable_statistics_table_validation: bool,
     enable_migrate_context_ids: bool,
     enable_migrate_event_type_ids: bool,
-<<<<<<< HEAD
-=======
     enable_migrate_entity_ids: bool,
->>>>>>> d9dabe28
 ) -> AsyncGenerator[RecorderInstanceGenerator, None]:
     """Yield callable to setup recorder instance."""
     # pylint: disable-next=import-outside-toplevel
@@ -1342,12 +1336,9 @@
         if enable_migrate_event_type_ids
         else None
     )
-<<<<<<< HEAD
-=======
     migrate_entity_ids = (
         recorder.Recorder._migrate_entity_ids if enable_migrate_entity_ids else None
     )
->>>>>>> d9dabe28
     with patch(
         "homeassistant.components.recorder.Recorder.async_nightly_tasks",
         side_effect=nightly,
@@ -1368,13 +1359,10 @@
         "homeassistant.components.recorder.Recorder._migrate_event_type_ids",
         side_effect=migrate_event_type_ids,
         autospec=True,
-<<<<<<< HEAD
-=======
     ), patch(
         "homeassistant.components.recorder.Recorder._migrate_entity_ids",
         side_effect=migrate_entity_ids,
         autospec=True,
->>>>>>> d9dabe28
     ):
 
         async def async_setup_recorder(
