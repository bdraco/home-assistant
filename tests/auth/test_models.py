--- conflicted
+++ resolved
@@ -33,27 +33,17 @@
     group = models.Group(
         name="Test Group", policy={"entities": {"domains": {"switch": True}}}
     )
-<<<<<<< HEAD
-    user = models.User(name="Test User", perm_lookup=None, groups=[group])
-=======
     admin_group = models.Group(
         name="Admin group", id=models.GROUP_ID_ADMIN, policy={"entities": {}}
     )
     user = models.User(
         name="Test User", perm_lookup=None, groups=[group], is_active=True
     )
->>>>>>> cd2ec474
     # Make sure we cache instance
     assert user.permissions is user.permissions
 
     # Make sure we cache is_admin
     assert user.is_admin is user.is_admin
-<<<<<<< HEAD
-
-    user.groups = []
-
-    assert user.groups == []
-=======
     assert user.is_active is True
 
     user.groups = []
@@ -69,5 +59,4 @@
     assert user.is_admin is True
 
     user.is_active = False
-    assert user.is_admin is False
->>>>>>> cd2ec474
+    assert user.is_admin is False