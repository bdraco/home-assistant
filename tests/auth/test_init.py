--- conflicted
+++ resolved
@@ -31,11 +31,7 @@
 
 
 @pytest.fixture
-<<<<<<< HEAD
-def mock_hass(hass: HomeAssistant) -> HomeAssisant:
-=======
 def mock_hass(hass: HomeAssistant) -> HomeAssistant:
->>>>>>> a631c8de
     """Home Assistant mock with minimum amount of data set to make it work with auth."""
     return hass
 
