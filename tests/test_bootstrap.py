--- conflicted
+++ resolved
@@ -819,9 +819,6 @@
         await bootstrap._async_set_up_integrations(hass, {"cancel_integration": {}})
         await hass.async_block_till_done()
 
-<<<<<<< HEAD
-    assert "Error setting up integration cancel_integration" in caplog.text
-=======
     assert "Error setting up integration cancel_integration" in caplog.text
 
 
@@ -831,5 +828,4 @@
 ) -> None:
     """Test setting up an empty integrations does not raise."""
     await bootstrap.async_setup_multi_components(hass, set(), {})
-    await hass.async_block_till_done()
->>>>>>> 7961837f
+    await hass.async_block_till_done()