--- conflicted
+++ resolved
@@ -56,13 +56,8 @@
 
 
 @pytest.fixture(autouse=True)
-<<<<<<< HEAD
-def unpatch_block_async_io(disable_block_async_io):
-    """Unpatch block_async_io after each test."""
-=======
 def disable_block_async_io(disable_block_async_io):
     """Disable the loop protection from block_async_io after each test."""
->>>>>>> e34c42c0
 
 
 @pytest.fixture(scope="module", autouse=True)
