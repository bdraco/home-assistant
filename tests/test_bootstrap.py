--- conflicted
+++ resolved
@@ -149,22 +149,6 @@
             order.append(domain)
             return True
 
-<<<<<<< HEAD
-async def test_setup_after_deps_via_platform(hass):
-    """Test after_dependencies set up via platform."""
-    order = []
-    after_dep_event = asyncio.Event()
-
-    def gen_domain_setup(domain):
-        async def async_setup(hass, config):
-            if domain == "after_dep_of_platform_int":
-                await after_dep_event.wait()
-
-            order.append(domain)
-            return True
-
-=======
->>>>>>> a25facc5
         return async_setup
 
     mock_integration(
