--- conflicted
+++ resolved
@@ -138,10 +138,6 @@
             translation_placeholders: dict[str, str] | None = None,
         ) -> None:
             super().__init__(
-<<<<<<< HEAD
-                self,
-=======
->>>>>>> c47d1f97
                 translation_domain=translation_domain,
                 translation_key=translation_key,
                 translation_placeholders=translation_placeholders,
@@ -161,10 +157,6 @@
             translation_placeholders: dict[str, str] | None = None,
         ) -> None:
             super().__init__(
-<<<<<<< HEAD
-                self,
-=======
->>>>>>> c47d1f97
                 translation_domain=translation_domain,
                 translation_key=translation_key,
                 translation_placeholders=translation_placeholders,
@@ -205,26 +197,12 @@
                 translation_key="bla",
                 translation_placeholders={"bla": "Bla"},
             )
-<<<<<<< HEAD
-        assert (
-            str(exc.value)
-            == "Parent class _SubExceptionConstructor is missing __str__ method"
-        )
-=======
-        assert str(exc.value) == "Bla from cache"
->>>>>>> c47d1f97
+        assert str(exc.value) == "Bla from cache"
         with pytest.raises(HomeAssistantError) as exc:
             raise _SubExceptionConstructor(
                 "custom arg",
             )
-<<<<<<< HEAD
-        assert (
-            str(exc.value)
-            == "Parent class _SubExceptionConstructor is missing __str__ method"
-        )
-=======
         assert str(exc.value) == ""
->>>>>>> c47d1f97
 
         # A subclass with a constructor that generates the message
         with pytest.raises(HomeAssistantError) as exc:
@@ -258,11 +236,7 @@
             )
         assert str(exc.value) == "Bla from cache"
 
-<<<<<<< HEAD
-        # A subclass with and ExceptionGroup subclass requires a message to be passed.
-=======
         # A subclass with an ExceptionGroup subclass requires a message to be passed.
->>>>>>> c47d1f97
         # As we pass args, we will not generate the message.
         # The __str__ constructor defaults to that of the super class.
         with pytest.raises(HomeAssistantError) as exc:
@@ -281,11 +255,7 @@
             )
         assert str(exc.value) == "group message (2 sub-exceptions)"
 
-<<<<<<< HEAD
-        # A subclass with and ExceptionGroup subclass requires a message to be passed.
-=======
         # A subclass with an ExceptionGroup subclass requires a message to be passed.
->>>>>>> c47d1f97
         # The `generate_message` flag is set.`
         # The __str__ constructor will return the generated message.
         with pytest.raises(HomeAssistantError) as exc:
