"""Test the config manager."""
from __future__ import annotations

import asyncio
from collections.abc import Generator
from datetime import timedelta
import logging
from typing import Any
from unittest.mock import AsyncMock, Mock, patch

import pytest
from syrupy.assertion import SnapshotAssertion

from homeassistant import config_entries, data_entry_flow, loader
from homeassistant.components import dhcp
from homeassistant.components.hassio import HassioServiceInfo
from homeassistant.const import (
    EVENT_COMPONENT_LOADED,
    EVENT_HOMEASSISTANT_STARTED,
    EVENT_HOMEASSISTANT_STOP,
)
from homeassistant.core import CoreState, Event, HomeAssistant, callback
from homeassistant.data_entry_flow import BaseServiceInfo, FlowResult, FlowResultType
from homeassistant.exceptions import (
    ConfigEntryAuthFailed,
    ConfigEntryError,
    ConfigEntryNotReady,
    HomeAssistantError,
)
from homeassistant.helpers import entity_registry as er
from homeassistant.helpers.entity_platform import AddEntitiesCallback
from homeassistant.helpers.typing import ConfigType
from homeassistant.helpers.update_coordinator import DataUpdateCoordinator
from homeassistant.setup import async_set_domains_to_be_loaded, async_setup_component
import homeassistant.util.dt as dt_util

from .common import (
    MockConfigEntry,
    MockEntity,
    MockModule,
    MockPlatform,
    async_fire_time_changed,
    mock_config_flow,
    mock_integration,
    mock_platform,
)

from tests.common import async_get_persistent_notifications


@pytest.fixture(autouse=True)
def mock_handlers() -> Generator[None, None, None]:
    """Mock config flows."""

    class MockFlowHandler(config_entries.ConfigFlow):
        """Define a mock flow handler."""

        VERSION = 1

        async def async_step_reauth(self, data):
            """Mock Reauth."""
            return self.async_show_form(step_id="reauth")

    with patch.dict(
        config_entries.HANDLERS, {"comp": MockFlowHandler, "test": MockFlowHandler}
    ):
        yield


@pytest.fixture
async def manager(hass: HomeAssistant) -> config_entries.ConfigEntries:
    """Fixture of a loaded config manager."""
    manager = config_entries.ConfigEntries(hass, {})
    await manager.async_initialize()
    hass.config_entries = manager
    return manager


async def test_call_setup_entry(hass: HomeAssistant) -> None:
    """Test we call <component>.setup_entry."""
    entry = MockConfigEntry(domain="comp")
    entry.add_to_hass(hass)
    assert not entry.supports_unload

    mock_setup_entry = AsyncMock(return_value=True)
    mock_migrate_entry = AsyncMock(return_value=True)

    mock_integration(
        hass,
        MockModule(
            "comp",
            async_setup_entry=mock_setup_entry,
            async_migrate_entry=mock_migrate_entry,
        ),
    )
    mock_platform(hass, "comp.config_flow", None)

    with patch("homeassistant.config_entries.support_entry_unload", return_value=True):
        result = await async_setup_component(hass, "comp", {})
        await hass.async_block_till_done()
    assert result
    assert len(mock_migrate_entry.mock_calls) == 0
    assert len(mock_setup_entry.mock_calls) == 1
    assert entry.state is config_entries.ConfigEntryState.LOADED
    assert entry.supports_unload


async def test_call_setup_entry_without_reload_support(hass: HomeAssistant) -> None:
    """Test we call <component>.setup_entry and the <component> does not support unloading."""
    entry = MockConfigEntry(domain="comp")
    entry.add_to_hass(hass)
    assert not entry.supports_unload

    mock_setup_entry = AsyncMock(return_value=True)
    mock_migrate_entry = AsyncMock(return_value=True)

    mock_integration(
        hass,
        MockModule(
            "comp",
            async_setup_entry=mock_setup_entry,
            async_migrate_entry=mock_migrate_entry,
        ),
    )
    mock_platform(hass, "comp.config_flow", None)

    with patch("homeassistant.config_entries.support_entry_unload", return_value=False):
        result = await async_setup_component(hass, "comp", {})
        await hass.async_block_till_done()
    assert result
    assert len(mock_migrate_entry.mock_calls) == 0
    assert len(mock_setup_entry.mock_calls) == 1
    assert entry.state is config_entries.ConfigEntryState.LOADED
    assert not entry.supports_unload


@pytest.mark.parametrize(("major_version", "minor_version"), [(2, 1), (1, 2), (2, 2)])
async def test_call_async_migrate_entry(
    hass: HomeAssistant, major_version: int, minor_version: int
) -> None:
    """Test we call <component>.async_migrate_entry when version mismatch."""
    entry = MockConfigEntry(domain="comp")
    assert not entry.supports_unload
    entry.version = major_version
    entry.minor_version = minor_version
    entry.add_to_hass(hass)

    mock_migrate_entry = AsyncMock(return_value=True)
    mock_setup_entry = AsyncMock(return_value=True)

    mock_integration(
        hass,
        MockModule(
            "comp",
            async_setup_entry=mock_setup_entry,
            async_migrate_entry=mock_migrate_entry,
        ),
    )
    mock_platform(hass, "comp.config_flow", None)

    with patch("homeassistant.config_entries.support_entry_unload", return_value=True):
        result = await async_setup_component(hass, "comp", {})
        await hass.async_block_till_done()
    assert result
    assert len(mock_migrate_entry.mock_calls) == 1
    assert len(mock_setup_entry.mock_calls) == 1
    assert entry.state is config_entries.ConfigEntryState.LOADED
    assert entry.supports_unload


@pytest.mark.parametrize(("major_version", "minor_version"), [(2, 1), (1, 2), (2, 2)])
async def test_call_async_migrate_entry_failure_false(
    hass: HomeAssistant, major_version: int, minor_version: int
) -> None:
    """Test migration fails if returns false."""
    entry = MockConfigEntry(domain="comp")
    entry.version = major_version
    entry.minor_version = minor_version
    entry.add_to_hass(hass)
    assert not entry.supports_unload

    mock_migrate_entry = AsyncMock(return_value=False)
    mock_setup_entry = AsyncMock(return_value=True)

    mock_integration(
        hass,
        MockModule(
            "comp",
            async_setup_entry=mock_setup_entry,
            async_migrate_entry=mock_migrate_entry,
        ),
    )
    mock_platform(hass, "comp.config_flow", None)

    result = await async_setup_component(hass, "comp", {})
    assert result
    assert len(mock_migrate_entry.mock_calls) == 1
    assert len(mock_setup_entry.mock_calls) == 0
    assert entry.state is config_entries.ConfigEntryState.MIGRATION_ERROR
    assert not entry.supports_unload


@pytest.mark.parametrize(("major_version", "minor_version"), [(2, 1), (1, 2), (2, 2)])
async def test_call_async_migrate_entry_failure_exception(
    hass: HomeAssistant, major_version: int, minor_version: int
) -> None:
    """Test migration fails if exception raised."""
    entry = MockConfigEntry(domain="comp")
    entry.version = major_version
    entry.minor_version = minor_version
    entry.add_to_hass(hass)
    assert not entry.supports_unload

    mock_migrate_entry = AsyncMock(side_effect=Exception)
    mock_setup_entry = AsyncMock(return_value=True)

    mock_integration(
        hass,
        MockModule(
            "comp",
            async_setup_entry=mock_setup_entry,
            async_migrate_entry=mock_migrate_entry,
        ),
    )
    mock_platform(hass, "comp.config_flow", None)

    result = await async_setup_component(hass, "comp", {})
    assert result
    assert len(mock_migrate_entry.mock_calls) == 1
    assert len(mock_setup_entry.mock_calls) == 0
    assert entry.state is config_entries.ConfigEntryState.MIGRATION_ERROR
    assert not entry.supports_unload


@pytest.mark.parametrize(("major_version", "minor_version"), [(2, 1), (1, 2), (2, 2)])
async def test_call_async_migrate_entry_failure_not_bool(
    hass: HomeAssistant, major_version: int, minor_version: int
) -> None:
    """Test migration fails if boolean not returned."""
    entry = MockConfigEntry(domain="comp")
    entry.version = major_version
    entry.minor_version = minor_version
    entry.add_to_hass(hass)
    assert not entry.supports_unload

    mock_migrate_entry = AsyncMock(return_value=None)
    mock_setup_entry = AsyncMock(return_value=True)

    mock_integration(
        hass,
        MockModule(
            "comp",
            async_setup_entry=mock_setup_entry,
            async_migrate_entry=mock_migrate_entry,
        ),
    )
    mock_platform(hass, "comp.config_flow", None)

    result = await async_setup_component(hass, "comp", {})
    assert result
    assert len(mock_migrate_entry.mock_calls) == 1
    assert len(mock_setup_entry.mock_calls) == 0
    assert entry.state is config_entries.ConfigEntryState.MIGRATION_ERROR
    assert not entry.supports_unload


@pytest.mark.parametrize(("major_version", "minor_version"), [(2, 1), (2, 2)])
async def test_call_async_migrate_entry_failure_not_supported(
    hass: HomeAssistant, major_version: int, minor_version: int
) -> None:
    """Test migration fails if async_migrate_entry not implemented."""
    entry = MockConfigEntry(domain="comp")
    entry.version = major_version
    entry.minor_version = minor_version
    entry.add_to_hass(hass)
    assert not entry.supports_unload

    mock_setup_entry = AsyncMock(return_value=True)

    mock_integration(hass, MockModule("comp", async_setup_entry=mock_setup_entry))
    mock_platform(hass, "comp.config_flow", None)

    result = await async_setup_component(hass, "comp", {})
    assert result
    assert len(mock_setup_entry.mock_calls) == 0
    assert entry.state is config_entries.ConfigEntryState.MIGRATION_ERROR
    assert not entry.supports_unload


@pytest.mark.parametrize(("major_version", "minor_version"), [(1, 2)])
async def test_call_async_migrate_entry_not_supported_minor_version(
    hass: HomeAssistant, major_version: int, minor_version: int
) -> None:
    """Test migration without async_migrate_entry and minor version changed."""
    entry = MockConfigEntry(domain="comp")
    entry.version = major_version
    entry.minor_version = minor_version
    entry.add_to_hass(hass)
    assert not entry.supports_unload

    mock_setup_entry = AsyncMock(return_value=True)

    mock_integration(hass, MockModule("comp", async_setup_entry=mock_setup_entry))
    mock_platform(hass, "comp.config_flow", None)

    result = await async_setup_component(hass, "comp", {})
    assert result
    assert len(mock_setup_entry.mock_calls) == 1
    assert entry.state is config_entries.ConfigEntryState.LOADED
    assert not entry.supports_unload


async def test_remove_entry(
    hass: HomeAssistant,
    manager: config_entries.ConfigEntries,
    entity_registry: er.EntityRegistry,
) -> None:
    """Test that we can remove an entry."""

    async def mock_setup_entry(
        hass: HomeAssistant, entry: config_entries.ConfigEntry
    ) -> bool:
        """Mock setting up entry."""
        await hass.config_entries.async_forward_entry_setups(entry, ["light"])
        return True

    async def mock_unload_entry(
        hass: HomeAssistant, entry: config_entries.ConfigEntry
    ) -> bool:
        """Mock unloading an entry."""
        result = await hass.config_entries.async_unload_platforms(entry, ["light"])
        assert result
        return result

    mock_remove_entry = AsyncMock(return_value=None)

    entity = MockEntity(unique_id="1234", name="Test Entity")

    async def mock_setup_entry_platform(
        hass: HomeAssistant,
        entry: config_entries.ConfigEntry,
        async_add_entities: AddEntitiesCallback,
    ) -> None:
        """Mock setting up platform."""
        async_add_entities([entity])

    mock_integration(
        hass,
        MockModule(
            "test",
            async_setup_entry=mock_setup_entry,
            async_unload_entry=mock_unload_entry,
            async_remove_entry=mock_remove_entry,
        ),
    )
    mock_platform(
        hass, "test.light", MockPlatform(async_setup_entry=mock_setup_entry_platform)
    )
    mock_platform(hass, "test.config_flow", None)

    MockConfigEntry(domain="test_other", entry_id="test1").add_to_manager(manager)
    entry = MockConfigEntry(domain="test", entry_id="test2")
    entry.add_to_manager(manager)
    MockConfigEntry(domain="test_other", entry_id="test3").add_to_manager(manager)

    # Check all config entries exist
    assert [item.entry_id for item in manager.async_entries()] == [
        "test1",
        "test2",
        "test3",
    ]

    # Setup entry
    await entry.async_setup(hass)
    await hass.async_block_till_done()

    # Check entity state got added
    assert hass.states.get("light.test_entity") is not None
    assert len(hass.states.async_all()) == 1

    # Check entity got added to entity registry
    assert len(entity_registry.entities) == 1
    entity_entry = list(entity_registry.entities.values())[0]
    assert entity_entry.config_entry_id == entry.entry_id

    # Remove entry
    result = await manager.async_remove("test2")
    await hass.async_block_till_done()

    # Check that unload went well and so no need to restart
    assert result == {"require_restart": False}

    # Check the remove callback was invoked.
    assert mock_remove_entry.call_count == 1

    # Check that config entry was removed.
    assert [item.entry_id for item in manager.async_entries()] == ["test1", "test3"]

    # Check that entity state has been removed
    assert hass.states.get("light.test_entity") is None
    assert len(hass.states.async_all()) == 0

    # Check that entity registry entry has been removed
    entity_entry_list = list(entity_registry.entities.values())
    assert not entity_entry_list


async def test_remove_entry_cancels_reauth(
    hass: HomeAssistant, manager: config_entries.ConfigEntries
) -> None:
    """Tests that removing a config entry, also aborts existing reauth flows."""
    entry = MockConfigEntry(title="test_title", domain="test")

    mock_setup_entry = AsyncMock(side_effect=ConfigEntryAuthFailed())
    mock_integration(hass, MockModule("test", async_setup_entry=mock_setup_entry))
    mock_platform(hass, "test.config_flow", None)

    entry.add_to_hass(hass)
    await entry.async_setup(hass)
    await hass.async_block_till_done()

    flows = hass.config_entries.flow.async_progress_by_handler("test")
    assert len(flows) == 1
    assert flows[0]["context"]["entry_id"] == entry.entry_id
    assert flows[0]["context"]["source"] == config_entries.SOURCE_REAUTH
    assert entry.state is config_entries.ConfigEntryState.SETUP_ERROR

    await manager.async_remove(entry.entry_id)

    flows = hass.config_entries.flow.async_progress_by_handler("test")
    assert len(flows) == 0


async def test_remove_entry_handles_callback_error(
    hass: HomeAssistant, manager: config_entries.ConfigEntries
) -> None:
    """Test that exceptions in the remove callback are handled."""
    mock_setup_entry = AsyncMock(return_value=True)
    mock_unload_entry = AsyncMock(return_value=True)
    mock_remove_entry = AsyncMock(return_value=None)
    mock_integration(
        hass,
        MockModule(
            "test",
            async_setup_entry=mock_setup_entry,
            async_unload_entry=mock_unload_entry,
            async_remove_entry=mock_remove_entry,
        ),
    )
    entry = MockConfigEntry(domain="test", entry_id="test1")
    entry.add_to_manager(manager)
    # Check all config entries exist
    assert [item.entry_id for item in manager.async_entries()] == ["test1"]
    # Setup entry
    await entry.async_setup(hass)
    await hass.async_block_till_done()

    # Remove entry
    result = await manager.async_remove("test1")
    await hass.async_block_till_done()
    # Check that unload went well and so no need to restart
    assert result == {"require_restart": False}
    # Check the remove callback was invoked.
    assert mock_remove_entry.call_count == 1
    # Check that config entry was removed.
    assert [item.entry_id for item in manager.async_entries()] == []


async def test_remove_entry_raises(
    hass: HomeAssistant, manager: config_entries.ConfigEntries
) -> None:
    """Test if a component raises while removing entry."""

    async def mock_unload_entry(hass, entry):
        """Mock unload entry function."""
        raise Exception("BROKEN")

    mock_integration(hass, MockModule("comp", async_unload_entry=mock_unload_entry))

    MockConfigEntry(domain="test", entry_id="test1").add_to_manager(manager)
    MockConfigEntry(
        domain="comp", entry_id="test2", state=config_entries.ConfigEntryState.LOADED
    ).add_to_manager(manager)
    MockConfigEntry(domain="test", entry_id="test3").add_to_manager(manager)

    assert [item.entry_id for item in manager.async_entries()] == [
        "test1",
        "test2",
        "test3",
    ]

    result = await manager.async_remove("test2")

    assert result == {"require_restart": True}
    assert [item.entry_id for item in manager.async_entries()] == ["test1", "test3"]


async def test_remove_entry_if_not_loaded(
    hass: HomeAssistant, manager: config_entries.ConfigEntries
) -> None:
    """Test that we can remove an entry that is not loaded."""
    mock_unload_entry = AsyncMock(return_value=True)

    mock_integration(hass, MockModule("comp", async_unload_entry=mock_unload_entry))

    MockConfigEntry(domain="test", entry_id="test1").add_to_manager(manager)
    MockConfigEntry(domain="comp", entry_id="test2").add_to_manager(manager)
    MockConfigEntry(domain="test", entry_id="test3").add_to_manager(manager)

    assert [item.entry_id for item in manager.async_entries()] == [
        "test1",
        "test2",
        "test3",
    ]

    result = await manager.async_remove("test2")

    assert result == {"require_restart": False}
    assert [item.entry_id for item in manager.async_entries()] == ["test1", "test3"]

    assert len(mock_unload_entry.mock_calls) == 0


async def test_remove_entry_if_integration_deleted(
    hass: HomeAssistant, manager: config_entries.ConfigEntries
) -> None:
    """Test that we can remove an entry when the integration is deleted."""
    mock_unload_entry = AsyncMock(return_value=True)

    MockConfigEntry(domain="test", entry_id="test1").add_to_manager(manager)
    MockConfigEntry(domain="comp", entry_id="test2").add_to_manager(manager)
    MockConfigEntry(domain="test", entry_id="test3").add_to_manager(manager)

    assert [item.entry_id for item in manager.async_entries()] == [
        "test1",
        "test2",
        "test3",
    ]

    result = await manager.async_remove("test2")

    assert result == {"require_restart": False}
    assert [item.entry_id for item in manager.async_entries()] == ["test1", "test3"]

    assert len(mock_unload_entry.mock_calls) == 0


async def test_add_entry_calls_setup_entry(
    hass: HomeAssistant, manager: config_entries.ConfigEntries
) -> None:
    """Test we call setup_config_entry."""
    mock_setup_entry = AsyncMock(return_value=True)

    mock_integration(hass, MockModule("comp", async_setup_entry=mock_setup_entry))
    mock_platform(hass, "comp.config_flow", None)

    class TestFlow(config_entries.ConfigFlow):
        """Test flow."""

        VERSION = 1

        async def async_step_user(self, user_input=None):
            """Test user step."""
            return self.async_create_entry(title="title", data={"token": "supersecret"})

    with patch.dict(config_entries.HANDLERS, {"comp": TestFlow, "beer": 5}):
        await manager.flow.async_init(
            "comp", context={"source": config_entries.SOURCE_USER}
        )
        await hass.async_block_till_done()

    assert len(mock_setup_entry.mock_calls) == 1
    p_hass, p_entry = mock_setup_entry.mock_calls[0][1]

    assert p_hass is hass
    assert p_entry.data == {"token": "supersecret"}


async def test_entries_gets_entries(manager: config_entries.ConfigEntries) -> None:
    """Test entries are filtered by domain."""
    MockConfigEntry(domain="test").add_to_manager(manager)
    entry1 = MockConfigEntry(domain="test2")
    entry1.add_to_manager(manager)
    entry2 = MockConfigEntry(domain="test2")
    entry2.add_to_manager(manager)

    assert manager.async_entries("test2") == [entry1, entry2]


async def test_domains_gets_domains_uniques(
    manager: config_entries.ConfigEntries,
) -> None:
    """Test we only return each domain once."""
    MockConfigEntry(domain="test").add_to_manager(manager)
    MockConfigEntry(domain="test2").add_to_manager(manager)
    MockConfigEntry(domain="test2").add_to_manager(manager)
    MockConfigEntry(domain="test").add_to_manager(manager)
    MockConfigEntry(domain="test3").add_to_manager(manager)

    assert manager.async_domains() == ["test", "test2", "test3"]


async def test_domains_gets_domains_excludes_ignore_and_disabled(
    manager: config_entries.ConfigEntries,
) -> None:
    """Test we only return each domain once."""
    MockConfigEntry(domain="test").add_to_manager(manager)
    MockConfigEntry(domain="test2").add_to_manager(manager)
    MockConfigEntry(domain="test2").add_to_manager(manager)
    MockConfigEntry(
        domain="ignored", source=config_entries.SOURCE_IGNORE
    ).add_to_manager(manager)
    MockConfigEntry(domain="test3").add_to_manager(manager)
    MockConfigEntry(
        domain="disabled", disabled_by=config_entries.ConfigEntryDisabler.USER
    ).add_to_manager(manager)
    assert manager.async_domains() == ["test", "test2", "test3"]
    assert manager.async_domains(include_ignore=False) == ["test", "test2", "test3"]
    assert manager.async_domains(include_disabled=False) == ["test", "test2", "test3"]
    assert manager.async_domains(include_ignore=False, include_disabled=False) == [
        "test",
        "test2",
        "test3",
    ]

    assert manager.async_domains(include_ignore=True) == [
        "test",
        "test2",
        "ignored",
        "test3",
    ]
    assert manager.async_domains(include_disabled=True) == [
        "test",
        "test2",
        "test3",
        "disabled",
    ]
    assert manager.async_domains(include_ignore=True, include_disabled=True) == [
        "test",
        "test2",
        "ignored",
        "test3",
        "disabled",
    ]


async def test_saving_and_loading(hass: HomeAssistant) -> None:
    """Test that we're saving and loading correctly."""
    mock_integration(
        hass,
        MockModule(
            "test", async_setup_entry=lambda *args: AsyncMock(return_value=True)
        ),
    )
    mock_platform(hass, "test.config_flow", None)

    class TestFlow(config_entries.ConfigFlow):
        """Test flow."""

        VERSION = 5

        async def async_step_user(self, user_input=None):
            """Test user step."""
            await self.async_set_unique_id("unique")
            return self.async_create_entry(title="Test Title", data={"token": "abcd"})

    with patch.dict(config_entries.HANDLERS, {"test": TestFlow}):
        await hass.config_entries.flow.async_init(
            "test", context={"source": config_entries.SOURCE_USER}
        )

    class Test2Flow(config_entries.ConfigFlow):
        """Test flow."""

        VERSION = 3

        async def async_step_user(self, user_input=None):
            """Test user step."""
            return self.async_create_entry(
                title="Test 2 Title", data={"username": "bla"}
            )

    with patch("homeassistant.config_entries.HANDLERS.get", return_value=Test2Flow):
        await hass.config_entries.flow.async_init(
            "test", context={"source": config_entries.SOURCE_USER}
        )

    assert len(hass.config_entries.async_entries()) == 2
    entry_1 = hass.config_entries.async_entries()[0]

    hass.config_entries.async_update_entry(
        entry_1,
        pref_disable_polling=True,
        pref_disable_new_entities=True,
    )

    # To trigger the call_later
    async_fire_time_changed(hass, dt_util.utcnow() + timedelta(seconds=1))
    # To execute the save
    await hass.async_block_till_done()

    # Now load written data in new config manager
    manager = config_entries.ConfigEntries(hass, {})
    await manager.async_initialize()

    assert len(manager.async_entries()) == 2

    # Ensure same order
    for orig, loaded in zip(
        hass.config_entries.async_entries(), manager.async_entries()
    ):
        assert orig.as_dict() == loaded.as_dict()


async def test_as_dict(snapshot: SnapshotAssertion) -> None:
    """Test ConfigEntry.as_dict."""

    # Ensure as_dict is not overridden
    assert MockConfigEntry.as_dict is config_entries.ConfigEntry.as_dict

    excluded_from_dict = {
        "supports_unload",
        "supports_remove_device",
        "state",
        "_setup_lock",
        "update_listeners",
        "reason",
        "_async_cancel_retry_setup",
        "_on_unload",
        "reload_lock",
        "_reauth_lock",
        "_tasks",
        "_background_tasks",
        "_integration_for_domain",
        "_tries",
        "_setup_again_job",
    }

    entry = MockConfigEntry(entry_id="mock-entry")

    # Make sure the expected keys are present
    dict_repr = entry.as_dict()
    for key in config_entries.ConfigEntry.__slots__:
        assert key in dict_repr or key in excluded_from_dict
        assert not (key in dict_repr and key in excluded_from_dict)

    # Make sure the dict representation is as expected
    assert dict_repr == snapshot


async def test_forward_entry_sets_up_component(hass: HomeAssistant) -> None:
    """Test we setup the component entry is forwarded to."""
    entry = MockConfigEntry(domain="original")

    mock_original_setup_entry = AsyncMock(return_value=True)
    mock_integration(
        hass, MockModule("original", async_setup_entry=mock_original_setup_entry)
    )

    mock_forwarded_setup_entry = AsyncMock(return_value=True)
    mock_integration(
        hass, MockModule("forwarded", async_setup_entry=mock_forwarded_setup_entry)
    )

    await hass.config_entries.async_forward_entry_setup(entry, "forwarded")
    assert len(mock_original_setup_entry.mock_calls) == 0
    assert len(mock_forwarded_setup_entry.mock_calls) == 1


async def test_forward_entry_does_not_setup_entry_if_setup_fails(
    hass: HomeAssistant,
) -> None:
    """Test we do not set up entry if component setup fails."""
    entry = MockConfigEntry(domain="original")

    mock_setup = AsyncMock(return_value=False)
    mock_setup_entry = AsyncMock()
    mock_integration(
        hass,
        MockModule(
            "forwarded", async_setup=mock_setup, async_setup_entry=mock_setup_entry
        ),
    )

    await hass.config_entries.async_forward_entry_setup(entry, "forwarded")
    assert len(mock_setup.mock_calls) == 1
    assert len(mock_setup_entry.mock_calls) == 0


async def test_discovery_notification(
    hass: HomeAssistant, manager: config_entries.ConfigEntries
) -> None:
    """Test that we create/dismiss a notification when source is discovery."""
    mock_integration(hass, MockModule("test"))
    mock_platform(hass, "test.config_flow", None)

    with patch.dict(config_entries.HANDLERS):

        class TestFlow(config_entries.ConfigFlow, domain="test"):
            """Test flow."""

            VERSION = 5

            async def async_step_discovery(self, discovery_info):
                """Test discovery step."""
                return self.async_show_form(step_id="discovery_confirm")

            async def async_step_discovery_confirm(self, discovery_info):
                """Test discovery confirm step."""
                return self.async_create_entry(
                    title="Test Title", data={"token": "abcd"}
                )

        notifications = async_get_persistent_notifications(hass)
        assert "config_entry_discovery" not in notifications

        # Start first discovery flow to assert that reconfigure notification fires
        flow1 = await hass.config_entries.flow.async_init(
            "test", context={"source": config_entries.SOURCE_DISCOVERY}
        )
        await hass.async_block_till_done()
        notifications = async_get_persistent_notifications(hass)
        assert "config_entry_discovery" in notifications

        # Start a second discovery flow so we can finish the first and assert that
        # the discovery notification persists until the second one is complete
        flow2 = await hass.config_entries.flow.async_init(
            "test", context={"source": config_entries.SOURCE_DISCOVERY}
        )

        flow1 = await hass.config_entries.flow.async_configure(flow1["flow_id"], {})
        assert flow1["type"] == data_entry_flow.FlowResultType.CREATE_ENTRY

        await hass.async_block_till_done()
        notifications = async_get_persistent_notifications(hass)
        assert "config_entry_discovery" in notifications

        flow2 = await hass.config_entries.flow.async_configure(flow2["flow_id"], {})
        assert flow2["type"] == data_entry_flow.FlowResultType.CREATE_ENTRY

        await hass.async_block_till_done()
        notifications = async_get_persistent_notifications(hass)
        assert "config_entry_discovery" not in notifications


async def test_reauth_notification(hass: HomeAssistant) -> None:
    """Test that we create/dismiss a notification when source is reauth."""
    mock_integration(hass, MockModule("test"))
    mock_platform(hass, "test.config_flow", None)

    with patch.dict(config_entries.HANDLERS):

        class TestFlow(config_entries.ConfigFlow, domain="test"):
            """Test flow."""

            VERSION = 5

            async def async_step_user(self, user_input):
                """Test user step."""
                return self.async_show_form(step_id="user_confirm")

            async def async_step_user_confirm(self, user_input):
                """Test user confirm step."""
                return self.async_show_form(step_id="user_confirm")

            async def async_step_reauth(self, user_input):
                """Test reauth step."""
                return self.async_show_form(step_id="reauth_confirm")

            async def async_step_reauth_confirm(self, user_input):
                """Test reauth confirm step."""
                return self.async_abort(reason="test")

        # Start user flow to assert that reconfigure notification doesn't fire
        await hass.config_entries.flow.async_init(
            "test", context={"source": config_entries.SOURCE_USER}
        )

        await hass.async_block_till_done()
        notifications = async_get_persistent_notifications(hass)
        assert "config_entry_reconfigure" not in notifications

        # Start first reauth flow to assert that reconfigure notification fires
        flow1 = await hass.config_entries.flow.async_init(
            "test", context={"source": config_entries.SOURCE_REAUTH}
        )

        await hass.async_block_till_done()
        notifications = async_get_persistent_notifications(hass)
        assert "config_entry_reconfigure" in notifications

        # Start a second reauth flow so we can finish the first and assert that
        # the reconfigure notification persists until the second one is complete
        flow2 = await hass.config_entries.flow.async_init(
            "test", context={"source": config_entries.SOURCE_REAUTH}
        )

        flow1 = await hass.config_entries.flow.async_configure(flow1["flow_id"], {})
        assert flow1["type"] == data_entry_flow.FlowResultType.ABORT

        await hass.async_block_till_done()
        notifications = async_get_persistent_notifications(hass)
        assert "config_entry_reconfigure" in notifications

        flow2 = await hass.config_entries.flow.async_configure(flow2["flow_id"], {})
        assert flow2["type"] == data_entry_flow.FlowResultType.ABORT

        await hass.async_block_till_done()
        notifications = async_get_persistent_notifications(hass)
        assert "config_entry_reconfigure" not in notifications


async def test_discovery_notification_not_created(hass: HomeAssistant) -> None:
    """Test that we not create a notification when discovery is aborted."""
    mock_integration(hass, MockModule("test"))
    mock_platform(hass, "test.config_flow", None)

    class TestFlow(config_entries.ConfigFlow):
        """Test flow."""

        VERSION = 5

        async def async_step_discovery(self, discovery_info):
            """Test discovery step."""
            return self.async_abort(reason="test")

    with patch.dict(config_entries.HANDLERS, {"test": TestFlow}):
        await hass.config_entries.flow.async_init(
            "test", context={"source": config_entries.SOURCE_DISCOVERY}
        )

    await hass.async_block_till_done()
    state = hass.states.get("persistent_notification.config_entry_discovery")
    assert state is None


async def test_loading_default_config(hass: HomeAssistant) -> None:
    """Test loading the default config."""
    manager = config_entries.ConfigEntries(hass, {})

    with patch("homeassistant.util.json.open", side_effect=FileNotFoundError):
        await manager.async_initialize()

    assert len(manager.async_entries()) == 0


async def test_updating_entry_data(manager: config_entries.ConfigEntries) -> None:
    """Test that we can update an entry data."""
    entry = MockConfigEntry(
        domain="test",
        data={"first": True},
        state=config_entries.ConfigEntryState.SETUP_ERROR,
    )
    entry.add_to_manager(manager)

    assert manager.async_update_entry(entry) is False
    assert entry.data == {"first": True}

    assert manager.async_update_entry(entry, data={"second": True}) is True
    assert entry.data == {"second": True}


async def test_updating_entry_system_options(
    manager: config_entries.ConfigEntries,
) -> None:
    """Test that we can update an entry data."""
    entry = MockConfigEntry(
        domain="test",
        data={"first": True},
        state=config_entries.ConfigEntryState.SETUP_ERROR,
        pref_disable_new_entities=True,
    )
    entry.add_to_manager(manager)

    assert entry.pref_disable_new_entities is True
    assert entry.pref_disable_polling is False

    manager.async_update_entry(
        entry, pref_disable_new_entities=False, pref_disable_polling=True
    )

    assert entry.pref_disable_new_entities is False
    assert entry.pref_disable_polling is True


async def test_update_entry_options_and_trigger_listener(
    hass: HomeAssistant, manager: config_entries.ConfigEntries
) -> None:
    """Test that we can update entry options and trigger listener."""
    entry = MockConfigEntry(domain="test", options={"first": True})
    entry.add_to_manager(manager)

    async def update_listener(hass, entry):
        """Test function."""
        assert entry.options == {"second": True}

    entry.add_update_listener(update_listener)

    assert manager.async_update_entry(entry, options={"second": True}) is True

    assert entry.options == {"second": True}


async def test_setup_raise_not_ready(
    hass: HomeAssistant, caplog: pytest.LogCaptureFixture
) -> None:
    """Test a setup raising not ready."""
    entry = MockConfigEntry(title="test_title", domain="test")

    mock_setup_entry = AsyncMock(
        side_effect=ConfigEntryNotReady("The internet connection is offline")
    )
    mock_integration(hass, MockModule("test", async_setup_entry=mock_setup_entry))
    mock_platform(hass, "test.config_flow", None)

    with patch("homeassistant.config_entries.async_call_later") as mock_call:
        await entry.async_setup(hass)

    assert len(mock_call.mock_calls) == 1
    assert (
        "Config entry 'test_title' for test integration not ready yet:"
        " The internet connection is offline"
    ) in caplog.text

    p_hass, p_wait_time, p_setup = mock_call.mock_calls[0][1]

    assert p_hass is hass
    assert 5 <= p_wait_time <= 5.5
    assert entry.state is config_entries.ConfigEntryState.SETUP_RETRY
    assert entry.reason == "The internet connection is offline"

    mock_setup_entry.side_effect = None
    mock_setup_entry.return_value = True

    await hass.async_run_hass_job(p_setup, None)
    assert entry.state is config_entries.ConfigEntryState.LOADED
    assert entry.reason is None


async def test_setup_raise_not_ready_from_exception(
    hass: HomeAssistant, caplog: pytest.LogCaptureFixture
) -> None:
    """Test a setup raising not ready from another exception."""
    entry = MockConfigEntry(title="test_title", domain="test")

    original_exception = HomeAssistantError("The device dropped the connection")
    config_entry_exception = ConfigEntryNotReady()
    config_entry_exception.__cause__ = original_exception

    mock_setup_entry = AsyncMock(side_effect=config_entry_exception)
    mock_integration(hass, MockModule("test", async_setup_entry=mock_setup_entry))
    mock_platform(hass, "test.config_flow", None)

    with patch("homeassistant.config_entries.async_call_later") as mock_call:
        await entry.async_setup(hass)

    assert len(mock_call.mock_calls) == 1
    assert (
        "Config entry 'test_title' for test integration not ready yet: The device"
        " dropped the connection" in caplog.text
    )


async def test_setup_retrying_during_unload(hass: HomeAssistant) -> None:
    """Test if we unload an entry that is in retry mode."""
    entry = MockConfigEntry(domain="test")

    mock_setup_entry = AsyncMock(side_effect=ConfigEntryNotReady)
    mock_integration(hass, MockModule("test", async_setup_entry=mock_setup_entry))
    mock_platform(hass, "test.config_flow", None)

    with patch("homeassistant.config_entries.async_call_later") as mock_call:
        await entry.async_setup(hass)

    assert entry.state is config_entries.ConfigEntryState.SETUP_RETRY
    assert len(mock_call.return_value.mock_calls) == 0

    await entry.async_unload(hass)

    assert entry.state is config_entries.ConfigEntryState.NOT_LOADED
    assert len(mock_call.return_value.mock_calls) == 1


async def test_setup_retrying_during_unload_before_started(hass: HomeAssistant) -> None:
    """Test if we unload an entry that is in retry mode before started."""
    entry = MockConfigEntry(domain="test")
    hass.state = CoreState.starting
    initial_listeners = hass.bus.async_listeners()[EVENT_HOMEASSISTANT_STARTED]

    mock_setup_entry = AsyncMock(side_effect=ConfigEntryNotReady)
    mock_integration(hass, MockModule("test", async_setup_entry=mock_setup_entry))
    mock_platform(hass, "test.config_flow", None)

    await entry.async_setup(hass)
    await hass.async_block_till_done()

    assert entry.state is config_entries.ConfigEntryState.SETUP_RETRY
    assert (
        hass.bus.async_listeners()[EVENT_HOMEASSISTANT_STARTED] == initial_listeners + 1
    )

    await entry.async_unload(hass)
    await hass.async_block_till_done()

    assert entry.state is config_entries.ConfigEntryState.NOT_LOADED
    assert (
        hass.bus.async_listeners()[EVENT_HOMEASSISTANT_STARTED] == initial_listeners + 0
    )


async def test_setup_does_not_retry_during_shutdown(hass: HomeAssistant) -> None:
    """Test we do not retry when HASS is shutting down."""
    entry = MockConfigEntry(domain="test")

    mock_setup_entry = AsyncMock(side_effect=ConfigEntryNotReady)
    mock_integration(hass, MockModule("test", async_setup_entry=mock_setup_entry))
    mock_platform(hass, "test.config_flow", None)

    await entry.async_setup(hass)

    assert entry.state is config_entries.ConfigEntryState.SETUP_RETRY
    assert len(mock_setup_entry.mock_calls) == 1

    hass.state = CoreState.stopping
    async_fire_time_changed(hass, dt_util.utcnow() + timedelta(minutes=5))
    await hass.async_block_till_done()

    assert entry.state is config_entries.ConfigEntryState.SETUP_RETRY
    assert len(mock_setup_entry.mock_calls) == 1


async def test_create_entry_options(
    hass: HomeAssistant, manager: config_entries.ConfigEntries
) -> None:
    """Test a config entry being created with options."""

    async def mock_async_setup(hass, config):
        """Mock setup."""
        hass.async_create_task(
            hass.config_entries.flow.async_init(
                "comp",
                context={"source": config_entries.SOURCE_IMPORT},
                data={"data": "data", "option": "option"},
            )
        )
        return True

    async_setup_entry = AsyncMock(return_value=True)
    mock_integration(
        hass,
        MockModule(
            "comp", async_setup=mock_async_setup, async_setup_entry=async_setup_entry
        ),
    )
    mock_platform(hass, "comp.config_flow", None)

    class TestFlow(config_entries.ConfigFlow):
        """Test flow."""

        VERSION = 1

        async def async_step_import(self, user_input):
            """Test import step creating entry, with options."""
            return self.async_create_entry(
                title="title",
                data={"example": user_input["data"]},
                options={"example": user_input["option"]},
            )

    with patch.dict(config_entries.HANDLERS, {"comp": TestFlow}):
        assert await async_setup_component(hass, "comp", {})

        await hass.async_block_till_done()

        assert len(async_setup_entry.mock_calls) == 1

        entries = hass.config_entries.async_entries("comp")
        assert len(entries) == 1
        assert entries[0].data == {"example": "data"}
        assert entries[0].options == {"example": "option"}


async def test_entry_options(
    hass: HomeAssistant, manager: config_entries.ConfigEntries
) -> None:
    """Test that we can set options on an entry."""
    mock_integration(hass, MockModule("test"))
    mock_platform(hass, "test.config_flow", None)
    entry = MockConfigEntry(domain="test", data={"first": True}, options=None)
    entry.add_to_manager(manager)

    class TestFlow:
        """Test flow."""

        @staticmethod
        @callback
        def async_get_options_flow(config_entry):
            """Test options flow."""

            class OptionsFlowHandler(data_entry_flow.FlowHandler):
                """Test options flow handler."""

            return OptionsFlowHandler()

    config_entries.HANDLERS["test"] = TestFlow()
    flow = await manager.options.async_create_flow(
        entry.entry_id, context={"source": "test"}, data=None
    )

    flow.handler = entry.entry_id  # Used to keep reference to config entry

    await manager.options.async_finish_flow(
        flow,
        {"data": {"second": True}, "type": data_entry_flow.FlowResultType.CREATE_ENTRY},
    )

    assert entry.data == {"first": True}
    assert entry.options == {"second": True}


async def test_entry_options_abort(
    hass: HomeAssistant, manager: config_entries.ConfigEntries
) -> None:
    """Test that we can abort options flow."""
    mock_integration(hass, MockModule("test"))
    mock_platform(hass, "test.config_flow", None)
    entry = MockConfigEntry(domain="test", data={"first": True}, options=None)
    entry.add_to_manager(manager)

    class TestFlow:
        """Test flow."""

        @staticmethod
        @callback
        def async_get_options_flow(config_entry):
            """Test options flow."""

            class OptionsFlowHandler(data_entry_flow.FlowHandler):
                """Test options flow handler."""

            return OptionsFlowHandler()

    config_entries.HANDLERS["test"] = TestFlow()
    flow = await manager.options.async_create_flow(
        entry.entry_id, context={"source": "test"}, data=None
    )

    flow.handler = entry.entry_id  # Used to keep reference to config entry

    assert await manager.options.async_finish_flow(
        flow, {"type": data_entry_flow.FlowResultType.ABORT, "reason": "test"}
    )


async def test_entry_options_unknown_config_entry(
    hass: HomeAssistant, manager: config_entries.ConfigEntries
) -> None:
    """Test that we can abort options flow."""
    mock_integration(hass, MockModule("test"))
    mock_platform(hass, "test.config_flow", None)

    class TestFlow:
        """Test flow."""

        @staticmethod
        @callback
        def async_get_options_flow(config_entry):
            """Test options flow."""

    with pytest.raises(config_entries.UnknownEntry):
        await manager.options.async_create_flow(
            "blah", context={"source": "test"}, data=None
        )


async def test_entry_setup_succeed(
    hass: HomeAssistant, manager: config_entries.ConfigEntries
) -> None:
    """Test that we can setup an entry."""
    entry = MockConfigEntry(
        domain="comp", state=config_entries.ConfigEntryState.NOT_LOADED
    )
    entry.add_to_hass(hass)

    mock_setup = AsyncMock(return_value=True)
    mock_setup_entry = AsyncMock(return_value=True)

    mock_integration(
        hass,
        MockModule("comp", async_setup=mock_setup, async_setup_entry=mock_setup_entry),
    )
    mock_platform(hass, "comp.config_flow", None)

    assert await manager.async_setup(entry.entry_id)
    assert len(mock_setup.mock_calls) == 1
    assert len(mock_setup_entry.mock_calls) == 1
    assert entry.state is config_entries.ConfigEntryState.LOADED


@pytest.mark.parametrize(
    "state",
    (
        config_entries.ConfigEntryState.LOADED,
        config_entries.ConfigEntryState.SETUP_ERROR,
        config_entries.ConfigEntryState.MIGRATION_ERROR,
        config_entries.ConfigEntryState.SETUP_RETRY,
        config_entries.ConfigEntryState.FAILED_UNLOAD,
    ),
)
async def test_entry_setup_invalid_state(
    hass: HomeAssistant,
    manager: config_entries.ConfigEntries,
    state: config_entries.ConfigEntryState,
) -> None:
    """Test that we cannot setup an entry with invalid state."""
    entry = MockConfigEntry(domain="comp", state=state)
    entry.add_to_hass(hass)

    mock_setup = AsyncMock(return_value=True)
    mock_setup_entry = AsyncMock(return_value=True)

    mock_integration(
        hass,
        MockModule("comp", async_setup=mock_setup, async_setup_entry=mock_setup_entry),
    )

    with pytest.raises(config_entries.OperationNotAllowed, match=str(state)):
        assert await manager.async_setup(entry.entry_id)

    assert len(mock_setup.mock_calls) == 0
    assert len(mock_setup_entry.mock_calls) == 0
    assert entry.state is state


async def test_entry_unload_succeed(
    hass: HomeAssistant, manager: config_entries.ConfigEntries
) -> None:
    """Test that we can unload an entry."""
    entry = MockConfigEntry(domain="comp", state=config_entries.ConfigEntryState.LOADED)
    entry.add_to_hass(hass)

    async_unload_entry = AsyncMock(return_value=True)

    mock_integration(hass, MockModule("comp", async_unload_entry=async_unload_entry))

    assert await manager.async_unload(entry.entry_id)
    assert len(async_unload_entry.mock_calls) == 1
    assert entry.state is config_entries.ConfigEntryState.NOT_LOADED


@pytest.mark.parametrize(
    "state",
    (
        config_entries.ConfigEntryState.NOT_LOADED,
        config_entries.ConfigEntryState.SETUP_ERROR,
        config_entries.ConfigEntryState.SETUP_RETRY,
    ),
)
async def test_entry_unload_failed_to_load(
    hass: HomeAssistant,
    manager: config_entries.ConfigEntries,
    state: config_entries.ConfigEntryState,
) -> None:
    """Test that we can unload an entry."""
    entry = MockConfigEntry(domain="comp", state=state)
    entry.add_to_hass(hass)

    async_unload_entry = AsyncMock(return_value=True)

    mock_integration(hass, MockModule("comp", async_unload_entry=async_unload_entry))

    assert await manager.async_unload(entry.entry_id)
    assert len(async_unload_entry.mock_calls) == 0
    assert entry.state is config_entries.ConfigEntryState.NOT_LOADED


@pytest.mark.parametrize(
    "state",
    (
        config_entries.ConfigEntryState.MIGRATION_ERROR,
        config_entries.ConfigEntryState.FAILED_UNLOAD,
    ),
)
async def test_entry_unload_invalid_state(
    hass: HomeAssistant,
    manager: config_entries.ConfigEntries,
    state: config_entries.ConfigEntryState,
) -> None:
    """Test that we cannot unload an entry with invalid state."""
    entry = MockConfigEntry(domain="comp", state=state)
    entry.add_to_hass(hass)

    async_unload_entry = AsyncMock(return_value=True)

    mock_integration(hass, MockModule("comp", async_unload_entry=async_unload_entry))

    with pytest.raises(config_entries.OperationNotAllowed, match=str(state)):
        assert await manager.async_unload(entry.entry_id)

    assert len(async_unload_entry.mock_calls) == 0
    assert entry.state is state


async def test_entry_reload_succeed(
    hass: HomeAssistant, manager: config_entries.ConfigEntries
) -> None:
    """Test that we can reload an entry."""
    entry = MockConfigEntry(domain="comp", state=config_entries.ConfigEntryState.LOADED)
    entry.add_to_hass(hass)

    async_setup = AsyncMock(return_value=True)
    async_setup_entry = AsyncMock(return_value=True)
    async_unload_entry = AsyncMock(return_value=True)

    mock_integration(
        hass,
        MockModule(
            "comp",
            async_setup=async_setup,
            async_setup_entry=async_setup_entry,
            async_unload_entry=async_unload_entry,
        ),
    )
    mock_platform(hass, "comp.config_flow", None)

    assert await manager.async_reload(entry.entry_id)
    assert len(async_unload_entry.mock_calls) == 1
    assert len(async_setup.mock_calls) == 1
    assert len(async_setup_entry.mock_calls) == 1
    assert entry.state is config_entries.ConfigEntryState.LOADED


@pytest.mark.parametrize(
    "state",
    (
        config_entries.ConfigEntryState.NOT_LOADED,
        config_entries.ConfigEntryState.SETUP_ERROR,
        config_entries.ConfigEntryState.SETUP_RETRY,
    ),
)
async def test_entry_reload_not_loaded(
    hass: HomeAssistant,
    manager: config_entries.ConfigEntries,
    state: config_entries.ConfigEntryState,
) -> None:
    """Test that we can reload an entry."""
    entry = MockConfigEntry(domain="comp", state=state)
    entry.add_to_hass(hass)

    async_setup = AsyncMock(return_value=True)
    async_setup_entry = AsyncMock(return_value=True)
    async_unload_entry = AsyncMock(return_value=True)

    mock_integration(
        hass,
        MockModule(
            "comp",
            async_setup=async_setup,
            async_setup_entry=async_setup_entry,
            async_unload_entry=async_unload_entry,
        ),
    )
    mock_platform(hass, "comp.config_flow", None)

    assert await manager.async_reload(entry.entry_id)
    assert len(async_unload_entry.mock_calls) == 0
    assert len(async_setup.mock_calls) == 1
    assert len(async_setup_entry.mock_calls) == 1
    assert entry.state is config_entries.ConfigEntryState.LOADED


@pytest.mark.parametrize(
    "state",
    (
        config_entries.ConfigEntryState.MIGRATION_ERROR,
        config_entries.ConfigEntryState.FAILED_UNLOAD,
    ),
)
async def test_entry_reload_error(
    hass: HomeAssistant,
    manager: config_entries.ConfigEntries,
    state: config_entries.ConfigEntryState,
) -> None:
    """Test that we can reload an entry."""
    entry = MockConfigEntry(domain="comp", state=state)
    entry.add_to_hass(hass)

    async_setup = AsyncMock(return_value=True)
    async_setup_entry = AsyncMock(return_value=True)
    async_unload_entry = AsyncMock(return_value=True)

    mock_integration(
        hass,
        MockModule(
            "comp",
            async_setup=async_setup,
            async_setup_entry=async_setup_entry,
            async_unload_entry=async_unload_entry,
        ),
    )

    with pytest.raises(config_entries.OperationNotAllowed, match=str(state)):
        assert await manager.async_reload(entry.entry_id)

    assert len(async_unload_entry.mock_calls) == 0
    assert len(async_setup.mock_calls) == 0
    assert len(async_setup_entry.mock_calls) == 0

    assert entry.state == state


async def test_entry_disable_succeed(
    hass: HomeAssistant, manager: config_entries.ConfigEntries
) -> None:
    """Test that we can disable an entry."""
    entry = MockConfigEntry(domain="comp", state=config_entries.ConfigEntryState.LOADED)
    entry.add_to_hass(hass)

    async_setup = AsyncMock(return_value=True)
    async_setup_entry = AsyncMock(return_value=True)
    async_unload_entry = AsyncMock(return_value=True)

    mock_integration(
        hass,
        MockModule(
            "comp",
            async_setup=async_setup,
            async_setup_entry=async_setup_entry,
            async_unload_entry=async_unload_entry,
        ),
    )
    mock_platform(hass, "comp.config_flow", None)

    # Disable
    assert await manager.async_set_disabled_by(
        entry.entry_id, config_entries.ConfigEntryDisabler.USER
    )
    assert len(async_unload_entry.mock_calls) == 1
    assert len(async_setup.mock_calls) == 0
    assert len(async_setup_entry.mock_calls) == 0
    assert entry.state is config_entries.ConfigEntryState.NOT_LOADED

    # Enable
    assert await manager.async_set_disabled_by(entry.entry_id, None)
    assert len(async_unload_entry.mock_calls) == 1
    assert len(async_setup.mock_calls) == 1
    assert len(async_setup_entry.mock_calls) == 1
    assert entry.state is config_entries.ConfigEntryState.LOADED


async def test_entry_disable_without_reload_support(
    hass: HomeAssistant, manager: config_entries.ConfigEntries
) -> None:
    """Test that we can disable an entry without reload support."""
    entry = MockConfigEntry(domain="comp", state=config_entries.ConfigEntryState.LOADED)
    entry.add_to_hass(hass)

    async_setup = AsyncMock(return_value=True)
    async_setup_entry = AsyncMock(return_value=True)

    mock_integration(
        hass,
        MockModule(
            "comp",
            async_setup=async_setup,
            async_setup_entry=async_setup_entry,
        ),
    )
    mock_platform(hass, "comp.config_flow", None)

    # Disable
    assert not await manager.async_set_disabled_by(
        entry.entry_id, config_entries.ConfigEntryDisabler.USER
    )
    assert len(async_setup.mock_calls) == 0
    assert len(async_setup_entry.mock_calls) == 0
    assert entry.state is config_entries.ConfigEntryState.FAILED_UNLOAD

    # Enable
    with pytest.raises(
        config_entries.OperationNotAllowed,
        match=str(config_entries.ConfigEntryState.FAILED_UNLOAD),
    ):
        await manager.async_set_disabled_by(entry.entry_id, None)
    assert len(async_setup.mock_calls) == 0
    assert len(async_setup_entry.mock_calls) == 0
    assert entry.state is config_entries.ConfigEntryState.FAILED_UNLOAD


async def test_entry_enable_without_reload_support(
    hass: HomeAssistant, manager: config_entries.ConfigEntries
) -> None:
    """Test that we can disable an entry without reload support."""
    entry = MockConfigEntry(
        domain="comp", disabled_by=config_entries.ConfigEntryDisabler.USER
    )
    entry.add_to_hass(hass)

    async_setup = AsyncMock(return_value=True)
    async_setup_entry = AsyncMock(return_value=True)

    mock_integration(
        hass,
        MockModule(
            "comp",
            async_setup=async_setup,
            async_setup_entry=async_setup_entry,
        ),
    )
    mock_platform(hass, "comp.config_flow", None)

    # Enable
    assert await manager.async_set_disabled_by(entry.entry_id, None)
    assert len(async_setup.mock_calls) == 1
    assert len(async_setup_entry.mock_calls) == 1
    assert entry.state is config_entries.ConfigEntryState.LOADED

    # Disable
    assert not await manager.async_set_disabled_by(
        entry.entry_id, config_entries.ConfigEntryDisabler.USER
    )
    assert len(async_setup.mock_calls) == 1
    assert len(async_setup_entry.mock_calls) == 1
    assert entry.state is config_entries.ConfigEntryState.FAILED_UNLOAD


async def test_init_custom_integration(hass: HomeAssistant) -> None:
    """Test initializing flow for custom integration."""
    integration = loader.Integration(
        hass,
        "custom_components.hue",
        None,
        {"name": "Hue", "dependencies": [], "requirements": [], "domain": "hue"},
    )
    with pytest.raises(data_entry_flow.UnknownHandler), patch(
        "homeassistant.loader.async_get_integration",
        return_value=integration,
    ):
        await hass.config_entries.flow.async_init("bla", context={"source": "user"})


async def test_init_custom_integration_with_missing_handler(
    hass: HomeAssistant,
) -> None:
    """Test initializing flow for custom integration with a missing handler."""
    integration = loader.Integration(
        hass,
        "custom_components.hue",
        None,
        {"name": "Hue", "dependencies": [], "requirements": [], "domain": "hue"},
    )
    mock_integration(
        hass,
        MockModule("hue"),
    )
    mock_platform(hass, "hue.config_flow", None)
    with pytest.raises(data_entry_flow.UnknownHandler), patch(
        "homeassistant.loader.async_get_integration",
        return_value=integration,
    ):
        await hass.config_entries.flow.async_init("bla", context={"source": "user"})


async def test_support_entry_unload(hass: HomeAssistant) -> None:
    """Test unloading entry."""
    assert await config_entries.support_entry_unload(hass, "light")
    assert not await config_entries.support_entry_unload(hass, "auth")


async def test_reload_entry_entity_registry_ignores_no_entry(
    hass: HomeAssistant, entity_registry: er.EntityRegistry
) -> None:
    """Test reloading entry in entity registry skips if no config entry linked."""
    handler = config_entries.EntityRegistryDisabledHandler(hass)

    # Test we ignore entities without config entry
    entry = entity_registry.async_get_or_create("light", "hue", "123")
    entity_registry.async_update_entity(
        entry.entity_id, disabled_by=er.RegistryEntryDisabler.USER
    )
    await hass.async_block_till_done()
    assert not handler.changed
    assert handler._remove_call_later is None


async def test_reload_entry_entity_registry_works(
    hass: HomeAssistant, entity_registry: er.EntityRegistry
) -> None:
    """Test we schedule an entry to be reloaded if disabled_by is updated."""
    handler = config_entries.EntityRegistryDisabledHandler(hass)
    handler.async_setup()

    config_entry = MockConfigEntry(
        domain="comp", state=config_entries.ConfigEntryState.LOADED
    )
    config_entry.supports_unload = True
    config_entry.add_to_hass(hass)
    mock_setup_entry = AsyncMock(return_value=True)
    mock_unload_entry = AsyncMock(return_value=True)
    mock_integration(
        hass,
        MockModule(
            "comp",
            async_setup_entry=mock_setup_entry,
            async_unload_entry=mock_unload_entry,
        ),
    )
    mock_platform(hass, "comp.config_flow", None)

    # Only changing disabled_by should update trigger
    entity_entry = entity_registry.async_get_or_create(
        "light", "hue", "123", config_entry=config_entry
    )
    entity_registry.async_update_entity(entity_entry.entity_id, name="yo")
    await hass.async_block_till_done()
    assert not handler.changed
    assert handler._remove_call_later is None

    # Disable entity, we should not do anything, only act when enabled.
    entity_registry.async_update_entity(
        entity_entry.entity_id, disabled_by=er.RegistryEntryDisabler.USER
    )
    await hass.async_block_till_done()
    assert not handler.changed
    assert handler._remove_call_later is None

    # Enable entity, check we are reloading config entry.
    entity_registry.async_update_entity(entity_entry.entity_id, disabled_by=None)
    await hass.async_block_till_done()
    assert handler.changed == {config_entry.entry_id}
    assert handler._remove_call_later is not None

    async_fire_time_changed(
        hass,
        dt_util.utcnow()
        + timedelta(seconds=config_entries.RELOAD_AFTER_UPDATE_DELAY + 1),
    )
    await hass.async_block_till_done()

    assert len(mock_unload_entry.mock_calls) == 2


async def test_unique_id_persisted(
    hass: HomeAssistant, manager: config_entries.ConfigEntries
) -> None:
    """Test that a unique ID is stored in the config entry."""
    mock_setup_entry = AsyncMock(return_value=True)

    mock_integration(hass, MockModule("comp", async_setup_entry=mock_setup_entry))
    mock_platform(hass, "comp.config_flow", None)

    class TestFlow(config_entries.ConfigFlow):
        """Test flow."""

        VERSION = 1

        async def async_step_user(self, user_input=None):
            """Test user step."""
            await self.async_set_unique_id("mock-unique-id")
            return self.async_create_entry(title="mock-title", data={})

    with patch.dict(config_entries.HANDLERS, {"comp": TestFlow}):
        await manager.flow.async_init(
            "comp", context={"source": config_entries.SOURCE_USER}
        )

    assert len(mock_setup_entry.mock_calls) == 1
    p_hass, p_entry = mock_setup_entry.mock_calls[0][1]

    assert p_hass is hass
    assert p_entry.unique_id == "mock-unique-id"


async def test_unique_id_existing_entry(
    hass: HomeAssistant, manager: config_entries.ConfigEntries
) -> None:
    """Test that we remove an entry if there already is an entry with unique ID."""
    hass.config.components.add("comp")
    MockConfigEntry(
        domain="comp",
        state=config_entries.ConfigEntryState.LOADED,
        unique_id="mock-unique-id",
    ).add_to_hass(hass)

    async_setup_entry = AsyncMock(return_value=True)
    async_unload_entry = AsyncMock(return_value=True)
    async_remove_entry = AsyncMock(return_value=True)

    mock_integration(
        hass,
        MockModule(
            "comp",
            async_setup_entry=async_setup_entry,
            async_unload_entry=async_unload_entry,
            async_remove_entry=async_remove_entry,
        ),
    )
    mock_platform(hass, "comp.config_flow", None)

    class TestFlow(config_entries.ConfigFlow):
        """Test flow."""

        VERSION = 1

        async def async_step_user(self, user_input=None):
            """Test user step."""
            existing_entry = await self.async_set_unique_id("mock-unique-id")

            assert existing_entry is not None

            return self.async_create_entry(title="mock-title", data={"via": "flow"})

    with patch.dict(config_entries.HANDLERS, {"comp": TestFlow}):
        result = await manager.flow.async_init(
            "comp", context={"source": config_entries.SOURCE_USER}
        )

    assert result["type"] == data_entry_flow.FlowResultType.CREATE_ENTRY

    entries = hass.config_entries.async_entries("comp")
    assert len(entries) == 1
    assert entries[0].data == {"via": "flow"}

    assert len(async_setup_entry.mock_calls) == 1
    assert len(async_unload_entry.mock_calls) == 1
    assert len(async_remove_entry.mock_calls) == 1


async def test_entry_id_existing_entry(
    hass: HomeAssistant, manager: config_entries.ConfigEntries
) -> None:
    """Test that we throw when the entry id collides."""
    collide_entry_id = "collide"
    hass.config.components.add("comp")
    MockConfigEntry(
        entry_id=collide_entry_id,
        domain="comp",
        state=config_entries.ConfigEntryState.LOADED,
        unique_id="mock-unique-id",
    ).add_to_hass(hass)

    mock_integration(
        hass,
        MockModule("comp"),
    )
    mock_platform(hass, "comp.config_flow", None)

    class TestFlow(config_entries.ConfigFlow):
        """Test flow."""

        VERSION = 1

        async def async_step_user(self, user_input=None):
            """Test user step."""
            return self.async_create_entry(title="mock-title", data={"via": "flow"})

    with pytest.raises(HomeAssistantError), patch.dict(
        config_entries.HANDLERS, {"comp": TestFlow}
    ), patch(
        "homeassistant.config_entries.uuid_util.random_uuid_hex",
        return_value=collide_entry_id,
    ):
        await manager.flow.async_init(
            "comp", context={"source": config_entries.SOURCE_USER}
        )


async def test_unique_id_update_existing_entry_without_reload(
    hass: HomeAssistant, manager: config_entries.ConfigEntries
) -> None:
    """Test that we update an entry if there already is an entry with unique ID."""
    hass.config.components.add("comp")
    entry = MockConfigEntry(
        domain="comp",
        data={"additional": "data", "host": "0.0.0.0"},
        unique_id="mock-unique-id",
        state=config_entries.ConfigEntryState.LOADED,
    )
    entry.add_to_hass(hass)

    mock_integration(
        hass,
        MockModule("comp"),
    )
    mock_platform(hass, "comp.config_flow", None)

    class TestFlow(config_entries.ConfigFlow):
        """Test flow."""

        VERSION = 1

        async def async_step_user(self, user_input=None):
            """Test user step."""
            await self.async_set_unique_id("mock-unique-id")
            self._abort_if_unique_id_configured(
                updates={"host": "1.1.1.1"}, reload_on_update=False
            )

    with patch.dict(config_entries.HANDLERS, {"comp": TestFlow}), patch(
        "homeassistant.config_entries.ConfigEntries.async_reload"
    ) as async_reload:
        result = await manager.flow.async_init(
            "comp", context={"source": config_entries.SOURCE_USER}
        )
        await hass.async_block_till_done()

    assert result["type"] == FlowResultType.ABORT
    assert result["reason"] == "already_configured"
    assert entry.data["host"] == "1.1.1.1"
    assert entry.data["additional"] == "data"
    assert len(async_reload.mock_calls) == 0


async def test_unique_id_update_existing_entry_with_reload(
    hass: HomeAssistant, manager: config_entries.ConfigEntries
) -> None:
    """Test that we update an entry if there already is an entry with unique ID and we reload on changes."""
    hass.config.components.add("comp")
    entry = MockConfigEntry(
        domain="comp",
        data={"additional": "data", "host": "0.0.0.0"},
        unique_id="mock-unique-id",
        state=config_entries.ConfigEntryState.LOADED,
    )
    entry.add_to_hass(hass)

    mock_integration(
        hass,
        MockModule("comp"),
    )
    mock_platform(hass, "comp.config_flow", None)
    updates = {"host": "1.1.1.1"}

    class TestFlow(config_entries.ConfigFlow):
        """Test flow."""

        VERSION = 1

        async def async_step_user(self, user_input=None):
            """Test user step."""
            await self.async_set_unique_id("mock-unique-id")
            await self._abort_if_unique_id_configured(
                updates=updates, reload_on_update=True
            )

    with patch.dict(config_entries.HANDLERS, {"comp": TestFlow}), patch(
        "homeassistant.config_entries.ConfigEntries.async_reload"
    ) as async_reload:
        result = await manager.flow.async_init(
            "comp", context={"source": config_entries.SOURCE_USER}
        )
        await hass.async_block_till_done()

    assert result["type"] == FlowResultType.ABORT
    assert result["reason"] == "already_configured"
    assert entry.data["host"] == "1.1.1.1"
    assert entry.data["additional"] == "data"
    assert len(async_reload.mock_calls) == 1

    # Test we don't reload if entry not started
    updates["host"] = "2.2.2.2"
    entry.state = config_entries.ConfigEntryState.NOT_LOADED
    with patch.dict(config_entries.HANDLERS, {"comp": TestFlow}), patch(
        "homeassistant.config_entries.ConfigEntries.async_reload"
    ) as async_reload:
        result = await manager.flow.async_init(
            "comp", context={"source": config_entries.SOURCE_USER}
        )
        await hass.async_block_till_done()

    assert result["type"] == FlowResultType.ABORT
    assert result["reason"] == "already_configured"
    assert entry.data["host"] == "2.2.2.2"
    assert entry.data["additional"] == "data"
    assert len(async_reload.mock_calls) == 0


async def test_unique_id_from_discovery_in_setup_retry(
    hass: HomeAssistant, manager: config_entries.ConfigEntries
) -> None:
    """Test that we reload when in a setup retry state from discovery."""
    hass.config.components.add("comp")
    unique_id = "34:ea:34:b4:3b:5a"
    host = "0.0.0.0"
    entry = MockConfigEntry(
        domain="comp",
        data={"additional": "data", "host": host},
        unique_id=unique_id,
        state=config_entries.ConfigEntryState.SETUP_RETRY,
    )
    entry.add_to_hass(hass)

    mock_integration(
        hass,
        MockModule("comp"),
    )
    mock_platform(hass, "comp.config_flow", None)

    class TestFlow(config_entries.ConfigFlow):
        """Test flow."""

        VERSION = 1

        async def async_step_dhcp(
            self, discovery_info: dhcp.DhcpServiceInfo
        ) -> FlowResult:
            """Test dhcp step."""
            await self.async_set_unique_id(unique_id)
            self._abort_if_unique_id_configured()

        async def async_step_user(self, user_input: dict | None = None) -> FlowResult:
            """Test user step."""
            await self.async_set_unique_id(unique_id)
            self._abort_if_unique_id_configured()

    # Verify we do not reload from a user source
    with patch.dict(config_entries.HANDLERS, {"comp": TestFlow}), patch(
        "homeassistant.config_entries.ConfigEntries.async_reload"
    ) as async_reload:
        result = await manager.flow.async_init(
            "comp", context={"source": config_entries.SOURCE_USER}
        )
        await hass.async_block_till_done()

    assert result["type"] == FlowResultType.ABORT
    assert result["reason"] == "already_configured"
    assert len(async_reload.mock_calls) == 0

    # Verify do reload from a discovery source
    with patch.dict(config_entries.HANDLERS, {"comp": TestFlow}), patch(
        "homeassistant.config_entries.ConfigEntries.async_reload"
    ) as async_reload:
        discovery_result = await manager.flow.async_init(
            "comp",
            context={"source": config_entries.SOURCE_DHCP},
            data=dhcp.DhcpServiceInfo(
                hostname="any",
                ip=host,
                macaddress=unique_id,
            ),
        )
        await hass.async_block_till_done()

    assert discovery_result["type"] == FlowResultType.ABORT
    assert discovery_result["reason"] == "already_configured"
    assert len(async_reload.mock_calls) == 1


async def test_unique_id_not_update_existing_entry(
    hass: HomeAssistant, manager: config_entries.ConfigEntries
) -> None:
    """Test that we do not update an entry if existing entry has the data."""
    hass.config.components.add("comp")
    entry = MockConfigEntry(
        domain="comp",
        data={"additional": "data", "host": "0.0.0.0"},
        unique_id="mock-unique-id",
    )
    entry.add_to_hass(hass)

    mock_integration(
        hass,
        MockModule("comp"),
    )
    mock_platform(hass, "comp.config_flow", None)

    class TestFlow(config_entries.ConfigFlow):
        """Test flow."""

        VERSION = 1

        async def async_step_user(self, user_input=None):
            """Test user step."""
            await self.async_set_unique_id("mock-unique-id")
            await self._abort_if_unique_id_configured(
                updates={"host": "0.0.0.0"}, reload_on_update=True
            )

    with patch.dict(config_entries.HANDLERS, {"comp": TestFlow}), patch(
        "homeassistant.config_entries.ConfigEntries.async_reload"
    ) as async_reload:
        result = await manager.flow.async_init(
            "comp", context={"source": config_entries.SOURCE_USER}
        )
        await hass.async_block_till_done()

    assert result["type"] == FlowResultType.ABORT
    assert result["reason"] == "already_configured"
    assert entry.data["host"] == "0.0.0.0"
    assert entry.data["additional"] == "data"
    assert len(async_reload.mock_calls) == 0


async def test_unique_id_in_progress(
    hass: HomeAssistant, manager: config_entries.ConfigEntries
) -> None:
    """Test that we abort if there is already a flow in progress with same unique id."""
    mock_integration(hass, MockModule("comp"))
    mock_platform(hass, "comp.config_flow", None)

    class TestFlow(config_entries.ConfigFlow):
        """Test flow."""

        VERSION = 1

        async def async_step_user(self, user_input=None):
            """Test user step."""
            await self.async_set_unique_id("mock-unique-id")
            return self.async_show_form(step_id="discovery")

    with patch.dict(config_entries.HANDLERS, {"comp": TestFlow}):
        # Create one to be in progress
        result = await manager.flow.async_init(
            "comp", context={"source": config_entries.SOURCE_USER}
        )
        assert result["type"] == data_entry_flow.FlowResultType.FORM

        # Will be canceled
        result2 = await manager.flow.async_init(
            "comp", context={"source": config_entries.SOURCE_USER}
        )

    assert result2["type"] == data_entry_flow.FlowResultType.ABORT
    assert result2["reason"] == "already_in_progress"


async def test_finish_flow_aborts_progress(
    hass: HomeAssistant, manager: config_entries.ConfigEntries
) -> None:
    """Test that when finishing a flow, we abort other flows in progress with unique ID."""
    mock_integration(
        hass,
        MockModule("comp", async_setup_entry=AsyncMock(return_value=True)),
    )
    mock_platform(hass, "comp.config_flow", None)

    class TestFlow(config_entries.ConfigFlow):
        """Test flow."""

        VERSION = 1

        async def async_step_user(self, user_input=None):
            """Test user step."""
            await self.async_set_unique_id("mock-unique-id", raise_on_progress=False)

            if user_input is None:
                return self.async_show_form(step_id="discovery")

            return self.async_create_entry(title="yo", data={})

    with patch.dict(config_entries.HANDLERS, {"comp": TestFlow}):
        # Create one to be in progress
        result = await manager.flow.async_init(
            "comp", context={"source": config_entries.SOURCE_USER}
        )
        assert result["type"] == data_entry_flow.FlowResultType.FORM

        # Will finish and cancel other one.
        result2 = await manager.flow.async_init(
            "comp", context={"source": config_entries.SOURCE_USER}, data={}
        )

    assert result2["type"] == data_entry_flow.FlowResultType.CREATE_ENTRY

    assert len(hass.config_entries.flow.async_progress()) == 0


async def test_unique_id_ignore(
    hass: HomeAssistant, manager: config_entries.ConfigEntries
) -> None:
    """Test that we can ignore flows that are in progress and have a unique ID."""
    async_setup_entry = AsyncMock(return_value=False)
    mock_integration(hass, MockModule("comp", async_setup_entry=async_setup_entry))
    mock_platform(hass, "comp.config_flow", None)

    class TestFlow(config_entries.ConfigFlow):
        """Test flow."""

        VERSION = 1

        async def async_step_user(self, user_input=None):
            """Test user flow."""
            await self.async_set_unique_id("mock-unique-id")
            return self.async_show_form(step_id="discovery")

    with patch.dict(config_entries.HANDLERS, {"comp": TestFlow}):
        # Create one to be in progress
        result = await manager.flow.async_init(
            "comp", context={"source": config_entries.SOURCE_USER}
        )
        assert result["type"] == data_entry_flow.FlowResultType.FORM

        result2 = await manager.flow.async_init(
            "comp",
            context={"source": config_entries.SOURCE_IGNORE},
            data={"unique_id": "mock-unique-id", "title": "Ignored Title"},
        )

    assert result2["type"] == data_entry_flow.FlowResultType.CREATE_ENTRY

    # assert len(hass.config_entries.flow.async_progress()) == 0

    # We should never set up an ignored entry.
    assert len(async_setup_entry.mock_calls) == 0

    entry = hass.config_entries.async_entries("comp")[0]

    assert entry.source == "ignore"
    assert entry.unique_id == "mock-unique-id"
    assert entry.title == "Ignored Title"


async def test_manual_add_overrides_ignored_entry(
    hass: HomeAssistant, manager: config_entries.ConfigEntries
) -> None:
    """Test that we can ignore manually add entry, overriding ignored entry."""
    hass.config.components.add("comp")
    entry = MockConfigEntry(
        domain="comp",
        data={"additional": "data", "host": "0.0.0.0"},
        unique_id="mock-unique-id",
        state=config_entries.ConfigEntryState.LOADED,
        source=config_entries.SOURCE_IGNORE,
    )
    entry.add_to_hass(hass)

    mock_integration(
        hass,
        MockModule("comp"),
    )
    mock_platform(hass, "comp.config_flow", None)

    class TestFlow(config_entries.ConfigFlow):
        """Test flow."""

        VERSION = 1

        async def async_step_user(self, user_input=None):
            """Test user step."""
            await self.async_set_unique_id("mock-unique-id")
            self._abort_if_unique_id_configured(
                updates={"host": "1.1.1.1"}, reload_on_update=False
            )
            return self.async_show_form(step_id="step2")

        async def async_step_step2(self, user_input=None):
            raise NotImplementedError

    with patch.dict(config_entries.HANDLERS, {"comp": TestFlow}), patch(
        "homeassistant.config_entries.ConfigEntries.async_reload"
    ) as async_reload:
        result = await manager.flow.async_init(
            "comp", context={"source": config_entries.SOURCE_USER}
        )
        await hass.async_block_till_done()

    assert result["type"] == data_entry_flow.FlowResultType.FORM
    assert entry.data["host"] == "1.1.1.1"
    assert entry.data["additional"] == "data"
    assert len(async_reload.mock_calls) == 0


async def test_manual_add_overrides_ignored_entry_singleton(
    hass: HomeAssistant, manager: config_entries.ConfigEntries
) -> None:
    """Test that we can ignore manually add entry, overriding ignored entry."""
    hass.config.components.add("comp")
    entry = MockConfigEntry(
        domain="comp",
        state=config_entries.ConfigEntryState.LOADED,
        source=config_entries.SOURCE_IGNORE,
    )
    entry.add_to_hass(hass)

    mock_setup_entry = AsyncMock(return_value=True)

    mock_integration(hass, MockModule("comp", async_setup_entry=mock_setup_entry))
    mock_platform(hass, "comp.config_flow", None)

    class TestFlow(config_entries.ConfigFlow):
        """Test flow."""

        VERSION = 1

        async def async_step_user(self, user_input=None):
            """Test user step."""
            if self._async_current_entries():
                return self.async_abort(reason="single_instance_allowed")
            return self.async_create_entry(title="title", data={"token": "supersecret"})

    with patch.dict(config_entries.HANDLERS, {"comp": TestFlow, "beer": 5}):
        await manager.flow.async_init(
            "comp", context={"source": config_entries.SOURCE_USER}
        )
        await hass.async_block_till_done()

    assert len(mock_setup_entry.mock_calls) == 1
    p_hass, p_entry = mock_setup_entry.mock_calls[0][1]

    assert p_hass is hass
    assert p_entry.data == {"token": "supersecret"}


async def test__async_current_entries_does_not_skip_ignore_non_user(
    hass: HomeAssistant, manager: config_entries.ConfigEntries
) -> None:
    """Test that _async_current_entries does not skip ignore by default for non user step."""
    hass.config.components.add("comp")
    entry = MockConfigEntry(
        domain="comp",
        state=config_entries.ConfigEntryState.LOADED,
        source=config_entries.SOURCE_IGNORE,
    )
    entry.add_to_hass(hass)

    mock_setup_entry = AsyncMock(return_value=True)

    mock_integration(hass, MockModule("comp", async_setup_entry=mock_setup_entry))
    mock_platform(hass, "comp.config_flow", None)

    class TestFlow(config_entries.ConfigFlow):
        """Test flow."""

        VERSION = 1

        async def async_step_import(self, user_input=None):
            """Test not the user step."""
            if self._async_current_entries():
                return self.async_abort(reason="single_instance_allowed")
            return self.async_create_entry(title="title", data={"token": "supersecret"})

    with patch.dict(config_entries.HANDLERS, {"comp": TestFlow, "beer": 5}):
        await manager.flow.async_init(
            "comp", context={"source": config_entries.SOURCE_IMPORT}
        )
        await hass.async_block_till_done()

    assert len(mock_setup_entry.mock_calls) == 0


async def test__async_current_entries_explicit_skip_ignore(
    hass: HomeAssistant, manager: config_entries.ConfigEntries
) -> None:
    """Test that _async_current_entries can explicitly include ignore."""
    hass.config.components.add("comp")
    entry = MockConfigEntry(
        domain="comp",
        state=config_entries.ConfigEntryState.LOADED,
        source=config_entries.SOURCE_IGNORE,
    )
    entry.add_to_hass(hass)

    mock_setup_entry = AsyncMock(return_value=True)

    mock_integration(hass, MockModule("comp", async_setup_entry=mock_setup_entry))
    mock_platform(hass, "comp.config_flow", None)

    class TestFlow(config_entries.ConfigFlow):
        """Test flow."""

        VERSION = 1

        async def async_step_import(self, user_input=None):
            """Test not the user step."""
            if self._async_current_entries(include_ignore=False):
                return self.async_abort(reason="single_instance_allowed")
            return self.async_create_entry(title="title", data={"token": "supersecret"})

    with patch.dict(config_entries.HANDLERS, {"comp": TestFlow, "beer": 5}):
        await manager.flow.async_init(
            "comp", context={"source": config_entries.SOURCE_IMPORT}
        )
        await hass.async_block_till_done()

    assert len(mock_setup_entry.mock_calls) == 1
    p_hass, p_entry = mock_setup_entry.mock_calls[0][1]

    assert p_hass is hass
    assert p_entry.data == {"token": "supersecret"}


async def test__async_current_entries_explicit_include_ignore(
    hass: HomeAssistant, manager: config_entries.ConfigEntries
) -> None:
    """Test that _async_current_entries can explicitly include ignore."""
    hass.config.components.add("comp")
    entry = MockConfigEntry(
        domain="comp",
        state=config_entries.ConfigEntryState.LOADED,
        source=config_entries.SOURCE_IGNORE,
    )
    entry.add_to_hass(hass)

    mock_setup_entry = AsyncMock(return_value=True)

    mock_integration(hass, MockModule("comp", async_setup_entry=mock_setup_entry))
    mock_platform(hass, "comp.config_flow", None)

    class TestFlow(config_entries.ConfigFlow):
        """Test flow."""

        VERSION = 1

        async def async_step_import(self, user_input=None):
            """Test not the user step."""
            if self._async_current_entries(include_ignore=True):
                return self.async_abort(reason="single_instance_allowed")
            return self.async_create_entry(title="title", data={"token": "supersecret"})

    with patch.dict(config_entries.HANDLERS, {"comp": TestFlow, "beer": 5}):
        await manager.flow.async_init(
            "comp", context={"source": config_entries.SOURCE_IMPORT}
        )
        await hass.async_block_till_done()

    assert len(mock_setup_entry.mock_calls) == 0


async def test_unignore_step_form(
    hass: HomeAssistant, manager: config_entries.ConfigEntries
) -> None:
    """Test that we can ignore flows that are in progress and have a unique ID, then rediscover them."""
    async_setup_entry = AsyncMock(return_value=True)
    mock_integration(hass, MockModule("comp", async_setup_entry=async_setup_entry))
    mock_platform(hass, "comp.config_flow", None)

    class TestFlow(config_entries.ConfigFlow):
        """Test flow."""

        VERSION = 1

        async def async_step_unignore(self, user_input):
            """Test unignore step."""
            unique_id = user_input["unique_id"]
            await self.async_set_unique_id(unique_id)
            return self.async_show_form(step_id="discovery")

    with patch.dict(config_entries.HANDLERS, {"comp": TestFlow}):
        result = await manager.flow.async_init(
            "comp",
            context={"source": config_entries.SOURCE_IGNORE},
            data={"unique_id": "mock-unique-id", "title": "Ignored Title"},
        )
        assert result["type"] == data_entry_flow.FlowResultType.CREATE_ENTRY

        entry = hass.config_entries.async_entries("comp")[0]
        assert entry.source == "ignore"
        assert entry.unique_id == "mock-unique-id"
        assert entry.domain == "comp"
        assert entry.title == "Ignored Title"

        await manager.async_remove(entry.entry_id)

        # Right after removal there shouldn't be an entry or active flows
        assert len(hass.config_entries.async_entries("comp")) == 0
        assert len(hass.config_entries.flow.async_progress_by_handler("comp")) == 0

        # But after a 'tick' the unignore step has run and we can see an active flow again.
        await hass.async_block_till_done()
        assert len(hass.config_entries.flow.async_progress_by_handler("comp")) == 1

        # and still not config entries
        assert len(hass.config_entries.async_entries("comp")) == 0


async def test_unignore_create_entry(
    hass: HomeAssistant, manager: config_entries.ConfigEntries
) -> None:
    """Test that we can ignore flows that are in progress and have a unique ID, then rediscover them."""
    async_setup_entry = AsyncMock(return_value=True)
    mock_integration(hass, MockModule("comp", async_setup_entry=async_setup_entry))
    mock_platform(hass, "comp.config_flow", None)

    class TestFlow(config_entries.ConfigFlow):
        """Test flow."""

        VERSION = 1

        async def async_step_unignore(self, user_input):
            """Test unignore step."""
            unique_id = user_input["unique_id"]
            await self.async_set_unique_id(unique_id)
            return self.async_create_entry(title="yo", data={})

    with patch.dict(config_entries.HANDLERS, {"comp": TestFlow}):
        result = await manager.flow.async_init(
            "comp",
            context={"source": config_entries.SOURCE_IGNORE},
            data={"unique_id": "mock-unique-id", "title": "Ignored Title"},
        )
        assert result["type"] == data_entry_flow.FlowResultType.CREATE_ENTRY

        entry = hass.config_entries.async_entries("comp")[0]
        assert entry.source == "ignore"
        assert entry.unique_id == "mock-unique-id"
        assert entry.domain == "comp"
        assert entry.title == "Ignored Title"

        await manager.async_remove(entry.entry_id)

        # Right after removal there shouldn't be an entry or flow
        assert len(hass.config_entries.flow.async_progress_by_handler("comp")) == 0
        assert len(hass.config_entries.async_entries("comp")) == 0

        # But after a 'tick' the unignore step has run and we can see a config entry.
        await hass.async_block_till_done()
        entry = hass.config_entries.async_entries("comp")[0]
        assert entry.source == config_entries.SOURCE_UNIGNORE
        assert entry.unique_id == "mock-unique-id"
        assert entry.title == "yo"

        # And still no active flow
        assert len(hass.config_entries.flow.async_progress_by_handler("comp")) == 0


async def test_unignore_default_impl(
    hass: HomeAssistant, manager: config_entries.ConfigEntries
) -> None:
    """Test that resdicovery is a no-op by default."""
    async_setup_entry = AsyncMock(return_value=True)
    mock_integration(hass, MockModule("comp", async_setup_entry=async_setup_entry))
    mock_platform(hass, "comp.config_flow", None)

    class TestFlow(config_entries.ConfigFlow):
        """Test flow."""

        VERSION = 1

    with patch.dict(config_entries.HANDLERS, {"comp": TestFlow}):
        result = await manager.flow.async_init(
            "comp",
            context={"source": config_entries.SOURCE_IGNORE},
            data={"unique_id": "mock-unique-id", "title": "Ignored Title"},
        )
        assert result["type"] == data_entry_flow.FlowResultType.CREATE_ENTRY

        entry = hass.config_entries.async_entries("comp")[0]
        assert entry.source == "ignore"
        assert entry.unique_id == "mock-unique-id"
        assert entry.domain == "comp"
        assert entry.title == "Ignored Title"

        await manager.async_remove(entry.entry_id)
        await hass.async_block_till_done()

        assert len(hass.config_entries.async_entries("comp")) == 0
        assert len(hass.config_entries.flow.async_progress()) == 0


async def test_partial_flows_hidden(
    hass: HomeAssistant, manager: config_entries.ConfigEntries
) -> None:
    """Test that flows that don't have a cur_step and haven't finished initing are hidden."""
    async_setup_entry = AsyncMock(return_value=True)
    mock_integration(hass, MockModule("comp", async_setup_entry=async_setup_entry))
    mock_platform(hass, "comp.config_flow", None)

    # A flag to test our assertion that `async_step_discovery` was called and is in its blocked state
    # This simulates if the step was e.g. doing network i/o
    discovery_started = asyncio.Event()

    # A flag to allow `async_step_discovery` to resume after we have verified the uninited flow is not
    # visible and has not triggered a discovery alert. This lets us control when the mocked network
    # i/o is complete.
    pause_discovery = asyncio.Event()

    class TestFlow(config_entries.ConfigFlow):
        """Test flow."""

        VERSION = 1

        async def async_step_discovery(self, discovery_info):
            """Test discovery step."""
            discovery_started.set()
            await pause_discovery.wait()
            return self.async_show_form(step_id="someform")

        async def async_step_someform(self, user_input=None):
            raise NotImplementedError

    with patch.dict(config_entries.HANDLERS, {"comp": TestFlow}):
        # Start a config entry flow and wait for it to be blocked
        init_task = asyncio.ensure_future(
            manager.flow.async_init(
                "comp",
                context={"source": config_entries.SOURCE_DISCOVERY},
                data={"unique_id": "mock-unique-id"},
            )
        )
        await discovery_started.wait()

        # While it's blocked it shouldn't be visible or trigger discovery notifications
        assert len(hass.config_entries.flow.async_progress()) == 0

        await hass.async_block_till_done()
        notifications = async_get_persistent_notifications(hass)
        assert "config_entry_discovery" not in notifications

        # Let the flow init complete
        pause_discovery.set()

        # When it's complete it should now be visible in async_progress and have triggered
        # discovery notifications
        result = await init_task
        assert result["type"] == data_entry_flow.FlowResultType.FORM
        assert len(hass.config_entries.flow.async_progress()) == 1

        await hass.async_block_till_done()
        notifications = async_get_persistent_notifications(hass)
        assert "config_entry_discovery" in notifications


async def test_async_setup_init_entry(
    hass: HomeAssistant, manager: config_entries.ConfigEntries
) -> None:
    """Test a config entry being initialized during integration setup."""

    async def mock_async_setup(hass: HomeAssistant, config: ConfigType) -> bool:
        """Mock setup."""
        hass.async_create_task(
            hass.config_entries.flow.async_init(
                "comp",
                context={"source": config_entries.SOURCE_IMPORT},
                data={},
            )
        )
        return True

    async_setup_entry = AsyncMock(return_value=True)
    mock_integration(
        hass,
        MockModule(
            "comp", async_setup=mock_async_setup, async_setup_entry=async_setup_entry
        ),
    )
    mock_platform(hass, "comp.config_flow", None)

    class TestFlow(config_entries.ConfigFlow):
        """Test flow."""

        VERSION = 1

        async def async_step_import(self, user_input):
            """Test import step creating entry."""
            return self.async_create_entry(title="title", data={})

    with patch.dict(config_entries.HANDLERS, {"comp": TestFlow}):
        assert await async_setup_component(hass, "comp", {})

        await hass.async_block_till_done()

        assert len(async_setup_entry.mock_calls) == 1

        entries = hass.config_entries.async_entries("comp")
        assert len(entries) == 1
        assert entries[0].state is config_entries.ConfigEntryState.LOADED


async def test_async_setup_init_entry_completes_before_loaded_event_fires(
    hass: HomeAssistant, manager: config_entries.ConfigEntries
) -> None:
    """Test a config entry being initialized during integration setup before the loaded event fires."""
    load_events: list[Event] = []

    @callback
    def _record_load(event: Event) -> None:
        nonlocal load_events
        load_events.append(event)

    listener = hass.bus.async_listen(EVENT_COMPONENT_LOADED, _record_load)

    async def mock_async_setup(hass, config):
        """Mock setup."""
        hass.async_create_task(
            hass.config_entries.flow.async_init(
                "comp",
                context={"source": config_entries.SOURCE_IMPORT},
                data={},
            )
        )
        return True

    async_setup_entry = AsyncMock(return_value=True)
    mock_integration(
        hass,
        MockModule(
            "comp", async_setup=mock_async_setup, async_setup_entry=async_setup_entry
        ),
    )
    mock_platform(hass, "comp.config_flow", None)

    class TestFlow(config_entries.ConfigFlow):
        """Test flow."""

        VERSION = 1

        async def async_step_three(self, user_input=None):
            """Test import step creating entry."""
            return self.async_create_entry(title="title", data={})

        async def async_step_two(self, user_input=None):
            """Test import step creating entry."""
            return await self.async_step_three()

        async def async_step_one(self, user_input=None):
            """Test import step creating entry."""
            return await self.async_step_two()

        async def async_step_import(self, user_input=None):
            """Test import step creating entry."""
            return await self.async_step_one()

    # This test must not use hass.async_block_till_done()
    # as its explicitly testing what happens without it
    with patch.dict(config_entries.HANDLERS, {"comp": TestFlow}):
        assert await async_setup_component(hass, "comp", {})
        assert len(async_setup_entry.mock_calls) == 1
        assert load_events[0].event_type == EVENT_COMPONENT_LOADED
        assert load_events[0].data == {"component": "comp"}
        entries = hass.config_entries.async_entries("comp")
        assert len(entries) == 1
        assert entries[0].state is config_entries.ConfigEntryState.LOADED

    listener()


async def test_async_setup_update_entry(hass: HomeAssistant) -> None:
    """Test a config entry being updated during integration setup."""
    entry = MockConfigEntry(domain="comp", data={"value": "initial"})
    entry.add_to_hass(hass)

    async def mock_async_setup(hass, config):
        """Mock setup."""
        hass.async_create_task(
            hass.config_entries.flow.async_init(
                "comp",
                context={"source": config_entries.SOURCE_IMPORT},
                data={},
            )
        )
        return True

    async def mock_async_setup_entry(hass, entry):
        """Mock setting up an entry."""
        assert entry.data["value"] == "updated"
        return True

    mock_integration(
        hass,
        MockModule(
            "comp",
            async_setup=mock_async_setup,
            async_setup_entry=mock_async_setup_entry,
        ),
    )
    mock_platform(hass, "comp.config_flow", None)

    class TestFlow(config_entries.ConfigFlow):
        """Test flow."""

        VERSION = 1

        async def async_step_import(self, user_input):
            """Test import step updating existing entry."""
            assert (
                self.hass.config_entries.async_update_entry(
                    entry, data={"value": "updated"}
                )
                is True
            )
            return self.async_abort(reason="yo")

    with patch.dict(config_entries.HANDLERS, {"comp": TestFlow}):
        assert await async_setup_component(hass, "comp", {})

        entries = hass.config_entries.async_entries("comp")
        assert len(entries) == 1
        assert entries[0].state is config_entries.ConfigEntryState.LOADED
        assert entries[0].data == {"value": "updated"}


@pytest.mark.parametrize(
    "discovery_source",
    (
        (config_entries.SOURCE_BLUETOOTH, BaseServiceInfo()),
        (config_entries.SOURCE_DISCOVERY, {}),
        (config_entries.SOURCE_SSDP, BaseServiceInfo()),
        (config_entries.SOURCE_USB, BaseServiceInfo()),
        (config_entries.SOURCE_HOMEKIT, BaseServiceInfo()),
        (config_entries.SOURCE_DHCP, BaseServiceInfo()),
        (config_entries.SOURCE_ZEROCONF, BaseServiceInfo()),
        (
            config_entries.SOURCE_HASSIO,
            HassioServiceInfo(config={}, name="Test", slug="test", uuid="1234"),
        ),
    ),
)
async def test_flow_with_default_discovery(
    hass: HomeAssistant,
    manager: config_entries.ConfigEntries,
    discovery_source: tuple[str, dict | BaseServiceInfo],
) -> None:
    """Test that finishing a default discovery flow removes the unique ID in the entry."""
    mock_integration(
        hass,
        MockModule("comp", async_setup_entry=AsyncMock(return_value=True)),
    )
    mock_platform(hass, "comp.config_flow", None)

    class TestFlow(config_entries.ConfigFlow):
        """Test flow."""

        VERSION = 1

        async def async_step_user(self, user_input=None):
            """Test user step."""
            if user_input is None:
                return self.async_show_form(step_id="user")

            return self.async_create_entry(title="yo", data={})

    with patch.dict(config_entries.HANDLERS, {"comp": TestFlow}):
        # Create one to be in progress
        result = await manager.flow.async_init(
            "comp", context={"source": discovery_source[0]}, data=discovery_source[1]
        )
        assert result["type"] == data_entry_flow.FlowResultType.FORM

        flows = hass.config_entries.flow.async_progress()
        assert len(flows) == 1
        assert (
            flows[0]["context"]["unique_id"]
            == config_entries.DEFAULT_DISCOVERY_UNIQUE_ID
        )

        # Finish flow
        result2 = await manager.flow.async_configure(
            result["flow_id"], user_input={"fake": "data"}
        )
        assert result2["type"] == data_entry_flow.FlowResultType.CREATE_ENTRY

    assert len(hass.config_entries.flow.async_progress()) == 0

    entry = hass.config_entries.async_entries("comp")[0]
    assert entry.title == "yo"
    assert entry.source == discovery_source[0]
    assert entry.unique_id is None


async def test_flow_with_default_discovery_with_unique_id(
    hass: HomeAssistant, manager: config_entries.ConfigEntries
) -> None:
    """Test discovery flow using the default discovery is ignored when unique ID is set."""
    mock_integration(hass, MockModule("comp"))
    mock_platform(hass, "comp.config_flow", None)

    class TestFlow(config_entries.ConfigFlow):
        """Test flow."""

        VERSION = 1

        async def async_step_discovery(self, discovery_info):
            """Test discovery step."""
            await self.async_set_unique_id("mock-unique-id")
            # This call should make no difference, as a unique ID is set
            await self._async_handle_discovery_without_unique_id()
            return self.async_show_form(step_id="mock")

        async def async_step_mock(self, user_input=None):
            raise NotImplementedError

    with patch.dict(config_entries.HANDLERS, {"comp": TestFlow}):
        result = await manager.flow.async_init(
            "comp", context={"source": config_entries.SOURCE_DISCOVERY}
        )
        assert result["type"] == data_entry_flow.FlowResultType.FORM

    flows = hass.config_entries.flow.async_progress()
    assert len(flows) == 1
    assert flows[0]["context"]["unique_id"] == "mock-unique-id"


async def test_default_discovery_abort_existing_entries(
    hass: HomeAssistant, manager: config_entries.ConfigEntries
) -> None:
    """Test that a flow without discovery implementation aborts when a config entry exists."""
    hass.config.components.add("comp")
    entry = MockConfigEntry(domain="comp", data={}, unique_id="mock-unique-id")
    entry.add_to_hass(hass)

    mock_integration(hass, MockModule("comp"))
    mock_platform(hass, "comp.config_flow", None)

    class TestFlow(config_entries.ConfigFlow):
        """Test flow."""

        VERSION = 1

    with patch.dict(config_entries.HANDLERS, {"comp": TestFlow}):
        result = await manager.flow.async_init(
            "comp", context={"source": config_entries.SOURCE_DISCOVERY}
        )
        assert result["type"] == data_entry_flow.FlowResultType.ABORT
        assert result["reason"] == "already_configured"


async def test_default_discovery_in_progress(
    hass: HomeAssistant, manager: config_entries.ConfigEntries
) -> None:
    """Test that a flow using default discovery can only be triggered once."""
    mock_integration(hass, MockModule("comp"))
    mock_platform(hass, "comp.config_flow", None)

    class TestFlow(config_entries.ConfigFlow):
        """Test flow."""

        VERSION = 1

        async def async_step_discovery(self, discovery_info):
            """Test discovery step."""
            await self.async_set_unique_id(discovery_info.get("unique_id"))
            await self._async_handle_discovery_without_unique_id()
            return self.async_show_form(step_id="mock")

        async def async_step_mock(self, user_input=None):
            raise NotImplementedError

    with patch.dict(config_entries.HANDLERS, {"comp": TestFlow}):
        result = await manager.flow.async_init(
            "comp",
            context={"source": config_entries.SOURCE_DISCOVERY},
            data={"unique_id": "mock-unique-id"},
        )
        assert result["type"] == data_entry_flow.FlowResultType.FORM

        # Second discovery without a unique ID
        result2 = await manager.flow.async_init(
            "comp", context={"source": config_entries.SOURCE_DISCOVERY}, data={}
        )
        assert result2["type"] == data_entry_flow.FlowResultType.ABORT

    flows = hass.config_entries.flow.async_progress()
    assert len(flows) == 1
    assert flows[0]["context"]["unique_id"] == "mock-unique-id"


async def test_default_discovery_abort_on_new_unique_flow(
    hass: HomeAssistant, manager: config_entries.ConfigEntries
) -> None:
    """Test that a flow using default discovery is aborted when a second flow with unique ID is created."""
    mock_integration(hass, MockModule("comp"))
    mock_platform(hass, "comp.config_flow", None)

    class TestFlow(config_entries.ConfigFlow):
        """Test flow."""

        VERSION = 1

        async def async_step_discovery(self, discovery_info):
            """Test discovery step."""
            await self.async_set_unique_id(discovery_info.get("unique_id"))
            await self._async_handle_discovery_without_unique_id()
            return self.async_show_form(step_id="mock")

        async def async_step_mock(self, user_input=None):
            raise NotImplementedError

    with patch.dict(config_entries.HANDLERS, {"comp": TestFlow}):
        # First discovery with default, no unique ID
        result2 = await manager.flow.async_init(
            "comp", context={"source": config_entries.SOURCE_DISCOVERY}, data={}
        )
        assert result2["type"] == data_entry_flow.FlowResultType.FORM

        # Second discovery brings in a unique ID
        result = await manager.flow.async_init(
            "comp",
            context={"source": config_entries.SOURCE_DISCOVERY},
            data={"unique_id": "mock-unique-id"},
        )
        assert result["type"] == data_entry_flow.FlowResultType.FORM

    # Ensure the first one is cancelled and we end up with just the last one
    flows = hass.config_entries.flow.async_progress()
    assert len(flows) == 1
    assert flows[0]["context"]["unique_id"] == "mock-unique-id"


async def test_default_discovery_abort_on_user_flow_complete(
    hass: HomeAssistant, manager: config_entries.ConfigEntries
) -> None:
    """Test that a flow using default discovery is aborted when a second flow completes."""
    mock_integration(hass, MockModule("comp"))
    mock_platform(hass, "comp.config_flow", None)

    class TestFlow(config_entries.ConfigFlow):
        """Test flow."""

        VERSION = 1

        async def async_step_user(self, user_input=None):
            """Test user step."""
            if user_input is None:
                return self.async_show_form(step_id="user")
            return self.async_create_entry(title="title", data={"token": "supersecret"})

        async def async_step_discovery(self, discovery_info=None):
            """Test discovery step."""
            await self._async_handle_discovery_without_unique_id()
            return self.async_show_form(step_id="mock")

        async def async_step_mock(self, user_input=None):
            raise NotImplementedError

    with patch.dict(config_entries.HANDLERS, {"comp": TestFlow}):
        # First discovery with default, no unique ID
        flow1 = await manager.flow.async_init(
            "comp", context={"source": config_entries.SOURCE_DISCOVERY}, data={}
        )
        assert flow1["type"] == data_entry_flow.FlowResultType.FORM

        flows = hass.config_entries.flow.async_progress()
        assert len(flows) == 1

        # User sets up a manual flow
        flow2 = await manager.flow.async_init(
            "comp", context={"source": config_entries.SOURCE_USER}
        )
        assert flow2["type"] == data_entry_flow.FlowResultType.FORM

        flows = hass.config_entries.flow.async_progress()
        assert len(flows) == 2

        # Complete the manual flow
        result = await hass.config_entries.flow.async_configure(flow2["flow_id"], {})
        assert result["type"] == data_entry_flow.FlowResultType.CREATE_ENTRY

    # Ensure the first flow is gone now
    flows = hass.config_entries.flow.async_progress()
    assert len(flows) == 0


async def test_flow_same_device_multiple_sources(
    hass: HomeAssistant, manager: config_entries.ConfigEntries
) -> None:
    """Test discovery of the same devices from multiple discovery sources."""
    mock_integration(
        hass,
        MockModule("comp", async_setup_entry=AsyncMock(return_value=True)),
    )
    mock_platform(hass, "comp.config_flow", None)

    class TestFlow(config_entries.ConfigFlow):
        """Test flow."""

        VERSION = 1

        async def async_step_zeroconf(self, discovery_info=None):
            """Test zeroconf step."""
            return await self._async_discovery_handler(discovery_info)

        async def async_step_homekit(self, discovery_info=None):
            """Test homekit step."""
            return await self._async_discovery_handler(discovery_info)

        async def _async_discovery_handler(self, discovery_info=None):
            """Test any discovery handler."""
            await self.async_set_unique_id("thisid")
            self._abort_if_unique_id_configured()
            await asyncio.sleep(0.1)
            return await self.async_step_link()

        async def async_step_link(self, user_input=None):
            """Test a link step."""
            if user_input is None:
                return self.async_show_form(step_id="link")
            return self.async_create_entry(title="title", data={"token": "supersecret"})

    with patch.dict(config_entries.HANDLERS, {"comp": TestFlow}):
        # Create one to be in progress
        flow1 = manager.flow.async_init(
            "comp", context={"source": config_entries.SOURCE_ZEROCONF}
        )
        flow2 = manager.flow.async_init(
            "comp", context={"source": config_entries.SOURCE_ZEROCONF}
        )
        flow3 = manager.flow.async_init(
            "comp", context={"source": config_entries.SOURCE_HOMEKIT}
        )
        result1, result2, result3 = await asyncio.gather(flow1, flow2, flow3)

        flows = hass.config_entries.flow.async_progress()
        assert len(flows) == 1
        assert flows[0]["context"]["unique_id"] == "thisid"

        # Finish flow
        result2 = await manager.flow.async_configure(
            flows[0]["flow_id"], user_input={"fake": "data"}
        )
        assert result2["type"] == data_entry_flow.FlowResultType.CREATE_ENTRY

    assert len(hass.config_entries.flow.async_progress()) == 0

    entry = hass.config_entries.async_entries("comp")[0]
    assert entry.title == "title"
    assert entry.source in {
        config_entries.SOURCE_ZEROCONF,
        config_entries.SOURCE_HOMEKIT,
    }
    assert entry.unique_id == "thisid"


async def test_updating_entry_with_and_without_changes(
    manager: config_entries.ConfigEntries,
) -> None:
    """Test that we can update an entry data."""
    entry = MockConfigEntry(
        domain="test",
        data={"first": True},
        title="thetitle",
        options={"option": True},
        unique_id="abc123",
        state=config_entries.ConfigEntryState.SETUP_ERROR,
    )
    entry.add_to_manager(manager)
    assert "abc123" in str(entry)

    assert manager.async_entry_for_domain_unique_id("test", "abc123") is entry

    assert manager.async_update_entry(entry) is False

    for change in (
        {"data": {"second": True, "third": 456}},
        {"data": {"second": True}},
        {"options": {"hello": True}},
        {"pref_disable_new_entities": True},
        {"pref_disable_polling": True},
        {"title": "sometitle"},
        {"unique_id": "abcd1234"},
    ):
        assert manager.async_update_entry(entry, **change) is True
        assert manager.async_update_entry(entry, **change) is False

    assert manager.async_entry_for_domain_unique_id("test", "abc123") is None
    assert manager.async_entry_for_domain_unique_id("test", "abcd1234") is entry
    assert "abcd1234" in str(entry)


async def test_entry_reload_calls_on_unload_listeners(
    hass: HomeAssistant, manager: config_entries.ConfigEntries
) -> None:
    """Test reload calls the on unload listeners."""
    entry = MockConfigEntry(domain="comp", state=config_entries.ConfigEntryState.LOADED)
    entry.add_to_hass(hass)

    async_setup = AsyncMock(return_value=True)
    mock_setup_entry = AsyncMock(return_value=True)
    async_unload_entry = AsyncMock(return_value=True)

    mock_integration(
        hass,
        MockModule(
            "comp",
            async_setup=async_setup,
            async_setup_entry=mock_setup_entry,
            async_unload_entry=async_unload_entry,
        ),
    )
    mock_platform(hass, "comp.config_flow", None)

    mock_unload_callback = Mock()

    entry.async_on_unload(mock_unload_callback)

    assert await manager.async_reload(entry.entry_id)
    assert len(async_unload_entry.mock_calls) == 1
    assert len(mock_setup_entry.mock_calls) == 1
    assert len(mock_unload_callback.mock_calls) == 1
    assert entry.state is config_entries.ConfigEntryState.LOADED

    assert await manager.async_reload(entry.entry_id)
    assert len(async_unload_entry.mock_calls) == 2
    assert len(mock_setup_entry.mock_calls) == 2
    # Since we did not register another async_on_unload it should
    # have only been called once
    assert len(mock_unload_callback.mock_calls) == 1
    assert entry.state is config_entries.ConfigEntryState.LOADED


async def test_setup_raise_entry_error(
    hass: HomeAssistant, caplog: pytest.LogCaptureFixture
) -> None:
    """Test a setup raising ConfigEntryError."""
    entry = MockConfigEntry(title="test_title", domain="test")

    mock_setup_entry = AsyncMock(
        side_effect=ConfigEntryError("Incompatible firmware version")
    )
    mock_integration(hass, MockModule("test", async_setup_entry=mock_setup_entry))
    mock_platform(hass, "test.config_flow", None)

    await entry.async_setup(hass)
    await hass.async_block_till_done()
    assert (
        "Error setting up entry test_title for test: Incompatible firmware version"
        in caplog.text
    )

    assert entry.state is config_entries.ConfigEntryState.SETUP_ERROR
    assert entry.reason == "Incompatible firmware version"


async def test_setup_raise_entry_error_from_first_coordinator_update(
    hass: HomeAssistant, caplog: pytest.LogCaptureFixture
) -> None:
    """Test async_config_entry_first_refresh raises ConfigEntryError."""
    entry = MockConfigEntry(title="test_title", domain="test")

    async def async_setup_entry(hass, entry):
        """Mock setup entry with a simple coordinator."""

        async def _async_update_data():
            raise ConfigEntryError("Incompatible firmware version")

        coordinator = DataUpdateCoordinator(
            hass,
            logging.getLogger(__name__),
            name="any",
            update_method=_async_update_data,
            update_interval=timedelta(seconds=1000),
        )

        await coordinator.async_config_entry_first_refresh()
        return True

    mock_integration(hass, MockModule("test", async_setup_entry=async_setup_entry))
    mock_platform(hass, "test.config_flow", None)

    await entry.async_setup(hass)
    await hass.async_block_till_done()
    assert (
        "Error setting up entry test_title for test: Incompatible firmware version"
        in caplog.text
    )

    assert entry.state is config_entries.ConfigEntryState.SETUP_ERROR
    assert entry.reason == "Incompatible firmware version"


async def test_setup_not_raise_entry_error_from_future_coordinator_update(
    hass: HomeAssistant, caplog: pytest.LogCaptureFixture
) -> None:
    """Test a coordinator not raises ConfigEntryError in the future."""
    entry = MockConfigEntry(title="test_title", domain="test")

    async def async_setup_entry(hass, entry):
        """Mock setup entry with a simple coordinator."""

        async def _async_update_data():
            raise ConfigEntryError("Incompatible firmware version")

        coordinator = DataUpdateCoordinator(
            hass,
            logging.getLogger(__name__),
            name="any",
            update_method=_async_update_data,
            update_interval=timedelta(seconds=1000),
        )

        await coordinator.async_refresh()
        return True

    mock_integration(hass, MockModule("test", async_setup_entry=async_setup_entry))
    mock_platform(hass, "test.config_flow", None)

    await entry.async_setup(hass)
    await hass.async_block_till_done()
    assert (
        "Config entry setup failed while fetching any data: Incompatible firmware"
        " version" in caplog.text
    )

    assert entry.state is config_entries.ConfigEntryState.LOADED


async def test_setup_raise_auth_failed(
    hass: HomeAssistant, caplog: pytest.LogCaptureFixture
) -> None:
    """Test a setup raising ConfigEntryAuthFailed."""
    entry = MockConfigEntry(title="test_title", domain="test")

    mock_setup_entry = AsyncMock(
        side_effect=ConfigEntryAuthFailed("The password is no longer valid")
    )
    mock_integration(hass, MockModule("test", async_setup_entry=mock_setup_entry))
    mock_platform(hass, "test.config_flow", None)

    await entry.async_setup(hass)
    await hass.async_block_till_done()
    assert "could not authenticate: The password is no longer valid" in caplog.text

    assert entry.state is config_entries.ConfigEntryState.SETUP_ERROR
    assert entry.reason == "The password is no longer valid"
    flows = hass.config_entries.flow.async_progress()
    assert len(flows) == 1
    assert flows[0]["context"]["entry_id"] == entry.entry_id
    assert flows[0]["context"]["source"] == config_entries.SOURCE_REAUTH
    assert flows[0]["context"]["title_placeholders"] == {"name": "test_title"}

    caplog.clear()
    entry.state = config_entries.ConfigEntryState.NOT_LOADED
    entry.reason = None

    await entry.async_setup(hass)
    await hass.async_block_till_done()
    assert "could not authenticate: The password is no longer valid" in caplog.text

    # Verify multiple ConfigEntryAuthFailed does not generate a second flow
    assert entry.state is config_entries.ConfigEntryState.SETUP_ERROR
    flows = hass.config_entries.flow.async_progress()
    assert len(flows) == 1


async def test_setup_raise_auth_failed_from_first_coordinator_update(
    hass: HomeAssistant, caplog: pytest.LogCaptureFixture
) -> None:
    """Test async_config_entry_first_refresh raises ConfigEntryAuthFailed."""
    entry = MockConfigEntry(title="test_title", domain="test")

    async def async_setup_entry(hass, entry):
        """Mock setup entry with a simple coordinator."""

        async def _async_update_data():
            raise ConfigEntryAuthFailed("The password is no longer valid")

        coordinator = DataUpdateCoordinator(
            hass,
            logging.getLogger(__name__),
            name="any",
            update_method=_async_update_data,
            update_interval=timedelta(seconds=1000),
        )

        await coordinator.async_config_entry_first_refresh()
        return True

    mock_integration(hass, MockModule("test", async_setup_entry=async_setup_entry))
    mock_platform(hass, "test.config_flow", None)

    await entry.async_setup(hass)
    await hass.async_block_till_done()
    assert "could not authenticate: The password is no longer valid" in caplog.text

    assert entry.state is config_entries.ConfigEntryState.SETUP_ERROR
    flows = hass.config_entries.flow.async_progress()
    assert len(flows) == 1
    assert flows[0]["context"]["entry_id"] == entry.entry_id
    assert flows[0]["context"]["source"] == config_entries.SOURCE_REAUTH

    caplog.clear()
    entry.state = config_entries.ConfigEntryState.NOT_LOADED

    await entry.async_setup(hass)
    await hass.async_block_till_done()
    assert "could not authenticate: The password is no longer valid" in caplog.text

    # Verify multiple ConfigEntryAuthFailed does not generate a second flow
    assert entry.state is config_entries.ConfigEntryState.SETUP_ERROR
    flows = hass.config_entries.flow.async_progress()
    assert len(flows) == 1


async def test_setup_raise_auth_failed_from_future_coordinator_update(
    hass: HomeAssistant, caplog: pytest.LogCaptureFixture
) -> None:
    """Test a coordinator raises ConfigEntryAuthFailed in the future."""
    entry = MockConfigEntry(title="test_title", domain="test")

    async def async_setup_entry(hass, entry):
        """Mock setup entry with a simple coordinator."""

        async def _async_update_data():
            raise ConfigEntryAuthFailed("The password is no longer valid")

        coordinator = DataUpdateCoordinator(
            hass,
            logging.getLogger(__name__),
            name="any",
            update_method=_async_update_data,
            update_interval=timedelta(seconds=1000),
        )

        await coordinator.async_refresh()
        return True

    mock_integration(hass, MockModule("test", async_setup_entry=async_setup_entry))
    mock_platform(hass, "test.config_flow", None)

    await entry.async_setup(hass)
    await hass.async_block_till_done()
    assert "Authentication failed while fetching" in caplog.text
    assert "The password is no longer valid" in caplog.text

    assert entry.state is config_entries.ConfigEntryState.LOADED
    flows = hass.config_entries.flow.async_progress()
    assert len(flows) == 1
    assert flows[0]["context"]["entry_id"] == entry.entry_id
    assert flows[0]["context"]["source"] == config_entries.SOURCE_REAUTH

    caplog.clear()
    entry.state = config_entries.ConfigEntryState.NOT_LOADED

    await entry.async_setup(hass)
    await hass.async_block_till_done()
    assert "Authentication failed while fetching" in caplog.text
    assert "The password is no longer valid" in caplog.text

    # Verify multiple ConfigEntryAuthFailed does not generate a second flow
    assert entry.state is config_entries.ConfigEntryState.LOADED
    flows = hass.config_entries.flow.async_progress()
    assert len(flows) == 1


async def test_initialize_and_shutdown(hass: HomeAssistant) -> None:
    """Test we call the shutdown function at stop."""
    manager = config_entries.ConfigEntries(hass, {})

    with patch.object(manager, "_async_shutdown") as mock_async_shutdown:
        await manager.async_initialize()
        hass.bus.async_fire(EVENT_HOMEASSISTANT_STOP)
        await hass.async_block_till_done()

    assert mock_async_shutdown.called


async def test_setup_retrying_during_shutdown(hass: HomeAssistant) -> None:
    """Test if we shutdown an entry that is in retry mode."""
    entry = MockConfigEntry(domain="test")

    mock_setup_entry = AsyncMock(side_effect=ConfigEntryNotReady)
    mock_integration(hass, MockModule("test", async_setup_entry=mock_setup_entry))
    mock_platform(hass, "test.config_flow", None)

    with patch("homeassistant.helpers.event.async_call_later") as mock_call:
        await entry.async_setup(hass)

    assert entry.state is config_entries.ConfigEntryState.SETUP_RETRY
    assert len(mock_call.return_value.mock_calls) == 0

    hass.bus.async_fire(EVENT_HOMEASSISTANT_STOP)
    await hass.async_block_till_done()

    assert len(mock_call.return_value.mock_calls) == 0

    async_fire_time_changed(hass, dt_util.utcnow() + timedelta(hours=4))
    await hass.async_block_till_done()

    assert len(mock_call.return_value.mock_calls) == 0

    # Cleanup to avoid lingering timer
    entry.async_cancel_retry_setup()


@pytest.mark.parametrize(
    ("matchers", "reason"),
    [
        ({}, "already_configured"),
        ({"host": "3.3.3.3"}, "no_match"),
        ({"vendor": "no_match"}, "no_match"),
        ({"host": "3.4.5.6"}, "already_configured"),
        ({"host": "3.4.5.6", "ip": "3.4.5.6"}, "no_match"),
        ({"host": "3.4.5.6", "ip": "1.2.3.4"}, "already_configured"),
        ({"host": "3.4.5.6", "ip": "1.2.3.4", "port": 23}, "already_configured"),
        (
            {"host": "9.9.9.9", "ip": "6.6.6.6", "port": 12, "vendor": "zoo"},
            "already_configured",
        ),
        ({"vendor": "zoo"}, "already_configured"),
        ({"ip": "9.9.9.9"}, "already_configured"),
        ({"ip": "7.7.7.7"}, "no_match"),  # ignored
        # The next two data sets ensure options or data match
        # as options previously shadowed data when matching.
        ({"vendor": "data"}, "already_configured"),
        (
            {"vendor": "options"},
            "already_configured",
        ),
    ],
)
async def test__async_abort_entries_match(
    hass: HomeAssistant,
    manager: config_entries.ConfigEntries,
    matchers: dict[str, str],
    reason: str,
) -> None:
    """Test aborting if matching config entries exist."""
    MockConfigEntry(
        domain="comp", data={"ip": "1.2.3.4", "host": "4.5.6.7", "port": 23}
    ).add_to_hass(hass)
    MockConfigEntry(
        domain="comp", data={"ip": "9.9.9.9", "host": "4.5.6.7", "port": 23}
    ).add_to_hass(hass)
    MockConfigEntry(
        domain="comp", data={"ip": "1.2.3.4", "host": "3.4.5.6", "port": 23}
    ).add_to_hass(hass)
    MockConfigEntry(
        domain="comp",
        source=config_entries.SOURCE_IGNORE,
        data={"ip": "7.7.7.7", "host": "4.5.6.7", "port": 23},
    ).add_to_hass(hass)
    MockConfigEntry(
        domain="comp",
        data={"ip": "6.6.6.6", "host": "9.9.9.9", "port": 12},
        options={"vendor": "zoo"},
    ).add_to_hass(hass)
    MockConfigEntry(
        domain="comp",
        data={"vendor": "data"},
        options={"vendor": "options"},
    ).add_to_hass(hass)

    mock_setup_entry = AsyncMock(return_value=True)

    mock_integration(hass, MockModule("comp", async_setup_entry=mock_setup_entry))
    mock_platform(hass, "comp.config_flow", None)

    class TestFlow(config_entries.ConfigFlow):
        """Test flow."""

        VERSION = 1

        async def async_step_user(self, user_input=None):
            """Test user step."""
            self._async_abort_entries_match(matchers)
            return self.async_abort(reason="no_match")

    with patch.dict(config_entries.HANDLERS, {"comp": TestFlow, "beer": 5}):
        result = await manager.flow.async_init(
            "comp", context={"source": config_entries.SOURCE_USER}
        )
        await hass.async_block_till_done()

    assert result["type"] == FlowResultType.ABORT
    assert result["reason"] == reason


@pytest.mark.parametrize(
    ("matchers", "reason"),
    [
        ({}, "already_configured"),
        ({"host": "3.3.3.3"}, "no_match"),
        ({"vendor": "no_match"}, "no_match"),
        ({"host": "3.4.5.6"}, "already_configured"),
        ({"host": "3.4.5.6", "ip": "3.4.5.6"}, "no_match"),
        ({"host": "3.4.5.6", "ip": "1.2.3.4"}, "already_configured"),
        ({"host": "3.4.5.6", "ip": "1.2.3.4", "port": 23}, "already_configured"),
        (
            {"host": "9.9.9.9", "ip": "6.6.6.6", "port": 12, "vendor": "zoo"},
            "already_configured",
        ),
        ({"vendor": "zoo"}, "already_configured"),
        ({"ip": "9.9.9.9"}, "already_configured"),
        ({"ip": "7.7.7.7"}, "no_match"),  # ignored
        # The next two data sets ensure options or data match
        # as options previously shadowed data when matching.
        ({"vendor": "data"}, "already_configured"),
        (
            {"vendor": "options"},
            "already_configured",
        ),
    ],
)
async def test__async_abort_entries_match_options_flow(
    hass: HomeAssistant,
    manager: config_entries.ConfigEntries,
    matchers: dict[str, str],
    reason: str,
) -> None:
    """Test aborting if matching config entries exist."""
    MockConfigEntry(
        domain="test_abort", data={"ip": "1.2.3.4", "host": "4.5.6.7", "port": 23}
    ).add_to_hass(hass)
    MockConfigEntry(
        domain="test_abort", data={"ip": "9.9.9.9", "host": "4.5.6.7", "port": 23}
    ).add_to_hass(hass)
    MockConfigEntry(
        domain="test_abort", data={"ip": "1.2.3.4", "host": "3.4.5.6", "port": 23}
    ).add_to_hass(hass)
    MockConfigEntry(
        domain="test_abort",
        source=config_entries.SOURCE_IGNORE,
        data={"ip": "7.7.7.7", "host": "4.5.6.7", "port": 23},
    ).add_to_hass(hass)
    MockConfigEntry(
        domain="test_abort",
        data={"ip": "6.6.6.6", "host": "9.9.9.9", "port": 12},
        options={"vendor": "zoo"},
    ).add_to_hass(hass)
    MockConfigEntry(
        domain="test_abort",
        data={"vendor": "data"},
        options={"vendor": "options"},
    ).add_to_hass(hass)

    original_entry = MockConfigEntry(domain="test_abort", data={})
    original_entry.add_to_hass(hass)

    mock_setup_entry = AsyncMock(return_value=True)

    mock_integration(hass, MockModule("test_abort", async_setup_entry=mock_setup_entry))
    mock_platform(hass, "test_abort.config_flow", None)

    class TestFlow(config_entries.ConfigFlow):
        """Test flow."""

        @staticmethod
        @callback
        def async_get_options_flow(config_entry):
            """Test options flow."""

            class _OptionsFlow(config_entries.OptionsFlow):
                """Test flow."""

                async def async_step_init(self, user_input=None):
                    """Test user step."""
                    if errors := self._async_abort_entries_match(user_input):
                        return self.async_abort(reason=errors["base"])
                    return self.async_abort(reason="no_match")

            return _OptionsFlow()

    with mock_config_flow("test_abort", TestFlow):
        result = await hass.config_entries.options.async_init(
            original_entry.entry_id, data=matchers
        )

    assert result["type"] == FlowResultType.ABORT
    assert result["reason"] == reason


async def test_loading_old_data(
    hass: HomeAssistant, hass_storage: dict[str, Any]
) -> None:
    """Test automatically migrating old data."""
    hass_storage[config_entries.STORAGE_KEY] = {
        "version": 1,
        "data": {
            "entries": [
                {
                    "version": 5,
                    "domain": "my_domain",
                    "entry_id": "mock-id",
                    "data": {"my": "data"},
                    "source": "user",
                    "title": "Mock title",
                    "system_options": {"disable_new_entities": True},
                }
            ]
        },
    }
    manager = config_entries.ConfigEntries(hass, {})
    await manager.async_initialize()

    entries = manager.async_entries()
    assert len(entries) == 1
    entry = entries[0]
    assert entry.version == 5
    assert entry.domain == "my_domain"
    assert entry.entry_id == "mock-id"
    assert entry.title == "Mock title"
    assert entry.data == {"my": "data"}
    assert entry.pref_disable_new_entities is True


async def test_deprecated_disabled_by_str_ctor(
    hass: HomeAssistant, caplog: pytest.LogCaptureFixture
) -> None:
    """Test deprecated str disabled_by constructor enumizes and logs a warning."""
    entry = MockConfigEntry(disabled_by=config_entries.ConfigEntryDisabler.USER.value)
    assert entry.disabled_by is config_entries.ConfigEntryDisabler.USER
    assert " str for config entry disabled_by. This is deprecated " in caplog.text


async def test_deprecated_disabled_by_str_set(
    hass: HomeAssistant,
    manager: config_entries.ConfigEntries,
    caplog: pytest.LogCaptureFixture,
) -> None:
    """Test deprecated str set disabled_by enumizes and logs a warning."""
    entry = MockConfigEntry()
    entry.add_to_manager(manager)
    assert await manager.async_set_disabled_by(
        entry.entry_id, config_entries.ConfigEntryDisabler.USER.value
    )
    assert entry.disabled_by is config_entries.ConfigEntryDisabler.USER
    assert " str for config entry disabled_by. This is deprecated " in caplog.text


async def test_entry_reload_concurrency(
    hass: HomeAssistant, manager: config_entries.ConfigEntries
) -> None:
    """Test multiple reload calls do not cause a reload race."""
    entry = MockConfigEntry(domain="comp", state=config_entries.ConfigEntryState.LOADED)
    entry.add_to_hass(hass)

    async_setup = AsyncMock(return_value=True)
    loaded = 1

    async def _async_setup_entry(*args, **kwargs):
        await asyncio.sleep(0)
        nonlocal loaded
        loaded += 1
        return loaded == 1

    async def _async_unload_entry(*args, **kwargs):
        await asyncio.sleep(0)
        nonlocal loaded
        loaded -= 1
        return loaded == 0

    mock_integration(
        hass,
        MockModule(
            "comp",
            async_setup=async_setup,
            async_setup_entry=_async_setup_entry,
            async_unload_entry=_async_unload_entry,
        ),
    )
    mock_platform(hass, "comp.config_flow", None)
    tasks = []
    for _ in range(15):
        tasks.append(asyncio.create_task(manager.async_reload(entry.entry_id)))
    await asyncio.gather(*tasks)
    assert entry.state is config_entries.ConfigEntryState.LOADED
    assert loaded == 1


async def test_unique_id_update_while_setup_in_progress(
    hass: HomeAssistant, manager: config_entries.ConfigEntries
) -> None:
    """Test we handle the case where the config entry is updated while setup is in progress."""

    async def mock_setup_entry(hass, entry):
        """Mock setting up entry."""
        await asyncio.sleep(0.1)
        return True

    async def mock_unload_entry(hass, entry):
        """Mock unloading an entry."""
        return True

    hass.config.components.add("comp")
    entry = MockConfigEntry(
        domain="comp",
        data={"additional": "data", "host": "0.0.0.0"},
        unique_id="mock-unique-id",
        state=config_entries.ConfigEntryState.SETUP_RETRY,
    )
    entry.add_to_hass(hass)

    mock_integration(
        hass,
        MockModule(
            "comp",
            async_setup_entry=mock_setup_entry,
            async_unload_entry=mock_unload_entry,
        ),
    )
    mock_platform(hass, "comp.config_flow", None)
    updates = {"host": "1.1.1.1"}

    hass.async_create_task(hass.config_entries.async_reload(entry.entry_id))
    await asyncio.sleep(0)
    assert entry.state is config_entries.ConfigEntryState.SETUP_IN_PROGRESS

    class TestFlow(config_entries.ConfigFlow):
        """Test flow."""

        VERSION = 1

        async def async_step_user(self, user_input=None):
            """Test user step."""
            await self.async_set_unique_id("mock-unique-id")
            await self._abort_if_unique_id_configured(
                updates=updates, reload_on_update=True
            )

    with patch.dict(config_entries.HANDLERS, {"comp": TestFlow}), patch(
        "homeassistant.config_entries.ConfigEntries.async_reload"
    ) as async_reload:
        result = await manager.flow.async_init(
            "comp", context={"source": config_entries.SOURCE_USER}
        )
        await hass.async_block_till_done()

    assert result["type"] == FlowResultType.ABORT
    assert result["reason"] == "already_configured"
    assert entry.data["host"] == "1.1.1.1"
    assert entry.data["additional"] == "data"

    # Setup is already in progress, we should not reload
    # if it fails it will go into a retry state and try again
    assert len(async_reload.mock_calls) == 0
    await hass.async_block_till_done()
    assert entry.state is config_entries.ConfigEntryState.LOADED


async def test_disallow_entry_reload_with_setup_in_progresss(
    hass: HomeAssistant, manager: config_entries.ConfigEntries
) -> None:
    """Test we do not allow reload while the config entry is still setting up."""
    entry = MockConfigEntry(
        domain="comp", state=config_entries.ConfigEntryState.SETUP_IN_PROGRESS
    )
    entry.add_to_hass(hass)

    with pytest.raises(
        config_entries.OperationNotAllowed,
        match=str(config_entries.ConfigEntryState.SETUP_IN_PROGRESS),
    ):
        assert await manager.async_reload(entry.entry_id)
    assert entry.state is config_entries.ConfigEntryState.SETUP_IN_PROGRESS


async def test_reauth(hass: HomeAssistant) -> None:
    """Test the async_reauth_helper."""
    entry = MockConfigEntry(title="test_title", domain="test")
    entry2 = MockConfigEntry(title="test_title", domain="test")

    mock_setup_entry = AsyncMock(return_value=True)
    mock_integration(hass, MockModule("test", async_setup_entry=mock_setup_entry))
    mock_platform(hass, "test.config_flow", None)

    await entry.async_setup(hass)
    await hass.async_block_till_done()

    flow = hass.config_entries.flow
    with patch.object(flow, "async_init", wraps=flow.async_init) as mock_init:
        entry.async_start_reauth(
            hass,
            context={"extra_context": "some_extra_context"},
            data={"extra_data": 1234},
        )
        await hass.async_block_till_done()

    flows = hass.config_entries.flow.async_progress()
    assert len(flows) == 1
    assert flows[0]["context"]["entry_id"] == entry.entry_id
    assert flows[0]["context"]["source"] == config_entries.SOURCE_REAUTH
    assert flows[0]["context"]["title_placeholders"] == {"name": "test_title"}
    assert flows[0]["context"]["extra_context"] == "some_extra_context"

    assert mock_init.call_args.kwargs["data"]["extra_data"] == 1234

    assert entry.entry_id != entry2.entry_id

    # Check that we can't start duplicate reauth flows
    entry.async_start_reauth(hass, {"extra_context": "some_extra_context"})
    await hass.async_block_till_done()
    assert len(hass.config_entries.flow.async_progress()) == 1

    # Check that we can't start duplicate reauth flows when the context is different
    entry.async_start_reauth(hass, {"diff": "diff"})
    await hass.async_block_till_done()
    assert len(hass.config_entries.flow.async_progress()) == 1

    # Check that we can start a reauth flow for a different entry
    entry2.async_start_reauth(hass, {"extra_context": "some_extra_context"})
    await hass.async_block_till_done()
    assert len(hass.config_entries.flow.async_progress()) == 2

    # Abort all existing flows
    for flow in hass.config_entries.flow.async_progress():
        hass.config_entries.flow.async_abort(flow["flow_id"])
    await hass.async_block_till_done()

    # Check that we can't start duplicate reauth flows
    # without blocking between flows
    entry.async_start_reauth(hass, {"extra_context": "some_extra_context"})
    entry.async_start_reauth(hass, {"extra_context": "some_extra_context"})
    entry.async_start_reauth(hass, {"extra_context": "some_extra_context"})
    entry.async_start_reauth(hass, {"extra_context": "some_extra_context"})
    await hass.async_block_till_done()
    assert len(hass.config_entries.flow.async_progress()) == 1


async def test_get_active_flows(hass: HomeAssistant) -> None:
    """Test the async_get_active_flows helper."""
    entry = MockConfigEntry(title="test_title", domain="test")
    mock_setup_entry = AsyncMock(return_value=True)
    mock_integration(hass, MockModule("test", async_setup_entry=mock_setup_entry))
    mock_platform(hass, "test.config_flow", None)

    await entry.async_setup(hass)
    await hass.async_block_till_done()

    flow = hass.config_entries.flow
    with patch.object(flow, "async_init", wraps=flow.async_init):
        entry.async_start_reauth(
            hass,
            context={"extra_context": "some_extra_context"},
            data={"extra_data": 1234},
        )
        await hass.async_block_till_done()

    # Check that there's an active reauth flow:
    active_reauth_flow = next(
        iter(entry.async_get_active_flows(hass, {config_entries.SOURCE_REAUTH})), None
    )
    assert active_reauth_flow is not None

    # Check that there isn't any other flow (in this case, a user flow):
    active_user_flow = next(
        iter(entry.async_get_active_flows(hass, {config_entries.SOURCE_USER})), None
    )
    assert active_user_flow is None


async def test_async_wait_component_dynamic(hass: HomeAssistant) -> None:
    """Test async_wait_component for a config entry which is dynamically loaded."""
    entry = MockConfigEntry(title="test_title", domain="test")

    mock_setup_entry = AsyncMock(return_value=True)
    mock_integration(hass, MockModule("test", async_setup_entry=mock_setup_entry))
    mock_platform(hass, "test.config_flow", None)

    entry.add_to_hass(hass)

    # The config entry is not loaded, and is also not scheduled to load
    assert await hass.config_entries.async_wait_component(entry) is False

    await hass.config_entries.async_setup(entry.entry_id)
    await hass.async_block_till_done()

    # The config entry is loaded
    assert await hass.config_entries.async_wait_component(entry) is True


async def test_async_wait_component_startup(hass: HomeAssistant) -> None:
    """Test async_wait_component for a config entry which is loaded at startup."""
    entry = MockConfigEntry(title="test_title", domain="test")

    setup_stall = asyncio.Event()
    setup_started = asyncio.Event()

    async def mock_setup(hass: HomeAssistant, _) -> bool:
        setup_started.set()
        await setup_stall.wait()
        return True

    mock_setup_entry = AsyncMock(return_value=True)
    mock_integration(
        hass,
        MockModule("test", async_setup=mock_setup, async_setup_entry=mock_setup_entry),
    )
    mock_platform(hass, "test.config_flow", None)

    entry.add_to_hass(hass)

    # The config entry is not loaded, and is also not scheduled to load
    assert await hass.config_entries.async_wait_component(entry) is False

    # Mark the component as scheduled to be loaded
    async_set_domains_to_be_loaded(hass, {"test"})

    # Start loading the component, including its config entries
    hass.async_create_task(async_setup_component(hass, "test", {}))
    await setup_started.wait()

    # The component is not yet loaded
    assert "test" not in hass.config.components

    # Allow setup to proceed
    setup_stall.set()

    # The component is scheduled to load, this will block until the config entry is loaded
    assert await hass.config_entries.async_wait_component(entry) is True

    # The component has been loaded
    assert "test" in hass.config.components


async def test_options_flow_options_not_mutated() -> None:
    """Test that OptionsFlowWithConfigEntry doesn't mutate entry options."""
    entry = MockConfigEntry(
        domain="test",
        data={"first": True},
        options={"sub_dict": {"1": "one"}, "sub_list": ["one"]},
    )

    options_flow = config_entries.OptionsFlowWithConfigEntry(entry)

    options_flow._options["sub_dict"]["2"] = "two"
    options_flow._options["sub_list"].append("two")

    assert options_flow._options == {
        "sub_dict": {"1": "one", "2": "two"},
        "sub_list": ["one", "two"],
    }
    assert entry.options == {"sub_dict": {"1": "one"}, "sub_list": ["one"]}


async def test_initializing_flows_canceled_on_shutdown(
    hass: HomeAssistant, manager: config_entries.ConfigEntries
) -> None:
    """Test that initializing flows are canceled on shutdown."""

    class MockFlowHandler(config_entries.ConfigFlow):
        """Define a mock flow handler."""

        VERSION = 1

        async def async_step_reauth(self, data):
            """Mock Reauth."""
            await asyncio.sleep(1)

    mock_integration(hass, MockModule("test"))
    mock_platform(hass, "test.config_flow", None)

    with patch.dict(
        config_entries.HANDLERS, {"comp": MockFlowHandler, "test": MockFlowHandler}
    ):
        task = asyncio.create_task(
            manager.flow.async_init("test", context={"source": "reauth"})
        )
        await hass.async_block_till_done()
        await manager.flow.async_shutdown()

        with pytest.raises(asyncio.exceptions.CancelledError):
            await task


async def test_task_tracking(hass: HomeAssistant) -> None:
    """Test task tracking for a config entry."""
    entry = MockConfigEntry(title="test_title", domain="test")

    event = asyncio.Event()
    results = []

    async def test_task() -> None:
        try:
            await event.wait()
            results.append("normal")
        except asyncio.CancelledError:
            results.append("background")
            raise

    async def test_unload() -> None:
        await event.wait()
        results.append("on_unload")

    entry.async_on_unload(test_unload)
    entry.async_create_task(hass, test_task())
    entry.async_create_background_task(hass, test_task(), "background-task-name")
    await asyncio.sleep(0)
    hass.loop.call_soon(event.set)
    await entry._async_process_on_unload(hass)
    assert results == ["on_unload", "background", "normal"]


async def test_preview_supported(
    hass: HomeAssistant, manager: config_entries.ConfigEntries
) -> None:
    """Test preview support."""

    preview_calls = []

    class MockFlowHandler(config_entries.ConfigFlow):
        """Define a mock flow handler."""

        VERSION = 1

        async def async_step_test1(self, data):
            """Mock Reauth."""
            return self.async_show_form(step_id="next")

        async def async_step_test2(self, data):
            """Mock Reauth."""
            return self.async_show_form(step_id="next", preview="test")

        async def async_step_next(self, user_input=None):
            raise NotImplementedError

        @staticmethod
        async def async_setup_preview(hass: HomeAssistant) -> None:
            """Set up preview."""
            preview_calls.append(None)

    mock_integration(hass, MockModule("test"))
    mock_platform(hass, "test.config_flow", None)

    assert len(preview_calls) == 0

    with patch.dict(
        config_entries.HANDLERS, {"comp": MockFlowHandler, "test": MockFlowHandler}
    ):
        result = await manager.flow.async_init("test", context={"source": "test1"})

        assert len(preview_calls) == 0
        assert result["preview"] is None

        result = await manager.flow.async_init("test", context={"source": "test2"})

        assert len(preview_calls) == 1
        assert result["preview"] == "test"


async def test_preview_not_supported(
    hass: HomeAssistant, manager: config_entries.ConfigEntries
) -> None:
    """Test preview support."""

    class MockFlowHandler(config_entries.ConfigFlow):
        """Define a mock flow handler."""

        VERSION = 1

        async def async_step_user(self, data):
            """Mock Reauth."""
            return self.async_show_form(step_id="user_confirm")

        async def async_step_user_confirm(self, user_input=None):
            raise NotImplementedError

    mock_integration(hass, MockModule("test"))
    mock_platform(hass, "test.config_flow", None)

    with patch.dict(
        config_entries.HANDLERS, {"comp": MockFlowHandler, "test": MockFlowHandler}
    ):
        result = await manager.flow.async_init(
            "test", context={"source": config_entries.SOURCE_USER}
        )

    assert result["preview"] is None


<<<<<<< HEAD
def test_raise_trying_to_add_same_config_entry_twice(hass: HomeAssistant) -> None:
    """Test we raise if trying to add same config entry twice."""
    entry = MockConfigEntry(domain="test")
    entry.add_to_hass(hass)
    with pytest.raises(HomeAssistantError, match="already exists"):
        entry.add_to_hass(hass)
=======
def test_raise_trying_to_add_same_config_entry_twice(
    hass: HomeAssistant, caplog: pytest.LogCaptureFixture
) -> None:
    """Test we log an error if trying to add same config entry twice."""
    entry = MockConfigEntry(domain="test")
    entry.add_to_hass(hass)
    entry.add_to_hass(hass)
    assert f"An entry with the id {entry.entry_id} already exists" in caplog.text
>>>>>>> 6ada8258
<|MERGE_RESOLUTION|>--- conflicted
+++ resolved
@@ -4136,14 +4136,6 @@
     assert result["preview"] is None
 
 
-<<<<<<< HEAD
-def test_raise_trying_to_add_same_config_entry_twice(hass: HomeAssistant) -> None:
-    """Test we raise if trying to add same config entry twice."""
-    entry = MockConfigEntry(domain="test")
-    entry.add_to_hass(hass)
-    with pytest.raises(HomeAssistantError, match="already exists"):
-        entry.add_to_hass(hass)
-=======
 def test_raise_trying_to_add_same_config_entry_twice(
     hass: HomeAssistant, caplog: pytest.LogCaptureFixture
 ) -> None:
@@ -4151,5 +4143,4 @@
     entry = MockConfigEntry(domain="test")
     entry.add_to_hass(hass)
     entry.add_to_hass(hass)
-    assert f"An entry with the id {entry.entry_id} already exists" in caplog.text
->>>>>>> 6ada8258
+    assert f"An entry with the id {entry.entry_id} already exists" in caplog.text