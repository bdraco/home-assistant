"""Test the config manager."""
from __future__ import annotations

import asyncio
from collections.abc import Generator
from datetime import timedelta
import logging
from typing import Any
from unittest.mock import AsyncMock, Mock, patch

import pytest

from homeassistant import config_entries, data_entry_flow, loader
from homeassistant.components import dhcp
from homeassistant.components.hassio import HassioServiceInfo
from homeassistant.const import (
    EVENT_COMPONENT_LOADED,
    EVENT_HOMEASSISTANT_STARTED,
    EVENT_HOMEASSISTANT_STOP,
)
from homeassistant.core import CoreState, Event, HomeAssistant, callback
from homeassistant.data_entry_flow import BaseServiceInfo, FlowResult, FlowResultType
from homeassistant.exceptions import (
    ConfigEntryAuthFailed,
    ConfigEntryError,
    ConfigEntryNotReady,
    HomeAssistantError,
)
from homeassistant.helpers import entity_registry as er
from homeassistant.helpers.entity_platform import AddEntitiesCallback
from homeassistant.helpers.typing import ConfigType
from homeassistant.helpers.update_coordinator import DataUpdateCoordinator
from homeassistant.setup import async_set_domains_to_be_loaded, async_setup_component
import homeassistant.util.dt as dt_util

from .common import (
    MockConfigEntry,
    MockEntity,
    MockModule,
    MockPlatform,
    async_fire_time_changed,
    mock_config_flow,
    mock_coro,
    mock_entity_platform,
    mock_integration,
)

from tests.common import async_get_persistent_notifications


@pytest.fixture(autouse=True)
def mock_handlers() -> Generator[None, None, None]:
    """Mock config flows."""

    class MockFlowHandler(config_entries.ConfigFlow):
        """Define a mock flow handler."""

        VERSION = 1

        async def async_step_reauth(self, data):
            """Mock Reauth."""
            return self.async_show_form(step_id="reauth")

    with patch.dict(
        config_entries.HANDLERS, {"comp": MockFlowHandler, "test": MockFlowHandler}
    ):
        yield


@pytest.fixture
async def manager(hass: HomeAssistant) -> config_entries.ConfigEntries:
    """Fixture of a loaded config manager."""
    manager = config_entries.ConfigEntries(hass, {})
    await manager.async_initialize()
    hass.config_entries = manager
    return manager


async def test_call_setup_entry(hass: HomeAssistant) -> None:
    """Test we call <component>.setup_entry."""
    entry = MockConfigEntry(domain="comp")
    entry.add_to_hass(hass)
    assert not entry.supports_unload

    mock_setup_entry = AsyncMock(return_value=True)
    mock_migrate_entry = AsyncMock(return_value=True)

    mock_integration(
        hass,
        MockModule(
            "comp",
            async_setup_entry=mock_setup_entry,
            async_migrate_entry=mock_migrate_entry,
        ),
    )
    mock_entity_platform(hass, "config_flow.comp", None)

    with patch("homeassistant.config_entries.support_entry_unload", return_value=True):
        result = await async_setup_component(hass, "comp", {})
        await hass.async_block_till_done()
    assert result
    assert len(mock_migrate_entry.mock_calls) == 0
    assert len(mock_setup_entry.mock_calls) == 1
    assert entry.state is config_entries.ConfigEntryState.LOADED
    assert entry.supports_unload


async def test_call_setup_entry_without_reload_support(hass: HomeAssistant) -> None:
    """Test we call <component>.setup_entry and the <component> does not support unloading."""
    entry = MockConfigEntry(domain="comp")
    entry.add_to_hass(hass)
    assert not entry.supports_unload

    mock_setup_entry = AsyncMock(return_value=True)
    mock_migrate_entry = AsyncMock(return_value=True)

    mock_integration(
        hass,
        MockModule(
            "comp",
            async_setup_entry=mock_setup_entry,
            async_migrate_entry=mock_migrate_entry,
        ),
    )
    mock_entity_platform(hass, "config_flow.comp", None)

    with patch("homeassistant.config_entries.support_entry_unload", return_value=False):
        result = await async_setup_component(hass, "comp", {})
        await hass.async_block_till_done()
    assert result
    assert len(mock_migrate_entry.mock_calls) == 0
    assert len(mock_setup_entry.mock_calls) == 1
    assert entry.state is config_entries.ConfigEntryState.LOADED
    assert not entry.supports_unload


async def test_call_async_migrate_entry(hass: HomeAssistant) -> None:
    """Test we call <component>.async_migrate_entry when version mismatch."""
    entry = MockConfigEntry(domain="comp")
    assert not entry.supports_unload
    entry.version = 2
    entry.add_to_hass(hass)

    mock_migrate_entry = AsyncMock(return_value=True)
    mock_setup_entry = AsyncMock(return_value=True)

    mock_integration(
        hass,
        MockModule(
            "comp",
            async_setup_entry=mock_setup_entry,
            async_migrate_entry=mock_migrate_entry,
        ),
    )
    mock_entity_platform(hass, "config_flow.comp", None)

    with patch("homeassistant.config_entries.support_entry_unload", return_value=True):
        result = await async_setup_component(hass, "comp", {})
        await hass.async_block_till_done()
    assert result
    assert len(mock_migrate_entry.mock_calls) == 1
    assert len(mock_setup_entry.mock_calls) == 1
    assert entry.state is config_entries.ConfigEntryState.LOADED
    assert entry.supports_unload


async def test_call_async_migrate_entry_failure_false(hass: HomeAssistant) -> None:
    """Test migration fails if returns false."""
    entry = MockConfigEntry(domain="comp")
    entry.version = 2
    entry.add_to_hass(hass)
    assert not entry.supports_unload

    mock_migrate_entry = AsyncMock(return_value=False)
    mock_setup_entry = AsyncMock(return_value=True)

    mock_integration(
        hass,
        MockModule(
            "comp",
            async_setup_entry=mock_setup_entry,
            async_migrate_entry=mock_migrate_entry,
        ),
    )
    mock_entity_platform(hass, "config_flow.comp", None)

    result = await async_setup_component(hass, "comp", {})
    assert result
    assert len(mock_migrate_entry.mock_calls) == 1
    assert len(mock_setup_entry.mock_calls) == 0
    assert entry.state is config_entries.ConfigEntryState.MIGRATION_ERROR
    assert not entry.supports_unload


async def test_call_async_migrate_entry_failure_exception(hass: HomeAssistant) -> None:
    """Test migration fails if exception raised."""
    entry = MockConfigEntry(domain="comp")
    entry.version = 2
    entry.add_to_hass(hass)
    assert not entry.supports_unload

    mock_migrate_entry = AsyncMock(side_effect=Exception)
    mock_setup_entry = AsyncMock(return_value=True)

    mock_integration(
        hass,
        MockModule(
            "comp",
            async_setup_entry=mock_setup_entry,
            async_migrate_entry=mock_migrate_entry,
        ),
    )
    mock_entity_platform(hass, "config_flow.comp", None)

    result = await async_setup_component(hass, "comp", {})
    assert result
    assert len(mock_migrate_entry.mock_calls) == 1
    assert len(mock_setup_entry.mock_calls) == 0
    assert entry.state is config_entries.ConfigEntryState.MIGRATION_ERROR
    assert not entry.supports_unload


async def test_call_async_migrate_entry_failure_not_bool(hass: HomeAssistant) -> None:
    """Test migration fails if boolean not returned."""
    entry = MockConfigEntry(domain="comp")
    entry.version = 2
    entry.add_to_hass(hass)
    assert not entry.supports_unload

    mock_migrate_entry = AsyncMock(return_value=None)
    mock_setup_entry = AsyncMock(return_value=True)

    mock_integration(
        hass,
        MockModule(
            "comp",
            async_setup_entry=mock_setup_entry,
            async_migrate_entry=mock_migrate_entry,
        ),
    )
    mock_entity_platform(hass, "config_flow.comp", None)

    result = await async_setup_component(hass, "comp", {})
    assert result
    assert len(mock_migrate_entry.mock_calls) == 1
    assert len(mock_setup_entry.mock_calls) == 0
    assert entry.state is config_entries.ConfigEntryState.MIGRATION_ERROR
    assert not entry.supports_unload


async def test_call_async_migrate_entry_failure_not_supported(
    hass: HomeAssistant,
) -> None:
    """Test migration fails if async_migrate_entry not implemented."""
    entry = MockConfigEntry(domain="comp")
    entry.version = 2
    entry.add_to_hass(hass)
    assert not entry.supports_unload

    mock_setup_entry = AsyncMock(return_value=True)

    mock_integration(hass, MockModule("comp", async_setup_entry=mock_setup_entry))
    mock_entity_platform(hass, "config_flow.comp", None)

    result = await async_setup_component(hass, "comp", {})
    assert result
    assert len(mock_setup_entry.mock_calls) == 0
    assert entry.state is config_entries.ConfigEntryState.MIGRATION_ERROR
    assert not entry.supports_unload


async def test_remove_entry(
    hass: HomeAssistant, manager: config_entries.ConfigEntries
) -> None:
    """Test that we can remove an entry."""

    async def mock_setup_entry(
        hass: HomeAssistant, entry: config_entries.ConfigEntry
    ) -> bool:
        """Mock setting up entry."""
        await hass.config_entries.async_forward_entry_setups(entry, ["light"])
        return True

    async def mock_unload_entry(
        hass: HomeAssistant, entry: config_entries.ConfigEntry
    ) -> bool:
        """Mock unloading an entry."""
        result = await hass.config_entries.async_unload_platforms(entry, ["light"])
        assert result
        return result

    mock_remove_entry = AsyncMock(return_value=None)

    entity = MockEntity(unique_id="1234", name="Test Entity")

    async def mock_setup_entry_platform(
        hass: HomeAssistant,
        entry: config_entries.ConfigEntry,
        async_add_entities: AddEntitiesCallback,
    ) -> None:
        """Mock setting up platform."""
        async_add_entities([entity])

    mock_integration(
        hass,
        MockModule(
            "test",
            async_setup_entry=mock_setup_entry,
            async_unload_entry=mock_unload_entry,
            async_remove_entry=mock_remove_entry,
        ),
    )
    mock_entity_platform(
        hass, "light.test", MockPlatform(async_setup_entry=mock_setup_entry_platform)
    )
    mock_entity_platform(hass, "config_flow.test", None)

    MockConfigEntry(domain="test_other", entry_id="test1").add_to_manager(manager)
    entry = MockConfigEntry(domain="test", entry_id="test2")
    entry.add_to_manager(manager)
    MockConfigEntry(domain="test_other", entry_id="test3").add_to_manager(manager)

    # Check all config entries exist
    assert [item.entry_id for item in manager.async_entries()] == [
        "test1",
        "test2",
        "test3",
    ]

    # Setup entry
    await entry.async_setup(hass)
    await hass.async_block_till_done()

    # Check entity state got added
    assert hass.states.get("light.test_entity") is not None
    assert len(hass.states.async_all()) == 1

    # Check entity got added to entity registry
    ent_reg = er.async_get(hass)
    assert len(ent_reg.entities) == 1
    entity_entry = list(ent_reg.entities.values())[0]
    assert entity_entry.config_entry_id == entry.entry_id

    # Remove entry
    result = await manager.async_remove("test2")
    await hass.async_block_till_done()

    # Check that unload went well and so no need to restart
    assert result == {"require_restart": False}

    # Check the remove callback was invoked.
    assert mock_remove_entry.call_count == 1

    # Check that config entry was removed.
    assert [item.entry_id for item in manager.async_entries()] == ["test1", "test3"]

    # Check that entity state has been removed
    assert hass.states.get("light.test_entity") is None
    assert len(hass.states.async_all()) == 0

    # Check that entity registry entry has been removed
    entity_entry_list = list(ent_reg.entities.values())
    assert not entity_entry_list


async def test_remove_entry_cancels_reauth(
    hass: HomeAssistant, manager: config_entries.ConfigEntries
) -> None:
    """Tests that removing a config entry, also aborts existing reauth flows."""
    entry = MockConfigEntry(title="test_title", domain="test")

    mock_setup_entry = AsyncMock(side_effect=ConfigEntryAuthFailed())
    mock_integration(hass, MockModule("test", async_setup_entry=mock_setup_entry))
    mock_entity_platform(hass, "config_flow.test", None)

    entry.add_to_hass(hass)
    await entry.async_setup(hass)
    await hass.async_block_till_done()

    flows = hass.config_entries.flow.async_progress_by_handler("test")
    assert len(flows) == 1
    assert flows[0]["context"]["entry_id"] == entry.entry_id
    assert flows[0]["context"]["source"] == config_entries.SOURCE_REAUTH
    assert entry.state is config_entries.ConfigEntryState.SETUP_ERROR

    await manager.async_remove(entry.entry_id)

    flows = hass.config_entries.flow.async_progress_by_handler("test")
    assert len(flows) == 0


async def test_remove_entry_handles_callback_error(
    hass: HomeAssistant, manager: config_entries.ConfigEntries
) -> None:
    """Test that exceptions in the remove callback are handled."""
    mock_setup_entry = AsyncMock(return_value=True)
    mock_unload_entry = AsyncMock(return_value=True)
    mock_remove_entry = AsyncMock(return_value=None)
    mock_integration(
        hass,
        MockModule(
            "test",
            async_setup_entry=mock_setup_entry,
            async_unload_entry=mock_unload_entry,
            async_remove_entry=mock_remove_entry,
        ),
    )
    entry = MockConfigEntry(domain="test", entry_id="test1")
    entry.add_to_manager(manager)
    # Check all config entries exist
    assert [item.entry_id for item in manager.async_entries()] == ["test1"]
    # Setup entry
    await entry.async_setup(hass)
    await hass.async_block_till_done()

    # Remove entry
    result = await manager.async_remove("test1")
    await hass.async_block_till_done()
    # Check that unload went well and so no need to restart
    assert result == {"require_restart": False}
    # Check the remove callback was invoked.
    assert mock_remove_entry.call_count == 1
    # Check that config entry was removed.
    assert [item.entry_id for item in manager.async_entries()] == []


async def test_remove_entry_raises(
    hass: HomeAssistant, manager: config_entries.ConfigEntries
) -> None:
    """Test if a component raises while removing entry."""

    async def mock_unload_entry(hass, entry):
        """Mock unload entry function."""
        raise Exception("BROKEN")

    mock_integration(hass, MockModule("comp", async_unload_entry=mock_unload_entry))

    MockConfigEntry(domain="test", entry_id="test1").add_to_manager(manager)
    MockConfigEntry(
        domain="comp", entry_id="test2", state=config_entries.ConfigEntryState.LOADED
    ).add_to_manager(manager)
    MockConfigEntry(domain="test", entry_id="test3").add_to_manager(manager)

    assert [item.entry_id for item in manager.async_entries()] == [
        "test1",
        "test2",
        "test3",
    ]

    result = await manager.async_remove("test2")

    assert result == {"require_restart": True}
    assert [item.entry_id for item in manager.async_entries()] == ["test1", "test3"]


async def test_remove_entry_if_not_loaded(
    hass: HomeAssistant, manager: config_entries.ConfigEntries
) -> None:
    """Test that we can remove an entry that is not loaded."""
    mock_unload_entry = AsyncMock(return_value=True)

    mock_integration(hass, MockModule("comp", async_unload_entry=mock_unload_entry))

    MockConfigEntry(domain="test", entry_id="test1").add_to_manager(manager)
    MockConfigEntry(domain="comp", entry_id="test2").add_to_manager(manager)
    MockConfigEntry(domain="test", entry_id="test3").add_to_manager(manager)

    assert [item.entry_id for item in manager.async_entries()] == [
        "test1",
        "test2",
        "test3",
    ]

    result = await manager.async_remove("test2")

    assert result == {"require_restart": False}
    assert [item.entry_id for item in manager.async_entries()] == ["test1", "test3"]

    assert len(mock_unload_entry.mock_calls) == 0


async def test_remove_entry_if_integration_deleted(
    hass: HomeAssistant, manager: config_entries.ConfigEntries
) -> None:
    """Test that we can remove an entry when the integration is deleted."""
    mock_unload_entry = AsyncMock(return_value=True)

    MockConfigEntry(domain="test", entry_id="test1").add_to_manager(manager)
    MockConfigEntry(domain="comp", entry_id="test2").add_to_manager(manager)
    MockConfigEntry(domain="test", entry_id="test3").add_to_manager(manager)

    assert [item.entry_id for item in manager.async_entries()] == [
        "test1",
        "test2",
        "test3",
    ]

    result = await manager.async_remove("test2")

    assert result == {"require_restart": False}
    assert [item.entry_id for item in manager.async_entries()] == ["test1", "test3"]

    assert len(mock_unload_entry.mock_calls) == 0


async def test_add_entry_calls_setup_entry(
    hass: HomeAssistant, manager: config_entries.ConfigEntries
) -> None:
    """Test we call setup_config_entry."""
    mock_setup_entry = AsyncMock(return_value=True)

    mock_integration(hass, MockModule("comp", async_setup_entry=mock_setup_entry))
    mock_entity_platform(hass, "config_flow.comp", None)

    class TestFlow(config_entries.ConfigFlow):
        """Test flow."""

        VERSION = 1

        async def async_step_user(self, user_input=None):
            """Test user step."""
            return self.async_create_entry(title="title", data={"token": "supersecret"})

    with patch.dict(config_entries.HANDLERS, {"comp": TestFlow, "beer": 5}):
        await manager.flow.async_init(
            "comp", context={"source": config_entries.SOURCE_USER}
        )
        await hass.async_block_till_done()

    assert len(mock_setup_entry.mock_calls) == 1
    p_hass, p_entry = mock_setup_entry.mock_calls[0][1]

    assert p_hass is hass
    assert p_entry.data == {"token": "supersecret"}


async def test_entries_gets_entries(manager: config_entries.ConfigEntries) -> None:
    """Test entries are filtered by domain."""
    MockConfigEntry(domain="test").add_to_manager(manager)
    entry1 = MockConfigEntry(domain="test2")
    entry1.add_to_manager(manager)
    entry2 = MockConfigEntry(domain="test2")
    entry2.add_to_manager(manager)

    assert manager.async_entries("test2") == [entry1, entry2]


async def test_domains_gets_domains_uniques(
    manager: config_entries.ConfigEntries,
) -> None:
    """Test we only return each domain once."""
    MockConfigEntry(domain="test").add_to_manager(manager)
    MockConfigEntry(domain="test2").add_to_manager(manager)
    MockConfigEntry(domain="test2").add_to_manager(manager)
    MockConfigEntry(domain="test").add_to_manager(manager)
    MockConfigEntry(domain="test3").add_to_manager(manager)

    assert manager.async_domains() == ["test", "test2", "test3"]


async def test_domains_gets_domains_excludes_ignore_and_disabled(
    manager: config_entries.ConfigEntries,
) -> None:
    """Test we only return each domain once."""
    MockConfigEntry(domain="test").add_to_manager(manager)
    MockConfigEntry(domain="test2").add_to_manager(manager)
    MockConfigEntry(domain="test2").add_to_manager(manager)
    MockConfigEntry(
        domain="ignored", source=config_entries.SOURCE_IGNORE
    ).add_to_manager(manager)
    MockConfigEntry(domain="test3").add_to_manager(manager)
    MockConfigEntry(
        domain="disabled", disabled_by=config_entries.ConfigEntryDisabler.USER
    ).add_to_manager(manager)
    assert manager.async_domains() == ["test", "test2", "test3"]
    assert manager.async_domains(include_ignore=False) == ["test", "test2", "test3"]
    assert manager.async_domains(include_disabled=False) == ["test", "test2", "test3"]
    assert manager.async_domains(include_ignore=False, include_disabled=False) == [
        "test",
        "test2",
        "test3",
    ]

    assert manager.async_domains(include_ignore=True) == [
        "test",
        "test2",
        "ignored",
        "test3",
    ]
    assert manager.async_domains(include_disabled=True) == [
        "test",
        "test2",
        "test3",
        "disabled",
    ]
    assert manager.async_domains(include_ignore=True, include_disabled=True) == [
        "test",
        "test2",
        "ignored",
        "test3",
        "disabled",
    ]


async def test_saving_and_loading(hass: HomeAssistant) -> None:
    """Test that we're saving and loading correctly."""
    mock_integration(
        hass, MockModule("test", async_setup_entry=lambda *args: mock_coro(True))
    )
    mock_entity_platform(hass, "config_flow.test", None)

    class TestFlow(config_entries.ConfigFlow):
        """Test flow."""

        VERSION = 5

        async def async_step_user(self, user_input=None):
            """Test user step."""
            await self.async_set_unique_id("unique")
            return self.async_create_entry(title="Test Title", data={"token": "abcd"})

    with patch.dict(config_entries.HANDLERS, {"test": TestFlow}):
        await hass.config_entries.flow.async_init(
            "test", context={"source": config_entries.SOURCE_USER}
        )

    class Test2Flow(config_entries.ConfigFlow):
        """Test flow."""

        VERSION = 3

        async def async_step_user(self, user_input=None):
            """Test user step."""
            return self.async_create_entry(
                title="Test 2 Title", data={"username": "bla"}
            )

    with patch("homeassistant.config_entries.HANDLERS.get", return_value=Test2Flow):
        await hass.config_entries.flow.async_init(
            "test", context={"source": config_entries.SOURCE_USER}
        )

    assert len(hass.config_entries.async_entries()) == 2
    entry_1 = hass.config_entries.async_entries()[0]

    hass.config_entries.async_update_entry(
        entry_1,
        pref_disable_polling=True,
        pref_disable_new_entities=True,
    )

    # To trigger the call_later
    async_fire_time_changed(hass, dt_util.utcnow() + timedelta(seconds=1))
    # To execute the save
    await hass.async_block_till_done()

    # Now load written data in new config manager
    manager = config_entries.ConfigEntries(hass, {})
    await manager.async_initialize()

    assert len(manager.async_entries()) == 2

    # Ensure same order
    for orig, loaded in zip(
        hass.config_entries.async_entries(), manager.async_entries()
    ):
        assert orig.version == loaded.version
        assert orig.domain == loaded.domain
        assert orig.title == loaded.title
        assert orig.data == loaded.data
        assert orig.source == loaded.source
        assert orig.unique_id == loaded.unique_id
        assert orig.pref_disable_new_entities == loaded.pref_disable_new_entities
        assert orig.pref_disable_polling == loaded.pref_disable_polling


async def test_forward_entry_sets_up_component(hass: HomeAssistant) -> None:
    """Test we setup the component entry is forwarded to."""
    entry = MockConfigEntry(domain="original")

    mock_original_setup_entry = AsyncMock(return_value=True)
    mock_integration(
        hass, MockModule("original", async_setup_entry=mock_original_setup_entry)
    )

    mock_forwarded_setup_entry = AsyncMock(return_value=True)
    mock_integration(
        hass, MockModule("forwarded", async_setup_entry=mock_forwarded_setup_entry)
    )

    await hass.config_entries.async_forward_entry_setup(entry, "forwarded")
    assert len(mock_original_setup_entry.mock_calls) == 0
    assert len(mock_forwarded_setup_entry.mock_calls) == 1


async def test_forward_entry_does_not_setup_entry_if_setup_fails(
    hass: HomeAssistant,
) -> None:
    """Test we do not set up entry if component setup fails."""
    entry = MockConfigEntry(domain="original")

    mock_setup = AsyncMock(return_value=False)
    mock_setup_entry = AsyncMock()
    mock_integration(
        hass,
        MockModule(
            "forwarded", async_setup=mock_setup, async_setup_entry=mock_setup_entry
        ),
    )

    await hass.config_entries.async_forward_entry_setup(entry, "forwarded")
    assert len(mock_setup.mock_calls) == 1
    assert len(mock_setup_entry.mock_calls) == 0


async def test_discovery_notification(
    hass: HomeAssistant, manager: config_entries.ConfigEntries
) -> None:
    """Test that we create/dismiss a notification when source is discovery."""
    mock_integration(hass, MockModule("test"))
    mock_entity_platform(hass, "config_flow.test", None)

    with patch.dict(config_entries.HANDLERS):

        class TestFlow(config_entries.ConfigFlow, domain="test"):
            """Test flow."""

            VERSION = 5

            async def async_step_discovery(self, discovery_info):
                """Test discovery step."""
                return self.async_show_form(step_id="discovery_confirm")

            async def async_step_discovery_confirm(self, discovery_info):
                """Test discovery confirm step."""
                return self.async_create_entry(
                    title="Test Title", data={"token": "abcd"}
                )

        notifications = async_get_persistent_notifications(hass)
        assert "config_entry_discovery" not in notifications

        # Start first discovery flow to assert that reconfigure notification fires
        flow1 = await hass.config_entries.flow.async_init(
            "test", context={"source": config_entries.SOURCE_DISCOVERY}
        )
        await hass.async_block_till_done()
        notifications = async_get_persistent_notifications(hass)
        assert "config_entry_discovery" in notifications

        # Start a second discovery flow so we can finish the first and assert that
        # the discovery notification persists until the second one is complete
        flow2 = await hass.config_entries.flow.async_init(
            "test", context={"source": config_entries.SOURCE_DISCOVERY}
        )

        flow1 = await hass.config_entries.flow.async_configure(flow1["flow_id"], {})
        assert flow1["type"] == data_entry_flow.FlowResultType.CREATE_ENTRY

        await hass.async_block_till_done()
        notifications = async_get_persistent_notifications(hass)
        assert "config_entry_discovery" in notifications

        flow2 = await hass.config_entries.flow.async_configure(flow2["flow_id"], {})
        assert flow2["type"] == data_entry_flow.FlowResultType.CREATE_ENTRY

        await hass.async_block_till_done()
        notifications = async_get_persistent_notifications(hass)
        assert "config_entry_discovery" not in notifications


async def test_reauth_notification(hass: HomeAssistant) -> None:
    """Test that we create/dismiss a notification when source is reauth."""
    mock_integration(hass, MockModule("test"))
    mock_entity_platform(hass, "config_flow.test", None)

    with patch.dict(config_entries.HANDLERS):

        class TestFlow(config_entries.ConfigFlow, domain="test"):
            """Test flow."""

            VERSION = 5

            async def async_step_user(self, user_input):
                """Test user step."""
                return self.async_show_form(step_id="user_confirm")

            async def async_step_user_confirm(self, user_input):
                """Test user confirm step."""
                return self.async_show_form(step_id="user_confirm")

            async def async_step_reauth(self, user_input):
                """Test reauth step."""
                return self.async_show_form(step_id="reauth_confirm")

            async def async_step_reauth_confirm(self, user_input):
                """Test reauth confirm step."""
                return self.async_abort(reason="test")

        # Start user flow to assert that reconfigure notification doesn't fire
        await hass.config_entries.flow.async_init(
            "test", context={"source": config_entries.SOURCE_USER}
        )

        await hass.async_block_till_done()
        notifications = async_get_persistent_notifications(hass)
        assert "config_entry_reconfigure" not in notifications

        # Start first reauth flow to assert that reconfigure notification fires
        flow1 = await hass.config_entries.flow.async_init(
            "test", context={"source": config_entries.SOURCE_REAUTH}
        )

        await hass.async_block_till_done()
        notifications = async_get_persistent_notifications(hass)
        assert "config_entry_reconfigure" in notifications

        # Start a second reauth flow so we can finish the first and assert that
        # the reconfigure notification persists until the second one is complete
        flow2 = await hass.config_entries.flow.async_init(
            "test", context={"source": config_entries.SOURCE_REAUTH}
        )

        flow1 = await hass.config_entries.flow.async_configure(flow1["flow_id"], {})
        assert flow1["type"] == data_entry_flow.FlowResultType.ABORT

        await hass.async_block_till_done()
        notifications = async_get_persistent_notifications(hass)
        assert "config_entry_reconfigure" in notifications

        flow2 = await hass.config_entries.flow.async_configure(flow2["flow_id"], {})
        assert flow2["type"] == data_entry_flow.FlowResultType.ABORT

        await hass.async_block_till_done()
        notifications = async_get_persistent_notifications(hass)
        assert "config_entry_reconfigure" not in notifications


async def test_discovery_notification_not_created(hass: HomeAssistant) -> None:
    """Test that we not create a notification when discovery is aborted."""
    mock_integration(hass, MockModule("test"))
    mock_entity_platform(hass, "config_flow.test", None)

    class TestFlow(config_entries.ConfigFlow):
        """Test flow."""

        VERSION = 5

        async def async_step_discovery(self, discovery_info):
            """Test discovery step."""
            return self.async_abort(reason="test")

    with patch.dict(config_entries.HANDLERS, {"test": TestFlow}):
        await hass.config_entries.flow.async_init(
            "test", context={"source": config_entries.SOURCE_DISCOVERY}
        )

    await hass.async_block_till_done()
    state = hass.states.get("persistent_notification.config_entry_discovery")
    assert state is None


async def test_loading_default_config(hass: HomeAssistant) -> None:
    """Test loading the default config."""
    manager = config_entries.ConfigEntries(hass, {})

    with patch("homeassistant.util.json.open", side_effect=FileNotFoundError):
        await manager.async_initialize()

    assert len(manager.async_entries()) == 0


async def test_updating_entry_data(manager: config_entries.ConfigEntries) -> None:
    """Test that we can update an entry data."""
    entry = MockConfigEntry(
        domain="test",
        data={"first": True},
        state=config_entries.ConfigEntryState.SETUP_ERROR,
    )
    entry.add_to_manager(manager)

    assert manager.async_update_entry(entry) is False
    assert entry.data == {"first": True}

    assert manager.async_update_entry(entry, data={"second": True}) is True
    assert entry.data == {"second": True}


async def test_updating_entry_system_options(
    manager: config_entries.ConfigEntries,
) -> None:
    """Test that we can update an entry data."""
    entry = MockConfigEntry(
        domain="test",
        data={"first": True},
        state=config_entries.ConfigEntryState.SETUP_ERROR,
        pref_disable_new_entities=True,
    )
    entry.add_to_manager(manager)

    assert entry.pref_disable_new_entities is True
    assert entry.pref_disable_polling is False

    manager.async_update_entry(
        entry, pref_disable_new_entities=False, pref_disable_polling=True
    )

    assert entry.pref_disable_new_entities is False
    assert entry.pref_disable_polling is True


async def test_update_entry_options_and_trigger_listener(
    hass: HomeAssistant, manager: config_entries.ConfigEntries
) -> None:
    """Test that we can update entry options and trigger listener."""
    entry = MockConfigEntry(domain="test", options={"first": True})
    entry.add_to_manager(manager)

    async def update_listener(hass, entry):
        """Test function."""
        assert entry.options == {"second": True}

    entry.add_update_listener(update_listener)

    assert manager.async_update_entry(entry, options={"second": True}) is True

    assert entry.options == {"second": True}


async def test_setup_raise_not_ready(
    hass: HomeAssistant, caplog: pytest.LogCaptureFixture
) -> None:
    """Test a setup raising not ready."""
    entry = MockConfigEntry(title="test_title", domain="test")

    mock_setup_entry = AsyncMock(
        side_effect=ConfigEntryNotReady("The internet connection is offline")
    )
    mock_integration(hass, MockModule("test", async_setup_entry=mock_setup_entry))
    mock_entity_platform(hass, "config_flow.test", None)

    with patch("homeassistant.config_entries.async_call_later") as mock_call:
        await entry.async_setup(hass)

    assert len(mock_call.mock_calls) == 1
    assert (
        "Config entry 'test_title' for test integration not ready yet:"
        " The internet connection is offline"
    ) in caplog.text

    p_hass, p_wait_time, p_setup = mock_call.mock_calls[0][1]

    assert p_hass is hass
    assert 5 <= p_wait_time <= 5.5
    assert entry.state is config_entries.ConfigEntryState.SETUP_RETRY
    assert entry.reason == "The internet connection is offline"

    mock_setup_entry.side_effect = None
    mock_setup_entry.return_value = True

    await p_setup(None)
    assert entry.state is config_entries.ConfigEntryState.LOADED
    assert entry.reason is None


async def test_setup_raise_not_ready_from_exception(
    hass: HomeAssistant, caplog: pytest.LogCaptureFixture
) -> None:
    """Test a setup raising not ready from another exception."""
    entry = MockConfigEntry(title="test_title", domain="test")

    original_exception = HomeAssistantError("The device dropped the connection")
    config_entry_exception = ConfigEntryNotReady()
    config_entry_exception.__cause__ = original_exception

    mock_setup_entry = AsyncMock(side_effect=config_entry_exception)
    mock_integration(hass, MockModule("test", async_setup_entry=mock_setup_entry))
    mock_entity_platform(hass, "config_flow.test", None)

    with patch("homeassistant.config_entries.async_call_later") as mock_call:
        await entry.async_setup(hass)

    assert len(mock_call.mock_calls) == 1
    assert (
        "Config entry 'test_title' for test integration not ready yet: The device"
        " dropped the connection" in caplog.text
    )


async def test_setup_retrying_during_unload(hass: HomeAssistant) -> None:
    """Test if we unload an entry that is in retry mode."""
    entry = MockConfigEntry(domain="test")

    mock_setup_entry = AsyncMock(side_effect=ConfigEntryNotReady)
    mock_integration(hass, MockModule("test", async_setup_entry=mock_setup_entry))
    mock_entity_platform(hass, "config_flow.test", None)

    with patch("homeassistant.config_entries.async_call_later") as mock_call:
        await entry.async_setup(hass)

    assert entry.state is config_entries.ConfigEntryState.SETUP_RETRY
    assert len(mock_call.return_value.mock_calls) == 0

    await entry.async_unload(hass)

    assert entry.state is config_entries.ConfigEntryState.NOT_LOADED
    assert len(mock_call.return_value.mock_calls) == 1


async def test_setup_retrying_during_unload_before_started(hass: HomeAssistant) -> None:
    """Test if we unload an entry that is in retry mode before started."""
    entry = MockConfigEntry(domain="test")
    hass.state = CoreState.starting
    initial_listeners = hass.bus.async_listeners()[EVENT_HOMEASSISTANT_STARTED]

    mock_setup_entry = AsyncMock(side_effect=ConfigEntryNotReady)
    mock_integration(hass, MockModule("test", async_setup_entry=mock_setup_entry))
    mock_entity_platform(hass, "config_flow.test", None)

    await entry.async_setup(hass)
    await hass.async_block_till_done()

    assert entry.state is config_entries.ConfigEntryState.SETUP_RETRY
    assert (
        hass.bus.async_listeners()[EVENT_HOMEASSISTANT_STARTED] == initial_listeners + 1
    )

    await entry.async_unload(hass)
    await hass.async_block_till_done()

    assert entry.state is config_entries.ConfigEntryState.NOT_LOADED
    assert (
        hass.bus.async_listeners()[EVENT_HOMEASSISTANT_STARTED] == initial_listeners + 0
    )


async def test_setup_does_not_retry_during_shutdown(hass: HomeAssistant) -> None:
    """Test we do not retry when HASS is shutting down."""
    entry = MockConfigEntry(domain="test")

    mock_setup_entry = AsyncMock(side_effect=ConfigEntryNotReady)
    mock_integration(hass, MockModule("test", async_setup_entry=mock_setup_entry))
    mock_entity_platform(hass, "config_flow.test", None)

    await entry.async_setup(hass)

    assert entry.state is config_entries.ConfigEntryState.SETUP_RETRY
    assert len(mock_setup_entry.mock_calls) == 1

    hass.state = CoreState.stopping
    async_fire_time_changed(hass, dt_util.utcnow() + timedelta(minutes=5))
    await hass.async_block_till_done()

    assert entry.state is config_entries.ConfigEntryState.SETUP_RETRY
    assert len(mock_setup_entry.mock_calls) == 1


async def test_create_entry_options(
    hass: HomeAssistant, manager: config_entries.ConfigEntries
) -> None:
    """Test a config entry being created with options."""

    async def mock_async_setup(hass, config):
        """Mock setup."""
        hass.async_create_task(
            hass.config_entries.flow.async_init(
                "comp",
                context={"source": config_entries.SOURCE_IMPORT},
                data={"data": "data", "option": "option"},
            )
        )
        return True

    async_setup_entry = AsyncMock(return_value=True)
    mock_integration(
        hass,
        MockModule(
            "comp", async_setup=mock_async_setup, async_setup_entry=async_setup_entry
        ),
    )
    mock_entity_platform(hass, "config_flow.comp", None)

    class TestFlow(config_entries.ConfigFlow):
        """Test flow."""

        VERSION = 1

        async def async_step_import(self, user_input):
            """Test import step creating entry, with options."""
            return self.async_create_entry(
                title="title",
                data={"example": user_input["data"]},
                options={"example": user_input["option"]},
            )

    with patch.dict(config_entries.HANDLERS, {"comp": TestFlow}):
        assert await async_setup_component(hass, "comp", {})

        await hass.async_block_till_done()

        assert len(async_setup_entry.mock_calls) == 1

        entries = hass.config_entries.async_entries("comp")
        assert len(entries) == 1
        assert entries[0].data == {"example": "data"}
        assert entries[0].options == {"example": "option"}


async def test_entry_options(
    hass: HomeAssistant, manager: config_entries.ConfigEntries
) -> None:
    """Test that we can set options on an entry."""
    mock_integration(hass, MockModule("test"))
    mock_entity_platform(hass, "config_flow.test", None)
    entry = MockConfigEntry(domain="test", data={"first": True}, options=None)
    entry.add_to_manager(manager)

    class TestFlow:
        """Test flow."""

        @staticmethod
        @callback
        def async_get_options_flow(config_entry):
            """Test options flow."""

            class OptionsFlowHandler(data_entry_flow.FlowHandler):
                """Test options flow handler."""

            return OptionsFlowHandler()

    config_entries.HANDLERS["test"] = TestFlow()
    flow = await manager.options.async_create_flow(
        entry.entry_id, context={"source": "test"}, data=None
    )

    flow.handler = entry.entry_id  # Used to keep reference to config entry

    await manager.options.async_finish_flow(
        flow,
        {"data": {"second": True}, "type": data_entry_flow.FlowResultType.CREATE_ENTRY},
    )

    assert entry.data == {"first": True}
    assert entry.options == {"second": True}


async def test_entry_options_abort(
    hass: HomeAssistant, manager: config_entries.ConfigEntries
) -> None:
    """Test that we can abort options flow."""
    mock_integration(hass, MockModule("test"))
    mock_entity_platform(hass, "config_flow.test", None)
    entry = MockConfigEntry(domain="test", data={"first": True}, options=None)
    entry.add_to_manager(manager)

    class TestFlow:
        """Test flow."""

        @staticmethod
        @callback
        def async_get_options_flow(config_entry):
            """Test options flow."""

            class OptionsFlowHandler(data_entry_flow.FlowHandler):
                """Test options flow handler."""

            return OptionsFlowHandler()

    config_entries.HANDLERS["test"] = TestFlow()
    flow = await manager.options.async_create_flow(
        entry.entry_id, context={"source": "test"}, data=None
    )

    flow.handler = entry.entry_id  # Used to keep reference to config entry

    assert await manager.options.async_finish_flow(
        flow, {"type": data_entry_flow.FlowResultType.ABORT, "reason": "test"}
    )


async def test_entry_options_unknown_config_entry(
    hass: HomeAssistant, manager: config_entries.ConfigEntries
) -> None:
    """Test that we can abort options flow."""
    mock_integration(hass, MockModule("test"))
    mock_entity_platform(hass, "config_flow.test", None)

    class TestFlow:
        """Test flow."""

        @staticmethod
        @callback
        def async_get_options_flow(config_entry):
            """Test options flow."""

    with pytest.raises(config_entries.UnknownEntry):
        await manager.options.async_create_flow(
            "blah", context={"source": "test"}, data=None
        )


async def test_entry_setup_succeed(
    hass: HomeAssistant, manager: config_entries.ConfigEntries
) -> None:
    """Test that we can setup an entry."""
    entry = MockConfigEntry(
        domain="comp", state=config_entries.ConfigEntryState.NOT_LOADED
    )
    entry.add_to_hass(hass)

    mock_setup = AsyncMock(return_value=True)
    mock_setup_entry = AsyncMock(return_value=True)

    mock_integration(
        hass,
        MockModule("comp", async_setup=mock_setup, async_setup_entry=mock_setup_entry),
    )
    mock_entity_platform(hass, "config_flow.comp", None)

    assert await manager.async_setup(entry.entry_id)
    assert len(mock_setup.mock_calls) == 1
    assert len(mock_setup_entry.mock_calls) == 1
    assert entry.state is config_entries.ConfigEntryState.LOADED


@pytest.mark.parametrize(
    "state",
    (
        config_entries.ConfigEntryState.LOADED,
        config_entries.ConfigEntryState.SETUP_ERROR,
        config_entries.ConfigEntryState.MIGRATION_ERROR,
        config_entries.ConfigEntryState.SETUP_RETRY,
        config_entries.ConfigEntryState.FAILED_UNLOAD,
    ),
)
async def test_entry_setup_invalid_state(
    hass: HomeAssistant,
    manager: config_entries.ConfigEntries,
    state: config_entries.ConfigEntryState,
) -> None:
    """Test that we cannot setup an entry with invalid state."""
    entry = MockConfigEntry(domain="comp", state=state)
    entry.add_to_hass(hass)

    mock_setup = AsyncMock(return_value=True)
    mock_setup_entry = AsyncMock(return_value=True)

    mock_integration(
        hass,
        MockModule("comp", async_setup=mock_setup, async_setup_entry=mock_setup_entry),
    )

    with pytest.raises(config_entries.OperationNotAllowed, match=str(state)):
        assert await manager.async_setup(entry.entry_id)

    assert len(mock_setup.mock_calls) == 0
    assert len(mock_setup_entry.mock_calls) == 0
    assert entry.state is state


async def test_entry_unload_succeed(
    hass: HomeAssistant, manager: config_entries.ConfigEntries
) -> None:
    """Test that we can unload an entry."""
    entry = MockConfigEntry(domain="comp", state=config_entries.ConfigEntryState.LOADED)
    entry.add_to_hass(hass)

    async_unload_entry = AsyncMock(return_value=True)

    mock_integration(hass, MockModule("comp", async_unload_entry=async_unload_entry))

    assert await manager.async_unload(entry.entry_id)
    assert len(async_unload_entry.mock_calls) == 1
    assert entry.state is config_entries.ConfigEntryState.NOT_LOADED


@pytest.mark.parametrize(
    "state",
    (
        config_entries.ConfigEntryState.NOT_LOADED,
        config_entries.ConfigEntryState.SETUP_ERROR,
        config_entries.ConfigEntryState.SETUP_RETRY,
    ),
)
async def test_entry_unload_failed_to_load(
    hass: HomeAssistant,
    manager: config_entries.ConfigEntries,
    state: config_entries.ConfigEntryState,
) -> None:
    """Test that we can unload an entry."""
    entry = MockConfigEntry(domain="comp", state=state)
    entry.add_to_hass(hass)

    async_unload_entry = AsyncMock(return_value=True)

    mock_integration(hass, MockModule("comp", async_unload_entry=async_unload_entry))

    assert await manager.async_unload(entry.entry_id)
    assert len(async_unload_entry.mock_calls) == 0
    assert entry.state is config_entries.ConfigEntryState.NOT_LOADED


@pytest.mark.parametrize(
    "state",
    (
        config_entries.ConfigEntryState.MIGRATION_ERROR,
        config_entries.ConfigEntryState.FAILED_UNLOAD,
    ),
)
async def test_entry_unload_invalid_state(
    hass: HomeAssistant,
    manager: config_entries.ConfigEntries,
    state: config_entries.ConfigEntryState,
) -> None:
    """Test that we cannot unload an entry with invalid state."""
    entry = MockConfigEntry(domain="comp", state=state)
    entry.add_to_hass(hass)

    async_unload_entry = AsyncMock(return_value=True)

    mock_integration(hass, MockModule("comp", async_unload_entry=async_unload_entry))

    with pytest.raises(config_entries.OperationNotAllowed, match=str(state)):
        assert await manager.async_unload(entry.entry_id)

    assert len(async_unload_entry.mock_calls) == 0
    assert entry.state is state


async def test_entry_reload_succeed(
    hass: HomeAssistant, manager: config_entries.ConfigEntries
) -> None:
    """Test that we can reload an entry."""
    entry = MockConfigEntry(domain="comp", state=config_entries.ConfigEntryState.LOADED)
    entry.add_to_hass(hass)

    async_setup = AsyncMock(return_value=True)
    async_setup_entry = AsyncMock(return_value=True)
    async_unload_entry = AsyncMock(return_value=True)

    mock_integration(
        hass,
        MockModule(
            "comp",
            async_setup=async_setup,
            async_setup_entry=async_setup_entry,
            async_unload_entry=async_unload_entry,
        ),
    )
    mock_entity_platform(hass, "config_flow.comp", None)

    assert await manager.async_reload(entry.entry_id)
    assert len(async_unload_entry.mock_calls) == 1
    assert len(async_setup.mock_calls) == 1
    assert len(async_setup_entry.mock_calls) == 1
    assert entry.state is config_entries.ConfigEntryState.LOADED


@pytest.mark.parametrize(
    "state",
    (
        config_entries.ConfigEntryState.NOT_LOADED,
        config_entries.ConfigEntryState.SETUP_ERROR,
        config_entries.ConfigEntryState.SETUP_RETRY,
    ),
)
async def test_entry_reload_not_loaded(
    hass: HomeAssistant,
    manager: config_entries.ConfigEntries,
    state: config_entries.ConfigEntryState,
) -> None:
    """Test that we can reload an entry."""
    entry = MockConfigEntry(domain="comp", state=state)
    entry.add_to_hass(hass)

    async_setup = AsyncMock(return_value=True)
    async_setup_entry = AsyncMock(return_value=True)
    async_unload_entry = AsyncMock(return_value=True)

    mock_integration(
        hass,
        MockModule(
            "comp",
            async_setup=async_setup,
            async_setup_entry=async_setup_entry,
            async_unload_entry=async_unload_entry,
        ),
    )
    mock_entity_platform(hass, "config_flow.comp", None)

    assert await manager.async_reload(entry.entry_id)
    assert len(async_unload_entry.mock_calls) == 0
    assert len(async_setup.mock_calls) == 1
    assert len(async_setup_entry.mock_calls) == 1
    assert entry.state is config_entries.ConfigEntryState.LOADED


@pytest.mark.parametrize(
    "state",
    (
        config_entries.ConfigEntryState.MIGRATION_ERROR,
        config_entries.ConfigEntryState.FAILED_UNLOAD,
    ),
)
async def test_entry_reload_error(
    hass: HomeAssistant,
    manager: config_entries.ConfigEntries,
    state: config_entries.ConfigEntryState,
) -> None:
    """Test that we can reload an entry."""
    entry = MockConfigEntry(domain="comp", state=state)
    entry.add_to_hass(hass)

    async_setup = AsyncMock(return_value=True)
    async_setup_entry = AsyncMock(return_value=True)
    async_unload_entry = AsyncMock(return_value=True)

    mock_integration(
        hass,
        MockModule(
            "comp",
            async_setup=async_setup,
            async_setup_entry=async_setup_entry,
            async_unload_entry=async_unload_entry,
        ),
    )

    with pytest.raises(config_entries.OperationNotAllowed, match=str(state)):
        assert await manager.async_reload(entry.entry_id)

    assert len(async_unload_entry.mock_calls) == 0
    assert len(async_setup.mock_calls) == 0
    assert len(async_setup_entry.mock_calls) == 0

    assert entry.state == state


async def test_entry_disable_succeed(
    hass: HomeAssistant, manager: config_entries.ConfigEntries
) -> None:
    """Test that we can disable an entry."""
    entry = MockConfigEntry(domain="comp", state=config_entries.ConfigEntryState.LOADED)
    entry.add_to_hass(hass)

    async_setup = AsyncMock(return_value=True)
    async_setup_entry = AsyncMock(return_value=True)
    async_unload_entry = AsyncMock(return_value=True)

    mock_integration(
        hass,
        MockModule(
            "comp",
            async_setup=async_setup,
            async_setup_entry=async_setup_entry,
            async_unload_entry=async_unload_entry,
        ),
    )
    mock_entity_platform(hass, "config_flow.comp", None)

    # Disable
    assert await manager.async_set_disabled_by(
        entry.entry_id, config_entries.ConfigEntryDisabler.USER
    )
    assert len(async_unload_entry.mock_calls) == 1
    assert len(async_setup.mock_calls) == 0
    assert len(async_setup_entry.mock_calls) == 0
    assert entry.state is config_entries.ConfigEntryState.NOT_LOADED

    # Enable
    assert await manager.async_set_disabled_by(entry.entry_id, None)
    assert len(async_unload_entry.mock_calls) == 1
    assert len(async_setup.mock_calls) == 1
    assert len(async_setup_entry.mock_calls) == 1
    assert entry.state is config_entries.ConfigEntryState.LOADED


async def test_entry_disable_without_reload_support(
    hass: HomeAssistant, manager: config_entries.ConfigEntries
) -> None:
    """Test that we can disable an entry without reload support."""
    entry = MockConfigEntry(domain="comp", state=config_entries.ConfigEntryState.LOADED)
    entry.add_to_hass(hass)

    async_setup = AsyncMock(return_value=True)
    async_setup_entry = AsyncMock(return_value=True)

    mock_integration(
        hass,
        MockModule(
            "comp",
            async_setup=async_setup,
            async_setup_entry=async_setup_entry,
        ),
    )
    mock_entity_platform(hass, "config_flow.comp", None)

    # Disable
    assert not await manager.async_set_disabled_by(
        entry.entry_id, config_entries.ConfigEntryDisabler.USER
    )
    assert len(async_setup.mock_calls) == 0
    assert len(async_setup_entry.mock_calls) == 0
    assert entry.state is config_entries.ConfigEntryState.FAILED_UNLOAD

    # Enable
    with pytest.raises(
        config_entries.OperationNotAllowed,
        match=str(config_entries.ConfigEntryState.FAILED_UNLOAD),
    ):
        await manager.async_set_disabled_by(entry.entry_id, None)
    assert len(async_setup.mock_calls) == 0
    assert len(async_setup_entry.mock_calls) == 0
    assert entry.state is config_entries.ConfigEntryState.FAILED_UNLOAD


async def test_entry_enable_without_reload_support(
    hass: HomeAssistant, manager: config_entries.ConfigEntries
) -> None:
    """Test that we can disable an entry without reload support."""
    entry = MockConfigEntry(
        domain="comp", disabled_by=config_entries.ConfigEntryDisabler.USER
    )
    entry.add_to_hass(hass)

    async_setup = AsyncMock(return_value=True)
    async_setup_entry = AsyncMock(return_value=True)

    mock_integration(
        hass,
        MockModule(
            "comp",
            async_setup=async_setup,
            async_setup_entry=async_setup_entry,
        ),
    )
    mock_entity_platform(hass, "config_flow.comp", None)

    # Enable
    assert await manager.async_set_disabled_by(entry.entry_id, None)
    assert len(async_setup.mock_calls) == 1
    assert len(async_setup_entry.mock_calls) == 1
    assert entry.state is config_entries.ConfigEntryState.LOADED

    # Disable
    assert not await manager.async_set_disabled_by(
        entry.entry_id, config_entries.ConfigEntryDisabler.USER
    )
    assert len(async_setup.mock_calls) == 1
    assert len(async_setup_entry.mock_calls) == 1
    assert entry.state is config_entries.ConfigEntryState.FAILED_UNLOAD


async def test_init_custom_integration(hass: HomeAssistant) -> None:
    """Test initializing flow for custom integration."""
    integration = loader.Integration(
        hass,
        "custom_components.hue",
        None,
        {"name": "Hue", "dependencies": [], "requirements": [], "domain": "hue"},
    )
    with pytest.raises(data_entry_flow.UnknownHandler), patch(
        "homeassistant.loader.async_get_integration",
        return_value=integration,
    ):
        await hass.config_entries.flow.async_init("bla", context={"source": "user"})


async def test_init_custom_integration_with_missing_handler(
    hass: HomeAssistant,
) -> None:
    """Test initializing flow for custom integration with a missing handler."""
    integration = loader.Integration(
        hass,
        "custom_components.hue",
        None,
        {"name": "Hue", "dependencies": [], "requirements": [], "domain": "hue"},
    )
    mock_integration(
        hass,
        MockModule("hue"),
    )
    mock_entity_platform(hass, "config_flow.hue", None)
    with pytest.raises(data_entry_flow.UnknownHandler), patch(
        "homeassistant.loader.async_get_integration",
        return_value=integration,
    ):
        await hass.config_entries.flow.async_init("bla", context={"source": "user"})


async def test_support_entry_unload(hass: HomeAssistant) -> None:
    """Test unloading entry."""
    assert await config_entries.support_entry_unload(hass, "light")
    assert not await config_entries.support_entry_unload(hass, "auth")


async def test_reload_entry_entity_registry_ignores_no_entry(
    hass: HomeAssistant, entity_registry: er.EntityRegistry
) -> None:
    """Test reloading entry in entity registry skips if no config entry linked."""
    handler = config_entries.EntityRegistryDisabledHandler(hass)

    # Test we ignore entities without config entry
    entry = entity_registry.async_get_or_create("light", "hue", "123")
    entity_registry.async_update_entity(
        entry.entity_id, disabled_by=er.RegistryEntryDisabler.USER
    )
    await hass.async_block_till_done()
    assert not handler.changed
    assert handler._remove_call_later is None


async def test_reload_entry_entity_registry_works(
    hass: HomeAssistant, entity_registry: er.EntityRegistry
) -> None:
    """Test we schedule an entry to be reloaded if disabled_by is updated."""
    handler = config_entries.EntityRegistryDisabledHandler(hass)
    handler.async_setup()

    config_entry = MockConfigEntry(
        domain="comp", state=config_entries.ConfigEntryState.LOADED
    )
    config_entry.supports_unload = True
    config_entry.add_to_hass(hass)
    mock_setup_entry = AsyncMock(return_value=True)
    mock_unload_entry = AsyncMock(return_value=True)
    mock_integration(
        hass,
        MockModule(
            "comp",
            async_setup_entry=mock_setup_entry,
            async_unload_entry=mock_unload_entry,
        ),
    )
    mock_entity_platform(hass, "config_flow.comp", None)

    # Only changing disabled_by should update trigger
    entity_entry = entity_registry.async_get_or_create(
        "light", "hue", "123", config_entry=config_entry
    )
    entity_registry.async_update_entity(entity_entry.entity_id, name="yo")
    await hass.async_block_till_done()
    assert not handler.changed
    assert handler._remove_call_later is None

    # Disable entity, we should not do anything, only act when enabled.
    entity_registry.async_update_entity(
        entity_entry.entity_id, disabled_by=er.RegistryEntryDisabler.USER
    )
    await hass.async_block_till_done()
    assert not handler.changed
    assert handler._remove_call_later is None

    # Enable entity, check we are reloading config entry.
    entity_registry.async_update_entity(entity_entry.entity_id, disabled_by=None)
    await hass.async_block_till_done()
    assert handler.changed == {config_entry.entry_id}
    assert handler._remove_call_later is not None

    async_fire_time_changed(
        hass,
        dt_util.utcnow()
        + timedelta(seconds=config_entries.RELOAD_AFTER_UPDATE_DELAY + 1),
    )
    await hass.async_block_till_done()

    assert len(mock_unload_entry.mock_calls) == 2


async def test_unique_id_persisted(
    hass: HomeAssistant, manager: config_entries.ConfigEntries
) -> None:
    """Test that a unique ID is stored in the config entry."""
    mock_setup_entry = AsyncMock(return_value=True)

    mock_integration(hass, MockModule("comp", async_setup_entry=mock_setup_entry))
    mock_entity_platform(hass, "config_flow.comp", None)

    class TestFlow(config_entries.ConfigFlow):
        """Test flow."""

        VERSION = 1

        async def async_step_user(self, user_input=None):
            """Test user step."""
            await self.async_set_unique_id("mock-unique-id")
            return self.async_create_entry(title="mock-title", data={})

    with patch.dict(config_entries.HANDLERS, {"comp": TestFlow}):
        await manager.flow.async_init(
            "comp", context={"source": config_entries.SOURCE_USER}
        )

    assert len(mock_setup_entry.mock_calls) == 1
    p_hass, p_entry = mock_setup_entry.mock_calls[0][1]

    assert p_hass is hass
    assert p_entry.unique_id == "mock-unique-id"


async def test_unique_id_existing_entry(
    hass: HomeAssistant, manager: config_entries.ConfigEntries
) -> None:
    """Test that we remove an entry if there already is an entry with unique ID."""
    hass.config.components.add("comp")
    MockConfigEntry(
        domain="comp",
        state=config_entries.ConfigEntryState.LOADED,
        unique_id="mock-unique-id",
    ).add_to_hass(hass)

    async_setup_entry = AsyncMock(return_value=True)
    async_unload_entry = AsyncMock(return_value=True)
    async_remove_entry = AsyncMock(return_value=True)

    mock_integration(
        hass,
        MockModule(
            "comp",
            async_setup_entry=async_setup_entry,
            async_unload_entry=async_unload_entry,
            async_remove_entry=async_remove_entry,
        ),
    )
    mock_entity_platform(hass, "config_flow.comp", None)

    class TestFlow(config_entries.ConfigFlow):
        """Test flow."""

        VERSION = 1

        async def async_step_user(self, user_input=None):
            """Test user step."""
            existing_entry = await self.async_set_unique_id("mock-unique-id")

            assert existing_entry is not None

            return self.async_create_entry(title="mock-title", data={"via": "flow"})

    with patch.dict(config_entries.HANDLERS, {"comp": TestFlow}):
        result = await manager.flow.async_init(
            "comp", context={"source": config_entries.SOURCE_USER}
        )

    assert result["type"] == data_entry_flow.FlowResultType.CREATE_ENTRY

    entries = hass.config_entries.async_entries("comp")
    assert len(entries) == 1
    assert entries[0].data == {"via": "flow"}

    assert len(async_setup_entry.mock_calls) == 1
    assert len(async_unload_entry.mock_calls) == 1
    assert len(async_remove_entry.mock_calls) == 1


async def test_entry_id_existing_entry(
    hass: HomeAssistant, manager: config_entries.ConfigEntries
) -> None:
    """Test that we throw when the entry id collides."""
    collide_entry_id = "collide"
    hass.config.components.add("comp")
    MockConfigEntry(
        entry_id=collide_entry_id,
        domain="comp",
        state=config_entries.ConfigEntryState.LOADED,
        unique_id="mock-unique-id",
    ).add_to_hass(hass)

    mock_integration(
        hass,
        MockModule("comp"),
    )
    mock_entity_platform(hass, "config_flow.comp", None)

    class TestFlow(config_entries.ConfigFlow):
        """Test flow."""

        VERSION = 1

        async def async_step_user(self, user_input=None):
            """Test user step."""
            return self.async_create_entry(title="mock-title", data={"via": "flow"})

    with pytest.raises(HomeAssistantError), patch.dict(
        config_entries.HANDLERS, {"comp": TestFlow}
    ), patch(
        "homeassistant.config_entries.uuid_util.random_uuid_hex",
        return_value=collide_entry_id,
    ):
        await manager.flow.async_init(
            "comp", context={"source": config_entries.SOURCE_USER}
        )


async def test_unique_id_update_existing_entry_without_reload(
    hass: HomeAssistant, manager: config_entries.ConfigEntries
) -> None:
    """Test that we update an entry if there already is an entry with unique ID."""
    hass.config.components.add("comp")
    entry = MockConfigEntry(
        domain="comp",
        data={"additional": "data", "host": "0.0.0.0"},
        unique_id="mock-unique-id",
        state=config_entries.ConfigEntryState.LOADED,
    )
    entry.add_to_hass(hass)

    mock_integration(
        hass,
        MockModule("comp"),
    )
    mock_entity_platform(hass, "config_flow.comp", None)

    class TestFlow(config_entries.ConfigFlow):
        """Test flow."""

        VERSION = 1

        async def async_step_user(self, user_input=None):
            """Test user step."""
            await self.async_set_unique_id("mock-unique-id")
            self._abort_if_unique_id_configured(
                updates={"host": "1.1.1.1"}, reload_on_update=False
            )

    with patch.dict(config_entries.HANDLERS, {"comp": TestFlow}), patch(
        "homeassistant.config_entries.ConfigEntries.async_reload"
    ) as async_reload:
        result = await manager.flow.async_init(
            "comp", context={"source": config_entries.SOURCE_USER}
        )
        await hass.async_block_till_done()

    assert result["type"] == FlowResultType.ABORT
    assert result["reason"] == "already_configured"
    assert entry.data["host"] == "1.1.1.1"
    assert entry.data["additional"] == "data"
    assert len(async_reload.mock_calls) == 0


async def test_unique_id_update_existing_entry_with_reload(
    hass: HomeAssistant, manager: config_entries.ConfigEntries
) -> None:
    """Test that we update an entry if there already is an entry with unique ID and we reload on changes."""
    hass.config.components.add("comp")
    entry = MockConfigEntry(
        domain="comp",
        data={"additional": "data", "host": "0.0.0.0"},
        unique_id="mock-unique-id",
        state=config_entries.ConfigEntryState.LOADED,
    )
    entry.add_to_hass(hass)

    mock_integration(
        hass,
        MockModule("comp"),
    )
    mock_entity_platform(hass, "config_flow.comp", None)
    updates = {"host": "1.1.1.1"}

    class TestFlow(config_entries.ConfigFlow):
        """Test flow."""

        VERSION = 1

        async def async_step_user(self, user_input=None):
            """Test user step."""
            await self.async_set_unique_id("mock-unique-id")
            await self._abort_if_unique_id_configured(
                updates=updates, reload_on_update=True
            )

    with patch.dict(config_entries.HANDLERS, {"comp": TestFlow}), patch(
        "homeassistant.config_entries.ConfigEntries.async_reload"
    ) as async_reload:
        result = await manager.flow.async_init(
            "comp", context={"source": config_entries.SOURCE_USER}
        )
        await hass.async_block_till_done()

    assert result["type"] == FlowResultType.ABORT
    assert result["reason"] == "already_configured"
    assert entry.data["host"] == "1.1.1.1"
    assert entry.data["additional"] == "data"
    assert len(async_reload.mock_calls) == 1

    # Test we don't reload if entry not started
    updates["host"] = "2.2.2.2"
    entry.state = config_entries.ConfigEntryState.NOT_LOADED
    with patch.dict(config_entries.HANDLERS, {"comp": TestFlow}), patch(
        "homeassistant.config_entries.ConfigEntries.async_reload"
    ) as async_reload:
        result = await manager.flow.async_init(
            "comp", context={"source": config_entries.SOURCE_USER}
        )
        await hass.async_block_till_done()

    assert result["type"] == FlowResultType.ABORT
    assert result["reason"] == "already_configured"
    assert entry.data["host"] == "2.2.2.2"
    assert entry.data["additional"] == "data"
    assert len(async_reload.mock_calls) == 0


async def test_unique_id_from_discovery_in_setup_retry(
    hass: HomeAssistant, manager: config_entries.ConfigEntries
) -> None:
    """Test that we reload when in a setup retry state from discovery."""
    hass.config.components.add("comp")
    unique_id = "34:ea:34:b4:3b:5a"
    host = "0.0.0.0"
    entry = MockConfigEntry(
        domain="comp",
        data={"additional": "data", "host": host},
        unique_id=unique_id,
        state=config_entries.ConfigEntryState.SETUP_RETRY,
    )
    entry.add_to_hass(hass)

    mock_integration(
        hass,
        MockModule("comp"),
    )
    mock_entity_platform(hass, "config_flow.comp", None)

    class TestFlow(config_entries.ConfigFlow):
        """Test flow."""

        VERSION = 1

        async def async_step_dhcp(
            self, discovery_info: dhcp.DhcpServiceInfo
        ) -> FlowResult:
            """Test dhcp step."""
            await self.async_set_unique_id(unique_id)
            self._abort_if_unique_id_configured()

        async def async_step_user(self, user_input: dict | None = None) -> FlowResult:
            """Test user step."""
            await self.async_set_unique_id(unique_id)
            self._abort_if_unique_id_configured()

    # Verify we do not reload from a user source
    with patch.dict(config_entries.HANDLERS, {"comp": TestFlow}), patch(
        "homeassistant.config_entries.ConfigEntries.async_reload"
    ) as async_reload:
        result = await manager.flow.async_init(
            "comp", context={"source": config_entries.SOURCE_USER}
        )
        await hass.async_block_till_done()

    assert result["type"] == FlowResultType.ABORT
    assert result["reason"] == "already_configured"
    assert len(async_reload.mock_calls) == 0

    # Verify do reload from a discovery source
    with patch.dict(config_entries.HANDLERS, {"comp": TestFlow}), patch(
        "homeassistant.config_entries.ConfigEntries.async_reload"
    ) as async_reload:
        discovery_result = await manager.flow.async_init(
            "comp",
            context={"source": config_entries.SOURCE_DHCP},
            data=dhcp.DhcpServiceInfo(
                hostname="any",
                ip=host,
                macaddress=unique_id,
            ),
        )
        await hass.async_block_till_done()

    assert discovery_result["type"] == FlowResultType.ABORT
    assert discovery_result["reason"] == "already_configured"
    assert len(async_reload.mock_calls) == 1


async def test_unique_id_not_update_existing_entry(
    hass: HomeAssistant, manager: config_entries.ConfigEntries
) -> None:
    """Test that we do not update an entry if existing entry has the data."""
    hass.config.components.add("comp")
    entry = MockConfigEntry(
        domain="comp",
        data={"additional": "data", "host": "0.0.0.0"},
        unique_id="mock-unique-id",
    )
    entry.add_to_hass(hass)

    mock_integration(
        hass,
        MockModule("comp"),
    )
    mock_entity_platform(hass, "config_flow.comp", None)

    class TestFlow(config_entries.ConfigFlow):
        """Test flow."""

        VERSION = 1

        async def async_step_user(self, user_input=None):
            """Test user step."""
            await self.async_set_unique_id("mock-unique-id")
            await self._abort_if_unique_id_configured(
                updates={"host": "0.0.0.0"}, reload_on_update=True
            )

    with patch.dict(config_entries.HANDLERS, {"comp": TestFlow}), patch(
        "homeassistant.config_entries.ConfigEntries.async_reload"
    ) as async_reload:
        result = await manager.flow.async_init(
            "comp", context={"source": config_entries.SOURCE_USER}
        )
        await hass.async_block_till_done()

    assert result["type"] == FlowResultType.ABORT
    assert result["reason"] == "already_configured"
    assert entry.data["host"] == "0.0.0.0"
    assert entry.data["additional"] == "data"
    assert len(async_reload.mock_calls) == 0


async def test_unique_id_in_progress(
    hass: HomeAssistant, manager: config_entries.ConfigEntries
) -> None:
    """Test that we abort if there is already a flow in progress with same unique id."""
    mock_integration(hass, MockModule("comp"))
    mock_entity_platform(hass, "config_flow.comp", None)

    class TestFlow(config_entries.ConfigFlow):
        """Test flow."""

        VERSION = 1

        async def async_step_user(self, user_input=None):
            """Test user step."""
            await self.async_set_unique_id("mock-unique-id")
            return self.async_show_form(step_id="discovery")

    with patch.dict(config_entries.HANDLERS, {"comp": TestFlow}):
        # Create one to be in progress
        result = await manager.flow.async_init(
            "comp", context={"source": config_entries.SOURCE_USER}
        )
        assert result["type"] == data_entry_flow.FlowResultType.FORM

        # Will be canceled
        result2 = await manager.flow.async_init(
            "comp", context={"source": config_entries.SOURCE_USER}
        )

    assert result2["type"] == data_entry_flow.FlowResultType.ABORT
    assert result2["reason"] == "already_in_progress"


async def test_finish_flow_aborts_progress(
    hass: HomeAssistant, manager: config_entries.ConfigEntries
) -> None:
    """Test that when finishing a flow, we abort other flows in progress with unique ID."""
    mock_integration(
        hass,
        MockModule("comp", async_setup_entry=AsyncMock(return_value=True)),
    )
    mock_entity_platform(hass, "config_flow.comp", None)

    class TestFlow(config_entries.ConfigFlow):
        """Test flow."""

        VERSION = 1

        async def async_step_user(self, user_input=None):
            """Test user step."""
            await self.async_set_unique_id("mock-unique-id", raise_on_progress=False)

            if user_input is None:
                return self.async_show_form(step_id="discovery")

            return self.async_create_entry(title="yo", data={})

    with patch.dict(config_entries.HANDLERS, {"comp": TestFlow}):
        # Create one to be in progress
        result = await manager.flow.async_init(
            "comp", context={"source": config_entries.SOURCE_USER}
        )
        assert result["type"] == data_entry_flow.FlowResultType.FORM

        # Will finish and cancel other one.
        result2 = await manager.flow.async_init(
            "comp", context={"source": config_entries.SOURCE_USER}, data={}
        )

    assert result2["type"] == data_entry_flow.FlowResultType.CREATE_ENTRY

    assert len(hass.config_entries.flow.async_progress()) == 0


async def test_unique_id_ignore(
    hass: HomeAssistant, manager: config_entries.ConfigEntries
) -> None:
    """Test that we can ignore flows that are in progress and have a unique ID."""
    async_setup_entry = AsyncMock(return_value=False)
    mock_integration(hass, MockModule("comp", async_setup_entry=async_setup_entry))
    mock_entity_platform(hass, "config_flow.comp", None)

    class TestFlow(config_entries.ConfigFlow):
        """Test flow."""

        VERSION = 1

        async def async_step_user(self, user_input=None):
            """Test user flow."""
            await self.async_set_unique_id("mock-unique-id")
            return self.async_show_form(step_id="discovery")

    with patch.dict(config_entries.HANDLERS, {"comp": TestFlow}):
        # Create one to be in progress
        result = await manager.flow.async_init(
            "comp", context={"source": config_entries.SOURCE_USER}
        )
        assert result["type"] == data_entry_flow.FlowResultType.FORM

        result2 = await manager.flow.async_init(
            "comp",
            context={"source": config_entries.SOURCE_IGNORE},
            data={"unique_id": "mock-unique-id", "title": "Ignored Title"},
        )

    assert result2["type"] == data_entry_flow.FlowResultType.CREATE_ENTRY

    # assert len(hass.config_entries.flow.async_progress()) == 0

    # We should never set up an ignored entry.
    assert len(async_setup_entry.mock_calls) == 0

    entry = hass.config_entries.async_entries("comp")[0]

    assert entry.source == "ignore"
    assert entry.unique_id == "mock-unique-id"
    assert entry.title == "Ignored Title"


async def test_manual_add_overrides_ignored_entry(
    hass: HomeAssistant, manager: config_entries.ConfigEntries
) -> None:
    """Test that we can ignore manually add entry, overriding ignored entry."""
    hass.config.components.add("comp")
    entry = MockConfigEntry(
        domain="comp",
        data={"additional": "data", "host": "0.0.0.0"},
        unique_id="mock-unique-id",
        state=config_entries.ConfigEntryState.LOADED,
        source=config_entries.SOURCE_IGNORE,
    )
    entry.add_to_hass(hass)

    mock_integration(
        hass,
        MockModule("comp"),
    )
    mock_entity_platform(hass, "config_flow.comp", None)

    class TestFlow(config_entries.ConfigFlow):
        """Test flow."""

        VERSION = 1

        async def async_step_user(self, user_input=None):
            """Test user step."""
            await self.async_set_unique_id("mock-unique-id")
            self._abort_if_unique_id_configured(
                updates={"host": "1.1.1.1"}, reload_on_update=False
            )
            return self.async_show_form(step_id="step2")

    with patch.dict(config_entries.HANDLERS, {"comp": TestFlow}), patch(
        "homeassistant.config_entries.ConfigEntries.async_reload"
    ) as async_reload:
        result = await manager.flow.async_init(
            "comp", context={"source": config_entries.SOURCE_USER}
        )
        await hass.async_block_till_done()

    assert result["type"] == data_entry_flow.FlowResultType.FORM
    assert entry.data["host"] == "1.1.1.1"
    assert entry.data["additional"] == "data"
    assert len(async_reload.mock_calls) == 0


async def test_manual_add_overrides_ignored_entry_singleton(
    hass: HomeAssistant, manager: config_entries.ConfigEntries
) -> None:
    """Test that we can ignore manually add entry, overriding ignored entry."""
    hass.config.components.add("comp")
    entry = MockConfigEntry(
        domain="comp",
        state=config_entries.ConfigEntryState.LOADED,
        source=config_entries.SOURCE_IGNORE,
    )
    entry.add_to_hass(hass)

    mock_setup_entry = AsyncMock(return_value=True)

    mock_integration(hass, MockModule("comp", async_setup_entry=mock_setup_entry))
    mock_entity_platform(hass, "config_flow.comp", None)

    class TestFlow(config_entries.ConfigFlow):
        """Test flow."""

        VERSION = 1

        async def async_step_user(self, user_input=None):
            """Test user step."""
            if self._async_current_entries():
                return self.async_abort(reason="single_instance_allowed")
            return self.async_create_entry(title="title", data={"token": "supersecret"})

    with patch.dict(config_entries.HANDLERS, {"comp": TestFlow, "beer": 5}):
        await manager.flow.async_init(
            "comp", context={"source": config_entries.SOURCE_USER}
        )
        await hass.async_block_till_done()

    assert len(mock_setup_entry.mock_calls) == 1
    p_hass, p_entry = mock_setup_entry.mock_calls[0][1]

    assert p_hass is hass
    assert p_entry.data == {"token": "supersecret"}


async def test__async_current_entries_does_not_skip_ignore_non_user(
    hass: HomeAssistant, manager: config_entries.ConfigEntries
) -> None:
    """Test that _async_current_entries does not skip ignore by default for non user step."""
    hass.config.components.add("comp")
    entry = MockConfigEntry(
        domain="comp",
        state=config_entries.ConfigEntryState.LOADED,
        source=config_entries.SOURCE_IGNORE,
    )
    entry.add_to_hass(hass)

    mock_setup_entry = AsyncMock(return_value=True)

    mock_integration(hass, MockModule("comp", async_setup_entry=mock_setup_entry))
    mock_entity_platform(hass, "config_flow.comp", None)

    class TestFlow(config_entries.ConfigFlow):
        """Test flow."""

        VERSION = 1

        async def async_step_import(self, user_input=None):
            """Test not the user step."""
            if self._async_current_entries():
                return self.async_abort(reason="single_instance_allowed")
            return self.async_create_entry(title="title", data={"token": "supersecret"})

    with patch.dict(config_entries.HANDLERS, {"comp": TestFlow, "beer": 5}):
        await manager.flow.async_init(
            "comp", context={"source": config_entries.SOURCE_IMPORT}
        )
        await hass.async_block_till_done()

    assert len(mock_setup_entry.mock_calls) == 0


async def test__async_current_entries_explicit_skip_ignore(
    hass: HomeAssistant, manager: config_entries.ConfigEntries
) -> None:
    """Test that _async_current_entries can explicitly include ignore."""
    hass.config.components.add("comp")
    entry = MockConfigEntry(
        domain="comp",
        state=config_entries.ConfigEntryState.LOADED,
        source=config_entries.SOURCE_IGNORE,
    )
    entry.add_to_hass(hass)

    mock_setup_entry = AsyncMock(return_value=True)

    mock_integration(hass, MockModule("comp", async_setup_entry=mock_setup_entry))
    mock_entity_platform(hass, "config_flow.comp", None)

    class TestFlow(config_entries.ConfigFlow):
        """Test flow."""

        VERSION = 1

        async def async_step_import(self, user_input=None):
            """Test not the user step."""
            if self._async_current_entries(include_ignore=False):
                return self.async_abort(reason="single_instance_allowed")
            return self.async_create_entry(title="title", data={"token": "supersecret"})

    with patch.dict(config_entries.HANDLERS, {"comp": TestFlow, "beer": 5}):
        await manager.flow.async_init(
            "comp", context={"source": config_entries.SOURCE_IMPORT}
        )
        await hass.async_block_till_done()

    assert len(mock_setup_entry.mock_calls) == 1
    p_hass, p_entry = mock_setup_entry.mock_calls[0][1]

    assert p_hass is hass
    assert p_entry.data == {"token": "supersecret"}


async def test__async_current_entries_explicit_include_ignore(
    hass: HomeAssistant, manager: config_entries.ConfigEntries
) -> None:
    """Test that _async_current_entries can explicitly include ignore."""
    hass.config.components.add("comp")
    entry = MockConfigEntry(
        domain="comp",
        state=config_entries.ConfigEntryState.LOADED,
        source=config_entries.SOURCE_IGNORE,
    )
    entry.add_to_hass(hass)

    mock_setup_entry = AsyncMock(return_value=True)

    mock_integration(hass, MockModule("comp", async_setup_entry=mock_setup_entry))
    mock_entity_platform(hass, "config_flow.comp", None)

    class TestFlow(config_entries.ConfigFlow):
        """Test flow."""

        VERSION = 1

        async def async_step_import(self, user_input=None):
            """Test not the user step."""
            if self._async_current_entries(include_ignore=True):
                return self.async_abort(reason="single_instance_allowed")
            return self.async_create_entry(title="title", data={"token": "supersecret"})

    with patch.dict(config_entries.HANDLERS, {"comp": TestFlow, "beer": 5}):
        await manager.flow.async_init(
            "comp", context={"source": config_entries.SOURCE_IMPORT}
        )
        await hass.async_block_till_done()

    assert len(mock_setup_entry.mock_calls) == 0


async def test_unignore_step_form(
    hass: HomeAssistant, manager: config_entries.ConfigEntries
) -> None:
    """Test that we can ignore flows that are in progress and have a unique ID, then rediscover them."""
    async_setup_entry = AsyncMock(return_value=True)
    mock_integration(hass, MockModule("comp", async_setup_entry=async_setup_entry))
    mock_entity_platform(hass, "config_flow.comp", None)

    class TestFlow(config_entries.ConfigFlow):
        """Test flow."""

        VERSION = 1

        async def async_step_unignore(self, user_input):
            """Test unignore step."""
            unique_id = user_input["unique_id"]
            await self.async_set_unique_id(unique_id)
            return self.async_show_form(step_id="discovery")

    with patch.dict(config_entries.HANDLERS, {"comp": TestFlow}):
        result = await manager.flow.async_init(
            "comp",
            context={"source": config_entries.SOURCE_IGNORE},
            data={"unique_id": "mock-unique-id", "title": "Ignored Title"},
        )
        assert result["type"] == data_entry_flow.FlowResultType.CREATE_ENTRY

        entry = hass.config_entries.async_entries("comp")[0]
        assert entry.source == "ignore"
        assert entry.unique_id == "mock-unique-id"
        assert entry.domain == "comp"
        assert entry.title == "Ignored Title"

        await manager.async_remove(entry.entry_id)

        # Right after removal there shouldn't be an entry or active flows
        assert len(hass.config_entries.async_entries("comp")) == 0
        assert len(hass.config_entries.flow.async_progress_by_handler("comp")) == 0

        # But after a 'tick' the unignore step has run and we can see an active flow again.
        await hass.async_block_till_done()
        assert len(hass.config_entries.flow.async_progress_by_handler("comp")) == 1

        # and still not config entries
        assert len(hass.config_entries.async_entries("comp")) == 0


async def test_unignore_create_entry(
    hass: HomeAssistant, manager: config_entries.ConfigEntries
) -> None:
    """Test that we can ignore flows that are in progress and have a unique ID, then rediscover them."""
    async_setup_entry = AsyncMock(return_value=True)
    mock_integration(hass, MockModule("comp", async_setup_entry=async_setup_entry))
    mock_entity_platform(hass, "config_flow.comp", None)

    class TestFlow(config_entries.ConfigFlow):
        """Test flow."""

        VERSION = 1

        async def async_step_unignore(self, user_input):
            """Test unignore step."""
            unique_id = user_input["unique_id"]
            await self.async_set_unique_id(unique_id)
            return self.async_create_entry(title="yo", data={})

    with patch.dict(config_entries.HANDLERS, {"comp": TestFlow}):
        result = await manager.flow.async_init(
            "comp",
            context={"source": config_entries.SOURCE_IGNORE},
            data={"unique_id": "mock-unique-id", "title": "Ignored Title"},
        )
        assert result["type"] == data_entry_flow.FlowResultType.CREATE_ENTRY

        entry = hass.config_entries.async_entries("comp")[0]
        assert entry.source == "ignore"
        assert entry.unique_id == "mock-unique-id"
        assert entry.domain == "comp"
        assert entry.title == "Ignored Title"

        await manager.async_remove(entry.entry_id)

        # Right after removal there shouldn't be an entry or flow
        assert len(hass.config_entries.flow.async_progress_by_handler("comp")) == 0
        assert len(hass.config_entries.async_entries("comp")) == 0

        # But after a 'tick' the unignore step has run and we can see a config entry.
        await hass.async_block_till_done()
        entry = hass.config_entries.async_entries("comp")[0]
        assert entry.source == config_entries.SOURCE_UNIGNORE
        assert entry.unique_id == "mock-unique-id"
        assert entry.title == "yo"

        # And still no active flow
        assert len(hass.config_entries.flow.async_progress_by_handler("comp")) == 0


async def test_unignore_default_impl(
    hass: HomeAssistant, manager: config_entries.ConfigEntries
) -> None:
    """Test that resdicovery is a no-op by default."""
    async_setup_entry = AsyncMock(return_value=True)
    mock_integration(hass, MockModule("comp", async_setup_entry=async_setup_entry))
    mock_entity_platform(hass, "config_flow.comp", None)

    class TestFlow(config_entries.ConfigFlow):
        """Test flow."""

        VERSION = 1

    with patch.dict(config_entries.HANDLERS, {"comp": TestFlow}):
        result = await manager.flow.async_init(
            "comp",
            context={"source": config_entries.SOURCE_IGNORE},
            data={"unique_id": "mock-unique-id", "title": "Ignored Title"},
        )
        assert result["type"] == data_entry_flow.FlowResultType.CREATE_ENTRY

        entry = hass.config_entries.async_entries("comp")[0]
        assert entry.source == "ignore"
        assert entry.unique_id == "mock-unique-id"
        assert entry.domain == "comp"
        assert entry.title == "Ignored Title"

        await manager.async_remove(entry.entry_id)
        await hass.async_block_till_done()

        assert len(hass.config_entries.async_entries("comp")) == 0
        assert len(hass.config_entries.flow.async_progress()) == 0


async def test_partial_flows_hidden(
    hass: HomeAssistant, manager: config_entries.ConfigEntries
) -> None:
    """Test that flows that don't have a cur_step and haven't finished initing are hidden."""
    async_setup_entry = AsyncMock(return_value=True)
    mock_integration(hass, MockModule("comp", async_setup_entry=async_setup_entry))
    mock_entity_platform(hass, "config_flow.comp", None)

    # A flag to test our assertion that `async_step_discovery` was called and is in its blocked state
    # This simulates if the step was e.g. doing network i/o
    discovery_started = asyncio.Event()

    # A flag to allow `async_step_discovery` to resume after we have verified the uninited flow is not
    # visible and has not triggered a discovery alert. This lets us control when the mocked network
    # i/o is complete.
    pause_discovery = asyncio.Event()

    class TestFlow(config_entries.ConfigFlow):
        """Test flow."""

        VERSION = 1

        async def async_step_discovery(self, discovery_info):
            """Test discovery step."""
            discovery_started.set()
            await pause_discovery.wait()
            return self.async_show_form(step_id="someform")

    with patch.dict(config_entries.HANDLERS, {"comp": TestFlow}):
        # Start a config entry flow and wait for it to be blocked
        init_task = asyncio.ensure_future(
            manager.flow.async_init(
                "comp",
                context={"source": config_entries.SOURCE_DISCOVERY},
                data={"unique_id": "mock-unique-id"},
            )
        )
        await discovery_started.wait()

        # While it's blocked it shouldn't be visible or trigger discovery notifications
        assert len(hass.config_entries.flow.async_progress()) == 0

        await hass.async_block_till_done()
        notifications = async_get_persistent_notifications(hass)
        assert "config_entry_discovery" not in notifications

        # Let the flow init complete
        pause_discovery.set()

        # When it's complete it should now be visible in async_progress and have triggered
        # discovery notifications
        result = await init_task
        assert result["type"] == data_entry_flow.FlowResultType.FORM
        assert len(hass.config_entries.flow.async_progress()) == 1

        await hass.async_block_till_done()
        notifications = async_get_persistent_notifications(hass)
        assert "config_entry_discovery" in notifications


async def test_async_setup_init_entry(
    hass: HomeAssistant, manager: config_entries.ConfigEntries
) -> None:
    """Test a config entry being initialized during integration setup."""

    async def mock_async_setup(hass: HomeAssistant, config: ConfigType) -> bool:
        """Mock setup."""
        hass.async_create_task(
            hass.config_entries.flow.async_init(
                "comp",
                context={"source": config_entries.SOURCE_IMPORT},
                data={},
            )
        )
        return True

    async_setup_entry = AsyncMock(return_value=True)
    mock_integration(
        hass,
        MockModule(
            "comp", async_setup=mock_async_setup, async_setup_entry=async_setup_entry
        ),
    )
    mock_entity_platform(hass, "config_flow.comp", None)

    class TestFlow(config_entries.ConfigFlow):
        """Test flow."""

        VERSION = 1

        async def async_step_import(self, user_input):
            """Test import step creating entry."""
            return self.async_create_entry(title="title", data={})

    with patch.dict(config_entries.HANDLERS, {"comp": TestFlow}):
        assert await async_setup_component(hass, "comp", {})

        await hass.async_block_till_done()

        assert len(async_setup_entry.mock_calls) == 1

        entries = hass.config_entries.async_entries("comp")
        assert len(entries) == 1
        assert entries[0].state is config_entries.ConfigEntryState.LOADED


async def test_async_setup_init_entry_completes_before_loaded_event_fires(
    hass: HomeAssistant, manager: config_entries.ConfigEntries
) -> None:
    """Test a config entry being initialized during integration setup before the loaded event fires."""
    load_events: list[Event] = []

    @callback
    def _record_load(event: Event) -> None:
        nonlocal load_events
        load_events.append(event)

    listener = hass.bus.async_listen(EVENT_COMPONENT_LOADED, _record_load)

    async def mock_async_setup(hass, config):
        """Mock setup."""
        hass.async_create_task(
            hass.config_entries.flow.async_init(
                "comp",
                context={"source": config_entries.SOURCE_IMPORT},
                data={},
            )
        )
        return True

    async_setup_entry = AsyncMock(return_value=True)
    mock_integration(
        hass,
        MockModule(
            "comp", async_setup=mock_async_setup, async_setup_entry=async_setup_entry
        ),
    )
    mock_entity_platform(hass, "config_flow.comp", None)

    class TestFlow(config_entries.ConfigFlow):
        """Test flow."""

        VERSION = 1

        async def async_step_three(self, user_input=None):
            """Test import step creating entry."""
            return self.async_create_entry(title="title", data={})

        async def async_step_two(self, user_input=None):
            """Test import step creating entry."""
            return await self.async_step_three()

        async def async_step_one(self, user_input=None):
            """Test import step creating entry."""
            return await self.async_step_two()

        async def async_step_import(self, user_input=None):
            """Test import step creating entry."""
            return await self.async_step_one()

    # This test must not use hass.async_block_till_done()
    # as its explicitly testing what happens without it
    with patch.dict(config_entries.HANDLERS, {"comp": TestFlow}):
        assert await async_setup_component(hass, "comp", {})
        assert len(async_setup_entry.mock_calls) == 1
        assert load_events[0].event_type == EVENT_COMPONENT_LOADED
        assert load_events[0].data == {"component": "comp"}
        entries = hass.config_entries.async_entries("comp")
        assert len(entries) == 1
        assert entries[0].state is config_entries.ConfigEntryState.LOADED

    listener()


async def test_async_setup_update_entry(hass: HomeAssistant) -> None:
    """Test a config entry being updated during integration setup."""
    entry = MockConfigEntry(domain="comp", data={"value": "initial"})
    entry.add_to_hass(hass)

    async def mock_async_setup(hass, config):
        """Mock setup."""
        hass.async_create_task(
            hass.config_entries.flow.async_init(
                "comp",
                context={"source": config_entries.SOURCE_IMPORT},
                data={},
            )
        )
        return True

    async def mock_async_setup_entry(hass, entry):
        """Mock setting up an entry."""
        assert entry.data["value"] == "updated"
        return True

    mock_integration(
        hass,
        MockModule(
            "comp",
            async_setup=mock_async_setup,
            async_setup_entry=mock_async_setup_entry,
        ),
    )
    mock_entity_platform(hass, "config_flow.comp", None)

    class TestFlow(config_entries.ConfigFlow):
        """Test flow."""

        VERSION = 1

        async def async_step_import(self, user_input):
            """Test import step updating existing entry."""
            assert (
                self.hass.config_entries.async_update_entry(
                    entry, data={"value": "updated"}
                )
                is True
            )
            return self.async_abort(reason="yo")

    with patch.dict(config_entries.HANDLERS, {"comp": TestFlow}):
        assert await async_setup_component(hass, "comp", {})

        entries = hass.config_entries.async_entries("comp")
        assert len(entries) == 1
        assert entries[0].state is config_entries.ConfigEntryState.LOADED
        assert entries[0].data == {"value": "updated"}


@pytest.mark.parametrize(
    "discovery_source",
    (
        (config_entries.SOURCE_BLUETOOTH, BaseServiceInfo()),
        (config_entries.SOURCE_DISCOVERY, {}),
        (config_entries.SOURCE_SSDP, BaseServiceInfo()),
        (config_entries.SOURCE_USB, BaseServiceInfo()),
        (config_entries.SOURCE_HOMEKIT, BaseServiceInfo()),
        (config_entries.SOURCE_DHCP, BaseServiceInfo()),
        (config_entries.SOURCE_ZEROCONF, BaseServiceInfo()),
        (
            config_entries.SOURCE_HASSIO,
            HassioServiceInfo(config={}, name="Test", slug="test", uuid="1234"),
        ),
    ),
)
async def test_flow_with_default_discovery(
    hass: HomeAssistant,
    manager: config_entries.ConfigEntries,
    discovery_source: tuple[str, dict | BaseServiceInfo],
) -> None:
    """Test that finishing a default discovery flow removes the unique ID in the entry."""
    mock_integration(
        hass,
        MockModule("comp", async_setup_entry=AsyncMock(return_value=True)),
    )
    mock_entity_platform(hass, "config_flow.comp", None)

    class TestFlow(config_entries.ConfigFlow):
        """Test flow."""

        VERSION = 1

        async def async_step_user(self, user_input=None):
            """Test user step."""
            if user_input is None:
                return self.async_show_form(step_id="user")

            return self.async_create_entry(title="yo", data={})

    with patch.dict(config_entries.HANDLERS, {"comp": TestFlow}):
        # Create one to be in progress
        result = await manager.flow.async_init(
            "comp", context={"source": discovery_source[0]}, data=discovery_source[1]
        )
        assert result["type"] == data_entry_flow.FlowResultType.FORM

        flows = hass.config_entries.flow.async_progress()
        assert len(flows) == 1
        assert (
            flows[0]["context"]["unique_id"]
            == config_entries.DEFAULT_DISCOVERY_UNIQUE_ID
        )

        # Finish flow
        result2 = await manager.flow.async_configure(
            result["flow_id"], user_input={"fake": "data"}
        )
        assert result2["type"] == data_entry_flow.FlowResultType.CREATE_ENTRY

    assert len(hass.config_entries.flow.async_progress()) == 0

    entry = hass.config_entries.async_entries("comp")[0]
    assert entry.title == "yo"
    assert entry.source == discovery_source[0]
    assert entry.unique_id is None


async def test_flow_with_default_discovery_with_unique_id(
    hass: HomeAssistant, manager: config_entries.ConfigEntries
) -> None:
    """Test discovery flow using the default discovery is ignored when unique ID is set."""
    mock_integration(hass, MockModule("comp"))
    mock_entity_platform(hass, "config_flow.comp", None)

    class TestFlow(config_entries.ConfigFlow):
        """Test flow."""

        VERSION = 1

        async def async_step_discovery(self, discovery_info):
            """Test discovery step."""
            await self.async_set_unique_id("mock-unique-id")
            # This call should make no difference, as a unique ID is set
            await self._async_handle_discovery_without_unique_id()
            return self.async_show_form(step_id="mock")

    with patch.dict(config_entries.HANDLERS, {"comp": TestFlow}):
        result = await manager.flow.async_init(
            "comp", context={"source": config_entries.SOURCE_DISCOVERY}
        )
        assert result["type"] == data_entry_flow.FlowResultType.FORM

    flows = hass.config_entries.flow.async_progress()
    assert len(flows) == 1
    assert flows[0]["context"]["unique_id"] == "mock-unique-id"


async def test_default_discovery_abort_existing_entries(
    hass: HomeAssistant, manager: config_entries.ConfigEntries
) -> None:
    """Test that a flow without discovery implementation aborts when a config entry exists."""
    hass.config.components.add("comp")
    entry = MockConfigEntry(domain="comp", data={}, unique_id="mock-unique-id")
    entry.add_to_hass(hass)

    mock_integration(hass, MockModule("comp"))
    mock_entity_platform(hass, "config_flow.comp", None)

    class TestFlow(config_entries.ConfigFlow):
        """Test flow."""

        VERSION = 1

    with patch.dict(config_entries.HANDLERS, {"comp": TestFlow}):
        result = await manager.flow.async_init(
            "comp", context={"source": config_entries.SOURCE_DISCOVERY}
        )
        assert result["type"] == data_entry_flow.FlowResultType.ABORT
        assert result["reason"] == "already_configured"


async def test_default_discovery_in_progress(
    hass: HomeAssistant, manager: config_entries.ConfigEntries
) -> None:
    """Test that a flow using default discovery can only be triggered once."""
    mock_integration(hass, MockModule("comp"))
    mock_entity_platform(hass, "config_flow.comp", None)

    class TestFlow(config_entries.ConfigFlow):
        """Test flow."""

        VERSION = 1

        async def async_step_discovery(self, discovery_info):
            """Test discovery step."""
            await self.async_set_unique_id(discovery_info.get("unique_id"))
            await self._async_handle_discovery_without_unique_id()
            return self.async_show_form(step_id="mock")

    with patch.dict(config_entries.HANDLERS, {"comp": TestFlow}):
        result = await manager.flow.async_init(
            "comp",
            context={"source": config_entries.SOURCE_DISCOVERY},
            data={"unique_id": "mock-unique-id"},
        )
        assert result["type"] == data_entry_flow.FlowResultType.FORM

        # Second discovery without a unique ID
        result2 = await manager.flow.async_init(
            "comp", context={"source": config_entries.SOURCE_DISCOVERY}, data={}
        )
        assert result2["type"] == data_entry_flow.FlowResultType.ABORT

    flows = hass.config_entries.flow.async_progress()
    assert len(flows) == 1
    assert flows[0]["context"]["unique_id"] == "mock-unique-id"


async def test_default_discovery_abort_on_new_unique_flow(
    hass: HomeAssistant, manager: config_entries.ConfigEntries
) -> None:
    """Test that a flow using default discovery is aborted when a second flow with unique ID is created."""
    mock_integration(hass, MockModule("comp"))
    mock_entity_platform(hass, "config_flow.comp", None)

    class TestFlow(config_entries.ConfigFlow):
        """Test flow."""

        VERSION = 1

        async def async_step_discovery(self, discovery_info):
            """Test discovery step."""
            await self.async_set_unique_id(discovery_info.get("unique_id"))
            await self._async_handle_discovery_without_unique_id()
            return self.async_show_form(step_id="mock")

    with patch.dict(config_entries.HANDLERS, {"comp": TestFlow}):
        # First discovery with default, no unique ID
        result2 = await manager.flow.async_init(
            "comp", context={"source": config_entries.SOURCE_DISCOVERY}, data={}
        )
        assert result2["type"] == data_entry_flow.FlowResultType.FORM

        # Second discovery brings in a unique ID
        result = await manager.flow.async_init(
            "comp",
            context={"source": config_entries.SOURCE_DISCOVERY},
            data={"unique_id": "mock-unique-id"},
        )
        assert result["type"] == data_entry_flow.FlowResultType.FORM

    # Ensure the first one is cancelled and we end up with just the last one
    flows = hass.config_entries.flow.async_progress()
    assert len(flows) == 1
    assert flows[0]["context"]["unique_id"] == "mock-unique-id"


async def test_default_discovery_abort_on_user_flow_complete(
    hass: HomeAssistant, manager: config_entries.ConfigEntries
) -> None:
    """Test that a flow using default discovery is aborted when a second flow completes."""
    mock_integration(hass, MockModule("comp"))
    mock_entity_platform(hass, "config_flow.comp", None)

    class TestFlow(config_entries.ConfigFlow):
        """Test flow."""

        VERSION = 1

        async def async_step_user(self, user_input=None):
            """Test user step."""
            if user_input is None:
                return self.async_show_form(step_id="user")
            return self.async_create_entry(title="title", data={"token": "supersecret"})

        async def async_step_discovery(self, discovery_info=None):
            """Test discovery step."""
            await self._async_handle_discovery_without_unique_id()
            return self.async_show_form(step_id="mock")

    with patch.dict(config_entries.HANDLERS, {"comp": TestFlow}):
        # First discovery with default, no unique ID
        flow1 = await manager.flow.async_init(
            "comp", context={"source": config_entries.SOURCE_DISCOVERY}, data={}
        )
        assert flow1["type"] == data_entry_flow.FlowResultType.FORM

        flows = hass.config_entries.flow.async_progress()
        assert len(flows) == 1

        # User sets up a manual flow
        flow2 = await manager.flow.async_init(
            "comp", context={"source": config_entries.SOURCE_USER}
        )
        assert flow2["type"] == data_entry_flow.FlowResultType.FORM

        flows = hass.config_entries.flow.async_progress()
        assert len(flows) == 2

        # Complete the manual flow
        result = await hass.config_entries.flow.async_configure(flow2["flow_id"], {})
        assert result["type"] == data_entry_flow.FlowResultType.CREATE_ENTRY

    # Ensure the first flow is gone now
    flows = hass.config_entries.flow.async_progress()
    assert len(flows) == 0


async def test_flow_same_device_multiple_sources(
    hass: HomeAssistant, manager: config_entries.ConfigEntries
) -> None:
    """Test discovery of the same devices from multiple discovery sources."""
    mock_integration(
        hass,
        MockModule("comp", async_setup_entry=AsyncMock(return_value=True)),
    )
    mock_entity_platform(hass, "config_flow.comp", None)

    class TestFlow(config_entries.ConfigFlow):
        """Test flow."""

        VERSION = 1

        async def async_step_zeroconf(self, discovery_info=None):
            """Test zeroconf step."""
            return await self._async_discovery_handler(discovery_info)

        async def async_step_homekit(self, discovery_info=None):
            """Test homekit step."""
            return await self._async_discovery_handler(discovery_info)

        async def _async_discovery_handler(self, discovery_info=None):
            """Test any discovery handler."""
            await self.async_set_unique_id("thisid")
            self._abort_if_unique_id_configured()
            await asyncio.sleep(0.1)
            return await self.async_step_link()

        async def async_step_link(self, user_input=None):
            """Test a link step."""
            if user_input is None:
                return self.async_show_form(step_id="link")
            return self.async_create_entry(title="title", data={"token": "supersecret"})

    with patch.dict(config_entries.HANDLERS, {"comp": TestFlow}):
        # Create one to be in progress
        flow1 = manager.flow.async_init(
            "comp", context={"source": config_entries.SOURCE_ZEROCONF}
        )
        flow2 = manager.flow.async_init(
            "comp", context={"source": config_entries.SOURCE_ZEROCONF}
        )
        flow3 = manager.flow.async_init(
            "comp", context={"source": config_entries.SOURCE_HOMEKIT}
        )
        result1, result2, result3 = await asyncio.gather(flow1, flow2, flow3)

        flows = hass.config_entries.flow.async_progress()
        assert len(flows) == 1
        assert flows[0]["context"]["unique_id"] == "thisid"

        # Finish flow
        result2 = await manager.flow.async_configure(
            flows[0]["flow_id"], user_input={"fake": "data"}
        )
        assert result2["type"] == data_entry_flow.FlowResultType.CREATE_ENTRY

    assert len(hass.config_entries.flow.async_progress()) == 0

    entry = hass.config_entries.async_entries("comp")[0]
    assert entry.title == "title"
    assert entry.source in {
        config_entries.SOURCE_ZEROCONF,
        config_entries.SOURCE_HOMEKIT,
    }
    assert entry.unique_id == "thisid"


async def test_updating_entry_with_and_without_changes(
    manager: config_entries.ConfigEntries,
) -> None:
    """Test that we can update an entry data."""
    entry = MockConfigEntry(
        domain="test",
        data={"first": True},
        title="thetitle",
        options={"option": True},
        unique_id="abc123",
        state=config_entries.ConfigEntryState.SETUP_ERROR,
    )
    entry.add_to_manager(manager)

    assert manager.async_update_entry(entry) is False

    for change in (
        {"data": {"second": True, "third": 456}},
        {"data": {"second": True}},
        {"options": {"hello": True}},
        {"pref_disable_new_entities": True},
        {"pref_disable_polling": True},
        {"title": "sometitle"},
        {"unique_id": "abcd1234"},
    ):
        assert manager.async_update_entry(entry, **change) is True
        assert manager.async_update_entry(entry, **change) is False


async def test_entry_reload_calls_on_unload_listeners(
    hass: HomeAssistant, manager: config_entries.ConfigEntries
) -> None:
    """Test reload calls the on unload listeners."""
    entry = MockConfigEntry(domain="comp", state=config_entries.ConfigEntryState.LOADED)
    entry.add_to_hass(hass)

    async_setup = AsyncMock(return_value=True)
    mock_setup_entry = AsyncMock(return_value=True)
    async_unload_entry = AsyncMock(return_value=True)

    mock_integration(
        hass,
        MockModule(
            "comp",
            async_setup=async_setup,
            async_setup_entry=mock_setup_entry,
            async_unload_entry=async_unload_entry,
        ),
    )
    mock_entity_platform(hass, "config_flow.comp", None)

    mock_unload_callback = Mock()

    entry.async_on_unload(mock_unload_callback)

    assert await manager.async_reload(entry.entry_id)
    assert len(async_unload_entry.mock_calls) == 1
    assert len(mock_setup_entry.mock_calls) == 1
    assert len(mock_unload_callback.mock_calls) == 1
    assert entry.state is config_entries.ConfigEntryState.LOADED

    assert await manager.async_reload(entry.entry_id)
    assert len(async_unload_entry.mock_calls) == 2
    assert len(mock_setup_entry.mock_calls) == 2
    # Since we did not register another async_on_unload it should
    # have only been called once
    assert len(mock_unload_callback.mock_calls) == 1
    assert entry.state is config_entries.ConfigEntryState.LOADED


async def test_setup_raise_entry_error(
    hass: HomeAssistant, caplog: pytest.LogCaptureFixture
) -> None:
    """Test a setup raising ConfigEntryError."""
    entry = MockConfigEntry(title="test_title", domain="test")

    mock_setup_entry = AsyncMock(
        side_effect=ConfigEntryError("Incompatible firmware version")
    )
    mock_integration(hass, MockModule("test", async_setup_entry=mock_setup_entry))
    mock_entity_platform(hass, "config_flow.test", None)

    await entry.async_setup(hass)
    await hass.async_block_till_done()
    assert (
        "Error setting up entry test_title for test: Incompatible firmware version"
        in caplog.text
    )

    assert entry.state is config_entries.ConfigEntryState.SETUP_ERROR
    assert entry.reason == "Incompatible firmware version"


async def test_setup_raise_entry_error_from_first_coordinator_update(
    hass: HomeAssistant, caplog: pytest.LogCaptureFixture
) -> None:
    """Test async_config_entry_first_refresh raises ConfigEntryError."""
    entry = MockConfigEntry(title="test_title", domain="test")

    async def async_setup_entry(hass, entry):
        """Mock setup entry with a simple coordinator."""

        async def _async_update_data():
            raise ConfigEntryError("Incompatible firmware version")

        coordinator = DataUpdateCoordinator(
            hass,
            logging.getLogger(__name__),
            name="any",
            update_method=_async_update_data,
            update_interval=timedelta(seconds=1000),
        )

        await coordinator.async_config_entry_first_refresh()
        return True

    mock_integration(hass, MockModule("test", async_setup_entry=async_setup_entry))
    mock_entity_platform(hass, "config_flow.test", None)

    await entry.async_setup(hass)
    await hass.async_block_till_done()
    assert (
        "Error setting up entry test_title for test: Incompatible firmware version"
        in caplog.text
    )

    assert entry.state is config_entries.ConfigEntryState.SETUP_ERROR
    assert entry.reason == "Incompatible firmware version"


async def test_setup_not_raise_entry_error_from_future_coordinator_update(
    hass: HomeAssistant, caplog: pytest.LogCaptureFixture
) -> None:
    """Test a coordinator not raises ConfigEntryError in the future."""
    entry = MockConfigEntry(title="test_title", domain="test")

    async def async_setup_entry(hass, entry):
        """Mock setup entry with a simple coordinator."""

        async def _async_update_data():
            raise ConfigEntryError("Incompatible firmware version")

        coordinator = DataUpdateCoordinator(
            hass,
            logging.getLogger(__name__),
            name="any",
            update_method=_async_update_data,
            update_interval=timedelta(seconds=1000),
        )

        await coordinator.async_refresh()
        return True

    mock_integration(hass, MockModule("test", async_setup_entry=async_setup_entry))
    mock_entity_platform(hass, "config_flow.test", None)

    await entry.async_setup(hass)
    await hass.async_block_till_done()
    assert (
        "Config entry setup failed while fetching any data: Incompatible firmware"
        " version" in caplog.text
    )

    assert entry.state is config_entries.ConfigEntryState.LOADED


async def test_setup_raise_auth_failed(
    hass: HomeAssistant, caplog: pytest.LogCaptureFixture
) -> None:
    """Test a setup raising ConfigEntryAuthFailed."""
    entry = MockConfigEntry(title="test_title", domain="test")

    mock_setup_entry = AsyncMock(
        side_effect=ConfigEntryAuthFailed("The password is no longer valid")
    )
    mock_integration(hass, MockModule("test", async_setup_entry=mock_setup_entry))
    mock_entity_platform(hass, "config_flow.test", None)

    await entry.async_setup(hass)
    await hass.async_block_till_done()
    assert "could not authenticate: The password is no longer valid" in caplog.text

    assert entry.state is config_entries.ConfigEntryState.SETUP_ERROR
    assert entry.reason == "The password is no longer valid"
    flows = hass.config_entries.flow.async_progress()
    assert len(flows) == 1
    assert flows[0]["context"]["entry_id"] == entry.entry_id
    assert flows[0]["context"]["source"] == config_entries.SOURCE_REAUTH
    assert flows[0]["context"]["title_placeholders"] == {"name": "test_title"}

    caplog.clear()
    entry.state = config_entries.ConfigEntryState.NOT_LOADED
    entry.reason = None

    await entry.async_setup(hass)
    await hass.async_block_till_done()
    assert "could not authenticate: The password is no longer valid" in caplog.text

    # Verify multiple ConfigEntryAuthFailed does not generate a second flow
    assert entry.state is config_entries.ConfigEntryState.SETUP_ERROR
    flows = hass.config_entries.flow.async_progress()
    assert len(flows) == 1


async def test_setup_raise_auth_failed_from_first_coordinator_update(
    hass: HomeAssistant, caplog: pytest.LogCaptureFixture
) -> None:
    """Test async_config_entry_first_refresh raises ConfigEntryAuthFailed."""
    entry = MockConfigEntry(title="test_title", domain="test")

    async def async_setup_entry(hass, entry):
        """Mock setup entry with a simple coordinator."""

        async def _async_update_data():
            raise ConfigEntryAuthFailed("The password is no longer valid")

        coordinator = DataUpdateCoordinator(
            hass,
            logging.getLogger(__name__),
            name="any",
            update_method=_async_update_data,
            update_interval=timedelta(seconds=1000),
        )

        await coordinator.async_config_entry_first_refresh()
        return True

    mock_integration(hass, MockModule("test", async_setup_entry=async_setup_entry))
    mock_entity_platform(hass, "config_flow.test", None)

    await entry.async_setup(hass)
    await hass.async_block_till_done()
    assert "could not authenticate: The password is no longer valid" in caplog.text

    assert entry.state is config_entries.ConfigEntryState.SETUP_ERROR
    flows = hass.config_entries.flow.async_progress()
    assert len(flows) == 1
    assert flows[0]["context"]["entry_id"] == entry.entry_id
    assert flows[0]["context"]["source"] == config_entries.SOURCE_REAUTH

    caplog.clear()
    entry.state = config_entries.ConfigEntryState.NOT_LOADED

    await entry.async_setup(hass)
    await hass.async_block_till_done()
    assert "could not authenticate: The password is no longer valid" in caplog.text

    # Verify multiple ConfigEntryAuthFailed does not generate a second flow
    assert entry.state is config_entries.ConfigEntryState.SETUP_ERROR
    flows = hass.config_entries.flow.async_progress()
    assert len(flows) == 1


async def test_setup_raise_auth_failed_from_future_coordinator_update(
    hass: HomeAssistant, caplog: pytest.LogCaptureFixture
) -> None:
    """Test a coordinator raises ConfigEntryAuthFailed in the future."""
    entry = MockConfigEntry(title="test_title", domain="test")

    async def async_setup_entry(hass, entry):
        """Mock setup entry with a simple coordinator."""

        async def _async_update_data():
            raise ConfigEntryAuthFailed("The password is no longer valid")

        coordinator = DataUpdateCoordinator(
            hass,
            logging.getLogger(__name__),
            name="any",
            update_method=_async_update_data,
            update_interval=timedelta(seconds=1000),
        )

        await coordinator.async_refresh()
        return True

    mock_integration(hass, MockModule("test", async_setup_entry=async_setup_entry))
    mock_entity_platform(hass, "config_flow.test", None)

    await entry.async_setup(hass)
    await hass.async_block_till_done()
    assert "Authentication failed while fetching" in caplog.text
    assert "The password is no longer valid" in caplog.text

    assert entry.state is config_entries.ConfigEntryState.LOADED
    flows = hass.config_entries.flow.async_progress()
    assert len(flows) == 1
    assert flows[0]["context"]["entry_id"] == entry.entry_id
    assert flows[0]["context"]["source"] == config_entries.SOURCE_REAUTH

    caplog.clear()
    entry.state = config_entries.ConfigEntryState.NOT_LOADED

    await entry.async_setup(hass)
    await hass.async_block_till_done()
    assert "Authentication failed while fetching" in caplog.text
    assert "The password is no longer valid" in caplog.text

    # Verify multiple ConfigEntryAuthFailed does not generate a second flow
    assert entry.state is config_entries.ConfigEntryState.LOADED
    flows = hass.config_entries.flow.async_progress()
    assert len(flows) == 1


async def test_initialize_and_shutdown(hass: HomeAssistant) -> None:
    """Test we call the shutdown function at stop."""
    manager = config_entries.ConfigEntries(hass, {})

    with patch.object(manager, "_async_shutdown") as mock_async_shutdown:
        await manager.async_initialize()
        hass.bus.async_fire(EVENT_HOMEASSISTANT_STOP)
        await hass.async_block_till_done()

    assert mock_async_shutdown.called


async def test_setup_retrying_during_shutdown(hass: HomeAssistant) -> None:
    """Test if we shutdown an entry that is in retry mode."""
    entry = MockConfigEntry(domain="test")

    mock_setup_entry = AsyncMock(side_effect=ConfigEntryNotReady)
    mock_integration(hass, MockModule("test", async_setup_entry=mock_setup_entry))
    mock_entity_platform(hass, "config_flow.test", None)

    with patch("homeassistant.helpers.event.async_call_later") as mock_call:
        await entry.async_setup(hass)

    assert entry.state is config_entries.ConfigEntryState.SETUP_RETRY
    assert len(mock_call.return_value.mock_calls) == 0

    hass.bus.async_fire(EVENT_HOMEASSISTANT_STOP)
    await hass.async_block_till_done()

    assert len(mock_call.return_value.mock_calls) == 0

    async_fire_time_changed(hass, dt_util.utcnow() + timedelta(hours=4))
    await hass.async_block_till_done()

    assert len(mock_call.return_value.mock_calls) == 0

    # Cleanup to avoid lingering timer
    entry.async_cancel_retry_setup()


@pytest.mark.parametrize(
    ("matchers", "reason"),
    [
        ({}, "already_configured"),
        ({"host": "3.3.3.3"}, "no_match"),
        ({"vendor": "no_match"}, "no_match"),
        ({"host": "3.4.5.6"}, "already_configured"),
        ({"host": "3.4.5.6", "ip": "3.4.5.6"}, "no_match"),
        ({"host": "3.4.5.6", "ip": "1.2.3.4"}, "already_configured"),
        ({"host": "3.4.5.6", "ip": "1.2.3.4", "port": 23}, "already_configured"),
        (
            {"host": "9.9.9.9", "ip": "6.6.6.6", "port": 12, "vendor": "zoo"},
            "already_configured",
        ),
        ({"vendor": "zoo"}, "already_configured"),
        ({"ip": "9.9.9.9"}, "already_configured"),
        ({"ip": "7.7.7.7"}, "no_match"),  # ignored
<<<<<<< HEAD
=======
        # The next two data sets ensure options or data match
        # as options previously shadowed data when matching.
>>>>>>> 593d2859
        ({"vendor": "data"}, "already_configured"),
        (
            {"vendor": "options"},
            "already_configured",
<<<<<<< HEAD
        ),  # ensure options or data match
=======
        ),
>>>>>>> 593d2859
    ],
)
async def test__async_abort_entries_match(
    hass: HomeAssistant,
    manager: config_entries.ConfigEntries,
    matchers: dict[str, str],
    reason: str,
) -> None:
    """Test aborting if matching config entries exist."""
    MockConfigEntry(
        domain="comp", data={"ip": "1.2.3.4", "host": "4.5.6.7", "port": 23}
    ).add_to_hass(hass)
    MockConfigEntry(
        domain="comp", data={"ip": "9.9.9.9", "host": "4.5.6.7", "port": 23}
    ).add_to_hass(hass)
    MockConfigEntry(
        domain="comp", data={"ip": "1.2.3.4", "host": "3.4.5.6", "port": 23}
    ).add_to_hass(hass)
    MockConfigEntry(
        domain="comp",
        source=config_entries.SOURCE_IGNORE,
        data={"ip": "7.7.7.7", "host": "4.5.6.7", "port": 23},
    ).add_to_hass(hass)
    MockConfigEntry(
        domain="comp",
        data={"ip": "6.6.6.6", "host": "9.9.9.9", "port": 12},
        options={"vendor": "zoo"},
    ).add_to_hass(hass)
    MockConfigEntry(
        domain="comp",
        data={"vendor": "data"},
        options={"vendor": "options"},
    ).add_to_hass(hass)

    mock_setup_entry = AsyncMock(return_value=True)

    mock_integration(hass, MockModule("comp", async_setup_entry=mock_setup_entry))
    mock_entity_platform(hass, "config_flow.comp", None)

    class TestFlow(config_entries.ConfigFlow):
        """Test flow."""

        VERSION = 1

        async def async_step_user(self, user_input=None):
            """Test user step."""
            self._async_abort_entries_match(matchers)
            return self.async_abort(reason="no_match")

    with patch.dict(config_entries.HANDLERS, {"comp": TestFlow, "beer": 5}):
        result = await manager.flow.async_init(
            "comp", context={"source": config_entries.SOURCE_USER}
        )
        await hass.async_block_till_done()

    assert result["type"] == FlowResultType.ABORT
    assert result["reason"] == reason


@pytest.mark.parametrize(
    ("matchers", "reason"),
    [
        ({}, "already_configured"),
        ({"host": "3.3.3.3"}, "no_match"),
        ({"vendor": "no_match"}, "no_match"),
        ({"host": "3.4.5.6"}, "already_configured"),
        ({"host": "3.4.5.6", "ip": "3.4.5.6"}, "no_match"),
        ({"host": "3.4.5.6", "ip": "1.2.3.4"}, "already_configured"),
        ({"host": "3.4.5.6", "ip": "1.2.3.4", "port": 23}, "already_configured"),
        (
            {"host": "9.9.9.9", "ip": "6.6.6.6", "port": 12, "vendor": "zoo"},
            "already_configured",
        ),
        ({"vendor": "zoo"}, "already_configured"),
        ({"ip": "9.9.9.9"}, "already_configured"),
        ({"ip": "7.7.7.7"}, "no_match"),  # ignored
<<<<<<< HEAD
=======
        # The next two data sets ensure options or data match
        # as options previously shadowed data when matching.
>>>>>>> 593d2859
        ({"vendor": "data"}, "already_configured"),
        (
            {"vendor": "options"},
            "already_configured",
<<<<<<< HEAD
        ),  # ensure options or data match
=======
        ),
>>>>>>> 593d2859
    ],
)
async def test__async_abort_entries_match_options_flow(
    hass: HomeAssistant,
    manager: config_entries.ConfigEntries,
    matchers: dict[str, str],
    reason: str,
) -> None:
    """Test aborting if matching config entries exist."""
    MockConfigEntry(
        domain="test_abort", data={"ip": "1.2.3.4", "host": "4.5.6.7", "port": 23}
    ).add_to_hass(hass)
    MockConfigEntry(
        domain="test_abort", data={"ip": "9.9.9.9", "host": "4.5.6.7", "port": 23}
    ).add_to_hass(hass)
    MockConfigEntry(
        domain="test_abort", data={"ip": "1.2.3.4", "host": "3.4.5.6", "port": 23}
    ).add_to_hass(hass)
    MockConfigEntry(
        domain="test_abort",
        source=config_entries.SOURCE_IGNORE,
        data={"ip": "7.7.7.7", "host": "4.5.6.7", "port": 23},
    ).add_to_hass(hass)
    MockConfigEntry(
        domain="test_abort",
        data={"ip": "6.6.6.6", "host": "9.9.9.9", "port": 12},
        options={"vendor": "zoo"},
    ).add_to_hass(hass)
    MockConfigEntry(
        domain="test_abort",
        data={"vendor": "data"},
        options={"vendor": "options"},
    ).add_to_hass(hass)

    original_entry = MockConfigEntry(domain="test_abort", data={})
    original_entry.add_to_hass(hass)

    mock_setup_entry = AsyncMock(return_value=True)

    mock_integration(hass, MockModule("test_abort", async_setup_entry=mock_setup_entry))
    mock_entity_platform(hass, "config_flow.test_abort", None)

    class TestFlow(config_entries.ConfigFlow):
        """Test flow."""

        @staticmethod
        @callback
        def async_get_options_flow(config_entry):
            """Test options flow."""

            class _OptionsFlow(config_entries.OptionsFlow):
                """Test flow."""

                async def async_step_init(self, user_input=None):
                    """Test user step."""
                    if errors := self._async_abort_entries_match(user_input):
                        return self.async_abort(reason=errors["base"])
                    return self.async_abort(reason="no_match")

            return _OptionsFlow()

    with mock_config_flow("test_abort", TestFlow):
        result = await hass.config_entries.options.async_init(
            original_entry.entry_id, data=matchers
        )

    assert result["type"] == FlowResultType.ABORT
    assert result["reason"] == reason


async def test_loading_old_data(
    hass: HomeAssistant, hass_storage: dict[str, Any]
) -> None:
    """Test automatically migrating old data."""
    hass_storage[config_entries.STORAGE_KEY] = {
        "version": 1,
        "data": {
            "entries": [
                {
                    "version": 5,
                    "domain": "my_domain",
                    "entry_id": "mock-id",
                    "data": {"my": "data"},
                    "source": "user",
                    "title": "Mock title",
                    "system_options": {"disable_new_entities": True},
                }
            ]
        },
    }
    manager = config_entries.ConfigEntries(hass, {})
    await manager.async_initialize()

    entries = manager.async_entries()
    assert len(entries) == 1
    entry = entries[0]
    assert entry.version == 5
    assert entry.domain == "my_domain"
    assert entry.entry_id == "mock-id"
    assert entry.title == "Mock title"
    assert entry.data == {"my": "data"}
    assert entry.pref_disable_new_entities is True


async def test_deprecated_disabled_by_str_ctor(
    hass: HomeAssistant, caplog: pytest.LogCaptureFixture
) -> None:
    """Test deprecated str disabled_by constructor enumizes and logs a warning."""
    entry = MockConfigEntry(disabled_by=config_entries.ConfigEntryDisabler.USER.value)
    assert entry.disabled_by is config_entries.ConfigEntryDisabler.USER
    assert " str for config entry disabled_by. This is deprecated " in caplog.text


async def test_deprecated_disabled_by_str_set(
    hass: HomeAssistant,
    manager: config_entries.ConfigEntries,
    caplog: pytest.LogCaptureFixture,
) -> None:
    """Test deprecated str set disabled_by enumizes and logs a warning."""
    entry = MockConfigEntry()
    entry.add_to_manager(manager)
    assert await manager.async_set_disabled_by(
        entry.entry_id, config_entries.ConfigEntryDisabler.USER.value
    )
    assert entry.disabled_by is config_entries.ConfigEntryDisabler.USER
    assert " str for config entry disabled_by. This is deprecated " in caplog.text


async def test_entry_reload_concurrency(
    hass: HomeAssistant, manager: config_entries.ConfigEntries
) -> None:
    """Test multiple reload calls do not cause a reload race."""
    entry = MockConfigEntry(domain="comp", state=config_entries.ConfigEntryState.LOADED)
    entry.add_to_hass(hass)

    async_setup = AsyncMock(return_value=True)
    loaded = 1

    async def _async_setup_entry(*args, **kwargs):
        await asyncio.sleep(0)
        nonlocal loaded
        loaded += 1
        return loaded == 1

    async def _async_unload_entry(*args, **kwargs):
        await asyncio.sleep(0)
        nonlocal loaded
        loaded -= 1
        return loaded == 0

    mock_integration(
        hass,
        MockModule(
            "comp",
            async_setup=async_setup,
            async_setup_entry=_async_setup_entry,
            async_unload_entry=_async_unload_entry,
        ),
    )
    mock_entity_platform(hass, "config_flow.comp", None)
    tasks = []
    for _ in range(15):
        tasks.append(asyncio.create_task(manager.async_reload(entry.entry_id)))
    await asyncio.gather(*tasks)
    assert entry.state is config_entries.ConfigEntryState.LOADED
    assert loaded == 1


async def test_unique_id_update_while_setup_in_progress(
    hass: HomeAssistant, manager: config_entries.ConfigEntries
) -> None:
    """Test we handle the case where the config entry is updated while setup is in progress."""

    async def mock_setup_entry(hass, entry):
        """Mock setting up entry."""
        await asyncio.sleep(0.1)
        return True

    async def mock_unload_entry(hass, entry):
        """Mock unloading an entry."""
        return True

    hass.config.components.add("comp")
    entry = MockConfigEntry(
        domain="comp",
        data={"additional": "data", "host": "0.0.0.0"},
        unique_id="mock-unique-id",
        state=config_entries.ConfigEntryState.SETUP_RETRY,
    )
    entry.add_to_hass(hass)

    mock_integration(
        hass,
        MockModule(
            "comp",
            async_setup_entry=mock_setup_entry,
            async_unload_entry=mock_unload_entry,
        ),
    )
    mock_entity_platform(hass, "config_flow.comp", None)
    updates = {"host": "1.1.1.1"}

    hass.async_create_task(hass.config_entries.async_reload(entry.entry_id))
    await asyncio.sleep(0)
    assert entry.state is config_entries.ConfigEntryState.SETUP_IN_PROGRESS

    class TestFlow(config_entries.ConfigFlow):
        """Test flow."""

        VERSION = 1

        async def async_step_user(self, user_input=None):
            """Test user step."""
            await self.async_set_unique_id("mock-unique-id")
            await self._abort_if_unique_id_configured(
                updates=updates, reload_on_update=True
            )

    with patch.dict(config_entries.HANDLERS, {"comp": TestFlow}), patch(
        "homeassistant.config_entries.ConfigEntries.async_reload"
    ) as async_reload:
        result = await manager.flow.async_init(
            "comp", context={"source": config_entries.SOURCE_USER}
        )
        await hass.async_block_till_done()

    assert result["type"] == FlowResultType.ABORT
    assert result["reason"] == "already_configured"
    assert entry.data["host"] == "1.1.1.1"
    assert entry.data["additional"] == "data"

    # Setup is already in progress, we should not reload
    # if it fails it will go into a retry state and try again
    assert len(async_reload.mock_calls) == 0
    await hass.async_block_till_done()
    assert entry.state is config_entries.ConfigEntryState.LOADED


async def test_disallow_entry_reload_with_setup_in_progresss(
    hass: HomeAssistant, manager: config_entries.ConfigEntries
) -> None:
    """Test we do not allow reload while the config entry is still setting up."""
    entry = MockConfigEntry(
        domain="comp", state=config_entries.ConfigEntryState.SETUP_IN_PROGRESS
    )
    entry.add_to_hass(hass)

    with pytest.raises(
        config_entries.OperationNotAllowed,
        match=str(config_entries.ConfigEntryState.SETUP_IN_PROGRESS),
    ):
        assert await manager.async_reload(entry.entry_id)
    assert entry.state is config_entries.ConfigEntryState.SETUP_IN_PROGRESS


async def test_reauth(hass: HomeAssistant) -> None:
    """Test the async_reauth_helper."""
    entry = MockConfigEntry(title="test_title", domain="test")
    entry2 = MockConfigEntry(title="test_title", domain="test")

    mock_setup_entry = AsyncMock(return_value=True)
    mock_integration(hass, MockModule("test", async_setup_entry=mock_setup_entry))
    mock_entity_platform(hass, "config_flow.test", None)

    await entry.async_setup(hass)
    await hass.async_block_till_done()

    flow = hass.config_entries.flow
    with patch.object(flow, "async_init", wraps=flow.async_init) as mock_init:
        entry.async_start_reauth(
            hass,
            context={"extra_context": "some_extra_context"},
            data={"extra_data": 1234},
        )
        await hass.async_block_till_done()

    flows = hass.config_entries.flow.async_progress()
    assert len(flows) == 1
    assert flows[0]["context"]["entry_id"] == entry.entry_id
    assert flows[0]["context"]["source"] == config_entries.SOURCE_REAUTH
    assert flows[0]["context"]["title_placeholders"] == {"name": "test_title"}
    assert flows[0]["context"]["extra_context"] == "some_extra_context"

    assert mock_init.call_args.kwargs["data"]["extra_data"] == 1234

    assert entry.entry_id != entry2.entry_id

    # Check that we can't start duplicate reauth flows
    entry.async_start_reauth(hass, {"extra_context": "some_extra_context"})
    await hass.async_block_till_done()
    assert len(hass.config_entries.flow.async_progress()) == 1

    # Check that we can't start duplicate reauth flows when the context is different
    entry.async_start_reauth(hass, {"diff": "diff"})
    await hass.async_block_till_done()
    assert len(hass.config_entries.flow.async_progress()) == 1

    # Check that we can start a reauth flow for a different entry
    entry2.async_start_reauth(hass, {"extra_context": "some_extra_context"})
    await hass.async_block_till_done()
    assert len(hass.config_entries.flow.async_progress()) == 2


async def test_get_active_flows(hass: HomeAssistant) -> None:
    """Test the async_get_active_flows helper."""
    entry = MockConfigEntry(title="test_title", domain="test")
    mock_setup_entry = AsyncMock(return_value=True)
    mock_integration(hass, MockModule("test", async_setup_entry=mock_setup_entry))
    mock_entity_platform(hass, "config_flow.test", None)

    await entry.async_setup(hass)
    await hass.async_block_till_done()

    flow = hass.config_entries.flow
    with patch.object(flow, "async_init", wraps=flow.async_init):
        entry.async_start_reauth(
            hass,
            context={"extra_context": "some_extra_context"},
            data={"extra_data": 1234},
        )
        await hass.async_block_till_done()

    # Check that there's an active reauth flow:
    active_reauth_flow = next(
        iter(entry.async_get_active_flows(hass, {config_entries.SOURCE_REAUTH})), None
    )
    assert active_reauth_flow is not None

    # Check that there isn't any other flow (in this case, a user flow):
    active_user_flow = next(
        iter(entry.async_get_active_flows(hass, {config_entries.SOURCE_USER})), None
    )
    assert active_user_flow is None


async def test_async_wait_component_dynamic(hass: HomeAssistant) -> None:
    """Test async_wait_component for a config entry which is dynamically loaded."""
    entry = MockConfigEntry(title="test_title", domain="test")

    mock_setup_entry = AsyncMock(return_value=True)
    mock_integration(hass, MockModule("test", async_setup_entry=mock_setup_entry))
    mock_entity_platform(hass, "config_flow.test", None)

    entry.add_to_hass(hass)

    # The config entry is not loaded, and is also not scheduled to load
    assert await hass.config_entries.async_wait_component(entry) is False

    await hass.config_entries.async_setup(entry.entry_id)
    await hass.async_block_till_done()

    # The config entry is loaded
    assert await hass.config_entries.async_wait_component(entry) is True


async def test_async_wait_component_startup(hass: HomeAssistant) -> None:
    """Test async_wait_component for a config entry which is loaded at startup."""
    entry = MockConfigEntry(title="test_title", domain="test")

    setup_stall = asyncio.Event()
    setup_started = asyncio.Event()

    async def mock_setup(hass: HomeAssistant, _) -> bool:
        setup_started.set()
        await setup_stall.wait()
        return True

    mock_setup_entry = AsyncMock(return_value=True)
    mock_integration(
        hass,
        MockModule("test", async_setup=mock_setup, async_setup_entry=mock_setup_entry),
    )
    mock_entity_platform(hass, "config_flow.test", None)

    entry.add_to_hass(hass)

    # The config entry is not loaded, and is also not scheduled to load
    assert await hass.config_entries.async_wait_component(entry) is False

    # Mark the component as scheduled to be loaded
    async_set_domains_to_be_loaded(hass, {"test"})

    # Start loading the component, including its config entries
    hass.async_create_task(async_setup_component(hass, "test", {}))
    await setup_started.wait()

    # The component is not yet loaded
    assert "test" not in hass.config.components

    # Allow setup to proceed
    setup_stall.set()

    # The component is scheduled to load, this will block until the config entry is loaded
    assert await hass.config_entries.async_wait_component(entry) is True

    # The component has been loaded
    assert "test" in hass.config.components


async def test_options_flow_options_not_mutated() -> None:
    """Test that OptionsFlowWithConfigEntry doesn't mutate entry options."""
    entry = MockConfigEntry(
        domain="test",
        data={"first": True},
        options={"sub_dict": {"1": "one"}, "sub_list": ["one"]},
    )

    options_flow = config_entries.OptionsFlowWithConfigEntry(entry)

    options_flow._options["sub_dict"]["2"] = "two"
    options_flow._options["sub_list"].append("two")

    assert options_flow._options == {
        "sub_dict": {"1": "one", "2": "two"},
        "sub_list": ["one", "two"],
    }
    assert entry.options == {"sub_dict": {"1": "one"}, "sub_list": ["one"]}


async def test_initializing_flows_canceled_on_shutdown(
    hass: HomeAssistant, manager: config_entries.ConfigEntries
) -> None:
    """Test that initializing flows are canceled on shutdown."""

    class MockFlowHandler(config_entries.ConfigFlow):
        """Define a mock flow handler."""

        VERSION = 1

        async def async_step_reauth(self, data):
            """Mock Reauth."""
            await asyncio.sleep(1)

    mock_integration(hass, MockModule("test"))
    mock_entity_platform(hass, "config_flow.test", None)

    with patch.dict(
        config_entries.HANDLERS, {"comp": MockFlowHandler, "test": MockFlowHandler}
    ):
        task = asyncio.create_task(
            manager.flow.async_init("test", context={"source": "reauth"})
        )
        await hass.async_block_till_done()
        await manager.flow.async_shutdown()

        with pytest.raises(asyncio.exceptions.CancelledError):
            await task


async def test_task_tracking(hass: HomeAssistant) -> None:
    """Test task tracking for a config entry."""
    entry = MockConfigEntry(title="test_title", domain="test")

    event = asyncio.Event()
    results = []

    async def test_task() -> None:
        try:
            await event.wait()
            results.append("normal")
        except asyncio.CancelledError:
            results.append("background")
            raise

    async def test_unload() -> None:
        await event.wait()
        results.append("on_unload")

    entry.async_on_unload(test_unload)
    entry.async_create_task(hass, test_task())
    entry.async_create_background_task(hass, test_task(), "background-task-name")
    await asyncio.sleep(0)
    hass.loop.call_soon(event.set)
    await entry._async_process_on_unload(hass)
    assert results == ["on_unload", "background", "normal"]


async def test_preview_supported(
    hass: HomeAssistant, manager: config_entries.ConfigEntries
) -> None:
    """Test preview support."""

    preview_calls = []

    class MockFlowHandler(config_entries.ConfigFlow):
        """Define a mock flow handler."""

        VERSION = 1

        async def async_step_test1(self, data):
            """Mock Reauth."""
            return self.async_show_form(step_id="next")

        async def async_step_test2(self, data):
            """Mock Reauth."""
            return self.async_show_form(step_id="next", preview="test")

        @staticmethod
        async def async_setup_preview(hass: HomeAssistant) -> None:
            """Set up preview."""
            preview_calls.append(None)

    mock_integration(hass, MockModule("test"))
    mock_entity_platform(hass, "config_flow.test", None)

    assert len(preview_calls) == 0

    with patch.dict(
        config_entries.HANDLERS, {"comp": MockFlowHandler, "test": MockFlowHandler}
    ):
        result = await manager.flow.async_init("test", context={"source": "test1"})

        assert len(preview_calls) == 0
        assert result["preview"] is None

        result = await manager.flow.async_init("test", context={"source": "test2"})

        assert len(preview_calls) == 1
        assert result["preview"] == "test"


async def test_preview_not_supported(
    hass: HomeAssistant, manager: config_entries.ConfigEntries
) -> None:
    """Test preview support."""

    class MockFlowHandler(config_entries.ConfigFlow):
        """Define a mock flow handler."""

        VERSION = 1

        async def async_step_user(self, data):
            """Mock Reauth."""
            return self.async_show_form(step_id="user_confirm")

    mock_integration(hass, MockModule("test"))
    mock_entity_platform(hass, "config_flow.test", None)

    with patch.dict(
        config_entries.HANDLERS, {"comp": MockFlowHandler, "test": MockFlowHandler}
    ):
        result = await manager.flow.async_init(
            "test", context={"source": config_entries.SOURCE_USER}
        )

    assert result["preview"] is None<|MERGE_RESOLUTION|>--- conflicted
+++ resolved
@@ -3379,20 +3379,13 @@
         ({"vendor": "zoo"}, "already_configured"),
         ({"ip": "9.9.9.9"}, "already_configured"),
         ({"ip": "7.7.7.7"}, "no_match"),  # ignored
-<<<<<<< HEAD
-=======
         # The next two data sets ensure options or data match
         # as options previously shadowed data when matching.
->>>>>>> 593d2859
         ({"vendor": "data"}, "already_configured"),
         (
             {"vendor": "options"},
             "already_configured",
-<<<<<<< HEAD
-        ),  # ensure options or data match
-=======
         ),
->>>>>>> 593d2859
     ],
 )
 async def test__async_abort_entries_match(
@@ -3469,20 +3462,13 @@
         ({"vendor": "zoo"}, "already_configured"),
         ({"ip": "9.9.9.9"}, "already_configured"),
         ({"ip": "7.7.7.7"}, "no_match"),  # ignored
-<<<<<<< HEAD
-=======
         # The next two data sets ensure options or data match
         # as options previously shadowed data when matching.
->>>>>>> 593d2859
         ({"vendor": "data"}, "already_configured"),
         (
             {"vendor": "options"},
             "already_configured",
-<<<<<<< HEAD
-        ),  # ensure options or data match
-=======
         ),
->>>>>>> 593d2859
     ],
 )
 async def test__async_abort_entries_match_options_flow(
