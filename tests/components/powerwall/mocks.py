"""Mocks for powerwall."""

import asyncio
import json
import os
<<<<<<< HEAD
from unittest.mock import AsyncMock, MagicMock
=======
from unittest.mock import MagicMock
>>>>>>> 53ccd44a

from tesla_powerwall import (
    DeviceType,
    GridStatus,
    MetersAggregatesResponse,
    Powerwall,
    PowerwallStatusResponse,
    SiteInfoResponse,
    SiteMasterResponse,
)

from tests.common import load_fixture

MOCK_GATEWAY_DIN = "111-0----2-000000000FFA"


async def _mock_powerwall_with_fixtures(hass):
    """Mock data used to build powerwall state."""
    async with asyncio.TaskGroup() as tg:
        meters = tg.create_task(_async_load_json_fixture(hass, "meters.json"))
        sitemaster = tg.create_task(_async_load_json_fixture(hass, "sitemaster.json"))
        site_info = tg.create_task(_async_load_json_fixture(hass, "site_info.json"))
        status = tg.create_task(_async_load_json_fixture(hass, "status.json"))
        device_type = tg.create_task(_async_load_json_fixture(hass, "device_type.json"))

    return await _mock_powerwall_return_value(
        site_info=SiteInfoResponse.from_dict(site_info.result()),
        charge=47.34587394586,
        sitemaster=SiteMasterResponse.from_dict(sitemaster.result()),
        meters=MetersAggregatesResponse.from_dict(meters.result()),
        grid_services_active=True,
        grid_status=GridStatus.CONNECTED,
        status=PowerwallStatusResponse.from_dict(status.result()),
        device_type=DeviceType(device_type.result()["device_type"]),
        serial_numbers=["TG0123456789AB", "TG9876543210BA"],
        backup_reserve_percentage=15.0,
    )


async def _mock_powerwall_return_value(
    site_info=None,
    charge=None,
    sitemaster=None,
    meters=None,
    grid_services_active=None,
    grid_status=None,
    status=None,
    device_type=None,
    serial_numbers=None,
    backup_reserve_percentage=None,
):
<<<<<<< HEAD
    async with Powerwall("1.2.3.4") as powerwall:
        powerwall_mock = MagicMock(powerwall)

        powerwall_mock.get_site_info = AsyncMock(return_value=site_info)
        powerwall_mock.get_charge = AsyncMock(return_value=charge)
        powerwall_mock.get_sitemaster = AsyncMock(return_value=sitemaster)
        powerwall_mock.get_meters = AsyncMock(return_value=meters)
        powerwall_mock.get_grid_status = AsyncMock(return_value=grid_status)
        powerwall_mock.get_status = AsyncMock(return_value=status)
        powerwall_mock.get_device_type = AsyncMock(return_value=device_type)
        powerwall_mock.get_serial_numbers = AsyncMock(return_value=serial_numbers)
        powerwall_mock.get_backup_reserve_percentage = AsyncMock(
            return_value=backup_reserve_percentage
        )
        powerwall_mock.is_grid_services_active = AsyncMock(
            return_value=grid_services_active
        )

        return powerwall_mock


async def _mock_powerwall_site_name(hass, site_name):
    async with Powerwall("1.2.3.4") as powerwall:
        powerwall_mock = MagicMock(powerwall)

        site_info_resp = SiteInfoResponse(
            await _async_load_json_fixture(hass, "site_info.json")
        )
        # Sets site_info_resp.site_name to return site_name
        site_info_resp.response["site_name"] = site_name
        powerwall_mock.get_site_info = AsyncMock(return_value=site_info_resp)
        powerwall_mock.get_gateway_din = AsyncMock(return_value=MOCK_GATEWAY_DIN)

        return powerwall_mock
=======
    powerwall_mock = MagicMock(Powerwall)
    powerwall_mock.__aenter__.return_value = powerwall_mock

    powerwall_mock.get_site_info.return_value = site_info
    powerwall_mock.get_charge.return_value = charge
    powerwall_mock.get_sitemaster.return_value = sitemaster
    powerwall_mock.get_meters.return_value = meters
    powerwall_mock.get_grid_status.return_value = grid_status
    powerwall_mock.get_status.return_value = status
    powerwall_mock.get_device_type.return_value = device_type
    powerwall_mock.get_serial_numbers.return_value = serial_numbers
    powerwall_mock.get_backup_reserve_percentage.return_value = (
        backup_reserve_percentage
    )
    powerwall_mock.is_grid_services_active.return_value = grid_services_active
    powerwall_mock.get_gateway_din.return_value = MOCK_GATEWAY_DIN

    return powerwall_mock


async def _mock_powerwall_site_name(hass, site_name):
    powerwall_mock = MagicMock(Powerwall)
    powerwall_mock.__aenter__.return_value = powerwall_mock

    site_info_resp = SiteInfoResponse.from_dict(
        await _async_load_json_fixture(hass, "site_info.json")
    )
    site_info_resp._raw["site_name"] = site_name
    site_info_resp.site_name = site_name
    powerwall_mock.get_site_info.return_value = site_info_resp
    powerwall_mock.get_gateway_din.return_value = MOCK_GATEWAY_DIN
>>>>>>> 53ccd44a


async def _mock_powerwall_side_effect(site_info=None):
    async with Powerwall("1.2.3.4") as powerwall:
        powerwall_mock = MagicMock(powerwall)

<<<<<<< HEAD
        powerwall_mock.get_site_info = AsyncMock(side_effect=site_info)
        return powerwall_mock
=======
async def _mock_powerwall_side_effect(site_info=None):
    powerwall_mock = MagicMock(Powerwall)
    powerwall_mock.__aenter__.return_value = powerwall_mock

    powerwall_mock.get_site_info.side_effect = site_info
    return powerwall_mock
>>>>>>> 53ccd44a


async def _async_load_json_fixture(hass, path):
    fixture = await hass.async_add_executor_job(
        load_fixture, os.path.join("powerwall", path)
    )
    return json.loads(fixture)<|MERGE_RESOLUTION|>--- conflicted
+++ resolved
@@ -3,11 +3,7 @@
 import asyncio
 import json
 import os
-<<<<<<< HEAD
-from unittest.mock import AsyncMock, MagicMock
-=======
 from unittest.mock import MagicMock
->>>>>>> 53ccd44a
 
 from tesla_powerwall import (
     DeviceType,
@@ -59,42 +55,6 @@
     serial_numbers=None,
     backup_reserve_percentage=None,
 ):
-<<<<<<< HEAD
-    async with Powerwall("1.2.3.4") as powerwall:
-        powerwall_mock = MagicMock(powerwall)
-
-        powerwall_mock.get_site_info = AsyncMock(return_value=site_info)
-        powerwall_mock.get_charge = AsyncMock(return_value=charge)
-        powerwall_mock.get_sitemaster = AsyncMock(return_value=sitemaster)
-        powerwall_mock.get_meters = AsyncMock(return_value=meters)
-        powerwall_mock.get_grid_status = AsyncMock(return_value=grid_status)
-        powerwall_mock.get_status = AsyncMock(return_value=status)
-        powerwall_mock.get_device_type = AsyncMock(return_value=device_type)
-        powerwall_mock.get_serial_numbers = AsyncMock(return_value=serial_numbers)
-        powerwall_mock.get_backup_reserve_percentage = AsyncMock(
-            return_value=backup_reserve_percentage
-        )
-        powerwall_mock.is_grid_services_active = AsyncMock(
-            return_value=grid_services_active
-        )
-
-        return powerwall_mock
-
-
-async def _mock_powerwall_site_name(hass, site_name):
-    async with Powerwall("1.2.3.4") as powerwall:
-        powerwall_mock = MagicMock(powerwall)
-
-        site_info_resp = SiteInfoResponse(
-            await _async_load_json_fixture(hass, "site_info.json")
-        )
-        # Sets site_info_resp.site_name to return site_name
-        site_info_resp.response["site_name"] = site_name
-        powerwall_mock.get_site_info = AsyncMock(return_value=site_info_resp)
-        powerwall_mock.get_gateway_din = AsyncMock(return_value=MOCK_GATEWAY_DIN)
-
-        return powerwall_mock
-=======
     powerwall_mock = MagicMock(Powerwall)
     powerwall_mock.__aenter__.return_value = powerwall_mock
 
@@ -126,24 +86,16 @@
     site_info_resp.site_name = site_name
     powerwall_mock.get_site_info.return_value = site_info_resp
     powerwall_mock.get_gateway_din.return_value = MOCK_GATEWAY_DIN
->>>>>>> 53ccd44a
+
+    return powerwall_mock
 
 
-async def _mock_powerwall_side_effect(site_info=None):
-    async with Powerwall("1.2.3.4") as powerwall:
-        powerwall_mock = MagicMock(powerwall)
-
-<<<<<<< HEAD
-        powerwall_mock.get_site_info = AsyncMock(side_effect=site_info)
-        return powerwall_mock
-=======
 async def _mock_powerwall_side_effect(site_info=None):
     powerwall_mock = MagicMock(Powerwall)
     powerwall_mock.__aenter__.return_value = powerwall_mock
 
     powerwall_mock.get_site_info.side_effect = site_info
     return powerwall_mock
->>>>>>> 53ccd44a
 
 
 async def _async_load_json_fixture(hass, path):
