"""The sensor tests for the powerwall platform."""
from datetime import timedelta
from unittest.mock import Mock, patch

from tesla_powerwall import MetersAggregatesResponse
from tesla_powerwall.error import MissingAttributeError

from homeassistant.components.powerwall.const import DOMAIN
from homeassistant.components.sensor import ATTR_STATE_CLASS
from homeassistant.const import (
    ATTR_DEVICE_CLASS,
    ATTR_FRIENDLY_NAME,
    ATTR_UNIT_OF_MEASUREMENT,
    CONF_IP_ADDRESS,
    PERCENTAGE,
    STATE_UNKNOWN,
)
from homeassistant.core import HomeAssistant
from homeassistant.helpers import device_registry as dr, entity_registry as er
import homeassistant.util.dt as dt_util

from .mocks import MOCK_GATEWAY_DIN, _mock_powerwall_with_fixtures

from tests.common import MockConfigEntry, async_fire_time_changed


async def test_sensors(
    hass: HomeAssistant, entity_registry_enabled_by_default: None
) -> None:
    """Test creation of the sensors."""

    mock_powerwall = await _mock_powerwall_with_fixtures(hass)

    config_entry = MockConfigEntry(domain=DOMAIN, data={CONF_IP_ADDRESS: "1.2.3.4"})
    config_entry.add_to_hass(hass)
    with patch(
        "homeassistant.components.powerwall.config_flow.Powerwall",
        return_value=mock_powerwall,
    ), patch(
        "homeassistant.components.powerwall.Powerwall", return_value=mock_powerwall
    ):
        assert await hass.config_entries.async_setup(config_entry.entry_id)
        await hass.async_block_till_done()

    device_registry = dr.async_get(hass)
    reg_device = device_registry.async_get_device(
        identifiers={("powerwall", MOCK_GATEWAY_DIN)},
    )
    assert reg_device.model == "PowerWall 2 (GW1)"
    assert reg_device.sw_version == "1.50.1 c58c2df3"
    assert reg_device.manufacturer == "Tesla"
    assert reg_device.name == "MySite"

    state = hass.states.get("sensor.mysite_load_power")
    assert state.state == "1.971"
    attributes = state.attributes
    assert attributes[ATTR_DEVICE_CLASS] == "power"
    assert attributes[ATTR_UNIT_OF_MEASUREMENT] == "kW"
    assert attributes[ATTR_STATE_CLASS] == "measurement"
    assert attributes[ATTR_FRIENDLY_NAME] == "MySite Load power"

    state = hass.states.get("sensor.mysite_load_frequency")
    assert state.state == "60"
    attributes = state.attributes
    assert attributes[ATTR_DEVICE_CLASS] == "frequency"
    assert attributes[ATTR_UNIT_OF_MEASUREMENT] == "Hz"
    assert attributes[ATTR_STATE_CLASS] == "measurement"
    assert attributes[ATTR_FRIENDLY_NAME] == "MySite Load frequency"

    state = hass.states.get("sensor.mysite_load_voltage")
    assert state.state == "120.7"
    attributes = state.attributes
    assert attributes[ATTR_DEVICE_CLASS] == "voltage"
    assert attributes[ATTR_UNIT_OF_MEASUREMENT] == "V"
    assert attributes[ATTR_STATE_CLASS] == "measurement"
    assert attributes[ATTR_FRIENDLY_NAME] == "MySite Load voltage"

    state = hass.states.get("sensor.mysite_load_current")
    assert state.state == "0"
    attributes = state.attributes
    assert attributes[ATTR_DEVICE_CLASS] == "current"
    assert attributes[ATTR_UNIT_OF_MEASUREMENT] == "A"
    assert attributes[ATTR_STATE_CLASS] == "measurement"
    assert attributes[ATTR_FRIENDLY_NAME] == "MySite Load current"

    assert float(hass.states.get("sensor.mysite_load_export").state) == 1056.8
    assert float(hass.states.get("sensor.mysite_load_import").state) == 4693.0

    state = hass.states.get("sensor.mysite_battery_power")
    assert state.state == "-8.55"

    assert float(hass.states.get("sensor.mysite_battery_export").state) == 3620.0
    assert float(hass.states.get("sensor.mysite_battery_import").state) == 4216.2

    state = hass.states.get("sensor.mysite_solar_power")
    assert state.state == "10.49"

    assert float(hass.states.get("sensor.mysite_solar_export").state) == 9864.2
    assert float(hass.states.get("sensor.mysite_solar_import").state) == 28.2

    state = hass.states.get("sensor.mysite_charge")
    assert state.state == "47"
    expected_attributes = {
        "unit_of_measurement": PERCENTAGE,
        "friendly_name": "MySite Charge",
        "device_class": "battery",
    }
    # Only test for a subset of attributes in case
    # HA changes the implementation and a new one appears
    for key, value in expected_attributes.items():
        assert state.attributes[key] == value

    state = hass.states.get("sensor.mysite_backup_reserve")
    assert state.state == "15"
    expected_attributes = {
        "unit_of_measurement": PERCENTAGE,
        "friendly_name": "MySite Backup reserve",
        "device_class": "battery",
    }
    # Only test for a subset of attributes in case
    # HA changes the implementation and a new one appears
    for key, value in expected_attributes.items():
        assert state.attributes[key] == value

    mock_powerwall.get_meters.return_value = MetersAggregatesResponse.from_dict({})
    mock_powerwall.get_backup_reserve_percentage.return_value = None

    async_fire_time_changed(hass, dt_util.utcnow() + timedelta(seconds=60))
    await hass.async_block_till_done()

    assert hass.states.get("sensor.mysite_load_power").state == STATE_UNKNOWN
    assert hass.states.get("sensor.mysite_load_frequency").state == STATE_UNKNOWN
    assert hass.states.get("sensor.mysite_backup_reserve").state == STATE_UNKNOWN


async def test_sensor_backup_reserve_unavailable(hass: HomeAssistant) -> None:
    """Confirm that backup reserve sensor is not added if data is unavailable from the device."""

    mock_powerwall = await _mock_powerwall_with_fixtures(hass)
    mock_powerwall.get_backup_reserve_percentage.side_effect = MissingAttributeError(
        Mock(), "backup_reserve_percent", "operation"
    )

    config_entry = MockConfigEntry(domain=DOMAIN, data={CONF_IP_ADDRESS: "1.2.3.4"})
    config_entry.add_to_hass(hass)
    with patch(
        "homeassistant.components.powerwall.config_flow.Powerwall",
        return_value=mock_powerwall,
    ), patch(
        "homeassistant.components.powerwall.Powerwall", return_value=mock_powerwall
    ):
        assert await hass.config_entries.async_setup(config_entry.entry_id)
        await hass.async_block_till_done()

    state = hass.states.get("sensor.powerwall_backup_reserve")
    assert state is None


async def test_sensors_with_empty_meters(hass: HomeAssistant) -> None:
    """Test creation of the sensors with empty meters."""

    mock_powerwall = await _mock_powerwall_with_fixtures(hass, empty_meters=True)

    config_entry = MockConfigEntry(domain=DOMAIN, data={CONF_IP_ADDRESS: "1.2.3.4"})
    config_entry.add_to_hass(hass)
    with patch(
        "homeassistant.components.powerwall.config_flow.Powerwall",
        return_value=mock_powerwall,
    ), patch(
        "homeassistant.components.powerwall.Powerwall", return_value=mock_powerwall
    ):
        assert await hass.config_entries.async_setup(config_entry.entry_id)
        await hass.async_block_till_done()

    assert hass.states.get("sensor.mysite_solar_power") is None


async def test_unique_id_migrate(
    hass: HomeAssistant, entity_registry_enabled_by_default: None
) -> None:
<<<<<<< HEAD
    """Test creation of the sensors."""
=======
    """Test we can migrate unique ids of the sensors."""
>>>>>>> 54f009ad
    device_registry = dr.async_get(hass)
    ent_reg = er.async_get(hass)
    config_entry = MockConfigEntry(domain=DOMAIN, data={CONF_IP_ADDRESS: "1.2.3.4"})
    config_entry.add_to_hass(hass)

    mock_powerwall = await _mock_powerwall_with_fixtures(hass)
    old_unique_id = "_".join(sorted(["TG0123456789AB", "TG9876543210BA"]))
    new_unique_id = MOCK_GATEWAY_DIN
    device_registry.async_get_or_create(
        config_entry_id=config_entry.entry_id,
        identifiers={("powerwall", old_unique_id)},
        manufacturer="Tesla",
    )
    old_mysite_load_power_entity = ent_reg.async_get_or_create(
        "sensor",
        DOMAIN,
        unique_id=f"{old_unique_id}_load_instant_power",
        suggested_object_id="mysite_load_power",
        config_entry=config_entry,
    )
    assert old_mysite_load_power_entity.entity_id == "sensor.mysite_load_power"

    with patch(
        "homeassistant.components.powerwall.config_flow.Powerwall",
        return_value=mock_powerwall,
    ), patch(
        "homeassistant.components.powerwall.Powerwall", return_value=mock_powerwall
    ):
        assert await hass.config_entries.async_setup(config_entry.entry_id)
        await hass.async_block_till_done()

    reg_device = device_registry.async_get_device(
        identifiers={("powerwall", MOCK_GATEWAY_DIN)},
    )
    old_reg_device = device_registry.async_get_device(
        identifiers={("powerwall", old_unique_id)},
    )
    assert old_reg_device is None
    assert reg_device is not None

    assert (
        ent_reg.async_get_entity_id(
            "sensor", DOMAIN, f"{old_unique_id}_load_instant_power"
        )
        is None
    )
    assert (
        ent_reg.async_get_entity_id(
            "sensor", DOMAIN, f"{new_unique_id}_load_instant_power"
        )
        is not None
    )

    state = hass.states.get("sensor.mysite_load_power")
    assert state.state == "1.971"<|MERGE_RESOLUTION|>--- conflicted
+++ resolved
@@ -178,11 +178,7 @@
 async def test_unique_id_migrate(
     hass: HomeAssistant, entity_registry_enabled_by_default: None
 ) -> None:
-<<<<<<< HEAD
-    """Test creation of the sensors."""
-=======
     """Test we can migrate unique ids of the sensors."""
->>>>>>> 54f009ad
     device_registry = dr.async_get(hass)
     ent_reg = er.async_get(hass)
     config_entry = MockConfigEntry(domain=DOMAIN, data={CONF_IP_ADDRESS: "1.2.3.4"})
