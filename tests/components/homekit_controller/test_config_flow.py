"""Tests for homekit_controller config flow."""
from unittest import mock

import aiohomekit
from aiohomekit.model import Accessories, Accessory
from aiohomekit.model.characteristics import CharacteristicsTypes
from aiohomekit.model.services import ServicesTypes
import pytest

from homeassistant.components.homekit_controller import config_flow

import tests.async_mock
from tests.async_mock import patch
from tests.common import MockConfigEntry

PAIRING_START_FORM_ERRORS = [
    (KeyError, "pairing_failed"),
]

PAIRING_START_ABORT_ERRORS = [
    (aiohomekit.AccessoryNotFoundError, "accessory_not_found_error"),
    (aiohomekit.UnavailableError, "already_paired"),
]

PAIRING_TRY_LATER_ERRORS = [
    (aiohomekit.BusyError, "busy_error"),
    (aiohomekit.MaxTriesError, "max_tries_error"),
<<<<<<< HEAD
    (IndexError, "tlv_error"),
=======
    (IndexError, "protocol_error"),
>>>>>>> 79395247
]

PAIRING_FINISH_FORM_ERRORS = [
    (aiohomekit.exceptions.MalformedPinError, "authentication_error"),
    (aiohomekit.MaxPeersError, "max_peers_error"),
    (aiohomekit.AuthenticationError, "authentication_error"),
    (aiohomekit.UnknownError, "unknown_error"),
    (KeyError, "pairing_failed"),
]

PAIRING_FINISH_ABORT_ERRORS = [
    (aiohomekit.AccessoryNotFoundError, "accessory_not_found_error")
]

INVALID_PAIRING_CODES = [
    "aaa-aa-aaa",
    "aaa-11-aaa",
    "111-aa-aaa",
    "aaa-aa-111",
    "1111-1-111",
    "a111-11-111",
    " 111-11-111",
    "111-11-111 ",
    "111-11-111a",
    "1111111",
]


VALID_PAIRING_CODES = [
    "111-11-111",
    "123-45-678",
    "11111111",
    "98765432",
]


def _setup_flow_handler(hass, pairing=None):
    flow = config_flow.HomekitControllerFlowHandler()
    flow.hass = hass
    flow.context = {}

    finish_pairing = tests.async_mock.AsyncMock(return_value=pairing)

    discovery = mock.Mock()
    discovery.device_id = "00:00:00:00:00:00"
    discovery.start_pairing = tests.async_mock.AsyncMock(return_value=finish_pairing)

    flow.controller = mock.Mock()
    flow.controller.pairings = {}
    flow.controller.find_ip_by_device_id = tests.async_mock.AsyncMock(
        return_value=discovery
    )

    return flow


@pytest.mark.parametrize("pairing_code", INVALID_PAIRING_CODES)
def test_invalid_pairing_codes(pairing_code):
    """Test ensure_pin_format raises for an invalid pin code."""
    with pytest.raises(aiohomekit.exceptions.MalformedPinError):
        config_flow.ensure_pin_format(pairing_code)


@pytest.mark.parametrize("pairing_code", VALID_PAIRING_CODES)
def test_valid_pairing_codes(pairing_code):
    """Test ensure_pin_format corrects format for a valid pin in an alternative format."""
    valid_pin = config_flow.ensure_pin_format(pairing_code).split("-")
    assert len(valid_pin) == 3
    assert len(valid_pin[0]) == 3
    assert len(valid_pin[1]) == 2
    assert len(valid_pin[2]) == 3


def get_flow_context(hass, result):
    """Get the flow context from the result of async_init or async_configure."""
    flow = next(
        flow
        for flow in hass.config_entries.flow.async_progress()
        if flow["flow_id"] == result["flow_id"]
    )

    return flow["context"]


def get_device_discovery_info(device, upper_case_props=False, missing_csharp=False):
    """Turn a aiohomekit format zeroconf entry into a homeassistant one."""
    record = device.info
    result = {
        "host": record["address"],
        "port": record["port"],
        "hostname": record["name"],
        "type": "_hap._tcp.local.",
        "name": record["name"],
        "properties": {
            "md": record["md"],
            "pv": record["pv"],
            "id": device.device_id,
            "c#": record["c#"],
            "s#": record["s#"],
            "ff": record["ff"],
            "ci": record["ci"],
            "sf": 0x01,  # record["sf"],
            "sh": "",
        },
    }

    if missing_csharp:
        del result["properties"]["c#"]

    if upper_case_props:
        result["properties"] = {
            key.upper(): val for (key, val) in result["properties"].items()
        }

    return result


def setup_mock_accessory(controller):
    """Add a bridge accessory to a test controller."""
    bridge = Accessories()

    accessory = Accessory.create_with_info(
        name="Koogeek-LS1-20833F",
        manufacturer="Koogeek",
        model="LS1",
        serial_number="12345",
        firmware_revision="1.1",
    )

    service = accessory.add_service(ServicesTypes.LIGHTBULB)
    on_char = service.add_char(CharacteristicsTypes.ON)
    on_char.value = 0

    bridge.add_accessory(accessory)

    return controller.add_device(bridge)


@pytest.mark.parametrize("upper_case_props", [True, False])
@pytest.mark.parametrize("missing_csharp", [True, False])
async def test_discovery_works(hass, controller, upper_case_props, missing_csharp):
    """Test a device being discovered."""
    device = setup_mock_accessory(controller)
    discovery_info = get_device_discovery_info(device, upper_case_props, missing_csharp)

    # Device is discovered
    result = await hass.config_entries.flow.async_init(
        "homekit_controller", context={"source": "zeroconf"}, data=discovery_info
    )
    assert result["type"] == "form"
    assert result["step_id"] == "pair"
    assert get_flow_context(hass, result) == {
        "hkid": "00:00:00:00:00:00",
        "source": "zeroconf",
        "title_placeholders": {"name": "TestDevice"},
        "unique_id": "00:00:00:00:00:00",
    }

    # User initiates pairing - device enters pairing mode and displays code
    result = await hass.config_entries.flow.async_configure(result["flow_id"])
    assert result["type"] == "form"
    assert result["step_id"] == "pair"

    # Pairing doesn't error error and pairing results
    result = await hass.config_entries.flow.async_configure(
        result["flow_id"], user_input={"pairing_code": "111-22-333"}
    )
    assert result["type"] == "create_entry"
    assert result["title"] == "Koogeek-LS1-20833F"
    assert result["data"] == {}


async def test_abort_duplicate_flow(hass, controller):
    """Already paired."""
    device = setup_mock_accessory(controller)
    discovery_info = get_device_discovery_info(device)

    # Device is discovered
    result = await hass.config_entries.flow.async_init(
        "homekit_controller", context={"source": "zeroconf"}, data=discovery_info
    )
    assert result["type"] == "form"
    assert result["step_id"] == "pair"

    result = await hass.config_entries.flow.async_init(
        "homekit_controller", context={"source": "zeroconf"}, data=discovery_info
    )
    assert result["type"] == "abort"
    assert result["reason"] == "already_in_progress"


async def test_pair_already_paired_1(hass, controller):
    """Already paired."""
    device = setup_mock_accessory(controller)
    discovery_info = get_device_discovery_info(device)

    # Flag device as already paired
    discovery_info["properties"]["sf"] = 0x0

    # Device is discovered
    result = await hass.config_entries.flow.async_init(
        "homekit_controller", context={"source": "zeroconf"}, data=discovery_info
    )
    assert result["type"] == "abort"
    assert result["reason"] == "already_paired"


async def test_discovery_ignored_model(hass, controller):
    """Already paired."""
    device = setup_mock_accessory(controller)
    discovery_info = get_device_discovery_info(device)
    discovery_info["properties"]["md"] = config_flow.HOMEKIT_IGNORE[0]

    # Device is discovered
    result = await hass.config_entries.flow.async_init(
        "homekit_controller", context={"source": "zeroconf"}, data=discovery_info
    )
    assert result["type"] == "abort"
    assert result["reason"] == "ignored_model"


async def test_discovery_invalid_config_entry(hass, controller):
    """There is already a config entry for the pairing id but it's invalid."""
    MockConfigEntry(
        domain="homekit_controller",
        data={"AccessoryPairingID": "00:00:00:00:00:00"},
        unique_id="00:00:00:00:00:00",
    ).add_to_hass(hass)

    # We just added a mock config entry so it must be visible in hass
    assert len(hass.config_entries.async_entries()) == 1

    device = setup_mock_accessory(controller)
    discovery_info = get_device_discovery_info(device)

    # Device is discovered
    result = await hass.config_entries.flow.async_init(
        "homekit_controller", context={"source": "zeroconf"}, data=discovery_info
    )

    # Discovery of a HKID that is in a pairable state but for which there is
    # already a config entry - in that case the stale config entry is
    # automatically removed.
    config_entry_count = len(hass.config_entries.async_entries())
    assert config_entry_count == 0

    # And new config flow should continue allowing user to set up a new pairing
    assert result["type"] == "form"


async def test_discovery_already_configured(hass, controller):
    """Already configured."""
    MockConfigEntry(
        domain="homekit_controller",
        data={"AccessoryPairingID": "00:00:00:00:00:00"},
        unique_id="00:00:00:00:00:00",
    ).add_to_hass(hass)

    device = setup_mock_accessory(controller)
    discovery_info = get_device_discovery_info(device)

    # Set device as already paired
    discovery_info["properties"]["sf"] = 0x00

    # Device is discovered
    result = await hass.config_entries.flow.async_init(
        "homekit_controller", context={"source": "zeroconf"}, data=discovery_info
    )
    assert result["type"] == "abort"
    assert result["reason"] == "already_configured"


@pytest.mark.parametrize("exception,expected", PAIRING_START_ABORT_ERRORS)
async def test_pair_abort_errors_on_start(hass, controller, exception, expected):
    """Test various pairing errors."""

    device = setup_mock_accessory(controller)
    discovery_info = get_device_discovery_info(device)

    # Device is discovered
    result = await hass.config_entries.flow.async_init(
        "homekit_controller", context={"source": "zeroconf"}, data=discovery_info
    )

    # User initiates pairing - device refuses to enter pairing mode
    test_exc = exception("error")
    with patch.object(device, "start_pairing", side_effect=test_exc):
        result = await hass.config_entries.flow.async_configure(result["flow_id"])
    assert result["type"] == "abort"
    assert result["reason"] == expected


@pytest.mark.parametrize("exception,expected", PAIRING_TRY_LATER_ERRORS)
async def test_pair_try_later_errors_on_start(hass, controller, exception, expected):
    """Test various pairing errors."""

    device = setup_mock_accessory(controller)
    discovery_info = get_device_discovery_info(device)

    # Device is discovered
    result = await hass.config_entries.flow.async_init(
        "homekit_controller", context={"source": "zeroconf"}, data=discovery_info
    )

    # User initiates pairing - device refuses to enter pairing mode but may be successful after entering pairing mode or rebooting
    test_exc = exception("error")
    with patch.object(device, "start_pairing", side_effect=test_exc):
        result2 = await hass.config_entries.flow.async_configure(result["flow_id"])
    assert result2["step_id"] == "try_pair_later"
    assert result2["type"] == "form"
    assert result2["errors"]["base"] == expected

    # Device is rebooted or placed into pairing mode as they have been instructed

    # We start pairing again
    result3 = await hass.config_entries.flow.async_configure(result2["flow_id"])

    # .. and successfully complete pair
    result4 = await hass.config_entries.flow.async_configure(
        result3["flow_id"], user_input={"pairing_code": "111-22-333"}
    )
    assert result4["type"] == "create_entry"
    assert result4["title"] == "Koogeek-LS1-20833F"


@pytest.mark.parametrize("exception,expected", PAIRING_START_FORM_ERRORS)
async def test_pair_form_errors_on_start(hass, controller, exception, expected):
    """Test various pairing errors."""

    device = setup_mock_accessory(controller)
    discovery_info = get_device_discovery_info(device)

    # Device is discovered
    result = await hass.config_entries.flow.async_init(
        "homekit_controller", context={"source": "zeroconf"}, data=discovery_info
    )

    assert get_flow_context(hass, result) == {
        "hkid": "00:00:00:00:00:00",
        "title_placeholders": {"name": "TestDevice"},
        "unique_id": "00:00:00:00:00:00",
        "source": "zeroconf",
    }

    # User initiates pairing - device refuses to enter pairing mode
    test_exc = exception("error")
    with patch.object(device, "start_pairing", side_effect=test_exc):
        result = await hass.config_entries.flow.async_configure(result["flow_id"])
    assert result["type"] == "form"
    assert result["errors"]["pairing_code"] == expected

    assert get_flow_context(hass, result) == {
        "hkid": "00:00:00:00:00:00",
        "title_placeholders": {"name": "TestDevice"},
        "unique_id": "00:00:00:00:00:00",
        "source": "zeroconf",
    }

    # User re-tries entering pairing code
    result = await hass.config_entries.flow.async_configure(
        result["flow_id"], user_input={"pairing_code": "111-22-333"}
    )
    assert result["type"] == "create_entry"
    assert result["title"] == "Koogeek-LS1-20833F"


@pytest.mark.parametrize("exception,expected", PAIRING_FINISH_ABORT_ERRORS)
async def test_pair_abort_errors_on_finish(hass, controller, exception, expected):
    """Test various pairing errors."""
    device = setup_mock_accessory(controller)
    discovery_info = get_device_discovery_info(device)

    # Device is discovered
    result = await hass.config_entries.flow.async_init(
        "homekit_controller", context={"source": "zeroconf"}, data=discovery_info
    )

    assert get_flow_context(hass, result) == {
        "hkid": "00:00:00:00:00:00",
        "title_placeholders": {"name": "TestDevice"},
        "unique_id": "00:00:00:00:00:00",
        "source": "zeroconf",
    }

    # User initiates pairing - this triggers the device to show a pairing code
    # and then HA to show a pairing form
    finish_pairing = tests.async_mock.AsyncMock(side_effect=exception("error"))
    with patch.object(device, "start_pairing", return_value=finish_pairing):
        result = await hass.config_entries.flow.async_configure(result["flow_id"])

    assert result["type"] == "form"
    assert get_flow_context(hass, result) == {
        "hkid": "00:00:00:00:00:00",
        "title_placeholders": {"name": "TestDevice"},
        "unique_id": "00:00:00:00:00:00",
        "source": "zeroconf",
    }

    # User enters pairing code
    result = await hass.config_entries.flow.async_configure(
        result["flow_id"], user_input={"pairing_code": "111-22-333"}
    )
    assert result["type"] == "abort"
    assert result["reason"] == expected


@pytest.mark.parametrize("exception,expected", PAIRING_FINISH_FORM_ERRORS)
async def test_pair_form_errors_on_finish(hass, controller, exception, expected):
    """Test various pairing errors."""
    device = setup_mock_accessory(controller)
    discovery_info = get_device_discovery_info(device)

    # Device is discovered
    result = await hass.config_entries.flow.async_init(
        "homekit_controller", context={"source": "zeroconf"}, data=discovery_info
    )

    assert get_flow_context(hass, result) == {
        "hkid": "00:00:00:00:00:00",
        "title_placeholders": {"name": "TestDevice"},
        "unique_id": "00:00:00:00:00:00",
        "source": "zeroconf",
    }

    # User initiates pairing - this triggers the device to show a pairing code
    # and then HA to show a pairing form
    finish_pairing = tests.async_mock.AsyncMock(side_effect=exception("error"))
    with patch.object(device, "start_pairing", return_value=finish_pairing):
        result = await hass.config_entries.flow.async_configure(result["flow_id"])

    assert result["type"] == "form"
    assert get_flow_context(hass, result) == {
        "hkid": "00:00:00:00:00:00",
        "title_placeholders": {"name": "TestDevice"},
        "unique_id": "00:00:00:00:00:00",
        "source": "zeroconf",
    }

    # User enters pairing code
    result = await hass.config_entries.flow.async_configure(
        result["flow_id"], user_input={"pairing_code": "111-22-333"}
    )
    assert result["type"] == "form"
    assert result["errors"]["pairing_code"] == expected

    assert get_flow_context(hass, result) == {
        "hkid": "00:00:00:00:00:00",
        "title_placeholders": {"name": "TestDevice"},
        "unique_id": "00:00:00:00:00:00",
        "source": "zeroconf",
    }


async def test_user_works(hass, controller):
    """Test user initiated disovers devices."""
    setup_mock_accessory(controller)

    # Device is discovered
    result = await hass.config_entries.flow.async_init(
        "homekit_controller", context={"source": "user"}
    )

    assert result["type"] == "form"
    assert result["step_id"] == "user"
    assert get_flow_context(hass, result) == {
        "source": "user",
    }

    result = await hass.config_entries.flow.async_configure(
        result["flow_id"], user_input={"device": "TestDevice"}
    )
    assert result["type"] == "form"
    assert result["step_id"] == "pair"

    assert get_flow_context(hass, result) == {
        "source": "user",
        "unique_id": "00:00:00:00:00:00",
    }

    result = await hass.config_entries.flow.async_configure(
        result["flow_id"], user_input={"pairing_code": "111-22-333"}
    )
    assert result["type"] == "create_entry"
    assert result["title"] == "Koogeek-LS1-20833F"


async def test_user_no_devices(hass, controller):
    """Test user initiated pairing where no devices discovered."""
    result = await hass.config_entries.flow.async_init(
        "homekit_controller", context={"source": "user"}
    )
    assert result["type"] == "abort"
    assert result["reason"] == "no_devices"


async def test_user_no_unpaired_devices(hass, controller):
    """Test user initiated pairing where no unpaired devices discovered."""
    device = setup_mock_accessory(controller)

    # Pair the mock device so that it shows as paired in discovery
    finish_pairing = await device.start_pairing(device.device_id)
    await finish_pairing(device.pairing_code)

    # Device discovery is requested
    result = await hass.config_entries.flow.async_init(
        "homekit_controller", context={"source": "user"}
    )

    assert result["type"] == "abort"
    assert result["reason"] == "no_devices"


async def test_unignore_works(hass, controller):
    """Test rediscovery triggered disovers work."""
    device = setup_mock_accessory(controller)

    # Device is unignored
    result = await hass.config_entries.flow.async_init(
        "homekit_controller",
        context={"source": "unignore"},
        data={"unique_id": device.device_id},
    )
    assert result["type"] == "form"
    assert result["step_id"] == "pair"
    assert get_flow_context(hass, result) == {
        "hkid": "00:00:00:00:00:00",
        "title_placeholders": {"name": "TestDevice"},
        "unique_id": "00:00:00:00:00:00",
        "source": "unignore",
    }

    # User initiates pairing by clicking on 'configure' - device enters pairing mode and displays code
    result = await hass.config_entries.flow.async_configure(result["flow_id"])
    assert result["type"] == "form"
    assert result["step_id"] == "pair"

    # Pairing finalized
    result = await hass.config_entries.flow.async_configure(
        result["flow_id"], user_input={"pairing_code": "111-22-333"}
    )
    assert result["type"] == "create_entry"
    assert result["title"] == "Koogeek-LS1-20833F"


async def test_unignore_ignores_missing_devices(hass, controller):
    """Test rediscovery triggered disovers handle devices that have gone away."""
    setup_mock_accessory(controller)

    # Device is unignored
    result = await hass.config_entries.flow.async_init(
        "homekit_controller",
        context={"source": "unignore"},
        data={"unique_id": "00:00:00:00:00:01"},
    )

    assert result["type"] == "abort"
    assert result["reason"] == "no_devices"<|MERGE_RESOLUTION|>--- conflicted
+++ resolved
@@ -25,11 +25,7 @@
 PAIRING_TRY_LATER_ERRORS = [
     (aiohomekit.BusyError, "busy_error"),
     (aiohomekit.MaxTriesError, "max_tries_error"),
-<<<<<<< HEAD
-    (IndexError, "tlv_error"),
-=======
     (IndexError, "protocol_error"),
->>>>>>> 79395247
 ]
 
 PAIRING_FINISH_FORM_ERRORS = [
