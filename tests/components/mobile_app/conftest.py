"""Tests for mobile_app component."""
from http import HTTPStatus
from typing import Any

from aiohttp.test_utils import TestClient
import pytest

from homeassistant.components.mobile_app.const import DOMAIN
from homeassistant.core import HomeAssistant
from homeassistant.setup import async_setup_component

from .const import REGISTER, REGISTER_CLEARTEXT

from tests.typing import ClientSessionGenerator


@pytest.fixture
<<<<<<< HEAD
async def create_registrations(
    hass: HomeAssistant, authed_api_client: TestClient
) -> tuple[dict[str, Any], dict[str, Any]]:
=======
async def create_registrations(hass, webhook_client):
>>>>>>> adf34bdf
    """Return two new registrations."""
    await async_setup_component(hass, DOMAIN, {DOMAIN: {}})

    enc_reg = await webhook_client.post("/api/mobile_app/registrations", json=REGISTER)

    assert enc_reg.status == HTTPStatus.CREATED
    enc_reg_json: dict[str, Any] = await enc_reg.json()

    clear_reg = await webhook_client.post(
        "/api/mobile_app/registrations", json=REGISTER_CLEARTEXT
    )

    assert clear_reg.status == HTTPStatus.CREATED
    clear_reg_json: dict[str, Any] = await clear_reg.json()

    await hass.async_block_till_done()

    return (enc_reg_json, clear_reg_json)


@pytest.fixture
<<<<<<< HEAD
async def push_registration(
    hass: HomeAssistant, authed_api_client: TestClient
) -> dict[str, Any]:
=======
async def push_registration(hass, webhook_client):
>>>>>>> adf34bdf
    """Return registration with push notifications enabled."""
    await async_setup_component(hass, DOMAIN, {DOMAIN: {}})

    enc_reg = await webhook_client.post(
        "/api/mobile_app/registrations",
        json={
            **REGISTER,
            "app_data": {
                "push_url": "http://localhost/mock-push",
                "push_token": "abcd",
            },
        },
    )

    assert enc_reg.status == HTTPStatus.CREATED
    return await enc_reg.json()


@pytest.fixture
<<<<<<< HEAD
async def webhook_client(
    hass: HomeAssistant,
    authed_api_client: TestClient,
    aiohttp_client: ClientSessionGenerator,
) -> TestClient:
    """mobile_app mock client."""
    # We pass in the authed_api_client server instance because
    # it is used inside create_registrations and just passing in
    # the app instance would cause the server to start twice,
    # which caused deprecation warnings to be printed.
    return await aiohttp_client(authed_api_client.server)


@pytest.fixture
async def authed_api_client(
    hass: HomeAssistant, setup_ws: None, hass_client: ClientSessionGenerator
) -> TestClient:
=======
async def webhook_client(hass, hass_client):
>>>>>>> adf34bdf
    """Provide an authenticated client for mobile_app to use."""
    await async_setup_component(hass, DOMAIN, {DOMAIN: {}})
    await hass.async_block_till_done()
    return await hass_client()


@pytest.fixture
async def setup_ws(hass: HomeAssistant) -> None:
    """Configure the websocket_api component."""
    assert await async_setup_component(hass, "repairs", {})
    assert await async_setup_component(hass, "websocket_api", {})
    await hass.async_block_till_done()<|MERGE_RESOLUTION|>--- conflicted
+++ resolved
@@ -1,41 +1,30 @@
 """Tests for mobile_app component."""
 from http import HTTPStatus
-from typing import Any
 
-from aiohttp.test_utils import TestClient
 import pytest
 
 from homeassistant.components.mobile_app.const import DOMAIN
-from homeassistant.core import HomeAssistant
 from homeassistant.setup import async_setup_component
 
 from .const import REGISTER, REGISTER_CLEARTEXT
 
-from tests.typing import ClientSessionGenerator
-
 
 @pytest.fixture
-<<<<<<< HEAD
-async def create_registrations(
-    hass: HomeAssistant, authed_api_client: TestClient
-) -> tuple[dict[str, Any], dict[str, Any]]:
-=======
 async def create_registrations(hass, webhook_client):
->>>>>>> adf34bdf
     """Return two new registrations."""
     await async_setup_component(hass, DOMAIN, {DOMAIN: {}})
 
     enc_reg = await webhook_client.post("/api/mobile_app/registrations", json=REGISTER)
 
     assert enc_reg.status == HTTPStatus.CREATED
-    enc_reg_json: dict[str, Any] = await enc_reg.json()
+    enc_reg_json = await enc_reg.json()
 
     clear_reg = await webhook_client.post(
         "/api/mobile_app/registrations", json=REGISTER_CLEARTEXT
     )
 
     assert clear_reg.status == HTTPStatus.CREATED
-    clear_reg_json: dict[str, Any] = await clear_reg.json()
+    clear_reg_json = await clear_reg.json()
 
     await hass.async_block_till_done()
 
@@ -43,13 +32,7 @@
 
 
 @pytest.fixture
-<<<<<<< HEAD
-async def push_registration(
-    hass: HomeAssistant, authed_api_client: TestClient
-) -> dict[str, Any]:
-=======
 async def push_registration(hass, webhook_client):
->>>>>>> adf34bdf
     """Return registration with push notifications enabled."""
     await async_setup_component(hass, DOMAIN, {DOMAIN: {}})
 
@@ -69,35 +52,15 @@
 
 
 @pytest.fixture
-<<<<<<< HEAD
-async def webhook_client(
-    hass: HomeAssistant,
-    authed_api_client: TestClient,
-    aiohttp_client: ClientSessionGenerator,
-) -> TestClient:
-    """mobile_app mock client."""
-    # We pass in the authed_api_client server instance because
-    # it is used inside create_registrations and just passing in
-    # the app instance would cause the server to start twice,
-    # which caused deprecation warnings to be printed.
-    return await aiohttp_client(authed_api_client.server)
-
-
-@pytest.fixture
-async def authed_api_client(
-    hass: HomeAssistant, setup_ws: None, hass_client: ClientSessionGenerator
-) -> TestClient:
-=======
 async def webhook_client(hass, hass_client):
->>>>>>> adf34bdf
     """Provide an authenticated client for mobile_app to use."""
     await async_setup_component(hass, DOMAIN, {DOMAIN: {}})
     await hass.async_block_till_done()
     return await hass_client()
 
 
-@pytest.fixture
-async def setup_ws(hass: HomeAssistant) -> None:
+@pytest.fixture(autouse=True)
+async def setup_ws(hass):
     """Configure the websocket_api component."""
     assert await async_setup_component(hass, "repairs", {})
     assert await async_setup_component(hass, "websocket_api", {})
