--- conflicted
+++ resolved
@@ -501,9 +501,6 @@
     )
     response = await client.get("/api/states/logging.entity")
     assert response.status == HTTPStatus.OK
-<<<<<<< HEAD
-    assert "GET /api/states/logging.entity" not in caplog.text
-=======
     assert "GET /api/states/logging.entity" not in caplog.text
 
 
@@ -523,5 +520,4 @@
     caplog.clear()
     test_logger.setLevel(logging.WARNING)
     logger.log(mock_request, response, time.time())
-    assert "42" not in caplog.text
->>>>>>> dd0f05b9
+    assert "42" not in caplog.text