--- conflicted
+++ resolved
@@ -46,13 +46,7 @@
 async def init_integration(
     hass: HomeAssistant, mock_config_entry: MockConfigEntry, mock_lamarzocco: MagicMock
 ) -> MockConfigEntry:
-<<<<<<< HEAD
-    """Set up the LaMetric integration for testing."""
-    if not hass.config_entries.async_get_entry(mock_config_entry.entry_id):
-        mock_config_entry.add_to_hass(hass)
-=======
     """Set up the La Marzocco integration for testing."""
->>>>>>> a94665fd
     await async_init_integration(hass, mock_config_entry)
 
     return mock_config_entry
@@ -153,7 +147,6 @@
     """Remove the local connection."""
     data = mock_config_entry.data.copy()
     del data[CONF_HOST]
-    mock_config_entry.add_to_hass(hass)
     hass.config_entries.async_update_entry(mock_config_entry, data=data)
     return mock_config_entry
 
