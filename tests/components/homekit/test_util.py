--- conflicted
+++ resolved
@@ -322,9 +322,6 @@
     """Test format_sw_version method."""
     assert format_sw_version("soho+3.6.8+soho-release-rt120+10") == "3.6.8"
     assert format_sw_version("undefined-undefined-1.6.8") == "1.6.8"
-<<<<<<< HEAD
-=======
     assert format_sw_version("56.0-76060") == "56.0.76060"
->>>>>>> 7f870b98
     assert format_sw_version(3.6) == "3.6"
     assert format_sw_version("unknown") is None