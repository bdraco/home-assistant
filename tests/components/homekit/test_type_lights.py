"""Test different accessory types: Lights."""

from pyhap.const import HAP_REPR_AID, HAP_REPR_CHARS, HAP_REPR_IID, HAP_REPR_VALUE
import pytest

from homeassistant.components.homekit.const import ATTR_VALUE
from homeassistant.components.homekit.type_lights import Light
from homeassistant.components.light import (
    ATTR_BRIGHTNESS,
    ATTR_BRIGHTNESS_PCT,
    ATTR_COLOR_MODE,
    ATTR_COLOR_TEMP,
    ATTR_HS_COLOR,
    ATTR_SUPPORTED_COLOR_MODES,
    COLOR_MODE_COLOR_TEMP,
    COLOR_MODE_HS,
    COLOR_MODE_RGB,
    COLOR_MODE_XY,
    DOMAIN,
)
from homeassistant.const import (
    ATTR_ENTITY_ID,
    ATTR_SUPPORTED_FEATURES,
    EVENT_HOMEASSISTANT_START,
    PERCENTAGE,
    STATE_OFF,
    STATE_ON,
    STATE_UNKNOWN,
)
from homeassistant.core import CoreState
from homeassistant.helpers import entity_registry as er

from tests.common import async_mock_service


async def test_light_basic(hass, hk_driver, events):
    """Test light with char state."""
    entity_id = "light.demo"

    hass.states.async_set(entity_id, STATE_ON, {ATTR_SUPPORTED_FEATURES: 0})
    await hass.async_block_till_done()
    acc = Light(hass, hk_driver, "Light", entity_id, 1, None)
    hk_driver.add_accessory(acc)

    assert acc.aid == 1
    assert acc.category == 5  # Lightbulb
    assert acc.char_on_primary.value

    await acc.run()
    await hass.async_block_till_done()
    assert acc.char_on_primary.value == 1

    hass.states.async_set(entity_id, STATE_OFF, {ATTR_SUPPORTED_FEATURES: 0})
    await hass.async_block_till_done()
    assert acc.char_on_primary.value == 0

    hass.states.async_set(entity_id, STATE_UNKNOWN)
    await hass.async_block_till_done()
    assert acc.char_on_primary.value == 0

    hass.states.async_remove(entity_id)
    await hass.async_block_till_done()
    assert acc.char_on_primary.value == 0

    # Set from HomeKit
    call_turn_on = async_mock_service(hass, DOMAIN, "turn_on")
    call_turn_off = async_mock_service(hass, DOMAIN, "turn_off")

    char_on_primary_iid = acc.char_on_primary.to_HAP()[HAP_REPR_IID]

    hk_driver.set_characteristics(
        {
            HAP_REPR_CHARS: [
                {
                    HAP_REPR_AID: acc.aid,
                    HAP_REPR_IID: char_on_primary_iid,
                    HAP_REPR_VALUE: 1,
                }
            ]
        },
        "mock_addr",
    )

    await hass.async_add_executor_job(acc.char_on_primary.client_update_value, 1)
    await hass.async_block_till_done()
    assert call_turn_on
    assert call_turn_on[0].data[ATTR_ENTITY_ID] == entity_id
    assert len(events) == 1
    assert events[-1].data[ATTR_VALUE] == "Set state to 1"

    hass.states.async_set(entity_id, STATE_ON)
    await hass.async_block_till_done()

    hk_driver.set_characteristics(
        {
            HAP_REPR_CHARS: [
                {
                    HAP_REPR_AID: acc.aid,
                    HAP_REPR_IID: char_on_primary_iid,
                    HAP_REPR_VALUE: 0,
                }
            ]
        },
        "mock_addr",
    )
    await hass.async_block_till_done()
    assert call_turn_off
    assert call_turn_off[0].data[ATTR_ENTITY_ID] == entity_id
    assert len(events) == 2
    assert events[-1].data[ATTR_VALUE] == "Set state to 0"


@pytest.mark.parametrize(
    "supported_color_modes", [["brightness"], ["hs"], ["color_temp"]]
)
async def test_light_brightness(hass, hk_driver, events, supported_color_modes):
    """Test light with brightness."""
    entity_id = "light.demo"

    hass.states.async_set(
        entity_id,
        STATE_ON,
        {ATTR_SUPPORTED_COLOR_MODES: supported_color_modes, ATTR_BRIGHTNESS: 255},
    )
    await hass.async_block_till_done()
    acc = Light(hass, hk_driver, "Light", entity_id, 1, None)
    hk_driver.add_accessory(acc)

    # Initial value can be anything but 0. If it is 0, it might cause HomeKit to set the
    # brightness to 100 when turning on a light on a freshly booted up server.
    assert acc.char_brightness_primary.value != 0
    char_on_primary_iid = acc.char_on_primary.to_HAP()[HAP_REPR_IID]
    char_brightness_primary_iid = acc.char_brightness_primary.to_HAP()[HAP_REPR_IID]

    await acc.run()
    await hass.async_block_till_done()
    assert acc.char_brightness_primary.value == 100

    hass.states.async_set(entity_id, STATE_ON, {ATTR_BRIGHTNESS: 102})
    await hass.async_block_till_done()
    assert acc.char_brightness_primary.value == 40

    # Set from HomeKit
    call_turn_on = async_mock_service(hass, DOMAIN, "turn_on")
    call_turn_off = async_mock_service(hass, DOMAIN, "turn_off")

    hk_driver.set_characteristics(
        {
            HAP_REPR_CHARS: [
                {
                    HAP_REPR_AID: acc.aid,
                    HAP_REPR_IID: char_on_primary_iid,
                    HAP_REPR_VALUE: 1,
                },
                {
                    HAP_REPR_AID: acc.aid,
                    HAP_REPR_IID: char_brightness_primary_iid,
                    HAP_REPR_VALUE: 20,
                },
            ]
        },
        "mock_addr",
    )
    await hass.async_block_till_done()
    assert call_turn_on[0]
    assert call_turn_on[0].data[ATTR_ENTITY_ID] == entity_id
    assert call_turn_on[0].data[ATTR_BRIGHTNESS_PCT] == 20
    assert len(events) == 1
    assert (
        events[-1].data[ATTR_VALUE] == f"Set state to 1, brightness at 20{PERCENTAGE}"
    )

    hk_driver.set_characteristics(
        {
            HAP_REPR_CHARS: [
                {
                    HAP_REPR_AID: acc.aid,
                    HAP_REPR_IID: char_on_primary_iid,
                    HAP_REPR_VALUE: 1,
                },
                {
                    HAP_REPR_AID: acc.aid,
                    HAP_REPR_IID: char_brightness_primary_iid,
                    HAP_REPR_VALUE: 40,
                },
            ]
        },
        "mock_addr",
    )
    await hass.async_block_till_done()
    assert call_turn_on[1]
    assert call_turn_on[1].data[ATTR_ENTITY_ID] == entity_id
    assert call_turn_on[1].data[ATTR_BRIGHTNESS_PCT] == 40
    assert len(events) == 2
    assert (
        events[-1].data[ATTR_VALUE] == f"Set state to 1, brightness at 40{PERCENTAGE}"
    )

    hk_driver.set_characteristics(
        {
            HAP_REPR_CHARS: [
                {
                    HAP_REPR_AID: acc.aid,
                    HAP_REPR_IID: char_on_primary_iid,
                    HAP_REPR_VALUE: 1,
                },
                {
                    HAP_REPR_AID: acc.aid,
                    HAP_REPR_IID: char_brightness_primary_iid,
                    HAP_REPR_VALUE: 0,
                },
            ]
        },
        "mock_addr",
    )
    await hass.async_block_till_done()
    assert call_turn_off
    assert call_turn_off[0].data[ATTR_ENTITY_ID] == entity_id
    assert len(events) == 3
    assert events[-1].data[ATTR_VALUE] == f"Set state to 0, brightness at 0{PERCENTAGE}"

    # 0 is a special case for homekit, see "Handle Brightness"
    # in update_state
    hass.states.async_set(entity_id, STATE_ON, {ATTR_BRIGHTNESS: 0})
    await hass.async_block_till_done()
    assert acc.char_brightness_primary.value == 1
    hass.states.async_set(entity_id, STATE_ON, {ATTR_BRIGHTNESS: 255})
    await hass.async_block_till_done()
    assert acc.char_brightness_primary.value == 100
    hass.states.async_set(entity_id, STATE_ON, {ATTR_BRIGHTNESS: 0})
    await hass.async_block_till_done()
    assert acc.char_brightness_primary.value == 1

    # Ensure floats are handled
    hass.states.async_set(entity_id, STATE_ON, {ATTR_BRIGHTNESS: 55.66})
    await hass.async_block_till_done()
    assert acc.char_brightness_primary.value == 22
    hass.states.async_set(entity_id, STATE_ON, {ATTR_BRIGHTNESS: 108.4})
    await hass.async_block_till_done()
    assert acc.char_brightness_primary.value == 43
    hass.states.async_set(entity_id, STATE_ON, {ATTR_BRIGHTNESS: 0.0})
    await hass.async_block_till_done()
    assert acc.char_brightness_primary.value == 1


async def test_light_color_temperature(hass, hk_driver, events):
    """Test light with color temperature."""
    entity_id = "light.demo"

    hass.states.async_set(
        entity_id,
        STATE_ON,
        {ATTR_SUPPORTED_COLOR_MODES: ["color_temp"], ATTR_COLOR_TEMP: 190},
    )
    await hass.async_block_till_done()
    acc = Light(hass, hk_driver, "Light", entity_id, 1, None)
    hk_driver.add_accessory(acc)

    assert acc.char_color_temperature.value == 190

    await acc.run()
    await hass.async_block_till_done()
    assert acc.char_color_temperature.value == 190

    # Set from HomeKit
    call_turn_on = async_mock_service(hass, DOMAIN, "turn_on")

    char_color_temperature_iid = acc.char_color_temperature.to_HAP()[HAP_REPR_IID]

    hk_driver.set_characteristics(
        {
            HAP_REPR_CHARS: [
                {
                    HAP_REPR_AID: acc.aid,
                    HAP_REPR_IID: char_color_temperature_iid,
                    HAP_REPR_VALUE: 250,
                }
            ]
        },
        "mock_addr",
    )
    await hass.async_add_executor_job(
        acc.char_color_temperature.client_update_value, 250
    )
    await hass.async_block_till_done()
    assert call_turn_on
    assert call_turn_on[0].data[ATTR_ENTITY_ID] == entity_id
    assert call_turn_on[0].data[ATTR_COLOR_TEMP] == 250
    assert len(events) == 1
    assert events[-1].data[ATTR_VALUE] == "color temperature at 250"


@pytest.mark.parametrize(
    "supported_color_modes",
<<<<<<< HEAD
    [["color_temp", "hs"], ["color_temp", "rgb"], ["color_temp", "xy"]],
=======
    [
        [COLOR_MODE_COLOR_TEMP, COLOR_MODE_HS],
        [COLOR_MODE_COLOR_TEMP, COLOR_MODE_RGB],
        [COLOR_MODE_COLOR_TEMP, COLOR_MODE_XY],
    ],
>>>>>>> 7255d374
)
async def test_light_color_temperature_and_rgb_color(
    hass, hk_driver, events, supported_color_modes
):
    """Test light with color temperature and rgb color not exposing temperature."""
    entity_id = "light.demo"

    hass.states.async_set(
        entity_id,
        STATE_ON,
        {
            ATTR_SUPPORTED_COLOR_MODES: supported_color_modes,
            ATTR_COLOR_TEMP: 190,
            ATTR_COLOR_MODE: COLOR_MODE_RGB,
            ATTR_HS_COLOR: (260, 90),
        },
    )
    await hass.async_block_till_done()
    acc = Light(hass, hk_driver, "Light", entity_id, 2, None)
    assert acc.char_hue.value == 260
    assert acc.char_saturation.value == 90
<<<<<<< HEAD
    assert acc.char_color_temperature.value == 190
=======
    assert acc.char_on_primary.value == 1
    assert acc.char_on_secondary.value == 0

    assert hasattr(acc, "char_color_temperature")
>>>>>>> 7255d374

    hass.states.async_set(
        entity_id,
        STATE_ON,
        {
            ATTR_COLOR_TEMP: 224,
            ATTR_COLOR_MODE: COLOR_MODE_COLOR_TEMP,
        },
    )
    await hass.async_block_till_done()
    await acc.run()
    await hass.async_block_till_done()
<<<<<<< HEAD
    assert acc.char_hue.value == 27
    assert acc.char_saturation.value == 27
    assert acc.char_color_temperature.value == 224
=======
    assert acc.char_color_temperature.value == 224
    assert acc.char_on_primary.value == 0
    assert acc.char_on_secondary.value == 1
>>>>>>> 7255d374

    hass.states.async_set(
        entity_id,
        STATE_ON,
        {
            ATTR_COLOR_TEMP: 352,
            ATTR_COLOR_MODE: COLOR_MODE_COLOR_TEMP,
        },
    )
    await hass.async_block_till_done()
    await acc.run()
    await hass.async_block_till_done()
<<<<<<< HEAD
    assert acc.char_hue.value == 28
    assert acc.char_saturation.value == 61
    assert acc.char_color_temperature.value == 352
=======
    assert acc.char_color_temperature.value == 352
    assert acc.char_on_primary.value == 0
    assert acc.char_on_secondary.value == 1
>>>>>>> 7255d374


@pytest.mark.parametrize("supported_color_modes", [["hs"], ["rgb"], ["xy"]])
async def test_light_rgb_color(hass, hk_driver, events, supported_color_modes):
    """Test light with rgb_color."""
    entity_id = "light.demo"

    hass.states.async_set(
        entity_id,
        STATE_ON,
        {ATTR_SUPPORTED_COLOR_MODES: supported_color_modes, ATTR_HS_COLOR: (260, 90)},
    )
    await hass.async_block_till_done()
    acc = Light(hass, hk_driver, "Light", entity_id, 1, None)
    hk_driver.add_accessory(acc)

    assert acc.char_hue.value == 260
    assert acc.char_saturation.value == 90

    await acc.run()
    await hass.async_block_till_done()
    assert acc.char_hue.value == 260
    assert acc.char_saturation.value == 90

    # Set from HomeKit
    call_turn_on = async_mock_service(hass, DOMAIN, "turn_on")

    char_hue_iid = acc.char_hue.to_HAP()[HAP_REPR_IID]
    char_saturation_iid = acc.char_saturation.to_HAP()[HAP_REPR_IID]

    hk_driver.set_characteristics(
        {
            HAP_REPR_CHARS: [
                {
                    HAP_REPR_AID: acc.aid,
                    HAP_REPR_IID: char_hue_iid,
                    HAP_REPR_VALUE: 145,
                },
                {
                    HAP_REPR_AID: acc.aid,
                    HAP_REPR_IID: char_saturation_iid,
                    HAP_REPR_VALUE: 75,
                },
            ]
        },
        "mock_addr",
    )
    await hass.async_block_till_done()
    assert call_turn_on
    assert call_turn_on[0].data[ATTR_ENTITY_ID] == entity_id
    assert call_turn_on[0].data[ATTR_HS_COLOR] == (145, 75)
    assert len(events) == 1
    assert events[-1].data[ATTR_VALUE] == "set color at (145, 75)"


async def test_light_restore(hass, hk_driver, events):
    """Test setting up an entity from state in the event registry."""
    hass.state = CoreState.not_running

    registry = er.async_get(hass)

    registry.async_get_or_create("light", "hue", "1234", suggested_object_id="simple")
    registry.async_get_or_create(
        "light",
        "hue",
        "9012",
        suggested_object_id="all_info_set",
        capabilities={"supported_color_modes": ["brightness"], "max": 100},
        supported_features=5,
        device_class="mock-device-class",
    )

    hass.bus.async_fire(EVENT_HOMEASSISTANT_START, {})
    await hass.async_block_till_done()

    acc = Light(hass, hk_driver, "Light", "light.simple", 1, None)
    hk_driver.add_accessory(acc)

    assert acc.category == 5  # Lightbulb
    assert acc.chars_primary == []
    assert acc.char_on_primary.value == 0

    acc = Light(hass, hk_driver, "Light", "light.all_info_set", 2, None)
    assert acc.category == 5  # Lightbulb
    assert acc.chars_primary == ["Brightness"]
    assert acc.char_on_primary.value == 0


async def test_light_set_brightness_and_color(hass, hk_driver, events):
    """Test light with all chars in one go."""
    entity_id = "light.demo"

    hass.states.async_set(
        entity_id,
        STATE_ON,
        {
            ATTR_SUPPORTED_COLOR_MODES: ["hs"],
            ATTR_BRIGHTNESS: 255,
        },
    )
    await hass.async_block_till_done()
    acc = Light(hass, hk_driver, "Light", entity_id, 1, None)
    hk_driver.add_accessory(acc)

    # Initial value can be anything but 0. If it is 0, it might cause HomeKit to set the
    # brightness to 100 when turning on a light on a freshly booted up server.
    assert acc.char_brightness_primary.value != 0
    char_on_primary_iid = acc.char_on_primary.to_HAP()[HAP_REPR_IID]
    char_brightness_primary_iid = acc.char_brightness_primary.to_HAP()[HAP_REPR_IID]
    char_hue_iid = acc.char_hue.to_HAP()[HAP_REPR_IID]
    char_saturation_iid = acc.char_saturation.to_HAP()[HAP_REPR_IID]

    await acc.run()
    await hass.async_block_till_done()
    assert acc.char_brightness_primary.value == 100

    hass.states.async_set(entity_id, STATE_ON, {ATTR_BRIGHTNESS: 102})
    await hass.async_block_till_done()
    assert acc.char_brightness_primary.value == 40

    hass.states.async_set(entity_id, STATE_ON, {ATTR_HS_COLOR: (4.5, 9.2)})
    await hass.async_block_till_done()
    assert acc.char_hue.value == 4
    assert acc.char_saturation.value == 9

    # Set from HomeKit
    call_turn_on = async_mock_service(hass, DOMAIN, "turn_on")

    hk_driver.set_characteristics(
        {
            HAP_REPR_CHARS: [
                {
                    HAP_REPR_AID: acc.aid,
                    HAP_REPR_IID: char_on_primary_iid,
                    HAP_REPR_VALUE: 1,
                },
                {
                    HAP_REPR_AID: acc.aid,
                    HAP_REPR_IID: char_brightness_primary_iid,
                    HAP_REPR_VALUE: 20,
                },
                {
                    HAP_REPR_AID: acc.aid,
                    HAP_REPR_IID: char_hue_iid,
                    HAP_REPR_VALUE: 145,
                },
                {
                    HAP_REPR_AID: acc.aid,
                    HAP_REPR_IID: char_saturation_iid,
                    HAP_REPR_VALUE: 75,
                },
            ]
        },
        "mock_addr",
    )
    await hass.async_block_till_done()
    assert call_turn_on[0]
    assert call_turn_on[0].data[ATTR_ENTITY_ID] == entity_id
    assert call_turn_on[0].data[ATTR_BRIGHTNESS_PCT] == 20
    assert call_turn_on[0].data[ATTR_HS_COLOR] == (145, 75)

    assert len(events) == 1
    assert (
        events[-1].data[ATTR_VALUE]
        == f"Set state to 1, brightness at 20{PERCENTAGE}, set color at (145, 75)"
    )


async def test_light_set_brightness_and_color_temp(hass, hk_driver, events):
    """Test light with all chars in one go."""
    entity_id = "light.demo"

    hass.states.async_set(
        entity_id,
        STATE_ON,
        {
            ATTR_SUPPORTED_COLOR_MODES: ["color_temp"],
            ATTR_BRIGHTNESS: 255,
        },
    )
    await hass.async_block_till_done()
    acc = Light(hass, hk_driver, "Light", entity_id, 1, None)
    hk_driver.add_accessory(acc)

    # Initial value can be anything but 0. If it is 0, it might cause HomeKit to set the
    # brightness to 100 when turning on a light on a freshly booted up server.
    assert acc.char_brightness_primary.value != 0
    char_on_primary_iid = acc.char_on_primary.to_HAP()[HAP_REPR_IID]
    char_brightness_primary_iid = acc.char_brightness_primary.to_HAP()[HAP_REPR_IID]
    char_color_temperature_iid = acc.char_color_temperature.to_HAP()[HAP_REPR_IID]

    await acc.run()
    await hass.async_block_till_done()
    assert acc.char_brightness_primary.value == 100

    hass.states.async_set(entity_id, STATE_ON, {ATTR_BRIGHTNESS: 102})
    await hass.async_block_till_done()
    assert acc.char_brightness_primary.value == 40

    hass.states.async_set(entity_id, STATE_ON, {ATTR_COLOR_TEMP: (224.14)})
    await hass.async_block_till_done()
    assert acc.char_color_temperature.value == 224

    # Set from HomeKit
    call_turn_on = async_mock_service(hass, DOMAIN, "turn_on")

    hk_driver.set_characteristics(
        {
            HAP_REPR_CHARS: [
                {
                    HAP_REPR_AID: acc.aid,
                    HAP_REPR_IID: char_on_primary_iid,
                    HAP_REPR_VALUE: 1,
                },
                {
                    HAP_REPR_AID: acc.aid,
                    HAP_REPR_IID: char_brightness_primary_iid,
                    HAP_REPR_VALUE: 20,
                },
                {
                    HAP_REPR_AID: acc.aid,
                    HAP_REPR_IID: char_color_temperature_iid,
                    HAP_REPR_VALUE: 250,
                },
            ]
        },
        "mock_addr",
    )
    await hass.async_block_till_done()
    assert call_turn_on[0]
    assert call_turn_on[0].data[ATTR_ENTITY_ID] == entity_id
    assert call_turn_on[0].data[ATTR_BRIGHTNESS_PCT] == 20
    assert call_turn_on[0].data[ATTR_COLOR_TEMP] == 250

    assert len(events) == 1
    assert (
        events[-1].data[ATTR_VALUE]
        == f"Set state to 1, brightness at 20{PERCENTAGE}, color temperature at 250"
    )<|MERGE_RESOLUTION|>--- conflicted
+++ resolved
@@ -292,15 +292,11 @@
 
 @pytest.mark.parametrize(
     "supported_color_modes",
-<<<<<<< HEAD
-    [["color_temp", "hs"], ["color_temp", "rgb"], ["color_temp", "xy"]],
-=======
     [
         [COLOR_MODE_COLOR_TEMP, COLOR_MODE_HS],
         [COLOR_MODE_COLOR_TEMP, COLOR_MODE_RGB],
         [COLOR_MODE_COLOR_TEMP, COLOR_MODE_XY],
     ],
->>>>>>> 7255d374
 )
 async def test_light_color_temperature_and_rgb_color(
     hass, hk_driver, events, supported_color_modes
@@ -322,14 +318,10 @@
     acc = Light(hass, hk_driver, "Light", entity_id, 2, None)
     assert acc.char_hue.value == 260
     assert acc.char_saturation.value == 90
-<<<<<<< HEAD
-    assert acc.char_color_temperature.value == 190
-=======
     assert acc.char_on_primary.value == 1
     assert acc.char_on_secondary.value == 0
 
     assert hasattr(acc, "char_color_temperature")
->>>>>>> 7255d374
 
     hass.states.async_set(
         entity_id,
@@ -342,15 +334,9 @@
     await hass.async_block_till_done()
     await acc.run()
     await hass.async_block_till_done()
-<<<<<<< HEAD
-    assert acc.char_hue.value == 27
-    assert acc.char_saturation.value == 27
     assert acc.char_color_temperature.value == 224
-=======
-    assert acc.char_color_temperature.value == 224
     assert acc.char_on_primary.value == 0
     assert acc.char_on_secondary.value == 1
->>>>>>> 7255d374
 
     hass.states.async_set(
         entity_id,
@@ -363,15 +349,9 @@
     await hass.async_block_till_done()
     await acc.run()
     await hass.async_block_till_done()
-<<<<<<< HEAD
-    assert acc.char_hue.value == 28
-    assert acc.char_saturation.value == 61
     assert acc.char_color_temperature.value == 352
-=======
-    assert acc.char_color_temperature.value == 352
     assert acc.char_on_primary.value == 0
     assert acc.char_on_secondary.value == 1
->>>>>>> 7255d374
 
 
 @pytest.mark.parametrize("supported_color_modes", [["hs"], ["rgb"], ["xy"]])
