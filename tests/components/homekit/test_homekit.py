--- conflicted
+++ resolved
@@ -100,11 +100,7 @@
 
 def _mock_homekit_bridge(hass, entry):
     homekit = _mock_homekit(hass, entry, HOMEKIT_MODE_BRIDGE)
-<<<<<<< HEAD
-    homekit.driver = "driver"
-=======
     homekit.driver = MagicMock()
->>>>>>> 0d39efc8
     return homekit
 
 
@@ -352,19 +348,12 @@
     entry.add_to_hass(hass)
 
     homekit = _mock_homekit_bridge(hass, entry)
-<<<<<<< HEAD
-=======
     mock_acc = Mock(category="any")
->>>>>>> 0d39efc8
 
     with patch(f"{PATH_HOMEKIT}.HomeKit", return_value=homekit):
         assert await hass.config_entries.async_setup(entry.entry_id)
         await hass.async_block_till_done()
 
-<<<<<<< HEAD
-    mock_acc = Mock(category="any")
-=======
->>>>>>> 0d39efc8
     homekit.bridge = _mock_pyhap_bridge()
 
     with patch(f"{PATH_HOMEKIT}.get_accessory") as mock_get_acc:
