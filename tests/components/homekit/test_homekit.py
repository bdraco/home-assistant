--- conflicted
+++ resolved
@@ -102,11 +102,7 @@
     """Load the hk_driver fixture."""
 
 
-<<<<<<< HEAD
-def _mock_homekit(hass, entry, homekit_mode, entity_filter=None):
-=======
 def _mock_homekit(hass, entry, homekit_mode, entity_filter=None, devices=None):
->>>>>>> 8abc2066
     return HomeKit(
         hass=hass,
         name=BRIDGE_NAME,
