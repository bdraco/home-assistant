--- conflicted
+++ resolved
@@ -145,11 +145,7 @@
 
     subscriptions = None
 
-<<<<<<< HEAD
-    # Register a handler that cancels in handler
-=======
     # Register a handler that responds after it returns
->>>>>>> b600c2cd
     @callback
     @websocket_command(
         {
