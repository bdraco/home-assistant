--- conflicted
+++ resolved
@@ -716,22 +716,6 @@
     assert msg["type"] == const.TYPE_RESULT
     assert msg["success"]
 
-<<<<<<< HEAD
-    if "components" in msg["result"]:
-        msg["result"]["components"] = msg["result"]["components"]
-    if "whitelist_external_dirs" in msg["result"]:
-        msg["result"]["whitelist_external_dirs"] = set(
-            msg["result"]["whitelist_external_dirs"]
-        )
-    if "allowlist_external_dirs" in msg["result"]:
-        msg["result"]["allowlist_external_dirs"] = set(
-            msg["result"]["allowlist_external_dirs"]
-        )
-    if "allowlist_external_urls" in msg["result"]:
-        msg["result"]["allowlist_external_urls"] = set(
-            msg["result"]["allowlist_external_urls"]
-        )
-=======
     result = msg["result"]
     ignore_order_keys = (
         "components",
@@ -745,7 +729,6 @@
         if key in result:
             result[key] = set(result[key])
             config[key] = set(config[key])
->>>>>>> 5738e43b
 
     assert result == config
 
