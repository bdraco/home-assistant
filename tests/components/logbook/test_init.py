"""The tests for the logbook component."""
# pylint: disable=protected-access,invalid-name
import collections
from datetime import datetime, timedelta
import json
import logging
import unittest

import pytest
import voluptuous as vol

from homeassistant.components import logbook, recorder, sun
from homeassistant.components.alexa.smart_home import EVENT_ALEXA_SMART_HOME
from homeassistant.components.automation import EVENT_AUTOMATION_TRIGGERED
from homeassistant.components.recorder.models import process_timestamp_to_utc_isoformat
from homeassistant.components.script import EVENT_SCRIPT_STARTED
from homeassistant.const import (
    ATTR_ENTITY_ID,
    ATTR_FRIENDLY_NAME,
    ATTR_NAME,
    CONF_DOMAINS,
    CONF_ENTITIES,
    CONF_EXCLUDE,
    CONF_INCLUDE,
    EVENT_HOMEASSISTANT_START,
    EVENT_HOMEASSISTANT_STOP,
    EVENT_STATE_CHANGED,
    STATE_NOT_HOME,
    STATE_OFF,
    STATE_ON,
)
import homeassistant.core as ha
from homeassistant.helpers.entityfilter import (
    CONF_ENTITY_GLOBS,
    convert_include_exclude_filter,
)
from homeassistant.helpers.json import JSONEncoder
from homeassistant.setup import async_setup_component, setup_component
import homeassistant.util.dt as dt_util

from tests.async_mock import Mock, patch
from tests.common import get_test_home_assistant, init_recorder_component, mock_platform
from tests.components.recorder.common import trigger_db_commit

_LOGGER = logging.getLogger(__name__)


class TestComponentLogbook(unittest.TestCase):
    """Test the History component."""

    EMPTY_CONFIG = logbook.CONFIG_SCHEMA({logbook.DOMAIN: {}})

    def setUp(self):
        """Set up things to be run when tests are started."""
        self.hass = get_test_home_assistant()
        init_recorder_component(self.hass)  # Force an in memory DB
        with patch("homeassistant.components.http.start_http_server_and_save_config"):
            assert setup_component(self.hass, logbook.DOMAIN, self.EMPTY_CONFIG)
        self.addCleanup(self.hass.stop)

    def test_service_call_create_logbook_entry(self):
        """Test if service call create log book entry."""
        calls = []

        @ha.callback
        def event_listener(event):
            """Append on event."""
            calls.append(event)

        self.hass.bus.listen(logbook.EVENT_LOGBOOK_ENTRY, event_listener)
        self.hass.services.call(
            logbook.DOMAIN,
            "log",
            {
                logbook.ATTR_NAME: "Alarm",
                logbook.ATTR_MESSAGE: "is triggered",
                logbook.ATTR_DOMAIN: "switch",
                logbook.ATTR_ENTITY_ID: "switch.test_switch",
            },
            True,
        )
        self.hass.services.call(
            logbook.DOMAIN,
            "log",
            {
                logbook.ATTR_NAME: "This entry",
                logbook.ATTR_MESSAGE: "has no domain or entity_id",
            },
            True,
        )
        # Logbook entry service call results in firing an event.
        # Our service call will unblock when the event listeners have been
        # scheduled. This means that they may not have been processed yet.
        self.hass.block_till_done()
        self.hass.data[recorder.DATA_INSTANCE].block_till_done()

        events = list(
            logbook._get_events(
                self.hass,
                {},
                dt_util.utcnow() - timedelta(hours=1),
                dt_util.utcnow() + timedelta(hours=1),
            )
        )
        assert len(events) == 2

        assert len(calls) == 2
        first_call = calls[-2]

        assert first_call.data.get(logbook.ATTR_NAME) == "Alarm"
        assert first_call.data.get(logbook.ATTR_MESSAGE) == "is triggered"
        assert first_call.data.get(logbook.ATTR_DOMAIN) == "switch"
        assert first_call.data.get(logbook.ATTR_ENTITY_ID) == "switch.test_switch"

        last_call = calls[-1]

        assert last_call.data.get(logbook.ATTR_NAME) == "This entry"
        assert last_call.data.get(logbook.ATTR_MESSAGE) == "has no domain or entity_id"
        assert last_call.data.get(logbook.ATTR_DOMAIN) == "logbook"

    def test_service_call_create_log_book_entry_no_message(self):
        """Test if service call create log book entry without message."""
        calls = []

        @ha.callback
        def event_listener(event):
            """Append on event."""
            calls.append(event)

        self.hass.bus.listen(logbook.EVENT_LOGBOOK_ENTRY, event_listener)

        with pytest.raises(vol.Invalid):
            self.hass.services.call(logbook.DOMAIN, "log", {}, True)

        # Logbook entry service call results in firing an event.
        # Our service call will unblock when the event listeners have been
        # scheduled. This means that they may not have been processed yet.
        self.hass.block_till_done()

        assert len(calls) == 0

    def test_humanify_filter_sensor(self):
        """Test humanify filter too frequent sensor values."""
        entity_id = "sensor.bla"

        pointA = dt_util.utcnow().replace(minute=2)
        pointB = pointA.replace(minute=5)
        pointC = pointA + timedelta(minutes=logbook.GROUP_BY_MINUTES)
        entity_attr_cache = logbook.EntityAttributeCache(self.hass)

        eventA = self.create_state_changed_event(pointA, entity_id, 10)
        eventB = self.create_state_changed_event(pointB, entity_id, 20)
        eventC = self.create_state_changed_event(pointC, entity_id, 30)

        entries = list(
            logbook.humanify(self.hass, (eventA, eventB, eventC), entity_attr_cache, {})
        )

        assert len(entries) == 2
        self.assert_entry(
            entries[0], pointB, "bla", domain="sensor", entity_id=entity_id
        )

        self.assert_entry(
            entries[1], pointC, "bla", domain="sensor", entity_id=entity_id
        )

    def test_exclude_events_entity(self):
        """Test if events are filtered if entity is excluded in config."""
        entity_id = "sensor.bla"
        entity_id2 = "sensor.blu"
        pointA = dt_util.utcnow()
        pointB = pointA + timedelta(minutes=logbook.GROUP_BY_MINUTES)
        entity_attr_cache = logbook.EntityAttributeCache(self.hass)

        eventA = self.create_state_changed_event(pointA, entity_id, 10)
        eventB = self.create_state_changed_event(pointB, entity_id2, 20)

        config = logbook.CONFIG_SCHEMA(
            {
                ha.DOMAIN: {},
                logbook.DOMAIN: {CONF_EXCLUDE: {CONF_ENTITIES: [entity_id]}},
            }
        )
        entities_filter = convert_include_exclude_filter(config[logbook.DOMAIN])
        events = [
            e
            for e in (
                MockLazyEventPartialState(EVENT_HOMEASSISTANT_STOP),
                eventA,
                eventB,
            )
            if logbook._keep_event(self.hass, e, entities_filter, {})
        ]
        entries = list(logbook.humanify(self.hass, events, entity_attr_cache, {}))

        assert len(entries) == 2
        self.assert_entry(
            entries[0], name="Home Assistant", message="stopped", domain=ha.DOMAIN
        )
        self.assert_entry(
            entries[1], pointB, "blu", domain="sensor", entity_id=entity_id2
        )

    def test_exclude_events_domain(self):
        """Test if events are filtered if domain is excluded in config."""
        entity_id = "switch.bla"
        entity_id2 = "sensor.blu"
        pointA = dt_util.utcnow()
        pointB = pointA + timedelta(minutes=logbook.GROUP_BY_MINUTES)
        entity_attr_cache = logbook.EntityAttributeCache(self.hass)

        eventA = self.create_state_changed_event(pointA, entity_id, 10)
        eventB = self.create_state_changed_event(pointB, entity_id2, 20)

        config = logbook.CONFIG_SCHEMA(
            {
                ha.DOMAIN: {},
                logbook.DOMAIN: {CONF_EXCLUDE: {CONF_DOMAINS: ["switch", "alexa"]}},
            }
        )
        entities_filter = convert_include_exclude_filter(config[logbook.DOMAIN])
        events = [
            e
            for e in (
                MockLazyEventPartialState(EVENT_HOMEASSISTANT_START),
                MockLazyEventPartialState(EVENT_ALEXA_SMART_HOME),
                eventA,
                eventB,
            )
            if logbook._keep_event(self.hass, e, entities_filter, {})
        ]
        entries = list(logbook.humanify(self.hass, events, entity_attr_cache, {}))

        assert len(entries) == 2
        self.assert_entry(
            entries[0], name="Home Assistant", message="started", domain=ha.DOMAIN
        )
        self.assert_entry(
            entries[1], pointB, "blu", domain="sensor", entity_id=entity_id2
        )

    def test_exclude_events_domain_glob(self):
        """Test if events are filtered if domain or glob is excluded in config."""
        entity_id = "switch.bla"
        entity_id2 = "sensor.blu"
        entity_id3 = "sensor.excluded"
        pointA = dt_util.utcnow()
        pointB = pointA + timedelta(minutes=logbook.GROUP_BY_MINUTES)
        pointC = pointB + timedelta(minutes=logbook.GROUP_BY_MINUTES)
        entity_attr_cache = logbook.EntityAttributeCache(self.hass)

        eventA = self.create_state_changed_event(pointA, entity_id, 10)
        eventB = self.create_state_changed_event(pointB, entity_id2, 20)
        eventC = self.create_state_changed_event(pointC, entity_id3, 30)

        config = logbook.CONFIG_SCHEMA(
            {
                ha.DOMAIN: {},
                logbook.DOMAIN: {
                    CONF_EXCLUDE: {
                        CONF_DOMAINS: ["switch", "alexa"],
                        CONF_ENTITY_GLOBS: "*.excluded",
                    }
                },
            }
        )
        entities_filter = convert_include_exclude_filter(config[logbook.DOMAIN])
        events = [
            e
            for e in (
                MockLazyEventPartialState(EVENT_HOMEASSISTANT_START),
                MockLazyEventPartialState(EVENT_ALEXA_SMART_HOME),
                eventA,
                eventB,
                eventC,
            )
            if logbook._keep_event(self.hass, e, entities_filter, {})
        ]
        entries = list(logbook.humanify(self.hass, events, entity_attr_cache, {}))

        assert len(entries) == 2
        self.assert_entry(
            entries[0], name="Home Assistant", message="started", domain=ha.DOMAIN
        )
        self.assert_entry(
            entries[1], pointB, "blu", domain="sensor", entity_id=entity_id2
        )

    def test_include_events_entity(self):
        """Test if events are filtered if entity is included in config."""
        entity_id = "sensor.bla"
        entity_id2 = "sensor.blu"
        pointA = dt_util.utcnow()
        pointB = pointA + timedelta(minutes=logbook.GROUP_BY_MINUTES)
        entity_attr_cache = logbook.EntityAttributeCache(self.hass)

        eventA = self.create_state_changed_event(pointA, entity_id, 10)
        eventB = self.create_state_changed_event(pointB, entity_id2, 20)

        config = logbook.CONFIG_SCHEMA(
            {
                ha.DOMAIN: {},
                logbook.DOMAIN: {
                    CONF_INCLUDE: {
                        CONF_DOMAINS: ["homeassistant"],
                        CONF_ENTITIES: [entity_id2],
                    }
                },
            }
        )
        entities_filter = convert_include_exclude_filter(config[logbook.DOMAIN])
        events = [
            e
            for e in (
                MockLazyEventPartialState(EVENT_HOMEASSISTANT_STOP),
                eventA,
                eventB,
            )
            if logbook._keep_event(self.hass, e, entities_filter, {})
        ]
        entries = list(logbook.humanify(self.hass, events, entity_attr_cache, {}))

        assert len(entries) == 2
        self.assert_entry(
            entries[0], name="Home Assistant", message="stopped", domain=ha.DOMAIN
        )
        self.assert_entry(
            entries[1], pointB, "blu", domain="sensor", entity_id=entity_id2
        )

    def test_include_events_domain(self):
        """Test if events are filtered if domain is included in config."""
        assert setup_component(self.hass, "alexa", {})
        entity_id = "switch.bla"
        entity_id2 = "sensor.blu"
        pointA = dt_util.utcnow()
        pointB = pointA + timedelta(minutes=logbook.GROUP_BY_MINUTES)
        entity_attr_cache = logbook.EntityAttributeCache(self.hass)

        event_alexa = MockLazyEventPartialState(
            EVENT_ALEXA_SMART_HOME,
            {"request": {"namespace": "Alexa.Discovery", "name": "Discover"}},
        )

        eventA = self.create_state_changed_event(pointA, entity_id, 10)
        eventB = self.create_state_changed_event(pointB, entity_id2, 20)

        config = logbook.CONFIG_SCHEMA(
            {
                ha.DOMAIN: {},
                logbook.DOMAIN: {
                    CONF_INCLUDE: {CONF_DOMAINS: ["homeassistant", "sensor", "alexa"]}
                },
            }
        )
        entities_filter = convert_include_exclude_filter(config[logbook.DOMAIN])
        events = [
            e
            for e in (
                MockLazyEventPartialState(EVENT_HOMEASSISTANT_START),
                event_alexa,
                eventA,
                eventB,
            )
            if logbook._keep_event(self.hass, e, entities_filter, {})
        ]
        entries = list(logbook.humanify(self.hass, events, entity_attr_cache, {}))

        assert len(entries) == 3
        self.assert_entry(
            entries[0], name="Home Assistant", message="started", domain=ha.DOMAIN
        )
        self.assert_entry(entries[1], name="Amazon Alexa", domain="alexa")
        self.assert_entry(
            entries[2], pointB, "blu", domain="sensor", entity_id=entity_id2
        )

    def test_include_events_domain_glob(self):
        """Test if events are filtered if domain or glob is included in config."""
        assert setup_component(self.hass, "alexa", {})
        entity_id = "switch.bla"
        entity_id2 = "sensor.blu"
        entity_id3 = "switch.included"
        pointA = dt_util.utcnow()
        pointB = pointA + timedelta(minutes=logbook.GROUP_BY_MINUTES)
        pointC = pointB + timedelta(minutes=logbook.GROUP_BY_MINUTES)
        entity_attr_cache = logbook.EntityAttributeCache(self.hass)

        event_alexa = MockLazyEventPartialState(
            EVENT_ALEXA_SMART_HOME,
            {"request": {"namespace": "Alexa.Discovery", "name": "Discover"}},
        )

        eventA = self.create_state_changed_event(pointA, entity_id, 10)
        eventB = self.create_state_changed_event(pointB, entity_id2, 20)
        eventC = self.create_state_changed_event(pointC, entity_id3, 30)

        config = logbook.CONFIG_SCHEMA(
            {
                ha.DOMAIN: {},
                logbook.DOMAIN: {
                    CONF_INCLUDE: {
                        CONF_DOMAINS: ["homeassistant", "sensor", "alexa"],
                        CONF_ENTITY_GLOBS: ["*.included"],
                    }
                },
            }
        )
        entities_filter = convert_include_exclude_filter(config[logbook.DOMAIN])
        events = [
            e
            for e in (
                MockLazyEventPartialState(EVENT_HOMEASSISTANT_START),
                event_alexa,
                eventA,
                eventB,
                eventC,
            )
            if logbook._keep_event(self.hass, e, entities_filter, {})
        ]
        entries = list(logbook.humanify(self.hass, events, entity_attr_cache, {}))

        assert len(entries) == 4
        self.assert_entry(
            entries[0], name="Home Assistant", message="started", domain=ha.DOMAIN
        )
        self.assert_entry(entries[1], name="Amazon Alexa", domain="alexa")
        self.assert_entry(
            entries[2], pointB, "blu", domain="sensor", entity_id=entity_id2
        )
        self.assert_entry(
            entries[3], pointC, "included", domain="switch", entity_id=entity_id3
        )

    def test_include_exclude_events(self):
        """Test if events are filtered if include and exclude is configured."""
        entity_id = "switch.bla"
        entity_id2 = "sensor.blu"
        entity_id3 = "sensor.bli"
        pointA = dt_util.utcnow()
        pointB = pointA + timedelta(minutes=logbook.GROUP_BY_MINUTES)
        entity_attr_cache = logbook.EntityAttributeCache(self.hass)

        eventA1 = self.create_state_changed_event(pointA, entity_id, 10)
        eventA2 = self.create_state_changed_event(pointA, entity_id2, 10)
        eventA3 = self.create_state_changed_event(pointA, entity_id3, 10)
        eventB1 = self.create_state_changed_event(pointB, entity_id, 20)
        eventB2 = self.create_state_changed_event(pointB, entity_id2, 20)

        config = logbook.CONFIG_SCHEMA(
            {
                ha.DOMAIN: {},
                logbook.DOMAIN: {
                    CONF_INCLUDE: {
                        CONF_DOMAINS: ["sensor", "homeassistant"],
                        CONF_ENTITIES: ["switch.bla"],
                    },
                    CONF_EXCLUDE: {
                        CONF_DOMAINS: ["switch"],
                        CONF_ENTITIES: ["sensor.bli"],
                    },
                },
            }
        )
        entities_filter = convert_include_exclude_filter(config[logbook.DOMAIN])
        events = [
            e
            for e in (
                MockLazyEventPartialState(EVENT_HOMEASSISTANT_START),
                eventA1,
                eventA2,
                eventA3,
                eventB1,
                eventB2,
            )
            if logbook._keep_event(self.hass, e, entities_filter, {})
        ]
        entries = list(logbook.humanify(self.hass, events, entity_attr_cache, {}))

        assert len(entries) == 5
        self.assert_entry(
            entries[0], name="Home Assistant", message="started", domain=ha.DOMAIN
        )
        self.assert_entry(
            entries[1], pointA, "bla", domain="switch", entity_id=entity_id
        )
        self.assert_entry(
            entries[2], pointA, "blu", domain="sensor", entity_id=entity_id2
        )
        self.assert_entry(
            entries[3], pointB, "bla", domain="switch", entity_id=entity_id
        )
        self.assert_entry(
            entries[4], pointB, "blu", domain="sensor", entity_id=entity_id2
        )

    def test_include_exclude_events_with_glob_filters(self):
        """Test if events are filtered if include and exclude is configured."""
        entity_id = "switch.bla"
        entity_id2 = "sensor.blu"
        entity_id3 = "sensor.bli"
        entity_id4 = "light.included"
        entity_id5 = "switch.included"
        entity_id6 = "sensor.excluded"
        pointA = dt_util.utcnow()
        pointB = pointA + timedelta(minutes=logbook.GROUP_BY_MINUTES)
        pointC = pointB + timedelta(minutes=logbook.GROUP_BY_MINUTES)
        entity_attr_cache = logbook.EntityAttributeCache(self.hass)

        eventA1 = self.create_state_changed_event(pointA, entity_id, 10)
        eventA2 = self.create_state_changed_event(pointA, entity_id2, 10)
        eventA3 = self.create_state_changed_event(pointA, entity_id3, 10)
        eventB1 = self.create_state_changed_event(pointB, entity_id, 20)
        eventB2 = self.create_state_changed_event(pointB, entity_id2, 20)
        eventC1 = self.create_state_changed_event(pointC, entity_id4, 30)
        eventC2 = self.create_state_changed_event(pointC, entity_id5, 30)
        eventC3 = self.create_state_changed_event(pointC, entity_id6, 30)

        config = logbook.CONFIG_SCHEMA(
            {
                ha.DOMAIN: {},
                logbook.DOMAIN: {
                    CONF_INCLUDE: {
                        CONF_DOMAINS: ["sensor", "homeassistant"],
                        CONF_ENTITIES: ["switch.bla"],
                        CONF_ENTITY_GLOBS: ["*.included"],
                    },
                    CONF_EXCLUDE: {
                        CONF_DOMAINS: ["switch"],
                        CONF_ENTITY_GLOBS: ["*.excluded"],
                        CONF_ENTITIES: ["sensor.bli"],
                    },
                },
            }
        )
        entities_filter = convert_include_exclude_filter(config[logbook.DOMAIN])
        events = [
            e
            for e in (
                MockLazyEventPartialState(EVENT_HOMEASSISTANT_START),
                eventA1,
                eventA2,
                eventA3,
                eventB1,
                eventB2,
                eventC1,
                eventC2,
                eventC3,
            )
            if logbook._keep_event(self.hass, e, entities_filter, {})
        ]
        entries = list(logbook.humanify(self.hass, events, entity_attr_cache, {}))

        assert len(entries) == 6
        self.assert_entry(
            entries[0], name="Home Assistant", message="started", domain=ha.DOMAIN
        )
        self.assert_entry(
            entries[1], pointA, "bla", domain="switch", entity_id=entity_id
        )
        self.assert_entry(
            entries[2], pointA, "blu", domain="sensor", entity_id=entity_id2
        )
        self.assert_entry(
            entries[3], pointB, "bla", domain="switch", entity_id=entity_id
        )
        self.assert_entry(
            entries[4], pointB, "blu", domain="sensor", entity_id=entity_id2
        )
        self.assert_entry(
            entries[5], pointC, "included", domain="light", entity_id=entity_id4
        )

    def test_home_assistant_start_stop_grouped(self):
        """Test if HA start and stop events are grouped.

        Events that are occurring in the same minute.
        """
        entity_attr_cache = logbook.EntityAttributeCache(self.hass)
        entries = list(
            logbook.humanify(
                self.hass,
                (
                    MockLazyEventPartialState(EVENT_HOMEASSISTANT_STOP),
                    MockLazyEventPartialState(EVENT_HOMEASSISTANT_START),
                ),
                entity_attr_cache,
                {},
            ),
        )

        assert len(entries) == 1
        self.assert_entry(
            entries[0], name="Home Assistant", message="restarted", domain=ha.DOMAIN
        )

    def test_home_assistant_start(self):
        """Test if HA start is not filtered or converted into a restart."""
        entity_id = "switch.bla"
        pointA = dt_util.utcnow()
        entity_attr_cache = logbook.EntityAttributeCache(self.hass)

        entries = list(
            logbook.humanify(
                self.hass,
                (
                    MockLazyEventPartialState(EVENT_HOMEASSISTANT_START),
                    self.create_state_changed_event(pointA, entity_id, 10),
                ),
                entity_attr_cache,
                {},
            )
        )

        assert len(entries) == 2
        self.assert_entry(
            entries[0], name="Home Assistant", message="started", domain=ha.DOMAIN
        )
        self.assert_entry(
            entries[1], pointA, "bla", domain="switch", entity_id=entity_id
        )

    def test_entry_message_from_event_device(self):
        """Test if logbook message is correctly created for switches.

        Especially test if the special handling for turn on/off events is done.
        """
        pointA = dt_util.utcnow()
        entity_attr_cache = logbook.EntityAttributeCache(self.hass)
        # message for a device state change
        eventA = self.create_state_changed_event(pointA, "switch.bla", 10)
        message = logbook._entry_message_from_event(
            eventA.entity_id, eventA.domain, eventA, entity_attr_cache
        )
        assert message == "changed to 10"

        # message for a switch turned on
        eventA = self.create_state_changed_event(pointA, "switch.bla", STATE_ON)
        message = logbook._entry_message_from_event(
            eventA.entity_id, eventA.domain, eventA, entity_attr_cache
        )
        assert message == "turned on"

        # message for a switch turned off
        eventA = self.create_state_changed_event(pointA, "switch.bla", STATE_OFF)
        message = logbook._entry_message_from_event(
            eventA.entity_id, eventA.domain, eventA, entity_attr_cache
        )
        assert message == "turned off"

    def test_entry_message_from_event_device_tracker(self):
        """Test if logbook message is correctly created for device tracker."""
        pointA = dt_util.utcnow()
        entity_attr_cache = logbook.EntityAttributeCache(self.hass)

        # message for a device tracker "not home" state
        eventA = self.create_state_changed_event(
            pointA, "device_tracker.john", STATE_NOT_HOME
        )
        message = logbook._entry_message_from_event(
            eventA.entity_id, eventA.domain, eventA, entity_attr_cache
        )
        assert message == "is away"

        # message for a device tracker "home" state
        eventA = self.create_state_changed_event(pointA, "device_tracker.john", "work")
        message = logbook._entry_message_from_event(
            eventA.entity_id, eventA.domain, eventA, entity_attr_cache
        )
        assert message == "is at work"

    def test_entry_message_from_event_person(self):
        """Test if logbook message is correctly created for a person."""
        pointA = dt_util.utcnow()
        entity_attr_cache = logbook.EntityAttributeCache(self.hass)

        # message for a device tracker "not home" state
        eventA = self.create_state_changed_event(pointA, "person.john", STATE_NOT_HOME)
        message = logbook._entry_message_from_event(
            eventA.entity_id, eventA.domain, eventA, entity_attr_cache
        )
        assert message == "is away"

        # message for a device tracker "home" state
        eventA = self.create_state_changed_event(pointA, "person.john", "work")
        message = logbook._entry_message_from_event(
            eventA.entity_id, eventA.domain, eventA, entity_attr_cache
        )
        assert message == "is at work"

    def test_entry_message_from_event_sun(self):
        """Test if logbook message is correctly created for sun."""
        pointA = dt_util.utcnow()
        entity_attr_cache = logbook.EntityAttributeCache(self.hass)

        # message for a sun rise
        eventA = self.create_state_changed_event(
            pointA, "sun.sun", sun.STATE_ABOVE_HORIZON
        )
        message = logbook._entry_message_from_event(
            eventA.entity_id, eventA.domain, eventA, entity_attr_cache
        )
        assert message == "has risen"

        # message for a sun set
        eventA = self.create_state_changed_event(
            pointA, "sun.sun", sun.STATE_BELOW_HORIZON
        )
        message = logbook._entry_message_from_event(
            eventA.entity_id, eventA.domain, eventA, entity_attr_cache
        )
        assert message == "has set"

    def test_entry_message_from_event_binary_sensor_battery(self):
        """Test if logbook message is correctly created for a binary_sensor."""
        pointA = dt_util.utcnow()
        attributes = {"device_class": "battery"}
        entity_attr_cache = logbook.EntityAttributeCache(self.hass)

        # message for a binary_sensor battery "low" state
        eventA = self.create_state_changed_event(
            pointA, "binary_sensor.battery", STATE_ON, attributes
        )
        message = logbook._entry_message_from_event(
            eventA.entity_id, eventA.domain, eventA, entity_attr_cache
        )
        assert message == "is low"

        # message for a binary_sensor battery "normal" state
        eventA = self.create_state_changed_event(
            pointA, "binary_sensor.battery", STATE_OFF, attributes
        )
        message = logbook._entry_message_from_event(
            eventA.entity_id, eventA.domain, eventA, entity_attr_cache
        )
        assert message == "is normal"

    def test_entry_message_from_event_binary_sensor_connectivity(self):
        """Test if logbook message is correctly created for a binary_sensor."""
        pointA = dt_util.utcnow()
        attributes = {"device_class": "connectivity"}
        entity_attr_cache = logbook.EntityAttributeCache(self.hass)

        # message for a binary_sensor connectivity "connected" state
        eventA = self.create_state_changed_event(
            pointA, "binary_sensor.connectivity", STATE_ON, attributes
        )
        message = logbook._entry_message_from_event(
            eventA.entity_id, eventA.domain, eventA, entity_attr_cache
        )
        assert message == "is connected"

        # message for a binary_sensor connectivity "disconnected" state
        eventA = self.create_state_changed_event(
            pointA, "binary_sensor.connectivity", STATE_OFF, attributes
        )
        message = logbook._entry_message_from_event(
            eventA.entity_id, eventA.domain, eventA, entity_attr_cache
        )
        assert message == "is disconnected"

    def test_entry_message_from_event_binary_sensor_door(self):
        """Test if logbook message is correctly created for a binary_sensor."""
        pointA = dt_util.utcnow()
        attributes = {"device_class": "door"}
        entity_attr_cache = logbook.EntityAttributeCache(self.hass)

        # message for a binary_sensor door "open" state
        eventA = self.create_state_changed_event(
            pointA, "binary_sensor.door", STATE_ON, attributes
        )
        message = logbook._entry_message_from_event(
            eventA.entity_id, eventA.domain, eventA, entity_attr_cache
        )
        assert message == "is opened"

        # message for a binary_sensor door "closed" state
        eventA = self.create_state_changed_event(
            pointA, "binary_sensor.door", STATE_OFF, attributes
        )
        message = logbook._entry_message_from_event(
            eventA.entity_id, eventA.domain, eventA, entity_attr_cache
        )
        assert message == "is closed"

    def test_entry_message_from_event_binary_sensor_garage_door(self):
        """Test if logbook message is correctly created for a binary_sensor."""
        pointA = dt_util.utcnow()
        attributes = {"device_class": "garage_door"}
        entity_attr_cache = logbook.EntityAttributeCache(self.hass)

        # message for a binary_sensor garage_door "open" state
        eventA = self.create_state_changed_event(
            pointA, "binary_sensor.garage_door", STATE_ON, attributes
        )
        message = logbook._entry_message_from_event(
            eventA.entity_id, eventA.domain, eventA, entity_attr_cache
        )
        assert message == "is opened"

        # message for a binary_sensor garage_door "closed" state
        eventA = self.create_state_changed_event(
            pointA, "binary_sensor.garage_door", STATE_OFF, attributes
        )
        message = logbook._entry_message_from_event(
            eventA.entity_id, eventA.domain, eventA, entity_attr_cache
        )
        assert message == "is closed"

    def test_entry_message_from_event_binary_sensor_opening(self):
        """Test if logbook message is correctly created for a binary_sensor."""
        pointA = dt_util.utcnow()
        attributes = {"device_class": "opening"}
        entity_attr_cache = logbook.EntityAttributeCache(self.hass)

        # message for a binary_sensor opening "open" state
        eventA = self.create_state_changed_event(
            pointA, "binary_sensor.opening", STATE_ON, attributes
        )
        message = logbook._entry_message_from_event(
            eventA.entity_id, eventA.domain, eventA, entity_attr_cache
        )
        assert message == "is opened"

        # message for a binary_sensor opening "closed" state
        eventA = self.create_state_changed_event(
            pointA, "binary_sensor.opening", STATE_OFF, attributes
        )
        message = logbook._entry_message_from_event(
            eventA.entity_id, eventA.domain, eventA, entity_attr_cache
        )
        assert message == "is closed"

    def test_entry_message_from_event_binary_sensor_window(self):
        """Test if logbook message is correctly created for a binary_sensor."""
        pointA = dt_util.utcnow()
        attributes = {"device_class": "window"}
        entity_attr_cache = logbook.EntityAttributeCache(self.hass)

        # message for a binary_sensor window "open" state
        eventA = self.create_state_changed_event(
            pointA, "binary_sensor.window", STATE_ON, attributes
        )
        message = logbook._entry_message_from_event(
            eventA.entity_id, eventA.domain, eventA, entity_attr_cache
        )
        assert message == "is opened"

        # message for a binary_sensor window "closed" state
        eventA = self.create_state_changed_event(
            pointA, "binary_sensor.window", STATE_OFF, attributes
        )
        message = logbook._entry_message_from_event(
            eventA.entity_id, eventA.domain, eventA, entity_attr_cache
        )
        assert message == "is closed"

    def test_entry_message_from_event_binary_sensor_lock(self):
        """Test if logbook message is correctly created for a binary_sensor."""
        pointA = dt_util.utcnow()
        attributes = {"device_class": "lock"}
        entity_attr_cache = logbook.EntityAttributeCache(self.hass)

        # message for a binary_sensor lock "unlocked" state
        eventA = self.create_state_changed_event(
            pointA, "binary_sensor.lock", STATE_ON, attributes
        )
        message = logbook._entry_message_from_event(
            eventA.entity_id, eventA.domain, eventA, entity_attr_cache
        )
        assert message == "is unlocked"

        # message for a binary_sensor lock "locked" state
        eventA = self.create_state_changed_event(
            pointA, "binary_sensor.lock", STATE_OFF, attributes
        )
        message = logbook._entry_message_from_event(
            eventA.entity_id, eventA.domain, eventA, entity_attr_cache
        )
        assert message == "is locked"

    def test_entry_message_from_event_binary_sensor_plug(self):
        """Test if logbook message is correctly created for a binary_sensor."""
        pointA = dt_util.utcnow()
        attributes = {"device_class": "plug"}
        entity_attr_cache = logbook.EntityAttributeCache(self.hass)

        # message for a binary_sensor plug "unpluged" state
        eventA = self.create_state_changed_event(
            pointA, "binary_sensor.plug", STATE_ON, attributes
        )
        message = logbook._entry_message_from_event(
            eventA.entity_id, eventA.domain, eventA, entity_attr_cache
        )
        assert message == "is plugged in"

        # message for a binary_sensor plug "pluged" state
        eventA = self.create_state_changed_event(
            pointA, "binary_sensor.plug", STATE_OFF, attributes
        )
        message = logbook._entry_message_from_event(
            eventA.entity_id, eventA.domain, eventA, entity_attr_cache
        )
        assert message == "is unplugged"

    def test_entry_message_from_event_binary_sensor_presence(self):
        """Test if logbook message is correctly created for a binary_sensor."""
        pointA = dt_util.utcnow()
        attributes = {"device_class": "presence"}
        entity_attr_cache = logbook.EntityAttributeCache(self.hass)

        # message for a binary_sensor presence "home" state
        eventA = self.create_state_changed_event(
            pointA, "binary_sensor.presence", STATE_ON, attributes
        )
        message = logbook._entry_message_from_event(
            eventA.entity_id, eventA.domain, eventA, entity_attr_cache
        )
        assert message == "is at home"

        # message for a binary_sensor presence "away" state
        eventA = self.create_state_changed_event(
            pointA, "binary_sensor.presence", STATE_OFF, attributes
        )
        message = logbook._entry_message_from_event(
            eventA.entity_id, eventA.domain, eventA, entity_attr_cache
        )
        assert message == "is away"

    def test_entry_message_from_event_binary_sensor_safety(self):
        """Test if logbook message is correctly created for a binary_sensor."""
        pointA = dt_util.utcnow()
        attributes = {"device_class": "safety"}
        entity_attr_cache = logbook.EntityAttributeCache(self.hass)

        # message for a binary_sensor safety "unsafe" state
        eventA = self.create_state_changed_event(
            pointA, "binary_sensor.safety", STATE_ON, attributes
        )
        message = logbook._entry_message_from_event(
            eventA.entity_id, eventA.domain, eventA, entity_attr_cache
        )
        assert message == "is unsafe"

        # message for a binary_sensor safety "safe" state
        eventA = self.create_state_changed_event(
            pointA, "binary_sensor.safety", STATE_OFF, attributes
        )
        message = logbook._entry_message_from_event(
            eventA.entity_id, eventA.domain, eventA, entity_attr_cache
        )
        assert message == "is safe"

    def test_entry_message_from_event_binary_sensor_cold(self):
        """Test if logbook message is correctly created for a binary_sensor."""
        pointA = dt_util.utcnow()
        attributes = {"device_class": "cold"}
        entity_attr_cache = logbook.EntityAttributeCache(self.hass)

        # message for a binary_sensor cold "detected" state
        eventA = self.create_state_changed_event(
            pointA, "binary_sensor.cold", STATE_ON, attributes
        )
        message = logbook._entry_message_from_event(
            eventA.entity_id, eventA.domain, eventA, entity_attr_cache
        )
        assert message == "detected cold"

        # message for a binary_sensori cold "cleared" state
        eventA = self.create_state_changed_event(
            pointA, "binary_sensor.cold", STATE_OFF, attributes
        )
        message = logbook._entry_message_from_event(
            eventA.entity_id, eventA.domain, eventA, entity_attr_cache
        )
        assert message == "cleared (no cold detected)"

    def test_entry_message_from_event_binary_sensor_gas(self):
        """Test if logbook message is correctly created for a binary_sensor."""
        pointA = dt_util.utcnow()
        attributes = {"device_class": "gas"}
        entity_attr_cache = logbook.EntityAttributeCache(self.hass)

        # message for a binary_sensor gas "detected" state
        eventA = self.create_state_changed_event(
            pointA, "binary_sensor.gas", STATE_ON, attributes
        )
        message = logbook._entry_message_from_event(
            eventA.entity_id, eventA.domain, eventA, entity_attr_cache
        )
        assert message == "detected gas"

        # message for a binary_sensori gas "cleared" state
        eventA = self.create_state_changed_event(
            pointA, "binary_sensor.gas", STATE_OFF, attributes
        )
        message = logbook._entry_message_from_event(
            eventA.entity_id, eventA.domain, eventA, entity_attr_cache
        )
        assert message == "cleared (no gas detected)"

    def test_entry_message_from_event_binary_sensor_heat(self):
        """Test if logbook message is correctly created for a binary_sensor."""
        pointA = dt_util.utcnow()
        attributes = {"device_class": "heat"}
        entity_attr_cache = logbook.EntityAttributeCache(self.hass)

        # message for a binary_sensor heat "detected" state
        eventA = self.create_state_changed_event(
            pointA, "binary_sensor.heat", STATE_ON, attributes
        )
        message = logbook._entry_message_from_event(
            eventA.entity_id, eventA.domain, eventA, entity_attr_cache
        )
        assert message == "detected heat"

        # message for a binary_sensori heat "cleared" state
        eventA = self.create_state_changed_event(
            pointA, "binary_sensor.heat", STATE_OFF, attributes
        )
        message = logbook._entry_message_from_event(
            eventA.entity_id, eventA.domain, eventA, entity_attr_cache
        )
        assert message == "cleared (no heat detected)"

    def test_entry_message_from_event_binary_sensor_light(self):
        """Test if logbook message is correctly created for a binary_sensor."""
        pointA = dt_util.utcnow()
        attributes = {"device_class": "light"}
        entity_attr_cache = logbook.EntityAttributeCache(self.hass)

        # message for a binary_sensor light "detected" state
        eventA = self.create_state_changed_event(
            pointA, "binary_sensor.light", STATE_ON, attributes
        )
        message = logbook._entry_message_from_event(
            eventA.entity_id, eventA.domain, eventA, entity_attr_cache
        )
        assert message == "detected light"

        # message for a binary_sensori light "cleared" state
        eventA = self.create_state_changed_event(
            pointA, "binary_sensor.light", STATE_OFF, attributes
        )
        message = logbook._entry_message_from_event(
            eventA.entity_id, eventA.domain, eventA, entity_attr_cache
        )
        assert message == "cleared (no light detected)"

    def test_entry_message_from_event_binary_sensor_moisture(self):
        """Test if logbook message is correctly created for a binary_sensor."""
        pointA = dt_util.utcnow()
        attributes = {"device_class": "moisture"}
        entity_attr_cache = logbook.EntityAttributeCache(self.hass)

        # message for a binary_sensor moisture "detected" state
        eventA = self.create_state_changed_event(
            pointA, "binary_sensor.moisture", STATE_ON, attributes
        )
        message = logbook._entry_message_from_event(
            eventA.entity_id, eventA.domain, eventA, entity_attr_cache
        )
        assert message == "detected moisture"

        # message for a binary_sensori moisture "cleared" state
        eventA = self.create_state_changed_event(
            pointA, "binary_sensor.moisture", STATE_OFF, attributes
        )
        message = logbook._entry_message_from_event(
            eventA.entity_id, eventA.domain, eventA, entity_attr_cache
        )
        assert message == "cleared (no moisture detected)"

    def test_entry_message_from_event_binary_sensor_motion(self):
        """Test if logbook message is correctly created for a binary_sensor."""
        pointA = dt_util.utcnow()
        attributes = {"device_class": "motion"}
        entity_attr_cache = logbook.EntityAttributeCache(self.hass)

        # message for a binary_sensor motion "detected" state
        eventA = self.create_state_changed_event(
            pointA, "binary_sensor.motion", STATE_ON, attributes
        )
        message = logbook._entry_message_from_event(
            eventA.entity_id, eventA.domain, eventA, entity_attr_cache
        )
        assert message == "detected motion"

        # message for a binary_sensori motion "cleared" state
        eventA = self.create_state_changed_event(
            pointA, "binary_sensor.motion", STATE_OFF, attributes
        )
        message = logbook._entry_message_from_event(
            eventA.entity_id, eventA.domain, eventA, entity_attr_cache
        )
        assert message == "cleared (no motion detected)"

    def test_entry_message_from_event_binary_sensor_occupancy(self):
        """Test if logbook message is correctly created for a binary_sensor."""
        pointA = dt_util.utcnow()
        attributes = {"device_class": "occupancy"}
        entity_attr_cache = logbook.EntityAttributeCache(self.hass)

        # message for a binary_sensor occupancy "detected" state
        eventA = self.create_state_changed_event(
            pointA, "binary_sensor.occupancy", STATE_ON, attributes
        )
        message = logbook._entry_message_from_event(
            eventA.entity_id, eventA.domain, eventA, entity_attr_cache
        )
        assert message == "detected occupancy"

        # message for a binary_sensori occupancy "cleared" state
        eventA = self.create_state_changed_event(
            pointA, "binary_sensor.occupancy", STATE_OFF, attributes
        )
        message = logbook._entry_message_from_event(
            eventA.entity_id, eventA.domain, eventA, entity_attr_cache
        )
        assert message == "cleared (no occupancy detected)"

    def test_entry_message_from_event_binary_sensor_power(self):
        """Test if logbook message is correctly created for a binary_sensor."""
        pointA = dt_util.utcnow()
        attributes = {"device_class": "power"}
        entity_attr_cache = logbook.EntityAttributeCache(self.hass)

        # message for a binary_sensor power "detected" state
        eventA = self.create_state_changed_event(
            pointA, "binary_sensor.power", STATE_ON, attributes
        )
        message = logbook._entry_message_from_event(
            eventA.entity_id, eventA.domain, eventA, entity_attr_cache
        )
        assert message == "detected power"

        # message for a binary_sensori power "cleared" state
        eventA = self.create_state_changed_event(
            pointA, "binary_sensor.power", STATE_OFF, attributes
        )
        message = logbook._entry_message_from_event(
            eventA.entity_id, eventA.domain, eventA, entity_attr_cache
        )
        assert message == "cleared (no power detected)"

    def test_entry_message_from_event_binary_sensor_problem(self):
        """Test if logbook message is correctly created for a binary_sensor."""
        pointA = dt_util.utcnow()
        attributes = {"device_class": "problem"}
        entity_attr_cache = logbook.EntityAttributeCache(self.hass)

        # message for a binary_sensor problem "detected" state
        eventA = self.create_state_changed_event(
            pointA, "binary_sensor.problem", STATE_ON, attributes
        )
        message = logbook._entry_message_from_event(
            eventA.entity_id, eventA.domain, eventA, entity_attr_cache
        )
        assert message == "detected problem"

        # message for a binary_sensori problem "cleared" state
        eventA = self.create_state_changed_event(
            pointA, "binary_sensor.problem", STATE_OFF, attributes
        )
        message = logbook._entry_message_from_event(
            eventA.entity_id, eventA.domain, eventA, entity_attr_cache
        )
        assert message == "cleared (no problem detected)"

    def test_entry_message_from_event_binary_sensor_smoke(self):
        """Test if logbook message is correctly created for a binary_sensor."""
        pointA = dt_util.utcnow()
        attributes = {"device_class": "smoke"}
        entity_attr_cache = logbook.EntityAttributeCache(self.hass)

        # message for a binary_sensor smoke "detected" state
        eventA = self.create_state_changed_event(
            pointA, "binary_sensor.smoke", STATE_ON, attributes
        )
        message = logbook._entry_message_from_event(
            eventA.entity_id, eventA.domain, eventA, entity_attr_cache
        )
        assert message == "detected smoke"

        # message for a binary_sensori smoke "cleared" state
        eventA = self.create_state_changed_event(
            pointA, "binary_sensor.smoke", STATE_OFF, attributes
        )
        message = logbook._entry_message_from_event(
            eventA.entity_id, eventA.domain, eventA, entity_attr_cache
        )
        assert message == "cleared (no smoke detected)"

    def test_entry_message_from_event_binary_sensor_sound(self):
        """Test if logbook message is correctly created for a binary_sensor."""
        pointA = dt_util.utcnow()
        attributes = {"device_class": "sound"}
        entity_attr_cache = logbook.EntityAttributeCache(self.hass)

        # message for a binary_sensor sound "detected" state
        eventA = self.create_state_changed_event(
            pointA, "binary_sensor.sound", STATE_ON, attributes
        )
        message = logbook._entry_message_from_event(
            eventA.entity_id, eventA.domain, eventA, entity_attr_cache
        )
        assert message == "detected sound"

        # message for a binary_sensori sound "cleared" state
        eventA = self.create_state_changed_event(
            pointA, "binary_sensor.sound", STATE_OFF, attributes
        )
        message = logbook._entry_message_from_event(
            eventA.entity_id, eventA.domain, eventA, entity_attr_cache
        )
        assert message == "cleared (no sound detected)"

    def test_entry_message_from_event_binary_sensor_vibration(self):
        """Test if logbook message is correctly created for a binary_sensor."""
        pointA = dt_util.utcnow()
        attributes = {"device_class": "vibration"}
        entity_attr_cache = logbook.EntityAttributeCache(self.hass)

        # message for a binary_sensor vibration "detected" state
        eventA = self.create_state_changed_event(
            pointA, "binary_sensor.vibration", STATE_ON, attributes
        )
        message = logbook._entry_message_from_event(
            eventA.entity_id, eventA.domain, eventA, entity_attr_cache
        )
        assert message == "detected vibration"

        # message for a binary_sensori vibration "cleared" state
        eventA = self.create_state_changed_event(
            pointA, "binary_sensor.vibration", STATE_OFF, attributes
        )
        message = logbook._entry_message_from_event(
            eventA.entity_id, eventA.domain, eventA, entity_attr_cache
        )
        assert message == "cleared (no vibration detected)"

    def test_process_custom_logbook_entries(self):
        """Test if custom log book entries get added as an entry."""
        name = "Nice name"
        message = "has a custom entry"
        entity_id = "sun.sun"
        entity_attr_cache = logbook.EntityAttributeCache(self.hass)

        entries = list(
            logbook.humanify(
                self.hass,
                (
                    MockLazyEventPartialState(
                        logbook.EVENT_LOGBOOK_ENTRY,
                        {
                            logbook.ATTR_NAME: name,
                            logbook.ATTR_MESSAGE: message,
                            logbook.ATTR_ENTITY_ID: entity_id,
                        },
                    ),
                ),
                entity_attr_cache,
                {},
            )
        )

        assert len(entries) == 1
        self.assert_entry(
            entries[0], name=name, message=message, domain="sun", entity_id=entity_id
        )

    # pylint: disable=no-self-use
    def assert_entry(
        self, entry, when=None, name=None, message=None, domain=None, entity_id=None
    ):
        """Assert an entry is what is expected."""
        if when:
            assert when.isoformat() == entry["when"]

        if name:
            assert name == entry["name"]

        if message:
            assert message == entry["message"]

        if domain:
            assert domain == entry["domain"]

        if entity_id:
            assert entity_id == entry["entity_id"]

    def create_state_changed_event(
        self,
        event_time_fired,
        entity_id,
        state,
        attributes=None,
        last_changed=None,
        last_updated=None,
    ):
        """Create state changed event."""
        old_state = ha.State(
            entity_id, "old", attributes, last_changed, last_updated
        ).as_dict()
        new_state = ha.State(
            entity_id, state, attributes, last_changed, last_updated
        ).as_dict()

        return self.create_state_changed_event_from_old_new(
            entity_id, event_time_fired, old_state, new_state
        )

    # pylint: disable=no-self-use
    def create_state_changed_event_from_old_new(
        self, entity_id, event_time_fired, old_state, new_state
    ):
        """Create a state changed event from a old and new state."""
        attributes = {}
        if new_state is not None:
            attributes = new_state.get("attributes")
        attributes_json = json.dumps(attributes, cls=JSONEncoder)
        row = collections.namedtuple(
            "Row",
            [
                "event_type"
                "event_data"
                "time_fired"
                "context_id"
                "context_user_id"
                "state"
                "entity_id"
                "domain"
                "attributes"
                "state_id",
                "old_state_id",
            ],
        )

        row.event_type = EVENT_STATE_CHANGED
        row.event_data = "{}"
        row.attributes = attributes_json
        row.time_fired = event_time_fired
        row.state = new_state and new_state.get("state")
        row.entity_id = entity_id
        row.domain = entity_id and ha.split_entity_id(entity_id)[0]
        row.context_id = None
        row.context_user_id = None
        row.old_state_id = old_state and 1
        row.state_id = new_state and 1
        return logbook.LazyEventPartialState(row)


async def test_logbook_view(hass, hass_client):
    """Test the logbook view."""
    await hass.async_add_executor_job(init_recorder_component, hass)
    await async_setup_component(hass, "logbook", {})
    await hass.async_add_job(hass.data[recorder.DATA_INSTANCE].block_till_done)
    client = await hass_client()
    response = await client.get(f"/api/logbook/{dt_util.utcnow().isoformat()}")
    assert response.status == 200


async def test_logbook_view_period_entity(hass, hass_client):
    """Test the logbook view with period and entity."""
    await hass.async_add_executor_job(init_recorder_component, hass)
    await async_setup_component(hass, "logbook", {})
    await hass.async_add_job(hass.data[recorder.DATA_INSTANCE].block_till_done)

    entity_id_test = "switch.test"
    hass.states.async_set(entity_id_test, STATE_OFF)
    hass.states.async_set(entity_id_test, STATE_ON)
    entity_id_second = "switch.second"
    hass.states.async_set(entity_id_second, STATE_OFF)
    hass.states.async_set(entity_id_second, STATE_ON)
    await hass.async_add_job(trigger_db_commit, hass)
    await hass.async_block_till_done()
    await hass.async_add_job(hass.data[recorder.DATA_INSTANCE].block_till_done)

    client = await hass_client()

    # Today time 00:00:00
    start = dt_util.utcnow().date()
    start_date = datetime(start.year, start.month, start.day)

    # Test today entries without filters
    response = await client.get(f"/api/logbook/{start_date.isoformat()}")
    assert response.status == 200
    response_json = await response.json()
    assert len(response_json) == 2
    assert response_json[0]["entity_id"] == entity_id_test
    assert response_json[1]["entity_id"] == entity_id_second

    # Test today entries with filter by period
    response = await client.get(f"/api/logbook/{start_date.isoformat()}?period=1")
    assert response.status == 200
    response_json = await response.json()
    assert len(response_json) == 2
    assert response_json[0]["entity_id"] == entity_id_test
    assert response_json[1]["entity_id"] == entity_id_second

    # Test today entries with filter by entity_id
    response = await client.get(
        f"/api/logbook/{start_date.isoformat()}?entity=switch.test"
    )
    assert response.status == 200
    response_json = await response.json()
    assert len(response_json) == 1
    assert response_json[0]["entity_id"] == entity_id_test

    # Test entries for 3 days with filter by entity_id
    response = await client.get(
        f"/api/logbook/{start_date.isoformat()}?period=3&entity=switch.test"
    )
    assert response.status == 200
    response_json = await response.json()
    assert len(response_json) == 1
    assert response_json[0]["entity_id"] == entity_id_test

    # Tomorrow time 00:00:00
    start = (dt_util.utcnow() + timedelta(days=1)).date()
    start_date = datetime(start.year, start.month, start.day)

    # Test tomorrow entries without filters
    response = await client.get(f"/api/logbook/{start_date.isoformat()}")
    assert response.status == 200
    response_json = await response.json()
    assert len(response_json) == 0

    # Test tomorrow entries with filter by entity_id
    response = await client.get(
        f"/api/logbook/{start_date.isoformat()}?entity=switch.test"
    )
    assert response.status == 200
    response_json = await response.json()
    assert len(response_json) == 0

    # Test entries from tomorrow to 3 days ago with filter by entity_id
    response = await client.get(
        f"/api/logbook/{start_date.isoformat()}?period=3&entity=switch.test"
    )
    assert response.status == 200
    response_json = await response.json()
    assert len(response_json) == 1
    assert response_json[0]["entity_id"] == entity_id_test


async def test_logbook_describe_event(hass, hass_client):
    """Test teaching logbook about a new event."""
    await hass.async_add_executor_job(init_recorder_component, hass)

    def _describe(event):
        """Describe an event."""
        return {"name": "Test Name", "message": "tested a message"}

    hass.config.components.add("fake_integration")
    mock_platform(
        hass,
        "fake_integration.logbook",
        Mock(
            async_describe_events=lambda hass, async_describe_event: async_describe_event(
                "test_domain", "some_event", _describe
            )
        ),
    )

    assert await async_setup_component(hass, "logbook", {})
    with patch(
        "homeassistant.util.dt.utcnow",
        return_value=dt_util.utcnow() - timedelta(seconds=5),
    ):
        hass.bus.async_fire("some_event")
        await hass.async_block_till_done()
        await hass.async_add_executor_job(
            hass.data[recorder.DATA_INSTANCE].block_till_done
        )

    client = await hass_client()
    response = await client.get("/api/logbook")
    results = await response.json()
    assert len(results) == 1
    event = results[0]
    assert event["name"] == "Test Name"
    assert event["message"] == "tested a message"
    assert event["domain"] == "test_domain"


async def test_exclude_described_event(hass, hass_client):
    """Test exclusions of events that are described by another integration."""
    name = "My Automation Rule"
    entity_id = "automation.excluded_rule"
    entity_id2 = "automation.included_rule"
    entity_id3 = "sensor.excluded_domain"

    def _describe(event):
        """Describe an event."""
        return {
            "name": "Test Name",
            "message": "tested a message",
            "entity_id": event.data.get(ATTR_ENTITY_ID),
        }

    def async_describe_events(hass, async_describe_event):
        """Mock to describe events."""
        async_describe_event("automation", "some_automation_event", _describe)
        async_describe_event("sensor", "some_event", _describe)

    hass.config.components.add("fake_integration")
    mock_platform(
        hass,
        "fake_integration.logbook",
        Mock(async_describe_events=async_describe_events),
    )

    await hass.async_add_executor_job(init_recorder_component, hass)
    assert await async_setup_component(
        hass,
        logbook.DOMAIN,
        {
            logbook.DOMAIN: {
                CONF_EXCLUDE: {CONF_DOMAINS: ["sensor"], CONF_ENTITIES: [entity_id]}
            }
        },
    )

    with patch(
        "homeassistant.util.dt.utcnow",
        return_value=dt_util.utcnow() - timedelta(seconds=5),
    ):
        hass.bus.async_fire(
            "some_automation_event",
            {logbook.ATTR_NAME: name, logbook.ATTR_ENTITY_ID: entity_id},
        )
        hass.bus.async_fire(
            "some_automation_event",
            {logbook.ATTR_NAME: name, logbook.ATTR_ENTITY_ID: entity_id2},
        )
        hass.bus.async_fire(
            "some_event", {logbook.ATTR_NAME: name, logbook.ATTR_ENTITY_ID: entity_id3}
        )
        await hass.async_block_till_done()
        await hass.async_add_executor_job(
            hass.data[recorder.DATA_INSTANCE].block_till_done
        )

    client = await hass_client()
    response = await client.get("/api/logbook")
    results = await response.json()
    assert len(results) == 1
    event = results[0]
    assert event["name"] == "Test Name"
    assert event["message"] == "tested a message"
    assert event["domain"] == "automation"
    assert event["entity_id"] == "automation.included_rule"


async def test_logbook_view_end_time_entity(hass, hass_client):
    """Test the logbook view with end_time and entity."""
    await hass.async_add_executor_job(init_recorder_component, hass)
    await async_setup_component(hass, "logbook", {})
    await hass.async_add_job(hass.data[recorder.DATA_INSTANCE].block_till_done)

    entity_id_test = "switch.test"
    hass.states.async_set(entity_id_test, STATE_OFF)
    hass.states.async_set(entity_id_test, STATE_ON)
    entity_id_second = "switch.second"
    hass.states.async_set(entity_id_second, STATE_OFF)
    hass.states.async_set(entity_id_second, STATE_ON)
    await hass.async_add_job(trigger_db_commit, hass)
    await hass.async_block_till_done()
    await hass.async_add_job(hass.data[recorder.DATA_INSTANCE].block_till_done)

    client = await hass_client()

    # Today time 00:00:00
    start = dt_util.utcnow().date()
    start_date = datetime(start.year, start.month, start.day)

    # Test today entries with filter by end_time
    end_time = start + timedelta(hours=24)
    response = await client.get(
        f"/api/logbook/{start_date.isoformat()}?end_time={end_time}"
    )
    assert response.status == 200
    response_json = await response.json()
    assert len(response_json) == 2
    assert response_json[0]["entity_id"] == entity_id_test
    assert response_json[1]["entity_id"] == entity_id_second

    # Test entries for 3 days with filter by entity_id
    end_time = start + timedelta(hours=72)
    response = await client.get(
        f"/api/logbook/{start_date.isoformat()}?end_time={end_time}&entity=switch.test"
    )
    assert response.status == 200
    response_json = await response.json()
    assert len(response_json) == 1
    assert response_json[0]["entity_id"] == entity_id_test

    # Tomorrow time 00:00:00
    start = dt_util.utcnow()
    start_date = datetime(start.year, start.month, start.day)

    # Test entries from today to 3 days with filter by entity_id
    end_time = start_date + timedelta(hours=72)
    response = await client.get(
        f"/api/logbook/{start_date.isoformat()}?end_time={end_time}&entity=switch.test"
    )
    assert response.status == 200
    response_json = await response.json()
    assert len(response_json) == 1
    assert response_json[0]["entity_id"] == entity_id_test


async def test_logbook_entity_filter_with_automations(hass, hass_client):
    """Test the logbook view with end_time and entity with automations and scripts."""
    await hass.async_add_executor_job(init_recorder_component, hass)
    await async_setup_component(hass, "logbook", {})
    await async_setup_component(hass, "automation", {})
    await async_setup_component(hass, "script", {})

    await hass.async_add_job(hass.data[recorder.DATA_INSTANCE].block_till_done)

    entity_id_test = "alarm_control_panel.area_001"
    hass.states.async_set(entity_id_test, STATE_OFF)
    hass.states.async_set(entity_id_test, STATE_ON)
    entity_id_second = "alarm_control_panel.area_002"
    hass.states.async_set(entity_id_second, STATE_OFF)
    hass.states.async_set(entity_id_second, STATE_ON)

    hass.bus.async_fire(
        EVENT_AUTOMATION_TRIGGERED,
        {ATTR_NAME: "Mock automation", ATTR_ENTITY_ID: "automation.mock_automation"},
    )
    hass.bus.async_fire(
        EVENT_SCRIPT_STARTED,
        {ATTR_NAME: "Mock script", ATTR_ENTITY_ID: "script.mock_script"},
    )
    hass.bus.async_fire(EVENT_HOMEASSISTANT_START)

    await hass.async_add_job(trigger_db_commit, hass)
    await hass.async_block_till_done()
    await hass.async_add_job(hass.data[recorder.DATA_INSTANCE].block_till_done)

    client = await hass_client()

    # Today time 00:00:00
    start = dt_util.utcnow().date()
    start_date = datetime(start.year, start.month, start.day)

    # Test today entries with filter by end_time
    end_time = start + timedelta(hours=24)
    response = await client.get(
        f"/api/logbook/{start_date.isoformat()}?end_time={end_time}"
    )
    assert response.status == 200
    json_dict = await response.json()

    assert json_dict[0]["entity_id"] == entity_id_test
    assert json_dict[1]["entity_id"] == entity_id_second
    assert json_dict[2]["entity_id"] == "automation.mock_automation"
    assert json_dict[3]["entity_id"] == "script.mock_script"
    assert json_dict[4]["domain"] == "homeassistant"

    # Test entries for 3 days with filter by entity_id
    end_time = start + timedelta(hours=72)
    response = await client.get(
        f"/api/logbook/{start_date.isoformat()}?end_time={end_time}&entity=alarm_control_panel.area_001"
    )
    assert response.status == 200
    json_dict = await response.json()
    assert len(json_dict) == 1
    assert json_dict[0]["entity_id"] == entity_id_test

    # Tomorrow time 00:00:00
    start = dt_util.utcnow()
    start_date = datetime(start.year, start.month, start.day)

    # Test entries from today to 3 days with filter by entity_id
    end_time = start_date + timedelta(hours=72)
    response = await client.get(
        f"/api/logbook/{start_date.isoformat()}?end_time={end_time}&entity=alarm_control_panel.area_002"
    )
    assert response.status == 200
    json_dict = await response.json()
    assert len(json_dict) == 1
    assert json_dict[0]["entity_id"] == entity_id_second


async def test_filter_continuous_sensor_values(hass, hass_client):
    """Test remove continuous sensor events from logbook."""
    await hass.async_add_executor_job(init_recorder_component, hass)
    await async_setup_component(hass, "logbook", {})
    await hass.async_add_job(hass.data[recorder.DATA_INSTANCE].block_till_done)

    entity_id_test = "switch.test"
    hass.states.async_set(entity_id_test, STATE_OFF)
    hass.states.async_set(entity_id_test, STATE_ON)
    entity_id_second = "sensor.bla"
    hass.states.async_set(entity_id_second, STATE_OFF, {"unit_of_measurement": "foo"})
    hass.states.async_set(entity_id_second, STATE_ON, {"unit_of_measurement": "foo"})
    entity_id_third = "light.bla"
    hass.states.async_set(entity_id_third, STATE_OFF, {"unit_of_measurement": "foo"})
    hass.states.async_set(entity_id_third, STATE_ON, {"unit_of_measurement": "foo"})

    await hass.async_add_job(trigger_db_commit, hass)
    await hass.async_block_till_done()
    await hass.async_add_job(hass.data[recorder.DATA_INSTANCE].block_till_done)

    client = await hass_client()

    # Today time 00:00:00
    start = dt_util.utcnow().date()
    start_date = datetime(start.year, start.month, start.day)

    # Test today entries without filters
    response = await client.get(f"/api/logbook/{start_date.isoformat()}")
    assert response.status == 200
    response_json = await response.json()

    assert len(response_json) == 2
    assert response_json[0]["entity_id"] == entity_id_test
    assert response_json[1]["entity_id"] == entity_id_third


async def test_exclude_new_entities(hass, hass_client):
    """Test if events are excluded on first update."""
    await hass.async_add_executor_job(init_recorder_component, hass)
    await async_setup_component(hass, "logbook", {})
    await hass.async_add_job(hass.data[recorder.DATA_INSTANCE].block_till_done)

    entity_id = "climate.bla"
    entity_id2 = "climate.blu"

    hass.states.async_set(entity_id, STATE_OFF)
    hass.states.async_set(entity_id2, STATE_ON)
    hass.states.async_set(entity_id2, STATE_OFF)
    hass.bus.async_fire(EVENT_HOMEASSISTANT_START)

    await hass.async_add_job(trigger_db_commit, hass)
    await hass.async_block_till_done()
    await hass.async_add_job(hass.data[recorder.DATA_INSTANCE].block_till_done)

    client = await hass_client()

    # Today time 00:00:00
    start = dt_util.utcnow().date()
    start_date = datetime(start.year, start.month, start.day)

    # Test today entries without filters
    response = await client.get(f"/api/logbook/{start_date.isoformat()}")
    assert response.status == 200
    response_json = await response.json()

    assert len(response_json) == 2
    assert response_json[0]["entity_id"] == entity_id2
    assert response_json[1]["domain"] == "homeassistant"
    assert response_json[1]["message"] == "started"


async def test_exclude_removed_entities(hass, hass_client):
    """Test if events are excluded on last update."""
    await hass.async_add_executor_job(init_recorder_component, hass)
    await async_setup_component(hass, "logbook", {})
    await hass.async_add_job(hass.data[recorder.DATA_INSTANCE].block_till_done)

    entity_id = "climate.bla"
    entity_id2 = "climate.blu"

    hass.states.async_set(entity_id, STATE_ON)
    hass.states.async_set(entity_id, STATE_OFF)

    hass.bus.async_fire(EVENT_HOMEASSISTANT_START)

    hass.states.async_set(entity_id2, STATE_ON)
    hass.states.async_set(entity_id2, STATE_OFF)

    hass.states.async_remove(entity_id)
    hass.states.async_remove(entity_id2)

    await hass.async_add_job(trigger_db_commit, hass)
    await hass.async_block_till_done()
    await hass.async_add_job(hass.data[recorder.DATA_INSTANCE].block_till_done)

    client = await hass_client()

    # Today time 00:00:00
    start = dt_util.utcnow().date()
    start_date = datetime(start.year, start.month, start.day)

    # Test today entries without filters
    response = await client.get(f"/api/logbook/{start_date.isoformat()}")
    assert response.status == 200
    response_json = await response.json()

    assert len(response_json) == 3
    assert response_json[0]["entity_id"] == entity_id
    assert response_json[1]["domain"] == "homeassistant"
    assert response_json[1]["message"] == "started"
    assert response_json[2]["entity_id"] == entity_id2


async def test_exclude_attribute_changes(hass, hass_client):
    """Test if events of attribute changes are filtered."""
    await hass.async_add_executor_job(init_recorder_component, hass)
    await async_setup_component(hass, "logbook", {})
    await hass.async_add_job(hass.data[recorder.DATA_INSTANCE].block_till_done)

    hass.bus.async_fire(EVENT_HOMEASSISTANT_START)

    hass.states.async_set("light.kitchen", STATE_OFF)
    hass.states.async_set("light.kitchen", STATE_ON, {"brightness": 100})
    hass.states.async_set("light.kitchen", STATE_ON, {"brightness": 200})
    hass.states.async_set("light.kitchen", STATE_ON, {"brightness": 300})
    hass.states.async_set("light.kitchen", STATE_ON, {"brightness": 400})
    hass.states.async_set("light.kitchen", STATE_OFF)

    await hass.async_block_till_done()

    await hass.async_add_job(trigger_db_commit, hass)
    await hass.async_block_till_done()
    await hass.async_add_job(hass.data[recorder.DATA_INSTANCE].block_till_done)

    client = await hass_client()

    # Today time 00:00:00
    start = dt_util.utcnow().date()
    start_date = datetime(start.year, start.month, start.day)

    # Test today entries without filters
    response = await client.get(f"/api/logbook/{start_date.isoformat()}")
    assert response.status == 200
    response_json = await response.json()

    assert len(response_json) == 3
    assert response_json[0]["domain"] == "homeassistant"
    assert response_json[1]["message"] == "turned on"
    assert response_json[1]["entity_id"] == "light.kitchen"
    assert response_json[2]["message"] == "turned off"
    assert response_json[2]["entity_id"] == "light.kitchen"


async def test_logbook_entity_context_id(hass, hass_client):
    """Test the logbook view with end_time and entity with automations and scripts."""
    await hass.async_add_executor_job(init_recorder_component, hass)
    await async_setup_component(hass, "logbook", {})
    await async_setup_component(hass, "automation", {})
    await async_setup_component(hass, "script", {})

    await hass.async_add_job(hass.data[recorder.DATA_INSTANCE].block_till_done)

    context = ha.Context(
        id="ac5bd62de45711eaaeb351041eec8dd9",
        user_id="b400facee45711eaa9308bfd3d19e474",
    )

    automation_entity_id_test = "automation.alarm"
    hass.bus.async_fire(
        EVENT_AUTOMATION_TRIGGERED,
        {ATTR_NAME: "Mock automation", ATTR_ENTITY_ID: automation_entity_id_test},
        context=context,
    )
    hass.bus.async_fire(
        EVENT_SCRIPT_STARTED,
        {ATTR_NAME: "Mock script", ATTR_ENTITY_ID: "script.mock_script"},
        context=context,
    )
<<<<<<< HEAD
    hass.states.async_set(automation_entity_id_test, STATE_ON, context=context)
=======
    hass.states.async_set(
        automation_entity_id_test,
        STATE_ON,
        {ATTR_FRIENDLY_NAME: "Alarm Automation"},
        context=context,
    )
>>>>>>> 6f2a75bf

    entity_id_test = "alarm_control_panel.area_001"
    hass.states.async_set(entity_id_test, STATE_OFF, context=context)
    hass.states.async_set(entity_id_test, STATE_ON, context=context)
    entity_id_second = "alarm_control_panel.area_002"
    hass.states.async_set(entity_id_second, STATE_OFF, context=context)
    hass.states.async_set(entity_id_second, STATE_ON, context=context)

    hass.bus.async_fire(EVENT_HOMEASSISTANT_START)
    await hass.async_add_job(
        logbook.log_entry,
        hass,
        "mock_name",
        "mock_message",
        "alarm_control_panel",
        "alarm_control_panel.area_003",
        context,
    )
    await hass.async_add_job(
        logbook.log_entry,
        hass,
        "mock_name",
        "mock_message",
        "homeassistant",
        None,
        context,
    )

    await hass.async_add_job(trigger_db_commit, hass)
    await hass.async_block_till_done()
    await hass.async_add_job(hass.data[recorder.DATA_INSTANCE].block_till_done)

    client = await hass_client()

    # Today time 00:00:00
    start = dt_util.utcnow().date()
    start_date = datetime(start.year, start.month, start.day)

    # Test today entries with filter by end_time
    end_time = start + timedelta(hours=24)
    response = await client.get(
        f"/api/logbook/{start_date.isoformat()}?end_time={end_time}"
    )
    assert response.status == 200
    json_dict = await response.json()

    assert json_dict[0]["entity_id"] == "automation.alarm"
    assert "context_entity_id" not in json_dict[0]
    assert json_dict[0]["context_user_id"] == "b400facee45711eaa9308bfd3d19e474"

    assert json_dict[1]["entity_id"] == "script.mock_script"
    assert json_dict[1]["context_entity_id"] == "automation.alarm"
<<<<<<< HEAD
=======
    assert json_dict[1]["context_entity_id_name"] == "Alarm Automation"
>>>>>>> 6f2a75bf
    assert json_dict[1]["context_user_id"] == "b400facee45711eaa9308bfd3d19e474"

    assert json_dict[2]["entity_id"] == entity_id_test
    assert json_dict[2]["context_entity_id"] == "automation.alarm"
<<<<<<< HEAD
=======
    assert json_dict[2]["context_entity_id_name"] == "Alarm Automation"
>>>>>>> 6f2a75bf
    assert json_dict[2]["context_user_id"] == "b400facee45711eaa9308bfd3d19e474"

    assert json_dict[3]["entity_id"] == entity_id_second
    assert json_dict[3]["context_entity_id"] == "automation.alarm"
<<<<<<< HEAD
=======
    assert json_dict[3]["context_entity_id_name"] == "Alarm Automation"
>>>>>>> 6f2a75bf
    assert json_dict[3]["context_user_id"] == "b400facee45711eaa9308bfd3d19e474"

    assert json_dict[4]["domain"] == "homeassistant"

    assert json_dict[5]["entity_id"] == "alarm_control_panel.area_003"
    assert json_dict[5]["context_entity_id"] == "automation.alarm"
    assert json_dict[5]["domain"] == "alarm_control_panel"
<<<<<<< HEAD
=======
    assert json_dict[5]["context_entity_id_name"] == "Alarm Automation"
>>>>>>> 6f2a75bf
    assert json_dict[5]["context_user_id"] == "b400facee45711eaa9308bfd3d19e474"

    assert json_dict[6]["domain"] == "homeassistant"
    assert json_dict[6]["context_user_id"] == "b400facee45711eaa9308bfd3d19e474"


class MockLazyEventPartialState(ha.Event):
    """Minimal mock of a Lazy event."""

    @property
    def time_fired_minute(self):
        """Minute the event was fired."""
        return self.time_fired.minute

    @property
    def context_user_id(self):
        """Context user id of event."""
        return self.context.user_id

    @property
    def context_id(self):
        """Context id of event."""
        return self.context.id

    @property
    def time_fired_isoformat(self):
        """Time event was fired in utc isoformat."""
        return process_timestamp_to_utc_isoformat(self.time_fired)<|MERGE_RESOLUTION|>--- conflicted
+++ resolved
@@ -1865,16 +1865,12 @@
         {ATTR_NAME: "Mock script", ATTR_ENTITY_ID: "script.mock_script"},
         context=context,
     )
-<<<<<<< HEAD
-    hass.states.async_set(automation_entity_id_test, STATE_ON, context=context)
-=======
     hass.states.async_set(
         automation_entity_id_test,
         STATE_ON,
         {ATTR_FRIENDLY_NAME: "Alarm Automation"},
         context=context,
     )
->>>>>>> 6f2a75bf
 
     entity_id_test = "alarm_control_panel.area_001"
     hass.states.async_set(entity_id_test, STATE_OFF, context=context)
@@ -1927,26 +1923,17 @@
 
     assert json_dict[1]["entity_id"] == "script.mock_script"
     assert json_dict[1]["context_entity_id"] == "automation.alarm"
-<<<<<<< HEAD
-=======
     assert json_dict[1]["context_entity_id_name"] == "Alarm Automation"
->>>>>>> 6f2a75bf
     assert json_dict[1]["context_user_id"] == "b400facee45711eaa9308bfd3d19e474"
 
     assert json_dict[2]["entity_id"] == entity_id_test
     assert json_dict[2]["context_entity_id"] == "automation.alarm"
-<<<<<<< HEAD
-=======
     assert json_dict[2]["context_entity_id_name"] == "Alarm Automation"
->>>>>>> 6f2a75bf
     assert json_dict[2]["context_user_id"] == "b400facee45711eaa9308bfd3d19e474"
 
     assert json_dict[3]["entity_id"] == entity_id_second
     assert json_dict[3]["context_entity_id"] == "automation.alarm"
-<<<<<<< HEAD
-=======
     assert json_dict[3]["context_entity_id_name"] == "Alarm Automation"
->>>>>>> 6f2a75bf
     assert json_dict[3]["context_user_id"] == "b400facee45711eaa9308bfd3d19e474"
 
     assert json_dict[4]["domain"] == "homeassistant"
@@ -1954,10 +1941,7 @@
     assert json_dict[5]["entity_id"] == "alarm_control_panel.area_003"
     assert json_dict[5]["context_entity_id"] == "automation.alarm"
     assert json_dict[5]["domain"] == "alarm_control_panel"
-<<<<<<< HEAD
-=======
     assert json_dict[5]["context_entity_id_name"] == "Alarm Automation"
->>>>>>> 6f2a75bf
     assert json_dict[5]["context_user_id"] == "b400facee45711eaa9308bfd3d19e474"
 
     assert json_dict[6]["domain"] == "homeassistant"
