--- conflicted
+++ resolved
@@ -242,44 +242,7 @@
             entries[1], pointB, "blu", domain="sensor", entity_id=entity_id2
         )
 
-<<<<<<< HEAD
-    def test_exclude_events_hidden(self):
-        """Test if events are excluded if entity is hidden."""
-        entity_id = "sensor.bla"
-        entity_id2 = "sensor.blu"
-        pointA = dt_util.utcnow()
-        pointB = pointA + timedelta(minutes=logbook.GROUP_BY_MINUTES)
-        entity_attr_cache = logbook.EntityAttributeCache(self.hass)
-
-        eventA = self.create_state_changed_event(
-            pointA, entity_id, 10, {ATTR_HIDDEN: "true"}
-        )
-        eventB = self.create_state_changed_event(pointB, entity_id2, 20)
-
-        entities_filter = convert_include_exclude_filter(
-            logbook.CONFIG_SCHEMA({logbook.DOMAIN: {}})[logbook.DOMAIN]
-        )
-        events = [
-            e
-            for e in (
-                MockLazyEventPartialState(EVENT_HOMEASSISTANT_STOP),
-                eventA,
-                eventB,
-            )
-            if logbook._keep_event(self.hass, e, entities_filter, entity_attr_cache)
-        ]
-        entries = list(logbook.humanify(self.hass, events, entity_attr_cache))
-
-        assert len(entries) == 2
-        self.assert_entry(
-            entries[0], name="Home Assistant", message="stopped", domain=ha.DOMAIN
-        )
-        self.assert_entry(
-            entries[1], pointB, "blu", domain="sensor", entity_id=entity_id2
-        )
-
-=======
->>>>>>> 5b79c1f9
+
     def test_exclude_events_entity(self):
         """Test if events are filtered if entity is excluded in config."""
         entity_id = "sensor.bla"
