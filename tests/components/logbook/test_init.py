--- conflicted
+++ resolved
@@ -2090,14 +2090,11 @@
         return self.data.get(ATTR_ENTITY_ID)
 
     @property
-<<<<<<< HEAD
-=======
     def data_domain(self):
         """Lookup domain."""
         return self.data.get(ATTR_DOMAIN)
 
     @property
->>>>>>> addbdbc9
     def time_fired_minute(self):
         """Minute the event was fired."""
         return self.time_fired.minute
