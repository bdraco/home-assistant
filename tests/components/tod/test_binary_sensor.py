--- conflicted
+++ resolved
@@ -917,40 +917,6 @@
             await async_setup_component(hass, "binary_sensor", config)
             await hass.async_block_till_done()
 
-<<<<<<< HEAD
-        await hass.async_block_till_done()
-        state = hass.states.get(entity_id)
-        assert state.attributes["after"] == "2019-03-30T03:30:00+01:00"
-        assert state.attributes["before"] == "2019-03-30T03:40:00+01:00"
-        assert state.attributes["next_update"] == "2019-03-30T03:30:00+01:00"
-        assert state.state == STATE_OFF
-
-
-async def test_simple_before_after_does_not_loop_utc_not_in_range(hass):
-    """Test simple before after."""
-    try:
-        hass.config.time_zone = "UTC"
-        dt_util.set_default_time_zone(dt_util.UTC)
-        test_time = datetime(2019, 1, 10, 18, 43, 0, tzinfo=dt_util.UTC)
-        config = {
-            "binary_sensor": [
-                {
-                    "platform": "tod",
-                    "name": "Night",
-                    "before": "06:00",
-                    "after": "22:00",
-                }
-            ]
-        }
-        with patch(
-            "homeassistant.components.tod.binary_sensor.dt_util.utcnow",
-            return_value=test_time,
-        ):
-            await async_setup_component(hass, "binary_sensor", config)
-            await hass.async_block_till_done()
-
-=======
->>>>>>> 73e8503e
         state = hass.states.get("binary_sensor.night")
         assert state.state == STATE_OFF
         assert state.attributes["after"] == "2019-01-10T22:00:00+00:00"
@@ -1081,13 +1047,8 @@
 
         state = hass.states.get("binary_sensor.morning")
         assert state.state == STATE_OFF
-<<<<<<< HEAD
-        assert state.attributes["after"] == "2019-01-10T00:00:00+00:00"
-        assert state.attributes["before"] == "2019-01-10T08:00:00+00:00"
-=======
         assert state.attributes["after"] == "2019-01-11T00:00:00+00:00"
         assert state.attributes["before"] == "2019-01-11T08:00:00+00:00"
->>>>>>> 73e8503e
         assert state.attributes["next_update"] == "2019-01-11T00:00:00+00:00"
     finally:
         dt_util.set_default_time_zone(ORIG_TIMEZONE)
@@ -1118,15 +1079,9 @@
 
         state = hass.states.get("binary_sensor.dark")
         assert state.state == STATE_OFF
-<<<<<<< HEAD
-        assert state.attributes["after"] == "2019-01-10T00:00:00+01:00"
-        assert state.attributes["before"] == "2019-01-10T06:00:00+01:00"
-        assert state.attributes["next_update"] == "2019-01-10T00:00:00+01:00"
-=======
         assert state.attributes["after"] == "2019-01-11T00:00:00+01:00"
         assert state.attributes["before"] == "2019-01-11T06:00:00+01:00"
         assert state.attributes["next_update"] == "2019-01-11T00:00:00+01:00"
->>>>>>> 73e8503e
 
     finally:
         dt_util.set_default_time_zone(ORIG_TIMEZONE)
