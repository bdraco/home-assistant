"""The tests for the persistent notification component."""
from typing import Any

import homeassistant.components.persistent_notification as pn
from homeassistant.components.persistent_notification import trigger
from homeassistant.components.websocket_api.const import TYPE_RESULT
from homeassistant.core import Context, HomeAssistant, callback
from homeassistant.setup import async_setup_component

from tests.typing import WebSocketGenerator


async def test_create(hass: HomeAssistant) -> None:
    """Test creating notification without title or notification id."""
    notifications = pn._async_get_or_create_notifications(hass)
    assert len(hass.states.async_entity_ids(pn.DOMAIN)) == 0
    assert len(notifications) == 0

    pn.async_create(hass, "Hello World 2", title="2 beers")
    assert len(notifications) == 1

    notification = notifications[list(notifications)[0]]
    assert notification["message"] == "Hello World 2"
    assert notification["title"] == "2 beers"
    assert notification["created_at"] is not None


async def test_create_notification_id(hass: HomeAssistant) -> None:
    """Ensure overwrites existing notification with same id."""
    notifications = pn._async_get_or_create_notifications(hass)
    assert len(hass.states.async_entity_ids(pn.DOMAIN)) == 0
    assert len(notifications) == 0

    pn.async_create(hass, "test", notification_id="Beer 2")

    assert len(notifications) == 1
    notification = notifications[list(notifications)[0]]

    assert notification["message"] == "test"
    assert notification["title"] is None

    pn.async_create(hass, "test 2", notification_id="Beer 2")

    # We should have overwritten old one
    notification = notifications[list(notifications)[0]]

    assert notification["message"] == "test 2"


async def test_dismiss_notification(hass: HomeAssistant) -> None:
    """Ensure removal of specific notification."""
    notifications = pn._async_get_or_create_notifications(hass)
    assert len(notifications) == 0

    pn.async_create(hass, "test", notification_id="Beer 2")

    assert len(notifications) == 1
    pn.async_dismiss(hass, notification_id="Does Not Exist")

    assert len(notifications) == 1

    pn.async_dismiss(hass, notification_id="Beer 2")

    assert len(notifications) == 0


async def test_dismiss_all_notifications(hass: HomeAssistant) -> None:
    """Ensure removal of all notifications."""
    notifications = pn._async_get_or_create_notifications(hass)
    assert len(notifications) == 0

    pn.async_create(hass, "test", notification_id="Beer 2")
    pn.async_create(hass, "test", notification_id="Beer 3")
    pn.async_create(hass, "test", notification_id="Beer 4")
    pn.async_create(hass, "test", notification_id="Beer 5")

    assert len(notifications) == 4
    pn.async_dismiss_all(hass)

    assert len(notifications) == 0


async def test_ws_get_notifications(
    hass: HomeAssistant, hass_ws_client: WebSocketGenerator
) -> None:
    """Test websocket endpoint for retrieving persistent notifications."""
    await async_setup_component(hass, pn.DOMAIN, {})

    client = await hass_ws_client(hass)

    await client.send_json({"id": 5, "type": "persistent_notification/get"})
    msg = await client.receive_json()
    assert msg["id"] == 5
    assert msg["type"] == TYPE_RESULT
    assert msg["success"]
    notifications = msg["result"]
    assert len(notifications) == 0

    # Create
    pn.async_create(hass, "test", notification_id="Beer 2")
    await client.send_json({"id": 6, "type": "persistent_notification/get"})
    msg = await client.receive_json()
    assert msg["id"] == 6
    assert msg["type"] == TYPE_RESULT
    assert msg["success"]
    notifications = msg["result"]
    assert len(notifications) == 1
    notification = notifications[0]
    assert notification["notification_id"] == "Beer 2"
    assert notification["message"] == "test"
    assert notification["title"] is None
    assert notification["created_at"] is not None

    # Dismiss
    pn.async_dismiss(hass, "Beer 2")
    await client.send_json({"id": 8, "type": "persistent_notification/get"})
    msg = await client.receive_json()
    notifications = msg["result"]
    assert len(notifications) == 0


async def test_ws_get_subscribe(
    hass: HomeAssistant, hass_ws_client: WebSocketGenerator
) -> None:
    """Test websocket subscribe endpoint for retrieving persistent notifications."""
    await async_setup_component(hass, pn.DOMAIN, {})

    client = await hass_ws_client(hass)

    await client.send_json({"id": 5, "type": "persistent_notification/subscribe"})
    msg = await client.receive_json()
    assert msg["id"] == 5
    assert msg["type"] == TYPE_RESULT
    assert msg["success"]

    msg = await client.receive_json()
    assert msg["id"] == 5
    assert msg["type"] == "event"
    assert msg["event"]
    event = msg["event"]
    assert event["type"] == "current"
    assert event["notifications"] == {}

    # Create
    pn.async_create(hass, "test", notification_id="Beer 2")

    msg = await client.receive_json()
    assert msg["id"] == 5
    assert msg["type"] == "event"
    assert msg["event"]
    event = msg["event"]
    assert event["type"] == "added"
    notifications = event["notifications"]
    assert len(notifications) == 1
    notification = notifications[list(notifications)[0]]
    assert notification["notification_id"] == "Beer 2"
    assert notification["message"] == "test"
    assert notification["title"] is None
    assert notification["created_at"] is not None

    # Dismiss
    pn.async_dismiss(hass, "Beer 2")
    msg = await client.receive_json()
    assert msg["id"] == 5
    assert msg["type"] == "event"
    assert msg["event"]
    event = msg["event"]
    assert event["type"] == "removed"


async def test_manual_notification_id_round_trip(hass: HomeAssistant) -> None:
    """Test that a manual notification id can be round tripped."""
    notifications = pn._async_get_or_create_notifications(hass)
    assert len(notifications) == 0

    await hass.services.async_call(
        pn.DOMAIN,
        "create",
        {"notification_id": "synology_diskstation_hub_notification", "message": "test"},
        blocking=True,
    )

    assert len(notifications) == 1

    await hass.services.async_call(
        pn.DOMAIN,
        "dismiss",
        {"notification_id": "synology_diskstation_hub_notification"},
        blocking=True,
    )

    assert len(notifications) == 0


<<<<<<< HEAD
async def test_automation_with_pn_trigger(hass: HomeAssistant) -> None:
    """Test automation with a persistent_notification trigger."""

    result_any = []
    result_dismissed = []
    result_id = []

    trigger_info = {"trigger_data": {}}

    @callback
    def trigger_callback_any(
        run_variables: dict[str, Any], context: Context | None = None
    ) -> None:
        result_any.append(run_variables)

    await trigger.async_attach_trigger(
        hass,
        {"platform": "persistent_notification"},
        trigger_callback_any,
        trigger_info,
    )

    @callback
    def trigger_callback_dismissed(
        run_variables: dict[str, Any], context: Context | None = None
    ) -> None:
        result_dismissed.append(run_variables)

    await trigger.async_attach_trigger(
        hass,
        {"platform": "persistent_notification", "update_type": "removed"},
        trigger_callback_dismissed,
        trigger_info,
    )

    @callback
    def trigger_callback_id(
        run_variables: dict[str, Any], context: Context | None = None
    ) -> None:
        result_id.append(run_variables)

    await trigger.async_attach_trigger(
        hass,
        {"platform": "persistent_notification", "notification_id": "42"},
        trigger_callback_id,
        trigger_info,
    )
=======
async def test_manual_dismiss_all(hass: HomeAssistant) -> None:
    """Test the dismiss all service."""
    notifications = pn._async_get_or_create_notifications(hass)
    assert len(notifications) == 0
>>>>>>> d828d8b5

    await hass.services.async_call(
        pn.DOMAIN,
        "create",
<<<<<<< HEAD
        {"notification_id": "test_notification", "message": "test"},
        blocking=True,
    )

    await hass.async_block_till_done()

    result = result_any[0].get("trigger")
    assert result["platform"] == "persistent_notification"
    assert result["update_type"] == pn.UpdateType.ADDED
    assert result["notification"]["notification_id"] == "test_notification"
    assert result["notification"]["message"] == "test"

    assert len(result_dismissed) == 0
    assert len(result_id) == 0

    await hass.services.async_call(
        pn.DOMAIN,
        "dismiss",
        {"notification_id": "test_notification"},
        blocking=True,
    )

    await hass.async_block_till_done()

    result = result_any[1].get("trigger")
    assert result["platform"] == "persistent_notification"
    assert result["update_type"] == pn.UpdateType.REMOVED
    assert result["notification"]["notification_id"] == "test_notification"
    assert result["notification"]["message"] == "test"
    assert result_any[1] == result_dismissed[0]

    assert len(result_id) == 0

    await hass.services.async_call(
        pn.DOMAIN,
        "create",
        {"notification_id": "42", "message": "Forty Two"},
        blocking=True,
    )

    await hass.async_block_till_done()

    result = result_any[2].get("trigger")
    assert result["platform"] == "persistent_notification"
    assert result["update_type"] == pn.UpdateType.ADDED
    assert result["notification"]["notification_id"] == "42"
    assert result["notification"]["message"] == "Forty Two"
    assert result_any[2] == result_id[0]
=======
        {"notification_id": "Beer 1", "message": "test"},
        blocking=True,
    )

    await hass.services.async_call(
        pn.DOMAIN,
        "create",
        {"notification_id": "Beer 2", "message": "test 2"},
        blocking=True,
    )

    assert len(notifications) == 2

    await hass.services.async_call(
        pn.DOMAIN,
        "dismiss_all",
        None,
        blocking=True,
    )

    assert len(notifications) == 0
>>>>>>> d828d8b5
<|MERGE_RESOLUTION|>--- conflicted
+++ resolved
@@ -1,10 +1,9 @@
 """The tests for the persistent notification component."""
-from typing import Any
+
 
 import homeassistant.components.persistent_notification as pn
-from homeassistant.components.persistent_notification import trigger
 from homeassistant.components.websocket_api.const import TYPE_RESULT
-from homeassistant.core import Context, HomeAssistant, callback
+from homeassistant.core import HomeAssistant
 from homeassistant.setup import async_setup_component
 
 from tests.typing import WebSocketGenerator
@@ -192,114 +191,14 @@
     assert len(notifications) == 0
 
 
-<<<<<<< HEAD
-async def test_automation_with_pn_trigger(hass: HomeAssistant) -> None:
-    """Test automation with a persistent_notification trigger."""
-
-    result_any = []
-    result_dismissed = []
-    result_id = []
-
-    trigger_info = {"trigger_data": {}}
-
-    @callback
-    def trigger_callback_any(
-        run_variables: dict[str, Any], context: Context | None = None
-    ) -> None:
-        result_any.append(run_variables)
-
-    await trigger.async_attach_trigger(
-        hass,
-        {"platform": "persistent_notification"},
-        trigger_callback_any,
-        trigger_info,
-    )
-
-    @callback
-    def trigger_callback_dismissed(
-        run_variables: dict[str, Any], context: Context | None = None
-    ) -> None:
-        result_dismissed.append(run_variables)
-
-    await trigger.async_attach_trigger(
-        hass,
-        {"platform": "persistent_notification", "update_type": "removed"},
-        trigger_callback_dismissed,
-        trigger_info,
-    )
-
-    @callback
-    def trigger_callback_id(
-        run_variables: dict[str, Any], context: Context | None = None
-    ) -> None:
-        result_id.append(run_variables)
-
-    await trigger.async_attach_trigger(
-        hass,
-        {"platform": "persistent_notification", "notification_id": "42"},
-        trigger_callback_id,
-        trigger_info,
-    )
-=======
 async def test_manual_dismiss_all(hass: HomeAssistant) -> None:
     """Test the dismiss all service."""
     notifications = pn._async_get_or_create_notifications(hass)
     assert len(notifications) == 0
->>>>>>> d828d8b5
 
     await hass.services.async_call(
         pn.DOMAIN,
         "create",
-<<<<<<< HEAD
-        {"notification_id": "test_notification", "message": "test"},
-        blocking=True,
-    )
-
-    await hass.async_block_till_done()
-
-    result = result_any[0].get("trigger")
-    assert result["platform"] == "persistent_notification"
-    assert result["update_type"] == pn.UpdateType.ADDED
-    assert result["notification"]["notification_id"] == "test_notification"
-    assert result["notification"]["message"] == "test"
-
-    assert len(result_dismissed) == 0
-    assert len(result_id) == 0
-
-    await hass.services.async_call(
-        pn.DOMAIN,
-        "dismiss",
-        {"notification_id": "test_notification"},
-        blocking=True,
-    )
-
-    await hass.async_block_till_done()
-
-    result = result_any[1].get("trigger")
-    assert result["platform"] == "persistent_notification"
-    assert result["update_type"] == pn.UpdateType.REMOVED
-    assert result["notification"]["notification_id"] == "test_notification"
-    assert result["notification"]["message"] == "test"
-    assert result_any[1] == result_dismissed[0]
-
-    assert len(result_id) == 0
-
-    await hass.services.async_call(
-        pn.DOMAIN,
-        "create",
-        {"notification_id": "42", "message": "Forty Two"},
-        blocking=True,
-    )
-
-    await hass.async_block_till_done()
-
-    result = result_any[2].get("trigger")
-    assert result["platform"] == "persistent_notification"
-    assert result["update_type"] == pn.UpdateType.ADDED
-    assert result["notification"]["notification_id"] == "42"
-    assert result["notification"]["message"] == "Forty Two"
-    assert result_any[2] == result_id[0]
-=======
         {"notification_id": "Beer 1", "message": "test"},
         blocking=True,
     )
@@ -320,5 +219,4 @@
         blocking=True,
     )
 
-    assert len(notifications) == 0
->>>>>>> d828d8b5
+    assert len(notifications) == 0