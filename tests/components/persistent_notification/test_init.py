--- conflicted
+++ resolved
@@ -149,21 +149,6 @@
     assert len(notifications) == 0
 
 
-<<<<<<< HEAD
-async def test_exists(hass):
-    """Test we can check of a notification exists."""
-    await async_setup_component(hass, pn.DOMAIN, {})
-
-    assert hass.components.persistent_notification.async_exists("Beer 2") is False
-    hass.components.persistent_notification.async_create(
-        "test", notification_id="Beer 2"
-    )
-    await hass.async_block_till_done()
-    assert hass.components.persistent_notification.async_exists("Beer 2") is True
-    hass.components.persistent_notification.async_dismiss("Beer 2")
-    await hass.async_block_till_done()
-    assert hass.components.persistent_notification.async_exists("Beer 2") is False
-=======
 async def test_ws_get_subscribe(
     hass: HomeAssistant, hass_ws_client: WebSocketGenerator
 ) -> None:
@@ -226,5 +211,4 @@
     assert msg["type"] == "event"
     assert msg["event"]
     event = msg["event"]
-    assert event["type"] == "removed"
->>>>>>> cdb358b8
+    assert event["type"] == "removed"