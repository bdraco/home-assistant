"""The tests for the persistent notification component."""
<<<<<<< HEAD
from typing import Any

import pytest
=======

>>>>>>> 886cc812

import homeassistant.components.persistent_notification as pn
from homeassistant.components.persistent_notification import trigger
from homeassistant.components.websocket_api.const import TYPE_RESULT
from homeassistant.core import Context, HomeAssistant, callback
from homeassistant.setup import async_setup_component

from tests.typing import WebSocketGenerator


async def test_create(hass: HomeAssistant) -> None:
    """Test creating notification without title or notification id."""
    notifications = pn._async_get_or_create_notifications(hass)
    assert len(hass.states.async_entity_ids(pn.DOMAIN)) == 0
    assert len(notifications) == 0

    pn.async_create(hass, "Hello World 2", title="2 beers")
    assert len(notifications) == 1

    notification = notifications[list(notifications)[0]]
    assert notification["message"] == "Hello World 2"
    assert notification["title"] == "2 beers"
    assert notification["created_at"] is not None


async def test_create_notification_id(hass: HomeAssistant) -> None:
    """Ensure overwrites existing notification with same id."""
    notifications = pn._async_get_or_create_notifications(hass)
    assert len(hass.states.async_entity_ids(pn.DOMAIN)) == 0
    assert len(notifications) == 0

    pn.async_create(hass, "test", notification_id="Beer 2")

    assert len(notifications) == 1
    notification = notifications[list(notifications)[0]]

    assert notification["message"] == "test"
    assert notification["title"] is None

    pn.async_create(hass, "test 2", notification_id="Beer 2")

    # We should have overwritten old one
    notification = notifications[list(notifications)[0]]

    assert notification["message"] == "test 2"


async def test_dismiss_notification(hass: HomeAssistant) -> None:
    """Ensure removal of specific notification."""
    notifications = pn._async_get_or_create_notifications(hass)
    assert len(notifications) == 0

    pn.async_create(hass, "test", notification_id="Beer 2")

    assert len(notifications) == 1
    pn.async_dismiss(hass, notification_id="Beer 2")

    assert len(notifications) == 0


async def test_ws_get_notifications(
    hass: HomeAssistant, hass_ws_client: WebSocketGenerator
) -> None:
    """Test websocket endpoint for retrieving persistent notifications."""
    await async_setup_component(hass, pn.DOMAIN, {})

    client = await hass_ws_client(hass)

    await client.send_json({"id": 5, "type": "persistent_notification/get"})
    msg = await client.receive_json()
    assert msg["id"] == 5
    assert msg["type"] == TYPE_RESULT
    assert msg["success"]
    notifications = msg["result"]
    assert len(notifications) == 0

    # Create
    pn.async_create(hass, "test", notification_id="Beer 2")
    await client.send_json({"id": 6, "type": "persistent_notification/get"})
    msg = await client.receive_json()
    assert msg["id"] == 6
    assert msg["type"] == TYPE_RESULT
    assert msg["success"]
    notifications = msg["result"]
    assert len(notifications) == 1
    notification = notifications[0]
    assert notification["notification_id"] == "Beer 2"
    assert notification["message"] == "test"
    assert notification["title"] is None
    assert notification["created_at"] is not None

    # Dismiss
    pn.async_dismiss(hass, "Beer 2")
    await client.send_json({"id": 8, "type": "persistent_notification/get"})
    msg = await client.receive_json()
    notifications = msg["result"]
    assert len(notifications) == 0


async def test_ws_get_subscribe(
    hass: HomeAssistant, hass_ws_client: WebSocketGenerator
) -> None:
    """Test websocket subscribe endpoint for retrieving persistent notifications."""
    await async_setup_component(hass, pn.DOMAIN, {})

    client = await hass_ws_client(hass)

    await client.send_json({"id": 5, "type": "persistent_notification/subscribe"})
    msg = await client.receive_json()
    assert msg["id"] == 5
    assert msg["type"] == TYPE_RESULT
    assert msg["success"]

    msg = await client.receive_json()
    assert msg["id"] == 5
    assert msg["type"] == "event"
    assert msg["event"]
    event = msg["event"]
    assert event["type"] == "current"
    assert event["notifications"] == {}

    # Create
    pn.async_create(hass, "test", notification_id="Beer 2")

    msg = await client.receive_json()
    assert msg["id"] == 5
    assert msg["type"] == "event"
    assert msg["event"]
    event = msg["event"]
    assert event["type"] == "added"
    notifications = event["notifications"]
    assert len(notifications) == 1
    notification = notifications[list(notifications)[0]]
    assert notification["notification_id"] == "Beer 2"
    assert notification["message"] == "test"
    assert notification["title"] is None
    assert notification["created_at"] is not None

    # Dismiss
    pn.async_dismiss(hass, "Beer 2")
    msg = await client.receive_json()
    assert msg["id"] == 5
    assert msg["type"] == "event"
    assert msg["event"]
    event = msg["event"]
    assert event["type"] == "removed"


async def test_manual_notification_id_round_trip(hass: HomeAssistant) -> None:
    """Test that a manual notification id can be round tripped."""
    notifications = pn._async_get_or_create_notifications(hass)
    assert len(notifications) == 0

    await hass.services.async_call(
        pn.DOMAIN,
        "create",
        {"notification_id": "synology_diskstation_hub_notification", "message": "test"},
        blocking=True,
    )

    assert len(notifications) == 1

    await hass.services.async_call(
        pn.DOMAIN,
        "dismiss",
        {"notification_id": "synology_diskstation_hub_notification"},
        blocking=True,
    )

    assert len(notifications) == 0


async def test_automation_with_pn_trigger(hass: HomeAssistant) -> None:
    """Test automation with a persistent_notification trigger."""

    result_any = []
    result_dismissed = []
    result_id = []

    trigger_info = {"trigger_data": {}}

    @callback
    def trigger_callback_any(
        run_variables: dict[str, Any], context: Context | None = None
    ) -> None:
        result_any.append(run_variables)

    await trigger.async_attach_trigger(
        hass,
        {"platform": "persistent_notification"},
        trigger_callback_any,
        trigger_info,
    )

    @callback
    def trigger_callback_dismissed(
        run_variables: dict[str, Any], context: Context | None = None
    ) -> None:
        result_dismissed.append(run_variables)

    await trigger.async_attach_trigger(
        hass,
        {"platform": "persistent_notification", "update_type": "removed"},
        trigger_callback_dismissed,
        trigger_info,
    )

    @callback
    def trigger_callback_id(
        run_variables: dict[str, Any], context: Context | None = None
    ) -> None:
        result_id.append(run_variables)

    await trigger.async_attach_trigger(
        hass,
        {"platform": "persistent_notification", "notification_id": "42"},
        trigger_callback_id,
        trigger_info,
    )

    await hass.services.async_call(
        pn.DOMAIN,
        "create",
        {"notification_id": "test_notification", "message": "test"},
        blocking=True,
    )

    await hass.async_block_till_done()

    result = result_any[0].get("trigger")
    assert result["platform"] == "persistent_notification"
    assert result["update_type"] == pn.UpdateType.ADDED
    assert result["notification"]["notification_id"] == "test_notification"
    assert result["notification"]["message"] == "test"

    assert len(result_dismissed) == 0
    assert len(result_id) == 0

    await hass.services.async_call(
        pn.DOMAIN,
        "dismiss",
        {"notification_id": "test_notification"},
        blocking=True,
    )

    await hass.async_block_till_done()

    result = result_any[1].get("trigger")
    assert result["platform"] == "persistent_notification"
    assert result["update_type"] == pn.UpdateType.REMOVED
    assert result["notification"]["notification_id"] == "test_notification"
    assert result["notification"]["message"] == "test"
    assert result_any[1] == result_dismissed[0]

    assert len(result_id) == 0

    await hass.services.async_call(
        pn.DOMAIN,
        "create",
        {"notification_id": "42", "message": "Forty Two"},
        blocking=True,
    )

    await hass.async_block_till_done()

    result = result_any[2].get("trigger")
    assert result["platform"] == "persistent_notification"
    assert result["update_type"] == pn.UpdateType.ADDED
    assert result["notification"]["notification_id"] == "42"
    assert result["notification"]["message"] == "Forty Two"
    assert result_any[2] == result_id[0]<|MERGE_RESOLUTION|>--- conflicted
+++ resolved
@@ -1,11 +1,5 @@
 """The tests for the persistent notification component."""
-<<<<<<< HEAD
 from typing import Any
-
-import pytest
-=======
-
->>>>>>> 886cc812
 
 import homeassistant.components.persistent_notification as pn
 from homeassistant.components.persistent_notification import trigger
