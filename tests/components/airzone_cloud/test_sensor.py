"""The sensor tests for the Airzone Cloud platform."""

from homeassistant.core import HomeAssistant

from .util import async_init_integration


async def test_airzone_create_sensors(
    hass: HomeAssistant, entity_registry_enabled_by_default: None
) -> None:
    """Test creation of sensors."""

    await async_init_integration(hass)

    # Aidoos
    state = hass.states.get("sensor.bron_temperature")
    assert state.state == "21.0"

<<<<<<< HEAD
=======
    # WebServers
    state = hass.states.get("sensor.webserver_11_22_33_44_55_66_rssi")
    assert state.state == "-56"

    state = hass.states.get("sensor.webserver_11_22_33_44_55_67_rssi")
    assert state.state == "-77"

>>>>>>> 187e395f
    # Zones
    state = hass.states.get("sensor.dormitorio_temperature")
    assert state.state == "25.0"

    state = hass.states.get("sensor.dormitorio_humidity")
    assert state.state == "24"

    state = hass.states.get("sensor.salon_temperature")
    assert state.state == "20.0"

    state = hass.states.get("sensor.salon_humidity")
    assert state.state == "30"<|MERGE_RESOLUTION|>--- conflicted
+++ resolved
@@ -16,8 +16,6 @@
     state = hass.states.get("sensor.bron_temperature")
     assert state.state == "21.0"
 
-<<<<<<< HEAD
-=======
     # WebServers
     state = hass.states.get("sensor.webserver_11_22_33_44_55_66_rssi")
     assert state.state == "-56"
@@ -25,7 +23,6 @@
     state = hass.states.get("sensor.webserver_11_22_33_44_55_67_rssi")
     assert state.state == "-77"
 
->>>>>>> 187e395f
     # Zones
     state = hass.states.get("sensor.dormitorio_temperature")
     assert state.state == "25.0"
