"""Tests for the Moon config flow."""

from unittest.mock import MagicMock

from homeassistant.components.moon.const import DOMAIN
from homeassistant.config_entries import SOURCE_USER
from homeassistant.core import HomeAssistant
from homeassistant.data_entry_flow import FlowResultType

from tests.common import MockConfigEntry


async def test_full_user_flow(
    hass: HomeAssistant,
    mock_setup_entry: MagicMock,
) -> None:
    """Test the full user configuration flow."""
    result = await hass.config_entries.flow.async_init(
        DOMAIN, context={"source": SOURCE_USER}
    )

    assert result.get("type") is FlowResultType.FORM
    assert result.get("step_id") == "user"

    result2 = await hass.config_entries.flow.async_configure(
        result["flow_id"],
        user_input={},
    )

<<<<<<< HEAD
    assert result2.get("type") == FlowResultType.CREATE_ENTRY
    assert result2.get("title") == ""
=======
    assert result2.get("type") is FlowResultType.CREATE_ENTRY
    assert result2.get("title") == "Moon"
>>>>>>> b52d8a85
    assert result2.get("data") == {}


async def test_single_instance_allowed(
    hass: HomeAssistant,
    mock_config_entry: MockConfigEntry,
) -> None:
    """Test we abort if already setup."""
    mock_config_entry.add_to_hass(hass)

    result = await hass.config_entries.flow.async_init(
        DOMAIN, context={"source": SOURCE_USER}
    )

    assert result.get("type") is FlowResultType.ABORT
    assert result.get("reason") == "single_instance_allowed"<|MERGE_RESOLUTION|>--- conflicted
+++ resolved
@@ -27,13 +27,8 @@
         user_input={},
     )
 
-<<<<<<< HEAD
-    assert result2.get("type") == FlowResultType.CREATE_ENTRY
-    assert result2.get("title") == ""
-=======
     assert result2.get("type") is FlowResultType.CREATE_ENTRY
     assert result2.get("title") == "Moon"
->>>>>>> b52d8a85
     assert result2.get("data") == {}
 
 
