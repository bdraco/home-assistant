"""Test repairs handling for Sonos."""

from unittest.mock import Mock

from soco import SoCo

from homeassistant.components.sonos.const import (
    DOMAIN,
    SCAN_INTERVAL,
    SUB_FAIL_ISSUE_ID,
)
from homeassistant.core import HomeAssistant
from homeassistant.helpers.issue_registry import async_get as async_get_issue_registry
from homeassistant.util import dt as dt_util

from .conftest import SonosMockEvent, SonosMockSubscribe

from tests.common import MockConfigEntry, async_fire_time_changed


async def test_subscription_repair_issues(
    hass: HomeAssistant, config_entry: MockConfigEntry, soco: SoCo, zgs_discovery
) -> None:
    """Test repair issues handling for failed subscriptions."""
    issue_registry = async_get_issue_registry(hass)

    subscription: SonosMockSubscribe = soco.zoneGroupTopology.subscribe.return_value
    subscription.event_listener = Mock(address=("192.168.4.2", 1400))

    config_entry.add_to_hass(hass)
    assert await hass.config_entries.async_setup(config_entry.entry_id)
<<<<<<< HEAD
    await hass.async_block_till_done()
    await hass.async_block_till_done()

    # Ensure an issue is registered on subscription failure
    sub_callback = subscription.callback
=======

    # Ensure an issue is registered on subscription failure
    sub_callback = await subscription.wait_for_callback_to_be_set()
>>>>>>> 31afb8ba
    async_fire_time_changed(hass, dt_util.utcnow() + SCAN_INTERVAL)
    await hass.async_block_till_done(wait_background_tasks=True)
    assert issue_registry.async_get_issue(DOMAIN, SUB_FAIL_ISSUE_ID)

    # Ensure the issue still exists after reload
    assert await hass.config_entries.async_reload(config_entry.entry_id)
    await hass.async_block_till_done()
    assert issue_registry.async_get_issue(DOMAIN, SUB_FAIL_ISSUE_ID)

    # Ensure the issue has been removed after a successful subscription callback
    variables = {"ZoneGroupState": zgs_discovery}
    event = SonosMockEvent(soco, soco.zoneGroupTopology, variables)
    sub_callback(event)
    await hass.async_block_till_done()
    assert not issue_registry.async_get_issue(DOMAIN, SUB_FAIL_ISSUE_ID)<|MERGE_RESOLUTION|>--- conflicted
+++ resolved
@@ -29,17 +29,9 @@
 
     config_entry.add_to_hass(hass)
     assert await hass.config_entries.async_setup(config_entry.entry_id)
-<<<<<<< HEAD
-    await hass.async_block_till_done()
-    await hass.async_block_till_done()
-
-    # Ensure an issue is registered on subscription failure
-    sub_callback = subscription.callback
-=======
 
     # Ensure an issue is registered on subscription failure
     sub_callback = await subscription.wait_for_callback_to_be_set()
->>>>>>> 31afb8ba
     async_fire_time_changed(hass, dt_util.utcnow() + SCAN_INTERVAL)
     await hass.async_block_till_done(wait_background_tasks=True)
     assert issue_registry.async_get_issue(DOMAIN, SUB_FAIL_ISSUE_ID)
