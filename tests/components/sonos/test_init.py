--- conflicted
+++ resolved
@@ -1,9 +1,6 @@
 """Tests for the Sonos config flow."""
 import asyncio
 import logging
-<<<<<<< HEAD
-from unittest.mock import AsyncMock, Mock, patch
-=======
 import sys
 from unittest.mock import Mock, patch
 
@@ -11,18 +8,12 @@
     from async_timeout import timeout as asyncio_timeout
 else:
     from asyncio import timeout as asyncio_timeout
->>>>>>> 621c3881
 
 import pytest
 
 from homeassistant import config_entries, data_entry_flow
 from homeassistant.components import sonos, zeroconf
 from homeassistant.components.sonos import SonosDiscoveryManager
-<<<<<<< HEAD
-from homeassistant.components.sonos.const import DATA_SONOS_DISCOVERY_MANAGER
-from homeassistant.components.sonos.exception import SonosUpdateError
-from homeassistant.core import HomeAssistant
-=======
 from homeassistant.components.sonos.const import (
     DATA_SONOS_DISCOVERY_MANAGER,
     SONOS_SPEAKER_ACTIVITY,
@@ -31,7 +22,6 @@
 from homeassistant.core import HomeAssistant, callback
 from homeassistant.helpers import entity_registry as er
 from homeassistant.helpers.dispatcher import async_dispatcher_connect
->>>>>>> 621c3881
 from homeassistant.setup import async_setup_component
 
 from .conftest import MockSoCo, SoCoMockFactory
@@ -166,251 +156,6 @@
         assert mock_async_call_later.call_count == 5
 
 
-<<<<<<< HEAD
-async def patch_gethostbyname(host: str) -> str:
-    """Mock to return host name as ip address for testing."""
-    return host
-
-
-async def test_async_poll_manual_hosts_ping_failure(
-    hass: HomeAssistant, caplog: pytest.LogCaptureFixture
-) -> None:
-    """Test that a failure to ping device is handled properly."""
-    await async_setup_component(
-        hass,
-        sonos.DOMAIN,
-        {"sonos": {"media_player": {"interface_addr": "127.0.0.1"}}},
-    )
-    await hass.async_block_till_done()
-    manager: SonosDiscoveryManager = hass.data[DATA_SONOS_DISCOVERY_MANAGER]
-    with patch.object(manager, "_async_gethostbyname", side_effect=patch_gethostbyname):
-        manager.hosts.add("10.10.10.10")
-
-        with caplog.at_level(logging.DEBUG), patch.object(
-            manager, "_async_handle_discovery_message", new=AsyncMock()
-        ) as mock_discovery_message, patch(
-            "homeassistant.components.sonos.async_call_later"
-        ) as mock_async_call_later, patch(
-            "homeassistant.components.sonos.async_dispatcher_send"
-        ), patch.object(
-            hass, "async_add_executor_job", new=AsyncMock()
-        ) as mock_async_add_executor_job:
-            mock_async_add_executor_job.return_value = []
-            caplog.clear()
-
-            mock_discovery_message.side_effect = asyncio.TimeoutError("TimeoutError")
-            await manager.async_poll_manual_hosts()
-            assert len(caplog.messages) == 1
-            record = caplog.records[0]
-            assert record.levelname == "WARNING"
-            assert "Discovery message failed" in record.message
-            assert "TimeoutError" in record.message
-            mock_async_call_later.assert_called_once()
-
-
-async def test_async_poll_manual_hosts(hass: HomeAssistant) -> None:
-    """Tests the logic and execution branches for the function."""
-    await async_setup_component(
-        hass,
-        sonos.DOMAIN,
-        {"sonos": {"media_player": {"interface_addr": "127.0.0.1"}}},
-    )
-    await hass.async_block_till_done()
-    manager: SonosDiscoveryManager = hass.data[DATA_SONOS_DISCOVERY_MANAGER]
-
-    with patch.object(manager, "_async_gethostbyname", side_effect=patch_gethostbyname):
-        manager.hosts.add("10.10.10.1")
-        manager.hosts.add("10.10.10.2")
-
-        # Test 1 first device fails, second device successful, speakers do not exist
-        with patch.object(
-            manager, "_async_handle_discovery_message", new=AsyncMock()
-        ) as mock_discovery_message, patch(
-            "homeassistant.components.sonos.async_call_later"
-        ) as mock_async_call_later, patch(
-            "homeassistant.components.sonos.async_dispatcher_send"
-        ), patch.object(
-            hass,
-            "async_add_executor_job",
-            new=AsyncMock(),
-        ) as mock_async_add_executor_job:
-            mock_async_add_executor_job.side_effect = [OSError(), []]
-            await manager.async_poll_manual_hosts()
-            assert mock_async_add_executor_job.call_count == 2
-            assert mock_discovery_message.call_count == 1
-            assert mock_async_call_later.call_count == 1
-
-        # Test 2 first device successful, second device fails, speakers do not exist
-        with patch.object(
-            manager, "_async_handle_discovery_message", new=AsyncMock()
-        ) as mock_discovery_message, patch(
-            "homeassistant.components.sonos.async_call_later"
-        ) as mock_async_call_later, patch(
-            "homeassistant.components.sonos.async_dispatcher_send"
-        ), patch.object(
-            hass, "async_add_executor_job", new=AsyncMock()
-        ) as mock_async_add_executor_job:
-            mock_async_add_executor_job.side_effect = [[], OSError()]
-            await manager.async_poll_manual_hosts()
-            assert mock_async_add_executor_job.call_count == 2
-            assert mock_discovery_message.call_count == 1
-            assert mock_async_call_later.call_count == 1
-
-        # Test 3 both devices fail, speakers do not exist
-        with patch.object(
-            manager, "_async_handle_discovery_message", new=AsyncMock()
-        ) as mock_discovery_message, patch(
-            "homeassistant.components.sonos.async_call_later"
-        ) as mock_async_call_later, patch(
-            "homeassistant.components.sonos.async_dispatcher_send"
-        ), patch.object(
-            hass, "async_add_executor_job", new=AsyncMock()
-        ) as mock_async_add_executor_job:
-            mock_async_add_executor_job.side_effect = OSError()
-            await manager.async_poll_manual_hosts()
-            assert mock_async_add_executor_job.call_count == 2
-            assert mock_discovery_message.call_count == 0
-            assert mock_async_call_later.call_count == 1
-
-        # Test 4 both devices are successful, speakers do not exist
-        with patch.object(
-            manager, "_async_handle_discovery_message", new=AsyncMock()
-        ) as mock_discovery_message, patch(
-            "homeassistant.components.sonos.async_call_later"
-        ) as mock_async_call_later, patch(
-            "homeassistant.components.sonos.async_dispatcher_send"
-        ), patch.object(
-            hass, "async_add_executor_job", new=AsyncMock()
-        ) as mock_async_add_executor_job:
-            mock_async_add_executor_job.return_value = []
-            await manager.async_poll_manual_hosts()
-            assert mock_async_add_executor_job.call_count == 2
-            assert mock_discovery_message.call_count == 2
-            assert mock_async_call_later.call_count == 1
-
-        # Test 5 both succeed, speakers exist and unavailable, ping succeeds
-        with patch.object(
-            manager, "_async_handle_discovery_message", new=AsyncMock()
-        ) as mock_discovery_message, patch(
-            "homeassistant.components.sonos.async_call_later"
-        ) as mock_async_call_later, patch(
-            "homeassistant.components.sonos.async_dispatcher_send"
-        ) as mock_async_dispatcher_send, patch.object(
-            hass, "async_add_executor_job", new=AsyncMock()
-        ) as mock_async_add_executor_job:
-            speaker_1_mock = Mock()
-            speaker_1_mock.soco.ip_address = "10.10.10.1"
-            speaker_1_mock.available = False
-            speaker_2_mock = Mock()
-            speaker_2_mock.soco.ip_address = "10.10.10.2"
-            speaker_2_mock.available = False
-            manager.data.discovered = {
-                "10.10.10.1": speaker_1_mock,
-                "10.10.10.2": speaker_2_mock,
-            }
-            mock_async_add_executor_job.return_value = []
-            await manager.async_poll_manual_hosts()
-            assert mock_async_add_executor_job.call_count == 4
-            assert mock_async_dispatcher_send.call_count == 2
-            assert mock_discovery_message.call_count == 0
-            assert mock_async_call_later.call_count == 1
-            manager.data.discovered = {}
-
-        # Test 6 both succeed, speakers exist and unavailable, pings fail
-        with patch.object(
-            manager, "_async_handle_discovery_message", new=AsyncMock()
-        ) as mock_discovery_message, patch(
-            "homeassistant.components.sonos.async_call_later"
-        ) as mock_async_call_later, patch(
-            "homeassistant.components.sonos.async_dispatcher_send"
-        ) as mock_async_dispatcher_send, patch.object(
-            hass, "async_add_executor_job", new=AsyncMock()
-        ) as mock_async_add_executor_job:
-            speaker_1_mock = Mock()
-            speaker_1_mock.soco.ip_address = "10.10.10.1"
-            speaker_1_mock.available = False
-            speaker_2_mock = Mock()
-            speaker_2_mock.soco.ip_address = "10.10.10.2"
-            speaker_2_mock.available = False
-            manager.data.discovered = {
-                "10.10.10.1": speaker_1_mock,
-                "10.10.10.2": speaker_2_mock,
-            }
-            mock_async_add_executor_job.side_effect = [
-                [],
-                [],
-                SonosUpdateError(),
-                SonosUpdateError(),
-            ]
-            await manager.async_poll_manual_hosts()
-            assert mock_async_add_executor_job.call_count == 4
-            assert mock_async_dispatcher_send.call_count == 0
-            assert mock_discovery_message.call_count == 0
-            assert mock_async_call_later.call_count == 1
-            manager.data.discovered = {}
-
-        # Test 7 both succeed, speaker do not exist, new host found in visible zones
-        with patch.object(
-            manager, "_async_handle_discovery_message", new=AsyncMock()
-        ) as mock_discovery_message, patch(
-            "homeassistant.components.sonos.async_call_later"
-        ) as mock_async_call_later, patch(
-            "homeassistant.components.sonos.async_dispatcher_send"
-        ) as mock_async_dispatcher_send, patch.object(
-            hass, "async_add_executor_job", new=AsyncMock()
-        ) as mock_async_add_executor_job:
-            visible_zone_3_mock = Mock()
-            visible_zone_3_mock.ip_address = "10.10.10.3"
-            visible_zone_4_mock = Mock()
-            visible_zone_4_mock.ip_address = "10.10.10.4"
-            visible_zone_5_mock = Mock()
-            visible_zone_5_mock.ip_address = "10.10.10.5"
-            mock_async_add_executor_job.side_effect = [
-                [visible_zone_3_mock],
-                [visible_zone_4_mock, visible_zone_5_mock],
-            ]
-            await manager.async_poll_manual_hosts()
-            assert len(manager.hosts) == 5
-            assert "10.10.10.3" in manager.hosts
-            assert "10.10.10.4" in manager.hosts
-            assert "10.10.10.5" in manager.hosts
-            assert mock_async_add_executor_job.call_count == 2
-            assert mock_async_dispatcher_send.call_count == 0
-            assert mock_discovery_message.call_count == 5
-            assert mock_async_call_later.call_count == 1
-            manager.data.discovered = {}
-            manager.hosts.discard("10.10.10.3")
-            manager.hosts.discard("10.10.10.4")
-            manager.hosts.discard("10.10.10.5")
-
-        def device_is_invisible(ip_addr: str) -> bool:
-            if ip_addr == "10.10.10.1":
-                return True
-            return False
-
-        # Test 8 both succeed, speakers do not exist, first one is invisible
-        with patch.object(
-            manager, "_async_handle_discovery_message", new=AsyncMock()
-        ) as mock_discovery_message, patch(
-            "homeassistant.components.sonos.async_call_later"
-        ) as mock_async_call_later, patch(
-            "homeassistant.components.sonos.async_dispatcher_send"
-        ) as mock_async_dispatcher_send, patch.object(
-            hass, "async_add_executor_job", new=AsyncMock()
-        ) as mock_async_add_executor_job, patch.object(
-            manager, "is_device_invisible"
-        ) as mock_is_device_invisible:
-            mock_async_add_executor_job.return_value = []
-            mock_is_device_invisible.side_effect = device_is_invisible
-            await manager.async_poll_manual_hosts()
-            assert len(manager.hosts) == 1
-            assert "10.10.10.2" in manager.hosts
-            assert mock_async_add_executor_job.call_count == 2
-            assert mock_async_dispatcher_send.call_count == 0
-            assert mock_discovery_message.call_count == 1
-            assert mock_async_call_later.call_count == 1
-            manager.data.discovered = {}
-=======
 class _MockSoCoOsError(MockSoCo):
     @property
     def visible_zones(self):
@@ -692,5 +437,4 @@
     assert "media_player.living_room" not in entity_registry.entities
     assert "media_player.basement" in entity_registry.entities
     assert "media_player.garage" in entity_registry.entities
-    assert "media_player.studio" in entity_registry.entities
->>>>>>> 621c3881
+    assert "media_player.studio" in entity_registry.entities