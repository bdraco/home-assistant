--- conflicted
+++ resolved
@@ -302,8 +302,6 @@
     assert soco_mock.play_from_queue.call_count == 0
 
 
-<<<<<<< HEAD
-=======
 _share_link: str = "spotify:playlist:abcdefghij0123456789XY"
 
 
@@ -432,7 +430,6 @@
     soco_mock.play_from_queue.assert_called_with(0)
 
 
->>>>>>> 7c18a611
 _mock_playlists = [
     MockMusicServiceItem(
         "playlist1",
