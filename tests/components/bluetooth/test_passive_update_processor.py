--- conflicted
+++ resolved
@@ -1544,9 +1544,5 @@
     )
     cancel_coordinator()
     unregister_binary_sensor_processor()
-<<<<<<< HEAD
     unregister_sensor_processor()
-=======
-    unregister_sensor_processor()
-    await hass.async_stop()
->>>>>>> 56257b7a
+    await hass.async_stop()