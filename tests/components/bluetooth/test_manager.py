--- conflicted
+++ resolved
@@ -1002,11 +1002,6 @@
     caplog: pytest.LogCaptureFixture,
 ) -> None:
     """Test debug logging."""
-<<<<<<< HEAD
-    assert await async_setup_component(hass, "logger", {})
-
-=======
->>>>>>> ce4203aa
     await hass.services.async_call(
         "logger",
         "set_level",
