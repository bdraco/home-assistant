--- conflicted
+++ resolved
@@ -128,29 +128,6 @@
     }
 
 
-async def test_setup_and_stop_no_bluetooth(
-    hass: HomeAssistant, caplog: pytest.LogCaptureFixture, one_adapter: None
-) -> None:
-    """Test we fail gracefully when bluetooth is not available."""
-    mock_bt = [
-        {"domain": "switchbot", "service_uuid": "cba20d00-224d-11e6-9fb8-0002a5d5c51b"}
-    ]
-    with patch(
-        "habluetooth.scanner.OriginalBleakScanner",
-        side_effect=BleakError,
-    ) as mock_ha_bleak_scanner, patch(
-        "homeassistant.components.bluetooth.async_get_bluetooth", return_value=mock_bt
-    ), patch("homeassistant.components.bluetooth.discovery_flow.async_create_flow"):
-        await async_setup_with_one_adapter(hass)
-        hass.bus.async_fire(EVENT_HOMEASSISTANT_STARTED)
-        await hass.async_block_till_done()
-
-    hass.bus.async_fire(EVENT_HOMEASSISTANT_STOP)
-    await hass.async_block_till_done()
-    assert len(mock_ha_bleak_scanner.mock_calls) == 1
-    assert "Failed to initialize Bluetooth" in caplog.text
-
-
 async def test_setup_and_stop_old_bluez(
     hass: HomeAssistant,
     mock_bleak_scanner_start: MagicMock,
@@ -201,13 +178,8 @@
     }
 
 
-<<<<<<< HEAD
 async def test_setup_and_stop_broken_bluetooth(
     hass: HomeAssistant, caplog: pytest.LogCaptureFixture, macos_adapter: None
-=======
-async def test_setup_and_stop_no_bluetooth(
-    hass: HomeAssistant, caplog: pytest.LogCaptureFixture, one_adapter: None
->>>>>>> fc4b18b9
 ) -> None:
     """Test we fail gracefully when bluetooth/dbus is broken."""
     mock_bt = []
@@ -216,8 +188,8 @@
         side_effect=BleakError,
     ), patch(
         "homeassistant.components.bluetooth.async_get_bluetooth", return_value=mock_bt
-    ), patch("homeassistant.components.bluetooth.discovery_flow.async_create_flow"):
-        await async_setup_with_one_adapter(hass)
+    ):
+        await async_setup_with_default_adapter(hass)
         hass.bus.async_fire(EVENT_HOMEASSISTANT_STARTED)
         await hass.async_block_till_done()
 
