--- conflicted
+++ resolved
@@ -183,27 +183,6 @@
     }
 
 
-async def test_setup_and_stop_broken_bluetooth(
-    hass: HomeAssistant, caplog: pytest.LogCaptureFixture, macos_adapter: None
-) -> None:
-    """Test we fail gracefully when bluetooth/dbus is broken."""
-    mock_bt = []
-    with patch(
-        "habluetooth.scanner.OriginalBleakScanner.start",
-        side_effect=BleakError,
-    ), patch(
-        "homeassistant.components.bluetooth.async_get_bluetooth", return_value=mock_bt
-    ):
-        await async_setup_with_default_adapter(hass)
-        hass.bus.async_fire(EVENT_HOMEASSISTANT_STARTED)
-        await hass.async_block_till_done()
-
-    hass.bus.async_fire(EVENT_HOMEASSISTANT_STOP)
-    await hass.async_block_till_done()
-    assert "Failed to start Bluetooth" in caplog.text
-    assert len(bluetooth.async_discovered_service_info(hass)) == 0
-
-
 async def test_setup_and_stop_no_bluetooth(
     hass: HomeAssistant, caplog: pytest.LogCaptureFixture, one_adapter: None
 ) -> None:
@@ -232,8 +211,6 @@
     assert "Failed to initialize Bluetooth" in caplog.text
 
 
-<<<<<<< HEAD
-=======
 async def test_setup_and_stop_broken_bluetooth(
     hass: HomeAssistant, caplog: pytest.LogCaptureFixture, macos_adapter: None
 ) -> None:
@@ -259,7 +236,6 @@
     assert len(bluetooth.async_discovered_service_info(hass)) == 0
 
 
->>>>>>> 6bb4e7d6
 async def test_setup_and_stop_broken_bluetooth_hanging(
     hass: HomeAssistant, caplog: pytest.LogCaptureFixture, macos_adapter: None
 ) -> None:
