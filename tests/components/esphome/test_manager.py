--- conflicted
+++ resolved
@@ -1178,10 +1178,6 @@
         options={CONF_ALLOW_SERVICE_CALLS: True},
     )
     entry.add_to_hass(hass)
-<<<<<<< HEAD
-    await mock_esphome_device(mock_client=mock_client, enable_storage=True)
-=======
     await mock_esphome_device(mock_client=mock_client, mock_storage=True)
->>>>>>> 2262fbb7
     await hass.async_block_till_done()
     assert entry.unique_id == "11:22:33:44:55:aa"