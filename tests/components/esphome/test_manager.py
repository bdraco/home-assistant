"""Test ESPHome manager."""
from collections.abc import Awaitable, Callable
import logging
from unittest.mock import AsyncMock, call

from aioesphomeapi import (
    APIClient,
    DeviceInfo,
    EntityInfo,
    EntityState,
    UserService,
    UserServiceArg,
    UserServiceArgType,
)
import pytest

from homeassistant import config_entries
from homeassistant.components import dhcp
from homeassistant.components.esphome.const import (
    CONF_DEVICE_NAME,
    DOMAIN,
    STABLE_BLE_VERSION_STR,
)
from homeassistant.const import CONF_HOST, CONF_PASSWORD, CONF_PORT
from homeassistant.core import HomeAssistant
from homeassistant.data_entry_flow import FlowResultType
from homeassistant.helpers import issue_registry as ir
from homeassistant.setup import async_setup_component

from .conftest import MockESPHomeDevice

from tests.common import MockConfigEntry


async def test_esphome_device_with_old_bluetooth(
    hass: HomeAssistant,
    mock_client: APIClient,
    mock_esphome_device: Callable[
        [APIClient, list[EntityInfo], list[UserService], list[EntityState]],
        Awaitable[MockESPHomeDevice],
    ],
) -> None:
    """Test a device with old bluetooth creates an issue."""
    entity_info = []
    states = []
    user_service = []
    await mock_esphome_device(
        mock_client=mock_client,
        entity_info=entity_info,
        user_service=user_service,
        states=states,
        device_info={"bluetooth_proxy_feature_flags": 1, "esphome_version": "2023.3.0"},
    )
    await hass.async_block_till_done()
    issue_registry = ir.async_get(hass)
    issue = issue_registry.async_get_issue(
        "esphome", "ble_firmware_outdated-11:22:33:44:55:AA"
    )
    assert (
        issue.learn_more_url
        == f"https://esphome.io/changelog/{STABLE_BLE_VERSION_STR}.html"
    )


async def test_esphome_device_with_password(
    hass: HomeAssistant,
    mock_client: APIClient,
    mock_esphome_device: Callable[
        [APIClient, list[EntityInfo], list[UserService], list[EntityState]],
        Awaitable[MockESPHomeDevice],
    ],
) -> None:
    """Test a device with legacy password creates an issue."""
    entity_info = []
    states = []
    user_service = []

    entry = MockConfigEntry(
        domain=DOMAIN,
        data={
            CONF_HOST: "test.local",
            CONF_PORT: 6053,
            CONF_PASSWORD: "has",
        },
    )
    entry.add_to_hass(hass)
    await mock_esphome_device(
        mock_client=mock_client,
        entity_info=entity_info,
        user_service=user_service,
        states=states,
        device_info={"bluetooth_proxy_feature_flags": 0, "esphome_version": "2023.3.0"},
        entry=entry,
    )
    await hass.async_block_till_done()
    issue_registry = ir.async_get(hass)
    assert (
        issue_registry.async_get_issue(
            # This issue uses the ESPHome mac address which
            # is always UPPER case
            "esphome",
            "api_password_deprecated-11:22:33:44:55:AA",
        )
        is not None
    )


async def test_esphome_device_with_current_bluetooth(
    hass: HomeAssistant,
    mock_client: APIClient,
    mock_esphome_device: Callable[
        [APIClient, list[EntityInfo], list[UserService], list[EntityState]],
        Awaitable[MockESPHomeDevice],
    ],
) -> None:
    """Test a device with recent bluetooth does not create an issue."""
    entity_info = []
    states = []
    user_service = []
    await mock_esphome_device(
        mock_client=mock_client,
        entity_info=entity_info,
        user_service=user_service,
        states=states,
        device_info={
            "bluetooth_proxy_feature_flags": 1,
            "esphome_version": STABLE_BLE_VERSION_STR,
        },
    )
    await hass.async_block_till_done()
    issue_registry = ir.async_get(hass)
    assert (
        # This issue uses the ESPHome device info mac address which
        # is always UPPER case
        issue_registry.async_get_issue(
            "esphome", "ble_firmware_outdated-11:22:33:44:55:AA"
        )
        is None
    )


async def test_unique_id_updated_to_mac(
    hass: HomeAssistant, mock_client, mock_zeroconf: None
) -> None:
    """Test we update config entry unique ID to MAC address."""
    entry = MockConfigEntry(
        domain=DOMAIN,
        data={CONF_HOST: "test.local", CONF_PORT: 6053, CONF_PASSWORD: ""},
        unique_id="mock-config-name",
    )
    entry.add_to_hass(hass)

    mock_client.device_info = AsyncMock(
        return_value=DeviceInfo(
            mac_address="1122334455aa",
        )
    )

    await hass.config_entries.async_setup(entry.entry_id)
    await hass.async_block_till_done()

    assert entry.unique_id == "11:22:33:44:55:aa"


async def test_unique_id_not_updated_if_name_same_and_already_mac(
    hass: HomeAssistant, mock_client: APIClient, mock_zeroconf: None
) -> None:
    """Test we never update the entry unique ID event if the name is the same."""
    entry = MockConfigEntry(
        domain=DOMAIN,
        data={
            CONF_HOST: "test.local",
            CONF_PORT: 6053,
            CONF_PASSWORD: "",
            CONF_DEVICE_NAME: "test",
        },
        unique_id="11:22:33:44:55:aa",
    )
    entry.add_to_hass(hass)

    mock_client.device_info = AsyncMock(
        return_value=DeviceInfo(mac_address="1122334455ab", name="test")
    )

    await hass.config_entries.async_setup(entry.entry_id)
    await hass.async_block_till_done()

    # Mac should never update
    assert entry.unique_id == "11:22:33:44:55:aa"


async def test_unique_id_updated_if_name_unset_and_already_mac(
    hass: HomeAssistant, mock_client: APIClient, mock_zeroconf: None
) -> None:
    """Test we never update config entry unique ID even if the name is unset."""
    entry = MockConfigEntry(
        domain=DOMAIN,
        data={CONF_HOST: "test.local", CONF_PORT: 6053, CONF_PASSWORD: ""},
        unique_id="11:22:33:44:55:aa",
    )
    entry.add_to_hass(hass)

    mock_client.device_info = AsyncMock(
        return_value=DeviceInfo(mac_address="1122334455ab", name="test")
    )

    await hass.config_entries.async_setup(entry.entry_id)
    await hass.async_block_till_done()

    # Mac should never update
    assert entry.unique_id == "11:22:33:44:55:aa"


async def test_unique_id_not_updated_if_name_different_and_already_mac(
    hass: HomeAssistant, mock_client: APIClient, mock_zeroconf: None
) -> None:
    """Test we do not update config entry unique ID if the name is different."""
    entry = MockConfigEntry(
        domain=DOMAIN,
        data={
            CONF_HOST: "test.local",
            CONF_PORT: 6053,
            CONF_PASSWORD: "",
            CONF_DEVICE_NAME: "test",
        },
        unique_id="11:22:33:44:55:aa",
    )
    entry.add_to_hass(hass)

    mock_client.device_info = AsyncMock(
        return_value=DeviceInfo(mac_address="1122334455ab", name="different")
    )

    await hass.config_entries.async_setup(entry.entry_id)
    await hass.async_block_till_done()

    # Mac should not be updated because name is different
    assert entry.unique_id == "11:22:33:44:55:aa"
    # Name should not be updated either
    assert entry.data[CONF_DEVICE_NAME] == "test"


async def test_name_updated_only_if_mac_matches(
    hass: HomeAssistant, mock_client: APIClient, mock_zeroconf: None
) -> None:
    """Test we update config entry name only if the mac matches."""
    entry = MockConfigEntry(
        domain=DOMAIN,
        data={
            CONF_HOST: "test.local",
            CONF_PORT: 6053,
            CONF_PASSWORD: "",
            CONF_DEVICE_NAME: "old",
        },
        unique_id="11:22:33:44:55:aa",
    )
    entry.add_to_hass(hass)

    mock_client.device_info = AsyncMock(
        return_value=DeviceInfo(mac_address="1122334455aa", name="new")
    )

    await hass.config_entries.async_setup(entry.entry_id)
    await hass.async_block_till_done()

    assert entry.unique_id == "11:22:33:44:55:aa"
    assert entry.data[CONF_DEVICE_NAME] == "new"


async def test_name_updated_only_if_mac_was_unset(
    hass: HomeAssistant, mock_client: APIClient, mock_zeroconf: None
) -> None:
    """Test we update config entry name if the old unique id was not a mac."""
    entry = MockConfigEntry(
        domain=DOMAIN,
        data={
            CONF_HOST: "test.local",
            CONF_PORT: 6053,
            CONF_PASSWORD: "",
            CONF_DEVICE_NAME: "old",
        },
        unique_id="notamac",
    )
    entry.add_to_hass(hass)

    mock_client.device_info = AsyncMock(
        return_value=DeviceInfo(mac_address="1122334455aa", name="new")
    )

    await hass.config_entries.async_setup(entry.entry_id)
    await hass.async_block_till_done()

    assert entry.unique_id == "11:22:33:44:55:aa"
    assert entry.data[CONF_DEVICE_NAME] == "new"


async def test_connection_aborted_wrong_device(
    hass: HomeAssistant,
    mock_client: APIClient,
    mock_zeroconf: None,
    caplog: pytest.LogCaptureFixture,
) -> None:
    """Test we abort the connection if the unique id is a mac and neither name or mac match."""
    entry = MockConfigEntry(
        domain=DOMAIN,
        data={
            CONF_HOST: "192.168.43.183",
            CONF_PORT: 6053,
            CONF_PASSWORD: "",
            CONF_DEVICE_NAME: "test",
        },
        unique_id="11:22:33:44:55:aa",
    )
    entry.add_to_hass(hass)

    mock_client.device_info = AsyncMock(
        return_value=DeviceInfo(mac_address="1122334455ab", name="different")
    )

    await hass.config_entries.async_setup(entry.entry_id)
    await hass.async_block_till_done()

    assert (
        "Unexpected device found at 192.168.43.183; expected `test` "
        "with mac address `11:22:33:44:55:aa`, found `different` "
        "with mac address `11:22:33:44:55:ab`" in caplog.text
    )

    caplog.clear()
    # Make sure discovery triggers a reconnect to the correct device
    service_info = dhcp.DhcpServiceInfo(
        ip="192.168.43.184",
        hostname="test",
        macaddress="1122334455aa",
    )
    new_info = AsyncMock(
        return_value=DeviceInfo(mac_address="1122334455aa", name="test")
    )
    mock_client.device_info = new_info
    result = await hass.config_entries.flow.async_init(
        "esphome", context={"source": config_entries.SOURCE_DHCP}, data=service_info
    )

    assert result["type"] == FlowResultType.ABORT
    assert result["reason"] == "already_configured"
    assert entry.data[CONF_HOST] == "192.168.43.184"
    await hass.async_block_till_done()
    assert len(new_info.mock_calls) == 1
    assert "Unexpected device found at" not in caplog.text


async def test_debug_logging(
    mock_client: APIClient,
    hass: HomeAssistant,
    mock_generic_device_entry: Callable[
        [APIClient, list[EntityInfo], list[UserService], list[EntityState]],
        Awaitable[MockConfigEntry],
    ],
) -> None:
    """Test enabling and disabling debug logging."""
    assert await async_setup_component(hass, "logger", {"logger": {}})
    await mock_generic_device_entry(
        mock_client=mock_client,
        entity_info=[],
        user_service=[],
        states=[],
    )
    await hass.services.async_call(
        "logger",
        "set_level",
        {"homeassistant.components.esphome": "DEBUG"},
        blocking=True,
    )
    await hass.async_block_till_done()
    mock_client.set_debug.assert_has_calls([call(True)])

    mock_client.reset_mock()
    await hass.services.async_call(
        "logger",
        "set_level",
        {"homeassistant.components.esphome": "WARNING"},
        blocking=True,
    )
    await hass.async_block_till_done()
    mock_client.set_debug.assert_has_calls([call(False)])


<<<<<<< HEAD
async def test_esphome_device_with_user_services(
=======
async def test_esphome_device_with_dash_in_name_user_services(
>>>>>>> f6c919ab
    hass: HomeAssistant,
    mock_client: APIClient,
    mock_esphome_device: Callable[
        [APIClient, list[EntityInfo], list[UserService], list[EntityState]],
        Awaitable[MockESPHomeDevice],
    ],
) -> None:
<<<<<<< HEAD
    """Test a device with user services."""
    logging.getLogger().setLevel(logging.DEBUG)
=======
    """Test a device with user services and a dash in the name."""
>>>>>>> f6c919ab
    entity_info = []
    states = []
    service1 = UserService(
        name="my_service",
        key=1,
        args=[
            UserServiceArg(name="arg1", type=UserServiceArgType.BOOL),
            UserServiceArg(name="arg2", type=UserServiceArgType.INT),
            UserServiceArg(name="arg3", type=UserServiceArgType.FLOAT),
            UserServiceArg(name="arg4", type=UserServiceArgType.STRING),
            UserServiceArg(name="arg5", type=UserServiceArgType.BOOL_ARRAY),
            UserServiceArg(name="arg6", type=UserServiceArgType.INT_ARRAY),
            UserServiceArg(name="arg7", type=UserServiceArgType.FLOAT_ARRAY),
            UserServiceArg(name="arg8", type=UserServiceArgType.STRING_ARRAY),
        ],
    )
    service2 = UserService(
        name="simple_service",
        key=2,
        args=[
            UserServiceArg(name="arg1", type=UserServiceArgType.BOOL),
        ],
    )
    device = await mock_esphome_device(
        mock_client=mock_client,
        entity_info=entity_info,
        user_service=[service1, service2],
        device_info={"name": "with-dash"},
        states=states,
    )
    await hass.async_block_till_done()
    assert hass.services.has_service(DOMAIN, "with_dash_my_service")
    assert hass.services.has_service(DOMAIN, "with_dash_simple_service")

    await hass.services.async_call(DOMAIN, "with_dash_simple_service", {"arg1": True})
    await hass.async_block_till_done()

    mock_client.execute_service.assert_has_calls(
        [
            call(
                UserService(
                    name="simple_service",
                    key=2,
                    args=[UserServiceArg(name="arg1", type=UserServiceArgType.BOOL)],
                ),
                {"arg1": True},
            )
        ]
    )
    mock_client.execute_service.reset_mock()

    # Verify the service can be removed
    mock_client.list_entities_services = AsyncMock(
        return_value=(entity_info, [service1])
    )
    await device.mock_disconnect(True)
    await hass.async_block_till_done()
    await device.mock_connect()
    await hass.async_block_till_done()
    assert hass.services.has_service(DOMAIN, "with_dash_my_service")
<<<<<<< HEAD
    assert not hass.services.has_service(DOMAIN, "with_dash_simple_service")
=======
    assert not hass.services.has_service(DOMAIN, "with_dash_simple_service")


async def test_esphome_user_services_ignores_invalid_arg_types(
    hass: HomeAssistant,
    mock_client: APIClient,
    mock_esphome_device: Callable[
        [APIClient, list[EntityInfo], list[UserService], list[EntityState]],
        Awaitable[MockESPHomeDevice],
    ],
) -> None:
    """Test a device with user services and a dash in the name."""
    entity_info = []
    states = []
    service1 = UserService(
        name="bad_service",
        key=1,
        args=[
            UserServiceArg(name="arg1", type="wrong"),
        ],
    )
    service2 = UserService(
        name="simple_service",
        key=2,
        args=[
            UserServiceArg(name="arg1", type=UserServiceArgType.BOOL),
        ],
    )
    device = await mock_esphome_device(
        mock_client=mock_client,
        entity_info=entity_info,
        user_service=[service1, service2],
        device_info={"name": "with-dash"},
        states=states,
    )
    await hass.async_block_till_done()
    assert not hass.services.has_service(DOMAIN, "with_dash_bad_service")
    assert hass.services.has_service(DOMAIN, "with_dash_simple_service")

    await hass.services.async_call(DOMAIN, "with_dash_simple_service", {"arg1": True})
    await hass.async_block_till_done()

    mock_client.execute_service.assert_has_calls(
        [
            call(
                UserService(
                    name="simple_service",
                    key=2,
                    args=[UserServiceArg(name="arg1", type=UserServiceArgType.BOOL)],
                ),
                {"arg1": True},
            )
        ]
    )
    mock_client.execute_service.reset_mock()

    # Verify the service can be removed
    mock_client.list_entities_services = AsyncMock(
        return_value=(entity_info, [service2])
    )
    await device.mock_disconnect(True)
    await hass.async_block_till_done()
    await device.mock_connect()
    await hass.async_block_till_done()
    assert hass.services.has_service(DOMAIN, "with_dash_simple_service")
    assert not hass.services.has_service(DOMAIN, "with_dash_bad_service")


async def test_esphome_user_services_changes(
    hass: HomeAssistant,
    mock_client: APIClient,
    mock_esphome_device: Callable[
        [APIClient, list[EntityInfo], list[UserService], list[EntityState]],
        Awaitable[MockESPHomeDevice],
    ],
) -> None:
    """Test a device with user services that change arguments."""
    entity_info = []
    states = []
    service1 = UserService(
        name="simple_service",
        key=2,
        args=[
            UserServiceArg(name="arg1", type=UserServiceArgType.BOOL),
        ],
    )
    device = await mock_esphome_device(
        mock_client=mock_client,
        entity_info=entity_info,
        user_service=[service1],
        device_info={"name": "with-dash"},
        states=states,
    )
    await hass.async_block_till_done()
    assert hass.services.has_service(DOMAIN, "with_dash_simple_service")

    await hass.services.async_call(DOMAIN, "with_dash_simple_service", {"arg1": True})
    await hass.async_block_till_done()

    mock_client.execute_service.assert_has_calls(
        [
            call(
                UserService(
                    name="simple_service",
                    key=2,
                    args=[UserServiceArg(name="arg1", type=UserServiceArgType.BOOL)],
                ),
                {"arg1": True},
            )
        ]
    )
    mock_client.execute_service.reset_mock()

    new_service1 = UserService(
        name="simple_service",
        key=2,
        args=[
            UserServiceArg(name="arg1", type=UserServiceArgType.FLOAT),
        ],
    )

    # Verify the service can be updated
    mock_client.list_entities_services = AsyncMock(
        return_value=(entity_info, [new_service1])
    )
    await device.mock_disconnect(True)
    await hass.async_block_till_done()
    await device.mock_connect()
    await hass.async_block_till_done()
    assert hass.services.has_service(DOMAIN, "with_dash_simple_service")

    await hass.services.async_call(DOMAIN, "with_dash_simple_service", {"arg1": 4.5})
    await hass.async_block_till_done()

    mock_client.execute_service.assert_has_calls(
        [
            call(
                UserService(
                    name="simple_service",
                    key=2,
                    args=[UserServiceArg(name="arg1", type=UserServiceArgType.FLOAT)],
                ),
                {"arg1": 4.5},
            )
        ]
    )
    mock_client.execute_service.reset_mock()
>>>>>>> f6c919ab
<|MERGE_RESOLUTION|>--- conflicted
+++ resolved
@@ -1,6 +1,5 @@
 """Test ESPHome manager."""
 from collections.abc import Awaitable, Callable
-import logging
 from unittest.mock import AsyncMock, call
 
 from aioesphomeapi import (
@@ -385,11 +384,7 @@
     mock_client.set_debug.assert_has_calls([call(False)])
 
 
-<<<<<<< HEAD
-async def test_esphome_device_with_user_services(
-=======
 async def test_esphome_device_with_dash_in_name_user_services(
->>>>>>> f6c919ab
     hass: HomeAssistant,
     mock_client: APIClient,
     mock_esphome_device: Callable[
@@ -397,12 +392,7 @@
         Awaitable[MockESPHomeDevice],
     ],
 ) -> None:
-<<<<<<< HEAD
-    """Test a device with user services."""
-    logging.getLogger().setLevel(logging.DEBUG)
-=======
     """Test a device with user services and a dash in the name."""
->>>>>>> f6c919ab
     entity_info = []
     states = []
     service1 = UserService(
@@ -463,9 +453,6 @@
     await device.mock_connect()
     await hass.async_block_till_done()
     assert hass.services.has_service(DOMAIN, "with_dash_my_service")
-<<<<<<< HEAD
-    assert not hass.services.has_service(DOMAIN, "with_dash_simple_service")
-=======
     assert not hass.services.has_service(DOMAIN, "with_dash_simple_service")
 
 
@@ -612,5 +599,4 @@
             )
         ]
     )
-    mock_client.execute_service.reset_mock()
->>>>>>> f6c919ab
+    mock_client.execute_service.reset_mock()