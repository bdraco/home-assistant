--- conflicted
+++ resolved
@@ -335,11 +335,7 @@
 
 @pytest.fixture
 async def mock_bluetooth_entry_with_raw_adv(mock_bluetooth_entry) -> MockESPHomeDevice:
-<<<<<<< HEAD
-    """Set up an ESPHome entry with bluetooth."""
-=======
     """Set up an ESPHome entry with bluetooth and raw advertisements."""
->>>>>>> 07b3b3c3
     return await mock_bluetooth_entry(
         bluetooth_proxy_feature_flags=BluetoothProxyFeature.PASSIVE_SCAN
         | BluetoothProxyFeature.ACTIVE_CONNECTIONS
@@ -351,8 +347,6 @@
 
 
 @pytest.fixture
-<<<<<<< HEAD
-=======
 async def mock_bluetooth_entry_with_legacy_adv(
     mock_bluetooth_entry
 ) -> MockESPHomeDevice:
@@ -367,7 +361,6 @@
 
 
 @pytest.fixture
->>>>>>> 07b3b3c3
 async def mock_generic_device_entry(
     hass: HomeAssistant,
 ) -> Callable[
