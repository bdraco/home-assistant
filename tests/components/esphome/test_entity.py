--- conflicted
+++ resolved
@@ -232,12 +232,8 @@
         hass, ["binary_sensor.test_mybinary_sensor"], _async_wait_for_on
     )
     await hass.async_block_till_done()
-<<<<<<< HEAD
-    await hass.async_block_till_done()
-=======
     async with asyncio.timeout(2):
         await on_future
->>>>>>> 4278f584
 
     assert mock_device.entry.entry_id == entry_id
     state = hass.states.get("binary_sensor.test_mybinary_sensor")
