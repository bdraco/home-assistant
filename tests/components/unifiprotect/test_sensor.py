"""Test the UniFi Protect sensor platform."""

from __future__ import annotations

from datetime import datetime, timedelta
from unittest.mock import AsyncMock, Mock

from pyunifiprotect.data import (
    NVR,
    Camera,
    Event,
    EventType,
    Sensor,
    SmartDetectObjectType,
)
from pyunifiprotect.data.nvr import EventMetadata, LicensePlateMetadata

from homeassistant.components.unifiprotect.const import DEFAULT_ATTRIBUTION
from homeassistant.components.unifiprotect.sensor import (
    ALL_DEVICES_SENSORS,
    CAMERA_DISABLED_SENSORS,
    CAMERA_SENSORS,
    EVENT_SENSORS,
    MOTION_TRIP_SENSORS,
    NVR_DISABLED_SENSORS,
    NVR_SENSORS,
    SENSE_SENSORS,
)
from homeassistant.const import (
    ATTR_ATTRIBUTION,
    STATE_UNAVAILABLE,
    STATE_UNKNOWN,
    Platform,
)
from homeassistant.core import HomeAssistant
from homeassistant.helpers import entity_registry as er

from .utils import (
    MockUFPFixture,
    adopt_devices,
    assert_entity_counts,
    enable_entity,
    ids_from_device_description,
    init_entry,
    remove_entities,
    reset_objects,
    time_changed,
)

CAMERA_SENSORS_WRITE = CAMERA_SENSORS[:5]
SENSE_SENSORS_WRITE = SENSE_SENSORS[:8]


async def test_sensor_camera_remove(
    hass: HomeAssistant, ufp: MockUFPFixture, doorbell: Camera, unadopted_camera: Camera
) -> None:
    """Test removing and re-adding a camera device."""

    ufp.api.bootstrap.nvr.system_info.ustorage = None
    await init_entry(hass, ufp, [doorbell, unadopted_camera])
    assert_entity_counts(hass, Platform.SENSOR, 24, 12)
    await remove_entities(hass, ufp, [doorbell, unadopted_camera])
    assert_entity_counts(hass, Platform.SENSOR, 12, 9)
    await adopt_devices(hass, ufp, [doorbell, unadopted_camera])
    assert_entity_counts(hass, Platform.SENSOR, 24, 12)


async def test_sensor_sensor_remove(
    hass: HomeAssistant, ufp: MockUFPFixture, sensor_all: Sensor
) -> None:
    """Test removing and re-adding a light device."""

    ufp.api.bootstrap.nvr.system_info.ustorage = None
    await init_entry(hass, ufp, [sensor_all])
    assert_entity_counts(hass, Platform.SENSOR, 22, 14)
    await remove_entities(hass, ufp, [sensor_all])
    assert_entity_counts(hass, Platform.SENSOR, 12, 9)
    await adopt_devices(hass, ufp, [sensor_all])
    assert_entity_counts(hass, Platform.SENSOR, 22, 14)


async def test_sensor_setup_sensor(
    hass: HomeAssistant, ufp: MockUFPFixture, sensor_all: Sensor
) -> None:
    """Test sensor entity setup for sensor devices."""

    await init_entry(hass, ufp, [sensor_all])
    assert_entity_counts(hass, Platform.SENSOR, 22, 14)

    entity_registry = er.async_get(hass)

    expected_values = (
        "10",
        "10.0",
        "10.0",
        "10.0",
        "none",
    )
    for index, description in enumerate(SENSE_SENSORS_WRITE):
        if not description.entity_registry_enabled_default:
            continue
        unique_id, entity_id = ids_from_device_description(
            Platform.SENSOR, sensor_all, description
        )

        entity = entity_registry.async_get(entity_id)
        assert entity
        assert entity.unique_id == unique_id

        state = hass.states.get(entity_id)
        assert state
        assert state.state == expected_values[index]
        assert state.attributes[ATTR_ATTRIBUTION] == DEFAULT_ATTRIBUTION

    # BLE signal
    unique_id, entity_id = ids_from_device_description(
        Platform.SENSOR, sensor_all, ALL_DEVICES_SENSORS[1]
    )

    entity = entity_registry.async_get(entity_id)
    assert entity
    assert entity.disabled is True
    assert entity.unique_id == unique_id

    await enable_entity(hass, ufp.entry.entry_id, entity_id)

    state = hass.states.get(entity_id)
    assert state
    assert state.state == "-50"
    assert state.attributes[ATTR_ATTRIBUTION] == DEFAULT_ATTRIBUTION


async def test_sensor_setup_sensor_none(
    hass: HomeAssistant, ufp: MockUFPFixture, sensor: Sensor
) -> None:
    """Test sensor entity setup for sensor devices with no sensors enabled."""

    await init_entry(hass, ufp, [sensor])
    assert_entity_counts(hass, Platform.SENSOR, 22, 14)

    entity_registry = er.async_get(hass)

    expected_values = (
        "10",
        STATE_UNAVAILABLE,
        STATE_UNAVAILABLE,
        STATE_UNAVAILABLE,
        STATE_UNAVAILABLE,
    )
    for index, description in enumerate(SENSE_SENSORS_WRITE):
        if not description.entity_registry_enabled_default:
            continue
        unique_id, entity_id = ids_from_device_description(
            Platform.SENSOR, sensor, description
        )

        entity = entity_registry.async_get(entity_id)
        assert entity
        assert entity.unique_id == unique_id

        state = hass.states.get(entity_id)
        assert state
        assert state.state == expected_values[index]
        assert state.attributes[ATTR_ATTRIBUTION] == DEFAULT_ATTRIBUTION


async def test_sensor_setup_nvr(
    hass: HomeAssistant, ufp: MockUFPFixture, fixed_now: datetime
) -> None:
    """Test sensor entity setup for NVR device."""

    reset_objects(ufp.api.bootstrap)
    nvr: NVR = ufp.api.bootstrap.nvr
    nvr.up_since = fixed_now
    nvr.system_info.cpu.average_load = 50.0
    nvr.system_info.cpu.temperature = 50.0
    nvr.storage_stats.utilization = 50.0
    nvr.system_info.memory.available = 50.0
    nvr.system_info.memory.total = 100.0
    nvr.storage_stats.storage_distribution.timelapse_recordings.percentage = 50.0
    nvr.storage_stats.storage_distribution.continuous_recordings.percentage = 50.0
    nvr.storage_stats.storage_distribution.detections_recordings.percentage = 50.0
    nvr.storage_stats.storage_distribution.hd_usage.percentage = 50.0
    nvr.storage_stats.storage_distribution.uhd_usage.percentage = 50.0
    nvr.storage_stats.storage_distribution.free.percentage = 50.0
    nvr.storage_stats.capacity = 50.0

    await hass.config_entries.async_setup(ufp.entry.entry_id)
    await hass.async_block_till_done()

    assert_entity_counts(hass, Platform.SENSOR, 12, 9)

    entity_registry = er.async_get(hass)

    expected_values = (
        fixed_now.replace(second=0, microsecond=0).isoformat(),
        "50.0",
        "50.0",
        "50.0",
        "50.0",
        "50.0",
        "50.0",
        "50.0",
        "50",
    )
    for index, description in enumerate(NVR_SENSORS):
        unique_id, entity_id = ids_from_device_description(
            Platform.SENSOR, nvr, description
        )

        entity = entity_registry.async_get(entity_id)
        assert entity
        assert entity.disabled is not description.entity_registry_enabled_default
        assert entity.unique_id == unique_id

        if not description.entity_registry_enabled_default:
            await enable_entity(hass, ufp.entry.entry_id, entity_id)

        state = hass.states.get(entity_id)
        assert state
        assert state.state == expected_values[index]
        assert state.attributes[ATTR_ATTRIBUTION] == DEFAULT_ATTRIBUTION

    expected_values = ("50.0", "50.0", "50.0")
    for index, description in enumerate(NVR_DISABLED_SENSORS):
        unique_id, entity_id = ids_from_device_description(
            Platform.SENSOR, nvr, description
        )

        entity = entity_registry.async_get(entity_id)
        assert entity
        assert entity.disabled is not description.entity_registry_enabled_default
        assert entity.unique_id == unique_id

        await enable_entity(hass, ufp.entry.entry_id, entity_id)

        state = hass.states.get(entity_id)
        assert state
        assert state.state == expected_values[index]
        assert state.attributes[ATTR_ATTRIBUTION] == DEFAULT_ATTRIBUTION


async def test_sensor_nvr_missing_values(
    hass: HomeAssistant, ufp: MockUFPFixture
) -> None:
    """Test NVR sensor sensors if no data available."""

    reset_objects(ufp.api.bootstrap)
    nvr: NVR = ufp.api.bootstrap.nvr
    nvr.system_info.memory.available = None
    nvr.system_info.memory.total = None
    nvr.up_since = None
    nvr.storage_stats.capacity = None

    await hass.config_entries.async_setup(ufp.entry.entry_id)
    await hass.async_block_till_done()

    assert_entity_counts(hass, Platform.SENSOR, 12, 9)

    entity_registry = er.async_get(hass)

    # Uptime
    description = NVR_SENSORS[0]
    unique_id, entity_id = ids_from_device_description(
        Platform.SENSOR, nvr, description
    )

    entity = entity_registry.async_get(entity_id)
    assert entity
    assert entity.unique_id == unique_id

    await enable_entity(hass, ufp.entry.entry_id, entity_id)

    state = hass.states.get(entity_id)
    assert state
    assert state.state == STATE_UNKNOWN
    assert state.attributes[ATTR_ATTRIBUTION] == DEFAULT_ATTRIBUTION

    # Memory
    description = NVR_SENSORS[8]
    unique_id, entity_id = ids_from_device_description(
        Platform.SENSOR, nvr, description
    )

    entity = entity_registry.async_get(entity_id)
    assert entity
    assert entity.unique_id == unique_id

    state = hass.states.get(entity_id)
    assert state
    assert state.state == "0"
    assert state.attributes[ATTR_ATTRIBUTION] == DEFAULT_ATTRIBUTION

    # Memory
    description = NVR_DISABLED_SENSORS[2]
    unique_id, entity_id = ids_from_device_description(
        Platform.SENSOR, nvr, description
    )

    entity = entity_registry.async_get(entity_id)
    assert entity
    assert entity.disabled is True
    assert entity.unique_id == unique_id

    await enable_entity(hass, ufp.entry.entry_id, entity_id)

    state = hass.states.get(entity_id)
    assert state
    assert state.state == STATE_UNKNOWN
    assert state.attributes[ATTR_ATTRIBUTION] == DEFAULT_ATTRIBUTION


async def test_sensor_setup_camera(
    hass: HomeAssistant, ufp: MockUFPFixture, doorbell: Camera, fixed_now: datetime
) -> None:
    """Test sensor entity setup for camera devices."""

    await init_entry(hass, ufp, [doorbell])
    assert_entity_counts(hass, Platform.SENSOR, 24, 12)

    entity_registry = er.async_get(hass)

    expected_values = (
        fixed_now.replace(microsecond=0).isoformat(),
        "100",
        "100.0",
        "20.0",
    )
    for index, description in enumerate(CAMERA_SENSORS_WRITE):
        if not description.entity_registry_enabled_default:
            continue
        unique_id, entity_id = ids_from_device_description(
            Platform.SENSOR, doorbell, description
        )

        entity = entity_registry.async_get(entity_id)
        assert entity
        assert entity.disabled is not description.entity_registry_enabled_default
        assert entity.unique_id == unique_id

        state = hass.states.get(entity_id)
        assert state
        assert state.state == expected_values[index]
        assert state.attributes[ATTR_ATTRIBUTION] == DEFAULT_ATTRIBUTION

    expected_values = ("100", "100")
    for index, description in enumerate(CAMERA_DISABLED_SENSORS):
        unique_id, entity_id = ids_from_device_description(
            Platform.SENSOR, doorbell, description
        )

        entity = entity_registry.async_get(entity_id)
        assert entity
        assert entity.disabled is not description.entity_registry_enabled_default
        assert entity.unique_id == unique_id

        await enable_entity(hass, ufp.entry.entry_id, entity_id)

        state = hass.states.get(entity_id)
        assert state
        assert state.state == expected_values[index]
        assert state.attributes[ATTR_ATTRIBUTION] == DEFAULT_ATTRIBUTION

    # Wired signal
    unique_id, entity_id = ids_from_device_description(
        Platform.SENSOR, doorbell, ALL_DEVICES_SENSORS[2]
    )

    entity = entity_registry.async_get(entity_id)
    assert entity
    assert entity.disabled is True
    assert entity.unique_id == unique_id

    await enable_entity(hass, ufp.entry.entry_id, entity_id)

    state = hass.states.get(entity_id)
    assert state
    assert state.state == "1000"
    assert state.attributes[ATTR_ATTRIBUTION] == DEFAULT_ATTRIBUTION

    # WiFi signal
    unique_id, entity_id = ids_from_device_description(
        Platform.SENSOR, doorbell, ALL_DEVICES_SENSORS[3]
    )

    entity = entity_registry.async_get(entity_id)
    assert entity
    assert entity.disabled is True
    assert entity.unique_id == unique_id

    await enable_entity(hass, ufp.entry.entry_id, entity_id)

    state = hass.states.get(entity_id)
    assert state
    assert state.state == "-50"
    assert state.attributes[ATTR_ATTRIBUTION] == DEFAULT_ATTRIBUTION


async def test_sensor_setup_camera_with_last_trip_time(
    hass: HomeAssistant,
    entity_registry_enabled_by_default: AsyncMock,
    ufp: MockUFPFixture,
    doorbell: Camera,
    fixed_now: datetime,
) -> None:
    """Test sensor entity setup for camera devices with last trip time."""

    await init_entry(hass, ufp, [doorbell])
    assert_entity_counts(hass, Platform.SENSOR, 24, 24)

    entity_registry = er.async_get(hass)

    # Last Trip Time
    unique_id, entity_id = ids_from_device_description(
        Platform.SENSOR, doorbell, MOTION_TRIP_SENSORS[0]
    )

    entity = entity_registry.async_get(entity_id)
    assert entity
    assert entity.unique_id == unique_id

    state = hass.states.get(entity_id)
    assert state
    assert (
        state.state
        == (fixed_now - timedelta(hours=1)).replace(microsecond=0).isoformat()
    )
    assert state.attributes[ATTR_ATTRIBUTION] == DEFAULT_ATTRIBUTION


<<<<<<< HEAD
=======
async def test_sensor_update_motion(
    hass: HomeAssistant, ufp: MockUFPFixture, doorbell: Camera, fixed_now: datetime
) -> None:
    """Test sensor motion entity."""

    await init_entry(hass, ufp, [doorbell])
    assert_entity_counts(hass, Platform.SENSOR, 25, 12)

    _, entity_id = ids_from_device_description(
        Platform.SENSOR, doorbell, EVENT_SENSORS[0]
    )

    await enable_entity(hass, ufp.entry.entry_id, entity_id)

    event = Event(
        id="test_event_id",
        type=EventType.SMART_DETECT,
        start=fixed_now - timedelta(seconds=1),
        end=None,
        score=100,
        smart_detect_types=[SmartDetectObjectType.PERSON],
        smart_detect_event_ids=[],
        camera_id=doorbell.id,
        api=ufp.api,
    )

    new_camera = doorbell.copy()
    new_camera.is_smart_detected = True
    new_camera.last_smart_detect_event_id = event.id

    mock_msg = Mock()
    mock_msg.changed_data = {}
    mock_msg.new_obj = event

    ufp.api.bootstrap.cameras = {new_camera.id: new_camera}
    ufp.api.bootstrap.events = {event.id: event}
    ufp.ws_msg(mock_msg)
    await hass.async_block_till_done()

    state = hass.states.get(entity_id)
    assert state
    assert state.state == SmartDetectObjectType.PERSON.value
    assert state.attributes[ATTR_ATTRIBUTION] == DEFAULT_ATTRIBUTION
    assert state.attributes[ATTR_EVENT_SCORE] == 100


>>>>>>> 1759f58f
async def test_sensor_update_alarm(
    hass: HomeAssistant, ufp: MockUFPFixture, sensor_all: Sensor, fixed_now: datetime
) -> None:
    """Test sensor motion entity."""

    await init_entry(hass, ufp, [sensor_all])
    assert_entity_counts(hass, Platform.SENSOR, 22, 14)

    _, entity_id = ids_from_device_description(
        Platform.SENSOR, sensor_all, SENSE_SENSORS_WRITE[4]
    )

    event_metadata = EventMetadata(sensor_id=sensor_all.id, alarm_type="smoke")
    event = Event(
        id="test_event_id",
        type=EventType.SENSOR_ALARM,
        start=fixed_now - timedelta(seconds=1),
        end=None,
        score=100,
        smart_detect_types=[],
        smart_detect_event_ids=[],
        metadata=event_metadata,
        api=ufp.api,
    )

    new_sensor = sensor_all.copy()
    new_sensor.set_alarm_timeout()
    new_sensor.last_alarm_event_id = event.id

    mock_msg = Mock()
    mock_msg.changed_data = {}
    mock_msg.new_obj = event

    ufp.api.bootstrap.sensors = {new_sensor.id: new_sensor}
    ufp.api.bootstrap.events = {event.id: event}
    ufp.ws_msg(mock_msg)
    await hass.async_block_till_done()

    state = hass.states.get(entity_id)
    assert state
    assert state.state == "smoke"
    await time_changed(hass, 10)


async def test_sensor_update_alarm_with_last_trip_time(
    hass: HomeAssistant,
    entity_registry_enabled_by_default: AsyncMock,
    ufp: MockUFPFixture,
    sensor_all: Sensor,
    fixed_now: datetime,
) -> None:
    """Test sensor motion entity with last trip time."""

    await init_entry(hass, ufp, [sensor_all])
    assert_entity_counts(hass, Platform.SENSOR, 22, 22)

    # Last Trip Time
    unique_id, entity_id = ids_from_device_description(
        Platform.SENSOR, sensor_all, SENSE_SENSORS_WRITE[-3]
    )
    entity_registry = er.async_get(hass)

    entity = entity_registry.async_get(entity_id)
    assert entity
    assert entity.unique_id == unique_id

    state = hass.states.get(entity_id)
    assert state
    assert (
        state.state
        == (fixed_now - timedelta(hours=1)).replace(microsecond=0).isoformat()
    )
    assert state.attributes[ATTR_ATTRIBUTION] == DEFAULT_ATTRIBUTION


async def test_camera_update_licenseplate(
    hass: HomeAssistant, ufp: MockUFPFixture, camera: Camera, fixed_now: datetime
) -> None:
    """Test sensor motion entity."""

    camera.feature_flags.smart_detect_types.append(SmartDetectObjectType.LICENSE_PLATE)
    camera.feature_flags.has_smart_detect = True
    camera.smart_detect_settings.object_types.append(
        SmartDetectObjectType.LICENSE_PLATE
    )

    await init_entry(hass, ufp, [camera])
    assert_entity_counts(hass, Platform.SENSOR, 23, 13)

    _, entity_id = ids_from_device_description(
        Platform.SENSOR, camera, EVENT_SENSORS[0]
    )

    event_metadata = EventMetadata(
        license_plate=LicensePlateMetadata(name="ABCD1234", confidence_level=95)
    )
    event = Event(
        id="test_event_id",
        type=EventType.SMART_DETECT,
        start=fixed_now - timedelta(seconds=1),
        end=None,
        score=100,
        smart_detect_types=[SmartDetectObjectType.LICENSE_PLATE],
        smart_detect_event_ids=[],
        metadata=event_metadata,
        api=ufp.api,
    )

    new_camera = camera.copy()
    new_camera.is_smart_detected = True
    new_camera.last_smart_detect_event_id = event.id

    mock_msg = Mock()
    mock_msg.changed_data = {}
    mock_msg.new_obj = new_camera

    ufp.api.bootstrap.cameras = {new_camera.id: new_camera}
    ufp.api.bootstrap.events = {event.id: event}
    ufp.ws_msg(mock_msg)
    await hass.async_block_till_done()

    state = hass.states.get(entity_id)
    assert state
    assert state.state == "ABCD1234"<|MERGE_RESOLUTION|>--- conflicted
+++ resolved
@@ -428,55 +428,6 @@
     assert state.attributes[ATTR_ATTRIBUTION] == DEFAULT_ATTRIBUTION
 
 
-<<<<<<< HEAD
-=======
-async def test_sensor_update_motion(
-    hass: HomeAssistant, ufp: MockUFPFixture, doorbell: Camera, fixed_now: datetime
-) -> None:
-    """Test sensor motion entity."""
-
-    await init_entry(hass, ufp, [doorbell])
-    assert_entity_counts(hass, Platform.SENSOR, 25, 12)
-
-    _, entity_id = ids_from_device_description(
-        Platform.SENSOR, doorbell, EVENT_SENSORS[0]
-    )
-
-    await enable_entity(hass, ufp.entry.entry_id, entity_id)
-
-    event = Event(
-        id="test_event_id",
-        type=EventType.SMART_DETECT,
-        start=fixed_now - timedelta(seconds=1),
-        end=None,
-        score=100,
-        smart_detect_types=[SmartDetectObjectType.PERSON],
-        smart_detect_event_ids=[],
-        camera_id=doorbell.id,
-        api=ufp.api,
-    )
-
-    new_camera = doorbell.copy()
-    new_camera.is_smart_detected = True
-    new_camera.last_smart_detect_event_id = event.id
-
-    mock_msg = Mock()
-    mock_msg.changed_data = {}
-    mock_msg.new_obj = event
-
-    ufp.api.bootstrap.cameras = {new_camera.id: new_camera}
-    ufp.api.bootstrap.events = {event.id: event}
-    ufp.ws_msg(mock_msg)
-    await hass.async_block_till_done()
-
-    state = hass.states.get(entity_id)
-    assert state
-    assert state.state == SmartDetectObjectType.PERSON.value
-    assert state.attributes[ATTR_ATTRIBUTION] == DEFAULT_ATTRIBUTION
-    assert state.attributes[ATTR_EVENT_SCORE] == 100
-
-
->>>>>>> 1759f58f
 async def test_sensor_update_alarm(
     hass: HomeAssistant, ufp: MockUFPFixture, sensor_all: Sensor, fixed_now: datetime
 ) -> None:
