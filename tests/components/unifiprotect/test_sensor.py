"""Test the UniFi Protect sensor platform."""

from __future__ import annotations

from datetime import datetime, timedelta
from unittest.mock import Mock

import pytest
from uiprotect.data import (
    NVR,
    Camera,
    Event,
    EventType,
    ModelType,
    Sensor,
    SmartDetectObjectType,
)
from uiprotect.data.nvr import EventMetadata, LicensePlateMetadata

from homeassistant.components.unifiprotect.const import DEFAULT_ATTRIBUTION
from homeassistant.components.unifiprotect.sensor import (
    ALL_DEVICES_SENSORS,
    CAMERA_DISABLED_SENSORS,
    CAMERA_SENSORS,
    LICENSE_PLATE_EVENT_SENSORS,
    MOTION_TRIP_SENSORS,
    NVR_DISABLED_SENSORS,
    NVR_SENSORS,
    SENSE_SENSORS,
)
from homeassistant.const import (
    ATTR_ATTRIBUTION,
    STATE_UNAVAILABLE,
    STATE_UNKNOWN,
    Platform,
)
from homeassistant.core import HomeAssistant
from homeassistant.helpers import entity_registry as er

from .utils import (
    MockUFPFixture,
    adopt_devices,
    assert_entity_counts,
    enable_entity,
    ids_from_device_description,
    init_entry,
    remove_entities,
    reset_objects,
    time_changed,
)

CAMERA_SENSORS_WRITE = CAMERA_SENSORS[:5]
SENSE_SENSORS_WRITE = SENSE_SENSORS[:8]


async def test_sensor_camera_remove(
    hass: HomeAssistant, ufp: MockUFPFixture, doorbell: Camera, unadopted_camera: Camera
) -> None:
    """Test removing and re-adding a camera device."""

    ufp.api.bootstrap.nvr.system_info.ustorage = None
    await init_entry(hass, ufp, [doorbell, unadopted_camera])
    assert_entity_counts(hass, Platform.SENSOR, 24, 12)
    await remove_entities(hass, ufp, [doorbell, unadopted_camera])
    assert_entity_counts(hass, Platform.SENSOR, 12, 9)
    await adopt_devices(hass, ufp, [doorbell, unadopted_camera])
    assert_entity_counts(hass, Platform.SENSOR, 24, 12)


async def test_sensor_sensor_remove(
    hass: HomeAssistant, ufp: MockUFPFixture, sensor_all: Sensor
) -> None:
    """Test removing and re-adding a light device."""

    ufp.api.bootstrap.nvr.system_info.ustorage = None
    await init_entry(hass, ufp, [sensor_all])
    assert_entity_counts(hass, Platform.SENSOR, 22, 14)
    await remove_entities(hass, ufp, [sensor_all])
    assert_entity_counts(hass, Platform.SENSOR, 12, 9)
    await adopt_devices(hass, ufp, [sensor_all])
    assert_entity_counts(hass, Platform.SENSOR, 22, 14)


async def test_sensor_setup_sensor(
    hass: HomeAssistant,
    entity_registry: er.EntityRegistry,
    ufp: MockUFPFixture,
    sensor_all: Sensor,
) -> None:
    """Test sensor entity setup for sensor devices."""

    await init_entry(hass, ufp, [sensor_all])
    assert_entity_counts(hass, Platform.SENSOR, 22, 14)

    expected_values = (
        "10",
        "10.0",
        "10.0",
        "10.0",
        "none",
    )
    for index, description in enumerate(SENSE_SENSORS_WRITE):
        if not description.entity_registry_enabled_default:
            continue
        unique_id, entity_id = ids_from_device_description(
            Platform.SENSOR, sensor_all, description
        )

        entity = entity_registry.async_get(entity_id)
        assert entity
        assert entity.unique_id == unique_id

        state = hass.states.get(entity_id)
        assert state
        assert state.state == expected_values[index]
        assert state.attributes[ATTR_ATTRIBUTION] == DEFAULT_ATTRIBUTION

    # BLE signal
    unique_id, entity_id = ids_from_device_description(
        Platform.SENSOR, sensor_all, ALL_DEVICES_SENSORS[1]
    )

    entity = entity_registry.async_get(entity_id)
    assert entity
    assert entity.disabled is True
    assert entity.unique_id == unique_id

    await enable_entity(hass, ufp.entry.entry_id, entity_id)

    state = hass.states.get(entity_id)
    assert state
    assert state.state == "-50"
    assert state.attributes[ATTR_ATTRIBUTION] == DEFAULT_ATTRIBUTION


async def test_sensor_setup_sensor_none(
    hass: HomeAssistant,
    entity_registry: er.EntityRegistry,
    ufp: MockUFPFixture,
    sensor: Sensor,
) -> None:
    """Test sensor entity setup for sensor devices with no sensors enabled."""

    await init_entry(hass, ufp, [sensor])
    assert_entity_counts(hass, Platform.SENSOR, 22, 14)

    expected_values = (
        "10",
        STATE_UNAVAILABLE,
        STATE_UNAVAILABLE,
        STATE_UNAVAILABLE,
        STATE_UNAVAILABLE,
    )
    for index, description in enumerate(SENSE_SENSORS_WRITE):
        if not description.entity_registry_enabled_default:
            continue
        unique_id, entity_id = ids_from_device_description(
            Platform.SENSOR, sensor, description
        )

        entity = entity_registry.async_get(entity_id)
        assert entity
        assert entity.unique_id == unique_id

        state = hass.states.get(entity_id)
        assert state
        assert state.state == expected_values[index]
        assert state.attributes[ATTR_ATTRIBUTION] == DEFAULT_ATTRIBUTION


async def test_sensor_setup_nvr(
    hass: HomeAssistant,
    entity_registry: er.EntityRegistry,
    ufp: MockUFPFixture,
    fixed_now: datetime,
) -> None:
    """Test sensor entity setup for NVR device."""

    reset_objects(ufp.api.bootstrap)
    nvr: NVR = ufp.api.bootstrap.nvr
    nvr.up_since = fixed_now
    nvr.system_info.cpu.average_load = 50.0
    nvr.system_info.cpu.temperature = 50.0
    nvr.storage_stats.utilization = 50.0
    nvr.system_info.memory.available = 50.0
    nvr.system_info.memory.total = 100.0
    nvr.storage_stats.storage_distribution.timelapse_recordings.percentage = 50.0
    nvr.storage_stats.storage_distribution.continuous_recordings.percentage = 50.0
    nvr.storage_stats.storage_distribution.detections_recordings.percentage = 50.0
    nvr.storage_stats.storage_distribution.hd_usage.percentage = 50.0
    nvr.storage_stats.storage_distribution.uhd_usage.percentage = 50.0
    nvr.storage_stats.storage_distribution.free.percentage = 50.0
    nvr.storage_stats.capacity = 50.0

    await hass.config_entries.async_setup(ufp.entry.entry_id)
    await hass.async_block_till_done()

    assert_entity_counts(hass, Platform.SENSOR, 12, 9)

    expected_values = (
        fixed_now.replace(second=0, microsecond=0).isoformat(),
        "50.0",
        "50.0",
        "50.0",
        "50.0",
        "50.0",
        "50.0",
        "50.0",
        "50",
    )
    for index, description in enumerate(NVR_SENSORS):
        unique_id, entity_id = ids_from_device_description(
            Platform.SENSOR, nvr, description
        )

        entity = entity_registry.async_get(entity_id)
        assert entity
        assert entity.disabled is not description.entity_registry_enabled_default
        assert entity.unique_id == unique_id

        if not description.entity_registry_enabled_default:
            await enable_entity(hass, ufp.entry.entry_id, entity_id)

        state = hass.states.get(entity_id)
        assert state
        assert state.state == expected_values[index]
        assert state.attributes[ATTR_ATTRIBUTION] == DEFAULT_ATTRIBUTION

    expected_values = ("50.0", "50.0", "50.0")
    for index, description in enumerate(NVR_DISABLED_SENSORS):
        unique_id, entity_id = ids_from_device_description(
            Platform.SENSOR, nvr, description
        )

        entity = entity_registry.async_get(entity_id)
        assert entity
        assert entity.disabled is not description.entity_registry_enabled_default
        assert entity.unique_id == unique_id

        await enable_entity(hass, ufp.entry.entry_id, entity_id)

        state = hass.states.get(entity_id)
        assert state
        assert state.state == expected_values[index]
        assert state.attributes[ATTR_ATTRIBUTION] == DEFAULT_ATTRIBUTION


async def test_sensor_nvr_missing_values(
    hass: HomeAssistant, entity_registry: er.EntityRegistry, ufp: MockUFPFixture
) -> None:
    """Test NVR sensor sensors if no data available."""

    reset_objects(ufp.api.bootstrap)
    nvr: NVR = ufp.api.bootstrap.nvr
    nvr.system_info.memory.available = None
    nvr.system_info.memory.total = None
    nvr.up_since = None
    nvr.storage_stats.capacity = None

    await hass.config_entries.async_setup(ufp.entry.entry_id)
    await hass.async_block_till_done()

    assert_entity_counts(hass, Platform.SENSOR, 12, 9)

    # Uptime
    description = NVR_SENSORS[0]
    unique_id, entity_id = ids_from_device_description(
        Platform.SENSOR, nvr, description
    )

    entity = entity_registry.async_get(entity_id)
    assert entity
    assert entity.unique_id == unique_id

    await enable_entity(hass, ufp.entry.entry_id, entity_id)

    state = hass.states.get(entity_id)
    assert state
    assert state.state == STATE_UNKNOWN
    assert state.attributes[ATTR_ATTRIBUTION] == DEFAULT_ATTRIBUTION

    # Memory
    description = NVR_SENSORS[8]
    unique_id, entity_id = ids_from_device_description(
        Platform.SENSOR, nvr, description
    )

    entity = entity_registry.async_get(entity_id)
    assert entity
    assert entity.unique_id == unique_id

    state = hass.states.get(entity_id)
    assert state
    assert state.state == "0"
    assert state.attributes[ATTR_ATTRIBUTION] == DEFAULT_ATTRIBUTION

    # Memory
    description = NVR_DISABLED_SENSORS[2]
    unique_id, entity_id = ids_from_device_description(
        Platform.SENSOR, nvr, description
    )

    entity = entity_registry.async_get(entity_id)
    assert entity
    assert entity.disabled is True
    assert entity.unique_id == unique_id

    await enable_entity(hass, ufp.entry.entry_id, entity_id)

    state = hass.states.get(entity_id)
    assert state
    assert state.state == STATE_UNKNOWN
    assert state.attributes[ATTR_ATTRIBUTION] == DEFAULT_ATTRIBUTION


async def test_sensor_setup_camera(
    hass: HomeAssistant,
    entity_registry: er.EntityRegistry,
    ufp: MockUFPFixture,
    doorbell: Camera,
    fixed_now: datetime,
) -> None:
    """Test sensor entity setup for camera devices."""

    await init_entry(hass, ufp, [doorbell])
    assert_entity_counts(hass, Platform.SENSOR, 24, 12)

    expected_values = (
        fixed_now.replace(microsecond=0).isoformat(),
<<<<<<< HEAD
        "0.000100",
        "0.0001000",
=======
        "0.0001",
        "0.0001",
>>>>>>> 8c613bc8
        "20.0",
    )
    for index, description in enumerate(CAMERA_SENSORS_WRITE):
        if not description.entity_registry_enabled_default:
            continue
        unique_id, entity_id = ids_from_device_description(
            Platform.SENSOR, doorbell, description
        )

        entity = entity_registry.async_get(entity_id)
        assert entity
        assert entity.disabled is not description.entity_registry_enabled_default
        assert entity.unique_id == unique_id

        state = hass.states.get(entity_id)
        assert state
        assert state.state == expected_values[index]
        assert state.attributes[ATTR_ATTRIBUTION] == DEFAULT_ATTRIBUTION

<<<<<<< HEAD
    expected_values = ("0.000100", "0.000100")
=======
    expected_values = ("0.0001", "0.0001")
>>>>>>> 8c613bc8
    for index, description in enumerate(CAMERA_DISABLED_SENSORS):
        unique_id, entity_id = ids_from_device_description(
            Platform.SENSOR, doorbell, description
        )

        entity = entity_registry.async_get(entity_id)
        assert entity
        assert entity.disabled is not description.entity_registry_enabled_default
        assert entity.unique_id == unique_id

        await enable_entity(hass, ufp.entry.entry_id, entity_id)

        state = hass.states.get(entity_id)
        assert state
        assert state.state == expected_values[index]
        assert state.attributes[ATTR_ATTRIBUTION] == DEFAULT_ATTRIBUTION

    # Wired signal
    unique_id, entity_id = ids_from_device_description(
        Platform.SENSOR, doorbell, ALL_DEVICES_SENSORS[2]
    )

    entity = entity_registry.async_get(entity_id)
    assert entity
    assert entity.disabled is True
    assert entity.unique_id == unique_id

    await enable_entity(hass, ufp.entry.entry_id, entity_id)

    state = hass.states.get(entity_id)
    assert state
    assert state.state == "1000"
    assert state.attributes[ATTR_ATTRIBUTION] == DEFAULT_ATTRIBUTION

    # WiFi signal
    unique_id, entity_id = ids_from_device_description(
        Platform.SENSOR, doorbell, ALL_DEVICES_SENSORS[3]
    )

    entity = entity_registry.async_get(entity_id)
    assert entity
    assert entity.disabled is True
    assert entity.unique_id == unique_id

    await enable_entity(hass, ufp.entry.entry_id, entity_id)

    state = hass.states.get(entity_id)
    assert state
    assert state.state == "-50"
    assert state.attributes[ATTR_ATTRIBUTION] == DEFAULT_ATTRIBUTION


@pytest.mark.usefixtures("entity_registry_enabled_by_default")
async def test_sensor_setup_camera_with_last_trip_time(
    hass: HomeAssistant,
    entity_registry: er.EntityRegistry,
    ufp: MockUFPFixture,
    doorbell: Camera,
    fixed_now: datetime,
) -> None:
    """Test sensor entity setup for camera devices with last trip time."""

    await init_entry(hass, ufp, [doorbell])
    assert_entity_counts(hass, Platform.SENSOR, 24, 24)

    # Last Trip Time
    unique_id, entity_id = ids_from_device_description(
        Platform.SENSOR, doorbell, MOTION_TRIP_SENSORS[0]
    )

    entity = entity_registry.async_get(entity_id)
    assert entity
    assert entity.unique_id == unique_id

    state = hass.states.get(entity_id)
    assert state
    assert (
        state.state
        == (fixed_now - timedelta(hours=1)).replace(microsecond=0).isoformat()
    )
    assert state.attributes[ATTR_ATTRIBUTION] == DEFAULT_ATTRIBUTION


async def test_sensor_update_alarm(
    hass: HomeAssistant, ufp: MockUFPFixture, sensor_all: Sensor, fixed_now: datetime
) -> None:
    """Test sensor motion entity."""

    await init_entry(hass, ufp, [sensor_all])
    assert_entity_counts(hass, Platform.SENSOR, 22, 14)

    _, entity_id = ids_from_device_description(
        Platform.SENSOR, sensor_all, SENSE_SENSORS_WRITE[4]
    )

    event_metadata = EventMetadata(sensor_id=sensor_all.id, alarm_type="smoke")
    event = Event(
        model=ModelType.EVENT,
        id="test_event_id",
        type=EventType.SENSOR_ALARM,
        start=fixed_now - timedelta(seconds=1),
        end=None,
        score=100,
        smart_detect_types=[],
        smart_detect_event_ids=[],
        metadata=event_metadata,
        api=ufp.api,
    )

    new_sensor = sensor_all.copy()
    new_sensor.set_alarm_timeout()
    new_sensor.last_alarm_event_id = event.id

    mock_msg = Mock()
    mock_msg.changed_data = {}
    mock_msg.new_obj = event

    ufp.api.bootstrap.sensors = {new_sensor.id: new_sensor}
    ufp.api.bootstrap.events = {event.id: event}
    ufp.ws_msg(mock_msg)
    await hass.async_block_till_done()

    state = hass.states.get(entity_id)
    assert state
    assert state.state == "smoke"
    await time_changed(hass, 10)


@pytest.mark.usefixtures("entity_registry_enabled_by_default")
async def test_sensor_update_alarm_with_last_trip_time(
    hass: HomeAssistant,
    entity_registry: er.EntityRegistry,
    ufp: MockUFPFixture,
    sensor_all: Sensor,
    fixed_now: datetime,
) -> None:
    """Test sensor motion entity with last trip time."""

    await init_entry(hass, ufp, [sensor_all])
    assert_entity_counts(hass, Platform.SENSOR, 22, 22)

    # Last Trip Time
    unique_id, entity_id = ids_from_device_description(
        Platform.SENSOR, sensor_all, SENSE_SENSORS_WRITE[-3]
    )

    entity = entity_registry.async_get(entity_id)
    assert entity
    assert entity.unique_id == unique_id

    state = hass.states.get(entity_id)
    assert state
    assert (
        state.state
        == (fixed_now - timedelta(hours=1)).replace(microsecond=0).isoformat()
    )
    assert state.attributes[ATTR_ATTRIBUTION] == DEFAULT_ATTRIBUTION


async def test_camera_update_license_plate(
    hass: HomeAssistant, ufp: MockUFPFixture, camera: Camera, fixed_now: datetime
) -> None:
    """Test license plate sensor."""

    camera.feature_flags.smart_detect_types.append(SmartDetectObjectType.LICENSE_PLATE)
    camera.feature_flags.has_smart_detect = True
    camera.smart_detect_settings.object_types.append(
        SmartDetectObjectType.LICENSE_PLATE
    )

    await init_entry(hass, ufp, [camera])
    assert_entity_counts(hass, Platform.SENSOR, 23, 13)

    _, entity_id = ids_from_device_description(
        Platform.SENSOR, camera, LICENSE_PLATE_EVENT_SENSORS[0]
    )

    event_metadata = EventMetadata(
        license_plate=LicensePlateMetadata(name="ABCD1234", confidence_level=95)
    )
    event = Event(
        model=ModelType.EVENT,
        id="test_event_id",
        type=EventType.SMART_DETECT,
        start=fixed_now - timedelta(seconds=1),
        end=None,
        score=100,
        smart_detect_types=[SmartDetectObjectType.LICENSE_PLATE],
        smart_detect_event_ids=[],
        metadata=event_metadata,
        api=ufp.api,
    )

    new_camera = camera.copy()
    new_camera.is_smart_detected = True
    new_camera.last_smart_detect_event_ids[SmartDetectObjectType.LICENSE_PLATE] = (
        event.id
    )

    mock_msg = Mock()
    mock_msg.changed_data = {}
    mock_msg.new_obj = new_camera

    ufp.api.bootstrap.cameras = {new_camera.id: new_camera}
    ufp.api.bootstrap.events = {event.id: event}
    ufp.ws_msg(mock_msg)
    await hass.async_block_till_done()

    state = hass.states.get(entity_id)
    assert state
    assert state.state == "ABCD1234"


async def test_sensor_precision(
    hass: HomeAssistant, ufp: MockUFPFixture, sensor_all: Sensor, fixed_now: datetime
) -> None:
    """Test sensor precision value is respected."""

    await init_entry(hass, ufp, [sensor_all])
    assert_entity_counts(hass, Platform.SENSOR, 22, 14)
    nvr: NVR = ufp.api.bootstrap.nvr

    _, entity_id = ids_from_device_description(Platform.SENSOR, nvr, NVR_SENSORS[6])

    assert hass.states.get(entity_id).state == "17.49"<|MERGE_RESOLUTION|>--- conflicted
+++ resolved
@@ -327,13 +327,8 @@
 
     expected_values = (
         fixed_now.replace(microsecond=0).isoformat(),
-<<<<<<< HEAD
-        "0.000100",
-        "0.0001000",
-=======
         "0.0001",
         "0.0001",
->>>>>>> 8c613bc8
         "20.0",
     )
     for index, description in enumerate(CAMERA_SENSORS_WRITE):
@@ -353,11 +348,7 @@
         assert state.state == expected_values[index]
         assert state.attributes[ATTR_ATTRIBUTION] == DEFAULT_ATTRIBUTION
 
-<<<<<<< HEAD
-    expected_values = ("0.000100", "0.000100")
-=======
     expected_values = ("0.0001", "0.0001")
->>>>>>> 8c613bc8
     for index, description in enumerate(CAMERA_DISABLED_SENSORS):
         unique_id, entity_id = ids_from_device_description(
             Platform.SENSOR, doorbell, description
