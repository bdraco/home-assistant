--- conflicted
+++ resolved
@@ -387,11 +387,7 @@
 ) -> None:
     """Test binary_sensor motion entity."""
 
-<<<<<<< HEAD
-    await init_entry(hass, ufp, [sensor_all])
-=======
     await init_entry(hass, ufp, [sensor_all], debug=True)
->>>>>>> 55f62fcd
     assert_entity_counts(hass, Platform.BINARY_SENSOR, 11, 11)
 
     _, entity_id = ids_from_device_description(
