"""The tests for generic camera component."""
import asyncio
from http import HTTPStatus
from unittest.mock import patch

import aiohttp
import httpx
import pytest
import respx

from homeassistant.components.camera import async_get_mjpeg_stream
from homeassistant.components.websocket_api.const import TYPE_RESULT
from homeassistant.config_entries import SOURCE_IMPORT
from homeassistant.setup import async_setup_component

from tests.common import AsyncMock, Mock


@respx.mock
async def test_fetching_url(hass, hass_client, fakeimgbytes_png, mock_av_open):
    """Test that it fetches the given url."""
    respx.get("http://example.com").respond(stream=fakeimgbytes_png)

    with mock_av_open:
        await async_setup_component(
            hass,
            "camera",
            {
                "camera": {
                    "name": "config_test",
                    "platform": "generic",
                    "still_image_url": "http://example.com",
                    "username": "user",
                    "password": "pass",
                    "authentication": "basic",
                }
            },
        )
        await hass.async_block_till_done()

    client = await hass_client()

    resp = await client.get("/api/camera_proxy/camera.config_test")

    assert resp.status == HTTPStatus.OK
    assert respx.calls.call_count == 2
    body = await resp.read()
    assert body == fakeimgbytes_png

    resp = await client.get("/api/camera_proxy/camera.config_test")
    assert respx.calls.call_count == 3


@respx.mock
async def test_fetching_without_verify_ssl(hass, hass_client, fakeimgbytes_png):
    """Test that it fetches the given url when ssl verify is off."""
    respx.get("https://example.com").respond(stream=fakeimgbytes_png)

    await async_setup_component(
        hass,
        "camera",
        {
            "camera": {
                "name": "config_test",
                "platform": "generic",
                "still_image_url": "https://example.com",
                "username": "user",
                "password": "pass",
                "verify_ssl": "false",
            }
        },
    )
    await hass.async_block_till_done()

    client = await hass_client()

    resp = await client.get("/api/camera_proxy/camera.config_test")

    assert resp.status == HTTPStatus.OK


@respx.mock
async def test_fetching_url_with_verify_ssl(hass, hass_client, fakeimgbytes_png):
    """Test that it fetches the given url when ssl verify is explicitly on."""
    respx.get("https://example.com").respond(stream=fakeimgbytes_png)

    await async_setup_component(
        hass,
        "camera",
        {
            "camera": {
                "name": "config_test",
                "platform": "generic",
                "still_image_url": "https://example.com",
                "username": "user",
                "password": "pass",
                "verify_ssl": "true",
            }
        },
    )
    await hass.async_block_till_done()

    client = await hass_client()

    resp = await client.get("/api/camera_proxy/camera.config_test")

    assert resp.status == HTTPStatus.OK


@respx.mock
async def test_limit_refetch(hass, hass_client, fakeimgbytes_png, fakeimgbytes_jpg):
    """Test that it fetches the given url."""
    respx.get("http://example.com/0a").respond(stream=fakeimgbytes_png)
    respx.get("http://example.com/5a").respond(stream=fakeimgbytes_png)
    respx.get("http://example.com/10a").respond(stream=fakeimgbytes_png)
    respx.get("http://example.com/15a").respond(stream=fakeimgbytes_jpg)
    respx.get("http://example.com/20a").respond(status_code=HTTPStatus.NOT_FOUND)

    hass.states.async_set("sensor.temp", "0")

    await async_setup_component(
        hass,
        "camera",
        {
            "camera": {
                "name": "config_test",
                "platform": "generic",
                "still_image_url": 'http://example.com/{{ states.sensor.temp.state + "a" }}',
                "limit_refetch_to_url_change": True,
            }
        },
    )
    await hass.async_block_till_done()

    client = await hass_client()

    resp = await client.get("/api/camera_proxy/camera.config_test")

    hass.states.async_set("sensor.temp", "5")

    with pytest.raises(aiohttp.ServerTimeoutError), patch(
        "async_timeout.timeout", side_effect=asyncio.TimeoutError()
    ):
        resp = await client.get("/api/camera_proxy/camera.config_test")

    assert respx.calls.call_count == 2
    assert resp.status == HTTPStatus.OK

    hass.states.async_set("sensor.temp", "10")

    resp = await client.get("/api/camera_proxy/camera.config_test")
    assert respx.calls.call_count == 3
    assert resp.status == HTTPStatus.OK
    body = await resp.read()
    assert body == fakeimgbytes_png

    resp = await client.get("/api/camera_proxy/camera.config_test")
    assert respx.calls.call_count == 3
    assert resp.status == HTTPStatus.OK
    body = await resp.read()
    assert body == fakeimgbytes_png

    hass.states.async_set("sensor.temp", "15")

    # Url change = fetch new image
    resp = await client.get("/api/camera_proxy/camera.config_test")
    assert respx.calls.call_count == 4
    assert resp.status == HTTPStatus.OK
    body = await resp.read()
    assert body == fakeimgbytes_jpg

    # Cause a template render error
    hass.states.async_remove("sensor.temp")
    resp = await client.get("/api/camera_proxy/camera.config_test")
    assert respx.calls.call_count == 4
    assert resp.status == HTTPStatus.OK
    body = await resp.read()
    assert body == fakeimgbytes_jpg


@respx.mock
async def test_stream_source(
    hass, hass_client, hass_ws_client, fakeimgbytes_png, mock_av_open
):
    """Test that the stream source is rendered."""
    respx.get("http://example.com").respond(stream=fakeimgbytes_png)
    respx.get("http://example.com/0a").respond(stream=fakeimgbytes_png)

    hass.states.async_set("sensor.temp", "0")
    with mock_av_open:
        assert await async_setup_component(
            hass,
            "camera",
            {
                "camera": {
                    "name": "config_test",
                    "platform": "generic",
                    "still_image_url": "http://example.com",
                    "stream_source": 'http://example.com/{{ states.sensor.temp.state + "a" }}',
                    "limit_refetch_to_url_change": True,
                },
            },
        )
        assert await async_setup_component(hass, "stream", {})
        await hass.async_block_till_done()

    hass.states.async_set("sensor.temp", "5")

    with patch(
        "homeassistant.components.camera.Stream.endpoint_url",
        return_value="http://home.assistant/playlist.m3u8",
    ) as mock_stream_url:
        # Request playlist through WebSocket
        client = await hass_ws_client(hass)

        await client.send_json(
            {"id": 1, "type": "camera/stream", "entity_id": "camera.config_test"}
        )
        msg = await client.receive_json()

        # Assert WebSocket response
        assert mock_stream_url.call_count == 1
        assert msg["id"] == 1
        assert msg["type"] == TYPE_RESULT
        assert msg["success"]
        assert msg["result"]["url"][-13:] == "playlist.m3u8"


@respx.mock
async def test_stream_source_error(
    hass, hass_client, hass_ws_client, fakeimgbytes_png, mock_av_open
):
    """Test that the stream source has an error."""
    respx.get("http://example.com").respond(stream=fakeimgbytes_png)

    with mock_av_open:
        assert await async_setup_component(
            hass,
            "camera",
            {
                "camera": {
                    "name": "config_test",
                    "platform": "generic",
                    "still_image_url": "http://example.com",
                    # Does not exist
                    "stream_source": 'http://example.com/{{ states.sensor.temp.state + "a" }}',
                    "limit_refetch_to_url_change": True,
                },
            },
        )
        assert await async_setup_component(hass, "stream", {})
        await hass.async_block_till_done()

    with patch(
        "homeassistant.components.camera.Stream.endpoint_url",
        return_value="http://home.assistant/playlist.m3u8",
    ) as mock_stream_url:
        # Request playlist through WebSocket
        client = await hass_ws_client(hass)

        await client.send_json(
            {"id": 1, "type": "camera/stream", "entity_id": "camera.config_test"}
        )
        msg = await client.receive_json()

        # Assert WebSocket response
        assert mock_stream_url.call_count == 0
        assert msg["id"] == 1
        assert msg["type"] == TYPE_RESULT
        assert msg["success"] is False
        assert msg["error"] == {
            "code": "start_stream_failed",
            "message": "camera.config_test does not support play stream service",
        }


@respx.mock
async def test_setup_alternative_options(
    hass, hass_ws_client, fakeimgbytes_png, mock_av_open
):
    """Test that the stream source is setup with different config options."""
    respx.get("https://example.com").respond(stream=fakeimgbytes_png)

    with mock_av_open:
        assert await async_setup_component(
            hass,
            "camera",
            {
                "camera": {
                    "name": "config_test",
                    "platform": "generic",
                    "still_image_url": "https://example.com",
                    "authentication": "digest",
                    "username": "user",
                    "password": "pass",
                    "stream_source": "rtsp://example.com:554/rtsp/",
                    "rtsp_transport": "udp",
                },
            },
        )
        await hass.async_block_till_done()
<<<<<<< HEAD
    assert hass.data["camera"].get_entity("camera.config_test")
=======
    assert hass.states.get("camera.config_test")
>>>>>>> 61f81526


@respx.mock
async def test_no_stream_source(hass, hass_client, hass_ws_client, fakeimgbytes_png):
    """Test a stream request without stream source option set."""
    respx.get("https://example.com").respond(stream=fakeimgbytes_png)

    assert await async_setup_component(
        hass,
        "camera",
        {
            "camera": {
                "name": "config_test",
                "platform": "generic",
                "still_image_url": "https://example.com",
                "limit_refetch_to_url_change": True,
            }
        },
    )
    await hass.async_block_till_done()

    with patch(
        "homeassistant.components.camera.Stream.endpoint_url",
        return_value="http://home.assistant/playlist.m3u8",
    ) as mock_request_stream:
        # Request playlist through WebSocket
        client = await hass_ws_client(hass)

        await client.send_json(
            {"id": 3, "type": "camera/stream", "entity_id": "camera.config_test"}
        )
        msg = await client.receive_json()

        # Assert the websocket error message
        assert mock_request_stream.call_count == 0
        assert msg["id"] == 3
        assert msg["type"] == TYPE_RESULT
        assert msg["success"] is False
        assert msg["error"] == {
            "code": "start_stream_failed",
            "message": "camera.config_test does not support play stream service",
        }


@respx.mock
async def test_camera_content_type(
    hass, hass_client, fakeimgbytes_svg, fakeimgbytes_jpg, mock_av_open
):
    """Test generic camera with custom content_type."""
    urlsvg = "https://upload.wikimedia.org/wikipedia/commons/0/02/SVG_logo.svg"
    respx.get(urlsvg).respond(stream=fakeimgbytes_svg)
    urljpg = "https://upload.wikimedia.org/wikipedia/commons/0/0e/Felis_silvestris_silvestris.jpg"
    respx.get(urljpg).respond(stream=fakeimgbytes_jpg)
    cam_config_svg = {
        "name": "config_test_svg",
        "platform": "generic",
        "still_image_url": urlsvg,
        "content_type": "image/svg+xml",
        "limit_refetch_to_url_change": False,
        "framerate": 2,
        "verify_ssl": True,
    }
    cam_config_jpg = {
        "name": "config_test_jpg",
        "platform": "generic",
        "still_image_url": urljpg,
        "content_type": "image/jpeg",
        "limit_refetch_to_url_change": False,
        "framerate": 2,
        "verify_ssl": True,
    }

    with mock_av_open:
        result1 = await hass.config_entries.flow.async_init(
            "generic",
            data=cam_config_jpg,
            context={"source": SOURCE_IMPORT, "unique_id": 12345},
        )
        await hass.async_block_till_done()
    with mock_av_open:
        result2 = await hass.config_entries.flow.async_init(
            "generic",
            data=cam_config_svg,
            context={"source": SOURCE_IMPORT, "unique_id": 54321},
        )
        await hass.async_block_till_done()

    assert result1["type"] == "create_entry"
    assert result2["type"] == "create_entry"
    client = await hass_client()

    resp_1 = await client.get("/api/camera_proxy/camera.config_test_svg")
    assert respx.calls.call_count == 3
    assert resp_1.status == HTTPStatus.OK
    assert resp_1.content_type == "image/svg+xml"
    body = await resp_1.read()
    assert body == fakeimgbytes_svg

    resp_2 = await client.get("/api/camera_proxy/camera.config_test_jpg")
    assert respx.calls.call_count == 4
    assert resp_2.status == HTTPStatus.OK
    assert resp_2.content_type == "image/jpeg"
    body = await resp_2.read()
    assert body == fakeimgbytes_jpg


@respx.mock
async def test_timeout_cancelled(hass, hass_client, fakeimgbytes_png, fakeimgbytes_jpg):
    """Test that timeouts and cancellations return last image."""

    respx.get("http://example.com").respond(stream=fakeimgbytes_png)

    await async_setup_component(
        hass,
        "camera",
        {
            "camera": {
                "name": "config_test",
                "platform": "generic",
                "still_image_url": "http://example.com",
                "username": "user",
                "password": "pass",
            }
        },
    )
    await hass.async_block_till_done()

    client = await hass_client()

    resp = await client.get("/api/camera_proxy/camera.config_test")

    assert resp.status == HTTPStatus.OK
    assert respx.calls.call_count == 2
    assert await resp.read() == fakeimgbytes_png

    respx.get("http://example.com").respond(stream=fakeimgbytes_jpg)

    with patch(
        "homeassistant.components.generic.camera.GenericCamera.async_camera_image",
        side_effect=asyncio.CancelledError(),
    ):
        resp = await client.get("/api/camera_proxy/camera.config_test")
        assert respx.calls.call_count == 2
        assert resp.status == HTTPStatus.INTERNAL_SERVER_ERROR

    respx.get("http://example.com").side_effect = [
        httpx.RequestError,
        httpx.TimeoutException,
    ]

    for total_calls in range(3, 5):
        resp = await client.get("/api/camera_proxy/camera.config_test")
        assert respx.calls.call_count == total_calls
        assert resp.status == HTTPStatus.OK
        assert await resp.read() == fakeimgbytes_png


async def test_no_still_image_url(hass, hass_client, mock_av_open):
    """Test that the component can grab images from stream with no still_image_url."""
    with mock_av_open:
        assert await async_setup_component(
            hass,
            "camera",
            {
                "camera": {
                    "name": "config_test",
                    "platform": "generic",
                    "stream_source": "rtsp://example.com:554/rtsp/",
                },
            },
        )
        await hass.async_block_till_done()

    client = await hass_client()

    with patch(
        "homeassistant.components.generic.camera.GenericCamera.stream_source",
        return_value=None,
    ) as mock_stream_source:

        # First test when there is no stream_source should fail
        resp = await client.get("/api/camera_proxy/camera.config_test")
        await hass.async_block_till_done()
        mock_stream_source.assert_called_once()
        assert resp.status == HTTPStatus.INTERNAL_SERVER_ERROR

    with patch("homeassistant.components.camera.create_stream") as mock_create_stream:

        # Now test when creating the stream succeeds
        mock_stream = Mock()
        mock_stream.async_get_image = AsyncMock()
        mock_stream.async_get_image.return_value = b"stream_keyframe_image"
        mock_create_stream.return_value = mock_stream

        # should start the stream and get the image
        resp = await client.get("/api/camera_proxy/camera.config_test")
        await hass.async_block_till_done()
        mock_create_stream.assert_called_once()
        mock_stream.async_get_image.assert_called_once()
        assert resp.status == HTTPStatus.OK
        assert await resp.read() == b"stream_keyframe_image"


async def test_frame_interval_property(hass, mock_av_open):
    """Test that the frame interval is calculated and returned correctly."""

    with mock_av_open:
        await async_setup_component(
            hass,
            "camera",
            {
                "camera": {
                    "name": "config_test",
                    "platform": "generic",
                    "stream_source": "rtsp://example.com:554/rtsp/",
                    "framerate": 5,
                },
            },
        )
        await hass.async_block_till_done()

    request = Mock()
    with patch(
        "homeassistant.components.camera.async_get_still_stream"
    ) as mock_get_stream:
        await async_get_mjpeg_stream(hass, request, "camera.config_test")

    assert mock_get_stream.call_args_list[0][0][3] == pytest.approx(0.2)<|MERGE_RESOLUTION|>--- conflicted
+++ resolved
@@ -299,11 +299,7 @@
             },
         )
         await hass.async_block_till_done()
-<<<<<<< HEAD
-    assert hass.data["camera"].get_entity("camera.config_test")
-=======
     assert hass.states.get("camera.config_test")
->>>>>>> 61f81526
 
 
 @respx.mock
