--- conflicted
+++ resolved
@@ -9,11 +9,7 @@
 )
 from homeassistant.config_entries import SOURCE_USER
 from homeassistant.const import CONF_MAC, CONF_NAME, CONF_PASSWORD, CONF_SENSOR_TYPE
-from homeassistant.data_entry_flow import (
-    RESULT_TYPE_ABORT,
-    RESULT_TYPE_CREATE_ENTRY,
-    RESULT_TYPE_FORM,
-)
+from homeassistant.data_entry_flow import FlowResultType
 
 from . import (
     USER_INPUT,
@@ -32,7 +28,7 @@
     result = await hass.config_entries.flow.async_init(
         DOMAIN, context={"source": SOURCE_USER}
     )
-    assert result["type"] == RESULT_TYPE_FORM
+    assert result["type"] == FlowResultType.FORM
     assert result["step_id"] == "user"
     assert result["errors"] == {}
 
@@ -43,7 +39,7 @@
         )
     await hass.async_block_till_done()
 
-    assert result["type"] == RESULT_TYPE_CREATE_ENTRY
+    assert result["type"] == FlowResultType.CREATE_ENTRY
     assert result["title"] == "test-name"
     assert result["data"] == {
         CONF_MAC: "e7:89:43:99:99:99",
@@ -59,7 +55,7 @@
     result = await hass.config_entries.flow.async_init(
         DOMAIN, context={"source": SOURCE_USER}
     )
-    assert result["type"] == RESULT_TYPE_FORM
+    assert result["type"] == FlowResultType.FORM
     assert result["step_id"] == "user"
     assert result["errors"] == {}
 
@@ -70,7 +66,7 @@
         )
     await hass.async_block_till_done()
 
-    assert result["type"] == RESULT_TYPE_CREATE_ENTRY
+    assert result["type"] == FlowResultType.CREATE_ENTRY
     assert result["title"] == "test-name"
     assert result["data"] == {
         CONF_MAC: "e7:89:43:90:90:90",
@@ -86,11 +82,7 @@
     result = await hass.config_entries.flow.async_init(
         DOMAIN, context={"source": SOURCE_USER}
     )
-<<<<<<< HEAD
-    assert result["type"] == RESULT_TYPE_FORM
-=======
     assert result["type"] == FlowResultType.FORM
->>>>>>> c405191d
     assert result["step_id"] == "user"
     assert result["errors"] == {}
 
@@ -101,11 +93,7 @@
         )
     await hass.async_block_till_done()
 
-<<<<<<< HEAD
-    assert result["type"] == RESULT_TYPE_CREATE_ENTRY
-=======
     assert result["type"] == FlowResultType.CREATE_ENTRY
->>>>>>> c405191d
     assert result["title"] == "test-name"
     assert result["data"] == {
         CONF_MAC: "c0:ce:b0:d4:26:be",
@@ -121,7 +109,7 @@
     result = await hass.config_entries.flow.async_init(
         DOMAIN, context={"source": SOURCE_USER}
     )
-    assert result["type"] == RESULT_TYPE_ABORT
+    assert result["type"] == FlowResultType.ABORT
     assert result["reason"] == "no_unconfigured_devices"
 
 
@@ -134,7 +122,7 @@
         DOMAIN, context={"source": SOURCE_USER}
     )
 
-    assert result["type"] == RESULT_TYPE_ABORT
+    assert result["type"] == FlowResultType.ABORT
     assert result["reason"] == "cannot_connect"
 
     switchbot_config_flow.side_effect = Exception
@@ -143,7 +131,7 @@
         DOMAIN, context={"source": SOURCE_USER}
     )
 
-    assert result["type"] == RESULT_TYPE_ABORT
+    assert result["type"] == FlowResultType.ABORT
     assert result["reason"] == "unknown"
 
 
@@ -153,7 +141,7 @@
         entry = await init_integration(hass)
 
         result = await hass.config_entries.options.async_init(entry.entry_id)
-        assert result["type"] == RESULT_TYPE_FORM
+        assert result["type"] == FlowResultType.FORM
         assert result["step_id"] == "init"
         assert result["errors"] is None
 
@@ -168,7 +156,7 @@
         )
         await hass.async_block_till_done()
 
-    assert result["type"] == RESULT_TYPE_CREATE_ENTRY
+    assert result["type"] == FlowResultType.CREATE_ENTRY
     assert result["data"][CONF_TIME_BETWEEN_UPDATE_COMMAND] == 60
     assert result["data"][CONF_RETRY_COUNT] == 3
     assert result["data"][CONF_RETRY_TIMEOUT] == 5
@@ -182,7 +170,7 @@
         entry = await init_integration(hass)
 
         result = await hass.config_entries.options.async_init(entry.entry_id)
-        assert result["type"] == RESULT_TYPE_FORM
+        assert result["type"] == FlowResultType.FORM
         assert result["step_id"] == "init"
         assert result["errors"] is None
 
@@ -197,7 +185,7 @@
         )
         await hass.async_block_till_done()
 
-    assert result["type"] == RESULT_TYPE_CREATE_ENTRY
+    assert result["type"] == FlowResultType.CREATE_ENTRY
     assert result["data"][CONF_TIME_BETWEEN_UPDATE_COMMAND] == 66
     assert result["data"][CONF_RETRY_COUNT] == 6
     assert result["data"][CONF_RETRY_TIMEOUT] == 6
