"""Test the Profiler config flow."""

from datetime import timedelta
from functools import lru_cache
import logging
import os
from pathlib import Path
from unittest.mock import patch

from lru import LRU
import pytest

from homeassistant.components.profiler import (
    _LRU_CACHE_WRAPPER_OBJECT,
    _SQLALCHEMY_LRU_OBJECT,
    CONF_ENABLED,
    CONF_SECONDS,
    SERVICE_DUMP_LOG_OBJECTS,
    SERVICE_LOG_EVENT_LOOP_SCHEDULED,
    SERVICE_LOG_SSL,
    SERVICE_LOG_THREAD_FRAMES,
    SERVICE_LRU_STATS,
    SERVICE_MEMORY,
    SERVICE_SET_ASYNCIO_DEBUG,
    SERVICE_START,
    SERVICE_START_LOG_OBJECT_SOURCES,
    SERVICE_START_LOG_OBJECTS,
    SERVICE_STOP_LOG_OBJECT_SOURCES,
    SERVICE_STOP_LOG_OBJECTS,
)
from homeassistant.components.profiler.const import DOMAIN
from homeassistant.const import CONF_SCAN_INTERVAL, CONF_TYPE
from homeassistant.core import HomeAssistant
from homeassistant.exceptions import HomeAssistantError
import homeassistant.util.dt as dt_util

from tests.common import MockConfigEntry, async_fire_time_changed


async def test_basic_usage(hass: HomeAssistant, tmp_path: Path) -> None:
    """Test we can setup and the service is registered."""
    test_dir = tmp_path / "profiles"
    test_dir.mkdir()

    entry = MockConfigEntry(domain=DOMAIN)
    entry.add_to_hass(hass)

    assert await hass.config_entries.async_setup(entry.entry_id)
    await hass.async_block_till_done()

    assert hass.services.has_service(DOMAIN, SERVICE_START)

    last_filename = None

    def _mock_path(filename: str) -> str:
        nonlocal last_filename
        last_filename = str(test_dir / filename)
        return last_filename

    with patch("cProfile.Profile"), patch.object(hass.config, "path", _mock_path):
        await hass.services.async_call(
            DOMAIN, SERVICE_START, {CONF_SECONDS: 0.000001}, blocking=True
        )

    assert os.path.exists(last_filename)

    assert await hass.config_entries.async_unload(entry.entry_id)
    await hass.async_block_till_done()


async def test_memory_usage(hass: HomeAssistant, tmp_path: Path) -> None:
    """Test we can setup and the service is registered."""
    test_dir = tmp_path / "profiles"
    test_dir.mkdir()

    entry = MockConfigEntry(domain=DOMAIN)
    entry.add_to_hass(hass)

    assert await hass.config_entries.async_setup(entry.entry_id)
    await hass.async_block_till_done()

    assert hass.services.has_service(DOMAIN, SERVICE_MEMORY)

    last_filename = None

    def _mock_path(filename: str) -> str:
        nonlocal last_filename
        last_filename = str(test_dir / filename)
        return last_filename

    with patch("guppy.hpy") as mock_hpy, patch.object(hass.config, "path", _mock_path):
        await hass.services.async_call(
            DOMAIN, SERVICE_MEMORY, {CONF_SECONDS: 0.000001}, blocking=True
        )

        mock_hpy.assert_called_once()

    assert await hass.config_entries.async_unload(entry.entry_id)
    await hass.async_block_till_done()


async def test_object_growth_logging(
    hass: HomeAssistant, caplog: pytest.LogCaptureFixture
) -> None:
    """Test we can setup and the service and we can dump objects to the log."""

    entry = MockConfigEntry(domain=DOMAIN)
    entry.add_to_hass(hass)

    assert await hass.config_entries.async_setup(entry.entry_id)
    await hass.async_block_till_done()

    assert hass.services.has_service(DOMAIN, SERVICE_START_LOG_OBJECTS)
    assert hass.services.has_service(DOMAIN, SERVICE_STOP_LOG_OBJECTS)

    with patch("objgraph.growth"):
        await hass.services.async_call(
            DOMAIN, SERVICE_START_LOG_OBJECTS, {CONF_SCAN_INTERVAL: 10}, blocking=True
        )
        with pytest.raises(HomeAssistantError, match="Object logging already started"):
            await hass.services.async_call(
                DOMAIN,
                SERVICE_START_LOG_OBJECTS,
                {CONF_SCAN_INTERVAL: 10},
                blocking=True,
            )

        assert "Growth" in caplog.text
        caplog.clear()

        async_fire_time_changed(hass, dt_util.utcnow() + timedelta(seconds=11))
        await hass.async_block_till_done()
        assert "Growth" in caplog.text

    await hass.services.async_call(DOMAIN, SERVICE_STOP_LOG_OBJECTS, {}, blocking=True)
    caplog.clear()

    async_fire_time_changed(hass, dt_util.utcnow() + timedelta(seconds=21))
    await hass.async_block_till_done()
    assert "Growth" not in caplog.text

    with pytest.raises(HomeAssistantError, match="Object logging not running"):
        await hass.services.async_call(
            DOMAIN, SERVICE_STOP_LOG_OBJECTS, {}, blocking=True
        )

    with patch("objgraph.growth"):
        await hass.services.async_call(
            DOMAIN, SERVICE_START_LOG_OBJECTS, {CONF_SCAN_INTERVAL: 10}, blocking=True
        )
        caplog.clear()

    assert await hass.config_entries.async_unload(entry.entry_id)
    await hass.async_block_till_done()

    async_fire_time_changed(hass, dt_util.utcnow() + timedelta(seconds=31))
    await hass.async_block_till_done()
    assert "Growth" not in caplog.text


async def test_dump_log_object(
    hass: HomeAssistant, caplog: pytest.LogCaptureFixture
) -> None:
    """Test we can setup and the service is registered and logging works."""

    entry = MockConfigEntry(domain=DOMAIN)
    entry.add_to_hass(hass)

    assert await hass.config_entries.async_setup(entry.entry_id)
    await hass.async_block_till_done()

    class DumpLogDummy:
        def __init__(self, fail):
            self.fail = fail

        def __repr__(self):
            if self.fail:
                raise Exception("failed")
            return "<DumpLogDummy success>"

    obj1 = DumpLogDummy(False)
    obj2 = DumpLogDummy(True)

    assert hass.services.has_service(DOMAIN, SERVICE_DUMP_LOG_OBJECTS)

    await hass.services.async_call(
        DOMAIN, SERVICE_DUMP_LOG_OBJECTS, {CONF_TYPE: "DumpLogDummy"}, blocking=True
    )

    assert "<DumpLogDummy success>" in caplog.text
    assert "Failed to serialize" in caplog.text
    del obj1
    del obj2
    caplog.clear()


async def test_log_thread_frames(
    hass: HomeAssistant, caplog: pytest.LogCaptureFixture
) -> None:
    """Test we can log thread frames."""

    entry = MockConfigEntry(domain=DOMAIN)
    entry.add_to_hass(hass)

    assert await hass.config_entries.async_setup(entry.entry_id)
    await hass.async_block_till_done()

    assert hass.services.has_service(DOMAIN, SERVICE_LOG_THREAD_FRAMES)

    await hass.services.async_call(DOMAIN, SERVICE_LOG_THREAD_FRAMES, {}, blocking=True)

    assert "SyncWorker_0" in caplog.text
    caplog.clear()

    assert await hass.config_entries.async_unload(entry.entry_id)
    await hass.async_block_till_done()


async def test_log_scheduled(
    hass: HomeAssistant, caplog: pytest.LogCaptureFixture
) -> None:
    """Test we can log scheduled items in the event loop."""

    entry = MockConfigEntry(domain=DOMAIN)
    entry.add_to_hass(hass)

    assert await hass.config_entries.async_setup(entry.entry_id)
    await hass.async_block_till_done()

    assert hass.services.has_service(DOMAIN, SERVICE_LOG_EVENT_LOOP_SCHEDULED)

    hass.loop.call_later(0.1, lambda: None)

    await hass.services.async_call(
        DOMAIN, SERVICE_LOG_EVENT_LOOP_SCHEDULED, {}, blocking=True
    )

    assert "Scheduled" in caplog.text
    caplog.clear()

    assert await hass.config_entries.async_unload(entry.entry_id)
    await hass.async_block_till_done()


async def test_lru_stats(hass: HomeAssistant, caplog: pytest.LogCaptureFixture) -> None:
    """Test logging lru stats."""

    entry = MockConfigEntry(domain=DOMAIN)
    entry.add_to_hass(hass)

    assert await hass.config_entries.async_setup(entry.entry_id)
    await hass.async_block_till_done()

    @lru_cache(maxsize=1)
    def _dummy_test_lru_stats():
        return 1

    class DomainData:
        def __init__(self):
            self._data = LRU(1)

    domain_data = DomainData()
    assert hass.services.has_service(DOMAIN, SERVICE_LRU_STATS)

    class LRUCache:
        def __init__(self):
            self._data = {"sqlalchemy_test": 1}

    sqlalchemy_lru_cache = LRUCache()

    def _mock_by_type(type_):
        if type_ == _LRU_CACHE_WRAPPER_OBJECT:
            return [_dummy_test_lru_stats]
        if type_ == _SQLALCHEMY_LRU_OBJECT:
            return [sqlalchemy_lru_cache]
        return [domain_data]

    with patch("objgraph.by_type", side_effect=_mock_by_type):
        await hass.services.async_call(DOMAIN, SERVICE_LRU_STATS, blocking=True)

    assert "DomainData" in caplog.text
    assert "(0, 0)" in caplog.text
    assert "_dummy_test_lru_stats" in caplog.text
    assert "CacheInfo" in caplog.text
    assert "sqlalchemy_test" in caplog.text


async def test_log_object_sources(
    hass: HomeAssistant, caplog: pytest.LogCaptureFixture
) -> None:
    """Test we can setup and the service and we can dump objects to the log."""

    entry = MockConfigEntry(domain=DOMAIN)
    entry.add_to_hass(hass)

    assert await hass.config_entries.async_setup(entry.entry_id)
    await hass.async_block_till_done()

    assert hass.services.has_service(DOMAIN, SERVICE_START_LOG_OBJECT_SOURCES)
    assert hass.services.has_service(DOMAIN, SERVICE_STOP_LOG_OBJECT_SOURCES)

    class FakeObject:
        """Fake object."""

        def __repr__(self):
            """Return a fake repr.""."""
            return "<FakeObject>"

    fake_object = FakeObject()

    with patch("gc.collect"), patch("gc.get_objects", return_value=[fake_object]):
        await hass.services.async_call(
            DOMAIN,
            SERVICE_START_LOG_OBJECT_SOURCES,
            {CONF_SCAN_INTERVAL: 10},
            blocking=True,
        )
        with pytest.raises(HomeAssistantError, match="Object logging already started"):
            await hass.services.async_call(
                DOMAIN,
                SERVICE_START_LOG_OBJECT_SOURCES,
                {CONF_SCAN_INTERVAL: 10},
                blocking=True,
            )

        assert "New object FakeObject (0/1)" in caplog.text
        caplog.clear()

        async_fire_time_changed(hass, dt_util.utcnow() + timedelta(seconds=11))
        await hass.async_block_till_done()
        assert "No new object growth found" in caplog.text

    fake_object2 = FakeObject()

    with patch("gc.collect"), patch(
        "gc.get_objects", return_value=[fake_object, fake_object2]
    ):
        caplog.clear()

        async_fire_time_changed(hass, dt_util.utcnow() + timedelta(seconds=21))
        await hass.async_block_till_done()
        assert "New object FakeObject (1/2)" in caplog.text

    many_objects = [FakeObject() for _ in range(30)]
    with patch("gc.collect"), patch("gc.get_objects", return_value=many_objects):
        caplog.clear()

        async_fire_time_changed(hass, dt_util.utcnow() + timedelta(seconds=31))
        await hass.async_block_till_done()
        assert "New object FakeObject (2/30)" in caplog.text
        assert "New objects overflowed by {'FakeObject': 25}" in caplog.text

    await hass.services.async_call(
        DOMAIN, SERVICE_STOP_LOG_OBJECT_SOURCES, {}, blocking=True
    )
    caplog.clear()

    async_fire_time_changed(hass, dt_util.utcnow() + timedelta(seconds=41))
    await hass.async_block_till_done()
    assert "FakeObject" not in caplog.text
    assert "No new object growth found" not in caplog.text

    assert await hass.config_entries.async_unload(entry.entry_id)
    await hass.async_block_till_done()

    async_fire_time_changed(hass, dt_util.utcnow() + timedelta(seconds=51))
    await hass.async_block_till_done()
    assert "FakeObject" not in caplog.text
    assert "No new object growth found" not in caplog.text

    with pytest.raises(HomeAssistantError, match="Object logging not running"):
        await hass.services.async_call(
            DOMAIN, SERVICE_STOP_LOG_OBJECT_SOURCES, {}, blocking=True
        )


<<<<<<< HEAD
async def test_log_ssl(hass: HomeAssistant, caplog: pytest.LogCaptureFixture) -> None:
    """Test logging ssl objects."""
=======
async def test_set_asyncio_debug(
    hass: HomeAssistant, caplog: pytest.LogCaptureFixture
) -> None:
    """Test setting asyncio debug."""
>>>>>>> b3e3cb73

    entry = MockConfigEntry(domain=DOMAIN)
    entry.add_to_hass(hass)

    assert await hass.config_entries.async_setup(entry.entry_id)
    await hass.async_block_till_done()

<<<<<<< HEAD
    class SSLProtocol:
        def __init__(self):
            """Mock an SSLProtocol."""
            self._transport = None

    class SSLObject:
        def __init__(self):
            """Mock an SSLObject."""
            self._transport = None

        def getpeercert(self, binary_form=False):
            """Mock getpeercert."""
            return {"subject": (("commonName", "test"),)}

        def server_hostname(self):
            """Mock server_hostname."""
            return "test"

    class _SSLProtocolTransport:
        def __init__(self):
            """Mock an _SSLProtocolTransport."""

    ssl_protocol = SSLProtocol()
    ssl_object = SSLObject()
    ssl_protocol_transport = _SSLProtocolTransport()
    assert hass.services.has_service(DOMAIN, SERVICE_LOG_SSL)

    def _mock_by_type(type_):
        if type_ == "SSLProtocol":
            return [ssl_protocol]
        if type_ == "SSLObject":
            return [ssl_object]
        if type_ == "_SSLProtocolTransport":
            return [ssl_protocol_transport]
        raise ValueError("Unknown type")

    with patch("objgraph.by_type", side_effect=_mock_by_type):
        await hass.services.async_call(DOMAIN, SERVICE_LOG_SSL, blocking=True)

    assert "SSLProtocol" in caplog.text
    assert "SSLObject" in caplog.text
    assert "_SSLProtocolTransport" in caplog.text
=======
    assert hass.services.has_service(DOMAIN, SERVICE_SET_ASYNCIO_DEBUG)

    hass.loop.set_debug(False)
    original_level = logging.getLogger().getEffectiveLevel()
    logging.getLogger().setLevel(logging.WARNING)

    await hass.services.async_call(DOMAIN, SERVICE_SET_ASYNCIO_DEBUG, {}, blocking=True)
    assert hass.loop.get_debug() is True

    # Ensure logging is at least at INFO level
    assert logging.getLogger().getEffectiveLevel() == logging.INFO

    await hass.services.async_call(
        DOMAIN, SERVICE_SET_ASYNCIO_DEBUG, {CONF_ENABLED: False}, blocking=True
    )
    assert hass.loop.get_debug() is False

    await hass.services.async_call(
        DOMAIN, SERVICE_SET_ASYNCIO_DEBUG, {CONF_ENABLED: True}, blocking=True
    )
    assert hass.loop.get_debug() is True

    logging.getLogger().setLevel(original_level)

    assert await hass.config_entries.async_unload(entry.entry_id)
    await hass.async_block_till_done()
>>>>>>> b3e3cb73
<|MERGE_RESOLUTION|>--- conflicted
+++ resolved
@@ -17,7 +17,6 @@
     CONF_SECONDS,
     SERVICE_DUMP_LOG_OBJECTS,
     SERVICE_LOG_EVENT_LOOP_SCHEDULED,
-    SERVICE_LOG_SSL,
     SERVICE_LOG_THREAD_FRAMES,
     SERVICE_LRU_STATS,
     SERVICE_MEMORY,
@@ -374,66 +373,17 @@
         )
 
 
-<<<<<<< HEAD
-async def test_log_ssl(hass: HomeAssistant, caplog: pytest.LogCaptureFixture) -> None:
-    """Test logging ssl objects."""
-=======
 async def test_set_asyncio_debug(
     hass: HomeAssistant, caplog: pytest.LogCaptureFixture
 ) -> None:
     """Test setting asyncio debug."""
->>>>>>> b3e3cb73
-
-    entry = MockConfigEntry(domain=DOMAIN)
-    entry.add_to_hass(hass)
-
-    assert await hass.config_entries.async_setup(entry.entry_id)
-    await hass.async_block_till_done()
-
-<<<<<<< HEAD
-    class SSLProtocol:
-        def __init__(self):
-            """Mock an SSLProtocol."""
-            self._transport = None
-
-    class SSLObject:
-        def __init__(self):
-            """Mock an SSLObject."""
-            self._transport = None
-
-        def getpeercert(self, binary_form=False):
-            """Mock getpeercert."""
-            return {"subject": (("commonName", "test"),)}
-
-        def server_hostname(self):
-            """Mock server_hostname."""
-            return "test"
-
-    class _SSLProtocolTransport:
-        def __init__(self):
-            """Mock an _SSLProtocolTransport."""
-
-    ssl_protocol = SSLProtocol()
-    ssl_object = SSLObject()
-    ssl_protocol_transport = _SSLProtocolTransport()
-    assert hass.services.has_service(DOMAIN, SERVICE_LOG_SSL)
-
-    def _mock_by_type(type_):
-        if type_ == "SSLProtocol":
-            return [ssl_protocol]
-        if type_ == "SSLObject":
-            return [ssl_object]
-        if type_ == "_SSLProtocolTransport":
-            return [ssl_protocol_transport]
-        raise ValueError("Unknown type")
-
-    with patch("objgraph.by_type", side_effect=_mock_by_type):
-        await hass.services.async_call(DOMAIN, SERVICE_LOG_SSL, blocking=True)
-
-    assert "SSLProtocol" in caplog.text
-    assert "SSLObject" in caplog.text
-    assert "_SSLProtocolTransport" in caplog.text
-=======
+
+    entry = MockConfigEntry(domain=DOMAIN)
+    entry.add_to_hass(hass)
+
+    assert await hass.config_entries.async_setup(entry.entry_id)
+    await hass.async_block_till_done()
+
     assert hass.services.has_service(DOMAIN, SERVICE_SET_ASYNCIO_DEBUG)
 
     hass.loop.set_debug(False)
@@ -459,5 +409,4 @@
     logging.getLogger().setLevel(original_level)
 
     assert await hass.config_entries.async_unload(entry.entry_id)
-    await hass.async_block_till_done()
->>>>>>> b3e3cb73
+    await hass.async_block_till_done()