"""Common fixtures for Hunter Douglas Powerview tests."""

from collections.abc import Generator
from unittest.mock import AsyncMock, MagicMock, PropertyMock, patch

from aiopvapi.resources.shade import ShadePosition
import pytest

from homeassistant.components.hunterdouglas_powerview.const import DOMAIN
<<<<<<< HEAD
=======

from tests.common import load_json_object_fixture, load_json_value_fixture
>>>>>>> c49391ce

from tests.common import load_json_object_fixture, load_json_value_fixture

<<<<<<< HEAD
=======
@pytest.fixture
def mock_setup_entry() -> Generator[AsyncMock, None, None]:
    """Override async_setup_entry."""
    with patch(
        "homeassistant.components.hunterdouglas_powerview.async_setup_entry",
        return_value=True,
    ) as mock_setup_entry:
        yield mock_setup_entry
>>>>>>> c49391ce

@pytest.fixture
def mock_setup_entry() -> Generator[AsyncMock, None, None]:
    """Override async_setup_entry."""
    with patch(
        "homeassistant.components.hunterdouglas_powerview.async_setup_entry",
        return_value=True,
    ) as mock_setup_entry:
        yield mock_setup_entry

<<<<<<< HEAD
=======
@pytest.fixture
async def mock_hunterdouglas_base() -> MagicMock:
    """Return a mocked Powerview Hub with no data."""
    with patch(
        "homeassistant.components.hunterdouglas_powerview.Hub",
        return_value=MagicMock(),
    ) as hub_mock:
        yield hub_mock


@pytest.fixture
@pytest.mark.usefixtures("mock_hunterdouglas_base")
async def mock_hunterdouglas_user(
    device_json: str,
) -> Generator[MagicMock, None, None]:
    """Return a mocked Powerview Hub with only base raw data."""
    with patch(
        "homeassistant.components.hunterdouglas_powerview.Hub.request_raw_data",
        return_value=load_json_object_fixture(device_json, DOMAIN),
    ):
        yield
>>>>>>> c49391ce

@pytest.fixture
async def mock_hunterdouglas_base() -> MagicMock:
    """Return a mocked Powerview Hub with no data."""
    with patch(
        "homeassistant.components.hunterdouglas_powerview.Hub",
        return_value=MagicMock(),
    ) as hub_mock:
        yield hub_mock

<<<<<<< HEAD

@pytest.fixture
@pytest.mark.usefixtures("mock_hunterdouglas_base")
async def mock_hunterdouglas_user(
    device_json: str,
) -> Generator[MagicMock, None, None]:
    """Return a mocked Powerview Hub with only base raw data."""
    with patch(
        "homeassistant.components.hunterdouglas_powerview.Hub.request_raw_data",
        return_value=load_json_object_fixture(device_json, DOMAIN),
=======
@pytest.fixture
@pytest.mark.usefixtures("mock_hunterdouglas_base")
async def mock_hunterdouglas_secondary() -> Generator[MagicMock, None, None]:
    """Return a mocked Powerview Hub with only base raw data."""
    with patch(
        "homeassistant.components.hunterdouglas_powerview.Hub.request_raw_data",
        return_value=load_json_object_fixture("gen3/gateway/secondary.json", DOMAIN),
    ), patch(
        "homeassistant.components.hunterdouglas_powerview.Hub.request_home_data",
        return_value=load_json_object_fixture("gen3/home/home.json", DOMAIN),
    ), patch(
        "homeassistant.components.hunterdouglas_powerview.Hub.request_raw_firmware",
        return_value=load_json_object_fixture("gen3/gateway/info.json", DOMAIN),
>>>>>>> c49391ce
    ):
        yield


@pytest.fixture
@pytest.mark.usefixtures("mock_hunterdouglas_base")
async def mock_hunterdouglas_full(
    device_json: str,
    home_json: str,
    firmware_json: str,
    rooms_json: str,
    scenes_json: str,
    shades_json: str,
) -> Generator[MagicMock, None, None]:
    """Return a mocked Powerview Hub with all data populated."""
    with patch(
        "homeassistant.components.hunterdouglas_powerview.Hub.request_raw_data",
        return_value=load_json_object_fixture(device_json, DOMAIN),
    ), patch(
        "homeassistant.components.hunterdouglas_powerview.Hub.request_home_data",
        return_value=load_json_object_fixture(home_json, DOMAIN),
    ), patch(
        "homeassistant.components.hunterdouglas_powerview.Hub.request_raw_firmware",
        return_value=load_json_object_fixture(firmware_json, DOMAIN),
    ), patch(
        "homeassistant.components.hunterdouglas_powerview.Rooms.get_resources",
        return_value=load_json_value_fixture(rooms_json, DOMAIN),
    ), patch(
        "homeassistant.components.hunterdouglas_powerview.Scenes.get_resources",
        return_value=load_json_value_fixture(scenes_json, DOMAIN),
    ), patch(
        "homeassistant.components.hunterdouglas_powerview.Shades.get_resources",
        return_value=load_json_value_fixture(shades_json, DOMAIN),
    ), patch(
        "homeassistant.components.hunterdouglas_powerview.cover.BaseShade.refresh",
<<<<<<< HEAD
    ), patch(
        "homeassistant.components.hunterdouglas_powerview.cover.BaseShade.current_position",
        new_callable=PropertyMock,
        return_value=ShadePosition(primary=0, secondary=0, tilt=0, velocity=0),
=======
    ), patch(
        "homeassistant.components.hunterdouglas_powerview.cover.BaseShade.current_position",
        new_callable=PropertyMock,
        return_value=ShadePosition(primary=0, secondary=0, tilt=0, velocity=0),
    ):
        yield


@pytest.fixture
@pytest.mark.usefixtures("mock_hunterdouglas_base")
async def mock_hub2(
    device_json: str,
    home_json: str,
    firmware_json: str,
) -> Generator[MagicMock, None, None]:
    """Return a mocked Powerview Hub with all data populated."""
    with patch(
        "homeassistant.components.hunterdouglas_powerview.Hub.request_raw_data",
        return_value=load_json_object_fixture(device_json, DOMAIN),
    ), patch(
        "homeassistant.components.hunterdouglas_powerview.Hub.request_home_data",
        return_value=load_json_object_fixture(home_json, DOMAIN),
    ), patch(
        "homeassistant.components.hunterdouglas_powerview.Hub.request_raw_firmware",
        return_value=load_json_object_fixture(firmware_json, DOMAIN),
>>>>>>> c49391ce
    ):
        yield


@pytest.fixture
def device_json(api_version: int) -> str:
    """Return the request_raw_data fixture for a specific device."""
    if api_version == 1:
        return "gen1/userdata.json"
    if api_version == 2:
        return "gen2/userdata.json"
    if api_version == 3:
        return "gen3/gateway/primary.json"
    # Add more conditions for different api_versions if needed
    raise ValueError(f"Unsupported api_version: {api_version}")


@pytest.fixture
def home_json(api_version: int) -> str:
    """Return the request_home_data fixture for a specific device."""
    if api_version == 1:
        return "gen1/userdata.json"
    if api_version == 2:
        return "gen2/userdata.json"
    if api_version == 3:
        return "gen3/home/home.json"
    # Add more conditions for different api_versions if needed
    raise ValueError(f"Unsupported api_version: {api_version}")


@pytest.fixture
def firmware_json(api_version: int) -> str:
    """Return the request_raw_firmware fixture for a specific device."""
    if api_version == 1:
        return "gen1/fwversion.json"
    if api_version == 2:
        return "gen2/fwversion.json"
    if api_version == 3:
        return "gen3/gateway/info.json"
    # Add more conditions for different api_versions if needed
    raise ValueError(f"Unsupported api_version: {api_version}")


@pytest.fixture
def rooms_json(api_version: int) -> str:
    """Return the get_resources fixture for a specific device."""
    if api_version == 1:
        return "gen2/rooms.json"
    if api_version == 2:
        return "gen2/rooms.json"
    if api_version == 3:
        return "gen3/home/rooms.json"
    # Add more conditions for different api_versions if needed
    raise ValueError(f"Unsupported api_version: {api_version}")


@pytest.fixture
def scenes_json(api_version: int) -> str:
    """Return the get_resources fixture for a specific device."""
    if api_version == 1:
        return "gen2/scenes.json"
    if api_version == 2:
        return "gen2/scenes.json"
    if api_version == 3:
        return "gen3/home/scenes.json"
    # Add more conditions for different api_versions if needed
    raise ValueError(f"Unsupported api_version: {api_version}")


@pytest.fixture
def shades_json(api_version: int) -> str:
    """Return the get_resources fixture for a specific device."""
    if api_version == 1:
        return "gen2/shades.json"
    if api_version == 2:
        return "gen2/shades.json"
    if api_version == 3:
        return "gen3/home/shades.json"
    # Add more conditions for different api_versions if needed
    raise ValueError(f"Unsupported api_version: {api_version}")<|MERGE_RESOLUTION|>--- conflicted
+++ resolved
@@ -7,25 +7,9 @@
 import pytest
 
 from homeassistant.components.hunterdouglas_powerview.const import DOMAIN
-<<<<<<< HEAD
-=======
-
-from tests.common import load_json_object_fixture, load_json_value_fixture
->>>>>>> c49391ce
 
 from tests.common import load_json_object_fixture, load_json_value_fixture
 
-<<<<<<< HEAD
-=======
-@pytest.fixture
-def mock_setup_entry() -> Generator[AsyncMock, None, None]:
-    """Override async_setup_entry."""
-    with patch(
-        "homeassistant.components.hunterdouglas_powerview.async_setup_entry",
-        return_value=True,
-    ) as mock_setup_entry:
-        yield mock_setup_entry
->>>>>>> c49391ce
 
 @pytest.fixture
 def mock_setup_entry() -> Generator[AsyncMock, None, None]:
@@ -36,8 +20,7 @@
     ) as mock_setup_entry:
         yield mock_setup_entry
 
-<<<<<<< HEAD
-=======
+
 @pytest.fixture
 async def mock_hunterdouglas_base() -> MagicMock:
     """Return a mocked Powerview Hub with no data."""
@@ -59,29 +42,8 @@
         return_value=load_json_object_fixture(device_json, DOMAIN),
     ):
         yield
->>>>>>> c49391ce
 
-@pytest.fixture
-async def mock_hunterdouglas_base() -> MagicMock:
-    """Return a mocked Powerview Hub with no data."""
-    with patch(
-        "homeassistant.components.hunterdouglas_powerview.Hub",
-        return_value=MagicMock(),
-    ) as hub_mock:
-        yield hub_mock
 
-<<<<<<< HEAD
-
-@pytest.fixture
-@pytest.mark.usefixtures("mock_hunterdouglas_base")
-async def mock_hunterdouglas_user(
-    device_json: str,
-) -> Generator[MagicMock, None, None]:
-    """Return a mocked Powerview Hub with only base raw data."""
-    with patch(
-        "homeassistant.components.hunterdouglas_powerview.Hub.request_raw_data",
-        return_value=load_json_object_fixture(device_json, DOMAIN),
-=======
 @pytest.fixture
 @pytest.mark.usefixtures("mock_hunterdouglas_base")
 async def mock_hunterdouglas_secondary() -> Generator[MagicMock, None, None]:
@@ -95,7 +57,6 @@
     ), patch(
         "homeassistant.components.hunterdouglas_powerview.Hub.request_raw_firmware",
         return_value=load_json_object_fixture("gen3/gateway/info.json", DOMAIN),
->>>>>>> c49391ce
     ):
         yield
 
@@ -131,12 +92,6 @@
         return_value=load_json_value_fixture(shades_json, DOMAIN),
     ), patch(
         "homeassistant.components.hunterdouglas_powerview.cover.BaseShade.refresh",
-<<<<<<< HEAD
-    ), patch(
-        "homeassistant.components.hunterdouglas_powerview.cover.BaseShade.current_position",
-        new_callable=PropertyMock,
-        return_value=ShadePosition(primary=0, secondary=0, tilt=0, velocity=0),
-=======
     ), patch(
         "homeassistant.components.hunterdouglas_powerview.cover.BaseShade.current_position",
         new_callable=PropertyMock,
@@ -162,7 +117,6 @@
     ), patch(
         "homeassistant.components.hunterdouglas_powerview.Hub.request_raw_firmware",
         return_value=load_json_object_fixture(firmware_json, DOMAIN),
->>>>>>> c49391ce
     ):
         yield
 
