--- conflicted
+++ resolved
@@ -22,11 +22,7 @@
 
 
 @pytest.fixture
-<<<<<<< HEAD
-async def mock_hunterdouglas_base() -> MagicMock:
-=======
 def mock_hunterdouglas_base() -> Generator[MagicMock, None, None]:
->>>>>>> e23ff4ae
     """Return a mocked Powerview Hub with no data."""
     with patch(
         "homeassistant.components.hunterdouglas_powerview.Hub",
@@ -37,11 +33,7 @@
 
 @pytest.fixture
 @pytest.mark.usefixtures("mock_hunterdouglas_base")
-<<<<<<< HEAD
-async def mock_hunterdouglas_user(
-=======
 def mock_hunterdouglas_user(
->>>>>>> e23ff4ae
     device_json: str,
 ) -> Generator[MagicMock, None, None]:
     """Return a mocked Powerview Hub with only base raw data."""
@@ -54,11 +46,7 @@
 
 @pytest.fixture
 @pytest.mark.usefixtures("mock_hunterdouglas_base")
-<<<<<<< HEAD
-async def mock_hunterdouglas_secondary() -> Generator[MagicMock, None, None]:
-=======
 def mock_hunterdouglas_secondary() -> Generator[MagicMock, None, None]:
->>>>>>> e23ff4ae
     """Return a mocked Powerview Hub with only base raw data."""
     with patch(
         "homeassistant.components.hunterdouglas_powerview.Hub.request_raw_data",
@@ -75,11 +63,7 @@
 
 @pytest.fixture
 @pytest.mark.usefixtures("mock_hunterdouglas_base")
-<<<<<<< HEAD
-async def mock_hunterdouglas_full(
-=======
 def mock_hunterdouglas_full(
->>>>>>> e23ff4ae
     device_json: str,
     home_json: str,
     firmware_json: str,
@@ -118,11 +102,7 @@
 
 @pytest.fixture
 @pytest.mark.usefixtures("mock_hunterdouglas_base")
-<<<<<<< HEAD
-async def mock_hub2(
-=======
 def mock_hub2(
->>>>>>> e23ff4ae
     device_json: str,
     home_json: str,
     firmware_json: str,
