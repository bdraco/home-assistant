--- conflicted
+++ resolved
@@ -2,10 +2,8 @@
 
 from __future__ import annotations
 
-from typing import Any
 from unittest.mock import patch
 
-import pytest
 import rtsp_to_webrtc
 
 from homeassistant import config_entries
@@ -13,7 +11,6 @@
 from homeassistant.components.rtsp_to_webrtc import DOMAIN
 from homeassistant.config_entries import ConfigEntryState
 from homeassistant.core import HomeAssistant
-from homeassistant.data_entry_flow import FlowResultType
 
 from .conftest import ComponentSetup
 
@@ -25,17 +22,6 @@
     result = await hass.config_entries.flow.async_init(
         DOMAIN, context={"source": config_entries.SOURCE_USER}
     )
-<<<<<<< HEAD
-    assert result["type"] == FlowResultType.FORM
-    assert result["step_id"] == "user"
-
-    with patch("rtsp_to_webrtc.client.Client.heartbeat"), patch(
-        "homeassistant.components.rtsp_to_webrtc.async_setup_entry",
-        return_value=True,
-    ):
-        result = await hass.config_entries.flow.async_configure(result["flow_id"], {})
-    assert result["type"] == FlowResultType.CREATE_ENTRY
-=======
     assert result.get("type") == "form"
     assert result.get("step_id") == "user"
     assert result.get("data_schema").schema.get("server_url") == str
@@ -56,7 +42,6 @@
         assert result["result"].data == {"server_url": "https://example.com"}
 
         assert len(mock_setup.mock_calls) == 1
->>>>>>> 6bb4e7d6
 
 
 async def test_single_config_entry(hass: HomeAssistant) -> None:
@@ -69,6 +54,64 @@
     )
     assert result.get("type") == "abort"
     assert result.get("reason") == "single_instance_allowed"
+
+
+async def test_invalid_url(hass: HomeAssistant) -> None:
+    """Check full flow."""
+    result = await hass.config_entries.flow.async_init(
+        DOMAIN, context={"source": config_entries.SOURCE_USER}
+    )
+    assert result.get("type") == "form"
+    assert result.get("step_id") == "user"
+    assert result.get("data_schema").schema.get("server_url") == str
+    assert not result.get("errors")
+    result = await hass.config_entries.flow.async_configure(
+        result["flow_id"], {"server_url": "not-a-url"}
+    )
+
+    assert result.get("type") == "form"
+    assert result.get("step_id") == "user"
+    assert result.get("errors") == {"server_url": "invalid_url"}
+
+
+async def test_server_unreachable(hass: HomeAssistant) -> None:
+    """Exercise case where the server is unreachable."""
+    result = await hass.config_entries.flow.async_init(
+        DOMAIN, context={"source": config_entries.SOURCE_USER}
+    )
+    assert result.get("type") == "form"
+    assert result.get("step_id") == "user"
+    assert not result.get("errors")
+    with patch(
+        "rtsp_to_webrtc.client.Client.heartbeat",
+        side_effect=rtsp_to_webrtc.exceptions.ClientError(),
+    ):
+        result = await hass.config_entries.flow.async_configure(
+            result["flow_id"], {"server_url": "https://example.com"}
+        )
+        assert result.get("type") == "form"
+        assert result.get("step_id") == "user"
+        assert result.get("errors") == {"base": "server_unreachable"}
+
+
+async def test_server_failure(hass: HomeAssistant) -> None:
+    """Exercise case where server returns a failure."""
+    result = await hass.config_entries.flow.async_init(
+        DOMAIN, context={"source": config_entries.SOURCE_USER}
+    )
+    assert result.get("type") == "form"
+    assert result.get("step_id") == "user"
+    assert not result.get("errors")
+    with patch(
+        "rtsp_to_webrtc.client.Client.heartbeat",
+        side_effect=rtsp_to_webrtc.exceptions.ResponseError(),
+    ):
+        result = await hass.config_entries.flow.async_configure(
+            result["flow_id"], {"server_url": "https://example.com"}
+        )
+        assert result.get("type") == "form"
+        assert result.get("step_id") == "user"
+        assert result.get("errors") == {"base": "server_failure"}
 
 
 async def test_hassio_discovery(hass: HomeAssistant) -> None:
@@ -206,7 +249,7 @@
     assert result["type"] == "form"
     assert result["step_id"] == "init"
     data_schema = result["data_schema"].schema
-    assert set(data_schema) == {"server_url", "stun_server"}
+    assert set(data_schema) == {"stun_server"}
 
     result = await hass.config_entries.options.async_configure(
         result["flow_id"],
@@ -227,107 +270,4 @@
     )
     assert result["type"] == "create_entry"
     await hass.async_block_till_done()
-    assert config_entry.options == {}
-
-
-@pytest.mark.parametrize(
-    ("error", "exception"),
-    [
-        ("server_failure", rtsp_to_webrtc.exceptions.ResponseError),
-        ("server_unreachable", rtsp_to_webrtc.exceptions.ClientError),
-    ],
-)
-async def test_options_flow_server_errors(
-    hass: HomeAssistant,
-    config_entry: MockConfigEntry,
-    error: str,
-    exception: Exception,
-    rtsp_to_webrtc_client: Any,
-    setup_integration: ComponentSetup,
-) -> None:
-    """Test setting stun server in options flow."""
-    await setup_integration()
-
-    assert config_entry.state is ConfigEntryState.LOADED
-    assert config_entry.options == {"server_url": "http://127.0.0.1:8083"}
-
-    result = await hass.config_entries.options.async_init(config_entry.entry_id)
-    assert result["type"] == FlowResultType.FORM
-    assert result["step_id"] == "init"
-    data_schema = result["data_schema"].schema
-    assert set(data_schema) == {"server_url", "stun_server"}
-
-    with patch(
-        "rtsp_to_webrtc.client.Client.heartbeat",
-        side_effect=exception(),
-    ):
-        result = await hass.config_entries.options.async_configure(
-            result["flow_id"],
-            user_input={
-                "server_url": "https://example.com",
-            },
-        )
-        assert result["type"] == FlowResultType.FORM
-        assert result["step_id"] == "init"
-        assert result["errors"] == {"server_url": error}
-
-    with patch("rtsp_to_webrtc.client.Client.heartbeat"), patch(
-        "homeassistant.components.rtsp_to_webrtc.async_setup_entry",
-        return_value=True,
-    ) as mock_setup:
-        result = await hass.config_entries.options.async_configure(
-            result["flow_id"],
-            {
-                "server_url": "https://example.com",
-            },
-        )
-        await hass.async_block_till_done()
-
-    assert result["type"] == FlowResultType.CREATE_ENTRY
-    assert mock_setup.call_count == 1
-    assert config_entry.options == {"server_url": "https://example.com"}
-
-
-async def test_options_flow_invalid_url(
-    hass: HomeAssistant,
-    config_entry: MockConfigEntry,
-    rtsp_to_webrtc_client: Any,
-    setup_integration: ComponentSetup,
-) -> None:
-    """Test setting stun server in options flow."""
-    await setup_integration()
-
-    assert config_entry.state is ConfigEntryState.LOADED
-    assert config_entry.options == {"server_url": "http://127.0.0.1:8083"}
-
-    result = await hass.config_entries.options.async_init(config_entry.entry_id)
-    assert result["type"] == FlowResultType.FORM
-    assert result["step_id"] == "init"
-    data_schema = result["data_schema"].schema
-    assert set(data_schema) == {"server_url", "stun_server"}
-
-    result = await hass.config_entries.options.async_configure(
-        result["flow_id"],
-        user_input={
-            "server_url": "not-a-url",
-        },
-    )
-    assert result["type"] == FlowResultType.FORM
-    assert result["step_id"] == "init"
-    assert result["errors"] == {"server_url": "invalid_url"}
-
-    with patch("rtsp_to_webrtc.client.Client.heartbeat"), patch(
-        "homeassistant.components.rtsp_to_webrtc.async_setup_entry",
-        return_value=True,
-    ) as mock_setup:
-        result = await hass.config_entries.options.async_configure(
-            result["flow_id"],
-            {
-                "server_url": "https://example.com",
-            },
-        )
-        await hass.async_block_till_done()
-
-    assert result["type"] == FlowResultType.CREATE_ENTRY
-    assert mock_setup.call_count == 1
-    assert config_entry.options == {"server_url": "https://example.com"}+    assert config_entry.options == {}