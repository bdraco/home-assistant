--- conflicted
+++ resolved
@@ -195,13 +195,8 @@
         side_effect=ClientResponseError(None, None, status=401),
     ):
         await hass.config_entries.async_setup(config_entry.entry_id)
-<<<<<<< HEAD
-
-    await hass.async_block_till_done()
-=======
-        await hass.async_block_till_done()
-
->>>>>>> f83f3c92
+        await hass.async_block_till_done()
+
     assert config_entry.state == ENTRY_STATE_SETUP_ERROR
 
     flows = hass.config_entries.flow.async_progress()
@@ -228,13 +223,8 @@
         ),
     ):
         await hass.config_entries.async_setup(config_entry.entry_id)
-<<<<<<< HEAD
-
-    await hass.async_block_till_done()
-=======
-        await hass.async_block_till_done()
-
->>>>>>> f83f3c92
+        await hass.async_block_till_done()
+
     assert config_entry.state == ENTRY_STATE_SETUP_ERROR
 
     flows = hass.config_entries.flow.async_progress()
@@ -259,13 +249,8 @@
         side_effect=ClientResponseError(None, None, status=500),
     ):
         await hass.config_entries.async_setup(config_entry.entry_id)
-<<<<<<< HEAD
-
-    await hass.async_block_till_done()
-=======
-        await hass.async_block_till_done()
-
->>>>>>> f83f3c92
+        await hass.async_block_till_done()
+
     assert config_entry.state == ENTRY_STATE_SETUP_RETRY
 
     assert hass.config_entries.flow.async_progress() == []
@@ -288,13 +273,8 @@
         return_value=_mock_august_authentication("original_token", 1234, None),
     ):
         await hass.config_entries.async_setup(config_entry.entry_id)
-<<<<<<< HEAD
-
-    await hass.async_block_till_done()
-=======
-        await hass.async_block_till_done()
-
->>>>>>> f83f3c92
+        await hass.async_block_till_done()
+
     assert config_entry.state == ENTRY_STATE_SETUP_ERROR
 
     flows = hass.config_entries.flow.async_progress()
@@ -303,11 +283,7 @@
 
 
 async def test_requires_validation_state(hass):
-<<<<<<< HEAD
-    """Config entry state is ENTRY_STATE_SETUP_ERROR when august is in an unknown auth state."""
-=======
     """Config entry state is ENTRY_STATE_SETUP_ERROR when august requires validation."""
->>>>>>> f83f3c92
 
     config_entry = MockConfigEntry(
         domain=DOMAIN,
@@ -325,13 +301,8 @@
         ),
     ):
         await hass.config_entries.async_setup(config_entry.entry_id)
-<<<<<<< HEAD
-
-    await hass.async_block_till_done()
-=======
-        await hass.async_block_till_done()
-
->>>>>>> f83f3c92
+        await hass.async_block_till_done()
+
     assert config_entry.state == ENTRY_STATE_SETUP_ERROR
 
     assert hass.config_entries.flow.async_progress() == []