--- conflicted
+++ resolved
@@ -41,11 +41,7 @@
         assert body == "image"
 
 
-<<<<<<< HEAD
-async def test_doorbell_refresh_content_token(
-=======
 async def test_doorbell_refresh_content_token_recover(
->>>>>>> fd2c397e
     hass: HomeAssistant, hass_client_no_auth: ClientSessionGenerator
 ) -> None:
     """Test camera image content token expired."""
@@ -69,9 +65,6 @@
         resp = await client.get(url)
         assert resp.status == HTTPStatus.OK
         body = await resp.text()
-<<<<<<< HEAD
-        assert body == "image"
-=======
         assert body == "image"
 
 
@@ -97,5 +90,4 @@
 
         client = await hass_client_no_auth()
         resp = await client.get(url)
-        assert resp.status == HTTPStatus.INTERNAL_SERVER_ERROR
->>>>>>> fd2c397e
+        assert resp.status == HTTPStatus.INTERNAL_SERVER_ERROR