"""The lock tests for the august platform."""

from homeassistant.components.lock import DOMAIN as LOCK_DOMAIN
from homeassistant.const import (
    ATTR_ENTITY_ID,
<<<<<<< HEAD
    SERVICE_LOCK,
    SERVICE_UNLOCK,
    STATE_LOCKED,
=======
    SERVICE_UNLOCK,
    STATE_LOCKED,
    STATE_ON,
>>>>>>> dd8597cb
    STATE_UNLOCKED,
)

from tests.components.august.mocks import (
    _create_august_with_devices,
    _mock_lock_from_fixture,
)


<<<<<<< HEAD
async def test_one_lock_operation(hass):
=======
async def test_one_lock_unlock_happy_path(hass):
>>>>>>> dd8597cb
    """Test creation of a lock with doorsense and bridge."""
    lock_one = await _mock_lock_from_fixture(
        hass, "get_lock.online_with_doorsense.json"
    )
    lock_details = [lock_one]
    await _create_august_with_devices(hass, lock_details=lock_details)

    lock_abc_name = hass.states.get("lock.abc_name")

    assert lock_abc_name.state == STATE_LOCKED

    assert lock_abc_name.attributes.get("battery_level") == 92
    assert lock_abc_name.attributes.get("friendly_name") == "ABC Name"

    data = {}
    data[ATTR_ENTITY_ID] = "lock.abc_name"
    assert await hass.services.async_call(
        LOCK_DOMAIN, SERVICE_UNLOCK, data, blocking=True
    )

    lock_abc_name = hass.states.get("lock.abc_name")
    assert lock_abc_name.state == STATE_UNLOCKED

    assert lock_abc_name.attributes.get("battery_level") == 92
    assert lock_abc_name.attributes.get("friendly_name") == "ABC Name"
<<<<<<< HEAD

    assert await hass.services.async_call(
        LOCK_DOMAIN, SERVICE_LOCK, data, blocking=True
    )

    lock_abc_name = hass.states.get("lock.abc_name")
    assert lock_abc_name.state == STATE_LOCKED
=======

    binary_sensor_abc_name = hass.states.get("binary_sensor.abc_name_open")
    assert binary_sensor_abc_name.state == STATE_ON
>>>>>>> dd8597cb
<|MERGE_RESOLUTION|>--- conflicted
+++ resolved
@@ -3,15 +3,10 @@
 from homeassistant.components.lock import DOMAIN as LOCK_DOMAIN
 from homeassistant.const import (
     ATTR_ENTITY_ID,
-<<<<<<< HEAD
     SERVICE_LOCK,
     SERVICE_UNLOCK,
     STATE_LOCKED,
-=======
-    SERVICE_UNLOCK,
-    STATE_LOCKED,
     STATE_ON,
->>>>>>> dd8597cb
     STATE_UNLOCKED,
 )
 
@@ -21,11 +16,7 @@
 )
 
 
-<<<<<<< HEAD
 async def test_one_lock_operation(hass):
-=======
-async def test_one_lock_unlock_happy_path(hass):
->>>>>>> dd8597cb
     """Test creation of a lock with doorsense and bridge."""
     lock_one = await _mock_lock_from_fixture(
         hass, "get_lock.online_with_doorsense.json"
@@ -51,7 +42,6 @@
 
     assert lock_abc_name.attributes.get("battery_level") == 92
     assert lock_abc_name.attributes.get("friendly_name") == "ABC Name"
-<<<<<<< HEAD
 
     assert await hass.services.async_call(
         LOCK_DOMAIN, SERVICE_LOCK, data, blocking=True
@@ -59,8 +49,6 @@
 
     lock_abc_name = hass.states.get("lock.abc_name")
     assert lock_abc_name.state == STATE_LOCKED
-=======
 
     binary_sensor_abc_name = hass.states.get("binary_sensor.abc_name_open")
-    assert binary_sensor_abc_name.state == STATE_ON
->>>>>>> dd8597cb
+    assert binary_sensor_abc_name.state == STATE_ON