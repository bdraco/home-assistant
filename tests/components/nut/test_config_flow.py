--- conflicted
+++ resolved
@@ -254,11 +254,7 @@
             },
         )
 
-<<<<<<< HEAD
-    assert result2["type"] == data_entry_flow.FlowResultType.ABORT
-=======
     assert result2["type"] is data_entry_flow.FlowResultType.ABORT
->>>>>>> e2ee623d
     assert result2["reason"] == "no_ups_found"
 
 
@@ -330,11 +326,7 @@
         )
         await hass.async_block_till_done()
 
-<<<<<<< HEAD
-    assert result2["type"] == data_entry_flow.FlowResultType.CREATE_ENTRY
-=======
     assert result2["type"] is data_entry_flow.FlowResultType.CREATE_ENTRY
->>>>>>> e2ee623d
     assert result2["title"] == "1.1.1.1:2222"
     assert result2["data"] == {
         CONF_HOST: "1.1.1.1",
@@ -368,11 +360,7 @@
             },
         )
 
-<<<<<<< HEAD
-    assert result2["type"] == data_entry_flow.FlowResultType.FORM
-=======
     assert result2["type"] is data_entry_flow.FlowResultType.FORM
->>>>>>> e2ee623d
     assert result2["errors"] == {"password": "invalid_auth"}
 
     mock_pynut = _get_mock_nutclient(
@@ -396,11 +384,7 @@
         )
         await hass.async_block_till_done()
 
-<<<<<<< HEAD
-    assert result2["type"] == data_entry_flow.FlowResultType.CREATE_ENTRY
-=======
     assert result2["type"] is data_entry_flow.FlowResultType.CREATE_ENTRY
->>>>>>> e2ee623d
     assert result2["title"] == "1.1.1.1:2222"
     assert result2["data"] == {
         CONF_HOST: "1.1.1.1",
@@ -443,11 +427,7 @@
             },
         )
 
-<<<<<<< HEAD
-    assert result2["type"] == data_entry_flow.FlowResultType.FORM
-=======
     assert result2["type"] is data_entry_flow.FlowResultType.FORM
->>>>>>> e2ee623d
     assert result2["errors"] == {"password": "invalid_auth"}
 
     mock_pynut = _get_mock_nutclient(
@@ -469,11 +449,7 @@
         )
         await hass.async_block_till_done()
 
-<<<<<<< HEAD
-    assert result2["type"] == data_entry_flow.FlowResultType.ABORT
-=======
     assert result2["type"] is data_entry_flow.FlowResultType.ABORT
->>>>>>> e2ee623d
     assert result2["reason"] == "reauth_successful"
     assert len(mock_setup_entry.mock_calls) == 1
 
