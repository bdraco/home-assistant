--- conflicted
+++ resolved
@@ -1213,7 +1213,6 @@
     assert info.name == "Home._home-assistant._tcp.local."
 
 
-<<<<<<< HEAD
 async def test_start_with_frontend(hass, mock_async_zeroconf):
     """Test we start with the frontend."""
     with patch("homeassistant.components.zeroconf.HaZeroconf"):
@@ -1222,7 +1221,8 @@
         await hass.async_block_till_done()
 
     mock_async_zeroconf.async_register_service.assert_called_once()
-=======
+
+
 async def test_setup_with_disallowed_characters_in_local_name(
     hass, mock_async_zeroconf, caplog
 ):
@@ -1239,5 +1239,4 @@
         await hass.async_block_till_done()
 
     calls = mock_async_zeroconf.async_register_service.mock_calls
-    assert calls[0][1][0].name == "My House._home-assistant._tcp.local."
->>>>>>> a1d831ec
+    assert calls[0][1][0].name == "My House._home-assistant._tcp.local."