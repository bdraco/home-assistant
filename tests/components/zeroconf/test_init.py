"""Test Zeroconf component setup process."""

from typing import Any
from unittest.mock import MagicMock, call, patch

import pytest
from zeroconf import (
    BadTypeInNameException,
    InterfaceChoice,
    IPVersion,
    ServiceStateChange,
)
from zeroconf.asyncio import AsyncServiceInfo

from homeassistant import config_entries
from homeassistant.components import zeroconf
from homeassistant.const import (
    EVENT_COMPONENT_LOADED,
    EVENT_HOMEASSISTANT_CLOSE,
    EVENT_HOMEASSISTANT_START,
    EVENT_HOMEASSISTANT_STARTED,
    EVENT_HOMEASSISTANT_STOP,
)
from homeassistant.core import HomeAssistant
from homeassistant.generated import zeroconf as zc_gen
from homeassistant.helpers.discovery_flow import DiscoveryKey
from homeassistant.setup import ATTR_COMPONENT, async_setup_component

from tests.common import MockConfigEntry, MockModule, mock_integration

NON_UTF8_VALUE = b"ABCDEF\x8a"
NON_ASCII_KEY = b"non-ascii-key\x8a"
PROPERTIES = {
    b"macaddress": b"ABCDEF012345",
    b"non-utf8-value": NON_UTF8_VALUE,
    NON_ASCII_KEY: None,
}

HOMEKIT_STATUS_UNPAIRED = b"1"
HOMEKIT_STATUS_PAIRED = b"0"


def service_update_mock(zeroconf, services, handlers, *, limit_service=None):
    """Call service update handler."""
    for service in services:
        if limit_service is not None and service != limit_service:
            continue
        handlers[0](zeroconf, service, f"_name.{service}", ServiceStateChange.Added)


def get_service_info_mock(
    service_type: str, name: str, *args: Any, **kwargs: Any
) -> AsyncServiceInfo:
    """Return service info for get_service_info."""
    return AsyncServiceInfo(
        service_type,
        name,
        addresses=[b"\n\x00\x00\x14"],
        port=80,
        weight=0,
        priority=0,
        server="name.local.",
        properties=PROPERTIES,
    )


def get_service_info_mock_without_an_address(
    service_type: str, name: str
) -> AsyncServiceInfo:
    """Return service info for get_service_info without any addresses."""
    return AsyncServiceInfo(
        service_type,
        name,
        addresses=[],
        port=80,
        weight=0,
        priority=0,
        server="name.local.",
        properties=PROPERTIES,
    )


def get_homekit_info_mock(model, pairing_status):
    """Return homekit info for get_service_info for an homekit device."""

    def mock_homekit_info(service_type, name):
        return AsyncServiceInfo(
            service_type,
            name,
            addresses=[b"\n\x00\x00\x14"],
            port=80,
            weight=0,
            priority=0,
            server="name.local.",
            properties={b"md": model.encode(), b"sf": pairing_status},
        )

    return mock_homekit_info


def get_zeroconf_info_mock(macaddress):
    """Return info for get_service_info for an zeroconf device."""

    def mock_zc_info(service_type, name):
        return AsyncServiceInfo(
            service_type,
            name,
            addresses=[b"\n\x00\x00\x14"],
            port=80,
            weight=0,
            priority=0,
            server="name.local.",
            properties={b"macaddress": macaddress.encode()},
        )

    return mock_zc_info


def get_zeroconf_info_mock_manufacturer(manufacturer):
    """Return info for get_service_info for an zeroconf device."""

    def mock_zc_info(service_type, name):
        return AsyncServiceInfo(
            service_type,
            name,
            addresses=[b"\n\x00\x00\x14"],
            port=80,
            weight=0,
            priority=0,
            server="name.local.",
            properties={b"manufacturer": manufacturer.encode()},
        )

    return mock_zc_info


def get_zeroconf_info_mock_model(model):
    """Return info for get_service_info for an zeroconf device."""

    def mock_zc_info(service_type, name):
        return AsyncServiceInfo(
            service_type,
            name,
            addresses=[b"\n\x00\x00\x14"],
            port=80,
            weight=0,
            priority=0,
            server="name.local.",
            properties={b"model": model.encode()},
        )

    return mock_zc_info


async def test_setup(hass: HomeAssistant, mock_async_zeroconf: MagicMock) -> None:
    """Test configured options for a device are loaded via config entry."""
    mock_zc = {
        "_http._tcp.local.": [
            {
                "domain": "shelly",
                "name": "shelly*",
                "properties": {"macaddress": "ffaadd*"},
            }
        ],
        "_Volumio._tcp.local.": [{"domain": "volumio"}],
    }
    with (
        patch.dict(
            zc_gen.ZEROCONF,
            mock_zc,
            clear=True,
        ),
        patch.object(hass.config_entries.flow, "async_init") as mock_config_flow,
        patch.object(
            zeroconf, "AsyncServiceBrowser", side_effect=service_update_mock
        ) as mock_service_browser,
        patch(
            "homeassistant.components.zeroconf.AsyncServiceInfo",
            side_effect=get_service_info_mock,
        ),
    ):
        assert await async_setup_component(hass, zeroconf.DOMAIN, {zeroconf.DOMAIN: {}})
        hass.bus.async_fire(EVENT_HOMEASSISTANT_STARTED)
        await hass.async_block_till_done()

    assert len(mock_service_browser.mock_calls) == 1
    expected_flow_calls = 0
    for matching_components in mock_zc.values():
        domains = set()
        for component in matching_components:
            if len(component) == 1:
                domains.add(component["domain"])
        expected_flow_calls += len(domains)
    assert len(mock_config_flow.mock_calls) == expected_flow_calls

    # Test instance is set.
    assert "zeroconf" in hass.data
    assert await zeroconf.async_get_async_instance(hass) is mock_async_zeroconf


@pytest.mark.usefixtures("mock_async_zeroconf")
async def test_setup_with_overly_long_url_and_name(
    hass: HomeAssistant, caplog: pytest.LogCaptureFixture
) -> None:
    """Test we still setup with long urls and names."""
    with (
        patch.object(hass.config_entries.flow, "async_init"),
        patch.object(zeroconf, "AsyncServiceBrowser", side_effect=service_update_mock),
        patch(
            "homeassistant.components.zeroconf.get_url",
            return_value=(
                "https://this.url.is.way.too.long/very/deep/path/that/will/make/us/go/over"
                "/the/maximum/string/length/and/would/cause/zeroconf/to/fail/to/startup"
                "/because/the/key/and/value/can/only/be/255/bytes/and/this/string/is/a"
                "/bit/longer/than/the/maximum/length/that/we/allow/for/a/value"
            ),
        ),
        patch.object(
            hass.config,
            "location_name",
            (
                "\u00dcBER \u00dcber German Umlaut long string long string long string long"
                " string long string long string long string long string long string long"
                " string long string long string long string long string long string long"
                " string long string long string long string long string long string long"
                " string long string long string long string long string long string long"
                " string long string long string long string long string long string long"
                " string long string long string long string long string long string long"
                " string long string long string long string long string long string long"
                " string long string long string long string long string"
            ),
        ),
        patch(
            "homeassistant.components.zeroconf.AsyncServiceInfo.async_request",
        ),
    ):
        assert await async_setup_component(hass, zeroconf.DOMAIN, {zeroconf.DOMAIN: {}})
        hass.bus.async_fire(EVENT_HOMEASSISTANT_START)
        await hass.async_block_till_done()

    assert "https://this.url.is.way.too.long" in caplog.text
    assert "German Umlaut" in caplog.text


@pytest.mark.usefixtures("mock_async_zeroconf")
async def test_setup_with_defaults(
    hass: HomeAssistant, mock_zeroconf: MagicMock
) -> None:
    """Test default interface config."""
    with (
        patch.object(hass.config_entries.flow, "async_init"),
        patch.object(zeroconf, "AsyncServiceBrowser", side_effect=service_update_mock),
        patch(
            "homeassistant.components.zeroconf.AsyncServiceInfo",
            side_effect=get_service_info_mock,
        ),
    ):
        assert await async_setup_component(hass, zeroconf.DOMAIN, {zeroconf.DOMAIN: {}})
        hass.bus.async_fire(EVENT_HOMEASSISTANT_STARTED)
        await hass.async_block_till_done()

    mock_zeroconf.assert_called_with(
        interfaces=InterfaceChoice.Default, ip_version=IPVersion.V4Only
    )


@pytest.mark.usefixtures("mock_async_zeroconf")
async def test_zeroconf_match_macaddress(hass: HomeAssistant) -> None:
    """Test configured options for a device are loaded via config entry."""

    def http_only_service_update_mock(zeroconf, services, handlers):
        """Call service update handler."""
        handlers[0](
            zeroconf,
            "_http._tcp.local.",
            "Shelly108._http._tcp.local.",
            ServiceStateChange.Added,
        )

    with (
        patch.dict(
            zc_gen.ZEROCONF,
            {
                "_http._tcp.local.": [
                    {
                        "domain": "shelly",
                        "name": "shelly*",
                        "properties": {"macaddress": "ffaadd*"},
                    }
                ]
            },
            clear=True,
        ),
        patch.object(hass.config_entries.flow, "async_init") as mock_config_flow,
        patch.object(
            zeroconf, "AsyncServiceBrowser", side_effect=http_only_service_update_mock
        ) as mock_service_browser,
        patch(
            "homeassistant.components.zeroconf.AsyncServiceInfo",
            side_effect=get_zeroconf_info_mock("FFAADDCC11DD"),
        ),
    ):
        assert await async_setup_component(hass, zeroconf.DOMAIN, {zeroconf.DOMAIN: {}})
        hass.bus.async_fire(EVENT_HOMEASSISTANT_STARTED)
        await hass.async_block_till_done()

    assert len(mock_service_browser.mock_calls) == 1
    assert len(mock_config_flow.mock_calls) == 1
    assert mock_config_flow.mock_calls[0][1][0] == "shelly"
    assert mock_config_flow.mock_calls[0][2]["context"] == {
        "discovery_key": DiscoveryKey(
            domain="zeroconf",
            key=("_http._tcp.local.", "Shelly108._http._tcp.local."),
            version=1,
        ),
        "source": "zeroconf",
    }


@pytest.mark.usefixtures("mock_async_zeroconf")
async def test_zeroconf_match_manufacturer(hass: HomeAssistant) -> None:
    """Test configured options for a device are loaded via config entry."""

    def http_only_service_update_mock(zeroconf, services, handlers):
        """Call service update handler."""
        handlers[0](
            zeroconf,
            "_airplay._tcp.local.",
            "s1000._airplay._tcp.local.",
            ServiceStateChange.Added,
        )

    with (
        patch.dict(
            zc_gen.ZEROCONF,
            {
                "_airplay._tcp.local.": [
                    {"domain": "samsungtv", "properties": {"manufacturer": "samsung*"}}
                ]
            },
            clear=True,
        ),
        patch.object(hass.config_entries.flow, "async_init") as mock_config_flow,
        patch.object(
            zeroconf, "AsyncServiceBrowser", side_effect=http_only_service_update_mock
        ) as mock_service_browser,
        patch(
            "homeassistant.components.zeroconf.AsyncServiceInfo",
            side_effect=get_zeroconf_info_mock_manufacturer("Samsung Electronics"),
        ),
    ):
        assert await async_setup_component(hass, zeroconf.DOMAIN, {zeroconf.DOMAIN: {}})
        hass.bus.async_fire(EVENT_HOMEASSISTANT_STARTED)
        await hass.async_block_till_done()

    assert len(mock_service_browser.mock_calls) == 1
    assert len(mock_config_flow.mock_calls) == 1
    assert mock_config_flow.mock_calls[0][1][0] == "samsungtv"


@pytest.mark.usefixtures("mock_async_zeroconf")
async def test_zeroconf_match_model(hass: HomeAssistant) -> None:
    """Test matching a specific model in zeroconf."""

    def http_only_service_update_mock(zeroconf, services, handlers):
        """Call service update handler."""
        handlers[0](
            zeroconf,
            "_airplay._tcp.local.",
            "s1000._airplay._tcp.local.",
            ServiceStateChange.Added,
        )

    with (
        patch.dict(
            zc_gen.ZEROCONF,
            {
                "_airplay._tcp.local.": [
                    {"domain": "appletv", "properties": {"model": "appletv*"}}
                ]
            },
            clear=True,
        ),
        patch.object(hass.config_entries.flow, "async_init") as mock_config_flow,
        patch.object(
            zeroconf, "AsyncServiceBrowser", side_effect=http_only_service_update_mock
        ) as mock_service_browser,
        patch(
            "homeassistant.components.zeroconf.AsyncServiceInfo",
            side_effect=get_zeroconf_info_mock_model("appletv"),
        ),
    ):
        assert await async_setup_component(hass, zeroconf.DOMAIN, {zeroconf.DOMAIN: {}})
        hass.bus.async_fire(EVENT_HOMEASSISTANT_STARTED)
        await hass.async_block_till_done()

    assert len(mock_service_browser.mock_calls) == 1
    assert len(mock_config_flow.mock_calls) == 1
    assert mock_config_flow.mock_calls[0][1][0] == "appletv"


@pytest.mark.usefixtures("mock_async_zeroconf")
async def test_zeroconf_match_manufacturer_not_present(hass: HomeAssistant) -> None:
    """Test matchers reject when a property is missing."""

    def http_only_service_update_mock(zeroconf, services, handlers):
        """Call service update handler."""
        handlers[0](
            zeroconf,
            "_airplay._tcp.local.",
            "s1000._airplay._tcp.local.",
            ServiceStateChange.Added,
        )

    with (
        patch.dict(
            zc_gen.ZEROCONF,
            {
                "_airplay._tcp.local.": [
                    {"domain": "samsungtv", "properties": {"manufacturer": "samsung*"}}
                ]
            },
            clear=True,
        ),
        patch.object(hass.config_entries.flow, "async_init") as mock_config_flow,
        patch.object(
            zeroconf, "AsyncServiceBrowser", side_effect=http_only_service_update_mock
        ) as mock_service_browser,
        patch(
            "homeassistant.components.zeroconf.AsyncServiceInfo",
            side_effect=get_zeroconf_info_mock("aabbccddeeff"),
        ),
    ):
        assert await async_setup_component(hass, zeroconf.DOMAIN, {zeroconf.DOMAIN: {}})
        hass.bus.async_fire(EVENT_HOMEASSISTANT_STARTED)
        await hass.async_block_till_done()

    assert len(mock_service_browser.mock_calls) == 1
    assert len(mock_config_flow.mock_calls) == 0


@pytest.mark.usefixtures("mock_async_zeroconf")
async def test_zeroconf_no_match(hass: HomeAssistant) -> None:
    """Test configured options for a device are loaded via config entry."""

    def http_only_service_update_mock(zeroconf, services, handlers):
        """Call service update handler."""
        handlers[0](
            zeroconf,
            "_http._tcp.local.",
            "somethingelse._http._tcp.local.",
            ServiceStateChange.Added,
        )

    with (
        patch.dict(
            zc_gen.ZEROCONF,
            {"_http._tcp.local.": [{"domain": "shelly", "name": "shelly*"}]},
            clear=True,
        ),
        patch.object(hass.config_entries.flow, "async_init") as mock_config_flow,
        patch.object(
            zeroconf, "AsyncServiceBrowser", side_effect=http_only_service_update_mock
        ) as mock_service_browser,
        patch(
            "homeassistant.components.zeroconf.AsyncServiceInfo",
            side_effect=get_zeroconf_info_mock("FFAADDCC11DD"),
        ),
    ):
        assert await async_setup_component(hass, zeroconf.DOMAIN, {zeroconf.DOMAIN: {}})
        hass.bus.async_fire(EVENT_HOMEASSISTANT_STARTED)
        await hass.async_block_till_done()

    assert len(mock_service_browser.mock_calls) == 1
    assert len(mock_config_flow.mock_calls) == 0


@pytest.mark.usefixtures("mock_async_zeroconf")
async def test_zeroconf_no_match_manufacturer(hass: HomeAssistant) -> None:
    """Test configured options for a device are loaded via config entry."""

    def http_only_service_update_mock(zeroconf, services, handlers):
        """Call service update handler."""
        handlers[0](
            zeroconf,
            "_airplay._tcp.local.",
            "s1000._airplay._tcp.local.",
            ServiceStateChange.Added,
        )

    with (
        patch.dict(
            zc_gen.ZEROCONF,
            {
                "_airplay._tcp.local.": [
                    {"domain": "samsungtv", "properties": {"manufacturer": "samsung*"}}
                ]
            },
            clear=True,
        ),
        patch.object(hass.config_entries.flow, "async_init") as mock_config_flow,
        patch.object(
            zeroconf, "AsyncServiceBrowser", side_effect=http_only_service_update_mock
        ) as mock_service_browser,
        patch(
            "homeassistant.components.zeroconf.AsyncServiceInfo",
            side_effect=get_zeroconf_info_mock_manufacturer("Not Samsung Electronics"),
        ),
    ):
        assert await async_setup_component(hass, zeroconf.DOMAIN, {zeroconf.DOMAIN: {}})
        hass.bus.async_fire(EVENT_HOMEASSISTANT_STARTED)
        await hass.async_block_till_done()

    assert len(mock_service_browser.mock_calls) == 1
    assert len(mock_config_flow.mock_calls) == 0


@pytest.mark.usefixtures("mock_async_zeroconf")
async def test_homekit_match_partial_space(hass: HomeAssistant) -> None:
    """Test configured options for a device are loaded via config entry."""
    with (
        patch.dict(
            zc_gen.ZEROCONF,
            {"_hap._tcp.local.": [{"domain": "homekit_controller"}]},
            clear=True,
        ),
        patch.dict(
            zc_gen.HOMEKIT,
            {"LIFX": {"domain": "lifx", "always_discover": True}},
            clear=True,
        ),
        patch.object(hass.config_entries.flow, "async_init") as mock_config_flow,
        patch.object(
            zeroconf,
            "AsyncServiceBrowser",
            side_effect=lambda *args, **kwargs: service_update_mock(
                *args, **kwargs, limit_service="_hap._tcp.local."
            ),
        ) as mock_service_browser,
        patch(
            "homeassistant.components.zeroconf.AsyncServiceInfo",
            side_effect=get_homekit_info_mock("LIFX bulb", HOMEKIT_STATUS_UNPAIRED),
        ),
    ):
        assert await async_setup_component(hass, zeroconf.DOMAIN, {zeroconf.DOMAIN: {}})
        hass.bus.async_fire(EVENT_HOMEASSISTANT_STARTED)
        await hass.async_block_till_done()

    assert len(mock_service_browser.mock_calls) == 1
    # One for HKC, and one for LIFX since lifx is local polling
    assert len(mock_config_flow.mock_calls) == 2
    assert mock_config_flow.mock_calls[0][1][0] == "lifx"
    assert mock_config_flow.mock_calls[1][2]["context"] == {
        "source": "zeroconf",
        "alternative_domain": "lifx",
        "discovery_key": DiscoveryKey(
            domain="zeroconf",
            key=("_hap._tcp.local.", "_name._hap._tcp.local."),
            version=1,
        ),
    }


@pytest.mark.usefixtures("mock_async_zeroconf")
async def test_device_with_invalid_name(
    hass: HomeAssistant, caplog: pytest.LogCaptureFixture
) -> None:
    """Test we ignore devices with an invalid name."""
    with (
        patch.dict(
            zc_gen.ZEROCONF,
            {"_hap._tcp.local.": [{"domain": "homekit_controller"}]},
            clear=True,
        ),
        patch.dict(
            zc_gen.HOMEKIT,
            {"LIFX": {"domain": "lifx", "always_discover": True}},
            clear=True,
        ),
        patch.object(hass.config_entries.flow, "async_init") as mock_config_flow,
        patch.object(
            zeroconf,
            "AsyncServiceBrowser",
            side_effect=lambda *args, **kwargs: service_update_mock(
                *args, **kwargs, limit_service="_hap._tcp.local."
            ),
        ) as mock_service_browser,
        patch(
            "homeassistant.components.zeroconf.AsyncServiceInfo",
            side_effect=BadTypeInNameException,
        ),
    ):
        assert await async_setup_component(hass, zeroconf.DOMAIN, {zeroconf.DOMAIN: {}})
        hass.bus.async_fire(EVENT_HOMEASSISTANT_STARTED)
        await hass.async_block_till_done()

    assert len(mock_service_browser.mock_calls) == 1
    assert len(mock_config_flow.mock_calls) == 0
    assert "Bad name in zeroconf record" in caplog.text


@pytest.mark.usefixtures("mock_async_zeroconf")
async def test_homekit_match_partial_dash(hass: HomeAssistant) -> None:
    """Test configured options for a device are loaded via config entry."""
    with (
        patch.dict(
            zc_gen.ZEROCONF,
            {"_hap._udp.local.": [{"domain": "homekit_controller"}]},
            clear=True,
        ),
        patch.dict(
            zc_gen.HOMEKIT,
            {"Smart Bridge": {"domain": "lutron_caseta", "always_discover": False}},
            clear=True,
        ),
        patch.object(hass.config_entries.flow, "async_init") as mock_config_flow,
        patch.object(
            zeroconf,
            "AsyncServiceBrowser",
            side_effect=lambda *args, **kwargs: service_update_mock(
                *args, **kwargs, limit_service="_hap._udp.local."
            ),
        ) as mock_service_browser,
        patch(
            "homeassistant.components.zeroconf.AsyncServiceInfo",
            side_effect=get_homekit_info_mock(
                "Smart Bridge-001", HOMEKIT_STATUS_UNPAIRED
            ),
        ),
    ):
        assert await async_setup_component(hass, zeroconf.DOMAIN, {zeroconf.DOMAIN: {}})
        hass.bus.async_fire(EVENT_HOMEASSISTANT_STARTED)
        await hass.async_block_till_done()

    assert len(mock_service_browser.mock_calls) == 1
    assert len(mock_config_flow.mock_calls) == 1
    assert mock_config_flow.mock_calls[0][1][0] == "lutron_caseta"


@pytest.mark.usefixtures("mock_async_zeroconf")
async def test_homekit_match_partial_fnmatch(hass: HomeAssistant) -> None:
    """Test matching homekit devices with fnmatch."""
    with (
        patch.dict(
            zc_gen.ZEROCONF,
            {"_hap._tcp.local.": [{"domain": "homekit_controller"}]},
            clear=True,
        ),
        patch.dict(
            zc_gen.HOMEKIT,
            {"YLDP*": {"domain": "yeelight", "always_discover": False}},
            clear=True,
        ),
        patch.object(hass.config_entries.flow, "async_init") as mock_config_flow,
        patch.object(
            zeroconf,
            "AsyncServiceBrowser",
            side_effect=lambda *args, **kwargs: service_update_mock(
                *args, **kwargs, limit_service="_hap._tcp.local."
            ),
        ) as mock_service_browser,
        patch(
            "homeassistant.components.zeroconf.AsyncServiceInfo",
            side_effect=get_homekit_info_mock("YLDP13YL", HOMEKIT_STATUS_UNPAIRED),
        ),
    ):
        assert await async_setup_component(hass, zeroconf.DOMAIN, {zeroconf.DOMAIN: {}})
        hass.bus.async_fire(EVENT_HOMEASSISTANT_STARTED)
        await hass.async_block_till_done()

    assert len(mock_service_browser.mock_calls) == 1
    assert len(mock_config_flow.mock_calls) == 1
    assert mock_config_flow.mock_calls[0][1][0] == "yeelight"


@pytest.mark.usefixtures("mock_async_zeroconf")
async def test_homekit_match_full(hass: HomeAssistant) -> None:
    """Test configured options for a device are loaded via config entry."""
    with (
        patch.dict(
            zc_gen.ZEROCONF,
            {"_hap._udp.local.": [{"domain": "homekit_controller"}]},
            clear=True,
        ),
        patch.dict(
            zc_gen.HOMEKIT,
            {"BSB002": {"domain": "hue", "always_discover": False}},
            clear=True,
        ),
        patch.object(hass.config_entries.flow, "async_init") as mock_config_flow,
        patch.object(
            zeroconf,
            "AsyncServiceBrowser",
            side_effect=lambda *args, **kwargs: service_update_mock(
                *args, **kwargs, limit_service="_hap._udp.local."
            ),
        ) as mock_service_browser,
        patch(
            "homeassistant.components.zeroconf.AsyncServiceInfo",
            side_effect=get_homekit_info_mock("BSB002", HOMEKIT_STATUS_UNPAIRED),
        ),
    ):
        assert await async_setup_component(hass, zeroconf.DOMAIN, {zeroconf.DOMAIN: {}})
        hass.bus.async_fire(EVENT_HOMEASSISTANT_STARTED)
        await hass.async_block_till_done()

    assert len(mock_service_browser.mock_calls) == 1
    assert len(mock_config_flow.mock_calls) == 1
    assert mock_config_flow.mock_calls[0][1][0] == "hue"


@pytest.mark.usefixtures("mock_async_zeroconf")
async def test_homekit_already_paired(hass: HomeAssistant) -> None:
    """Test that an already paired device is sent to homekit_controller."""
    with (
        patch.dict(
            zc_gen.ZEROCONF,
            {"_hap._tcp.local.": [{"domain": "homekit_controller"}]},
            clear=True,
        ),
        patch.dict(
            zc_gen.HOMEKIT,
            {
                "AC02": {"domain": "tado", "always_discover": True},
                "tado": {"domain": "tado", "always_discover": True},
            },
            clear=True,
        ),
        patch.object(hass.config_entries.flow, "async_init") as mock_config_flow,
        patch.object(
            zeroconf,
            "AsyncServiceBrowser",
            side_effect=lambda *args, **kwargs: service_update_mock(
                *args, **kwargs, limit_service="_hap._tcp.local."
            ),
        ) as mock_service_browser,
        patch(
            "homeassistant.components.zeroconf.AsyncServiceInfo",
            side_effect=get_homekit_info_mock("tado", HOMEKIT_STATUS_PAIRED),
        ),
    ):
        assert await async_setup_component(hass, zeroconf.DOMAIN, {zeroconf.DOMAIN: {}})
        hass.bus.async_fire(EVENT_HOMEASSISTANT_STARTED)
        await hass.async_block_till_done()

    assert len(mock_service_browser.mock_calls) == 1
    assert len(mock_config_flow.mock_calls) == 2
    assert mock_config_flow.mock_calls[0][1][0] == "tado"
    assert mock_config_flow.mock_calls[1][1][0] == "homekit_controller"


@pytest.mark.usefixtures("mock_async_zeroconf")
async def test_homekit_invalid_paring_status(hass: HomeAssistant) -> None:
    """Test that missing paring data is not sent to homekit_controller."""
    with (
        patch.dict(
            zc_gen.ZEROCONF,
            {"_hap._tcp.local.": [{"domain": "homekit_controller"}]},
            clear=True,
        ),
        patch.dict(
            zc_gen.HOMEKIT,
            {"Smart Bridge": {"domain": "lutron_caseta", "always_discover": False}},
            clear=True,
        ),
        patch.object(hass.config_entries.flow, "async_init") as mock_config_flow,
        patch.object(
            zeroconf,
            "AsyncServiceBrowser",
            side_effect=lambda *args, **kwargs: service_update_mock(
                *args, **kwargs, limit_service="_hap._tcp.local."
            ),
        ) as mock_service_browser,
        patch(
            "homeassistant.components.zeroconf.AsyncServiceInfo",
            side_effect=get_homekit_info_mock("Smart Bridge", b"invalid"),
        ),
    ):
        assert await async_setup_component(hass, zeroconf.DOMAIN, {zeroconf.DOMAIN: {}})
        hass.bus.async_fire(EVENT_HOMEASSISTANT_STARTED)
        await hass.async_block_till_done()

    assert len(mock_service_browser.mock_calls) == 1
    assert len(mock_config_flow.mock_calls) == 1
    assert mock_config_flow.mock_calls[0][1][0] == "lutron_caseta"


@pytest.mark.usefixtures("mock_async_zeroconf")
async def test_homekit_not_paired(hass: HomeAssistant) -> None:
    """Test that an not paired device is sent to homekit_controller."""
    with (
        patch.dict(
            zc_gen.ZEROCONF,
            {"_hap._tcp.local.": [{"domain": "homekit_controller"}]},
            clear=True,
        ),
        patch.object(hass.config_entries.flow, "async_init") as mock_config_flow,
        patch.object(
            zeroconf, "AsyncServiceBrowser", side_effect=service_update_mock
        ) as mock_service_browser,
        patch(
            "homeassistant.components.zeroconf.AsyncServiceInfo",
            side_effect=get_homekit_info_mock(
                "this_will_not_match_any_integration", HOMEKIT_STATUS_UNPAIRED
            ),
        ),
    ):
        assert await async_setup_component(hass, zeroconf.DOMAIN, {zeroconf.DOMAIN: {}})
        hass.bus.async_fire(EVENT_HOMEASSISTANT_STARTED)
        await hass.async_block_till_done()

    assert len(mock_service_browser.mock_calls) == 1
    assert len(mock_config_flow.mock_calls) == 1
    assert mock_config_flow.mock_calls[0][1][0] == "homekit_controller"


@pytest.mark.usefixtures("mock_async_zeroconf")
async def test_homekit_controller_still_discovered_unpaired_for_cloud(
    hass: HomeAssistant,
) -> None:
    """Test discovery is still passed to homekit controller when unpaired.

    When unpaired and discovered by cloud integration.

    Since we prefer local control, if the integration that is being discovered
    is cloud AND the homekit device is unpaired we still want to discovery it
    """
    with (
        patch.dict(
            zc_gen.ZEROCONF,
            {"_hap._udp.local.": [{"domain": "homekit_controller"}]},
            clear=True,
        ),
        patch.dict(
            zc_gen.HOMEKIT,
            {"Rachio": {"domain": "rachio", "always_discover": True}},
            clear=True,
        ),
        patch.object(hass.config_entries.flow, "async_init") as mock_config_flow,
        patch.object(
            zeroconf,
            "AsyncServiceBrowser",
            side_effect=lambda *args, **kwargs: service_update_mock(
                *args, **kwargs, limit_service="_hap._udp.local."
            ),
        ) as mock_service_browser,
        patch(
            "homeassistant.components.zeroconf.AsyncServiceInfo",
            side_effect=get_homekit_info_mock("Rachio-xyz", HOMEKIT_STATUS_UNPAIRED),
        ),
    ):
        assert await async_setup_component(hass, zeroconf.DOMAIN, {zeroconf.DOMAIN: {}})
        hass.bus.async_fire(EVENT_HOMEASSISTANT_STARTED)
        await hass.async_block_till_done()

    assert len(mock_service_browser.mock_calls) == 1
    assert len(mock_config_flow.mock_calls) == 2
    assert mock_config_flow.mock_calls[0][1][0] == "rachio"
    assert mock_config_flow.mock_calls[1][1][0] == "homekit_controller"


@pytest.mark.usefixtures("mock_async_zeroconf")
async def test_homekit_controller_still_discovered_unpaired_for_polling(
    hass: HomeAssistant,
) -> None:
    """Test discovery is still passed to homekit controller when unpaired.

    When unpaired and discovered by polling integration.

    Since we prefer local push, if the integration that is being discovered
    is polling AND the homekit device is unpaired we still want to discovery it
    """
    with (
        patch.dict(
            zc_gen.ZEROCONF,
            {"_hap._udp.local.": [{"domain": "homekit_controller"}]},
            clear=True,
        ),
        patch.dict(
            zc_gen.HOMEKIT,
            {"iSmartGate": {"domain": "gogogate2", "always_discover": True}},
            clear=True,
        ),
        patch.object(hass.config_entries.flow, "async_init") as mock_config_flow,
        patch.object(
            zeroconf,
            "AsyncServiceBrowser",
            side_effect=lambda *args, **kwargs: service_update_mock(
                *args, **kwargs, limit_service="_hap._udp.local."
            ),
        ) as mock_service_browser,
        patch(
            "homeassistant.components.zeroconf.AsyncServiceInfo",
            side_effect=get_homekit_info_mock("iSmartGate", HOMEKIT_STATUS_UNPAIRED),
        ),
    ):
        assert await async_setup_component(hass, zeroconf.DOMAIN, {zeroconf.DOMAIN: {}})
        hass.bus.async_fire(EVENT_HOMEASSISTANT_STARTED)
        await hass.async_block_till_done()

    assert len(mock_service_browser.mock_calls) == 1
    assert len(mock_config_flow.mock_calls) == 2
    assert mock_config_flow.mock_calls[0][1][0] == "gogogate2"
    assert mock_config_flow.mock_calls[1][1][0] == "homekit_controller"


async def test_info_from_service_non_utf8(hass: HomeAssistant) -> None:
    """Test info_from_service handles non UTF-8 property keys and values correctly."""
    service_type = "_test._tcp.local."
    info = zeroconf.info_from_service(
        get_service_info_mock(service_type, f"test.{service_type}")
    )
    assert NON_ASCII_KEY.decode("ascii", "replace") in info.properties
    assert "non-utf8-value" in info.properties
    assert info.properties["non-utf8-value"] == NON_UTF8_VALUE.decode(
        "utf-8", "replace"
    )


async def test_info_from_service_with_addresses(hass: HomeAssistant) -> None:
    """Test info_from_service does not throw when there are no addresses."""
    service_type = "_test._tcp.local."
    info = zeroconf.info_from_service(
        get_service_info_mock_without_an_address(service_type, f"test.{service_type}")
    )
    assert info is None


async def test_info_from_service_with_link_local_address_first(
    hass: HomeAssistant,
) -> None:
    """Test that the link local address is ignored."""
    service_type = "_test._tcp.local."
    service_info = get_service_info_mock(service_type, f"test.{service_type}")
    service_info.addresses = ["169.254.12.3", "192.168.66.12"]
    info = zeroconf.info_from_service(service_info)
    assert info.host == "192.168.66.12"
    assert info.addresses == ["169.254.12.3", "192.168.66.12"]


async def test_info_from_service_with_unspecified_address_first(
    hass: HomeAssistant,
) -> None:
    """Test that the unspecified address is ignored."""
    service_type = "_test._tcp.local."
    service_info = get_service_info_mock(service_type, f"test.{service_type}")
    service_info.addresses = ["0.0.0.0", "192.168.66.12"]
    info = zeroconf.info_from_service(service_info)
    assert info.host == "192.168.66.12"
    assert info.addresses == ["0.0.0.0", "192.168.66.12"]


async def test_info_from_service_with_unspecified_address_only(
    hass: HomeAssistant,
) -> None:
    """Test that the unspecified address is ignored."""
    service_type = "_test._tcp.local."
    service_info = get_service_info_mock(service_type, f"test.{service_type}")
    service_info.addresses = ["0.0.0.0"]
    info = zeroconf.info_from_service(service_info)
    assert info is None


async def test_info_from_service_with_link_local_address_second(
    hass: HomeAssistant,
) -> None:
    """Test that the link local address is ignored."""
    service_type = "_test._tcp.local."
    service_info = get_service_info_mock(service_type, f"test.{service_type}")
    service_info.addresses = ["192.168.66.12", "169.254.12.3"]
    info = zeroconf.info_from_service(service_info)
    assert info.host == "192.168.66.12"
    assert info.addresses == ["192.168.66.12", "169.254.12.3"]


async def test_info_from_service_with_link_local_address_only(
    hass: HomeAssistant,
) -> None:
    """Test that the link local address is ignored."""
    service_type = "_test._tcp.local."
    service_info = get_service_info_mock(service_type, f"test.{service_type}")
    service_info.addresses = ["169.254.12.3"]
    info = zeroconf.info_from_service(service_info)
    assert info is None


async def test_info_from_service_prefers_ipv4(hass: HomeAssistant) -> None:
    """Test that ipv4 addresses are preferred."""
    service_type = "_test._tcp.local."
    service_info = get_service_info_mock(service_type, f"test.{service_type}")
    service_info.addresses = ["2001:db8:3333:4444:5555:6666:7777:8888", "192.168.66.12"]
    info = zeroconf.info_from_service(service_info)
    assert info.host == "192.168.66.12"


async def test_info_from_service_can_return_ipv6(hass: HomeAssistant) -> None:
    """Test that IPv6-only devices can be discovered."""
    service_type = "_test._tcp.local."
    service_info = get_service_info_mock(service_type, f"test.{service_type}")
    service_info.addresses = ["fd11:1111:1111:0:1234:1234:1234:1234"]
    info = zeroconf.info_from_service(service_info)
    assert info.host == "fd11:1111:1111:0:1234:1234:1234:1234"


async def test_get_instance(
    hass: HomeAssistant, mock_async_zeroconf: MagicMock
) -> None:
    """Test we get an instance."""
    assert await async_setup_component(hass, zeroconf.DOMAIN, {zeroconf.DOMAIN: {}})
    assert await zeroconf.async_get_async_instance(hass) is mock_async_zeroconf
    hass.bus.async_fire(EVENT_HOMEASSISTANT_STOP)
    await hass.async_block_till_done()
    assert len(mock_async_zeroconf.ha_async_close.mock_calls) == 0
    # Only shutdown at the close event so integrations have time
    # to send out their goodbyes
    hass.bus.async_fire(EVENT_HOMEASSISTANT_CLOSE)
    await hass.async_block_till_done()
    assert len(mock_async_zeroconf.ha_async_close.mock_calls) == 1


@pytest.mark.usefixtures("mock_async_zeroconf")
async def test_removed_ignored(hass: HomeAssistant) -> None:
    """Test we remove it when a zeroconf entry is removed."""

    def service_update_mock(zeroconf, services, handlers):
        """Call service update handler."""
        handlers[0](
            zeroconf,
            "_service.added.local.",
            "name._service.added.local.",
            ServiceStateChange.Added,
        )
        handlers[0](
            zeroconf,
            "_service.updated.local.",
            "name._service.updated.local.",
            ServiceStateChange.Updated,
        )
        handlers[0](
            zeroconf,
            "_service.removed.local.",
            "name._service.removed.local.",
            ServiceStateChange.Removed,
        )

    with (
        patch.object(zeroconf, "AsyncServiceBrowser", side_effect=service_update_mock),
        patch(
            "homeassistant.components.zeroconf.AsyncServiceInfo",
            side_effect=get_service_info_mock,
        ) as mock_service_info,
    ):
        assert await async_setup_component(hass, zeroconf.DOMAIN, {zeroconf.DOMAIN: {}})
        hass.bus.async_fire(EVENT_HOMEASSISTANT_STARTED)
        await hass.async_block_till_done()

    assert len(mock_service_info.mock_calls) == 2
    assert mock_service_info.mock_calls[0][1][0] == "_service.added.local."
    assert mock_service_info.mock_calls[1][1][0] == "_service.updated.local."


_ADAPTER_WITH_DEFAULT_ENABLED = [
    {
        "auto": True,
        "default": True,
        "enabled": True,
        "ipv4": [{"address": "192.168.1.5", "network_prefix": 23}],
        "ipv6": [],
        "name": "eth1",
    }
]


@pytest.mark.usefixtures("mock_async_zeroconf")
async def test_async_detect_interfaces_setting_non_loopback_route(
    hass: HomeAssistant,
) -> None:
    """Test without default interface and the route returns a non-loopback address."""
    with (
        patch("homeassistant.components.zeroconf.HaZeroconf") as mock_zc,
        patch.object(hass.config_entries.flow, "async_init"),
        patch.object(zeroconf, "AsyncServiceBrowser", side_effect=service_update_mock),
        patch(
            "homeassistant.components.zeroconf.network.async_get_adapters",
            return_value=_ADAPTER_WITH_DEFAULT_ENABLED,
        ),
        patch(
            "homeassistant.components.zeroconf.AsyncServiceInfo",
            side_effect=get_service_info_mock,
        ),
    ):
        assert await async_setup_component(hass, zeroconf.DOMAIN, {zeroconf.DOMAIN: {}})
        hass.bus.async_fire(EVENT_HOMEASSISTANT_STARTED)
        await hass.async_block_till_done()

    assert mock_zc.mock_calls[0] == call(
        interfaces=InterfaceChoice.Default, ip_version=IPVersion.V4Only
    )


_ADAPTERS_WITH_MANUAL_CONFIG = [
    {
        "auto": True,
        "index": 1,
        "default": False,
        "enabled": True,
        "ipv4": [],
        "ipv6": [
            {
                "address": "2001:db8::",
                "network_prefix": 64,
                "flowinfo": 1,
                "scope_id": 1,
            },
            {
                "address": "fe80::1234:5678:9abc:def0",
                "network_prefix": 64,
                "flowinfo": 1,
                "scope_id": 1,
            },
        ],
        "name": "eth0",
    },
    {
        "auto": True,
        "index": 2,
        "default": False,
        "enabled": True,
        "ipv4": [{"address": "192.168.1.5", "network_prefix": 23}],
        "ipv6": [],
        "name": "eth1",
    },
    {
        "auto": True,
        "index": 3,
        "default": False,
        "enabled": True,
        "ipv4": [{"address": "172.16.1.5", "network_prefix": 23}],
        "ipv6": [
            {
                "address": "fe80::dead:beef:dead:beef",
                "network_prefix": 64,
                "flowinfo": 1,
                "scope_id": 3,
            }
        ],
        "name": "eth2",
    },
    {
        "auto": False,
        "index": 4,
        "default": False,
        "enabled": False,
        "ipv4": [{"address": "169.254.3.2", "network_prefix": 16}],
        "ipv6": [],
        "name": "vtun0",
    },
]


@pytest.mark.usefixtures("mock_async_zeroconf")
async def test_async_detect_interfaces_setting_empty_route_linux(
    hass: HomeAssistant,
) -> None:
    """Test without default interface config and the route returns nothing on linux."""
    with (
        patch("homeassistant.components.zeroconf.sys.platform", "linux"),
        patch("homeassistant.components.zeroconf.HaZeroconf") as mock_zc,
        patch.object(hass.config_entries.flow, "async_init"),
        patch.object(zeroconf, "AsyncServiceBrowser", side_effect=service_update_mock),
        patch(
            "homeassistant.components.zeroconf.network.async_get_adapters",
            return_value=_ADAPTERS_WITH_MANUAL_CONFIG,
        ),
        patch(
            "homeassistant.components.zeroconf.AsyncServiceInfo",
            side_effect=get_service_info_mock,
        ),
    ):
        assert await async_setup_component(hass, zeroconf.DOMAIN, {zeroconf.DOMAIN: {}})
        hass.bus.async_fire(EVENT_HOMEASSISTANT_STARTED)
        await hass.async_block_till_done()
    assert mock_zc.mock_calls[0] == call(
        interfaces=[
            "2001:db8::%1",
            "fe80::1234:5678:9abc:def0%1",
            "192.168.1.5",
            "172.16.1.5",
            "fe80::dead:beef:dead:beef%3",
        ],
        ip_version=IPVersion.All,
    )


@pytest.mark.usefixtures("mock_async_zeroconf")
async def test_async_detect_interfaces_setting_empty_route_freebsd(
    hass: HomeAssistant,
) -> None:
    """Test without default interface and the route returns nothing on freebsd."""
    with (
        patch("homeassistant.components.zeroconf.sys.platform", "freebsd"),
        patch("homeassistant.components.zeroconf.HaZeroconf") as mock_zc,
        patch.object(hass.config_entries.flow, "async_init"),
        patch.object(zeroconf, "AsyncServiceBrowser", side_effect=service_update_mock),
        patch(
            "homeassistant.components.zeroconf.network.async_get_adapters",
            return_value=_ADAPTERS_WITH_MANUAL_CONFIG,
        ),
        patch(
            "homeassistant.components.zeroconf.AsyncServiceInfo",
            side_effect=get_service_info_mock,
        ),
    ):
        assert await async_setup_component(hass, zeroconf.DOMAIN, {zeroconf.DOMAIN: {}})
        hass.bus.async_fire(EVENT_HOMEASSISTANT_STARTED)
        await hass.async_block_till_done()
    assert mock_zc.mock_calls[0] == call(
        interfaces=[
            "192.168.1.5",
            "172.16.1.5",
        ],
        ip_version=IPVersion.V4Only,
    )


_ADAPTER_WITH_DEFAULT_ENABLED_AND_IPV6 = [
    {
        "auto": True,
        "default": True,
        "enabled": True,
        "index": 1,
        "ipv4": [{"address": "192.168.1.5", "network_prefix": 23}],
        "ipv6": [
            {
                "address": "fe80::dead:beef:dead:beef",
                "network_prefix": 64,
                "flowinfo": 1,
                "scope_id": 3,
            }
        ],
        "name": "eth1",
    }
]


@pytest.mark.usefixtures("mock_async_zeroconf")
async def test_async_detect_interfaces_explicitly_set_ipv6_linux(
    hass: HomeAssistant,
) -> None:
    """Test interfaces are explicitly set when IPv6 is present on linux."""
    with (
        patch("homeassistant.components.zeroconf.sys.platform", "linux"),
        patch("homeassistant.components.zeroconf.HaZeroconf") as mock_zc,
        patch.object(hass.config_entries.flow, "async_init"),
        patch.object(zeroconf, "AsyncServiceBrowser", side_effect=service_update_mock),
        patch(
            "homeassistant.components.zeroconf.network.async_get_adapters",
            return_value=_ADAPTER_WITH_DEFAULT_ENABLED_AND_IPV6,
        ),
        patch(
            "homeassistant.components.zeroconf.AsyncServiceInfo",
            side_effect=get_service_info_mock,
        ),
    ):
        assert await async_setup_component(hass, zeroconf.DOMAIN, {zeroconf.DOMAIN: {}})
        hass.bus.async_fire(EVENT_HOMEASSISTANT_STARTED)
        await hass.async_block_till_done()

    assert mock_zc.mock_calls[0] == call(
        interfaces=["192.168.1.5", "fe80::dead:beef:dead:beef%3"],
        ip_version=IPVersion.All,
    )


@pytest.mark.usefixtures("mock_async_zeroconf")
async def test_async_detect_interfaces_explicitly_set_ipv6_freebsd(
    hass: HomeAssistant,
) -> None:
    """Test interfaces are explicitly set when IPv6 is present on freebsd."""
    with (
        patch("homeassistant.components.zeroconf.sys.platform", "freebsd"),
        patch("homeassistant.components.zeroconf.HaZeroconf") as mock_zc,
        patch.object(hass.config_entries.flow, "async_init"),
        patch.object(zeroconf, "AsyncServiceBrowser", side_effect=service_update_mock),
        patch(
            "homeassistant.components.zeroconf.network.async_get_adapters",
            return_value=_ADAPTER_WITH_DEFAULT_ENABLED_AND_IPV6,
        ),
        patch(
            "homeassistant.components.zeroconf.AsyncServiceInfo",
            side_effect=get_service_info_mock,
        ),
    ):
        assert await async_setup_component(hass, zeroconf.DOMAIN, {zeroconf.DOMAIN: {}})
        hass.bus.async_fire(EVENT_HOMEASSISTANT_STARTED)
        await hass.async_block_till_done()

    assert mock_zc.mock_calls[0] == call(
        interfaces=InterfaceChoice.Default,
        ip_version=IPVersion.V4Only,
    )


async def test_no_name(hass: HomeAssistant, mock_async_zeroconf: MagicMock) -> None:
    """Test fallback to Home for mDNS announcement if the name is missing."""
    hass.config.location_name = ""
    with patch("homeassistant.components.zeroconf.HaZeroconf"):
        assert await async_setup_component(hass, zeroconf.DOMAIN, {zeroconf.DOMAIN: {}})
        hass.bus.async_fire(EVENT_HOMEASSISTANT_START)
        await hass.async_block_till_done()

    register_call = mock_async_zeroconf.async_register_service.mock_calls[-1]
    info = register_call.args[0]
    assert info.name == "Home._home-assistant._tcp.local."


async def test_setup_with_disallowed_characters_in_local_name(
    hass: HomeAssistant, mock_async_zeroconf: MagicMock
) -> None:
    """Test we still setup with disallowed characters in the location name."""
    with (
        patch.object(hass.config_entries.flow, "async_init"),
        patch.object(zeroconf, "AsyncServiceBrowser", side_effect=service_update_mock),
        patch.object(
            hass.config,
            "location_name",
            "My.House",
        ),
        patch(
            "homeassistant.components.zeroconf.AsyncServiceInfo.async_request",
        ),
    ):
        assert await async_setup_component(hass, zeroconf.DOMAIN, {zeroconf.DOMAIN: {}})
        hass.bus.async_fire(EVENT_HOMEASSISTANT_START)
        await hass.async_block_till_done()

    calls = mock_async_zeroconf.async_register_service.mock_calls
    assert calls[0][1][0].name == "My House._home-assistant._tcp.local."


async def test_start_with_frontend(
    hass: HomeAssistant, mock_async_zeroconf: MagicMock
) -> None:
    """Test we start with the frontend."""
    with patch("homeassistant.components.zeroconf.HaZeroconf"):
        assert await async_setup_component(hass, zeroconf.DOMAIN, {zeroconf.DOMAIN: {}})
        hass.bus.async_fire(EVENT_COMPONENT_LOADED, {ATTR_COMPONENT: "frontend"})
        await hass.async_block_till_done()

    mock_async_zeroconf.async_register_service.assert_called_once()


@pytest.mark.usefixtures("mock_async_zeroconf")
async def test_zeroconf_removed(hass: HomeAssistant) -> None:
    """Test we dismiss flows when a PTR record is removed."""

    def _device_removed_mock(zeroconf, services, handlers):
        """Call service update handler."""
        handlers[0](
            zeroconf,
            "_http._tcp.local.",
            "Shelly108._http._tcp.local.",
            ServiceStateChange.Removed,
        )

    with (
        patch.dict(
            zc_gen.ZEROCONF,
            {
                "_http._tcp.local.": [
                    {
                        "domain": "shelly",
                        "name": "shelly*",
                    }
                ]
            },
            clear=True,
        ),
        patch.object(
            hass.config_entries.flow,
            "async_progress_by_init_data_type",
            return_value=[{"flow_id": "mock_flow_id"}],
        ) as mock_async_progress_by_init_data_type,
        patch.object(hass.config_entries.flow, "async_abort") as mock_async_abort,
        patch.object(
            zeroconf, "AsyncServiceBrowser", side_effect=_device_removed_mock
        ) as mock_service_browser,
        patch(
            "homeassistant.components.zeroconf.AsyncServiceInfo",
            side_effect=get_zeroconf_info_mock("FFAADDCC11DD"),
        ),
    ):
        assert await async_setup_component(hass, zeroconf.DOMAIN, {zeroconf.DOMAIN: {}})
        hass.bus.async_fire(EVENT_HOMEASSISTANT_STARTED)
        await hass.async_block_till_done()

    assert len(mock_service_browser.mock_calls) == 1
    assert len(mock_async_progress_by_init_data_type.mock_calls) == 1
    assert mock_async_abort.mock_calls[0][1][0] == "mock_flow_id"


@pytest.mark.usefixtures("mock_async_zeroconf")
@pytest.mark.parametrize(
    (
        "entry_domain",
        "entry_discovery_keys",
    ),
    [
        # Matching discovery key
        (
            "shelly",
            (
                DiscoveryKey(
                    domain="zeroconf",
                    key=("_http._tcp.local.", "Shelly108._http._tcp.local."),
                    version=1,
                ),
            ),
        ),
        # Matching discovery key
        (
            "shelly",
            (
                DiscoveryKey(
                    domain="zeroconf",
                    key=("_http._tcp.local.", "Shelly108._http._tcp.local."),
                    version=1,
                ),
                DiscoveryKey(
                    domain="other",
                    key="blah",
                    version=1,
                ),
            ),
        ),
        # Matching discovery key, other domain
        # Note: Rediscovery is not currently restricted to the domain of the removed
        # entry. Such a check can be added if needed.
        (
            "comp",
            (
                DiscoveryKey(
                    domain="zeroconf",
                    key=("_http._tcp.local.", "Shelly108._http._tcp.local."),
                    version=1,
                ),
            ),
        ),
    ],
)
async def test_zeroconf_rediscover(
    hass: HomeAssistant,
    entry_domain: str,
    entry_discovery_keys: tuple,
) -> None:
    """Test we reinitiate flows when an ignored config entry is removed."""

    def http_only_service_update_mock(zeroconf, services, handlers):
        """Call service update handler."""
        handlers[0](
            zeroconf,
            "_http._tcp.local.",
            "Shelly108._http._tcp.local.",
            ServiceStateChange.Added,
        )

    entry = MockConfigEntry(
        domain=entry_domain,
        discovery_keys=entry_discovery_keys,
        unique_id="mock-unique-id",
        state=config_entries.ConfigEntryState.LOADED,
        source=config_entries.SOURCE_IGNORE,
    )
    entry.add_to_hass(hass)

    with (
        patch.dict(
            zc_gen.ZEROCONF,
            {
                "_http._tcp.local.": [
                    {
                        "domain": "shelly",
                        "name": "shelly*",
                        "properties": {"macaddress": "ffaadd*"},
                    }
                ]
            },
            clear=True,
        ),
        patch.object(hass.config_entries.flow, "async_init") as mock_config_flow,
        patch.object(
            zeroconf, "AsyncServiceBrowser", side_effect=http_only_service_update_mock
        ) as mock_service_browser,
        patch(
            "homeassistant.components.zeroconf.AsyncServiceInfo",
            side_effect=get_zeroconf_info_mock("FFAADDCC11DD"),
        ),
    ):
        assert await async_setup_component(hass, zeroconf.DOMAIN, {zeroconf.DOMAIN: {}})
        hass.bus.async_fire(EVENT_HOMEASSISTANT_STARTED)
        await hass.async_block_till_done()

        expected_context = {
            "discovery_key": DiscoveryKey(
                domain="zeroconf",
                key=("_http._tcp.local.", "Shelly108._http._tcp.local."),
                version=1,
            ),
            "source": "zeroconf",
        }
        assert len(mock_service_browser.mock_calls) == 1
        assert len(mock_config_flow.mock_calls) == 1
        assert mock_config_flow.mock_calls[0][1][0] == "shelly"
        assert mock_config_flow.mock_calls[0][2]["context"] == expected_context

        await hass.config_entries.async_remove(entry.entry_id)
        await hass.async_block_till_done()

        assert len(mock_service_browser.mock_calls) == 1
        assert len(mock_config_flow.mock_calls) == 3
        assert mock_config_flow.mock_calls[1][1][0] == entry_domain
        assert mock_config_flow.mock_calls[1][2]["context"] == {
            "source": "unignore",
        }
        assert mock_config_flow.mock_calls[2][1][0] == "shelly"
<<<<<<< HEAD
        assert mock_config_flow.mock_calls[0][2]["context"] == expected_context
=======
        assert mock_config_flow.mock_calls[2][2]["context"] == expected_context
>>>>>>> eaa25a33


@pytest.mark.usefixtures("mock_async_zeroconf")
@pytest.mark.parametrize(
    (
        "entry_domain",
        "entry_discovery_keys",
        "entry_source",
        "entry_unique_id",
    ),
    [
        # Discovery key from other domain
        (
            "shelly",
            (
                DiscoveryKey(
                    domain="bluetooth",
                    key=("_http._tcp.local.", "Shelly108._http._tcp.local."),
                    version=1,
                ),
            ),
            config_entries.SOURCE_IGNORE,
            "mock-unique-id",
        ),
        # Discovery key from the future
        (
            "shelly",
            (
                DiscoveryKey(
                    domain="zeroconf",
                    key=("_http._tcp.local.", "Shelly108._http._tcp.local."),
                    version=2,
                ),
            ),
            config_entries.SOURCE_IGNORE,
            "mock-unique-id",
        ),
    ],
)
async def test_zeroconf_rediscover_no_match(
    hass: HomeAssistant,
    entry_domain: str,
    entry_discovery_keys: tuple,
    entry_source: str,
    entry_unique_id: str,
) -> None:
    """Test we don't reinitiate flows when a non matching config entry is removed."""

    def http_only_service_update_mock(zeroconf, services, handlers):
        """Call service update handler."""
        handlers[0](
            zeroconf,
            "_http._tcp.local.",
            "Shelly108._http._tcp.local.",
            ServiceStateChange.Added,
        )

    hass.config.components.add(entry_domain)
    mock_integration(hass, MockModule(entry_domain))

    entry = MockConfigEntry(
        domain=entry_domain,
        discovery_keys=entry_discovery_keys,
        unique_id=entry_unique_id,
        state=config_entries.ConfigEntryState.LOADED,
        source=entry_source,
    )
    entry.add_to_hass(hass)

    with (
        patch.dict(
            zc_gen.ZEROCONF,
            {
                "_http._tcp.local.": [
                    {
                        "domain": "shelly",
                        "name": "shelly*",
                        "properties": {"macaddress": "ffaadd*"},
                    }
                ]
            },
            clear=True,
        ),
        patch.object(hass.config_entries.flow, "async_init") as mock_config_flow,
        patch.object(
            zeroconf, "AsyncServiceBrowser", side_effect=http_only_service_update_mock
        ) as mock_service_browser,
        patch(
            "homeassistant.components.zeroconf.AsyncServiceInfo",
            side_effect=get_zeroconf_info_mock("FFAADDCC11DD"),
        ),
    ):
        assert await async_setup_component(hass, zeroconf.DOMAIN, {zeroconf.DOMAIN: {}})
        hass.bus.async_fire(EVENT_HOMEASSISTANT_STARTED)
        await hass.async_block_till_done()

        expected_context = {
            "discovery_key": DiscoveryKey(
                domain="zeroconf",
                key=("_http._tcp.local.", "Shelly108._http._tcp.local."),
                version=1,
            ),
            "source": "zeroconf",
        }
        assert len(mock_service_browser.mock_calls) == 1
        assert len(mock_config_flow.mock_calls) == 1
        assert mock_config_flow.mock_calls[0][1][0] == "shelly"
        assert mock_config_flow.mock_calls[0][2]["context"] == expected_context

        await hass.config_entries.async_remove(entry.entry_id)
        await hass.async_block_till_done()

        assert len(mock_service_browser.mock_calls) == 1
        assert len(mock_config_flow.mock_calls) == 2
        assert mock_config_flow.mock_calls[1][1][0] == entry_domain
        assert mock_config_flow.mock_calls[1][2]["context"] == {
            "source": "unignore",
        }


@pytest.mark.usefixtures("mock_async_zeroconf")
@pytest.mark.parametrize(
    (
        "entry_domain",
        "entry_discovery_keys",
        "entry_source",
        "entry_unique_id",
    ),
    [
        # Source not SOURCE_IGNORE
        (
            "shelly",
            (
                DiscoveryKey(
                    domain="zeroconf",
                    key=("_http._tcp.local.", "Shelly108._http._tcp.local."),
                    version=1,
                ),
            ),
            config_entries.SOURCE_ZEROCONF,
            "mock-unique-id",
        ),
    ],
)
async def test_zeroconf_rediscover_no_match_2(
    hass: HomeAssistant,
    entry_domain: str,
    entry_discovery_keys: tuple,
    entry_source: str,
    entry_unique_id: str,
) -> None:
    """Test we don't reinitiate flows when a non matching config entry is removed.

    This test can be merged with test_zeroconf_rediscover_no_match when
    async_step_unignore has been removed from the ConfigFlow base class.
    """

    def http_only_service_update_mock(zeroconf, services, handlers):
        """Call service update handler."""
        handlers[0](
            zeroconf,
            "_http._tcp.local.",
            "Shelly108._http._tcp.local.",
            ServiceStateChange.Added,
        )

    hass.config.components.add(entry_domain)
    mock_integration(hass, MockModule(entry_domain))

    entry = MockConfigEntry(
        domain=entry_domain,
        discovery_keys=entry_discovery_keys,
        unique_id=entry_unique_id,
        state=config_entries.ConfigEntryState.LOADED,
        source=entry_source,
    )
    entry.add_to_hass(hass)

    with (
        patch.dict(
            zc_gen.ZEROCONF,
            {
                "_http._tcp.local.": [
                    {
                        "domain": "shelly",
                        "name": "shelly*",
                        "properties": {"macaddress": "ffaadd*"},
                    }
                ]
            },
            clear=True,
        ),
        patch.object(hass.config_entries.flow, "async_init") as mock_config_flow,
        patch.object(
            zeroconf, "AsyncServiceBrowser", side_effect=http_only_service_update_mock
        ) as mock_service_browser,
        patch(
            "homeassistant.components.zeroconf.AsyncServiceInfo",
            side_effect=get_zeroconf_info_mock("FFAADDCC11DD"),
        ),
    ):
        assert await async_setup_component(hass, zeroconf.DOMAIN, {zeroconf.DOMAIN: {}})
        hass.bus.async_fire(EVENT_HOMEASSISTANT_STARTED)
        await hass.async_block_till_done()

        expected_context = {
            "discovery_key": DiscoveryKey(
                domain="zeroconf",
                key=("_http._tcp.local.", "Shelly108._http._tcp.local."),
                version=1,
            ),
            "source": "zeroconf",
        }
        assert len(mock_service_browser.mock_calls) == 1
        assert len(mock_config_flow.mock_calls) == 1
        assert mock_config_flow.mock_calls[0][1][0] == "shelly"
        assert mock_config_flow.mock_calls[0][2]["context"] == expected_context

        await hass.config_entries.async_remove(entry.entry_id)
        await hass.async_block_till_done()

        assert len(mock_service_browser.mock_calls) == 1
        assert len(mock_config_flow.mock_calls) == 1<|MERGE_RESOLUTION|>--- conflicted
+++ resolved
@@ -1523,11 +1523,7 @@
             "source": "unignore",
         }
         assert mock_config_flow.mock_calls[2][1][0] == "shelly"
-<<<<<<< HEAD
-        assert mock_config_flow.mock_calls[0][2]["context"] == expected_context
-=======
         assert mock_config_flow.mock_calls[2][2]["context"] == expected_context
->>>>>>> eaa25a33
 
 
 @pytest.mark.usefixtures("mock_async_zeroconf")
