"""Test Zeroconf component setup process."""
from ipaddress import ip_address
from typing import Any
from unittest.mock import call, patch

from zeroconf import InterfaceChoice, IPVersion, ServiceStateChange
from zeroconf.asyncio import AsyncServiceInfo

from homeassistant.components import zeroconf
from homeassistant.components.zeroconf import (
    CONF_DEFAULT_INTERFACE,
    CONF_IPV6,
    _get_announced_addresses,
)
from homeassistant.const import (
    EVENT_COMPONENT_LOADED,
    EVENT_HOMEASSISTANT_START,
    EVENT_HOMEASSISTANT_STARTED,
    EVENT_HOMEASSISTANT_STOP,
)
from homeassistant.generated import zeroconf as zc_gen
from homeassistant.setup import ATTR_COMPONENT, async_setup_component

NON_UTF8_VALUE = b"ABCDEF\x8a"
NON_ASCII_KEY = b"non-ascii-key\x8a"
PROPERTIES = {
    b"macaddress": b"ABCDEF012345",
    b"non-utf8-value": NON_UTF8_VALUE,
    NON_ASCII_KEY: None,
}

HOMEKIT_STATUS_UNPAIRED = b"1"
HOMEKIT_STATUS_PAIRED = b"0"


def service_update_mock(ipv6, zeroconf, services, handlers, *, limit_service=None):
    """Call service update handler."""
    for service in services:
        if limit_service is not None and service != limit_service:
            continue
        handlers[0](zeroconf, service, f"_name.{service}", ServiceStateChange.Added)


def get_service_info_mock(
    service_type: str, name: str, *args: Any, **kwargs: Any
) -> AsyncServiceInfo:
    """Return service info for get_service_info."""
    return AsyncServiceInfo(
        service_type,
        name,
        addresses=[b"\n\x00\x00\x14"],
        port=80,
        weight=0,
        priority=0,
        server="name.local.",
        properties=PROPERTIES,
    )


def get_service_info_mock_without_an_address(
    service_type: str, name: str
) -> AsyncServiceInfo:
    """Return service info for get_service_info without any addresses."""
    return AsyncServiceInfo(
        service_type,
        name,
        addresses=[],
        port=80,
        weight=0,
        priority=0,
        server="name.local.",
        properties=PROPERTIES,
    )


def get_homekit_info_mock(model, pairing_status):
    """Return homekit info for get_service_info for an homekit device."""

    def mock_homekit_info(service_type, name):
        return AsyncServiceInfo(
            service_type,
            name,
            addresses=[b"\n\x00\x00\x14"],
            port=80,
            weight=0,
            priority=0,
            server="name.local.",
            properties={b"md": model.encode(), b"sf": pairing_status},
        )

    return mock_homekit_info


def get_zeroconf_info_mock(macaddress):
    """Return info for get_service_info for an zeroconf device."""

    def mock_zc_info(service_type, name):
        return AsyncServiceInfo(
            service_type,
            name,
            addresses=[b"\n\x00\x00\x14"],
            port=80,
            weight=0,
            priority=0,
            server="name.local.",
            properties={b"macaddress": macaddress.encode()},
        )

    return mock_zc_info


def get_zeroconf_info_mock_manufacturer(manufacturer):
    """Return info for get_service_info for an zeroconf device."""

    def mock_zc_info(service_type, name):
        return AsyncServiceInfo(
            service_type,
            name,
            addresses=[b"\n\x00\x00\x14"],
            port=80,
            weight=0,
            priority=0,
            server="name.local.",
            properties={b"manufacturer": manufacturer.encode()},
        )

    return mock_zc_info


def get_zeroconf_info_mock_model(model):
    """Return info for get_service_info for an zeroconf device."""

    def mock_zc_info(service_type, name):
        return AsyncServiceInfo(
            service_type,
            name,
            addresses=[b"\n\x00\x00\x14"],
            port=80,
            weight=0,
            priority=0,
            server="name.local.",
            properties={b"model": model.encode()},
        )

    return mock_zc_info


def get_zeroconf_info_mock_am(am):
    """Return info for get_service_info for an zeroconf device with a specific am."""

    def mock_zc_info(service_type, name):
        return AsyncServiceInfo(
            service_type,
            name,
            addresses=[b"\n\x00\x00\x14"],
            port=80,
            weight=0,
            priority=0,
            server="name.local.",
            properties={b"am": am.encode()},
        )

    return mock_zc_info


async def test_setup(hass, mock_async_zeroconf):
    """Test configured options for a device are loaded via config entry."""
    mock_zc = {
        "_http._tcp.local.": [
            {
                "domain": "shelly",
                "name": "shelly*",
                "properties": {"macaddress": "ffaadd*"},
            }
        ],
        "_Volumio._tcp.local.": [{"domain": "volumio"}],
    }
    with patch.dict(zc_gen.ZEROCONF, mock_zc, clear=True,), patch.object(
        hass.config_entries.flow, "async_init"
    ) as mock_config_flow, patch.object(
        zeroconf, "HaAsyncServiceBrowser", side_effect=service_update_mock
    ) as mock_service_browser, patch(
        "homeassistant.components.zeroconf.AsyncServiceInfo",
        side_effect=get_service_info_mock,
    ):
        assert await async_setup_component(hass, zeroconf.DOMAIN, {zeroconf.DOMAIN: {}})
        hass.bus.async_fire(EVENT_HOMEASSISTANT_STARTED)
        await hass.async_block_till_done()

    assert len(mock_service_browser.mock_calls) == 1
    expected_flow_calls = 0
    for matching_components in mock_zc.values():
        domains = set()
        for component in matching_components:
            if len(component) == 1:
                domains.add(component["domain"])
        expected_flow_calls += len(domains)
    assert len(mock_config_flow.mock_calls) == expected_flow_calls

    # Test instance is set.
    assert "zeroconf" in hass.data
    assert (
        await hass.components.zeroconf.async_get_async_instance() is mock_async_zeroconf
    )


async def test_setup_with_overly_long_url_and_name(hass, mock_async_zeroconf, caplog):
    """Test we still setup with long urls and names."""
    with patch.object(hass.config_entries.flow, "async_init"), patch.object(
        zeroconf, "HaAsyncServiceBrowser", side_effect=service_update_mock
    ), patch(
        "homeassistant.components.zeroconf.get_url",
        return_value="https://this.url.is.way.too.long/very/deep/path/that/will/make/us/go/over/the/maximum/string/length/and/would/cause/zeroconf/to/fail/to/startup/because/the/key/and/value/can/only/be/255/bytes/and/this/string/is/a/bit/longer/than/the/maximum/length/that/we/allow/for/a/value",
    ), patch.object(
        hass.config,
        "location_name",
        "\u00dcBER \u00dcber German Umlaut long string long string long string long string long string long string long string long string long string long string long string long string long string long string long string long string long string long string long string long string long string long string long string long string long string long string long string long string long string long string long string long string long string long string long string long string long string long string long string long string long string long string long string long string long string long string long string long string long string long string",
    ), patch(
        "homeassistant.components.zeroconf.AsyncServiceInfo.request",
    ):
        assert await async_setup_component(hass, zeroconf.DOMAIN, {zeroconf.DOMAIN: {}})
        hass.bus.async_fire(EVENT_HOMEASSISTANT_START)
        await hass.async_block_till_done()

    assert "https://this.url.is.way.too.long" in caplog.text
    assert "German Umlaut" in caplog.text


async def test_setup_with_default_interface(hass, mock_async_zeroconf):
    """Test default interface config."""
    with patch.object(hass.config_entries.flow, "async_init"), patch.object(
        zeroconf, "HaAsyncServiceBrowser", side_effect=service_update_mock
    ), patch(
        "homeassistant.components.zeroconf.AsyncServiceInfo",
        side_effect=get_service_info_mock,
    ):
        assert await async_setup_component(
            hass, zeroconf.DOMAIN, {zeroconf.DOMAIN: {CONF_DEFAULT_INTERFACE: True}}
        )
        hass.bus.async_fire(EVENT_HOMEASSISTANT_STARTED)
        await hass.async_block_till_done()

    assert mock_async_zeroconf.called_with(interface_choice=InterfaceChoice.Default)


async def test_setup_without_default_interface(hass, mock_async_zeroconf):
    """Test without default interface config."""
    with patch.object(hass.config_entries.flow, "async_init"), patch.object(
        zeroconf, "HaAsyncServiceBrowser", side_effect=service_update_mock
    ), patch(
        "homeassistant.components.zeroconf.AsyncServiceInfo",
        side_effect=get_service_info_mock,
    ):
        assert await async_setup_component(
            hass, zeroconf.DOMAIN, {zeroconf.DOMAIN: {CONF_DEFAULT_INTERFACE: False}}
        )

    assert mock_async_zeroconf.called_with()


async def test_setup_without_ipv6(hass, mock_async_zeroconf):
    """Test without ipv6."""
    with patch.object(hass.config_entries.flow, "async_init"), patch.object(
        zeroconf, "HaAsyncServiceBrowser", side_effect=service_update_mock
    ), patch(
        "homeassistant.components.zeroconf.AsyncServiceInfo",
        side_effect=get_service_info_mock,
    ):
        assert await async_setup_component(
            hass, zeroconf.DOMAIN, {zeroconf.DOMAIN: {CONF_IPV6: False}}
        )
        hass.bus.async_fire(EVENT_HOMEASSISTANT_STARTED)
        await hass.async_block_till_done()

    assert mock_async_zeroconf.called_with(ip_version=IPVersion.V4Only)


async def test_setup_with_ipv6(hass, mock_async_zeroconf):
    """Test without ipv6."""
    with patch.object(hass.config_entries.flow, "async_init"), patch.object(
        zeroconf, "HaAsyncServiceBrowser", side_effect=service_update_mock
    ), patch(
        "homeassistant.components.zeroconf.AsyncServiceInfo",
        side_effect=get_service_info_mock,
    ):
        assert await async_setup_component(
            hass, zeroconf.DOMAIN, {zeroconf.DOMAIN: {CONF_IPV6: True}}
        )
        hass.bus.async_fire(EVENT_HOMEASSISTANT_STARTED)
        await hass.async_block_till_done()

    assert mock_async_zeroconf.called_with()


async def test_setup_with_ipv6_default(hass, mock_async_zeroconf):
    """Test without ipv6 as default."""
    with patch.object(hass.config_entries.flow, "async_init"), patch.object(
        zeroconf, "HaAsyncServiceBrowser", side_effect=service_update_mock
    ), patch(
        "homeassistant.components.zeroconf.AsyncServiceInfo",
        side_effect=get_service_info_mock,
    ):
        assert await async_setup_component(hass, zeroconf.DOMAIN, {zeroconf.DOMAIN: {}})
        hass.bus.async_fire(EVENT_HOMEASSISTANT_STARTED)
        await hass.async_block_till_done()

    assert mock_async_zeroconf.called_with()


async def test_zeroconf_match_macaddress(hass, mock_async_zeroconf):
    """Test configured options for a device are loaded via config entry."""

    def http_only_service_update_mock(ipv6, zeroconf, services, handlers):
        """Call service update handler."""
        handlers[0](
            zeroconf,
            "_http._tcp.local.",
            "Shelly108._http._tcp.local.",
            ServiceStateChange.Added,
        )

    with patch.dict(
        zc_gen.ZEROCONF,
        {
            "_http._tcp.local.": [
                {
                    "domain": "shelly",
                    "name": "shelly*",
                    "properties": {"macaddress": "ffaadd*"},
                }
            ]
        },
        clear=True,
    ), patch.object(
        hass.config_entries.flow, "async_init"
    ) as mock_config_flow, patch.object(
        zeroconf, "HaAsyncServiceBrowser", side_effect=http_only_service_update_mock
    ) as mock_service_browser, patch(
        "homeassistant.components.zeroconf.AsyncServiceInfo",
        side_effect=get_zeroconf_info_mock("FFAADDCC11DD"),
    ):
        assert await async_setup_component(hass, zeroconf.DOMAIN, {zeroconf.DOMAIN: {}})
        hass.bus.async_fire(EVENT_HOMEASSISTANT_STARTED)
        await hass.async_block_till_done()

    assert len(mock_service_browser.mock_calls) == 1
    assert len(mock_config_flow.mock_calls) == 1
    assert mock_config_flow.mock_calls[0][1][0] == "shelly"
    assert mock_config_flow.mock_calls[0][2]["context"] == {"source": "zeroconf"}


async def test_zeroconf_match_manufacturer(hass, mock_async_zeroconf):
    """Test configured options for a device are loaded via config entry."""

    def http_only_service_update_mock(ipv6, zeroconf, services, handlers):
        """Call service update handler."""
        handlers[0](
            zeroconf,
            "_airplay._tcp.local.",
            "s1000._airplay._tcp.local.",
            ServiceStateChange.Added,
        )

    with patch.dict(
        zc_gen.ZEROCONF,
        {
            "_airplay._tcp.local.": [
                {"domain": "samsungtv", "properties": {"manufacturer": "samsung*"}}
            ]
        },
        clear=True,
    ), patch.object(
        hass.config_entries.flow, "async_init"
    ) as mock_config_flow, patch.object(
        zeroconf, "HaAsyncServiceBrowser", side_effect=http_only_service_update_mock
    ) as mock_service_browser, patch(
        "homeassistant.components.zeroconf.AsyncServiceInfo",
        side_effect=get_zeroconf_info_mock_manufacturer("Samsung Electronics"),
    ):
        assert await async_setup_component(hass, zeroconf.DOMAIN, {zeroconf.DOMAIN: {}})
        hass.bus.async_fire(EVENT_HOMEASSISTANT_STARTED)
        await hass.async_block_till_done()

    assert len(mock_service_browser.mock_calls) == 1
    assert len(mock_config_flow.mock_calls) == 1
    assert mock_config_flow.mock_calls[0][1][0] == "samsungtv"


async def test_zeroconf_match_am(hass, mock_async_zeroconf):
    """Test configured options for a device are loaded via config entry."""

    def http_only_service_update_mock(ipv6, zeroconf, services, handlers):
        """Call service update handler."""
        handlers[0](
            zeroconf,
            "_raop._tcp.local.",
            "XXXXXXXXXXXX@Outside Speakers._raop._tcp.local.",
            ServiceStateChange.Added,
        )

    with patch.dict(
        zc_gen.ZEROCONF,
        {"_raop._tcp.local.": [{"domain": "apple_tv", "am": "audioaccessory*"}]},
        clear=True,
    ), patch.object(
        hass.config_entries.flow, "async_init"
    ) as mock_config_flow, patch.object(
        zeroconf, "HaAsyncServiceBrowser", side_effect=http_only_service_update_mock
    ) as mock_service_browser, patch(
        "homeassistant.components.zeroconf.AsyncServiceInfo",
        side_effect=get_zeroconf_info_mock_am("AudioAccessory5,1"),
    ):
        assert await async_setup_component(hass, zeroconf.DOMAIN, {zeroconf.DOMAIN: {}})
        hass.bus.async_fire(EVENT_HOMEASSISTANT_STARTED)
        await hass.async_block_till_done()

    assert len(mock_service_browser.mock_calls) == 1
    assert len(mock_config_flow.mock_calls) == 1
    assert mock_config_flow.mock_calls[0][1][0] == "apple_tv"


async def test_zeroconf_match_model(hass, mock_async_zeroconf):
    """Test matching a specific model in zeroconf."""

    def http_only_service_update_mock(ipv6, zeroconf, services, handlers):
        """Call service update handler."""
        handlers[0](
            zeroconf,
            "_airplay._tcp.local.",
            "s1000._airplay._tcp.local.",
            ServiceStateChange.Added,
        )

    with patch.dict(
        zc_gen.ZEROCONF,
        {
            "_airplay._tcp.local.": [
                {"domain": "appletv", "properties": {"model": "appletv*"}}
            ]
        },
        clear=True,
    ), patch.object(
        hass.config_entries.flow, "async_init"
    ) as mock_config_flow, patch.object(
        zeroconf, "HaAsyncServiceBrowser", side_effect=http_only_service_update_mock
    ) as mock_service_browser, patch(
        "homeassistant.components.zeroconf.AsyncServiceInfo",
        side_effect=get_zeroconf_info_mock_model("appletv"),
    ):
        assert await async_setup_component(hass, zeroconf.DOMAIN, {zeroconf.DOMAIN: {}})
        hass.bus.async_fire(EVENT_HOMEASSISTANT_STARTED)
        await hass.async_block_till_done()

    assert len(mock_service_browser.mock_calls) == 1
    assert len(mock_config_flow.mock_calls) == 1
    assert mock_config_flow.mock_calls[0][1][0] == "appletv"


async def test_zeroconf_match_manufacturer_not_present(hass, mock_async_zeroconf):
    """Test matchers reject when a property is missing."""

    def http_only_service_update_mock(ipv6, zeroconf, services, handlers):
        """Call service update handler."""
        handlers[0](
            zeroconf,
            "_airplay._tcp.local.",
            "s1000._airplay._tcp.local.",
            ServiceStateChange.Added,
        )

    with patch.dict(
        zc_gen.ZEROCONF,
        {
            "_airplay._tcp.local.": [
                {"domain": "samsungtv", "properties": {"manufacturer": "samsung*"}}
            ]
        },
        clear=True,
    ), patch.object(
        hass.config_entries.flow, "async_init"
    ) as mock_config_flow, patch.object(
        zeroconf, "HaAsyncServiceBrowser", side_effect=http_only_service_update_mock
    ) as mock_service_browser, patch(
        "homeassistant.components.zeroconf.AsyncServiceInfo",
        side_effect=get_zeroconf_info_mock("aabbccddeeff"),
    ):
        assert await async_setup_component(hass, zeroconf.DOMAIN, {zeroconf.DOMAIN: {}})
        hass.bus.async_fire(EVENT_HOMEASSISTANT_STARTED)
        await hass.async_block_till_done()

    assert len(mock_service_browser.mock_calls) == 1
    assert len(mock_config_flow.mock_calls) == 0


async def test_zeroconf_no_match(hass, mock_async_zeroconf):
    """Test configured options for a device are loaded via config entry."""

    def http_only_service_update_mock(ipv6, zeroconf, services, handlers):
        """Call service update handler."""
        handlers[0](
            zeroconf,
            "_http._tcp.local.",
            "somethingelse._http._tcp.local.",
            ServiceStateChange.Added,
        )

    with patch.dict(
        zc_gen.ZEROCONF,
        {"_http._tcp.local.": [{"domain": "shelly", "name": "shelly*"}]},
        clear=True,
    ), patch.object(
        hass.config_entries.flow, "async_init"
    ) as mock_config_flow, patch.object(
        zeroconf, "HaAsyncServiceBrowser", side_effect=http_only_service_update_mock
    ) as mock_service_browser, patch(
        "homeassistant.components.zeroconf.AsyncServiceInfo",
        side_effect=get_zeroconf_info_mock("FFAADDCC11DD"),
    ):
        assert await async_setup_component(hass, zeroconf.DOMAIN, {zeroconf.DOMAIN: {}})
        hass.bus.async_fire(EVENT_HOMEASSISTANT_STARTED)
        await hass.async_block_till_done()

    assert len(mock_service_browser.mock_calls) == 1
    assert len(mock_config_flow.mock_calls) == 0


async def test_zeroconf_no_match_manufacturer(hass, mock_async_zeroconf):
    """Test configured options for a device are loaded via config entry."""

    def http_only_service_update_mock(ipv6, zeroconf, services, handlers):
        """Call service update handler."""
        handlers[0](
            zeroconf,
            "_airplay._tcp.local.",
            "s1000._airplay._tcp.local.",
            ServiceStateChange.Added,
        )

    with patch.dict(
        zc_gen.ZEROCONF,
        {
            "_airplay._tcp.local.": [
                {"domain": "samsungtv", "properties": {"manufacturer": "samsung*"}}
            ]
        },
        clear=True,
    ), patch.object(
        hass.config_entries.flow, "async_init"
    ) as mock_config_flow, patch.object(
        zeroconf, "HaAsyncServiceBrowser", side_effect=http_only_service_update_mock
    ) as mock_service_browser, patch(
        "homeassistant.components.zeroconf.AsyncServiceInfo",
        side_effect=get_zeroconf_info_mock_manufacturer("Not Samsung Electronics"),
    ):
        assert await async_setup_component(hass, zeroconf.DOMAIN, {zeroconf.DOMAIN: {}})
        hass.bus.async_fire(EVENT_HOMEASSISTANT_STARTED)
        await hass.async_block_till_done()

    assert len(mock_service_browser.mock_calls) == 1
    assert len(mock_config_flow.mock_calls) == 0


async def test_homekit_match_partial_space(hass, mock_async_zeroconf):
    """Test configured options for a device are loaded via config entry."""
    with patch.dict(
        zc_gen.ZEROCONF,
        {"_hap._tcp.local.": [{"domain": "homekit_controller"}]},
        clear=True,
    ), patch.dict(zc_gen.HOMEKIT, {"LIFX": "lifx"}, clear=True,), patch.object(
        hass.config_entries.flow, "async_init"
    ) as mock_config_flow, patch.object(
        zeroconf,
        "HaAsyncServiceBrowser",
        side_effect=lambda *args, **kwargs: service_update_mock(
            *args, **kwargs, limit_service="_hap._tcp.local."
        ),
    ) as mock_service_browser, patch(
        "homeassistant.components.zeroconf.AsyncServiceInfo",
        side_effect=get_homekit_info_mock("LIFX bulb", HOMEKIT_STATUS_UNPAIRED),
    ):
        assert await async_setup_component(hass, zeroconf.DOMAIN, {zeroconf.DOMAIN: {}})
        hass.bus.async_fire(EVENT_HOMEASSISTANT_STARTED)
        await hass.async_block_till_done()

    assert len(mock_service_browser.mock_calls) == 1
    # One for HKC, and one for LIFX since lifx is local polling
    assert len(mock_config_flow.mock_calls) == 2
    assert mock_config_flow.mock_calls[0][1][0] == "lifx"
    assert mock_config_flow.mock_calls[1][2]["context"] == {
        "source": "zeroconf",
        "alternative_domain": "lifx",
    }


async def test_homekit_match_partial_dash(hass, mock_async_zeroconf):
    """Test configured options for a device are loaded via config entry."""
    with patch.dict(
        zc_gen.ZEROCONF,
        {"_hap._udp.local.": [{"domain": "homekit_controller"}]},
        clear=True,
    ), patch.dict(
        zc_gen.HOMEKIT,
        {"Smart Bridge": "lutron_caseta"},
        clear=True,
    ), patch.object(
        hass.config_entries.flow, "async_init"
    ) as mock_config_flow, patch.object(
        zeroconf,
        "HaAsyncServiceBrowser",
        side_effect=lambda *args, **kwargs: service_update_mock(
            *args, **kwargs, limit_service="_hap._udp.local."
        ),
    ) as mock_service_browser, patch(
        "homeassistant.components.zeroconf.AsyncServiceInfo",
        side_effect=get_homekit_info_mock("Smart Bridge-001", HOMEKIT_STATUS_UNPAIRED),
    ):
        assert await async_setup_component(hass, zeroconf.DOMAIN, {zeroconf.DOMAIN: {}})
        hass.bus.async_fire(EVENT_HOMEASSISTANT_STARTED)
        await hass.async_block_till_done()

    assert len(mock_service_browser.mock_calls) == 1
    assert len(mock_config_flow.mock_calls) == 1
    assert mock_config_flow.mock_calls[0][1][0] == "lutron_caseta"


async def test_homekit_match_partial_fnmatch(hass, mock_async_zeroconf):
    """Test matching homekit devices with fnmatch."""
    with patch.dict(
        zc_gen.ZEROCONF,
        {"_hap._tcp.local.": [{"domain": "homekit_controller"}]},
        clear=True,
    ), patch.dict(zc_gen.HOMEKIT, {"YLDP*": "yeelight"}, clear=True), patch.object(
        hass.config_entries.flow, "async_init"
    ) as mock_config_flow, patch.object(
        zeroconf,
        "HaAsyncServiceBrowser",
        side_effect=lambda *args, **kwargs: service_update_mock(
            *args, **kwargs, limit_service="_hap._tcp.local."
        ),
    ) as mock_service_browser, patch(
        "homeassistant.components.zeroconf.AsyncServiceInfo",
        side_effect=get_homekit_info_mock("YLDP13YL", HOMEKIT_STATUS_UNPAIRED),
    ):
        assert await async_setup_component(hass, zeroconf.DOMAIN, {zeroconf.DOMAIN: {}})
        hass.bus.async_fire(EVENT_HOMEASSISTANT_STARTED)
        await hass.async_block_till_done()

    assert len(mock_service_browser.mock_calls) == 1
    assert len(mock_config_flow.mock_calls) == 1
    assert mock_config_flow.mock_calls[0][1][0] == "yeelight"


async def test_homekit_match_full(hass, mock_async_zeroconf):
    """Test configured options for a device are loaded via config entry."""
    with patch.dict(
        zc_gen.ZEROCONF,
        {"_hap._udp.local.": [{"domain": "homekit_controller"}]},
        clear=True,
    ), patch.dict(zc_gen.HOMEKIT, {"BSB002": "hue"}, clear=True,), patch.object(
        hass.config_entries.flow, "async_init"
    ) as mock_config_flow, patch.object(
        zeroconf,
        "HaAsyncServiceBrowser",
        side_effect=lambda *args, **kwargs: service_update_mock(
            *args, **kwargs, limit_service="_hap._udp.local."
        ),
    ) as mock_service_browser, patch(
        "homeassistant.components.zeroconf.AsyncServiceInfo",
        side_effect=get_homekit_info_mock("BSB002", HOMEKIT_STATUS_UNPAIRED),
    ):
        assert await async_setup_component(hass, zeroconf.DOMAIN, {zeroconf.DOMAIN: {}})
        hass.bus.async_fire(EVENT_HOMEASSISTANT_STARTED)
        await hass.async_block_till_done()

    assert len(mock_service_browser.mock_calls) == 1
    assert len(mock_config_flow.mock_calls) == 1
    assert mock_config_flow.mock_calls[0][1][0] == "hue"


async def test_homekit_already_paired(hass, mock_async_zeroconf):
    """Test that an already paired device is sent to homekit_controller."""
    with patch.dict(
        zc_gen.ZEROCONF,
        {"_hap._tcp.local.": [{"domain": "homekit_controller"}]},
        clear=True,
    ), patch.dict(
        zc_gen.HOMEKIT,
        {"AC02": "tado", "tado": "tado"},
        clear=True,
    ), patch.object(
        hass.config_entries.flow, "async_init"
    ) as mock_config_flow, patch.object(
        zeroconf,
        "HaAsyncServiceBrowser",
        side_effect=lambda *args, **kwargs: service_update_mock(
            *args, **kwargs, limit_service="_hap._tcp.local."
        ),
    ) as mock_service_browser, patch(
        "homeassistant.components.zeroconf.AsyncServiceInfo",
        side_effect=get_homekit_info_mock("tado", HOMEKIT_STATUS_PAIRED),
    ):
        assert await async_setup_component(hass, zeroconf.DOMAIN, {zeroconf.DOMAIN: {}})
        hass.bus.async_fire(EVENT_HOMEASSISTANT_STARTED)
        await hass.async_block_till_done()

    assert len(mock_service_browser.mock_calls) == 1
    assert len(mock_config_flow.mock_calls) == 2
    assert mock_config_flow.mock_calls[0][1][0] == "tado"
    assert mock_config_flow.mock_calls[1][1][0] == "homekit_controller"


async def test_homekit_invalid_paring_status(hass, mock_async_zeroconf):
    """Test that missing paring data is not sent to homekit_controller."""
    with patch.dict(
        zc_gen.ZEROCONF,
        {"_hap._tcp.local.": [{"domain": "homekit_controller"}]},
        clear=True,
    ), patch.dict(
        zc_gen.HOMEKIT,
        {"Smart Bridge": "lutron_caseta"},
        clear=True,
    ), patch.object(
        hass.config_entries.flow, "async_init"
    ) as mock_config_flow, patch.object(
        zeroconf,
        "HaAsyncServiceBrowser",
        side_effect=lambda *args, **kwargs: service_update_mock(
            *args, **kwargs, limit_service="_hap._tcp.local."
        ),
    ) as mock_service_browser, patch(
        "homeassistant.components.zeroconf.AsyncServiceInfo",
        side_effect=get_homekit_info_mock("Smart Bridge", b"invalid"),
    ):
        assert await async_setup_component(hass, zeroconf.DOMAIN, {zeroconf.DOMAIN: {}})
        hass.bus.async_fire(EVENT_HOMEASSISTANT_STARTED)
        await hass.async_block_till_done()

    assert len(mock_service_browser.mock_calls) == 1
    assert len(mock_config_flow.mock_calls) == 1
    assert mock_config_flow.mock_calls[0][1][0] == "lutron_caseta"


async def test_homekit_not_paired(hass, mock_async_zeroconf):
    """Test that an not paired device is sent to homekit_controller."""
    with patch.dict(
        zc_gen.ZEROCONF,
        {"_hap._tcp.local.": [{"domain": "homekit_controller"}]},
        clear=True,
    ), patch.object(
        hass.config_entries.flow, "async_init"
    ) as mock_config_flow, patch.object(
        zeroconf, "HaAsyncServiceBrowser", side_effect=service_update_mock
    ) as mock_service_browser, patch(
        "homeassistant.components.zeroconf.AsyncServiceInfo",
        side_effect=get_homekit_info_mock(
            "this_will_not_match_any_integration", HOMEKIT_STATUS_UNPAIRED
        ),
    ):
        assert await async_setup_component(hass, zeroconf.DOMAIN, {zeroconf.DOMAIN: {}})
        hass.bus.async_fire(EVENT_HOMEASSISTANT_STARTED)
        await hass.async_block_till_done()

    assert len(mock_service_browser.mock_calls) == 1
    assert len(mock_config_flow.mock_calls) == 1
    assert mock_config_flow.mock_calls[0][1][0] == "homekit_controller"


async def test_homekit_controller_still_discovered_unpaired_for_cloud(
    hass, mock_async_zeroconf
):
    """Test discovery is still passed to homekit controller when unpaired and discovered by cloud integration.

    Since we prefer local control, if the integration that is being discovered
    is cloud AND the homekit device is unpaired we still want to discovery it
    """
    with patch.dict(
        zc_gen.ZEROCONF,
        {"_hap._udp.local.": [{"domain": "homekit_controller"}]},
        clear=True,
    ), patch.dict(zc_gen.HOMEKIT, {"Rachio": "rachio"}, clear=True,), patch.object(
        hass.config_entries.flow, "async_init"
    ) as mock_config_flow, patch.object(
        zeroconf,
        "HaAsyncServiceBrowser",
        side_effect=lambda *args, **kwargs: service_update_mock(
            *args, **kwargs, limit_service="_hap._udp.local."
        ),
    ) as mock_service_browser, patch(
        "homeassistant.components.zeroconf.AsyncServiceInfo",
        side_effect=get_homekit_info_mock("Rachio-xyz", HOMEKIT_STATUS_UNPAIRED),
    ):
        assert await async_setup_component(hass, zeroconf.DOMAIN, {zeroconf.DOMAIN: {}})
        hass.bus.async_fire(EVENT_HOMEASSISTANT_STARTED)
        await hass.async_block_till_done()

    assert len(mock_service_browser.mock_calls) == 1
    assert len(mock_config_flow.mock_calls) == 2
    assert mock_config_flow.mock_calls[0][1][0] == "rachio"
    assert mock_config_flow.mock_calls[1][1][0] == "homekit_controller"


async def test_homekit_controller_still_discovered_unpaired_for_polling(
    hass, mock_async_zeroconf
):
    """Test discovery is still passed to homekit controller when unpaired and discovered by polling integration.

    Since we prefer local push, if the integration that is being discovered
    is polling AND the homekit device is unpaired we still want to discovery it
    """
    with patch.dict(
        zc_gen.ZEROCONF,
        {"_hap._udp.local.": [{"domain": "homekit_controller"}]},
        clear=True,
    ), patch.dict(
        zc_gen.HOMEKIT,
        {"iSmartGate": "gogogate2"},
        clear=True,
    ), patch.object(
        hass.config_entries.flow, "async_init"
    ) as mock_config_flow, patch.object(
        zeroconf,
        "HaAsyncServiceBrowser",
        side_effect=lambda *args, **kwargs: service_update_mock(
            *args, **kwargs, limit_service="_hap._udp.local."
        ),
    ) as mock_service_browser, patch(
        "homeassistant.components.zeroconf.AsyncServiceInfo",
        side_effect=get_homekit_info_mock("iSmartGate", HOMEKIT_STATUS_UNPAIRED),
    ):
        assert await async_setup_component(hass, zeroconf.DOMAIN, {zeroconf.DOMAIN: {}})
        hass.bus.async_fire(EVENT_HOMEASSISTANT_STARTED)
        await hass.async_block_till_done()

    assert len(mock_service_browser.mock_calls) == 1
    assert len(mock_config_flow.mock_calls) == 2
    assert mock_config_flow.mock_calls[0][1][0] == "gogogate2"
    assert mock_config_flow.mock_calls[1][1][0] == "homekit_controller"


async def test_info_from_service_non_utf8(hass):
    """Test info_from_service handles non UTF-8 property keys and values correctly."""
    service_type = "_test._tcp.local."
    info = zeroconf.info_from_service(
        get_service_info_mock(service_type, f"test.{service_type}")
    )
    raw_info = info.properties.pop("_raw", False)
    assert raw_info
    assert len(raw_info) == len(PROPERTIES) - 1
    assert NON_ASCII_KEY not in raw_info
    assert len(info.properties) <= len(raw_info)
    assert "non-utf8-value" not in info.properties
    assert raw_info["non-utf8-value"] is NON_UTF8_VALUE


async def test_info_from_service_with_addresses(hass):
    """Test info_from_service does not throw when there are no addresses."""
    service_type = "_test._tcp.local."
    info = zeroconf.info_from_service(
        get_service_info_mock_without_an_address(service_type, f"test.{service_type}")
    )
    assert info is None


async def test_info_from_service_with_link_local_address_first(hass):
    """Test that the link local address is ignored."""
    service_type = "_test._tcp.local."
    service_info = get_service_info_mock(service_type, f"test.{service_type}")
    service_info.addresses = ["169.254.12.3", "192.168.66.12"]
    info = zeroconf.info_from_service(service_info)
    assert info.host == "192.168.66.12"


async def test_info_from_service_with_link_local_address_second(hass):
    """Test that the link local address is ignored."""
    service_type = "_test._tcp.local."
    service_info = get_service_info_mock(service_type, f"test.{service_type}")
    service_info.addresses = ["192.168.66.12", "169.254.12.3"]
    info = zeroconf.info_from_service(service_info)
    assert info.host == "192.168.66.12"


async def test_info_from_service_with_link_local_address_only(hass):
    """Test that the link local address is ignored."""
    service_type = "_test._tcp.local."
    service_info = get_service_info_mock(service_type, f"test.{service_type}")
    service_info.addresses = ["169.254.12.3"]
    info = zeroconf.info_from_service(service_info)
    assert info is None


async def test_info_from_service_prefers_ipv4(hass):
    """Test that ipv4 addresses are preferred."""
    service_type = "_test._tcp.local."
    service_info = get_service_info_mock(service_type, f"test.{service_type}")
    service_info.addresses = ["2001:db8:3333:4444:5555:6666:7777:8888", "192.168.66.12"]
    info = zeroconf.info_from_service(service_info)
    assert info.host == "192.168.66.12"


async def test_info_from_service_can_return_ipv6(hass):
    """Test that IPv6-only devices can be discovered."""
    service_type = "_test._tcp.local."
    service_info = get_service_info_mock(service_type, f"test.{service_type}")
    service_info.addresses = ["fd11:1111:1111:0:1234:1234:1234:1234"]
    info = zeroconf.info_from_service(service_info)
    assert info.host == "fd11:1111:1111:0:1234:1234:1234:1234"


async def test_get_instance(hass, mock_async_zeroconf):
    """Test we get an instance."""
    assert await async_setup_component(hass, zeroconf.DOMAIN, {zeroconf.DOMAIN: {}})
    assert (
        await hass.components.zeroconf.async_get_async_instance() is mock_async_zeroconf
    )
    hass.bus.async_fire(EVENT_HOMEASSISTANT_STOP)
    await hass.async_block_till_done()
    assert len(mock_async_zeroconf.ha_async_close.mock_calls) == 1


async def test_removed_ignored(hass, mock_async_zeroconf):
    """Test we remove it when a zeroconf entry is removed."""

    def service_update_mock(ipv6, zeroconf, services, handlers):
        """Call service update handler."""
        handlers[0](
            zeroconf,
            "_service.added.local.",
            "name._service.added.local.",
            ServiceStateChange.Added,
        )
        handlers[0](
            zeroconf,
            "_service.updated.local.",
            "name._service.updated.local.",
            ServiceStateChange.Updated,
        )
        handlers[0](
            zeroconf,
            "_service.removed.local.",
            "name._service.removed.local.",
            ServiceStateChange.Removed,
        )

    with patch.object(
        zeroconf, "HaAsyncServiceBrowser", side_effect=service_update_mock
    ), patch(
        "homeassistant.components.zeroconf.AsyncServiceInfo",
        side_effect=get_service_info_mock,
    ) as mock_service_info:
        assert await async_setup_component(hass, zeroconf.DOMAIN, {zeroconf.DOMAIN: {}})
        hass.bus.async_fire(EVENT_HOMEASSISTANT_STARTED)
        await hass.async_block_till_done()

    assert len(mock_service_info.mock_calls) == 2
    assert mock_service_info.mock_calls[0][1][0] == "_service.added.local."
    assert mock_service_info.mock_calls[1][1][0] == "_service.updated.local."


_ADAPTER_WITH_DEFAULT_ENABLED = [
    {
        "auto": True,
        "default": True,
        "enabled": True,
        "ipv4": [{"address": "192.168.1.5", "network_prefix": 23}],
        "ipv6": [],
        "name": "eth1",
    }
]


async def test_async_detect_interfaces_setting_non_loopback_route(
    hass, mock_async_zeroconf
):
    """Test without default interface config and the route returns a non-loopback address."""
    with patch("homeassistant.components.zeroconf.HaZeroconf") as mock_zc, patch.object(
        hass.config_entries.flow, "async_init"
    ), patch.object(
        zeroconf, "HaAsyncServiceBrowser", side_effect=service_update_mock
    ), patch(
        "homeassistant.components.zeroconf.network.async_get_adapters",
        return_value=_ADAPTER_WITH_DEFAULT_ENABLED,
    ), patch(
        "homeassistant.components.zeroconf.AsyncServiceInfo",
        side_effect=get_service_info_mock,
    ):
        assert await async_setup_component(hass, zeroconf.DOMAIN, {zeroconf.DOMAIN: {}})
        hass.bus.async_fire(EVENT_HOMEASSISTANT_STARTED)
        await hass.async_block_till_done()

    assert mock_zc.mock_calls[0] == call(
        interfaces=InterfaceChoice.Default, ip_version=IPVersion.V4Only
    )


_ADAPTERS_WITH_MANUAL_CONFIG = [
    {
        "auto": True,
        "index": 1,
        "default": False,
        "enabled": True,
        "ipv4": [],
        "ipv6": [
            {
                "address": "2001:db8::",
                "network_prefix": 64,
                "flowinfo": 1,
                "scope_id": 1,
            },
            {
                "address": "fe80::1234:5678:9abc:def0",
                "network_prefix": 64,
                "flowinfo": 1,
                "scope_id": 1,
            },
        ],
        "name": "eth0",
    },
    {
        "auto": True,
        "index": 2,
        "default": False,
        "enabled": True,
        "ipv4": [{"address": "192.168.1.5", "network_prefix": 23}],
        "ipv6": [],
        "name": "eth1",
    },
    {
        "auto": True,
        "index": 3,
        "default": False,
        "enabled": True,
        "ipv4": [{"address": "172.16.1.5", "network_prefix": 23}],
        "ipv6": [
            {
                "address": "fe80::dead:beef:dead:beef",
                "network_prefix": 64,
                "flowinfo": 1,
                "scope_id": 3,
            }
        ],
        "name": "eth2",
    },
    {
        "auto": False,
        "index": 4,
        "default": False,
        "enabled": False,
        "ipv4": [{"address": "169.254.3.2", "network_prefix": 16}],
        "ipv6": [],
        "name": "vtun0",
    },
]


async def test_async_detect_interfaces_setting_empty_route_linux(
    hass, mock_async_zeroconf
):
    """Test without default interface config and the route returns nothing on linux."""
    with patch("homeassistant.components.zeroconf.sys.platform", "linux"), patch(
        "homeassistant.components.zeroconf.HaZeroconf"
    ) as mock_zc, patch.object(hass.config_entries.flow, "async_init"), patch.object(
        zeroconf, "HaAsyncServiceBrowser", side_effect=service_update_mock
    ), patch(
        "homeassistant.components.zeroconf.network.async_get_adapters",
        return_value=_ADAPTERS_WITH_MANUAL_CONFIG,
    ), patch(
        "homeassistant.components.zeroconf.AsyncServiceInfo",
        side_effect=get_service_info_mock,
    ):
        assert await async_setup_component(hass, zeroconf.DOMAIN, {zeroconf.DOMAIN: {}})
        hass.bus.async_fire(EVENT_HOMEASSISTANT_STARTED)
        await hass.async_block_till_done()
    assert mock_zc.mock_calls[0] == call(
        interfaces=[
            "2001:db8::%1",
            "fe80::1234:5678:9abc:def0%1",
            "192.168.1.5",
            "172.16.1.5",
            "fe80::dead:beef:dead:beef%3",
        ],
        ip_version=IPVersion.All,
    )


async def test_async_detect_interfaces_setting_empty_route_freebsd(
    hass, mock_async_zeroconf
):
    """Test without default interface config and the route returns nothing on freebsd."""
    with patch("homeassistant.components.zeroconf.sys.platform", "freebsd"), patch(
        "homeassistant.components.zeroconf.HaZeroconf"
    ) as mock_zc, patch.object(hass.config_entries.flow, "async_init"), patch.object(
        zeroconf, "HaAsyncServiceBrowser", side_effect=service_update_mock
    ), patch(
        "homeassistant.components.zeroconf.network.async_get_adapters",
        return_value=_ADAPTERS_WITH_MANUAL_CONFIG,
    ), patch(
        "homeassistant.components.zeroconf.AsyncServiceInfo",
        side_effect=get_service_info_mock,
    ):
        assert await async_setup_component(hass, zeroconf.DOMAIN, {zeroconf.DOMAIN: {}})
        hass.bus.async_fire(EVENT_HOMEASSISTANT_STARTED)
        await hass.async_block_till_done()
    assert mock_zc.mock_calls[0] == call(
        interfaces=[
            "192.168.1.5",
            "172.16.1.5",
        ],
        ip_version=IPVersion.V4Only,
    )


async def test_get_announced_addresses(hass, mock_async_zeroconf):
    """Test addresses for mDNS announcement."""
    expected = {
        ip_address(ip).packed
        for ip in [
            "fe80::1234:5678:9abc:def0",
            "2001:db8::",
            "192.168.1.5",
            "fe80::dead:beef:dead:beef",
            "172.16.1.5",
        ]
    }
    first_ip = ip_address("172.16.1.5").packed
    actual = _get_announced_addresses(_ADAPTERS_WITH_MANUAL_CONFIG, first_ip)
    assert actual[0] == first_ip and set(actual) == expected

    first_ip = ip_address("192.168.1.5").packed
    actual = _get_announced_addresses(_ADAPTERS_WITH_MANUAL_CONFIG, first_ip)
    assert actual[0] == first_ip and set(actual) == expected


_ADAPTER_WITH_DEFAULT_ENABLED_AND_IPV6 = [
    {
        "auto": True,
        "default": True,
        "enabled": True,
        "index": 1,
        "ipv4": [{"address": "192.168.1.5", "network_prefix": 23}],
        "ipv6": [
            {
                "address": "fe80::dead:beef:dead:beef",
                "network_prefix": 64,
                "flowinfo": 1,
                "scope_id": 3,
            }
        ],
        "name": "eth1",
    }
]


async def test_async_detect_interfaces_explicitly_set_ipv6_linux(
    hass, mock_async_zeroconf
):
    """Test interfaces are explicitly set when IPv6 is present on linux."""
    with patch("homeassistant.components.zeroconf.sys.platform", "linux"), patch(
        "homeassistant.components.zeroconf.HaZeroconf"
    ) as mock_zc, patch.object(hass.config_entries.flow, "async_init"), patch.object(
        zeroconf, "HaAsyncServiceBrowser", side_effect=service_update_mock
    ), patch(
        "homeassistant.components.zeroconf.network.async_get_adapters",
        return_value=_ADAPTER_WITH_DEFAULT_ENABLED_AND_IPV6,
    ), patch(
        "homeassistant.components.zeroconf.AsyncServiceInfo",
        side_effect=get_service_info_mock,
    ):
        assert await async_setup_component(hass, zeroconf.DOMAIN, {zeroconf.DOMAIN: {}})
        hass.bus.async_fire(EVENT_HOMEASSISTANT_STARTED)
        await hass.async_block_till_done()

    assert mock_zc.mock_calls[0] == call(
        interfaces=["192.168.1.5", "fe80::dead:beef:dead:beef%3"],
        ip_version=IPVersion.All,
    )


async def test_async_detect_interfaces_explicitly_set_ipv6_freebsd(
    hass, mock_async_zeroconf
):
    """Test interfaces are explicitly set when IPv6 is present on freebsd."""
    with patch("homeassistant.components.zeroconf.sys.platform", "freebsd"), patch(
        "homeassistant.components.zeroconf.HaZeroconf"
    ) as mock_zc, patch.object(hass.config_entries.flow, "async_init"), patch.object(
        zeroconf, "HaAsyncServiceBrowser", side_effect=service_update_mock
    ), patch(
        "homeassistant.components.zeroconf.network.async_get_adapters",
        return_value=_ADAPTER_WITH_DEFAULT_ENABLED_AND_IPV6,
    ), patch(
        "homeassistant.components.zeroconf.AsyncServiceInfo",
        side_effect=get_service_info_mock,
    ):
        assert await async_setup_component(hass, zeroconf.DOMAIN, {zeroconf.DOMAIN: {}})
        hass.bus.async_fire(EVENT_HOMEASSISTANT_STARTED)
        await hass.async_block_till_done()

    assert mock_zc.mock_calls[0] == call(
        interfaces=InterfaceChoice.Default,
        ip_version=IPVersion.V4Only,
    )


async def test_no_name(hass, mock_async_zeroconf):
    """Test fallback to Home for mDNS announcement if the name is missing."""
    hass.config.location_name = ""
    with patch("homeassistant.components.zeroconf.HaZeroconf"):
        assert await async_setup_component(hass, zeroconf.DOMAIN, {zeroconf.DOMAIN: {}})
        hass.bus.async_fire(EVENT_HOMEASSISTANT_START)
        await hass.async_block_till_done()

    register_call = mock_async_zeroconf.async_register_service.mock_calls[-1]
    info = register_call.args[0]
    assert info.name == "Home._home-assistant._tcp.local."


<<<<<<< HEAD
async def test_start_with_frontend(hass, mock_async_zeroconf):
    """Test we start with the frontend."""
    with patch("homeassistant.components.zeroconf.HaZeroconf"):
        assert await async_setup_component(hass, zeroconf.DOMAIN, {zeroconf.DOMAIN: {}})
        hass.bus.async_fire(EVENT_COMPONENT_LOADED, {ATTR_COMPONENT: "frontend"})
        await hass.async_block_till_done()

    mock_async_zeroconf.async_register_service.assert_called_once()


=======
>>>>>>> a72e906a
async def test_setup_with_disallowed_characters_in_local_name(
    hass, mock_async_zeroconf, caplog
):
    """Test we still setup with disallowed characters in the location name."""
    with patch.object(hass.config_entries.flow, "async_init"), patch.object(
        zeroconf, "HaAsyncServiceBrowser", side_effect=service_update_mock
    ), patch.object(
        hass.config,
        "location_name",
        "My.House",
    ):
        assert await async_setup_component(hass, zeroconf.DOMAIN, {zeroconf.DOMAIN: {}})
        hass.bus.async_fire(EVENT_HOMEASSISTANT_START)
        await hass.async_block_till_done()

    calls = mock_async_zeroconf.async_register_service.mock_calls
<<<<<<< HEAD
    assert calls[0][1][0].name == "My House._home-assistant._tcp.local."
=======
    assert calls[0][1][0].name == "My House._home-assistant._tcp.local."


async def test_start_with_frontend(hass, mock_async_zeroconf):
    """Test we start with the frontend."""
    with patch("homeassistant.components.zeroconf.HaZeroconf"):
        assert await async_setup_component(hass, zeroconf.DOMAIN, {zeroconf.DOMAIN: {}})
        hass.bus.async_fire(EVENT_COMPONENT_LOADED, {ATTR_COMPONENT: "frontend"})
        await hass.async_block_till_done()

    mock_async_zeroconf.async_register_service.assert_called_once()
>>>>>>> a72e906a
<|MERGE_RESOLUTION|>--- conflicted
+++ resolved
@@ -145,24 +145,6 @@
     return mock_zc_info
 
 
-def get_zeroconf_info_mock_am(am):
-    """Return info for get_service_info for an zeroconf device with a specific am."""
-
-    def mock_zc_info(service_type, name):
-        return AsyncServiceInfo(
-            service_type,
-            name,
-            addresses=[b"\n\x00\x00\x14"],
-            port=80,
-            weight=0,
-            priority=0,
-            server="name.local.",
-            properties={b"am": am.encode()},
-        )
-
-    return mock_zc_info
-
-
 async def test_setup(hass, mock_async_zeroconf):
     """Test configured options for a device are loaded via config entry."""
     mock_zc = {
@@ -384,39 +366,6 @@
     assert len(mock_service_browser.mock_calls) == 1
     assert len(mock_config_flow.mock_calls) == 1
     assert mock_config_flow.mock_calls[0][1][0] == "samsungtv"
-
-
-async def test_zeroconf_match_am(hass, mock_async_zeroconf):
-    """Test configured options for a device are loaded via config entry."""
-
-    def http_only_service_update_mock(ipv6, zeroconf, services, handlers):
-        """Call service update handler."""
-        handlers[0](
-            zeroconf,
-            "_raop._tcp.local.",
-            "XXXXXXXXXXXX@Outside Speakers._raop._tcp.local.",
-            ServiceStateChange.Added,
-        )
-
-    with patch.dict(
-        zc_gen.ZEROCONF,
-        {"_raop._tcp.local.": [{"domain": "apple_tv", "am": "audioaccessory*"}]},
-        clear=True,
-    ), patch.object(
-        hass.config_entries.flow, "async_init"
-    ) as mock_config_flow, patch.object(
-        zeroconf, "HaAsyncServiceBrowser", side_effect=http_only_service_update_mock
-    ) as mock_service_browser, patch(
-        "homeassistant.components.zeroconf.AsyncServiceInfo",
-        side_effect=get_zeroconf_info_mock_am("AudioAccessory5,1"),
-    ):
-        assert await async_setup_component(hass, zeroconf.DOMAIN, {zeroconf.DOMAIN: {}})
-        hass.bus.async_fire(EVENT_HOMEASSISTANT_STARTED)
-        await hass.async_block_till_done()
-
-    assert len(mock_service_browser.mock_calls) == 1
-    assert len(mock_config_flow.mock_calls) == 1
-    assert mock_config_flow.mock_calls[0][1][0] == "apple_tv"
 
 
 async def test_zeroconf_match_model(hass, mock_async_zeroconf):
@@ -1213,19 +1162,6 @@
     assert info.name == "Home._home-assistant._tcp.local."
 
 
-<<<<<<< HEAD
-async def test_start_with_frontend(hass, mock_async_zeroconf):
-    """Test we start with the frontend."""
-    with patch("homeassistant.components.zeroconf.HaZeroconf"):
-        assert await async_setup_component(hass, zeroconf.DOMAIN, {zeroconf.DOMAIN: {}})
-        hass.bus.async_fire(EVENT_COMPONENT_LOADED, {ATTR_COMPONENT: "frontend"})
-        await hass.async_block_till_done()
-
-    mock_async_zeroconf.async_register_service.assert_called_once()
-
-
-=======
->>>>>>> a72e906a
 async def test_setup_with_disallowed_characters_in_local_name(
     hass, mock_async_zeroconf, caplog
 ):
@@ -1242,9 +1178,6 @@
         await hass.async_block_till_done()
 
     calls = mock_async_zeroconf.async_register_service.mock_calls
-<<<<<<< HEAD
-    assert calls[0][1][0].name == "My House._home-assistant._tcp.local."
-=======
     assert calls[0][1][0].name == "My House._home-assistant._tcp.local."
 
 
@@ -1255,5 +1188,4 @@
         hass.bus.async_fire(EVENT_COMPONENT_LOADED, {ATTR_COMPONENT: "frontend"})
         await hass.async_block_till_done()
 
-    mock_async_zeroconf.async_register_service.assert_called_once()
->>>>>>> a72e906a
+    mock_async_zeroconf.async_register_service.assert_called_once()