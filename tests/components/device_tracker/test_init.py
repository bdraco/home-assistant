--- conflicted
+++ resolved
@@ -235,12 +235,8 @@
     """Test discovery of device_tracker demo platform."""
     await async_setup_component(hass, "homeassistant", {})
     await async_setup_component(hass, device_tracker.DOMAIN, {})
-<<<<<<< HEAD
-    await hass.async_block_till_done()
-=======
     # async_block_till_done is intentionally missing here so we
     # can verify async_load_platform still works without it
->>>>>>> 473122fe
     with patch("homeassistant.components.device_tracker.legacy.update_config"):
         await discovery.async_load_platform(
             hass, device_tracker.DOMAIN, "demo", {"test_key": "test_val"}, {"bla": {}}
