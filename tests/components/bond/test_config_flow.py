"""Test the Bond config flow."""
from typing import Any, Dict
from unittest.mock import Mock, patch

from aiohttp import ClientConnectionError, ClientResponseError

from homeassistant import config_entries, core, setup
from homeassistant.components.bond.const import DOMAIN
from homeassistant.const import CONF_ACCESS_TOKEN, CONF_HOST

from .common import (
    patch_bond_bridge,
    patch_bond_device,
    patch_bond_device_ids,
    patch_bond_device_properties,
    patch_bond_version,
)

from tests.common import MockConfigEntry


async def test_user_form(hass: core.HomeAssistant):
    """Test we get the user initiated form."""
    await setup.async_setup_component(hass, "persistent_notification", {})
    result = await hass.config_entries.flow.async_init(
        DOMAIN, context={"source": config_entries.SOURCE_USER}
    )
    assert result["type"] == "form"
    assert result["errors"] == {}

    with patch_bond_version(
        return_value={"bondid": "test-bond-id"}
    ), patch_bond_device_ids(
        return_value=["f6776c11", "f6776c12"]
    ), patch_bond_bridge(), patch_bond_device_properties(), patch_bond_device(), _patch_async_setup() as mock_setup, _patch_async_setup_entry() as mock_setup_entry:
        result2 = await hass.config_entries.flow.async_configure(
            result["flow_id"],
            {CONF_HOST: "some host", CONF_ACCESS_TOKEN: "test-token"},
        )
        await hass.async_block_till_done()

    assert result2["type"] == "create_entry"
<<<<<<< HEAD
    assert result2["title"] == "bond-name (test-bond-id)"
=======
    assert result2["title"] == "bond-name"
>>>>>>> 0835a177
    assert result2["data"] == {
        CONF_HOST: "some host",
        CONF_ACCESS_TOKEN: "test-token",
    }
    assert len(mock_setup.mock_calls) == 1
    assert len(mock_setup_entry.mock_calls) == 1


async def test_user_form_with_non_bridge(hass: core.HomeAssistant):
    """Test setup a smart by bond fan."""
    await setup.async_setup_component(hass, "persistent_notification", {})
    result = await hass.config_entries.flow.async_init(
        DOMAIN, context={"source": config_entries.SOURCE_USER}
    )
    assert result["type"] == "form"
    assert result["errors"] == {}

    with patch_bond_version(
        return_value={"bondid": "test-bond-id"}
    ), patch_bond_device_ids(
        return_value=["f6776c11"]
    ), patch_bond_device_properties(), patch_bond_device(
        return_value={
            "name": "New Fan",
        }
    ), patch_bond_bridge(
        return_value={}
    ), _patch_async_setup() as mock_setup, _patch_async_setup_entry() as mock_setup_entry:
        result2 = await hass.config_entries.flow.async_configure(
            result["flow_id"],
            {CONF_HOST: "some host", CONF_ACCESS_TOKEN: "test-token"},
        )
        await hass.async_block_till_done()

    assert result2["type"] == "create_entry"
<<<<<<< HEAD
    assert result2["title"] == "New Fan (test-bond-id)"
=======
    assert result2["title"] == "New Fan"
>>>>>>> 0835a177
    assert result2["data"] == {
        CONF_HOST: "some host",
        CONF_ACCESS_TOKEN: "test-token",
    }
    assert len(mock_setup.mock_calls) == 1
    assert len(mock_setup_entry.mock_calls) == 1


async def test_user_form_invalid_auth(hass: core.HomeAssistant):
    """Test we handle invalid auth."""
    result = await hass.config_entries.flow.async_init(
        DOMAIN, context={"source": config_entries.SOURCE_USER}
    )

    with patch_bond_version(
        return_value={"bond_id": "test-bond-id"}
    ), patch_bond_bridge(), patch_bond_device_ids(
        side_effect=ClientResponseError(Mock(), Mock(), status=401),
    ):
        result2 = await hass.config_entries.flow.async_configure(
            result["flow_id"],
            {CONF_HOST: "some host", CONF_ACCESS_TOKEN: "test-token"},
        )

    assert result2["type"] == "form"
    assert result2["errors"] == {"base": "invalid_auth"}


async def test_user_form_cannot_connect(hass: core.HomeAssistant):
    """Test we handle cannot connect error."""
    result = await hass.config_entries.flow.async_init(
        DOMAIN, context={"source": config_entries.SOURCE_USER}
    )

    with patch_bond_version(
        side_effect=ClientConnectionError()
    ), patch_bond_bridge(), patch_bond_device_ids():
        result2 = await hass.config_entries.flow.async_configure(
            result["flow_id"],
            {CONF_HOST: "some host", CONF_ACCESS_TOKEN: "test-token"},
        )

    assert result2["type"] == "form"
    assert result2["errors"] == {"base": "cannot_connect"}


async def test_user_form_old_firmware(hass: core.HomeAssistant):
    """Test we handle unsupported old firmware."""
    result = await hass.config_entries.flow.async_init(
        DOMAIN, context={"source": config_entries.SOURCE_USER}
    )

    with patch_bond_version(
        return_value={"no_bond_id": "present"}
    ), patch_bond_bridge(), patch_bond_device_ids():
        result2 = await hass.config_entries.flow.async_configure(
            result["flow_id"],
            {CONF_HOST: "some host", CONF_ACCESS_TOKEN: "test-token"},
        )

    assert result2["type"] == "form"
    assert result2["errors"] == {"base": "old_firmware"}


async def test_user_form_unexpected_client_error(hass: core.HomeAssistant):
    """Test we handle unexpected client error gracefully."""
    await _help_test_form_unexpected_error(
        hass,
        source=config_entries.SOURCE_USER,
        user_input={CONF_HOST: "some host", CONF_ACCESS_TOKEN: "test-token"},
        error=ClientResponseError(Mock(), Mock(), status=500),
    )


async def test_user_form_unexpected_error(hass: core.HomeAssistant):
    """Test we handle unexpected error gracefully."""
    await _help_test_form_unexpected_error(
        hass,
        source=config_entries.SOURCE_USER,
        user_input={CONF_HOST: "some host", CONF_ACCESS_TOKEN: "test-token"},
        error=Exception(),
    )


async def test_user_form_one_entry_per_device_allowed(hass: core.HomeAssistant):
    """Test that only one entry allowed per unique ID reported by Bond hub device."""
    MockConfigEntry(
        domain=DOMAIN,
        unique_id="already-registered-bond-id",
        data={CONF_HOST: "some host", CONF_ACCESS_TOKEN: "test-token"},
    ).add_to_hass(hass)

    await setup.async_setup_component(hass, "persistent_notification", {})

    result = await hass.config_entries.flow.async_init(
        DOMAIN, context={"source": config_entries.SOURCE_USER}
    )

    with patch_bond_version(
        return_value={"bondid": "already-registered-bond-id"}
    ), patch_bond_bridge(), patch_bond_device_ids(), _patch_async_setup() as mock_setup, _patch_async_setup_entry() as mock_setup_entry:
        result2 = await hass.config_entries.flow.async_configure(
            result["flow_id"],
            {CONF_HOST: "some host", CONF_ACCESS_TOKEN: "test-token"},
        )

    assert result2["type"] == "abort"
    assert result2["reason"] == "already_configured"

    await hass.async_block_till_done()
    assert len(mock_setup.mock_calls) == 0
    assert len(mock_setup_entry.mock_calls) == 0


async def test_zeroconf_form(hass: core.HomeAssistant):
    """Test we get the discovery form."""
    await setup.async_setup_component(hass, "persistent_notification", {})
    result = await hass.config_entries.flow.async_init(
        DOMAIN,
        context={"source": config_entries.SOURCE_ZEROCONF},
        data={"name": "test-bond-id.some-other-tail-info", "host": "test-host"},
    )
    assert result["type"] == "form"
    assert result["errors"] == {}

    with patch_bond_version(
        return_value={"bondid": "test-bond-id"}
    ), patch_bond_bridge(), patch_bond_device_ids(), _patch_async_setup() as mock_setup, _patch_async_setup_entry() as mock_setup_entry:
        result2 = await hass.config_entries.flow.async_configure(
            result["flow_id"],
            {CONF_ACCESS_TOKEN: "test-token"},
        )
        await hass.async_block_till_done()

    assert result2["type"] == "create_entry"
<<<<<<< HEAD
    assert result2["title"] == "bond-name (test-bond-id)"
=======
    assert result2["title"] == "bond-name"
>>>>>>> 0835a177
    assert result2["data"] == {
        CONF_HOST: "test-host",
        CONF_ACCESS_TOKEN: "test-token",
    }
    assert len(mock_setup.mock_calls) == 1
    assert len(mock_setup_entry.mock_calls) == 1


async def test_zeroconf_already_configured(hass: core.HomeAssistant):
    """Test starting a flow from discovery when already configured."""
    await setup.async_setup_component(hass, "persistent_notification", {})

    entry = MockConfigEntry(
        domain=DOMAIN,
        unique_id="already-registered-bond-id",
        data={CONF_HOST: "stored-host", CONF_ACCESS_TOKEN: "test-token"},
    )
    entry.add_to_hass(hass)

    with _patch_async_setup() as mock_setup, _patch_async_setup_entry() as mock_setup_entry:
        result = await hass.config_entries.flow.async_init(
            DOMAIN,
            context={"source": config_entries.SOURCE_ZEROCONF},
            data={
                "name": "already-registered-bond-id.some-other-tail-info",
                "host": "updated-host",
            },
        )

    assert result["type"] == "abort"
    assert result["reason"] == "already_configured"
    assert entry.data["host"] == "updated-host"

    await hass.async_block_till_done()
    assert len(mock_setup.mock_calls) == 0
    assert len(mock_setup_entry.mock_calls) == 0


async def test_zeroconf_form_unexpected_error(hass: core.HomeAssistant):
    """Test we handle unexpected error gracefully."""
    await _help_test_form_unexpected_error(
        hass,
        source=config_entries.SOURCE_ZEROCONF,
        initial_input={
            "name": "test-bond-id.some-other-tail-info",
            "host": "test-host",
        },
        user_input={CONF_ACCESS_TOKEN: "test-token"},
        error=Exception(),
    )


async def _help_test_form_unexpected_error(
    hass: core.HomeAssistant,
    *,
    source: str,
    initial_input: Dict[str, Any] = None,
    user_input: Dict[str, Any],
    error: Exception,
):
    """Test we handle unexpected error gracefully."""
    result = await hass.config_entries.flow.async_init(
        DOMAIN, context={"source": source}, data=initial_input
    )

    with patch_bond_version(
        return_value={"bond_id": "test-bond-id"}
    ), patch_bond_device_ids(side_effect=error):
        result2 = await hass.config_entries.flow.async_configure(
            result["flow_id"], user_input
        )

    assert result2["type"] == "form"
    assert result2["errors"] == {"base": "unknown"}


def _patch_async_setup():
    return patch("homeassistant.components.bond.async_setup", return_value=True)


def _patch_async_setup_entry():
    return patch(
        "homeassistant.components.bond.async_setup_entry",
        return_value=True,
    )<|MERGE_RESOLUTION|>--- conflicted
+++ resolved
@@ -40,11 +40,7 @@
         await hass.async_block_till_done()
 
     assert result2["type"] == "create_entry"
-<<<<<<< HEAD
-    assert result2["title"] == "bond-name (test-bond-id)"
-=======
     assert result2["title"] == "bond-name"
->>>>>>> 0835a177
     assert result2["data"] == {
         CONF_HOST: "some host",
         CONF_ACCESS_TOKEN: "test-token",
@@ -80,11 +76,7 @@
         await hass.async_block_till_done()
 
     assert result2["type"] == "create_entry"
-<<<<<<< HEAD
-    assert result2["title"] == "New Fan (test-bond-id)"
-=======
     assert result2["title"] == "New Fan"
->>>>>>> 0835a177
     assert result2["data"] == {
         CONF_HOST: "some host",
         CONF_ACCESS_TOKEN: "test-token",
@@ -220,11 +212,7 @@
         await hass.async_block_till_done()
 
     assert result2["type"] == "create_entry"
-<<<<<<< HEAD
-    assert result2["title"] == "bond-name (test-bond-id)"
-=======
     assert result2["title"] == "bond-name"
->>>>>>> 0835a177
     assert result2["data"] == {
         CONF_HOST: "test-host",
         CONF_ACCESS_TOKEN: "test-token",
