"""Tests for the Bond fan device."""
from __future__ import annotations

from datetime import timedelta

from bond_api import Action, DeviceType, Direction
import pytest

from homeassistant import core
from homeassistant.components import fan
from homeassistant.components.bond.const import (
    DOMAIN as BOND_DOMAIN,
    SERVICE_SET_FAN_SPEED_BELIEF,
)
from homeassistant.components.fan import (
    ATTR_DIRECTION,
    ATTR_SPEED,
    ATTR_SPEED_LIST,
    DIRECTION_FORWARD,
    DIRECTION_REVERSE,
    DOMAIN as FAN_DOMAIN,
    SERVICE_SET_DIRECTION,
    SERVICE_SET_SPEED,
    SPEED_OFF,
)
from homeassistant.const import ATTR_ENTITY_ID, SERVICE_TURN_OFF, SERVICE_TURN_ON
from homeassistant.exceptions import HomeAssistantError
from homeassistant.helpers import entity_registry as er
from homeassistant.helpers.entity_registry import EntityRegistry
from homeassistant.util import utcnow

from .common import (
    help_test_entity_available,
    patch_bond_action,
    patch_bond_action_returns_clientresponseerror,
    patch_bond_device_state,
    setup_platform,
)

from tests.common import async_fire_time_changed


def ceiling_fan(name: str):
    """Create a ceiling fan with given name."""
    return {
        "name": name,
        "type": DeviceType.CEILING_FAN,
        "actions": ["SetSpeed", "SetDirection"],
    }


async def turn_fan_on(
    hass: core.HomeAssistant,
    fan_id: str,
    speed: str | None = None,
    percentage: int | None = None,
) -> None:
    """Turn the fan on at the specified speed."""
    service_data = {ATTR_ENTITY_ID: fan_id}
    if speed:
        service_data[fan.ATTR_SPEED] = speed
    if percentage:
        service_data[fan.ATTR_PERCENTAGE] = percentage
    await hass.services.async_call(
        FAN_DOMAIN,
        SERVICE_TURN_ON,
        service_data=service_data,
        blocking=True,
    )
    await hass.async_block_till_done()


async def test_entity_registry(hass: core.HomeAssistant):
    """Tests that the devices are registered in the entity registry."""
    await setup_platform(
        hass,
        FAN_DOMAIN,
        ceiling_fan("name-1"),
        bond_version={"bondid": "test-hub-id"},
        bond_device_id="test-device-id",
    )

    registry: EntityRegistry = er.async_get(hass)
    entity = registry.entities["fan.name_1"]
    assert entity.unique_id == "test-hub-id_test-device-id"


async def test_non_standard_speed_list(hass: core.HomeAssistant):
    """Tests that the device is registered with custom speed list if number of supported speeds differs form 3."""
    await setup_platform(
        hass,
        FAN_DOMAIN,
        ceiling_fan("name-1"),
        bond_device_id="test-device-id",
        props={"max_speed": 6},
    )

    actual_speeds = hass.states.get("fan.name_1").attributes[ATTR_SPEED_LIST]
    assert actual_speeds == [
        fan.SPEED_OFF,
        fan.SPEED_LOW,
        fan.SPEED_MEDIUM,
        fan.SPEED_HIGH,
    ]

    with patch_bond_device_state():
        with patch_bond_action() as mock_set_speed_low:
            await turn_fan_on(hass, "fan.name_1", fan.SPEED_LOW)
        mock_set_speed_low.assert_called_once_with(
            "test-device-id", Action.set_speed(2)
        )

        with patch_bond_action() as mock_set_speed_medium:
            await turn_fan_on(hass, "fan.name_1", fan.SPEED_MEDIUM)
        mock_set_speed_medium.assert_called_once_with(
            "test-device-id", Action.set_speed(4)
        )

        with patch_bond_action() as mock_set_speed_high:
            await turn_fan_on(hass, "fan.name_1", fan.SPEED_HIGH)
        mock_set_speed_high.assert_called_once_with(
            "test-device-id", Action.set_speed(6)
        )


async def test_fan_speed_with_no_max_seed(hass: core.HomeAssistant):
    """Tests that fans without max speed (increase/decrease controls) map speed to HA standard."""
    await setup_platform(
        hass,
        FAN_DOMAIN,
        ceiling_fan("name-1"),
        bond_device_id="test-device-id",
        props={"no": "max_speed"},
        state={"power": 1, "speed": 14},
    )

    assert hass.states.get("fan.name_1").attributes["speed"] == fan.SPEED_HIGH


async def test_turn_on_fan_with_speed(hass: core.HomeAssistant):
    """Tests that turn on command delegates to set speed API."""
    await setup_platform(
        hass, FAN_DOMAIN, ceiling_fan("name-1"), bond_device_id="test-device-id"
    )

    with patch_bond_action() as mock_set_speed, patch_bond_device_state():
        await turn_fan_on(hass, "fan.name_1", fan.SPEED_LOW)

    mock_set_speed.assert_called_with("test-device-id", Action.set_speed(1))


async def test_turn_on_fan_with_percentage_3_speeds(hass: core.HomeAssistant):
    """Tests that turn on command delegates to set speed API."""
    await setup_platform(
        hass, FAN_DOMAIN, ceiling_fan("name-1"), bond_device_id="test-device-id"
    )

    with patch_bond_action() as mock_set_speed, patch_bond_device_state():
        await turn_fan_on(hass, "fan.name_1", percentage=10)

    mock_set_speed.assert_called_with("test-device-id", Action.set_speed(1))

    mock_set_speed.reset_mock()
    with patch_bond_action() as mock_set_speed, patch_bond_device_state():
        await turn_fan_on(hass, "fan.name_1", percentage=50)

    mock_set_speed.assert_called_with("test-device-id", Action.set_speed(2))

    mock_set_speed.reset_mock()
    with patch_bond_action() as mock_set_speed, patch_bond_device_state():
        await turn_fan_on(hass, "fan.name_1", percentage=100)

    mock_set_speed.assert_called_with("test-device-id", Action.set_speed(3))


async def test_turn_on_fan_with_percentage_6_speeds(hass: core.HomeAssistant):
    """Tests that turn on command delegates to set speed API."""
    await setup_platform(
        hass,
        FAN_DOMAIN,
        ceiling_fan("name-1"),
        bond_device_id="test-device-id",
        props={"max_speed": 6},
    )

    with patch_bond_action() as mock_set_speed, patch_bond_device_state():
        await turn_fan_on(hass, "fan.name_1", percentage=10)

    mock_set_speed.assert_called_with("test-device-id", Action.set_speed(1))

    mock_set_speed.reset_mock()
    with patch_bond_action() as mock_set_speed, patch_bond_device_state():
        await turn_fan_on(hass, "fan.name_1", percentage=50)

    mock_set_speed.assert_called_with("test-device-id", Action.set_speed(3))

    mock_set_speed.reset_mock()
    with patch_bond_action() as mock_set_speed, patch_bond_device_state():
        await turn_fan_on(hass, "fan.name_1", percentage=100)

    mock_set_speed.assert_called_with("test-device-id", Action.set_speed(6))


async def test_turn_on_fan_without_speed(hass: core.HomeAssistant):
    """Tests that turn on command delegates to turn on API."""
    await setup_platform(
        hass, FAN_DOMAIN, ceiling_fan("name-1"), bond_device_id="test-device-id"
    )

    with patch_bond_action() as mock_turn_on, patch_bond_device_state():
        await turn_fan_on(hass, "fan.name_1")

    mock_turn_on.assert_called_with("test-device-id", Action.turn_on())


async def test_turn_on_fan_with_off_speed(hass: core.HomeAssistant):
    """Tests that turn on command delegates to turn off API."""
    await setup_platform(
        hass, FAN_DOMAIN, ceiling_fan("name-1"), bond_device_id="test-device-id"
    )

    with patch_bond_action() as mock_turn_off, patch_bond_device_state():
        await turn_fan_on(hass, "fan.name_1", fan.SPEED_OFF)

    mock_turn_off.assert_called_with("test-device-id", Action.turn_off())


async def test_set_speed_off(hass: core.HomeAssistant):
    """Tests that set_speed(off) command delegates to turn off API."""
    await setup_platform(
        hass, FAN_DOMAIN, ceiling_fan("name-1"), bond_device_id="test-device-id"
    )

    with patch_bond_action() as mock_turn_off, patch_bond_device_state():
        await hass.services.async_call(
            FAN_DOMAIN,
            SERVICE_SET_SPEED,
            service_data={ATTR_ENTITY_ID: "fan.name_1", ATTR_SPEED: SPEED_OFF},
            blocking=True,
        )
    await hass.async_block_till_done()

    mock_turn_off.assert_called_with("test-device-id", Action.turn_off())


async def test_turn_off_fan(hass: core.HomeAssistant):
    """Tests that turn off command delegates to API."""
    await setup_platform(
        hass, FAN_DOMAIN, ceiling_fan("name-1"), bond_device_id="test-device-id"
    )

    with patch_bond_action() as mock_turn_off, patch_bond_device_state():
        await hass.services.async_call(
            FAN_DOMAIN,
            SERVICE_TURN_OFF,
            {ATTR_ENTITY_ID: "fan.name_1"},
            blocking=True,
        )
        await hass.async_block_till_done()

    mock_turn_off.assert_called_once_with("test-device-id", Action.turn_off())


async def test_set_speed_belief_speed_zero(hass: core.HomeAssistant):
    """Tests that set power belief service delegates to API."""
    await setup_platform(
        hass, FAN_DOMAIN, ceiling_fan("name-1"), bond_device_id="test-device-id"
    )

    with patch_bond_action() as mock_action, patch_bond_device_state():
        await hass.services.async_call(
            BOND_DOMAIN,
            SERVICE_SET_FAN_SPEED_BELIEF,
            {ATTR_ENTITY_ID: "fan.name_1", ATTR_SPEED: 0},
            blocking=True,
        )
        await hass.async_block_till_done()

    mock_action.assert_called_once_with(
        "test-device-id", Action.set_power_state_belief(False)
    )


<<<<<<< HEAD
=======
async def test_set_speed_belief_speed_api_error(hass: core.HomeAssistant):
    """Tests that set power belief service delegates to API."""
    await setup_platform(
        hass, FAN_DOMAIN, ceiling_fan("name-1"), bond_device_id="test-device-id"
    )

    with pytest.raises(
        HomeAssistantError
    ), patch_bond_action_returns_clientresponseerror(), patch_bond_device_state():
        await hass.services.async_call(
            BOND_DOMAIN,
            SERVICE_SET_FAN_SPEED_BELIEF,
            {ATTR_ENTITY_ID: "fan.name_1", ATTR_SPEED: 100},
            blocking=True,
        )
        await hass.async_block_till_done()


>>>>>>> dd9bfe7a
async def test_set_speed_belief_speed_100(hass: core.HomeAssistant):
    """Tests that set power belief service delegates to API."""
    await setup_platform(
        hass, FAN_DOMAIN, ceiling_fan("name-1"), bond_device_id="test-device-id"
    )

    with patch_bond_action() as mock_action, patch_bond_device_state():
        await hass.services.async_call(
            BOND_DOMAIN,
            SERVICE_SET_FAN_SPEED_BELIEF,
            {ATTR_ENTITY_ID: "fan.name_1", ATTR_SPEED: 100},
            blocking=True,
        )
        await hass.async_block_till_done()

    mock_action.assert_any_call("test-device-id", Action.set_power_state_belief(True))
    mock_action.assert_called_with("test-device-id", Action.set_speed_belief(3))


async def test_update_reports_fan_on(hass: core.HomeAssistant):
    """Tests that update command sets correct state when Bond API reports fan power is on."""
    await setup_platform(hass, FAN_DOMAIN, ceiling_fan("name-1"))

    with patch_bond_device_state(return_value={"power": 1, "speed": 1}):
        async_fire_time_changed(hass, utcnow() + timedelta(seconds=30))
        await hass.async_block_till_done()

    assert hass.states.get("fan.name_1").state == "on"


async def test_update_reports_fan_off(hass: core.HomeAssistant):
    """Tests that update command sets correct state when Bond API reports fan power is off."""
    await setup_platform(hass, FAN_DOMAIN, ceiling_fan("name-1"))

    with patch_bond_device_state(return_value={"power": 0, "speed": 1}):
        async_fire_time_changed(hass, utcnow() + timedelta(seconds=30))
        await hass.async_block_till_done()

    assert hass.states.get("fan.name_1").state == "off"


async def test_update_reports_direction_forward(hass: core.HomeAssistant):
    """Tests that update command sets correct direction when Bond API reports fan direction is forward."""
    await setup_platform(hass, FAN_DOMAIN, ceiling_fan("name-1"))

    with patch_bond_device_state(return_value={"direction": Direction.FORWARD}):
        async_fire_time_changed(hass, utcnow() + timedelta(seconds=30))
        await hass.async_block_till_done()

    assert hass.states.get("fan.name_1").attributes[ATTR_DIRECTION] == DIRECTION_FORWARD


async def test_update_reports_direction_reverse(hass: core.HomeAssistant):
    """Tests that update command sets correct direction when Bond API reports fan direction is reverse."""
    await setup_platform(hass, FAN_DOMAIN, ceiling_fan("name-1"))

    with patch_bond_device_state(return_value={"direction": Direction.REVERSE}):
        async_fire_time_changed(hass, utcnow() + timedelta(seconds=30))
        await hass.async_block_till_done()

    assert hass.states.get("fan.name_1").attributes[ATTR_DIRECTION] == DIRECTION_REVERSE


async def test_set_fan_direction(hass: core.HomeAssistant):
    """Tests that set direction command delegates to API."""
    await setup_platform(
        hass, FAN_DOMAIN, ceiling_fan("name-1"), bond_device_id="test-device-id"
    )

    with patch_bond_action() as mock_set_direction, patch_bond_device_state():
        await hass.services.async_call(
            FAN_DOMAIN,
            SERVICE_SET_DIRECTION,
            {ATTR_ENTITY_ID: "fan.name_1", ATTR_DIRECTION: DIRECTION_FORWARD},
            blocking=True,
        )
        await hass.async_block_till_done()

    mock_set_direction.assert_called_once_with(
        "test-device-id", Action.set_direction(Direction.FORWARD)
    )


async def test_fan_available(hass: core.HomeAssistant):
    """Tests that available state is updated based on API errors."""
    await help_test_entity_available(
        hass, FAN_DOMAIN, ceiling_fan("name-1"), "fan.name_1"
    )<|MERGE_RESOLUTION|>--- conflicted
+++ resolved
@@ -281,8 +281,6 @@
     )
 
 
-<<<<<<< HEAD
-=======
 async def test_set_speed_belief_speed_api_error(hass: core.HomeAssistant):
     """Tests that set power belief service delegates to API."""
     await setup_platform(
@@ -301,7 +299,6 @@
         await hass.async_block_till_done()
 
 
->>>>>>> dd9bfe7a
 async def test_set_speed_belief_speed_100(hass: core.HomeAssistant):
     """Tests that set power belief service delegates to API."""
     await setup_platform(
