--- conflicted
+++ resolved
@@ -425,11 +425,7 @@
     assert disk_sensor.state == "150.0"
     assert disk_sensor.attributes["unit_of_measurement"] == "GiB"
 
-<<<<<<< HEAD
-    disk_sensor = hass.states.get("sensor.system_monitor_disk_use_percent")
-=======
     disk_sensor = hass.states.get("sensor.system_monitor_disk_usage")
->>>>>>> 8c5e006c
     assert disk_sensor is not None
     assert disk_sensor.state == "70.0"
     assert disk_sensor.attributes["unit_of_measurement"] == "%"