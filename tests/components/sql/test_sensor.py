--- conflicted
+++ resolved
@@ -24,10 +24,7 @@
     YAML_CONFIG_BINARY,
     YAML_CONFIG_FULL_TABLE_SCAN,
     YAML_CONFIG_FULL_TABLE_SCAN_NO_UNIQUE_ID,
-<<<<<<< HEAD
-=======
     YAML_CONFIG_FULL_TABLE_SCAN_WITH_MULTIPLE_COLUMNS,
->>>>>>> 6e9fcbfe
     YAML_CONFIG_WITH_VIEW_THAT_CONTAINS_ENTITY_ID,
     init_integration,
 )
