--- conflicted
+++ resolved
@@ -81,8 +81,6 @@
     }
 }
 
-<<<<<<< HEAD
-=======
 YAML_CONFIG_FULL_TABLE_SCAN_WITH_MULTIPLE_COLUMNS = {
     "sql": {
         CONF_NAME: "Get entity_id",
@@ -90,7 +88,6 @@
         CONF_COLUMN_NAME: "entity_id",
     }
 }
->>>>>>> 6e9fcbfe
 
 YAML_CONFIG_WITH_VIEW_THAT_CONTAINS_ENTITY_ID = {
     "sql": {
