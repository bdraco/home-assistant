--- conflicted
+++ resolved
@@ -2,15 +2,13 @@
 import asyncio
 from datetime import datetime, timedelta
 import logging
-from unittest.mock import DEFAULT as DEFAULT_MOCK, AsyncMock, Mock, call, patch
+from unittest.mock import DEFAULT as DEFAULT_MOCK, Mock, call, patch
 
 import pytest
 from samsungctl import exceptions
-from samsungtvws.async_connection import SamsungTVWSAsyncConnection
-from samsungtvws.async_rest import SamsungTVAsyncRest
+from samsungtvws import SamsungTVWS
 from samsungtvws.exceptions import ConnectionFailure
-from samsungtvws.remote import ChannelEmitCommand, SendRemoteKey
-from websockets.exceptions import WebSocketException
+from websocket import WebSocketException
 
 from homeassistant.components.media_player import MediaPlayerDeviceClass
 from homeassistant.components.media_player.const import (
@@ -96,13 +94,6 @@
     CONF_TOKEN: "123456789",
     CONF_TIMEOUT: TIMEOUT_WEBSOCKET,
     CONF_NAME: "HomeAssistant",
-    "endpoint": "samsung.remote.control",
-}
-
-MOCK_CALLS_REST = {
-    CONF_HOST: "fake_host",
-    CONF_PORT: 8001,
-    CONF_TIMEOUT: TIMEOUT_WEBSOCKET,
 }
 
 MOCK_ENTRY_WS = {
@@ -168,29 +159,6 @@
 @pytest.mark.usefixtures("remotews")
 async def test_setup_websocket(hass: HomeAssistant) -> None:
     """Test setup of platform."""
-<<<<<<< HEAD
-    with patch(
-        "homeassistant.components.samsungtv.bridge.SamsungTVWSAsyncConnection"
-    ) as remote_class, patch(
-        "homeassistant.components.samsungtv.bridge.SamsungTVAsyncRest"
-    ) as rest_api_class:
-        rest_api = Mock(SamsungTVAsyncRest)
-        remote = Mock(SamsungTVWSAsyncConnection)
-        remote.__aenter__ = AsyncMock(return_value=remote)
-        remote.__aexit__ = AsyncMock()
-        remote.connection = AsyncMock()
-        remote.connection.recv.return_value = SAMPLE_APP_LIST
-        rest_api.rest_device_info.return_value = {
-            "id": "uuid:be9554b9-c9fb-41f4-8920-22da015376a4",
-            "device": {
-                "modelName": "82GXARRS",
-                "wifiMac": "aa:bb:cc:dd:ee:ff",
-                "name": "[TV] Living Room",
-                "type": "Samsung SmartTV",
-                "networkType": "wireless",
-            },
-        }
-=======
 
     with patch("homeassistant.components.samsungtv.bridge.SamsungTVWS") as remote_class:
         remote = Mock(SamsungTVWS)
@@ -198,9 +166,7 @@
         remote.__exit__ = Mock()
         remote.app_list.return_value = SAMPLE_APP_LIST
 
->>>>>>> e7205eb5
         remote.token = "123456789"
-        rest_api_class.return_value = rest_api
         remote_class.return_value = remote
 
         await setup_samsungtv(hass, MOCK_CONFIGWS)
@@ -233,29 +199,6 @@
     assert len(config_entries) == 1
     assert entry is config_entries[0]
 
-<<<<<<< HEAD
-    with patch(
-        "homeassistant.components.samsungtv.bridge.SamsungTVWSAsyncConnection"
-    ) as remote_class, patch(
-        "homeassistant.components.samsungtv.bridge.SamsungTVAsyncRest"
-    ) as rest_api_class:
-        rest_api = Mock(SamsungTVAsyncRest)
-        remote = Mock(SamsungTVWSAsyncConnection)
-        remote.__aenter__ = AsyncMock(return_value=remote)
-        remote.__aexit__ = AsyncMock()
-        remote.connection = AsyncMock()
-        remote.connection.recv.return_value = SAMPLE_APP_LIST
-        rest_api.rest_device_info.return_value = {
-            "id": "uuid:be9554b9-c9fb-41f4-8920-22da015376a4",
-            "device": {
-                "modelName": "82GXARRS",
-                "wifiMac": "aa:bb:cc:dd:ee:ff",
-                "name": "[TV] Living Room",
-                "type": "Samsung SmartTV",
-                "networkType": "wireless",
-            },
-        }
-=======
     rest_api.rest_device_info.return_value = {
         "id": "uuid:be9554b9-c9fb-41f4-8920-22da015376a4",
         "device": {
@@ -271,9 +214,7 @@
         remote.__enter__ = Mock(return_value=remote)
         remote.__exit__ = Mock()
         remote.app_list.return_value = SAMPLE_APP_LIST
->>>>>>> e7205eb5
         remote.token = "987654321"
-        rest_api_class.return_value = rest_api
         remote_class.return_value = remote
         assert await async_setup_component(hass, SAMSUNGTV_DOMAIN, {})
         await hass.async_block_till_done()
@@ -635,16 +576,14 @@
             DOMAIN, SERVICE_TURN_OFF, {ATTR_ENTITY_ID: ENTITY_ID}, True
         )
         # key called
-        assert remotews.send_command.call_count == 2
-        command = remotews.send_command.call_args_list[1].args[0]
-        assert isinstance(command, SendRemoteKey)
-        assert command.params["DataOfCmd"] == "KEY_POWER"
+        assert remotews.send_key.call_count == 1
+        assert remotews.send_key.call_args_list == [call("KEY_POWER")]
 
         assert await hass.services.async_call(
             DOMAIN, SERVICE_VOLUME_UP, {ATTR_ENTITY_ID: ENTITY_ID}, True
         )
         # key not called
-        assert remotews.send_command.call_count == 2
+        assert remotews.send_key.call_count == 1
 
 
 async def test_turn_off_legacy(hass: HomeAssistant, remote: Mock) -> None:
@@ -983,10 +922,8 @@
         },
         True,
     )
-    assert remotews.send_command.call_count == 2
-    command = remotews.send_command.call_args_list[1].args[0]
-    assert isinstance(command, ChannelEmitCommand)
-    assert command.params["data"]["appId"] == "3201608010191"
+    assert remotews.run_app.call_count == 1
+    assert remotews.run_app.call_args_list == [call("3201608010191")]
 
 
 async def test_select_source_app(hass: HomeAssistant, remotews: Mock) -> None:
@@ -998,7 +935,5 @@
         {ATTR_ENTITY_ID: ENTITY_ID, ATTR_INPUT_SOURCE: "Deezer"},
         True,
     )
-    assert remotews.send_command.call_count == 2
-    command = remotews.send_command.call_args_list[1].args[0]
-    assert isinstance(command, ChannelEmitCommand)
-    assert command.params["data"]["appId"] == "3201608010191"+    assert remotews.run_app.call_count == 1
+    assert remotews.run_app.call_args_list == [call("3201608010191")]