"""Tests for Samsung TV config flow."""
import socket
from unittest.mock import ANY, AsyncMock, Mock, call, patch

import pytest
from samsungctl.exceptions import AccessDenied, UnhandledResponse
<<<<<<< HEAD
from samsungtvws.async_connection import SamsungTVWSAsyncConnection
from samsungtvws.exceptions import ConnectionFailure, HttpApiError
from samsungtvws.remote import REMOTE_ENDPOINT
=======
from samsungtvws.async_remote import SamsungTVWSAsyncRemote
from samsungtvws.exceptions import ConnectionFailure, HttpApiError
>>>>>>> bfa511a0
from websockets.exceptions import WebSocketException, WebSocketProtocolError

from homeassistant import config_entries
from homeassistant.components import dhcp, ssdp, zeroconf
from homeassistant.components.samsungtv.const import (
    CONF_MANUFACTURER,
    CONF_MODEL,
    DEFAULT_MANUFACTURER,
    DOMAIN,
    LEGACY_PORT,
    METHOD_LEGACY,
    METHOD_WEBSOCKET,
    RESULT_AUTH_MISSING,
    RESULT_CANNOT_CONNECT,
    RESULT_NOT_SUPPORTED,
    RESULT_UNKNOWN_HOST,
    TIMEOUT_REQUEST,
    TIMEOUT_WEBSOCKET,
)
from homeassistant.components.ssdp import (
    ATTR_UPNP_FRIENDLY_NAME,
    ATTR_UPNP_MANUFACTURER,
    ATTR_UPNP_MODEL_NAME,
    ATTR_UPNP_UDN,
)
from homeassistant.const import (
    CONF_HOST,
    CONF_ID,
    CONF_IP_ADDRESS,
    CONF_MAC,
    CONF_METHOD,
    CONF_NAME,
    CONF_PORT,
    CONF_TOKEN,
)
from homeassistant.core import HomeAssistant
from homeassistant.setup import async_setup_component

from .const import SAMPLE_APP_LIST

from tests.common import MockConfigEntry

RESULT_ALREADY_CONFIGURED = "already_configured"
RESULT_ALREADY_IN_PROGRESS = "already_in_progress"

MOCK_IMPORT_DATA = {
    CONF_HOST: "fake_host",
    CONF_NAME: "fake",
    CONF_PORT: 55000,
}
MOCK_IMPORT_DATA_WITHOUT_NAME = {
    CONF_HOST: "fake_host",
}
MOCK_IMPORT_WSDATA = {
    CONF_HOST: "fake_host",
    CONF_NAME: "fake",
    CONF_PORT: 8002,
}
MOCK_USER_DATA = {CONF_HOST: "fake_host", CONF_NAME: "fake_name"}
MOCK_SSDP_DATA = ssdp.SsdpServiceInfo(
    ssdp_usn="mock_usn",
    ssdp_st="mock_st",
    ssdp_location="https://fake_host:12345/test",
    upnp={
        ATTR_UPNP_FRIENDLY_NAME: "[TV] fake_name",
        ATTR_UPNP_MANUFACTURER: "Samsung fake_manufacturer",
        ATTR_UPNP_MODEL_NAME: "fake_model",
        ATTR_UPNP_UDN: "uuid:0d1cef00-00dc-1000-9c80-4844f7b172de",
    },
)
MOCK_SSDP_DATA_NOPREFIX = ssdp.SsdpServiceInfo(
    ssdp_usn="mock_usn",
    ssdp_st="mock_st",
    ssdp_location="http://fake2_host:12345/test",
    upnp={
        ATTR_UPNP_FRIENDLY_NAME: "fake2_name",
        ATTR_UPNP_MANUFACTURER: "Samsung fake2_manufacturer",
        ATTR_UPNP_MODEL_NAME: "fake2_model",
        ATTR_UPNP_UDN: "uuid:0d1cef00-00dc-1000-9c80-4844f7b172df",
    },
)
MOCK_SSDP_DATA_WRONGMODEL = ssdp.SsdpServiceInfo(
    ssdp_usn="mock_usn",
    ssdp_st="mock_st",
    ssdp_location="http://fake2_host:12345/test",
    upnp={
        ATTR_UPNP_FRIENDLY_NAME: "fake2_name",
        ATTR_UPNP_MANUFACTURER: "fake2_manufacturer",
        ATTR_UPNP_MODEL_NAME: "HW-Qfake",
        ATTR_UPNP_UDN: "uuid:0d1cef00-00dc-1000-9c80-4844f7b172df",
    },
)
MOCK_DHCP_DATA = dhcp.DhcpServiceInfo(
    ip="fake_host", macaddress="aa:bb:cc:dd:ee:ff", hostname="fake_hostname"
)
EXISTING_IP = "192.168.40.221"
MOCK_ZEROCONF_DATA = zeroconf.ZeroconfServiceInfo(
    host="fake_host",
    addresses=["fake_host"],
    hostname="mock_hostname",
    name="mock_name",
    port=1234,
    properties={
        "deviceid": "aa:bb:cc:dd:ee:ff",
        "manufacturer": "fake_manufacturer",
        "model": "fake_model",
        "serialNumber": "fake_serial",
    },
    type="mock_type",
)
MOCK_OLD_ENTRY = {
    CONF_HOST: "fake_host",
    CONF_ID: "0d1cef00-00dc-1000-9c80-4844f7b172de_old",
    CONF_IP_ADDRESS: EXISTING_IP,
    CONF_METHOD: "legacy",
    CONF_PORT: None,
}
MOCK_LEGACY_ENTRY = {
    CONF_HOST: EXISTING_IP,
    CONF_ID: "0d1cef00-00dc-1000-9c80-4844f7b172de_old",
    CONF_METHOD: "legacy",
    CONF_PORT: None,
}
MOCK_WS_ENTRY = {
    CONF_HOST: "fake_host",
    CONF_METHOD: METHOD_WEBSOCKET,
    CONF_PORT: 8002,
    CONF_MODEL: "any",
    CONF_NAME: "any",
}
MOCK_DEVICE_INFO = {
    "device": {
        "type": "Samsung SmartTV",
        "name": "fake_name",
        "modelName": "fake_model",
    },
    "id": "123",
}
MOCK_DEVICE_INFO_2 = {
    "device": {
        "type": "Samsung SmartTV",
        "name": "fake2_name",
        "modelName": "fake2_model",
    },
    "id": "345",
}

AUTODETECT_LEGACY = {
    "name": "HomeAssistant",
    "description": "HomeAssistant",
    "id": "ha.component.samsung",
    "method": "legacy",
    "port": None,
    "host": "fake_host",
    "timeout": TIMEOUT_REQUEST,
}
AUTODETECT_WEBSOCKET_PLAIN = {
    "host": "fake_host",
    "endpoint": REMOTE_ENDPOINT,
    "name": "HomeAssistant",
    "port": 8001,
    "timeout": TIMEOUT_REQUEST,
    "token": None,
}
AUTODETECT_WEBSOCKET_SSL = {
    "host": "fake_host",
    "endpoint": REMOTE_ENDPOINT,
    "name": "HomeAssistant",
    "port": 8002,
    "timeout": TIMEOUT_REQUEST,
    "token": None,
}
DEVICEINFO_WEBSOCKET_SSL = {
    "host": "fake_host",
    "session": ANY,
    "port": 8002,
    "timeout": TIMEOUT_WEBSOCKET,
}


@pytest.mark.usefixtures("remote")
async def test_user_legacy(hass: HomeAssistant) -> None:
    """Test starting a flow by user."""
    # show form
    result = await hass.config_entries.flow.async_init(
        DOMAIN, context={"source": config_entries.SOURCE_USER}
    )
    assert result["type"] == "form"
    assert result["step_id"] == "user"

    # entry was added
    result = await hass.config_entries.flow.async_configure(
        result["flow_id"], user_input=MOCK_USER_DATA
    )
    # legacy tv entry created
    assert result["type"] == "create_entry"
    assert result["title"] == "fake_name"
    assert result["data"][CONF_HOST] == "fake_host"
    assert result["data"][CONF_NAME] == "fake_name"
    assert result["data"][CONF_METHOD] == "legacy"
    assert result["data"][CONF_MANUFACTURER] == DEFAULT_MANUFACTURER
    assert result["data"][CONF_MODEL] is None
    assert result["result"].unique_id is None


@pytest.mark.usefixtures("remotews")
async def test_user_websocket(hass: HomeAssistant) -> None:
    """Test starting a flow by user."""
    with patch(
        "homeassistant.components.samsungtv.bridge.Remote", side_effect=OSError("Boom")
    ):
        # show form
        result = await hass.config_entries.flow.async_init(
            DOMAIN, context={"source": config_entries.SOURCE_USER}
        )
        assert result["type"] == "form"
        assert result["step_id"] == "user"

        # entry was added
        result = await hass.config_entries.flow.async_configure(
            result["flow_id"], user_input=MOCK_USER_DATA
        )
        # websocket tv entry created
        assert result["type"] == "create_entry"
        assert result["title"] == "Living Room (82GXARRS)"
        assert result["data"][CONF_HOST] == "fake_host"
        assert result["data"][CONF_NAME] == "Living Room"
        assert result["data"][CONF_METHOD] == "websocket"
        assert result["data"][CONF_MANUFACTURER] == "Samsung"
        assert result["data"][CONF_MODEL] == "82GXARRS"
        assert result["result"].unique_id == "be9554b9-c9fb-41f4-8920-22da015376a4"


@pytest.mark.usefixtures("remotews")
async def test_user_legacy_missing_auth(hass: HomeAssistant) -> None:
    """Test starting a flow by user with authentication."""
    with patch(
        "homeassistant.components.samsungtv.bridge.Remote",
        side_effect=AccessDenied("Boom"),
    ):
        # legacy device missing authentication
        result = await hass.config_entries.flow.async_init(
            DOMAIN, context={"source": config_entries.SOURCE_USER}, data=MOCK_USER_DATA
        )
        assert result["type"] == "abort"
        assert result["reason"] == RESULT_AUTH_MISSING


async def test_user_legacy_not_supported(hass: HomeAssistant) -> None:
    """Test starting a flow by user for not supported device."""
    with patch(
        "homeassistant.components.samsungtv.bridge.Remote",
        side_effect=UnhandledResponse("Boom"),
    ):
        # legacy device not supported
        result = await hass.config_entries.flow.async_init(
            DOMAIN, context={"source": config_entries.SOURCE_USER}, data=MOCK_USER_DATA
        )
        assert result["type"] == "abort"
        assert result["reason"] == RESULT_NOT_SUPPORTED


async def test_user_websocket_not_supported(hass: HomeAssistant) -> None:
    """Test starting a flow by user for not supported device."""
    with patch(
        "homeassistant.components.samsungtv.bridge.Remote",
        side_effect=OSError("Boom"),
    ), patch(
<<<<<<< HEAD
        "homeassistant.components.samsungtv.bridge.SamsungTVWSAsyncConnection.open",
=======
        "homeassistant.components.samsungtv.bridge.SamsungTVWSAsyncRemote.open",
>>>>>>> bfa511a0
        side_effect=WebSocketProtocolError("Boom"),
    ):
        # websocket device not supported
        result = await hass.config_entries.flow.async_init(
            DOMAIN, context={"source": config_entries.SOURCE_USER}, data=MOCK_USER_DATA
        )
        assert result["type"] == "abort"
        assert result["reason"] == RESULT_NOT_SUPPORTED


async def test_user_not_successful(hass: HomeAssistant) -> None:
    """Test starting a flow by user but no connection found."""
    with patch(
        "homeassistant.components.samsungtv.bridge.Remote",
        side_effect=OSError("Boom"),
    ), patch(
<<<<<<< HEAD
        "homeassistant.components.samsungtv.bridge.SamsungTVWSAsyncConnection.open",
=======
        "homeassistant.components.samsungtv.bridge.SamsungTVWSAsyncRemote.open",
>>>>>>> bfa511a0
        side_effect=OSError("Boom"),
    ):
        result = await hass.config_entries.flow.async_init(
            DOMAIN, context={"source": config_entries.SOURCE_USER}, data=MOCK_USER_DATA
        )
        assert result["type"] == "abort"
        assert result["reason"] == RESULT_CANNOT_CONNECT


async def test_user_not_successful_2(hass: HomeAssistant) -> None:
    """Test starting a flow by user but no connection found."""
    with patch(
        "homeassistant.components.samsungtv.bridge.Remote",
        side_effect=OSError("Boom"),
    ), patch(
<<<<<<< HEAD
        "homeassistant.components.samsungtv.bridge.SamsungTVWSAsyncConnection.open",
=======
        "homeassistant.components.samsungtv.bridge.SamsungTVWSAsyncRemote.open",
>>>>>>> bfa511a0
        side_effect=ConnectionFailure("Boom"),
    ):
        result = await hass.config_entries.flow.async_init(
            DOMAIN, context={"source": config_entries.SOURCE_USER}, data=MOCK_USER_DATA
        )
        assert result["type"] == "abort"
        assert result["reason"] == RESULT_CANNOT_CONNECT


@pytest.mark.usefixtures("remote")
async def test_ssdp(hass: HomeAssistant, no_mac_address: Mock) -> None:
    """Test starting a flow from discovery."""

    no_mac_address.return_value = "aa:bb:cc:dd:ee:ff"
    with patch(
        "homeassistant.components.samsungtv.bridge.SamsungTVWSBridge.async_device_info",
        return_value=MOCK_DEVICE_INFO,
    ):
        # confirm to add the entry
        result = await hass.config_entries.flow.async_init(
            DOMAIN, context={"source": config_entries.SOURCE_SSDP}, data=MOCK_SSDP_DATA
        )
        assert result["type"] == "form"
        assert result["step_id"] == "confirm"

        # entry was added
        result = await hass.config_entries.flow.async_configure(
            result["flow_id"], user_input="whatever"
        )
        assert result["type"] == "create_entry"
        assert result["title"] == "fake_name (fake_model)"
        assert result["data"][CONF_HOST] == "fake_host"
        assert result["data"][CONF_NAME] == "fake_name"
        assert result["data"][CONF_MANUFACTURER] == "Samsung fake_manufacturer"
        assert result["data"][CONF_MODEL] == "fake_model"
        assert result["result"].unique_id == "0d1cef00-00dc-1000-9c80-4844f7b172de"


@pytest.mark.usefixtures("remote")
async def test_ssdp_noprefix(hass: HomeAssistant, no_mac_address: Mock) -> None:
    """Test starting a flow from discovery without prefixes."""

    no_mac_address.return_value = "aa:bb:cc:dd:ee:ff"
    with patch(
        "homeassistant.components.samsungtv.bridge.SamsungTVWSBridge.async_device_info",
        return_value=MOCK_DEVICE_INFO_2,
    ):
        # confirm to add the entry
        result = await hass.config_entries.flow.async_init(
            DOMAIN,
            context={"source": config_entries.SOURCE_SSDP},
            data=MOCK_SSDP_DATA_NOPREFIX,
        )
        assert result["type"] == "form"
        assert result["step_id"] == "confirm"

        with patch(
            "homeassistant.components.samsungtv.bridge.Remote.__enter__",
            return_value=True,
        ):

            # entry was added
            result = await hass.config_entries.flow.async_configure(
                result["flow_id"], user_input="whatever"
            )
            assert result["type"] == "create_entry"
            assert result["title"] == "fake2_name (fake2_model)"
            assert result["data"][CONF_HOST] == "fake2_host"
            assert result["data"][CONF_NAME] == "fake2_name"
            assert result["data"][CONF_MANUFACTURER] == "Samsung fake2_manufacturer"
            assert result["data"][CONF_MODEL] == "fake2_model"
            assert result["result"].unique_id == "0d1cef00-00dc-1000-9c80-4844f7b172df"


@pytest.mark.usefixtures("remotews")
async def test_ssdp_legacy_missing_auth(hass: HomeAssistant) -> None:
    """Test starting a flow from discovery with authentication."""
    with patch(
        "homeassistant.components.samsungtv.bridge.Remote",
        side_effect=AccessDenied("Boom"),
    ):

        # confirm to add the entry
        result = await hass.config_entries.flow.async_init(
            DOMAIN, context={"source": config_entries.SOURCE_SSDP}, data=MOCK_SSDP_DATA
        )
        assert result["type"] == "form"
        assert result["step_id"] == "confirm"

        # missing authentication

        with patch(
            "homeassistant.components.samsungtv.bridge.SamsungTVLegacyBridge.async_try_connect",
            return_value=RESULT_AUTH_MISSING,
        ):
            result = await hass.config_entries.flow.async_configure(
                result["flow_id"], user_input="whatever"
            )
            assert result["type"] == "abort"
            assert result["reason"] == RESULT_AUTH_MISSING


@pytest.mark.usefixtures("remote", "remotews")
async def test_ssdp_legacy_not_supported(hass: HomeAssistant) -> None:
    """Test starting a flow from discovery for not supported device."""

    # confirm to add the entry
    result = await hass.config_entries.flow.async_init(
        DOMAIN, context={"source": config_entries.SOURCE_SSDP}, data=MOCK_SSDP_DATA
    )
    assert result["type"] == "form"
    assert result["step_id"] == "confirm"

    with patch(
        "homeassistant.components.samsungtv.bridge.SamsungTVLegacyBridge.async_try_connect",
        return_value=RESULT_NOT_SUPPORTED,
    ):
        # device not supported
        result = await hass.config_entries.flow.async_configure(
            result["flow_id"], user_input="whatever"
        )
        assert result["type"] == "abort"
        assert result["reason"] == RESULT_NOT_SUPPORTED


@pytest.mark.usefixtures("remote", "remotews")
async def test_ssdp_websocket_success_populates_mac_address(
    hass: HomeAssistant,
) -> None:
    """Test starting a flow from ssdp for a supported device populates the mac."""
    result = await hass.config_entries.flow.async_init(
        DOMAIN, context={"source": config_entries.SOURCE_SSDP}, data=MOCK_SSDP_DATA
    )
    assert result["type"] == "form"
    assert result["step_id"] == "confirm"

    result = await hass.config_entries.flow.async_configure(
        result["flow_id"], user_input="whatever"
    )
    assert result["type"] == "create_entry"
    assert result["title"] == "Living Room (82GXARRS)"
    assert result["data"][CONF_HOST] == "fake_host"
    assert result["data"][CONF_NAME] == "Living Room"
    assert result["data"][CONF_MAC] == "aa:bb:cc:dd:ee:ff"
    assert result["data"][CONF_MANUFACTURER] == "Samsung fake_manufacturer"
    assert result["data"][CONF_MODEL] == "82GXARRS"
    assert result["result"].unique_id == "0d1cef00-00dc-1000-9c80-4844f7b172de"


async def test_ssdp_websocket_not_supported(
    hass: HomeAssistant, rest_api: Mock
) -> None:
    """Test starting a flow from discovery for not supported device."""
    rest_api.rest_device_info.return_value = None
    with patch(
        "homeassistant.components.samsungtv.bridge.Remote",
        side_effect=OSError("Boom"),
    ), patch(
<<<<<<< HEAD
        "homeassistant.components.samsungtv.bridge.SamsungTVWSAsyncConnection",
=======
        "homeassistant.components.samsungtv.bridge.SamsungTVWSAsyncRemote",
>>>>>>> bfa511a0
    ) as remotews, patch.object(
        remotews, "open", side_effect=WebSocketProtocolError("Boom")
    ):
        # device not supported
        result = await hass.config_entries.flow.async_init(
            DOMAIN, context={"source": config_entries.SOURCE_SSDP}, data=MOCK_SSDP_DATA
        )
        assert result["type"] == "abort"
        assert result["reason"] == RESULT_NOT_SUPPORTED


@pytest.mark.usefixtures("remote")
async def test_ssdp_model_not_supported(hass: HomeAssistant) -> None:
    """Test starting a flow from discovery."""

    # confirm to add the entry
    result = await hass.config_entries.flow.async_init(
        DOMAIN,
        context={"source": config_entries.SOURCE_SSDP},
        data=MOCK_SSDP_DATA_WRONGMODEL,
    )
    assert result["type"] == "abort"
    assert result["reason"] == RESULT_NOT_SUPPORTED


@pytest.mark.usefixtures("no_mac_address")
async def test_ssdp_not_successful(hass: HomeAssistant) -> None:
    """Test starting a flow from discovery but no device found."""
    with patch(
        "homeassistant.components.samsungtv.bridge.Remote",
        side_effect=OSError("Boom"),
    ), patch(
<<<<<<< HEAD
        "homeassistant.components.samsungtv.bridge.SamsungTVWSAsyncConnection.open",
=======
        "homeassistant.components.samsungtv.bridge.SamsungTVWSAsyncRemote.open",
>>>>>>> bfa511a0
        side_effect=OSError("Boom"),
    ), patch(
        "homeassistant.components.samsungtv.bridge.SamsungTVWSBridge.async_device_info",
        return_value=MOCK_DEVICE_INFO,
    ):

        # confirm to add the entry
        result = await hass.config_entries.flow.async_init(
            DOMAIN, context={"source": config_entries.SOURCE_SSDP}, data=MOCK_SSDP_DATA
        )
        assert result["type"] == "form"
        assert result["step_id"] == "confirm"

        # device not found
        result = await hass.config_entries.flow.async_configure(
            result["flow_id"], user_input="whatever"
        )
        assert result["type"] == "abort"
        assert result["reason"] == RESULT_CANNOT_CONNECT


@pytest.mark.usefixtures("no_mac_address")
async def test_ssdp_not_successful_2(hass: HomeAssistant) -> None:
    """Test starting a flow from discovery but no device found."""
    with patch(
        "homeassistant.components.samsungtv.bridge.Remote",
        side_effect=OSError("Boom"),
    ), patch(
<<<<<<< HEAD
        "homeassistant.components.samsungtv.bridge.SamsungTVWSAsyncConnection.open",
=======
        "homeassistant.components.samsungtv.bridge.SamsungTVWSAsyncRemote.open",
>>>>>>> bfa511a0
        side_effect=ConnectionFailure("Boom"),
    ), patch(
        "homeassistant.components.samsungtv.bridge.SamsungTVWSBridge.async_device_info",
        return_value=MOCK_DEVICE_INFO,
    ):

        # confirm to add the entry
        result = await hass.config_entries.flow.async_init(
            DOMAIN, context={"source": config_entries.SOURCE_SSDP}, data=MOCK_SSDP_DATA
        )
        assert result["type"] == "form"
        assert result["step_id"] == "confirm"

        # device not found
        result = await hass.config_entries.flow.async_configure(
            result["flow_id"], user_input="whatever"
        )
        assert result["type"] == "abort"
        assert result["reason"] == RESULT_CANNOT_CONNECT


@pytest.mark.usefixtures("remote")
async def test_ssdp_already_in_progress(
    hass: HomeAssistant, no_mac_address: Mock
) -> None:
    """Test starting a flow from discovery twice."""

    no_mac_address.return_value = "aa:bb:cc:dd:ee:ff"
    with patch(
        "homeassistant.components.samsungtv.bridge.SamsungTVWSBridge.async_device_info",
        return_value=MOCK_DEVICE_INFO,
    ):

        # confirm to add the entry
        result = await hass.config_entries.flow.async_init(
            DOMAIN, context={"source": config_entries.SOURCE_SSDP}, data=MOCK_SSDP_DATA
        )
        assert result["type"] == "form"
        assert result["step_id"] == "confirm"

        # failed as already in progress
        result = await hass.config_entries.flow.async_init(
            DOMAIN, context={"source": config_entries.SOURCE_SSDP}, data=MOCK_SSDP_DATA
        )
        assert result["type"] == "abort"
        assert result["reason"] == RESULT_ALREADY_IN_PROGRESS


@pytest.mark.usefixtures("remote")
async def test_ssdp_already_configured(
    hass: HomeAssistant, no_mac_address: Mock
) -> None:
    """Test starting a flow from discovery when already configured."""

    no_mac_address.return_value = "aa:bb:cc:dd:ee:ff"
    with patch(
        "homeassistant.components.samsungtv.bridge.SamsungTVWSBridge.async_device_info",
        return_value=MOCK_DEVICE_INFO,
    ):

        # entry was added
        result = await hass.config_entries.flow.async_init(
            DOMAIN, context={"source": config_entries.SOURCE_USER}, data=MOCK_USER_DATA
        )
        assert result["type"] == "create_entry"
        entry = result["result"]
        assert entry.data[CONF_MANUFACTURER] == DEFAULT_MANUFACTURER
        assert entry.data[CONF_MODEL] is None
        assert entry.unique_id is None

        # failed as already configured
        result2 = await hass.config_entries.flow.async_init(
            DOMAIN, context={"source": config_entries.SOURCE_SSDP}, data=MOCK_SSDP_DATA
        )
        assert result2["type"] == "abort"
        assert result2["reason"] == RESULT_ALREADY_CONFIGURED

        # check updated device info
        assert entry.unique_id == "0d1cef00-00dc-1000-9c80-4844f7b172de"


@pytest.mark.usefixtures("remote")
async def test_import_legacy(hass: HomeAssistant, no_mac_address: Mock) -> None:
    """Test importing from yaml with hostname."""

    no_mac_address.return_value = "aa:bb:cc:dd:ee:ff"
    result = await hass.config_entries.flow.async_init(
        DOMAIN,
        context={"source": config_entries.SOURCE_IMPORT},
        data=MOCK_IMPORT_DATA,
    )
    await hass.async_block_till_done()
    assert result["type"] == "create_entry"
    assert result["title"] == "fake"
    assert result["data"][CONF_HOST] == "fake_host"
    assert result["data"][CONF_NAME] == "fake"
    assert result["data"][CONF_MANUFACTURER] == "Samsung"
    assert result["result"].unique_id is None

    entries = hass.config_entries.async_entries(DOMAIN)
    assert len(entries) == 1
    assert entries[0].data[CONF_METHOD] == METHOD_LEGACY
    assert entries[0].data[CONF_PORT] == LEGACY_PORT


@pytest.mark.usefixtures("remote", "remotews", "no_mac_address")
async def test_import_legacy_without_name(hass: HomeAssistant, rest_api: Mock) -> None:
    """Test importing from yaml without a name."""
    rest_api.rest_device_info.return_value = None
    result = await hass.config_entries.flow.async_init(
        DOMAIN,
        context={"source": config_entries.SOURCE_IMPORT},
        data=MOCK_IMPORT_DATA_WITHOUT_NAME,
    )
    await hass.async_block_till_done()
    assert result["type"] == "create_entry"
    assert result["title"] == "fake_host"
    assert result["data"][CONF_HOST] == "fake_host"
    assert result["data"][CONF_MANUFACTURER] == "Samsung"
    assert result["result"].unique_id is None

    entries = hass.config_entries.async_entries(DOMAIN)
    assert len(entries) == 1
    assert entries[0].data[CONF_METHOD] == METHOD_LEGACY
    assert entries[0].data[CONF_PORT] == LEGACY_PORT


@pytest.mark.usefixtures("remotews")
async def test_import_websocket(hass: HomeAssistant):
    """Test importing from yaml with hostname."""
    result = await hass.config_entries.flow.async_init(
        DOMAIN,
        context={"source": config_entries.SOURCE_IMPORT},
        data=MOCK_IMPORT_WSDATA,
    )
    await hass.async_block_till_done()
    assert result["type"] == "create_entry"
    assert result["title"] == "fake"
    assert result["data"][CONF_METHOD] == METHOD_WEBSOCKET
    assert result["data"][CONF_PORT] == 8002
    assert result["data"][CONF_HOST] == "fake_host"
    assert result["data"][CONF_NAME] == "fake"
    assert result["data"][CONF_MANUFACTURER] == "Samsung"
    assert result["result"].unique_id is None


@pytest.mark.usefixtures("remotews")
async def test_import_websocket_without_port(hass: HomeAssistant):
    """Test importing from yaml with hostname by no port."""
    result = await hass.config_entries.flow.async_init(
        DOMAIN,
        context={"source": config_entries.SOURCE_IMPORT},
        data=MOCK_IMPORT_WSDATA,
    )
    await hass.async_block_till_done()
    assert result["type"] == "create_entry"
    assert result["title"] == "fake"
    assert result["data"][CONF_HOST] == "fake_host"
    assert result["data"][CONF_NAME] == "fake"
    assert result["data"][CONF_MANUFACTURER] == "Samsung"
    assert result["result"].unique_id is None

    entries = hass.config_entries.async_entries(DOMAIN)
    assert len(entries) == 1
    assert entries[0].data[CONF_METHOD] == METHOD_WEBSOCKET
    assert entries[0].data[CONF_PORT] == 8002


@pytest.mark.usefixtures("remotews")
async def test_import_unknown_host(hass: HomeAssistant):
    """Test importing from yaml with hostname that does not resolve."""
    with patch(
        "homeassistant.components.samsungtv.config_flow.socket.gethostbyname",
        side_effect=socket.gaierror,
    ):
        result = await hass.config_entries.flow.async_init(
            DOMAIN,
            context={"source": config_entries.SOURCE_IMPORT},
            data=MOCK_IMPORT_DATA,
        )
    await hass.async_block_till_done()
    assert result["type"] == "abort"
    assert result["reason"] == RESULT_UNKNOWN_HOST


@pytest.mark.usefixtures("remote", "remotews")
async def test_dhcp(hass: HomeAssistant) -> None:
    """Test starting a flow from dhcp."""
    # confirm to add the entry
    result = await hass.config_entries.flow.async_init(
        DOMAIN,
        context={"source": config_entries.SOURCE_DHCP},
        data=MOCK_DHCP_DATA,
    )
    await hass.async_block_till_done()
    assert result["type"] == "form"
    assert result["step_id"] == "confirm"

    # entry was added
    result = await hass.config_entries.flow.async_configure(
        result["flow_id"], user_input="whatever"
    )
    assert result["type"] == "create_entry"
    assert result["title"] == "Living Room (82GXARRS)"
    assert result["data"][CONF_HOST] == "fake_host"
    assert result["data"][CONF_NAME] == "Living Room"
    assert result["data"][CONF_MAC] == "aa:bb:cc:dd:ee:ff"
    assert result["data"][CONF_MANUFACTURER] == "Samsung"
    assert result["data"][CONF_MODEL] == "82GXARRS"
    assert result["result"].unique_id == "be9554b9-c9fb-41f4-8920-22da015376a4"


@pytest.mark.usefixtures("remote", "remotews")
async def test_zeroconf(hass: HomeAssistant) -> None:
    """Test starting a flow from zeroconf."""
    result = await hass.config_entries.flow.async_init(
        DOMAIN,
        context={"source": config_entries.SOURCE_ZEROCONF},
        data=MOCK_ZEROCONF_DATA,
    )
    await hass.async_block_till_done()
    assert result["type"] == "form"
    assert result["step_id"] == "confirm"

    # entry was added
    result = await hass.config_entries.flow.async_configure(
        result["flow_id"], user_input="whatever"
    )
    assert result["type"] == "create_entry"
    assert result["title"] == "Living Room (82GXARRS)"
    assert result["data"][CONF_HOST] == "fake_host"
    assert result["data"][CONF_NAME] == "Living Room"
    assert result["data"][CONF_MAC] == "aa:bb:cc:dd:ee:ff"
    assert result["data"][CONF_MANUFACTURER] == "Samsung"
    assert result["data"][CONF_MODEL] == "82GXARRS"
    assert result["result"].unique_id == "be9554b9-c9fb-41f4-8920-22da015376a4"


@pytest.mark.usefixtures("remotews")
async def test_zeroconf_ignores_soundbar(hass: HomeAssistant, rest_api: Mock) -> None:
    """Test starting a flow from zeroconf where the device is actually a soundbar."""
    rest_api.rest_device_info.return_value = {
        "id": "uuid:be9554b9-c9fb-41f4-8920-22da015376a4",
        "device": {
            "modelName": "82GXARRS",
            "wifiMac": "aa:bb:cc:dd:ee:ff",
            "mac": "aa:bb:cc:dd:ee:ff",
            "name": "[TV] Living Room",
            "type": "Samsung SoundBar",
        },
    }
    result = await hass.config_entries.flow.async_init(
        DOMAIN,
        context={"source": config_entries.SOURCE_ZEROCONF},
        data=MOCK_ZEROCONF_DATA,
    )
    await hass.async_block_till_done()
    assert result["type"] == "abort"
    assert result["reason"] == "not_supported"


@pytest.mark.usefixtures("remote", "remotews")
async def test_zeroconf_no_device_info(hass: HomeAssistant, rest_api: Mock) -> None:
    """Test starting a flow from zeroconf where device_info returns None."""
    rest_api.rest_device_info.return_value = None
    result = await hass.config_entries.flow.async_init(
        DOMAIN,
        context={"source": config_entries.SOURCE_ZEROCONF},
        data=MOCK_ZEROCONF_DATA,
    )
    await hass.async_block_till_done()
    assert result["type"] == "abort"
    assert result["reason"] == "not_supported"


@pytest.mark.usefixtures("remotews")
async def test_zeroconf_and_dhcp_same_time(hass: HomeAssistant) -> None:
    """Test starting a flow from zeroconf and dhcp."""
    result = await hass.config_entries.flow.async_init(
        DOMAIN,
        context={"source": config_entries.SOURCE_DHCP},
        data=MOCK_DHCP_DATA,
    )
    await hass.async_block_till_done()
    assert result["type"] == "form"
    assert result["step_id"] == "confirm"

    result2 = await hass.config_entries.flow.async_init(
        DOMAIN,
        context={"source": config_entries.SOURCE_ZEROCONF},
        data=MOCK_ZEROCONF_DATA,
    )
    await hass.async_block_till_done()
    assert result2["type"] == "abort"
    assert result2["reason"] == "already_in_progress"


async def test_autodetect_websocket(hass: HomeAssistant) -> None:
    """Test for send key with autodetection of protocol."""
    with patch(
        "homeassistant.components.samsungtv.bridge.Remote",
        side_effect=OSError("Boom"),
    ), patch(
<<<<<<< HEAD
        "homeassistant.components.samsungtv.bridge.SamsungTVWSAsyncConnection"
    ) as remotews, patch(
        "homeassistant.components.samsungtv.bridge.SamsungTVAsyncRest",
    ) as rest_api_class:
        remote = Mock(SamsungTVWSAsyncConnection)
        remote.__aenter__ = AsyncMock(return_value=remote)
        remote.__aexit__ = AsyncMock(return_value=False)
        remote.connection = AsyncMock()
        remote.connection.recv.return_value = SAMPLE_APP_LIST
=======
        "homeassistant.components.samsungtv.bridge.SamsungTVWSAsyncRemote"
    ) as remotews, patch(
        "homeassistant.components.samsungtv.bridge.SamsungTVAsyncRest",
    ) as rest_api_class:
        remote = Mock(SamsungTVWSAsyncRemote)
        remote.__aenter__ = AsyncMock(return_value=remote)
        remote.__aexit__ = AsyncMock(return_value=False)
        remote.app_list.return_value = SAMPLE_APP_LIST
>>>>>>> bfa511a0
        rest_api_class.return_value.rest_device_info = AsyncMock(
            return_value={
                "id": "uuid:be9554b9-c9fb-41f4-8920-22da015376a4",
                "device": {
                    "modelName": "82GXARRS",
                    "networkType": "wireless",
                    "wifiMac": "aa:bb:cc:dd:ee:ff",
                    "udn": "uuid:be9554b9-c9fb-41f4-8920-22da015376a4",
                    "mac": "aa:bb:cc:dd:ee:ff",
                    "name": "[TV] Living Room",
                    "type": "Samsung SmartTV",
                },
            }
        )
        remote.token = "123456789"
        remotews.return_value = remote

        result = await hass.config_entries.flow.async_init(
            DOMAIN, context={"source": config_entries.SOURCE_USER}, data=MOCK_USER_DATA
        )
        assert result["type"] == "create_entry"
        assert result["data"][CONF_METHOD] == "websocket"
        assert result["data"][CONF_TOKEN] == "123456789"
        remotews.assert_called_once_with(**AUTODETECT_WEBSOCKET_SSL)
        rest_api_class.assert_called_once_with(**DEVICEINFO_WEBSOCKET_SSL)
        await hass.async_block_till_done()

    entries = hass.config_entries.async_entries(DOMAIN)
    assert len(entries) == 1
    assert entries[0].data[CONF_MAC] == "aa:bb:cc:dd:ee:ff"


async def test_websocket_no_mac(hass: HomeAssistant) -> None:
    """Test for send key with autodetection of protocol."""
    with patch(
        "homeassistant.components.samsungtv.bridge.Remote",
        side_effect=OSError("Boom"),
    ), patch(
<<<<<<< HEAD
        "homeassistant.components.samsungtv.bridge.SamsungTVWSAsyncConnection"
=======
        "homeassistant.components.samsungtv.bridge.SamsungTVWSAsyncRemote"
>>>>>>> bfa511a0
    ) as remotews, patch(
        "homeassistant.components.samsungtv.bridge.SamsungTVAsyncRest",
    ) as rest_api_class, patch(
        "getmac.get_mac_address", return_value="gg:hh:ii:ll:mm:nn"
    ):
<<<<<<< HEAD
        remote = Mock(SamsungTVWSAsyncConnection)
        remote.__aenter__ = AsyncMock(return_value=remote)
        remote.__aexit__ = AsyncMock(return_value=False)
        remote.connection = AsyncMock()
        remote.connection.recv.return_value = SAMPLE_APP_LIST
=======
        remote = Mock(SamsungTVWSAsyncRemote)
        remote.__aenter__ = AsyncMock(return_value=remote)
        remote.__aexit__ = AsyncMock(return_value=False)
        remote.app_list.return_value = SAMPLE_APP_LIST
>>>>>>> bfa511a0
        rest_api_class.return_value.rest_device_info = AsyncMock(
            return_value={
                "id": "uuid:be9554b9-c9fb-41f4-8920-22da015376a4",
                "device": {
                    "modelName": "82GXARRS",
                    "networkType": "lan",
                    "udn": "uuid:be9554b9-c9fb-41f4-8920-22da015376a4",
                    "name": "[TV] Living Room",
                    "type": "Samsung SmartTV",
                },
            }
        )
        remote.token = "123456789"
        remotews.return_value = remote

        result = await hass.config_entries.flow.async_init(
            DOMAIN, context={"source": config_entries.SOURCE_USER}, data=MOCK_USER_DATA
        )
        assert result["type"] == "create_entry"
        assert result["data"][CONF_METHOD] == "websocket"
        assert result["data"][CONF_TOKEN] == "123456789"
        assert result["data"][CONF_MAC] == "gg:hh:ii:ll:mm:nn"
        remotews.assert_called_once_with(**AUTODETECT_WEBSOCKET_SSL)
        rest_api_class.assert_called_once_with(**DEVICEINFO_WEBSOCKET_SSL)
        await hass.async_block_till_done()

    entries = hass.config_entries.async_entries(DOMAIN)
    assert len(entries) == 1
    assert entries[0].data[CONF_MAC] == "gg:hh:ii:ll:mm:nn"


async def test_autodetect_auth_missing(hass: HomeAssistant) -> None:
    """Test for send key with autodetection of protocol."""
    with patch(
        "homeassistant.components.samsungtv.bridge.Remote",
        side_effect=[AccessDenied("Boom")],
    ) as remote:
        result = await hass.config_entries.flow.async_init(
            DOMAIN, context={"source": config_entries.SOURCE_USER}, data=MOCK_USER_DATA
        )
        assert result["type"] == "abort"
        assert result["reason"] == RESULT_AUTH_MISSING
        assert remote.call_count == 1
        assert remote.call_args_list == [call(AUTODETECT_LEGACY)]


async def test_autodetect_not_supported(hass: HomeAssistant) -> None:
    """Test for send key with autodetection of protocol."""
    with patch(
        "homeassistant.components.samsungtv.bridge.Remote",
        side_effect=[UnhandledResponse("Boom")],
    ) as remote:
        result = await hass.config_entries.flow.async_init(
            DOMAIN, context={"source": config_entries.SOURCE_USER}, data=MOCK_USER_DATA
        )
        assert result["type"] == "abort"
        assert result["reason"] == RESULT_NOT_SUPPORTED
        assert remote.call_count == 1
        assert remote.call_args_list == [call(AUTODETECT_LEGACY)]


@pytest.mark.usefixtures("remote")
async def test_autodetect_legacy(hass: HomeAssistant) -> None:
    """Test for send key with autodetection of protocol."""
    result = await hass.config_entries.flow.async_init(
        DOMAIN, context={"source": config_entries.SOURCE_USER}, data=MOCK_USER_DATA
    )
    assert result["type"] == "create_entry"
    assert result["data"][CONF_METHOD] == "legacy"
    assert result["data"][CONF_NAME] == "fake_name"
    assert result["data"][CONF_MAC] is None
    assert result["data"][CONF_PORT] == LEGACY_PORT


async def test_autodetect_none(hass: HomeAssistant) -> None:
    """Test for send key with autodetection of protocol."""
    mock_remotews = Mock()
    mock_remotews.__aenter__ = AsyncMock(return_value=mock_remotews)
    mock_remotews.__aexit__ = AsyncMock()
    mock_remotews.open = Mock(side_effect=OSError("Boom"))

    with patch(
        "homeassistant.components.samsungtv.bridge.Remote",
        side_effect=OSError("Boom"),
    ) as remote, patch(
<<<<<<< HEAD
        "homeassistant.components.samsungtv.bridge.SamsungTVWSAsyncConnection",
=======
        "homeassistant.components.samsungtv.bridge.SamsungTVWSAsyncRemote",
>>>>>>> bfa511a0
        return_value=mock_remotews,
    ) as remotews:
        result = await hass.config_entries.flow.async_init(
            DOMAIN, context={"source": config_entries.SOURCE_USER}, data=MOCK_USER_DATA
        )
        assert result["type"] == "abort"
        assert result["reason"] == RESULT_CANNOT_CONNECT
        assert remote.call_count == 1
        assert remote.call_args_list == [
            call(AUTODETECT_LEGACY),
        ]
        assert remotews.call_count == 2
        assert remotews.call_args_list == [
            call(**AUTODETECT_WEBSOCKET_SSL),
            call(**AUTODETECT_WEBSOCKET_PLAIN),
        ]


@pytest.mark.usefixtures("remotews")
async def test_update_old_entry(hass: HomeAssistant) -> None:
    """Test update of old entry."""
    with patch("homeassistant.components.samsungtv.bridge.Remote") as remote:
        remote().rest_device_info.return_value = {
            "device": {
                "modelName": "fake_model2",
                "name": "[TV] Fake Name",
                "udn": "uuid:fake_serial",
            }
        }

        entry = MockConfigEntry(domain=DOMAIN, data=MOCK_OLD_ENTRY)
        entry.add_to_hass(hass)

        config_entries_domain = hass.config_entries.async_entries(DOMAIN)
        assert len(config_entries_domain) == 1
        assert entry is config_entries_domain[0]
        assert entry.data[CONF_ID] == "0d1cef00-00dc-1000-9c80-4844f7b172de_old"
        assert entry.data[CONF_IP_ADDRESS] == EXISTING_IP
        assert not entry.unique_id

        assert await async_setup_component(hass, DOMAIN, {}) is True
        await hass.async_block_till_done()

        # failed as already configured
        result = await hass.config_entries.flow.async_init(
            DOMAIN, context={"source": config_entries.SOURCE_SSDP}, data=MOCK_SSDP_DATA
        )
        assert result["type"] == "abort"
        assert result["reason"] == RESULT_ALREADY_CONFIGURED

        config_entries_domain = hass.config_entries.async_entries(DOMAIN)
        assert len(config_entries_domain) == 1
        entry2 = config_entries_domain[0]

        # check updated device info
        assert entry2.data.get(CONF_ID) is not None
        assert entry2.data.get(CONF_IP_ADDRESS) is not None
        assert entry2.unique_id == "0d1cef00-00dc-1000-9c80-4844f7b172de"


@pytest.mark.usefixtures("remotews")
async def test_update_missing_mac_unique_id_added_from_dhcp(
    hass: HomeAssistant,
) -> None:
    """Test missing mac and unique id added."""
    entry = MockConfigEntry(domain=DOMAIN, data=MOCK_OLD_ENTRY, unique_id=None)
    entry.add_to_hass(hass)
    with patch(
        "homeassistant.components.samsungtv.async_setup",
        return_value=True,
    ) as mock_setup, patch(
        "homeassistant.components.samsungtv.async_setup_entry",
        return_value=True,
    ) as mock_setup_entry:
        result = await hass.config_entries.flow.async_init(
            DOMAIN,
            context={"source": config_entries.SOURCE_DHCP},
            data=MOCK_DHCP_DATA,
        )
        await hass.async_block_till_done()
        assert len(mock_setup.mock_calls) == 1
        assert len(mock_setup_entry.mock_calls) == 1

    assert result["type"] == "abort"
    assert result["reason"] == "already_configured"
    assert entry.data[CONF_MAC] == "aa:bb:cc:dd:ee:ff"
    assert entry.unique_id == "be9554b9-c9fb-41f4-8920-22da015376a4"


@pytest.mark.usefixtures("remotews")
async def test_update_missing_mac_unique_id_added_from_zeroconf(
    hass: HomeAssistant,
) -> None:
    """Test missing mac and unique id added."""
    entry = MockConfigEntry(domain=DOMAIN, data=MOCK_OLD_ENTRY, unique_id=None)
    entry.add_to_hass(hass)
    with patch(
        "homeassistant.components.samsungtv.async_setup",
        return_value=True,
    ) as mock_setup, patch(
        "homeassistant.components.samsungtv.async_setup_entry",
        return_value=True,
    ) as mock_setup_entry:
        result = await hass.config_entries.flow.async_init(
            DOMAIN,
            context={"source": config_entries.SOURCE_ZEROCONF},
            data=MOCK_ZEROCONF_DATA,
        )
        await hass.async_block_till_done()
        assert len(mock_setup.mock_calls) == 1
        assert len(mock_setup_entry.mock_calls) == 1
    assert result["type"] == "abort"
    assert result["reason"] == "already_configured"
    assert entry.data[CONF_MAC] == "aa:bb:cc:dd:ee:ff"
    assert entry.unique_id == "be9554b9-c9fb-41f4-8920-22da015376a4"


@pytest.mark.usefixtures("remotews")
async def test_update_missing_mac_unique_id_added_from_ssdp(
    hass: HomeAssistant,
) -> None:
    """Test missing mac and unique id added via ssdp."""
    entry = MockConfigEntry(domain=DOMAIN, data=MOCK_OLD_ENTRY, unique_id=None)
    entry.add_to_hass(hass)
    with patch(
        "homeassistant.components.samsungtv.async_setup",
        return_value=True,
    ) as mock_setup, patch(
        "homeassistant.components.samsungtv.async_setup_entry",
        return_value=True,
    ) as mock_setup_entry:
        result = await hass.config_entries.flow.async_init(
            DOMAIN,
            context={"source": config_entries.SOURCE_SSDP},
            data=MOCK_SSDP_DATA,
        )
        await hass.async_block_till_done()
        assert len(mock_setup.mock_calls) == 1
        assert len(mock_setup_entry.mock_calls) == 1

    assert result["type"] == "abort"
    assert result["reason"] == "already_configured"
    assert entry.data[CONF_MAC] == "aa:bb:cc:dd:ee:ff"
    assert entry.unique_id == "0d1cef00-00dc-1000-9c80-4844f7b172de"


@pytest.mark.usefixtures("remotews")
async def test_update_missing_mac_added_unique_id_preserved_from_zeroconf(
    hass: HomeAssistant,
) -> None:
    """Test missing mac and unique id added."""
    entry = MockConfigEntry(
        domain=DOMAIN,
        data=MOCK_OLD_ENTRY,
        unique_id="0d1cef00-00dc-1000-9c80-4844f7b172de",
    )
    entry.add_to_hass(hass)
    with patch(
        "homeassistant.components.samsungtv.async_setup",
        return_value=True,
    ) as mock_setup, patch(
        "homeassistant.components.samsungtv.async_setup_entry",
        return_value=True,
    ) as mock_setup_entry:
        result = await hass.config_entries.flow.async_init(
            DOMAIN,
            context={"source": config_entries.SOURCE_ZEROCONF},
            data=MOCK_ZEROCONF_DATA,
        )
        await hass.async_block_till_done()
        assert len(mock_setup.mock_calls) == 1
        assert len(mock_setup_entry.mock_calls) == 1
    assert result["type"] == "abort"
    assert result["reason"] == "already_configured"
    assert entry.data[CONF_MAC] == "aa:bb:cc:dd:ee:ff"
    assert entry.unique_id == "0d1cef00-00dc-1000-9c80-4844f7b172de"


@pytest.mark.usefixtures("remote")
async def test_update_legacy_missing_mac_from_dhcp(hass: HomeAssistant) -> None:
    """Test missing mac added."""
    entry = MockConfigEntry(
        domain=DOMAIN,
        data=MOCK_LEGACY_ENTRY,
        unique_id="0d1cef00-00dc-1000-9c80-4844f7b172de",
    )
    entry.add_to_hass(hass)
    with patch(
        "homeassistant.components.samsungtv.async_setup",
        return_value=True,
    ) as mock_setup, patch(
        "homeassistant.components.samsungtv.async_setup_entry",
        return_value=True,
    ) as mock_setup_entry:
        result = await hass.config_entries.flow.async_init(
            DOMAIN,
            context={"source": config_entries.SOURCE_DHCP},
            data=dhcp.DhcpServiceInfo(
                ip=EXISTING_IP, macaddress="aa:bb:cc:dd:ee:ff", hostname="fake_hostname"
            ),
        )
        await hass.async_block_till_done()
        assert len(mock_setup.mock_calls) == 1
        assert len(mock_setup_entry.mock_calls) == 1
    assert result["type"] == "abort"
    assert result["reason"] == "already_configured"
    assert entry.data[CONF_MAC] == "aa:bb:cc:dd:ee:ff"
    assert entry.unique_id == "0d1cef00-00dc-1000-9c80-4844f7b172de"


@pytest.mark.usefixtures("remote")
async def test_update_legacy_missing_mac_from_dhcp_no_unique_id(
    hass: HomeAssistant, rest_api: Mock
) -> None:
    """Test missing mac added when there is no unique id."""
    rest_api.rest_device_info.side_effect = HttpApiError
    entry = MockConfigEntry(
        domain=DOMAIN,
        data=MOCK_LEGACY_ENTRY,
    )
    entry.add_to_hass(hass)
    with patch(
        "homeassistant.components.samsungtv.bridge.Remote.__enter__",
        return_value=True,
    ), patch(
        "homeassistant.components.samsungtv.async_setup",
        return_value=True,
    ) as mock_setup, patch(
        "homeassistant.components.samsungtv.async_setup_entry",
        return_value=True,
    ) as mock_setup_entry:
        result = await hass.config_entries.flow.async_init(
            DOMAIN,
            context={"source": config_entries.SOURCE_DHCP},
            data=dhcp.DhcpServiceInfo(
                ip=EXISTING_IP, macaddress="aa:bb:cc:dd:ee:ff", hostname="fake_hostname"
            ),
        )
        await hass.async_block_till_done()
        assert len(mock_setup.mock_calls) == 1
        assert len(mock_setup_entry.mock_calls) == 1
    assert result["type"] == "abort"
    assert result["reason"] == "not_supported"
    assert entry.data[CONF_MAC] == "aa:bb:cc:dd:ee:ff"
    assert entry.unique_id is None


@pytest.mark.usefixtures("remote")
async def test_form_reauth_legacy(hass: HomeAssistant) -> None:
    """Test reauthenticate legacy."""
    entry = MockConfigEntry(domain=DOMAIN, data=MOCK_OLD_ENTRY)
    entry.add_to_hass(hass)
    result = await hass.config_entries.flow.async_init(
        DOMAIN,
        context={"entry_id": entry.entry_id, "source": config_entries.SOURCE_REAUTH},
        data=entry.data,
    )
    assert result["type"] == "form"
    assert result["errors"] == {}

    result2 = await hass.config_entries.flow.async_configure(
        result["flow_id"],
        {},
    )
    await hass.async_block_till_done()
    assert result2["type"] == "abort"
    assert result2["reason"] == "reauth_successful"


@pytest.mark.usefixtures("remotews")
async def test_form_reauth_websocket(hass: HomeAssistant) -> None:
    """Test reauthenticate websocket."""
    entry = MockConfigEntry(domain=DOMAIN, data=MOCK_WS_ENTRY)
    entry.add_to_hass(hass)
    assert entry.state == config_entries.ConfigEntryState.NOT_LOADED

    result = await hass.config_entries.flow.async_init(
        DOMAIN,
        context={"entry_id": entry.entry_id, "source": config_entries.SOURCE_REAUTH},
        data=entry.data,
    )
    assert result["type"] == "form"
    assert result["errors"] == {}

    result2 = await hass.config_entries.flow.async_configure(
        result["flow_id"],
        {},
    )
    await hass.async_block_till_done()
    assert result2["type"] == "abort"
    assert result2["reason"] == "reauth_successful"
    assert entry.state == config_entries.ConfigEntryState.LOADED


async def test_form_reauth_websocket_cannot_connect(
    hass: HomeAssistant, remotews: Mock
) -> None:
    """Test reauthenticate websocket when we cannot connect on the first attempt."""
    entry = MockConfigEntry(domain=DOMAIN, data=MOCK_WS_ENTRY)
    entry.add_to_hass(hass)
    result = await hass.config_entries.flow.async_init(
        DOMAIN,
        context={"entry_id": entry.entry_id, "source": config_entries.SOURCE_REAUTH},
        data=entry.data,
    )
    assert result["type"] == "form"
    assert result["errors"] == {}

    with patch.object(remotews, "open", side_effect=ConnectionFailure):
        result2 = await hass.config_entries.flow.async_configure(
            result["flow_id"],
            {},
        )
        await hass.async_block_till_done()

    assert result2["type"] == "form"
    assert result2["errors"] == {"base": RESULT_AUTH_MISSING}

    result3 = await hass.config_entries.flow.async_configure(
        result["flow_id"],
        {},
    )
    await hass.async_block_till_done()

    assert result3["type"] == "abort"
    assert result3["reason"] == "reauth_successful"


async def test_form_reauth_websocket_not_supported(hass: HomeAssistant) -> None:
    """Test reauthenticate websocket when the device is not supported."""
    entry = MockConfigEntry(domain=DOMAIN, data=MOCK_WS_ENTRY)
    entry.add_to_hass(hass)
    result = await hass.config_entries.flow.async_init(
        DOMAIN,
        context={"entry_id": entry.entry_id, "source": config_entries.SOURCE_REAUTH},
        data=entry.data,
    )
    assert result["type"] == "form"
    assert result["errors"] == {}

    with patch(
<<<<<<< HEAD
        "homeassistant.components.samsungtv.bridge.SamsungTVWSAsyncConnection.open",
=======
        "homeassistant.components.samsungtv.bridge.SamsungTVWSAsyncRemote.open",
>>>>>>> bfa511a0
        side_effect=WebSocketException,
    ):
        result2 = await hass.config_entries.flow.async_configure(
            result["flow_id"],
            {},
        )
        await hass.async_block_till_done()

    assert result2["type"] == "abort"
    assert result2["reason"] == "not_supported"<|MERGE_RESOLUTION|>--- conflicted
+++ resolved
@@ -4,14 +4,8 @@
 
 import pytest
 from samsungctl.exceptions import AccessDenied, UnhandledResponse
-<<<<<<< HEAD
-from samsungtvws.async_connection import SamsungTVWSAsyncConnection
-from samsungtvws.exceptions import ConnectionFailure, HttpApiError
-from samsungtvws.remote import REMOTE_ENDPOINT
-=======
 from samsungtvws.async_remote import SamsungTVWSAsyncRemote
 from samsungtvws.exceptions import ConnectionFailure, HttpApiError
->>>>>>> bfa511a0
 from websockets.exceptions import WebSocketException, WebSocketProtocolError
 
 from homeassistant import config_entries
@@ -170,7 +164,6 @@
 }
 AUTODETECT_WEBSOCKET_PLAIN = {
     "host": "fake_host",
-    "endpoint": REMOTE_ENDPOINT,
     "name": "HomeAssistant",
     "port": 8001,
     "timeout": TIMEOUT_REQUEST,
@@ -178,7 +171,6 @@
 }
 AUTODETECT_WEBSOCKET_SSL = {
     "host": "fake_host",
-    "endpoint": REMOTE_ENDPOINT,
     "name": "HomeAssistant",
     "port": 8002,
     "timeout": TIMEOUT_REQUEST,
@@ -280,11 +272,7 @@
         "homeassistant.components.samsungtv.bridge.Remote",
         side_effect=OSError("Boom"),
     ), patch(
-<<<<<<< HEAD
-        "homeassistant.components.samsungtv.bridge.SamsungTVWSAsyncConnection.open",
-=======
         "homeassistant.components.samsungtv.bridge.SamsungTVWSAsyncRemote.open",
->>>>>>> bfa511a0
         side_effect=WebSocketProtocolError("Boom"),
     ):
         # websocket device not supported
@@ -301,11 +289,7 @@
         "homeassistant.components.samsungtv.bridge.Remote",
         side_effect=OSError("Boom"),
     ), patch(
-<<<<<<< HEAD
-        "homeassistant.components.samsungtv.bridge.SamsungTVWSAsyncConnection.open",
-=======
         "homeassistant.components.samsungtv.bridge.SamsungTVWSAsyncRemote.open",
->>>>>>> bfa511a0
         side_effect=OSError("Boom"),
     ):
         result = await hass.config_entries.flow.async_init(
@@ -321,11 +305,7 @@
         "homeassistant.components.samsungtv.bridge.Remote",
         side_effect=OSError("Boom"),
     ), patch(
-<<<<<<< HEAD
-        "homeassistant.components.samsungtv.bridge.SamsungTVWSAsyncConnection.open",
-=======
         "homeassistant.components.samsungtv.bridge.SamsungTVWSAsyncRemote.open",
->>>>>>> bfa511a0
         side_effect=ConnectionFailure("Boom"),
     ):
         result = await hass.config_entries.flow.async_init(
@@ -484,11 +464,7 @@
         "homeassistant.components.samsungtv.bridge.Remote",
         side_effect=OSError("Boom"),
     ), patch(
-<<<<<<< HEAD
-        "homeassistant.components.samsungtv.bridge.SamsungTVWSAsyncConnection",
-=======
         "homeassistant.components.samsungtv.bridge.SamsungTVWSAsyncRemote",
->>>>>>> bfa511a0
     ) as remotews, patch.object(
         remotews, "open", side_effect=WebSocketProtocolError("Boom")
     ):
@@ -521,11 +497,7 @@
         "homeassistant.components.samsungtv.bridge.Remote",
         side_effect=OSError("Boom"),
     ), patch(
-<<<<<<< HEAD
-        "homeassistant.components.samsungtv.bridge.SamsungTVWSAsyncConnection.open",
-=======
         "homeassistant.components.samsungtv.bridge.SamsungTVWSAsyncRemote.open",
->>>>>>> bfa511a0
         side_effect=OSError("Boom"),
     ), patch(
         "homeassistant.components.samsungtv.bridge.SamsungTVWSBridge.async_device_info",
@@ -554,11 +526,7 @@
         "homeassistant.components.samsungtv.bridge.Remote",
         side_effect=OSError("Boom"),
     ), patch(
-<<<<<<< HEAD
-        "homeassistant.components.samsungtv.bridge.SamsungTVWSAsyncConnection.open",
-=======
         "homeassistant.components.samsungtv.bridge.SamsungTVWSAsyncRemote.open",
->>>>>>> bfa511a0
         side_effect=ConnectionFailure("Boom"),
     ), patch(
         "homeassistant.components.samsungtv.bridge.SamsungTVWSBridge.async_device_info",
@@ -862,17 +830,6 @@
         "homeassistant.components.samsungtv.bridge.Remote",
         side_effect=OSError("Boom"),
     ), patch(
-<<<<<<< HEAD
-        "homeassistant.components.samsungtv.bridge.SamsungTVWSAsyncConnection"
-    ) as remotews, patch(
-        "homeassistant.components.samsungtv.bridge.SamsungTVAsyncRest",
-    ) as rest_api_class:
-        remote = Mock(SamsungTVWSAsyncConnection)
-        remote.__aenter__ = AsyncMock(return_value=remote)
-        remote.__aexit__ = AsyncMock(return_value=False)
-        remote.connection = AsyncMock()
-        remote.connection.recv.return_value = SAMPLE_APP_LIST
-=======
         "homeassistant.components.samsungtv.bridge.SamsungTVWSAsyncRemote"
     ) as remotews, patch(
         "homeassistant.components.samsungtv.bridge.SamsungTVAsyncRest",
@@ -881,7 +838,6 @@
         remote.__aenter__ = AsyncMock(return_value=remote)
         remote.__aexit__ = AsyncMock(return_value=False)
         remote.app_list.return_value = SAMPLE_APP_LIST
->>>>>>> bfa511a0
         rest_api_class.return_value.rest_device_info = AsyncMock(
             return_value={
                 "id": "uuid:be9554b9-c9fb-41f4-8920-22da015376a4",
@@ -920,28 +876,16 @@
         "homeassistant.components.samsungtv.bridge.Remote",
         side_effect=OSError("Boom"),
     ), patch(
-<<<<<<< HEAD
-        "homeassistant.components.samsungtv.bridge.SamsungTVWSAsyncConnection"
-=======
         "homeassistant.components.samsungtv.bridge.SamsungTVWSAsyncRemote"
->>>>>>> bfa511a0
     ) as remotews, patch(
         "homeassistant.components.samsungtv.bridge.SamsungTVAsyncRest",
     ) as rest_api_class, patch(
         "getmac.get_mac_address", return_value="gg:hh:ii:ll:mm:nn"
     ):
-<<<<<<< HEAD
-        remote = Mock(SamsungTVWSAsyncConnection)
-        remote.__aenter__ = AsyncMock(return_value=remote)
-        remote.__aexit__ = AsyncMock(return_value=False)
-        remote.connection = AsyncMock()
-        remote.connection.recv.return_value = SAMPLE_APP_LIST
-=======
         remote = Mock(SamsungTVWSAsyncRemote)
         remote.__aenter__ = AsyncMock(return_value=remote)
         remote.__aexit__ = AsyncMock(return_value=False)
         remote.app_list.return_value = SAMPLE_APP_LIST
->>>>>>> bfa511a0
         rest_api_class.return_value.rest_device_info = AsyncMock(
             return_value={
                 "id": "uuid:be9554b9-c9fb-41f4-8920-22da015376a4",
@@ -954,6 +898,7 @@
                 },
             }
         )
+
         remote.token = "123456789"
         remotews.return_value = remote
 
@@ -1027,11 +972,7 @@
         "homeassistant.components.samsungtv.bridge.Remote",
         side_effect=OSError("Boom"),
     ) as remote, patch(
-<<<<<<< HEAD
-        "homeassistant.components.samsungtv.bridge.SamsungTVWSAsyncConnection",
-=======
         "homeassistant.components.samsungtv.bridge.SamsungTVWSAsyncRemote",
->>>>>>> bfa511a0
         return_value=mock_remotews,
     ) as remotews:
         result = await hass.config_entries.flow.async_init(
@@ -1373,11 +1314,7 @@
     assert result["errors"] == {}
 
     with patch(
-<<<<<<< HEAD
-        "homeassistant.components.samsungtv.bridge.SamsungTVWSAsyncConnection.open",
-=======
         "homeassistant.components.samsungtv.bridge.SamsungTVWSAsyncRemote.open",
->>>>>>> bfa511a0
         side_effect=WebSocketException,
     ):
         result2 = await hass.config_entries.flow.async_configure(
