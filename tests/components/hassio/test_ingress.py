--- conflicted
+++ resolved
@@ -428,8 +428,6 @@
 
 
 @pytest.mark.parametrize(
-<<<<<<< HEAD
-=======
     "content_type",
     [
         "image/svg+xml",
@@ -461,7 +459,6 @@
 
 
 @pytest.mark.parametrize(
->>>>>>> 7a708940
     "build_type",
     [
         ("a3_vl", "test/beer/ping?index=1"),
