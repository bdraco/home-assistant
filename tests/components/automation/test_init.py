"""The tests for the automation component."""

import asyncio
from datetime import timedelta
import logging
from typing import Any
from unittest.mock import Mock, patch

import pytest

from homeassistant.components import automation
from homeassistant.components.automation import (
    ATTR_SOURCE,
    DOMAIN,
    EVENT_AUTOMATION_RELOADED,
    EVENT_AUTOMATION_TRIGGERED,
    SERVICE_TRIGGER,
    AutomationEntity,
)
from homeassistant.config_entries import ConfigEntryState
from homeassistant.const import (
    ATTR_ENTITY_ID,
    ATTR_NAME,
    EVENT_HOMEASSISTANT_STARTED,
    SERVICE_RELOAD,
    SERVICE_TOGGLE,
    SERVICE_TURN_OFF,
    SERVICE_TURN_ON,
    STATE_OFF,
    STATE_ON,
    STATE_UNAVAILABLE,
)
from homeassistant.core import (
    Context,
    CoreState,
    HomeAssistant,
    ServiceCall,
    State,
    callback,
)
from homeassistant.exceptions import HomeAssistantError, Unauthorized
from homeassistant.helpers import device_registry as dr
from homeassistant.helpers.script import (
    SCRIPT_MODE_CHOICES,
    SCRIPT_MODE_PARALLEL,
    SCRIPT_MODE_QUEUED,
    SCRIPT_MODE_RESTART,
    SCRIPT_MODE_SINGLE,
    _async_stop_scripts_at_shutdown,
)
from homeassistant.helpers.trigger import TriggerActionType, TriggerData, TriggerInfo
from homeassistant.setup import async_setup_component
from homeassistant.util import yaml
import homeassistant.util.dt as dt_util

from tests.common import (
    MockConfigEntry,
    MockUser,
    assert_setup_component,
    async_capture_events,
    async_fire_time_changed,
    async_mock_service,
    help_test_all,
    import_and_test_deprecated_constant,
    mock_restore_cache,
)
from tests.components.logbook.common import MockRow, mock_humanify
from tests.components.repairs import get_repairs
from tests.typing import WebSocketGenerator


@pytest.fixture
def calls(hass):
    """Track calls to a mock service."""
    return async_mock_service(hass, "test", "automation")


async def test_service_data_not_a_dict(
    hass: HomeAssistant, caplog: pytest.LogCaptureFixture, calls
) -> None:
    """Test service data not dict."""
    with assert_setup_component(1, automation.DOMAIN):
        assert await async_setup_component(
            hass,
            automation.DOMAIN,
            {
                automation.DOMAIN: {
                    "trigger": {"platform": "event", "event_type": "test_event"},
                    "action": {"service": "test.automation", "data": 100},
                }
            },
        )

    hass.bus.async_fire("test_event")
    await hass.async_block_till_done()
    assert len(calls) == 0
    assert "Result is not a Dictionary" in caplog.text


async def test_service_data_single_template(hass: HomeAssistant, calls) -> None:
    """Test service data not dict."""
    with assert_setup_component(1, automation.DOMAIN):
        assert await async_setup_component(
            hass,
            automation.DOMAIN,
            {
                automation.DOMAIN: {
                    "trigger": {"platform": "event", "event_type": "test_event"},
                    "action": {
                        "service": "test.automation",
                        "data": "{{ { 'foo': 'bar' } }}",
                    },
                }
            },
        )

    hass.bus.async_fire("test_event")
    await hass.async_block_till_done()
    assert len(calls) == 1
    assert calls[0].data["foo"] == "bar"


async def test_service_specify_data(hass: HomeAssistant, calls) -> None:
    """Test service data."""
    assert await async_setup_component(
        hass,
        automation.DOMAIN,
        {
            automation.DOMAIN: {
                "alias": "hello",
                "trigger": {"platform": "event", "event_type": "test_event"},
                "action": {
                    "service": "test.automation",
                    "data_template": {
                        "some": (
                            "{{ trigger.platform }} - {{ trigger.event.event_type }}"
                        )
                    },
                },
            }
        },
    )

    time = dt_util.utcnow()

    with patch("homeassistant.helpers.script.utcnow", return_value=time):
        hass.bus.async_fire("test_event")
        await hass.async_block_till_done()

    assert len(calls) == 1
    assert calls[0].data["some"] == "event - test_event"
    state = hass.states.get("automation.hello")
    assert state is not None
    assert state.attributes.get("last_triggered") == time


async def test_service_specify_entity_id(hass: HomeAssistant, calls) -> None:
    """Test service data."""
    assert await async_setup_component(
        hass,
        automation.DOMAIN,
        {
            automation.DOMAIN: {
                "trigger": {"platform": "event", "event_type": "test_event"},
                "action": {"service": "test.automation", "entity_id": "hello.world"},
            }
        },
    )

    hass.bus.async_fire("test_event")
    await hass.async_block_till_done()
    assert len(calls) == 1
    assert ["hello.world"] == calls[0].data.get(ATTR_ENTITY_ID)


async def test_service_specify_entity_id_list(hass: HomeAssistant, calls) -> None:
    """Test service data."""
    assert await async_setup_component(
        hass,
        automation.DOMAIN,
        {
            automation.DOMAIN: {
                "trigger": {"platform": "event", "event_type": "test_event"},
                "action": {
                    "service": "test.automation",
                    "entity_id": ["hello.world", "hello.world2"],
                },
            }
        },
    )

    hass.bus.async_fire("test_event")
    await hass.async_block_till_done()
    assert len(calls) == 1
    assert ["hello.world", "hello.world2"] == calls[0].data.get(ATTR_ENTITY_ID)


async def test_two_triggers(hass: HomeAssistant, calls) -> None:
    """Test triggers."""
    assert await async_setup_component(
        hass,
        automation.DOMAIN,
        {
            automation.DOMAIN: {
                "trigger": [
                    {"platform": "event", "event_type": "test_event"},
                    {"platform": "state", "entity_id": "test.entity"},
                ],
                "action": {"service": "test.automation"},
            }
        },
    )

    hass.bus.async_fire("test_event")
    await hass.async_block_till_done()
    assert len(calls) == 1
    hass.states.async_set("test.entity", "hello")
    await hass.async_block_till_done()
    assert len(calls) == 2


async def test_trigger_service_ignoring_condition(
    hass: HomeAssistant, caplog: pytest.LogCaptureFixture, calls
) -> None:
    """Test triggers."""
    assert await async_setup_component(
        hass,
        automation.DOMAIN,
        {
            automation.DOMAIN: {
                "alias": "test",
                "trigger": [{"platform": "event", "event_type": "test_event"}],
                "condition": {
                    "condition": "numeric_state",
                    "entity_id": "non.existing",
                    "above": "1",
                },
                "action": {"service": "test.automation"},
            }
        },
    )

    caplog.clear()
    caplog.set_level(logging.WARNING)

    hass.bus.async_fire("test_event")
    await hass.async_block_till_done()
    assert len(calls) == 0

    assert len(caplog.record_tuples) == 1
    assert caplog.record_tuples[0][1] == logging.WARNING

    await hass.services.async_call(
        "automation", "trigger", {"entity_id": "automation.test"}, blocking=True
    )
    assert len(calls) == 1

    await hass.services.async_call(
        "automation",
        "trigger",
        {"entity_id": "automation.test", "skip_condition": True},
        blocking=True,
    )
    assert len(calls) == 2

    await hass.services.async_call(
        "automation",
        "trigger",
        {"entity_id": "automation.test", "skip_condition": False},
        blocking=True,
    )
    assert len(calls) == 2


async def test_two_conditions_with_and(hass: HomeAssistant, calls) -> None:
    """Test two and conditions."""
    entity_id = "test.entity"
    assert await async_setup_component(
        hass,
        automation.DOMAIN,
        {
            automation.DOMAIN: {
                "trigger": [{"platform": "event", "event_type": "test_event"}],
                "condition": [
                    {"condition": "state", "entity_id": entity_id, "state": "100"},
                    {
                        "condition": "numeric_state",
                        "entity_id": entity_id,
                        "below": 150,
                    },
                ],
                "action": {"service": "test.automation"},
            }
        },
    )

    hass.states.async_set(entity_id, 100)
    hass.bus.async_fire("test_event")
    await hass.async_block_till_done()
    assert len(calls) == 1

    hass.states.async_set(entity_id, 101)
    hass.bus.async_fire("test_event")
    await hass.async_block_till_done()
    assert len(calls) == 1

    hass.states.async_set(entity_id, 151)
    hass.bus.async_fire("test_event")
    await hass.async_block_till_done()
    assert len(calls) == 1


async def test_shorthand_conditions_template(hass: HomeAssistant, calls) -> None:
    """Test shorthand nation form in conditions."""
    assert await async_setup_component(
        hass,
        automation.DOMAIN,
        {
            automation.DOMAIN: {
                "trigger": [{"platform": "event", "event_type": "test_event"}],
                "condition": "{{ is_state('test.entity', 'hello') }}",
                "action": {"service": "test.automation"},
            }
        },
    )

    hass.states.async_set("test.entity", "hello")
    hass.bus.async_fire("test_event")
    await hass.async_block_till_done()
    assert len(calls) == 1

    hass.states.async_set("test.entity", "goodbye")
    hass.bus.async_fire("test_event")
    await hass.async_block_till_done()
    assert len(calls) == 1


async def test_automation_list_setting(hass: HomeAssistant, calls) -> None:
    """Event is not a valid condition."""
    assert await async_setup_component(
        hass,
        automation.DOMAIN,
        {
            automation.DOMAIN: [
                {
                    "trigger": {"platform": "event", "event_type": "test_event"},
                    "action": {"service": "test.automation"},
                },
                {
                    "trigger": {"platform": "event", "event_type": "test_event_2"},
                    "action": {"service": "test.automation"},
                },
            ]
        },
    )

    hass.bus.async_fire("test_event")
    await hass.async_block_till_done()
    assert len(calls) == 1

    hass.bus.async_fire("test_event_2")
    await hass.async_block_till_done()
    assert len(calls) == 2


async def test_automation_calling_two_actions(hass: HomeAssistant, calls) -> None:
    """Test if we can call two actions from automation async definition."""
    assert await async_setup_component(
        hass,
        automation.DOMAIN,
        {
            automation.DOMAIN: {
                "trigger": {"platform": "event", "event_type": "test_event"},
                "action": [
                    {"service": "test.automation", "data": {"position": 0}},
                    {"service": "test.automation", "data": {"position": 1}},
                ],
            }
        },
    )

    hass.bus.async_fire("test_event")
    await hass.async_block_till_done()

    assert len(calls) == 2
    assert calls[0].data["position"] == 0
    assert calls[1].data["position"] == 1


async def test_shared_context(hass: HomeAssistant, calls) -> None:
    """Test that the shared context is passed down the chain."""
    assert await async_setup_component(
        hass,
        automation.DOMAIN,
        {
            automation.DOMAIN: [
                {
                    "alias": "hello",
                    "trigger": {"platform": "event", "event_type": "test_event"},
                    "action": {"event": "test_event2"},
                },
                {
                    "alias": "bye",
                    "trigger": {"platform": "event", "event_type": "test_event2"},
                    "action": {"service": "test.automation"},
                },
            ]
        },
    )

    context = Context()
    first_automation_listener = Mock()
    event_mock = Mock()

    hass.bus.async_listen("test_event2", first_automation_listener)
    hass.bus.async_listen(EVENT_AUTOMATION_TRIGGERED, event_mock)
    hass.bus.async_fire("test_event", context=context)
    await hass.async_block_till_done()

    # Ensure events was fired
    assert first_automation_listener.call_count == 1
    assert event_mock.call_count == 2

    # Verify automation triggered evenet for 'hello' automation
    args, _ = event_mock.call_args_list[0]
    first_trigger_context = args[0].context
    assert first_trigger_context.parent_id == context.id
    # Ensure event data has all attributes set
    assert args[0].data.get(ATTR_NAME) is not None
    assert args[0].data.get(ATTR_ENTITY_ID) is not None
    assert args[0].data.get(ATTR_SOURCE) is not None

    # Ensure context set correctly for event fired by 'hello' automation
    args, _ = first_automation_listener.call_args
    assert args[0].context is first_trigger_context

    # Ensure the 'hello' automation state has the right context
    state = hass.states.get("automation.hello")
    assert state is not None
    assert state.context is first_trigger_context

    # Verify automation triggered evenet for 'bye' automation
    args, _ = event_mock.call_args_list[1]
    second_trigger_context = args[0].context
    assert second_trigger_context.parent_id == first_trigger_context.id
    # Ensure event data has all attributes set
    assert args[0].data.get(ATTR_NAME) is not None
    assert args[0].data.get(ATTR_ENTITY_ID) is not None
    assert args[0].data.get(ATTR_SOURCE) is not None

    # Ensure the service call from the second automation
    # shares the same context
    assert len(calls) == 1
    assert calls[0].context is second_trigger_context


async def test_services(hass: HomeAssistant, calls) -> None:
    """Test the automation services for turning entities on/off."""
    entity_id = "automation.hello"

    assert hass.states.get(entity_id) is None
    assert not automation.is_on(hass, entity_id)

    assert await async_setup_component(
        hass,
        automation.DOMAIN,
        {
            automation.DOMAIN: {
                "alias": "hello",
                "trigger": {"platform": "event", "event_type": "test_event"},
                "action": {"service": "test.automation"},
            }
        },
    )

    assert hass.states.get(entity_id) is not None
    assert automation.is_on(hass, entity_id)

    hass.bus.async_fire("test_event")
    await hass.async_block_till_done()
    assert len(calls) == 1

    await hass.services.async_call(
        automation.DOMAIN,
        SERVICE_TURN_OFF,
        {
            ATTR_ENTITY_ID: entity_id,
        },
        blocking=True,
    )

    assert not automation.is_on(hass, entity_id)
    hass.bus.async_fire("test_event")
    await hass.async_block_till_done()
    assert len(calls) == 1

    await hass.services.async_call(
        automation.DOMAIN, SERVICE_TOGGLE, {ATTR_ENTITY_ID: entity_id}, blocking=True
    )

    assert automation.is_on(hass, entity_id)
    hass.bus.async_fire("test_event")
    await hass.async_block_till_done()
    assert len(calls) == 2

    await hass.services.async_call(
        automation.DOMAIN,
        SERVICE_TOGGLE,
        {ATTR_ENTITY_ID: entity_id},
        blocking=True,
    )
    assert not automation.is_on(hass, entity_id)
    hass.bus.async_fire("test_event")
    await hass.async_block_till_done()
    assert len(calls) == 2

    await hass.services.async_call(
        automation.DOMAIN, SERVICE_TOGGLE, {ATTR_ENTITY_ID: entity_id}, blocking=True
    )
    await hass.services.async_call(
        automation.DOMAIN, SERVICE_TRIGGER, {ATTR_ENTITY_ID: entity_id}, blocking=True
    )
    assert len(calls) == 3

    await hass.services.async_call(
        automation.DOMAIN, SERVICE_TURN_OFF, {ATTR_ENTITY_ID: entity_id}, blocking=True
    )
    await hass.services.async_call(
        automation.DOMAIN, SERVICE_TRIGGER, {ATTR_ENTITY_ID: entity_id}, blocking=True
    )
    assert len(calls) == 4

    await hass.services.async_call(
        automation.DOMAIN, SERVICE_TURN_ON, {ATTR_ENTITY_ID: entity_id}, blocking=True
    )
    assert automation.is_on(hass, entity_id)


async def test_reload_config_service(
    hass: HomeAssistant, calls, hass_admin_user: MockUser, hass_read_only_user: MockUser
) -> None:
    """Test the reload config service."""
    assert await async_setup_component(
        hass,
        automation.DOMAIN,
        {
            automation.DOMAIN: {
                "alias": "hello",
                "trigger": {"platform": "event", "event_type": "test_event"},
                "action": {
                    "service": "test.automation",
                    "data_template": {"event": "{{ trigger.event.event_type }}"},
                },
            }
        },
    )
    assert hass.states.get("automation.hello") is not None
    assert hass.states.get("automation.bye") is None
    listeners = hass.bus.async_listeners()
    assert listeners.get("test_event") == 1
    assert listeners.get("test_event2") is None

    hass.bus.async_fire("test_event")
    await hass.async_block_till_done()

    assert len(calls) == 1
    assert calls[0].data.get("event") == "test_event"

    test_reload_event = async_capture_events(hass, EVENT_AUTOMATION_RELOADED)

    with patch(
        "homeassistant.config.load_yaml_config_file",
        autospec=True,
        return_value={
            automation.DOMAIN: {
                "alias": "bye",
                "trigger": {"platform": "event", "event_type": "test_event2"},
                "action": {
                    "service": "test.automation",
                    "data_template": {"event": "{{ trigger.event.event_type }}"},
                },
            }
        },
    ):
        with pytest.raises(Unauthorized):
            await hass.services.async_call(
                automation.DOMAIN,
                SERVICE_RELOAD,
                context=Context(user_id=hass_read_only_user.id),
                blocking=True,
            )
        await hass.services.async_call(
            automation.DOMAIN,
            SERVICE_RELOAD,
            context=Context(user_id=hass_admin_user.id),
            blocking=True,
        )
        # De-flake ?!
        await hass.async_block_till_done()

    assert len(test_reload_event) == 1

    assert hass.states.get("automation.hello") is None
    assert hass.states.get("automation.bye") is not None
    listeners = hass.bus.async_listeners()
    assert listeners.get("test_event") is None
    assert listeners.get("test_event2") == 1

    hass.bus.async_fire("test_event")
    await hass.async_block_till_done()
    assert len(calls) == 1

    hass.bus.async_fire("test_event2")
    await hass.async_block_till_done()
    assert len(calls) == 2
    assert calls[1].data.get("event") == "test_event2"


async def test_reload_config_when_invalid_config(hass: HomeAssistant, calls) -> None:
    """Test the reload config service handling invalid config."""
    with assert_setup_component(1, automation.DOMAIN):
        assert await async_setup_component(
            hass,
            automation.DOMAIN,
            {
                automation.DOMAIN: {
                    "alias": "hello",
                    "trigger": {"platform": "event", "event_type": "test_event"},
                    "action": {
                        "service": "test.automation",
                        "data_template": {"event": "{{ trigger.event.event_type }}"},
                    },
                }
            },
        )
    assert hass.states.get("automation.hello") is not None

    hass.bus.async_fire("test_event")
    await hass.async_block_till_done()

    assert len(calls) == 1
    assert calls[0].data.get("event") == "test_event"

    with patch(
        "homeassistant.config.load_yaml_config_file",
        autospec=True,
        return_value={automation.DOMAIN: "not valid"},
    ):
        await hass.services.async_call(automation.DOMAIN, SERVICE_RELOAD, blocking=True)

    assert hass.states.get("automation.hello") is None

    hass.bus.async_fire("test_event")
    await hass.async_block_till_done()
    assert len(calls) == 1


async def test_reload_config_handles_load_fails(hass: HomeAssistant, calls) -> None:
    """Test the reload config service."""
    assert await async_setup_component(
        hass,
        automation.DOMAIN,
        {
            automation.DOMAIN: {
                "alias": "hello",
                "trigger": {"platform": "event", "event_type": "test_event"},
                "action": {
                    "service": "test.automation",
                    "data_template": {"event": "{{ trigger.event.event_type }}"},
                },
            }
        },
    )
    assert hass.states.get("automation.hello") is not None

    hass.bus.async_fire("test_event")
    await hass.async_block_till_done()

    assert len(calls) == 1
    assert calls[0].data.get("event") == "test_event"

    with patch(
        "homeassistant.config.load_yaml_config_file",
        side_effect=HomeAssistantError("bla"),
    ):
        await hass.services.async_call(automation.DOMAIN, SERVICE_RELOAD, blocking=True)

    assert hass.states.get("automation.hello") is not None

    hass.bus.async_fire("test_event")
    await hass.async_block_till_done()
    assert len(calls) == 2


@pytest.mark.parametrize("service", ["turn_off_stop", "turn_off_no_stop", "reload"])
async def test_automation_stops(hass: HomeAssistant, calls, service) -> None:
    """Test that turning off / reloading stops any running actions as appropriate."""
    entity_id = "automation.hello"
    test_entity = "test.entity"

    config = {
        automation.DOMAIN: {
            "alias": "hello",
            "trigger": {"platform": "event", "event_type": "test_event"},
            "action": [
                {"event": "running"},
                {"wait_template": "{{ is_state('test.entity', 'goodbye') }}"},
                {"service": "test.automation"},
            ],
        }
    }
    assert await async_setup_component(hass, automation.DOMAIN, config)

    running = asyncio.Event()

    @callback
    def running_cb(event):
        running.set()

    hass.bus.async_listen_once("running", running_cb)
    hass.states.async_set(test_entity, "hello")

    hass.bus.async_fire("test_event")
    await running.wait()

    if service == "turn_off_stop":
        await hass.services.async_call(
            automation.DOMAIN,
            SERVICE_TURN_OFF,
            {ATTR_ENTITY_ID: entity_id},
            blocking=True,
        )
    elif service == "turn_off_no_stop":
        await hass.services.async_call(
            automation.DOMAIN,
            SERVICE_TURN_OFF,
            {ATTR_ENTITY_ID: entity_id, automation.CONF_STOP_ACTIONS: False},
            blocking=True,
        )
    else:
        config[automation.DOMAIN]["alias"] = "goodbye"
        with patch(
            "homeassistant.config.load_yaml_config_file",
            autospec=True,
            return_value=config,
        ):
            await hass.services.async_call(
                automation.DOMAIN, SERVICE_RELOAD, blocking=True
            )

    hass.states.async_set(test_entity, "goodbye")
    await hass.async_block_till_done()

    assert len(calls) == (1 if service == "turn_off_no_stop" else 0)


@pytest.mark.parametrize("extra_config", [{}, {"id": "sun"}])
async def test_reload_unchanged_does_not_stop(
    hass: HomeAssistant, calls, extra_config
) -> None:
    """Test that reloading stops any running actions as appropriate."""
    test_entity = "test.entity"

    config = {
        automation.DOMAIN: {
            "alias": "hello",
            "trigger": {"platform": "event", "event_type": "test_event"},
            "action": [
                {"event": "running"},
                {"wait_template": "{{ is_state('test.entity', 'goodbye') }}"},
                {"service": "test.automation"},
            ],
        }
    }
    config[automation.DOMAIN].update(**extra_config)
    assert await async_setup_component(hass, automation.DOMAIN, config)

    running = asyncio.Event()

    @callback
    def running_cb(event):
        running.set()

    hass.bus.async_listen_once("running", running_cb)
    hass.states.async_set(test_entity, "hello")

    hass.bus.async_fire("test_event")
    await running.wait()
    assert len(calls) == 0

    with patch(
        "homeassistant.config.load_yaml_config_file",
        autospec=True,
        return_value=config,
    ):
        await hass.services.async_call(automation.DOMAIN, SERVICE_RELOAD, blocking=True)

    hass.states.async_set(test_entity, "goodbye")
    await hass.async_block_till_done()

    assert len(calls) == 1


async def test_reload_moved_automation_without_alias(
    hass: HomeAssistant, calls
) -> None:
    """Test that changing the order of automations without alias triggers reload."""
    with patch(
        "homeassistant.components.automation.AutomationEntity", wraps=AutomationEntity
    ) as automation_entity_init:
        config = {
            automation.DOMAIN: [
                {
                    "trigger": {"platform": "event", "event_type": "test_event"},
                    "action": [{"service": "test.automation"}],
                },
                {
                    "alias": "automation_with_alias",
                    "trigger": {"platform": "event", "event_type": "test_event2"},
                    "action": [{"service": "test.automation"}],
                },
            ]
        }
        assert await async_setup_component(hass, automation.DOMAIN, config)
        assert automation_entity_init.call_count == 2
        automation_entity_init.reset_mock()

        assert hass.states.get("automation.automation_0")
        assert not hass.states.get("automation.automation_1")
        assert hass.states.get("automation.automation_with_alias")

        hass.bus.async_fire("test_event")
        await hass.async_block_till_done()
        assert len(calls) == 1

        # Reverse the order of the automations
        config[automation.DOMAIN].reverse()
        with patch(
            "homeassistant.config.load_yaml_config_file",
            autospec=True,
            return_value=config,
        ):
            await hass.services.async_call(
                automation.DOMAIN, SERVICE_RELOAD, blocking=True
            )

        assert automation_entity_init.call_count == 1
        automation_entity_init.reset_mock()

        assert not hass.states.get("automation.automation_0")
        assert hass.states.get("automation.automation_1")
        assert hass.states.get("automation.automation_with_alias")

        hass.bus.async_fire("test_event")
        await hass.async_block_till_done()
        assert len(calls) == 2


async def test_reload_identical_automations_without_id(
    hass: HomeAssistant, calls
) -> None:
    """Test reloading of identical automations without id."""
    with patch(
        "homeassistant.components.automation.AutomationEntity", wraps=AutomationEntity
    ) as automation_entity_init:
        config = {
            automation.DOMAIN: [
                {
                    "alias": "dolly",
                    "trigger": {"platform": "event", "event_type": "test_event"},
                    "action": [{"service": "test.automation"}],
                },
                {
                    "alias": "dolly",
                    "trigger": {"platform": "event", "event_type": "test_event"},
                    "action": [{"service": "test.automation"}],
                },
                {
                    "alias": "dolly",
                    "trigger": {"platform": "event", "event_type": "test_event"},
                    "action": [{"service": "test.automation"}],
                },
            ]
        }
        assert await async_setup_component(hass, automation.DOMAIN, config)
        assert automation_entity_init.call_count == 3
        automation_entity_init.reset_mock()

        assert hass.states.get("automation.dolly")
        assert hass.states.get("automation.dolly_2")
        assert hass.states.get("automation.dolly_3")

        hass.bus.async_fire("test_event")
        await hass.async_block_till_done()
        assert len(calls) == 3

        # Reload the automations without any change
        with patch(
            "homeassistant.config.load_yaml_config_file",
            autospec=True,
            return_value=config,
        ):
            await hass.services.async_call(
                automation.DOMAIN, SERVICE_RELOAD, blocking=True
            )

        assert automation_entity_init.call_count == 0
        automation_entity_init.reset_mock()

        assert hass.states.get("automation.dolly")
        assert hass.states.get("automation.dolly_2")
        assert hass.states.get("automation.dolly_3")

        hass.bus.async_fire("test_event")
        await hass.async_block_till_done()
        assert len(calls) == 6

        # Remove two clones
        del config[automation.DOMAIN][-1]
        del config[automation.DOMAIN][-1]
        with patch(
            "homeassistant.config.load_yaml_config_file",
            autospec=True,
            return_value=config,
        ):
            await hass.services.async_call(
                automation.DOMAIN, SERVICE_RELOAD, blocking=True
            )

        assert automation_entity_init.call_count == 0
        automation_entity_init.reset_mock()

        assert hass.states.get("automation.dolly")

        hass.bus.async_fire("test_event")
        await hass.async_block_till_done()
        assert len(calls) == 7

        # Add two clones
        config[automation.DOMAIN].append(config[automation.DOMAIN][-1])
        config[automation.DOMAIN].append(config[automation.DOMAIN][-1])
        with patch(
            "homeassistant.config.load_yaml_config_file",
            autospec=True,
            return_value=config,
        ):
            await hass.services.async_call(
                automation.DOMAIN, SERVICE_RELOAD, blocking=True
            )

        assert automation_entity_init.call_count == 2
        automation_entity_init.reset_mock()

        assert hass.states.get("automation.dolly")
        assert hass.states.get("automation.dolly_2")
        assert hass.states.get("automation.dolly_3")

        hass.bus.async_fire("test_event")
        await hass.async_block_till_done()
        assert len(calls) == 10


@pytest.mark.parametrize(
    "automation_config",
    [
        {
            "trigger": {"platform": "event", "event_type": "test_event"},
            "action": [{"service": "test.automation"}],
        },
        # An automation using templates
        {
            "trigger": {"platform": "event", "event_type": "test_event"},
            "action": [{"service": "{{ 'test.automation' }}"}],
        },
        # An automation using blueprint
        {
            "use_blueprint": {
                "path": "test_event_service.yaml",
                "input": {
                    "trigger_event": "test_event",
                    "service_to_call": "test.automation",
                    "a_number": 5,
                },
            }
        },
        # An automation using blueprint with templated input
        {
            "use_blueprint": {
                "path": "test_event_service.yaml",
                "input": {
                    "trigger_event": "{{ 'test_event' }}",
                    "service_to_call": "{{ 'test.automation' }}",
                    "a_number": 5,
                },
            }
        },
        {
            "id": "sun",
            "trigger": {"platform": "event", "event_type": "test_event"},
            "action": [{"service": "test.automation"}],
        },
        # An automation using templates
        {
            "id": "sun",
            "trigger": {"platform": "event", "event_type": "test_event"},
            "action": [{"service": "{{ 'test.automation' }}"}],
        },
        # An automation using blueprint
        {
            "id": "sun",
            "use_blueprint": {
                "path": "test_event_service.yaml",
                "input": {
                    "trigger_event": "test_event",
                    "service_to_call": "test.automation",
                    "a_number": 5,
                },
            },
        },
        # An automation using blueprint with templated input
        {
            "id": "sun",
            "use_blueprint": {
                "path": "test_event_service.yaml",
                "input": {
                    "trigger_event": "{{ 'test_event' }}",
                    "service_to_call": "{{ 'test.automation' }}",
                    "a_number": 5,
                },
            },
        },
    ],
)
async def test_reload_unchanged_automation(
    hass: HomeAssistant, calls, automation_config
) -> None:
    """Test an unmodified automation is not reloaded."""
    with patch(
        "homeassistant.components.automation.AutomationEntity", wraps=AutomationEntity
    ) as automation_entity_init:
        config = {automation.DOMAIN: [automation_config]}
        assert await async_setup_component(hass, automation.DOMAIN, config)
        assert automation_entity_init.call_count == 1
        automation_entity_init.reset_mock()

        hass.bus.async_fire("test_event")
        await hass.async_block_till_done()
        assert len(calls) == 1

        # Reload the automations without any change
        with patch(
            "homeassistant.config.load_yaml_config_file",
            autospec=True,
            return_value=config,
        ):
            await hass.services.async_call(
                automation.DOMAIN, SERVICE_RELOAD, blocking=True
            )

        assert automation_entity_init.call_count == 0
        automation_entity_init.reset_mock()

        hass.bus.async_fire("test_event")
        await hass.async_block_till_done()
        assert len(calls) == 2


@pytest.mark.parametrize("extra_config", [{}, {"id": "sun"}])
async def test_reload_automation_when_blueprint_changes(
    hass: HomeAssistant, calls, extra_config
) -> None:
    """Test an automation is updated at reload if the blueprint has changed."""
    with patch(
        "homeassistant.components.automation.AutomationEntity", wraps=AutomationEntity
    ) as automation_entity_init:
        config = {
            automation.DOMAIN: [
                {
                    "use_blueprint": {
                        "path": "test_event_service.yaml",
                        "input": {
                            "trigger_event": "test_event",
                            "service_to_call": "test.automation",
                            "a_number": 5,
                        },
                    }
                }
            ]
        }
        config[automation.DOMAIN][0].update(**extra_config)
        assert await async_setup_component(hass, automation.DOMAIN, config)
        assert automation_entity_init.call_count == 1
        automation_entity_init.reset_mock()

        hass.bus.async_fire("test_event")
        await hass.async_block_till_done()
        assert len(calls) == 1

        # Reload the automations without any change, but with updated blueprint
        blueprint_path = automation.async_get_blueprints(hass).blueprint_folder
        blueprint_config = yaml.load_yaml(blueprint_path / "test_event_service.yaml")
        blueprint_config["action"] = [blueprint_config["action"]]
        blueprint_config["action"].append(blueprint_config["action"][-1])

        with (
            patch(
                "homeassistant.config.load_yaml_config_file",
                autospec=True,
                return_value=config,
            ),
            patch(
                "homeassistant.components.blueprint.models.yaml.load_yaml_dict",
                autospec=True,
                return_value=blueprint_config,
            ),
        ):
            await hass.services.async_call(
                automation.DOMAIN, SERVICE_RELOAD, blocking=True
            )

        assert automation_entity_init.call_count == 1
        automation_entity_init.reset_mock()

        hass.bus.async_fire("test_event")
        await hass.async_block_till_done()
        assert len(calls) == 3


async def test_automation_restore_state(hass: HomeAssistant) -> None:
    """Ensure states are restored on startup."""
    time = dt_util.utcnow()

    mock_restore_cache(
        hass,
        (
            State("automation.hello", STATE_ON),
            State("automation.bye", STATE_OFF, {"last_triggered": time}),
        ),
    )

    config = {
        automation.DOMAIN: [
            {
                "alias": "hello",
                "trigger": {"platform": "event", "event_type": "test_event_hello"},
                "action": {"service": "test.automation"},
            },
            {
                "alias": "bye",
                "trigger": {"platform": "event", "event_type": "test_event_bye"},
                "action": {"service": "test.automation"},
            },
        ]
    }

    assert await async_setup_component(hass, automation.DOMAIN, config)

    state = hass.states.get("automation.hello")
    assert state
    assert state.state == STATE_ON
    assert state.attributes["last_triggered"] is None

    state = hass.states.get("automation.bye")
    assert state
    assert state.state == STATE_OFF
    assert state.attributes["last_triggered"] == time

    calls = async_mock_service(hass, "test", "automation")

    assert automation.is_on(hass, "automation.bye") is False

    hass.bus.async_fire("test_event_bye")
    await hass.async_block_till_done()
    assert len(calls) == 0

    assert automation.is_on(hass, "automation.hello")

    hass.bus.async_fire("test_event_hello")
    await hass.async_block_till_done()

    assert len(calls) == 1


async def test_initial_value_off(hass: HomeAssistant) -> None:
    """Test initial value off."""
    calls = async_mock_service(hass, "test", "automation")

    assert await async_setup_component(
        hass,
        automation.DOMAIN,
        {
            automation.DOMAIN: {
                "alias": "hello",
                "initial_state": "off",
                "trigger": {"platform": "event", "event_type": "test_event"},
                "action": {"service": "test.automation", "entity_id": "hello.world"},
            }
        },
    )
    assert not automation.is_on(hass, "automation.hello")

    hass.bus.async_fire("test_event")
    await hass.async_block_till_done()
    assert len(calls) == 0


async def test_initial_value_on(hass: HomeAssistant) -> None:
    """Test initial value on."""
    hass.set_state(CoreState.not_running)
    calls = async_mock_service(hass, "test", "automation")

    assert await async_setup_component(
        hass,
        automation.DOMAIN,
        {
            automation.DOMAIN: {
                "alias": "hello",
                "initial_state": "on",
                "trigger": {"platform": "event", "event_type": "test_event"},
                "action": {
                    "service": "test.automation",
                    "entity_id": ["hello.world", "hello.world2"],
                },
            }
        },
    )
    assert automation.is_on(hass, "automation.hello")

    await hass.async_start()
    await hass.async_block_till_done()
    hass.bus.async_fire("test_event")
    await hass.async_block_till_done()
    assert len(calls) == 1


async def test_initial_value_off_but_restore_on(hass: HomeAssistant) -> None:
    """Test initial value off and restored state is turned on."""
    hass.set_state(CoreState.not_running)
    calls = async_mock_service(hass, "test", "automation")
    mock_restore_cache(hass, (State("automation.hello", STATE_ON),))

    await async_setup_component(
        hass,
        automation.DOMAIN,
        {
            automation.DOMAIN: {
                "alias": "hello",
                "initial_state": "off",
                "trigger": {"platform": "event", "event_type": "test_event"},
                "action": {"service": "test.automation", "entity_id": "hello.world"},
            }
        },
    )
    assert not automation.is_on(hass, "automation.hello")

    await hass.async_start()
    hass.bus.async_fire("test_event")
    await hass.async_block_till_done()
    assert len(calls) == 0


async def test_initial_value_on_but_restore_off(hass: HomeAssistant) -> None:
    """Test initial value on and restored state is turned off."""
    calls = async_mock_service(hass, "test", "automation")
    mock_restore_cache(hass, (State("automation.hello", STATE_OFF),))

    assert await async_setup_component(
        hass,
        automation.DOMAIN,
        {
            automation.DOMAIN: {
                "alias": "hello",
                "initial_state": "on",
                "trigger": {"platform": "event", "event_type": "test_event"},
                "action": {"service": "test.automation", "entity_id": "hello.world"},
            }
        },
    )
    assert automation.is_on(hass, "automation.hello")

    hass.bus.async_fire("test_event")
    await hass.async_block_till_done()
    assert len(calls) == 1


async def test_no_initial_value_and_restore_off(hass: HomeAssistant) -> None:
    """Test initial value off and restored state is turned on."""
    calls = async_mock_service(hass, "test", "automation")
    mock_restore_cache(hass, (State("automation.hello", STATE_OFF),))

    assert await async_setup_component(
        hass,
        automation.DOMAIN,
        {
            automation.DOMAIN: {
                "alias": "hello",
                "trigger": {"platform": "event", "event_type": "test_event"},
                "action": {"service": "test.automation", "entity_id": "hello.world"},
            }
        },
    )
    assert not automation.is_on(hass, "automation.hello")

    hass.bus.async_fire("test_event")
    await hass.async_block_till_done()
    assert len(calls) == 0


async def test_automation_is_on_if_no_initial_state_or_restore(
    hass: HomeAssistant,
) -> None:
    """Test initial value is on when no initial state or restored state."""
    calls = async_mock_service(hass, "test", "automation")

    assert await async_setup_component(
        hass,
        automation.DOMAIN,
        {
            automation.DOMAIN: {
                "alias": "hello",
                "trigger": {"platform": "event", "event_type": "test_event"},
                "action": {"service": "test.automation", "entity_id": "hello.world"},
            }
        },
    )
    assert automation.is_on(hass, "automation.hello")

    hass.bus.async_fire("test_event")
    await hass.async_block_till_done()
    assert len(calls) == 1


async def test_automation_not_trigger_on_bootstrap(hass: HomeAssistant) -> None:
    """Test if automation is not trigger on bootstrap."""
    hass.set_state(CoreState.not_running)
    calls = async_mock_service(hass, "test", "automation")

    assert await async_setup_component(
        hass,
        automation.DOMAIN,
        {
            automation.DOMAIN: {
                "alias": "hello",
                "trigger": {"platform": "event", "event_type": "test_event"},
                "action": {"service": "test.automation", "entity_id": "hello.world"},
            }
        },
    )
    assert automation.is_on(hass, "automation.hello")

    hass.bus.async_fire("test_event")
    await hass.async_block_till_done()
    assert len(calls) == 0

    hass.bus.async_fire(EVENT_HOMEASSISTANT_STARTED)
    await hass.async_block_till_done()
    assert automation.is_on(hass, "automation.hello")

    hass.bus.async_fire("test_event")
    await hass.async_block_till_done()

    assert len(calls) == 1
    assert ["hello.world"] == calls[0].data.get(ATTR_ENTITY_ID)


@pytest.mark.parametrize(
    ("broken_config", "problem", "details"),
    [
        (
            {},
            "could not be validated",
            "required key not provided @ data['action']",
        ),
        (
            {
                "trigger": {"platform": "automation"},
                "action": [],
            },
            "failed to setup triggers",
            "Integration 'automation' does not provide trigger support.",
        ),
        (
            {
                "trigger": {"platform": "event", "event_type": "test_event"},
                "condition": {
                    "condition": "state",
                    # The UUID will fail being resolved to en entity_id
                    "entity_id": "abcdabcdabcdabcdabcdabcdabcdabcd",
                    "state": "blah",
                },
                "action": [],
            },
            "failed to setup conditions",
            "Unknown entity registry entry abcdabcdabcdabcdabcdabcdabcdabcd.",
        ),
        (
            {
                "trigger": {"platform": "event", "event_type": "test_event"},
                "action": {
                    "condition": "state",
                    # The UUID will fail being resolved to en entity_id
                    "entity_id": "abcdabcdabcdabcdabcdabcdabcdabcd",
                    "state": "blah",
                },
            },
            "failed to setup actions",
            "Unknown entity registry entry abcdabcdabcdabcdabcdabcdabcdabcd.",
        ),
    ],
)
async def test_automation_bad_config_validation(
    hass: HomeAssistant,
    caplog: pytest.LogCaptureFixture,
    broken_config,
    problem,
    details,
) -> None:
    """Test bad automation configuration which can be detected during validation."""
    assert await async_setup_component(
        hass,
        automation.DOMAIN,
        {
            automation.DOMAIN: [
                {"alias": "bad_automation", **broken_config},
                {
                    "alias": "good_automation",
                    "trigger": {"platform": "event", "event_type": "test_event"},
                    "action": {
                        "service": "test.automation",
                        "entity_id": "hello.world",
                    },
                },
            ]
        },
    )

    # Check we get the expected error message
    assert (
        f"Automation with alias 'bad_automation' {problem} and has been disabled:"
        f" {details}"
    ) in caplog.text

    # Make sure both automations are setup
    assert set(hass.states.async_entity_ids("automation")) == {
        "automation.bad_automation",
        "automation.good_automation",
    }
    # The automation failing validation should be unavailable
    assert hass.states.get("automation.bad_automation").state == STATE_UNAVAILABLE


async def test_automation_with_error_in_script(
    hass: HomeAssistant,
    caplog: pytest.LogCaptureFixture,
    hass_ws_client: WebSocketGenerator,
) -> None:
    """Test automation with an error in script."""
    assert await async_setup_component(
        hass,
        automation.DOMAIN,
        {
            automation.DOMAIN: {
                "alias": "hello",
                "trigger": {"platform": "event", "event_type": "test_event"},
                "action": {"service": "test.automation", "entity_id": "hello.world"},
            }
        },
    )

    hass.bus.async_fire("test_event")
    await hass.async_block_till_done()
    assert "Service not found" in caplog.text
    assert "Traceback" not in caplog.text

    issues = await get_repairs(hass, hass_ws_client)
    assert len(issues) == 1
    assert issues[0]["issue_id"] == "automation.hello_service_not_found_test.automation"


async def test_automation_with_error_in_script_2(
    hass: HomeAssistant, caplog: pytest.LogCaptureFixture
) -> None:
    """Test automation with an error in script."""
    assert await async_setup_component(
        hass,
        automation.DOMAIN,
        {
            automation.DOMAIN: {
                "alias": "hello",
                "trigger": {"platform": "event", "event_type": "test_event"},
                "action": {"service": None, "entity_id": "hello.world"},
            }
        },
    )

    hass.bus.async_fire("test_event")
    await hass.async_block_till_done()
    assert "string value is None" in caplog.text


async def test_automation_restore_last_triggered_with_initial_state(
    hass: HomeAssistant,
) -> None:
    """Ensure last_triggered is restored, even when initial state is set."""
    time = dt_util.utcnow()

    mock_restore_cache(
        hass,
        (
            State("automation.hello", STATE_ON),
            State("automation.bye", STATE_ON, {"last_triggered": time}),
            State("automation.solong", STATE_OFF, {"last_triggered": time}),
        ),
    )

    config = {
        automation.DOMAIN: [
            {
                "alias": "hello",
                "initial_state": "off",
                "trigger": {"platform": "event", "event_type": "test_event"},
                "action": {"service": "test.automation"},
            },
            {
                "alias": "bye",
                "initial_state": "off",
                "trigger": {"platform": "event", "event_type": "test_event"},
                "action": {"service": "test.automation"},
            },
            {
                "alias": "solong",
                "initial_state": "on",
                "trigger": {"platform": "event", "event_type": "test_event"},
                "action": {"service": "test.automation"},
            },
        ]
    }

    await async_setup_component(hass, automation.DOMAIN, config)

    state = hass.states.get("automation.hello")
    assert state
    assert state.state == STATE_OFF
    assert state.attributes["last_triggered"] is None

    state = hass.states.get("automation.bye")
    assert state
    assert state.state == STATE_OFF
    assert state.attributes["last_triggered"] == time

    state = hass.states.get("automation.solong")
    assert state
    assert state.state == STATE_ON
    assert state.attributes["last_triggered"] == time


async def test_extraction_functions_not_setup(hass: HomeAssistant) -> None:
    """Test extraction functions when automation is not setup."""
    assert automation.automations_with_area(hass, "area-in-both") == []
    assert automation.areas_in_automation(hass, "automation.test") == []
    assert automation.automations_with_blueprint(hass, "blabla.yaml") == []
    assert automation.blueprint_in_automation(hass, "automation.test") is None
    assert automation.automations_with_device(hass, "device-in-both") == []
    assert automation.devices_in_automation(hass, "automation.test") == []
    assert automation.automations_with_entity(hass, "light.in_both") == []
    assert automation.entities_in_automation(hass, "automation.test") == []
    assert automation.automations_with_floor(hass, "floor-in-both") == []
    assert automation.floors_in_automation(hass, "automation.test") == []
    assert automation.automations_with_label(hass, "label-in-both") == []
    assert automation.labels_in_automation(hass, "automation.test") == []


async def test_extraction_functions_unknown_automation(hass: HomeAssistant) -> None:
    """Test extraction functions for an unknown automation."""
    assert await async_setup_component(hass, DOMAIN, {})
    assert automation.areas_in_automation(hass, "automation.unknown") == []
    assert automation.blueprint_in_automation(hass, "automation.unknown") is None
    assert automation.devices_in_automation(hass, "automation.unknown") == []
    assert automation.entities_in_automation(hass, "automation.unknown") == []
    assert automation.floors_in_automation(hass, "automation.unknown") == []
    assert automation.labels_in_automation(hass, "automation.unknown") == []


async def test_extraction_functions_unavailable_automation(hass: HomeAssistant) -> None:
    """Test extraction functions for an unknown automation."""
    entity_id = "automation.test1"
    assert await async_setup_component(
        hass,
        DOMAIN,
        {
            DOMAIN: [
                {
                    "alias": "test1",
                }
            ]
        },
    )
    assert hass.states.get(entity_id).state == STATE_UNAVAILABLE
    assert automation.automations_with_area(hass, "area-in-both") == []
    assert automation.areas_in_automation(hass, entity_id) == []
    assert automation.automations_with_blueprint(hass, "blabla.yaml") == []
    assert automation.blueprint_in_automation(hass, entity_id) is None
    assert automation.automations_with_device(hass, "device-in-both") == []
    assert automation.devices_in_automation(hass, entity_id) == []
    assert automation.automations_with_entity(hass, "light.in_both") == []
    assert automation.entities_in_automation(hass, entity_id) == []
    assert automation.automations_with_floor(hass, "floor-in-both") == []
    assert automation.floors_in_automation(hass, entity_id) == []
    assert automation.automations_with_label(hass, "label-in-both") == []
    assert automation.labels_in_automation(hass, entity_id) == []


async def test_extraction_functions(
    hass: HomeAssistant, device_registry: dr.DeviceRegistry
) -> None:
    """Test extraction functions."""
    config_entry = MockConfigEntry(domain="fake_integration", data={})
    config_entry.mock_state(hass, ConfigEntryState.LOADED)
    config_entry.add_to_hass(hass)

    condition_device = device_registry.async_get_or_create(
        config_entry_id=config_entry.entry_id,
        connections={(dr.CONNECTION_NETWORK_MAC, "00:00:00:00:00:01")},
    )
    device_in_both = device_registry.async_get_or_create(
        config_entry_id=config_entry.entry_id,
        connections={(dr.CONNECTION_NETWORK_MAC, "00:00:00:00:00:02")},
    )
    device_in_last = device_registry.async_get_or_create(
        config_entry_id=config_entry.entry_id,
        connections={(dr.CONNECTION_NETWORK_MAC, "00:00:00:00:00:03")},
    )
    trigger_device_2 = device_registry.async_get_or_create(
        config_entry_id=config_entry.entry_id,
        connections={(dr.CONNECTION_NETWORK_MAC, "00:00:00:00:00:04")},
    )

    await async_setup_component(hass, "homeassistant", {})
    await async_setup_component(hass, "calendar", {"calendar": {"platform": "demo"}})
    # Ensure the calendar entities are setup before attaching triggers
    await hass.async_block_till_done()

    assert await async_setup_component(
        hass,
        DOMAIN,
        {
            DOMAIN: [
                {
                    "alias": "test1",
                    "trigger": [
                        {"platform": "state", "entity_id": "sensor.trigger_state"},
                        {
                            "platform": "numeric_state",
                            "entity_id": "sensor.trigger_numeric_state",
                            "above": 10,
                        },
                        {
                            "platform": "calendar",
                            "entity_id": "calendar.trigger_calendar",
                            "event": "start",
                        },
                        {
                            "platform": "event",
                            "event_type": "state_changed",
                            "event_data": {"entity_id": "sensor.trigger_event"},
                        },
                        # entity_id is a list of strings (not supported)
                        {
                            "platform": "event",
                            "event_type": "state_changed",
                            "event_data": {"entity_id": ["sensor.trigger_event2"]},
                        },
                        # entity_id is not a valid entity ID
                        {
                            "platform": "event",
                            "event_type": "state_changed",
                            "event_data": {"entity_id": "abc"},
                        },
                        # entity_id is not a string
                        {
                            "platform": "event",
                            "event_type": "state_changed",
                            "event_data": {"entity_id": 123},
                        },
                    ],
                    "condition": {
                        "condition": "state",
                        "entity_id": "light.condition_state",
                        "state": "on",
                    },
                    "action": [
                        {
                            "service": "test.script",
                            "data": {"entity_id": "light.in_both"},
                        },
                        {
                            "service": "test.script",
                            "data": {"entity_id": "light.in_first"},
                        },
                        {
                            "domain": "light",
                            "device_id": device_in_both.id,
                            "entity_id": "light.bla",
                            "type": "turn_on",
                        },
                        {
                            "service": "test.test",
                            "target": {"area_id": "area-in-both"},
                        },
                        {
                            "service": "test.test",
                            "target": {"floor_id": "floor-in-both"},
                        },
                        {
                            "service": "test.test",
                            "target": {"label_id": "label-in-both"},
                        },
                    ],
                },
                {
                    "alias": "test2",
                    "trigger": [
                        {
                            "platform": "device",
                            "domain": "light",
                            "type": "turned_on",
                            "entity_id": "light.trigger_2",
                            "device_id": trigger_device_2.id,
                        },
                        {
                            "platform": "tag",
                            "tag_id": "1234",
                            "device_id": "device-trigger-tag1",
                        },
                        {
                            "platform": "tag",
                            "tag_id": "1234",
                            "device_id": ["device-trigger-tag2", "device-trigger-tag3"],
                        },
                        {
                            "platform": "event",
                            "event_type": "esphome.button_pressed",
                            "event_data": {"device_id": "device-trigger-event"},
                        },
                        # device_id is a list of strings (not supported)
                        {
                            "platform": "event",
                            "event_type": "esphome.button_pressed",
                            "event_data": {"device_id": ["device-trigger-event2"]},
                        },
                        # device_id is not a string
                        {
                            "platform": "event",
                            "event_type": "esphome.button_pressed",
                            "event_data": {"device_id": 123},
                        },
                    ],
                    "condition": {
                        "condition": "device",
                        "device_id": condition_device.id,
                        "domain": "light",
                        "type": "is_on",
                        "entity_id": "light.bla",
                    },
                    "action": [
                        {
                            "service": "test.script",
                            "data": {"entity_id": "light.in_both"},
                        },
                        {
                            "condition": "state",
                            "entity_id": "sensor.condition",
                            "state": "100",
                        },
                        {"scene": "scene.hello"},
                        {
                            "domain": "light",
                            "device_id": device_in_both.id,
                            "entity_id": "light.bla",
                            "type": "turn_on",
                        },
                        {
                            "domain": "light",
                            "device_id": device_in_last.id,
                            "entity_id": "light.bla",
                            "type": "turn_on",
                        },
                    ],
                },
                {
                    "alias": "test3",
                    "trigger": [
                        {
                            "platform": "event",
                            "event_type": "esphome.button_pressed",
                            "event_data": {"area_id": "area-trigger-event"},
                        },
                        # area_id is a list of strings (not supported)
                        {
                            "platform": "event",
                            "event_type": "esphome.button_pressed",
                            "event_data": {"area_id": ["area-trigger-event2"]},
                        },
                        # area_id is not a string
                        {
                            "platform": "event",
                            "event_type": "esphome.button_pressed",
                            "event_data": {"area_id": 123},
                        },
                    ],
                    "condition": {
                        "condition": "device",
                        "device_id": condition_device.id,
                        "domain": "light",
                        "type": "is_on",
                        "entity_id": "light.bla",
                    },
                    "action": [
                        {
                            "service": "test.script",
                            "data": {"entity_id": "light.in_both"},
                        },
                        {
                            "condition": "state",
                            "entity_id": "sensor.condition",
                            "state": "100",
                        },
                        {"scene": "scene.hello"},
                        {
                            "service": "test.test",
                            "target": {"area_id": "area-in-both"},
                        },
                        {
                            "service": "test.test",
                            "target": {"area_id": "area-in-last"},
                        },
                        {
                            "service": "test.test",
                            "target": {"floor_id": "floor-in-both"},
                        },
                        {
                            "service": "test.test",
                            "target": {"floor_id": "floor-in-last"},
                        },
                        {
                            "service": "test.test",
                            "target": {"label_id": "label-in-both"},
                        },
                        {
                            "service": "test.test",
                            "target": {"label_id": "label-in-last"},
                        },
                    ],
                },
            ]
        },
    )

    assert set(automation.automations_with_entity(hass, "light.in_both")) == {
        "automation.test1",
        "automation.test2",
        "automation.test3",
    }
    assert set(automation.entities_in_automation(hass, "automation.test1")) == {
        "calendar.trigger_calendar",
        "sensor.trigger_state",
        "sensor.trigger_numeric_state",
        "sensor.trigger_event",
        "light.condition_state",
        "light.in_both",
        "light.in_first",
    }
    assert set(automation.automations_with_device(hass, device_in_both.id)) == {
        "automation.test1",
        "automation.test2",
    }
    assert set(automation.devices_in_automation(hass, "automation.test2")) == {
        trigger_device_2.id,
        condition_device.id,
        device_in_both.id,
        device_in_last.id,
        "device-trigger-event",
        "device-trigger-tag1",
        "device-trigger-tag2",
        "device-trigger-tag3",
    }
    assert set(automation.automations_with_area(hass, "area-in-both")) == {
        "automation.test1",
        "automation.test3",
    }
    assert set(automation.areas_in_automation(hass, "automation.test3")) == {
        "area-in-both",
        "area-in-last",
    }
    assert set(automation.automations_with_floor(hass, "floor-in-both")) == {
        "automation.test1",
        "automation.test3",
    }
    assert set(automation.floors_in_automation(hass, "automation.test3")) == {
        "floor-in-both",
        "floor-in-last",
    }
    assert set(automation.automations_with_label(hass, "label-in-both")) == {
        "automation.test1",
        "automation.test3",
    }
    assert set(automation.labels_in_automation(hass, "automation.test3")) == {
        "label-in-both",
        "label-in-last",
    }
    assert automation.blueprint_in_automation(hass, "automation.test3") is None


async def test_logbook_humanify_automation_triggered_event(hass: HomeAssistant) -> None:
    """Test humanifying Automation Trigger event."""
    hass.config.components.add("recorder")
    await async_setup_component(hass, automation.DOMAIN, {})
    await async_setup_component(hass, "logbook", {})
    await hass.async_block_till_done()

    event1, event2 = mock_humanify(
        hass,
        [
            MockRow(
                EVENT_AUTOMATION_TRIGGERED,
                {ATTR_ENTITY_ID: "automation.hello", ATTR_NAME: "Hello Automation"},
            ),
            MockRow(
                EVENT_AUTOMATION_TRIGGERED,
                {
                    ATTR_ENTITY_ID: "automation.bye",
                    ATTR_NAME: "Bye Automation",
                    ATTR_SOURCE: "source of trigger",
                },
            ),
        ],
    )

    assert event1["name"] == "Hello Automation"
    assert event1["domain"] == "automation"
    assert event1["message"] == "triggered"
    assert event1["entity_id"] == "automation.hello"

    assert event2["name"] == "Bye Automation"
    assert event2["domain"] == "automation"
    assert event2["message"] == "triggered by source of trigger"
    assert event2["entity_id"] == "automation.bye"


async def test_automation_variables(
    hass: HomeAssistant, caplog: pytest.LogCaptureFixture
) -> None:
    """Test automation variables."""
    calls = async_mock_service(hass, "test", "automation")

    assert await async_setup_component(
        hass,
        automation.DOMAIN,
        {
            automation.DOMAIN: [
                {
                    "variables": {
                        "test_var": "defined_in_config",
                        "event_type": "{{ trigger.event.event_type }}",
                        "this_variables": "{{this.entity_id}}",
                    },
                    "trigger": {"platform": "event", "event_type": "test_event"},
                    "action": {
                        "service": "test.automation",
                        "data": {
                            "value": "{{ test_var }}",
                            "event_type": "{{ event_type }}",
                            "this_template": "{{this.entity_id}}",
                            "this_variables": "{{this_variables}}",
                        },
                    },
                },
                {
                    "variables": {
                        "test_var": "defined_in_config",
                    },
                    "trigger": {"platform": "event", "event_type": "test_event_2"},
                    "condition": {
                        "condition": "template",
                        "value_template": "{{ trigger.event.data.pass_condition }}",
                    },
                    "action": {
                        "service": "test.automation",
                    },
                },
                {
                    "variables": {
                        "test_var": "{{ trigger.event.data.break + 1 }}",
                    },
                    "trigger": {"platform": "event", "event_type": "test_event_3"},
                    "action": {
                        "service": "test.automation",
                    },
                },
            ]
        },
    )
    hass.bus.async_fire("test_event")
    await hass.async_block_till_done()
    assert len(calls) == 1
    assert calls[0].data["value"] == "defined_in_config"
    assert calls[0].data["event_type"] == "test_event"
    # Verify this available to all templates
    assert calls[0].data.get("this_template") == "automation.automation_0"
    # Verify this available during variables rendering
    assert calls[0].data.get("this_variables") == "automation.automation_0"
    assert "Error rendering variables" not in caplog.text

    hass.bus.async_fire("test_event_2")
    await hass.async_block_till_done()
    assert len(calls) == 1

    hass.bus.async_fire("test_event_2", {"pass_condition": True})
    await hass.async_block_till_done()
    assert len(calls) == 2

    assert "Error rendering variables" not in caplog.text
    hass.bus.async_fire("test_event_3")
    await hass.async_block_till_done()
    assert len(calls) == 2
    assert "Error rendering variables" in caplog.text

    hass.bus.async_fire("test_event_3", {"break": 0})
    await hass.async_block_till_done()
    assert len(calls) == 3


async def test_automation_trigger_variables(
    hass: HomeAssistant, caplog: pytest.LogCaptureFixture
) -> None:
    """Test automation trigger variables."""
    calls = async_mock_service(hass, "test", "automation")

    assert await async_setup_component(
        hass,
        automation.DOMAIN,
        {
            automation.DOMAIN: [
                {
                    "variables": {
                        "event_type": "{{ trigger.event.event_type }}",
                    },
                    "trigger_variables": {
                        "test_var": "defined_in_config",
                    },
                    "trigger": {"platform": "event", "event_type": "test_event"},
                    "action": {
                        "service": "test.automation",
                        "data": {
                            "value": "{{ test_var }}",
                            "event_type": "{{ event_type }}",
                        },
                    },
                },
                {
                    "variables": {
                        "event_type": "{{ trigger.event.event_type }}",
                        "test_var": "overridden_in_config",
                    },
                    "trigger_variables": {
                        "test_var": "defined_in_config",
                        "this_trigger_variables": "{{this.entity_id}}",
                    },
                    "trigger": {"platform": "event", "event_type": "test_event_2"},
                    "action": {
                        "service": "test.automation",
                        "data": {
                            "value": "{{ test_var }}",
                            "event_type": "{{ event_type }}",
                            "this_template": "{{this.entity_id}}",
                            "this_trigger_variables": "{{this_trigger_variables}}",
                        },
                    },
                },
            ]
        },
    )
    hass.bus.async_fire("test_event")
    await hass.async_block_till_done()
    assert len(calls) == 1
    assert calls[0].data["value"] == "defined_in_config"
    assert calls[0].data["event_type"] == "test_event"

    hass.bus.async_fire("test_event_2")
    await hass.async_block_till_done()
    assert len(calls) == 2
    assert calls[1].data["value"] == "overridden_in_config"
    assert calls[1].data["event_type"] == "test_event_2"
    # Verify this available to all templates
    assert calls[1].data.get("this_template") == "automation.automation_1"
    # Verify this available during trigger variables rendering
    assert calls[1].data.get("this_trigger_variables") == "automation.automation_1"
    assert "Error rendering variables" not in caplog.text


async def test_automation_bad_trigger_variables(
    hass: HomeAssistant, caplog: pytest.LogCaptureFixture
) -> None:
    """Test automation trigger variables accessing hass is rejected."""
    calls = async_mock_service(hass, "test", "automation")

    assert await async_setup_component(
        hass,
        automation.DOMAIN,
        {
            automation.DOMAIN: [
                {
                    "trigger_variables": {
                        "test_var": "{{ states('foo.bar') }}",
                    },
                    "trigger": {"platform": "event", "event_type": "test_event"},
                    "action": {
                        "service": "test.automation",
                    },
                },
            ]
        },
    )
    hass.bus.async_fire("test_event")
    assert "Use of 'states' is not supported in limited templates" in caplog.text

    await hass.async_block_till_done()
    assert len(calls) == 0


async def test_automation_this_var_always(
    hass: HomeAssistant, caplog: pytest.LogCaptureFixture
) -> None:
    """Test automation always has reference to this, even with no variable or trigger variables configured."""
    calls = async_mock_service(hass, "test", "automation")

    assert await async_setup_component(
        hass,
        automation.DOMAIN,
        {
            automation.DOMAIN: [
                {
                    "trigger": {"platform": "event", "event_type": "test_event"},
                    "action": {
                        "service": "test.automation",
                        "data": {
                            "this_template": "{{this.entity_id}}",
                        },
                    },
                },
            ]
        },
    )
    hass.bus.async_fire("test_event")
    await hass.async_block_till_done()
    assert len(calls) == 1
    # Verify this available to all templates
    assert calls[0].data.get("this_template") == "automation.automation_0"
    assert "Error rendering variables" not in caplog.text


async def test_blueprint_automation(hass: HomeAssistant, calls) -> None:
    """Test blueprint automation."""
    assert await async_setup_component(
        hass,
        "automation",
        {
            "automation": {
                "use_blueprint": {
                    "path": "test_event_service.yaml",
                    "input": {
                        "trigger_event": "blueprint_event",
                        "service_to_call": "test.automation",
                        "a_number": 5,
                    },
                }
            }
        },
    )
    hass.bus.async_fire("blueprint_event")
    await hass.async_block_till_done()
    assert len(calls) == 1
    assert automation.entities_in_automation(hass, "automation.automation_0") == [
        "light.kitchen"
    ]
    assert (
        automation.blueprint_in_automation(hass, "automation.automation_0")
        == "test_event_service.yaml"
    )
    assert automation.automations_with_blueprint(hass, "test_event_service.yaml") == [
        "automation.automation_0"
    ]


@pytest.mark.parametrize(
    ("blueprint_inputs", "problem", "details"),
    [
        (
            # No input
            {},
            "Failed to generate automation from blueprint",
            "Missing input a_number, service_to_call, trigger_event",
        ),
        (
            # Missing input
            {"trigger_event": "blueprint_event", "a_number": 5},
            "Failed to generate automation from blueprint",
            "Missing input service_to_call",
        ),
        (
            # Wrong input
            {
                "trigger_event": "blueprint_event",
                "service_to_call": {"dict": "not allowed"},
                "a_number": 5,
            },
            "Blueprint 'Call service based on event' generated invalid automation",
            (
                "value should be a string for dictionary value @"
                " data['action'][0]['service']"
            ),
        ),
    ],
)
async def test_blueprint_automation_bad_config(
    hass: HomeAssistant,
    caplog: pytest.LogCaptureFixture,
    blueprint_inputs,
    problem,
    details,
) -> None:
    """Test blueprint automation with bad inputs."""
    assert await async_setup_component(
        hass,
        "automation",
        {
            "automation": {
                "use_blueprint": {
                    "path": "test_event_service.yaml",
                    "input": blueprint_inputs,
                }
            }
        },
    )
    assert problem in caplog.text
    assert details in caplog.text


async def test_blueprint_automation_fails_substitution(
    hass: HomeAssistant, caplog: pytest.LogCaptureFixture
) -> None:
    """Test blueprint automation with bad inputs."""
    with patch(
        "homeassistant.components.blueprint.models.BlueprintInputs.async_substitute",
        side_effect=yaml.UndefinedSubstitution("blah"),
    ):
        assert await async_setup_component(
            hass,
            "automation",
            {
                "automation": {
                    "use_blueprint": {
                        "path": "test_event_service.yaml",
                        "input": {
                            "trigger_event": "test_event",
                            "service_to_call": "test.automation",
                            "a_number": 5,
                        },
                    }
                }
            },
        )
    assert (
        "Blueprint 'Call service based on event' failed to generate automation with"
        " inputs {'trigger_event': 'test_event', 'service_to_call': 'test.automation',"
        " 'a_number': 5}: No substitution found for input blah"
    ) in caplog.text


async def test_trigger_service(hass: HomeAssistant, calls) -> None:
    """Test the automation trigger service."""
    assert await async_setup_component(
        hass,
        automation.DOMAIN,
        {
            automation.DOMAIN: {
                "alias": "hello",
                "trigger": {"platform": "event", "event_type": "test_event"},
                "action": {
                    "service": "test.automation",
                    "data_template": {"trigger": "{{ trigger }}"},
                },
            }
        },
    )
    context = Context()
    await hass.services.async_call(
        "automation",
        "trigger",
        {"entity_id": "automation.hello"},
        blocking=True,
        context=context,
    )

    assert len(calls) == 1
    assert calls[0].data.get("trigger") == {"platform": None}
    assert calls[0].context.parent_id is context.id


async def test_trigger_condition_implicit_id(hass: HomeAssistant, calls) -> None:
    """Test triggers."""
    assert await async_setup_component(
        hass,
        automation.DOMAIN,
        {
            automation.DOMAIN: {
                "trigger": [
                    {"platform": "event", "event_type": "test_event1"},
                    {"platform": "event", "event_type": "test_event2"},
                    {"platform": "event", "event_type": "test_event3"},
                ],
                "action": {
                    "choose": [
                        {
                            "conditions": {"condition": "trigger", "id": [0, "2"]},
                            "sequence": {
                                "service": "test.automation",
                                "data": {"param": "one"},
                            },
                        },
                        {
                            "conditions": {"condition": "trigger", "id": "1"},
                            "sequence": {
                                "service": "test.automation",
                                "data": {"param": "two"},
                            },
                        },
                    ]
                },
            }
        },
    )

    hass.bus.async_fire("test_event1")
    await hass.async_block_till_done()
    assert len(calls) == 1
    assert calls[-1].data.get("param") == "one"

    hass.bus.async_fire("test_event2")
    await hass.async_block_till_done()
    assert len(calls) == 2
    assert calls[-1].data.get("param") == "two"

    hass.bus.async_fire("test_event3")
    await hass.async_block_till_done()
    assert len(calls) == 3
    assert calls[-1].data.get("param") == "one"


async def test_trigger_condition_explicit_id(hass: HomeAssistant, calls) -> None:
    """Test triggers."""
    assert await async_setup_component(
        hass,
        automation.DOMAIN,
        {
            automation.DOMAIN: {
                "trigger": [
                    {"platform": "event", "event_type": "test_event1", "id": "one"},
                    {"platform": "event", "event_type": "test_event2", "id": "two"},
                ],
                "action": {
                    "choose": [
                        {
                            "conditions": {"condition": "trigger", "id": "one"},
                            "sequence": {
                                "service": "test.automation",
                                "data": {"param": "one"},
                            },
                        },
                        {
                            "conditions": {"condition": "trigger", "id": "two"},
                            "sequence": {
                                "service": "test.automation",
                                "data": {"param": "two"},
                            },
                        },
                    ]
                },
            }
        },
    )

    hass.bus.async_fire("test_event1")
    await hass.async_block_till_done()
    assert len(calls) == 1
    assert calls[-1].data.get("param") == "one"

    hass.bus.async_fire("test_event2")
    await hass.async_block_till_done()
    assert len(calls) == 2
    assert calls[-1].data.get("param") == "two"


@pytest.mark.parametrize(
    ("automation_mode", "automation_runs"),
    [
        (SCRIPT_MODE_PARALLEL, 2),
        (SCRIPT_MODE_QUEUED, 2),
        (SCRIPT_MODE_RESTART, 2),
        (SCRIPT_MODE_SINGLE, 1),
    ],
)
@pytest.mark.parametrize(
    ("script_mode", "script_warning_msg"),
    [
        (SCRIPT_MODE_PARALLEL, "script1: Maximum number of runs exceeded"),
        (SCRIPT_MODE_QUEUED, "script1: Disallowed recursion detected"),
        (SCRIPT_MODE_RESTART, "script1: Disallowed recursion detected"),
        (SCRIPT_MODE_SINGLE, "script1: Already running"),
    ],
)
@pytest.mark.parametrize("wait_for_stop_scripts_after_shutdown", [True])
async def test_recursive_automation_starting_script(
    hass: HomeAssistant,
    automation_mode,
    automation_runs,
    script_mode,
    script_warning_msg,
    caplog: pytest.LogCaptureFixture,
) -> None:
    """Test starting automations does not interfere with script deadlock prevention."""

    # Fail if additional script modes are added to
    # make sure we cover all script modes in tests
    assert [
        SCRIPT_MODE_PARALLEL,
        SCRIPT_MODE_QUEUED,
        SCRIPT_MODE_RESTART,
        SCRIPT_MODE_SINGLE,
    ] == SCRIPT_MODE_CHOICES

    stop_scripts_at_shutdown_called = asyncio.Event()
    real_stop_scripts_at_shutdown = _async_stop_scripts_at_shutdown

    async def mock_stop_scripts_at_shutdown(*args):
        await real_stop_scripts_at_shutdown(*args)
        stop_scripts_at_shutdown_called.set()

    with patch(
        "homeassistant.helpers.script._async_stop_scripts_at_shutdown",
        wraps=mock_stop_scripts_at_shutdown,
    ):
        assert await async_setup_component(
            hass,
            "script",
            {
                "script": {
                    "script1": {
                        "mode": script_mode,
                        "sequence": [
                            {"event": "trigger_automation"},
                            {
                                "wait_template": (
                                    "{{ float(states('sensor.test'), 0) >="
                                    f" {automation_runs} }}}}"
                                )
                            },
                            {"service": "script.script1"},
                            {"service": "test.script_done"},
                        ],
                    },
                }
            },
        )

        assert await async_setup_component(
            hass,
            automation.DOMAIN,
            {
                automation.DOMAIN: {
                    "mode": automation_mode,
                    "trigger": [
                        {"platform": "event", "event_type": "trigger_automation"},
                    ],
                    "action": [
                        {"service": "test.automation_started"},
                        {"service": "script.script1"},
                    ],
                }
            },
        )

        script_done_event = asyncio.Event()
        script_done = []
        automation_started = []
        automation_triggered = []

        async def async_service_handler(service: ServiceCall):
            if service.service == "automation_started":
                automation_started.append(service)
            elif service.service == "script_done":
                script_done.append(service)
                if len(script_done) == 1:
                    script_done_event.set()

        async def async_automation_triggered(event):
            """Listen to automation_triggered event from the automation integration."""
            automation_triggered.append(event)
            await asyncio.sleep(0)  # Yield to allow other tasks to run
            hass.states.async_set("sensor.test", str(len(automation_triggered)))

        hass.services.async_register("test", "script_done", async_service_handler)
        hass.services.async_register(
            "test", "automation_started", async_service_handler
        )
        hass.bus.async_listen("automation_triggered", async_automation_triggered)

        hass.bus.async_fire("trigger_automation")
        await asyncio.wait_for(script_done_event.wait(), 10)

        # Trigger 1st stage script shutdown
        hass.set_state(CoreState.stopping)
        hass.bus.async_fire("homeassistant_stop")
        await asyncio.wait_for(stop_scripts_at_shutdown_called.wait(), 10)

        # Trigger 2nd stage script shutdown
        async_fire_time_changed(hass, dt_util.utcnow() + timedelta(seconds=60))
        await hass.async_block_till_done()

        assert script_warning_msg in caplog.text


@pytest.mark.parametrize("automation_mode", SCRIPT_MODE_CHOICES)
@pytest.mark.parametrize("wait_for_stop_scripts_after_shutdown", [True])
async def test_recursive_automation(
    hass: HomeAssistant, automation_mode, caplog: pytest.LogCaptureFixture
) -> None:
    """Test automation triggering itself.

    - Illegal recursion detection should not be triggered
    - Home Assistant should not hang on shut down
    """
    stop_scripts_at_shutdown_called = asyncio.Event()
    real_stop_scripts_at_shutdown = _async_stop_scripts_at_shutdown

    async def stop_scripts_at_shutdown(*args):
        await real_stop_scripts_at_shutdown(*args)
        stop_scripts_at_shutdown_called.set()

    with patch(
        "homeassistant.helpers.script._async_stop_scripts_at_shutdown",
        wraps=stop_scripts_at_shutdown,
    ):
        assert await async_setup_component(
            hass,
            automation.DOMAIN,
            {
                automation.DOMAIN: {
                    "mode": automation_mode,
                    "trigger": [
                        {"platform": "event", "event_type": "trigger_automation"},
                    ],
                    "action": [
                        {"event": "trigger_automation"},
                        {"service": "test.automation_done"},
                    ],
                }
            },
        )

        service_called = asyncio.Event()

        async def async_service_handler(service):
            if service.service == "automation_done":
                service_called.set()

        hass.services.async_register("test", "automation_done", async_service_handler)

        hass.bus.async_fire("trigger_automation")
        await asyncio.wait_for(service_called.wait(), 1)

        # Trigger 1st stage script shutdown
        hass.set_state(CoreState.stopping)
        hass.bus.async_fire("homeassistant_stop")
        await asyncio.wait_for(stop_scripts_at_shutdown_called.wait(), 1)

        # Trigger 2nd stage script shutdown
        async_fire_time_changed(hass, dt_util.utcnow() + timedelta(seconds=90))
        await hass.async_block_till_done()

        assert "Disallowed recursion detected" not in caplog.text


async def test_websocket_config(
    hass: HomeAssistant, hass_ws_client: WebSocketGenerator
) -> None:
    """Test config command."""
    config = {
        "alias": "hello",
        "trigger": {"platform": "event", "event_type": "test_event"},
        "action": {"service": "test.automation", "data": 100},
    }
    assert await async_setup_component(
        hass, automation.DOMAIN, {automation.DOMAIN: config}
    )
    client = await hass_ws_client(hass)
    await client.send_json(
        {
            "id": 5,
            "type": "automation/config",
            "entity_id": "automation.hello",
        }
    )

    msg = await client.receive_json()
    assert msg["success"]
    assert msg["result"] == {"config": config}

    await client.send_json(
        {
            "id": 6,
            "type": "automation/config",
            "entity_id": "automation.not_exist",
        }
    )

    msg = await client.receive_json()
    assert not msg["success"]
    assert msg["error"]["code"] == "not_found"


def test_all() -> None:
    """Test module.__all__ is correctly set."""
    help_test_all(automation)


@pytest.mark.parametrize(
    ("constant_name", "replacement"),
    [
        ("AutomationActionType", TriggerActionType),
        ("AutomationTriggerData", TriggerData),
        ("AutomationTriggerInfo", TriggerInfo),
    ],
)
def test_deprecated_constants(
    caplog: pytest.LogCaptureFixture,
    constant_name: str,
    replacement: Any,
) -> None:
    """Test deprecated automation constants."""
    import_and_test_deprecated_constant(
        caplog, automation, constant_name, replacement.__name__, replacement, "2025.1"
    )


async def test_automation_turns_off_other_automation(
    hass: HomeAssistant, caplog: pytest.LogCaptureFixture
) -> None:
    """Test an automation that turns off another automation."""
<<<<<<< HEAD
    calls = async_mock_service(hass, "persistent_notification", "create")
=======
    hass.set_state(CoreState.not_running)
    calls = async_mock_service(hass, "persistent_notification", "create")
    hass.states.async_set("binary_sensor.presence", "on")
    await hass.async_block_till_done()
>>>>>>> d1454d6e

    assert await async_setup_component(
        hass,
        automation.DOMAIN,
        {
            automation.DOMAIN: [
                {
                    "trigger": {
                        "platform": "state",
                        "entity_id": "binary_sensor.presence",
<<<<<<< HEAD
                        "to": "on",
                        "for": {
                            "hours": 0,
                            "minutes": 0,
                            "seconds": 5,
                        },
                    },
                    "action": {
                        "service": "persistent_notification.create",
                        "metadata": {},
                        "data": {
                            "message": "Test race",
=======
                        "from": "on",
                    },
                    "action": {
                        "service": "automation.turn_off",
                        "target": {
                            "entity_id": "automation.automation_1",
                        },
                        "data": {
                            "stop_actions": True,
>>>>>>> d1454d6e
                        },
                    },
                    "id": "automation_0",
                    "mode": "single",
                },
                {
                    "trigger": {
                        "platform": "state",
                        "entity_id": "binary_sensor.presence",
<<<<<<< HEAD
                        "to": "on",
                    },
                    "action": {
                        "service": "automation.turn_off",
                        "target": {
                            "entity_id": "automation.automation_0",
                        },
                        "data": {
                            "stop_actions": True,
=======
                        "from": "on",
                        "for": {
                            "hours": 0,
                            "minutes": 0,
                            "seconds": 5,
                        },
                    },
                    "action": {
                        "service": "persistent_notification.create",
                        "metadata": {},
                        "data": {
                            "message": "Test race",
>>>>>>> d1454d6e
                        },
                    },
                    "id": "automation_1",
                    "mode": "single",
                },
            ]
        },
    )
<<<<<<< HEAD
    hass.states.async_set("binary_sensor.presence", "on")
=======
    await hass.async_start()
    await hass.async_block_till_done()

    hass.states.async_set("binary_sensor.presence", "off")
    await hass.async_block_till_done()
    assert len(calls) == 0
    async_fire_time_changed(hass, dt_util.utcnow() + timedelta(seconds=5))
    await hass.async_block_till_done()
    assert len(calls) == 0

    await hass.services.async_call(
        "automation",
        "turn_on",
        {"entity_id": "automation.automation_1"},
        blocking=True,
    )
    hass.states.async_set("binary_sensor.presence", "off")
>>>>>>> d1454d6e
    await hass.async_block_till_done()
    assert len(calls) == 0
    async_fire_time_changed(hass, dt_util.utcnow() + timedelta(seconds=5))
    await hass.async_block_till_done()
    assert len(calls) == 0<|MERGE_RESOLUTION|>--- conflicted
+++ resolved
@@ -2657,14 +2657,10 @@
     hass: HomeAssistant, caplog: pytest.LogCaptureFixture
 ) -> None:
     """Test an automation that turns off another automation."""
-<<<<<<< HEAD
-    calls = async_mock_service(hass, "persistent_notification", "create")
-=======
     hass.set_state(CoreState.not_running)
     calls = async_mock_service(hass, "persistent_notification", "create")
     hass.states.async_set("binary_sensor.presence", "on")
     await hass.async_block_till_done()
->>>>>>> d1454d6e
 
     assert await async_setup_component(
         hass,
@@ -2675,8 +2671,25 @@
                     "trigger": {
                         "platform": "state",
                         "entity_id": "binary_sensor.presence",
-<<<<<<< HEAD
-                        "to": "on",
+                        "from": "on",
+                    },
+                    "action": {
+                        "service": "automation.turn_off",
+                        "target": {
+                            "entity_id": "automation.automation_1",
+                        },
+                        "data": {
+                            "stop_actions": True,
+                        },
+                    },
+                    "id": "automation_0",
+                    "mode": "single",
+                },
+                {
+                    "trigger": {
+                        "platform": "state",
+                        "entity_id": "binary_sensor.presence",
+                        "from": "on",
                         "for": {
                             "hours": 0,
                             "minutes": 0,
@@ -2688,50 +2701,6 @@
                         "metadata": {},
                         "data": {
                             "message": "Test race",
-=======
-                        "from": "on",
-                    },
-                    "action": {
-                        "service": "automation.turn_off",
-                        "target": {
-                            "entity_id": "automation.automation_1",
-                        },
-                        "data": {
-                            "stop_actions": True,
->>>>>>> d1454d6e
-                        },
-                    },
-                    "id": "automation_0",
-                    "mode": "single",
-                },
-                {
-                    "trigger": {
-                        "platform": "state",
-                        "entity_id": "binary_sensor.presence",
-<<<<<<< HEAD
-                        "to": "on",
-                    },
-                    "action": {
-                        "service": "automation.turn_off",
-                        "target": {
-                            "entity_id": "automation.automation_0",
-                        },
-                        "data": {
-                            "stop_actions": True,
-=======
-                        "from": "on",
-                        "for": {
-                            "hours": 0,
-                            "minutes": 0,
-                            "seconds": 5,
-                        },
-                    },
-                    "action": {
-                        "service": "persistent_notification.create",
-                        "metadata": {},
-                        "data": {
-                            "message": "Test race",
->>>>>>> d1454d6e
                         },
                     },
                     "id": "automation_1",
@@ -2740,9 +2709,6 @@
             ]
         },
     )
-<<<<<<< HEAD
-    hass.states.async_set("binary_sensor.presence", "on")
-=======
     await hass.async_start()
     await hass.async_block_till_done()
 
@@ -2760,7 +2726,6 @@
         blocking=True,
     )
     hass.states.async_set("binary_sensor.presence", "off")
->>>>>>> d1454d6e
     await hass.async_block_till_done()
     assert len(calls) == 0
     async_fire_time_changed(hass, dt_util.utcnow() + timedelta(seconds=5))
