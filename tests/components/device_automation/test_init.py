--- conflicted
+++ resolved
@@ -28,21 +28,6 @@
 )
 from tests.components.blueprint.conftest import stub_blueprint_populate  # noqa: F401
 from tests.typing import WebSocketGenerator
-<<<<<<< HEAD
-
-
-@pytest.fixture
-def device_reg(hass):
-    """Return an empty, loaded, registry."""
-    return mock_device_registry(hass)
-
-
-@pytest.fixture
-def entity_reg(hass):
-    """Return an empty, loaded, registry."""
-    return mock_registry(hass)
-=======
->>>>>>> 0db75555
 
 
 @pytest.fixture
