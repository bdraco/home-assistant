--- conflicted
+++ resolved
@@ -714,7 +714,6 @@
         assert await network.async_get_source_ip(hass) == "127.0.0.1"
 
 
-<<<<<<< HEAD
 async def test_async_ip_on_same_subnet(hass, hass_storage):
     """Test checking if an ip address is on the same subnet as a configured adapter."""
     hass_storage[STORAGE_KEY] = {
@@ -738,8 +737,6 @@
     assert await network.async_ip_on_same_subnet(hass, "1001:db8::") is False
 
 
-=======
->>>>>>> a1b8bdf3
 _ADAPTERS_WITH_MANUAL_CONFIG = [
     {
         "auto": True,
@@ -800,11 +797,7 @@
 ]
 
 
-<<<<<<< HEAD
-async def test_async_get_announced_addresses(hass: HomeAssistant) -> None:
-=======
 async def test_async_get_announce_addresses(hass: HomeAssistant) -> None:
->>>>>>> a1b8bdf3
     """Test addresses for mDNS announcement."""
     first_ip = "172.16.1.5"
     with patch(
@@ -814,11 +807,7 @@
         "homeassistant.components.network.async_get_adapters",
         return_value=_ADAPTERS_WITH_MANUAL_CONFIG,
     ):
-<<<<<<< HEAD
-        actual = await network.async_get_announced_addresses(hass)
-=======
         actual = await network.async_get_announce_addresses(hass)
->>>>>>> a1b8bdf3
     assert actual[0] == first_ip and actual == [
         first_ip,
         "2001:db8::",
@@ -835,11 +824,7 @@
         "homeassistant.components.network.async_get_adapters",
         return_value=_ADAPTERS_WITH_MANUAL_CONFIG,
     ):
-<<<<<<< HEAD
-        actual = await network.async_get_announced_addresses(hass)
-=======
         actual = await network.async_get_announce_addresses(hass)
->>>>>>> a1b8bdf3
 
     assert actual[0] == first_ip and actual == [
         first_ip,
