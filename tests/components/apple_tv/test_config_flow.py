"""Test config flow."""
from ipaddress import IPv4Address
from unittest.mock import ANY, patch

from pyatv import exceptions
from pyatv.const import PairingRequirement, Protocol
import pytest

from homeassistant import config_entries, data_entry_flow
from homeassistant.components import zeroconf
from homeassistant.components.apple_tv import CONF_ADDRESS, config_flow
from homeassistant.components.apple_tv.const import (
    CONF_IDENTIFIERS,
    CONF_START_OFF,
    DOMAIN,
)
from homeassistant.core import HomeAssistant

from .common import (
    airplay_service,
    create_conf,
    mrp_service,
    raop_service,
)

from tests.common import MockConfigEntry

DMAP_SERVICE = zeroconf.ZeroconfServiceInfo(
    host="127.0.0.1",
    addresses=["127.0.0.1"],
    hostname="mock_hostname",
    port=None,
    type="_touch-able._tcp.local.",
    name="dmapid._touch-able._tcp.local.",
    properties={"CtlN": "Apple TV"},
)


RAOP_SERVICE = zeroconf.ZeroconfServiceInfo(
    host="127.0.0.1",
    addresses=["127.0.0.1"],
    hostname="mock_hostname",
    port=None,
    type="_raop._tcp.local.",
    name="AABBCCDDEEFF@Master Bed._raop._tcp.local.",
    properties={"am": "AppleTV11,1"},
)

MAC_RAOP_SERVICE = zeroconf.ZeroconfServiceInfo(
    host="127.0.0.1",
    addresses=["127.0.0.1"],
    hostname="mock_hostname",
    port=None,
    type="_raop._tcp.local.",
    name="AABBCCDDEEFF@MacbookAir._raop._tcp.local.",
    properties={"am": "Mac14,9"},
)

<<<<<<< HEAD
=======
MAC_AIRPLAY_SERVICE = zeroconf.ZeroconfServiceInfo(
    host="127.0.0.1",
    addresses=["127.0.0.1"],
    hostname="mock_hostname",
    port=None,
    type="_airplay._tcp.local.",
    name="AABBCCDDEEFF@MacbookAir._airplay._tcp.local.",
    properties={"model": "Mac14,9", "deviceid": "AA:BB:CC:DD:EE:FF"},
)

>>>>>>> 9655642a

@pytest.fixture(autouse=True)
def zero_aggregation_time():
    """Prevent the aggregation time from delaying the tests."""
    with patch.object(config_flow, "DISCOVERY_AGGREGATION_TIME", 0):
        yield


@pytest.fixture(autouse=True)
def use_mocked_zeroconf(mock_async_zeroconf):
    """Mock zeroconf in all tests."""


@pytest.fixture(autouse=True)
def mock_setup_entry():
    """Mock setting up a config entry."""
    with patch(
        "homeassistant.components.apple_tv.async_setup_entry", return_value=True
    ):
        yield


# User Flows


async def test_user_input_device_not_found(hass: HomeAssistant, mrp_device) -> None:
    """Test when user specifies a non-existing device."""
    result = await hass.config_entries.flow.async_init(
        DOMAIN, context={"source": config_entries.SOURCE_USER}
    )
    assert result["type"] == data_entry_flow.FlowResultType.FORM
    assert result["step_id"] == "user"

    result2 = await hass.config_entries.flow.async_configure(
        result["flow_id"],
        {"device_input": "none"},
    )

    assert result2["type"] == data_entry_flow.FlowResultType.FORM
    assert result2["errors"] == {"base": "no_devices_found"}


async def test_user_input_unexpected_error(hass: HomeAssistant, mock_scan) -> None:
    """Test that unexpected error yields an error message."""
    result = await hass.config_entries.flow.async_init(
        DOMAIN, context={"source": config_entries.SOURCE_USER}
    )

    mock_scan.side_effect = Exception
    result2 = await hass.config_entries.flow.async_configure(
        result["flow_id"],
        {"device_input": "dummy"},
    )

    assert result2["type"] == data_entry_flow.FlowResultType.FORM
    assert result2["errors"] == {"base": "unknown"}


async def test_user_adds_full_device(hass: HomeAssistant, full_device, pairing) -> None:
    """Test adding device with all services."""
    result = await hass.config_entries.flow.async_init(
        DOMAIN, context={"source": config_entries.SOURCE_USER}
    )
    assert result["type"] == data_entry_flow.FlowResultType.FORM
    assert result["errors"] == {}

    result2 = await hass.config_entries.flow.async_configure(
        result["flow_id"],
        {"device_input": "MRP Device"},
    )
    assert result2["type"] == data_entry_flow.FlowResultType.FORM
    assert result2["description_placeholders"] == {
        "name": "MRP Device",
        "type": "Unknown",
    }

    result3 = await hass.config_entries.flow.async_configure(result["flow_id"], {})
    assert result3["type"] == data_entry_flow.FlowResultType.FORM
    assert result3["description_placeholders"] == {"protocol": "MRP"}

    result4 = await hass.config_entries.flow.async_configure(
        result["flow_id"], {"pin": 1111}
    )
    assert result4["type"] == data_entry_flow.FlowResultType.FORM
    assert result4["description_placeholders"] == {"protocol": "DMAP", "pin": 1111}

    result5 = await hass.config_entries.flow.async_configure(result["flow_id"], {})
    assert result5["type"] == data_entry_flow.FlowResultType.FORM
    assert result5["description_placeholders"] == {"protocol": "AirPlay"}

    result6 = await hass.config_entries.flow.async_configure(
        result["flow_id"], {"pin": 1234}
    )
    assert result6["type"] == "create_entry"
    assert result6["data"] == {
        "address": "127.0.0.1",
        "credentials": {
            Protocol.DMAP.value: "dmap_creds",
            Protocol.MRP.value: "mrp_creds",
            Protocol.AirPlay.value: "airplay_creds",
        },
        "identifiers": ["mrpid", "dmapid", "airplayid"],
        "name": "MRP Device",
    }


async def test_user_adds_dmap_device(
    hass: HomeAssistant, dmap_device, dmap_pin, pairing
) -> None:
    """Test adding device with only DMAP service."""
    result = await hass.config_entries.flow.async_init(
        DOMAIN, context={"source": config_entries.SOURCE_USER}
    )

    result2 = await hass.config_entries.flow.async_configure(
        result["flow_id"],
        {"device_input": "DMAP Device"},
    )
    assert result2["type"] == data_entry_flow.FlowResultType.FORM
    assert result2["description_placeholders"] == {
        "name": "DMAP Device",
        "type": "Unknown",
    }

    result3 = await hass.config_entries.flow.async_configure(result["flow_id"], {})
    assert result3["type"] == data_entry_flow.FlowResultType.FORM
    assert result3["description_placeholders"] == {"pin": 1111, "protocol": "DMAP"}

    result6 = await hass.config_entries.flow.async_configure(
        result["flow_id"], {"pin": 1234}
    )
    assert result6["type"] == "create_entry"
    assert result6["data"] == {
        "address": "127.0.0.1",
        "credentials": {Protocol.DMAP.value: "dmap_creds"},
        "identifiers": ["dmapid"],
        "name": "DMAP Device",
    }


async def test_user_adds_dmap_device_failed(
    hass: HomeAssistant, dmap_device, dmap_pin, pairing
) -> None:
    """Test adding DMAP device where remote device did not attempt to pair."""
    pairing.always_fail = True

    result = await hass.config_entries.flow.async_init(
        DOMAIN, context={"source": config_entries.SOURCE_USER}
    )

    await hass.config_entries.flow.async_configure(
        result["flow_id"],
        {"device_input": "DMAP Device"},
    )

    await hass.config_entries.flow.async_configure(result["flow_id"], {})

    result2 = await hass.config_entries.flow.async_configure(result["flow_id"], {})
    assert result2["type"] == data_entry_flow.FlowResultType.ABORT
    assert result2["reason"] == "device_did_not_pair"


async def test_user_adds_device_with_ip_filter(
    hass: HomeAssistant, dmap_device_with_credentials, mock_scan
) -> None:
    """Test add device filtering by IP."""
    result = await hass.config_entries.flow.async_init(
        DOMAIN, context={"source": config_entries.SOURCE_USER}
    )

    result2 = await hass.config_entries.flow.async_configure(
        result["flow_id"],
        {"device_input": "127.0.0.1"},
    )
    assert result2["type"] == data_entry_flow.FlowResultType.FORM
    assert result2["description_placeholders"] == {
        "name": "DMAP Device",
        "type": "Unknown",
    }


@pytest.mark.parametrize("pairing_requirement", [(PairingRequirement.NotNeeded)])
async def test_user_pair_no_interaction(
    hass: HomeAssistant, dmap_with_requirement, pairing_mock
) -> None:
    """Test pairing service without user interaction."""
    result = await hass.config_entries.flow.async_init(
        DOMAIN, context={"source": config_entries.SOURCE_USER}
    )

    await hass.config_entries.flow.async_configure(
        result["flow_id"],
        {"device_input": "DMAP Device"},
    )

    result = await hass.config_entries.flow.async_configure(
        result["flow_id"],
        {},
    )
    assert result["data"] == {
        "address": "127.0.0.1",
        "credentials": {Protocol.DMAP.value: None},
        "identifiers": ["dmapid"],
        "name": "DMAP Device",
    }


async def test_user_adds_device_by_ip_uses_unicast_scan(
    hass: HomeAssistant, mock_scan
) -> None:
    """Test add device by IP-address, verify unicast scan is used."""
    result = await hass.config_entries.flow.async_init(
        DOMAIN, context={"source": config_entries.SOURCE_USER}
    )

    await hass.config_entries.flow.async_configure(
        result["flow_id"],
        {"device_input": "127.0.0.1"},
    )

    assert str(mock_scan.hosts[0]) == "127.0.0.1"


async def test_user_adds_existing_device(hass: HomeAssistant, mrp_device) -> None:
    """Test that it is not possible to add existing device."""
    MockConfigEntry(domain="apple_tv", unique_id="mrpid").add_to_hass(hass)

    result = await hass.config_entries.flow.async_init(
        DOMAIN, context={"source": config_entries.SOURCE_USER}
    )

    result2 = await hass.config_entries.flow.async_configure(
        result["flow_id"],
        {"device_input": "127.0.0.1"},
    )
    assert result2["type"] == data_entry_flow.FlowResultType.FORM
    assert result2["errors"] == {"base": "already_configured"}


async def test_user_connection_failed(
    hass: HomeAssistant, mrp_device, pairing_mock
) -> None:
    """Test error message when connection to device fails."""
    pairing_mock.begin.side_effect = exceptions.ConnectionFailedError

    result = await hass.config_entries.flow.async_init(
        DOMAIN, context={"source": config_entries.SOURCE_USER}
    )

    await hass.config_entries.flow.async_configure(
        result["flow_id"],
        {"device_input": "MRP Device"},
    )

    await hass.config_entries.flow.async_configure(
        result["flow_id"],
        {},
    )

    result2 = await hass.config_entries.flow.async_configure(
        result["flow_id"],
        {},
    )
    assert result2["type"] == data_entry_flow.FlowResultType.ABORT
    assert result2["reason"] == "setup_failed"


async def test_user_start_pair_error_failed(
    hass: HomeAssistant, mrp_device, pairing_mock
) -> None:
    """Test initiating pairing fails."""
    pairing_mock.begin.side_effect = exceptions.PairingError

    result = await hass.config_entries.flow.async_init(
        DOMAIN, context={"source": config_entries.SOURCE_USER}
    )

    await hass.config_entries.flow.async_configure(
        result["flow_id"],
        {"device_input": "MRP Device"},
    )

    result2 = await hass.config_entries.flow.async_configure(
        result["flow_id"],
        {},
    )
    assert result2["type"] == data_entry_flow.FlowResultType.ABORT
    assert result2["reason"] == "invalid_auth"


async def test_user_pair_service_with_password(
    hass: HomeAssistant, airplay_device_with_password, pairing_mock
) -> None:
    """Test pairing with service requiring a password (not supported)."""
    result = await hass.config_entries.flow.async_init(
        DOMAIN, context={"source": config_entries.SOURCE_USER}
    )

    await hass.config_entries.flow.async_configure(
        result["flow_id"],
        {"device_input": "AirPlay Device"},
    )

    result2 = await hass.config_entries.flow.async_configure(
        result["flow_id"],
        {},
    )
    assert result2["type"] == data_entry_flow.FlowResultType.FORM
    assert result2["step_id"] == "password"

    result3 = await hass.config_entries.flow.async_configure(
        result["flow_id"],
        {},
    )
    assert result3["type"] == data_entry_flow.FlowResultType.ABORT
    assert result3["reason"] == "setup_failed"


@pytest.mark.parametrize("pairing_requirement", [(PairingRequirement.Disabled)])
async def test_user_pair_disabled_service(
    hass: HomeAssistant, dmap_with_requirement, pairing_mock
) -> None:
    """Test pairing with disabled service (is ignored with message)."""
    result = await hass.config_entries.flow.async_init(
        DOMAIN, context={"source": config_entries.SOURCE_USER}
    )

    await hass.config_entries.flow.async_configure(
        result["flow_id"],
        {"device_input": "DMAP Device"},
    )

    result = await hass.config_entries.flow.async_configure(
        result["flow_id"],
        {},
    )
    assert result["type"] == data_entry_flow.FlowResultType.FORM
    assert result["step_id"] == "protocol_disabled"

    result2 = await hass.config_entries.flow.async_configure(
        result["flow_id"],
        {},
    )
    assert result2["type"] == data_entry_flow.FlowResultType.ABORT
    assert result2["reason"] == "setup_failed"


@pytest.mark.parametrize("pairing_requirement", [(PairingRequirement.Unsupported)])
async def test_user_pair_ignore_unsupported(
    hass: HomeAssistant, dmap_with_requirement, pairing_mock
) -> None:
    """Test pairing with disabled service (is ignored silently)."""
    result = await hass.config_entries.flow.async_init(
        DOMAIN, context={"source": config_entries.SOURCE_USER}
    )

    await hass.config_entries.flow.async_configure(
        result["flow_id"],
        {"device_input": "DMAP Device"},
    )

    result = await hass.config_entries.flow.async_configure(
        result["flow_id"],
        {},
    )
    assert result["type"] == data_entry_flow.FlowResultType.ABORT
    assert result["reason"] == "setup_failed"


async def test_user_pair_invalid_pin(
    hass: HomeAssistant, mrp_device, pairing_mock
) -> None:
    """Test pairing with invalid pin."""
    pairing_mock.finish.side_effect = exceptions.PairingError

    result = await hass.config_entries.flow.async_init(
        DOMAIN, context={"source": config_entries.SOURCE_USER}
    )

    await hass.config_entries.flow.async_configure(
        result["flow_id"],
        {"device_input": "MRP Device"},
    )

    result2 = await hass.config_entries.flow.async_configure(
        result["flow_id"],
        {},
    )

    result2 = await hass.config_entries.flow.async_configure(
        result["flow_id"],
        {"pin": 1111},
    )
    assert result2["type"] == data_entry_flow.FlowResultType.FORM
    assert result2["errors"] == {"base": "invalid_auth"}


async def test_user_pair_unexpected_error(
    hass: HomeAssistant, mrp_device, pairing_mock
) -> None:
    """Test unexpected error when entering PIN code."""

    pairing_mock.finish.side_effect = Exception
    result = await hass.config_entries.flow.async_init(
        DOMAIN, context={"source": config_entries.SOURCE_USER}
    )

    await hass.config_entries.flow.async_configure(
        result["flow_id"],
        {"device_input": "MRP Device"},
    )

    result2 = await hass.config_entries.flow.async_configure(
        result["flow_id"],
        {},
    )

    result2 = await hass.config_entries.flow.async_configure(
        result["flow_id"],
        {"pin": 1111},
    )
    assert result2["type"] == data_entry_flow.FlowResultType.FORM
    assert result2["errors"] == {"base": "unknown"}


async def test_user_pair_backoff_error(
    hass: HomeAssistant, mrp_device, pairing_mock
) -> None:
    """Test that backoff error is displayed in case device requests it."""
    pairing_mock.begin.side_effect = exceptions.BackOffError

    result = await hass.config_entries.flow.async_init(
        DOMAIN, context={"source": config_entries.SOURCE_USER}
    )

    await hass.config_entries.flow.async_configure(
        result["flow_id"],
        {"device_input": "MRP Device"},
    )

    result2 = await hass.config_entries.flow.async_configure(
        result["flow_id"],
        {},
    )
    assert result2["type"] == data_entry_flow.FlowResultType.ABORT
    assert result2["reason"] == "backoff"


async def test_user_pair_begin_unexpected_error(
    hass: HomeAssistant, mrp_device, pairing_mock
) -> None:
    """Test unexpected error during start of pairing."""
    pairing_mock.begin.side_effect = Exception

    result = await hass.config_entries.flow.async_init(
        DOMAIN, context={"source": config_entries.SOURCE_USER}
    )

    await hass.config_entries.flow.async_configure(
        result["flow_id"],
        {"device_input": "MRP Device"},
    )

    result2 = await hass.config_entries.flow.async_configure(
        result["flow_id"],
        {},
    )
    assert result2["type"] == data_entry_flow.FlowResultType.ABORT
    assert result2["reason"] == "unknown"


async def test_ignores_disabled_service(
    hass: HomeAssistant, airplay_with_disabled_mrp, pairing
) -> None:
    """Test adding device with only DMAP service."""
    result = await hass.config_entries.flow.async_init(
        DOMAIN, context={"source": config_entries.SOURCE_USER}
    )

    # Find based on mrpid (but do not pair that service since it's disabled)
    result = await hass.config_entries.flow.async_configure(
        result["flow_id"],
        {"device_input": "mrpid"},
    )
    assert result["type"] == data_entry_flow.FlowResultType.FORM
    assert result["description_placeholders"] == {
        "name": "AirPlay Device",
        "type": "Unknown",
    }

    result2 = await hass.config_entries.flow.async_configure(result["flow_id"], {})
    assert result2["type"] == data_entry_flow.FlowResultType.FORM
    assert result2["description_placeholders"] == {"protocol": "AirPlay"}

    result3 = await hass.config_entries.flow.async_configure(
        result["flow_id"], {"pin": 1111}
    )
    assert result3["type"] == "create_entry"
    assert result3["data"] == {
        "address": "127.0.0.1",
        "credentials": {
            Protocol.AirPlay.value: "airplay_creds",
        },
        "identifiers": ["mrpid", "airplayid"],
        "name": "AirPlay Device",
    }


# Zeroconf


async def test_zeroconf_unsupported_service_aborts(hass: HomeAssistant) -> None:
    """Test discovering unsupported zeroconf service."""
    result = await hass.config_entries.flow.async_init(
        DOMAIN,
        context={"source": config_entries.SOURCE_ZEROCONF},
        data=zeroconf.ZeroconfServiceInfo(
            host="127.0.0.1",
            addresses=["127.0.0.1"],
            hostname="mock_hostname",
            name="mock_name",
            port=None,
            type="_dummy._tcp.local.",
            properties={},
        ),
    )
    assert result["type"] == data_entry_flow.FlowResultType.ABORT
    assert result["reason"] == "unknown"


async def test_zeroconf_add_mrp_device(
    hass: HomeAssistant, mrp_device, pairing
) -> None:
    """Test add MRP device discovered by zeroconf."""
    unrelated_result = await hass.config_entries.flow.async_init(
        DOMAIN,
        context={"source": config_entries.SOURCE_ZEROCONF},
        data=zeroconf.ZeroconfServiceInfo(
            host="127.0.0.2",
            addresses=["127.0.0.2"],
            hostname="mock_hostname",
            port=None,
            name="Kitchen",
            properties={"UniqueIdentifier": "unrelated", "Name": "Kitchen"},
            type="_mediaremotetv._tcp.local.",
        ),
    )
    assert unrelated_result["type"] == data_entry_flow.FlowResultType.FORM

    result = await hass.config_entries.flow.async_init(
        DOMAIN,
        context={"source": config_entries.SOURCE_ZEROCONF},
        data=zeroconf.ZeroconfServiceInfo(
            host="127.0.0.1",
            addresses=["127.0.0.1"],
            hostname="mock_hostname",
            port=None,
            name="Kitchen",
            properties={"UniqueIdentifier": "mrpid", "Name": "Kitchen"},
            type="_mediaremotetv._tcp.local.",
        ),
    )
    assert result["type"] == data_entry_flow.FlowResultType.FORM
    assert result["description_placeholders"] == {
        "name": "MRP Device",
        "type": "Unknown",
    }

    result2 = await hass.config_entries.flow.async_configure(
        result["flow_id"],
        {},
    )
    assert result2["type"] == data_entry_flow.FlowResultType.FORM
    assert result2["description_placeholders"] == {"protocol": "MRP"}

    result3 = await hass.config_entries.flow.async_configure(
        result["flow_id"], {"pin": 1111}
    )
    assert result3["type"] == "create_entry"
    assert result3["data"] == {
        "address": "127.0.0.1",
        "credentials": {Protocol.MRP.value: "mrp_creds"},
        "identifiers": ["mrpid"],
        "name": "MRP Device",
    }


async def test_zeroconf_add_dmap_device(
    hass: HomeAssistant, dmap_device, dmap_pin, pairing
) -> None:
    """Test add DMAP device discovered by zeroconf."""
    result = await hass.config_entries.flow.async_init(
        DOMAIN, context={"source": config_entries.SOURCE_ZEROCONF}, data=DMAP_SERVICE
    )
    assert result["type"] == data_entry_flow.FlowResultType.FORM
    assert result["description_placeholders"] == {
        "name": "DMAP Device",
        "type": "Unknown",
    }

    result2 = await hass.config_entries.flow.async_configure(
        result["flow_id"],
        {},
    )
    assert result2["type"] == data_entry_flow.FlowResultType.FORM
    assert result2["description_placeholders"] == {"protocol": "DMAP", "pin": 1111}

    result3 = await hass.config_entries.flow.async_configure(result["flow_id"], {})
    assert result3["type"] == "create_entry"
    assert result3["data"] == {
        "address": "127.0.0.1",
        "credentials": {Protocol.DMAP.value: "dmap_creds"},
        "identifiers": ["dmapid"],
        "name": "DMAP Device",
    }


async def test_zeroconf_ip_change(hass: HomeAssistant, mock_scan) -> None:
    """Test that the config entry gets updated when the ip changes and reloads."""
    entry = MockConfigEntry(
        domain="apple_tv", unique_id="mrpid", data={CONF_ADDRESS: "127.0.0.2"}
    )
    unrelated_entry = MockConfigEntry(
        domain="apple_tv", unique_id="unrelated", data={CONF_ADDRESS: "127.0.0.2"}
    )
    unrelated_entry.add_to_hass(hass)
    entry.add_to_hass(hass)
    mock_scan.result = [
        create_conf(
            IPv4Address("127.0.0.1"), "Device", mrp_service(), airplay_service()
        )
    ]

    with patch(
        "homeassistant.components.apple_tv.async_setup_entry", return_value=True
    ) as mock_async_setup:
        result = await hass.config_entries.flow.async_init(
            DOMAIN,
            context={"source": config_entries.SOURCE_ZEROCONF},
            data=DMAP_SERVICE,
        )
        await hass.async_block_till_done()

    assert result["type"] == data_entry_flow.FlowResultType.ABORT
    assert result["reason"] == "already_configured"
    assert len(mock_async_setup.mock_calls) == 2
    assert entry.data[CONF_ADDRESS] == "127.0.0.1"
    assert unrelated_entry.data[CONF_ADDRESS] == "127.0.0.2"


async def test_zeroconf_ip_change_via_secondary_identifier(
    hass: HomeAssistant, mock_scan
) -> None:
    """Test that the config entry gets updated when the ip changes and reloads.

    Instead of checking only the unique id, all the identifiers
    in the config entry are checked
    """
    entry = MockConfigEntry(
        domain="apple_tv",
        unique_id="aa:bb:cc:dd:ee:ff",
        data={CONF_IDENTIFIERS: ["mrpid"], CONF_ADDRESS: "127.0.0.2"},
    )
    unrelated_entry = MockConfigEntry(
        domain="apple_tv", unique_id="unrelated", data={CONF_ADDRESS: "127.0.0.2"}
    )
    unrelated_entry.add_to_hass(hass)
    entry.add_to_hass(hass)
    mock_scan.result = [
        create_conf(
            IPv4Address("127.0.0.1"), "Device", mrp_service(), airplay_service()
        )
    ]

    with patch(
        "homeassistant.components.apple_tv.async_setup_entry", return_value=True
    ) as mock_async_setup:
        result = await hass.config_entries.flow.async_init(
            DOMAIN,
            context={"source": config_entries.SOURCE_ZEROCONF},
            data=DMAP_SERVICE,
        )
        await hass.async_block_till_done()

    assert result["type"] == data_entry_flow.FlowResultType.ABORT
    assert result["reason"] == "already_configured"
    assert len(mock_async_setup.mock_calls) == 2
    assert entry.data[CONF_ADDRESS] == "127.0.0.1"
    assert unrelated_entry.data[CONF_ADDRESS] == "127.0.0.2"
    assert set(entry.data[CONF_IDENTIFIERS]) == {"airplayid", "mrpid"}


async def test_zeroconf_updates_identifiers_for_ignored_entries(
    hass: HomeAssistant, mock_scan
) -> None:
    """Test that an ignored config entry gets updated when the ip changes.

    Instead of checking only the unique id, all the identifiers
    in the config entry are checked
    """
    entry = MockConfigEntry(
        domain="apple_tv",
        unique_id="aa:bb:cc:dd:ee:ff",
        source=config_entries.SOURCE_IGNORE,
        data={CONF_IDENTIFIERS: ["mrpid"], CONF_ADDRESS: "127.0.0.2"},
    )
    unrelated_entry = MockConfigEntry(
        domain="apple_tv", unique_id="unrelated", data={CONF_ADDRESS: "127.0.0.2"}
    )
    unrelated_entry.add_to_hass(hass)
    entry.add_to_hass(hass)
    mock_scan.result = [
        create_conf(
            IPv4Address("127.0.0.1"), "Device", mrp_service(), airplay_service()
        )
    ]

    with patch(
        "homeassistant.components.apple_tv.async_setup_entry", return_value=True
    ) as mock_async_setup:
        result = await hass.config_entries.flow.async_init(
            DOMAIN,
            context={"source": config_entries.SOURCE_ZEROCONF},
            data=DMAP_SERVICE,
        )
        await hass.async_block_till_done()

    assert result["type"] == data_entry_flow.FlowResultType.ABORT
    assert result["reason"] == "already_configured"
    assert (
        len(mock_async_setup.mock_calls) == 0
    )  # Should not be called because entry is ignored
    assert entry.data[CONF_ADDRESS] == "127.0.0.1"
    assert unrelated_entry.data[CONF_ADDRESS] == "127.0.0.2"
    assert set(entry.data[CONF_IDENTIFIERS]) == {"airplayid", "mrpid"}


async def test_zeroconf_add_existing_aborts(hass: HomeAssistant, dmap_device) -> None:
    """Test start new zeroconf flow while existing flow is active aborts."""
    await hass.config_entries.flow.async_init(
        DOMAIN, context={"source": config_entries.SOURCE_ZEROCONF}, data=DMAP_SERVICE
    )

    result = await hass.config_entries.flow.async_init(
        DOMAIN, context={"source": config_entries.SOURCE_ZEROCONF}, data=DMAP_SERVICE
    )
    assert result["type"] == data_entry_flow.FlowResultType.ABORT
    assert result["reason"] == "already_in_progress"


async def test_zeroconf_add_but_device_not_found(
    hass: HomeAssistant, mock_scan
) -> None:
    """Test add device which is not found with another scan."""
    result = await hass.config_entries.flow.async_init(
        DOMAIN, context={"source": config_entries.SOURCE_ZEROCONF}, data=DMAP_SERVICE
    )
    assert result["type"] == data_entry_flow.FlowResultType.ABORT
    assert result["reason"] == "no_devices_found"


async def test_zeroconf_add_existing_device(hass: HomeAssistant, dmap_device) -> None:
    """Test add already existing device from zeroconf."""
    MockConfigEntry(domain="apple_tv", unique_id="dmapid").add_to_hass(hass)

    result = await hass.config_entries.flow.async_init(
        DOMAIN, context={"source": config_entries.SOURCE_ZEROCONF}, data=DMAP_SERVICE
    )
    assert result["type"] == data_entry_flow.FlowResultType.ABORT
    assert result["reason"] == "already_configured"


async def test_zeroconf_unexpected_error(hass: HomeAssistant, mock_scan) -> None:
    """Test unexpected error aborts in zeroconf."""
    mock_scan.side_effect = Exception

    result = await hass.config_entries.flow.async_init(
        DOMAIN, context={"source": config_entries.SOURCE_ZEROCONF}, data=DMAP_SERVICE
    )
    assert result["type"] == data_entry_flow.FlowResultType.ABORT
    assert result["reason"] == "unknown"


async def test_zeroconf_abort_if_other_in_progress(
    hass: HomeAssistant, mock_scan
) -> None:
    """Test discovering unsupported zeroconf service."""
    mock_scan.result = [
        create_conf(IPv4Address("127.0.0.1"), "Device", airplay_service())
    ]

    result = await hass.config_entries.flow.async_init(
        DOMAIN,
        context={"source": config_entries.SOURCE_ZEROCONF},
        data=zeroconf.ZeroconfServiceInfo(
            host="127.0.0.1",
            addresses=["127.0.0.1"],
            hostname="mock_hostname",
            port=None,
            type="_airplay._tcp.local.",
            name="Kitchen",
            properties={"deviceid": "airplayid"},
        ),
    )

    assert result["type"] == data_entry_flow.FlowResultType.FORM
    assert result["step_id"] == "confirm"

    mock_scan.result = [
        create_conf(
            IPv4Address("127.0.0.1"), "Device", mrp_service(), airplay_service()
        )
    ]

    result2 = await hass.config_entries.flow.async_init(
        DOMAIN,
        context={"source": config_entries.SOURCE_ZEROCONF},
        data=zeroconf.ZeroconfServiceInfo(
            host="127.0.0.1",
            addresses=["127.0.0.1"],
            hostname="mock_hostname",
            port=None,
            type="_mediaremotetv._tcp.local.",
            name="Kitchen",
            properties={"UniqueIdentifier": "mrpid", "Name": "Kitchen"},
        ),
    )
    assert result2["type"] == data_entry_flow.FlowResultType.ABORT
    assert result2["reason"] == "already_in_progress"


async def test_zeroconf_missing_device_during_protocol_resolve(
    hass: HomeAssistant, mock_scan, pairing, mock_zeroconf: None
) -> None:
    """Test discovery after service been added to existing flow with missing device."""
    mock_scan.result = [
        create_conf(IPv4Address("127.0.0.1"), "Device", airplay_service())
    ]

    # Find device with AirPlay service and set up flow for it
    result = await hass.config_entries.flow.async_init(
        DOMAIN,
        context={"source": config_entries.SOURCE_ZEROCONF},
        data=zeroconf.ZeroconfServiceInfo(
            host="127.0.0.1",
            addresses=["127.0.0.1"],
            hostname="mock_hostname",
            port=None,
            type="_airplay._tcp.local.",
            name="Kitchen",
            properties={"deviceid": "airplayid"},
        ),
    )

    mock_scan.result = [
        create_conf(
            IPv4Address("127.0.0.1"), "Device", mrp_service(), airplay_service()
        )
    ]

    # Find the same device again, but now also with MRP service. The first flow should
    # be updated with the MRP service.
    await hass.config_entries.flow.async_init(
        DOMAIN,
        context={"source": config_entries.SOURCE_ZEROCONF},
        data=zeroconf.ZeroconfServiceInfo(
            host="127.0.0.1",
            addresses=["127.0.0.1"],
            hostname="mock_hostname",
            port=None,
            type="_mediaremotetv._tcp.local.",
            name="Kitchen",
            properties={"UniqueIdentifier": "mrpid", "Name": "Kitchen"},
        ),
    )

    mock_scan.result = []

    # Number of services found during initial scan (1) will not match the updated count
    # (2), so it will trigger a re-scan to find all services. This will fail as no
    # device is found.
    result2 = await hass.config_entries.flow.async_configure(
        result["flow_id"],
        {},
    )
    assert result2["type"] == data_entry_flow.FlowResultType.ABORT
    assert result2["reason"] == "device_not_found"


async def test_zeroconf_additional_protocol_resolve_failure(
    hass: HomeAssistant, mock_scan, pairing, mock_zeroconf: None
) -> None:
    """Test discovery with missing service."""
    mock_scan.result = [
        create_conf(IPv4Address("127.0.0.1"), "Device", airplay_service())
    ]

    # Find device with AirPlay service and set up flow for it
    result = await hass.config_entries.flow.async_init(
        DOMAIN,
        context={"source": config_entries.SOURCE_ZEROCONF},
        data=zeroconf.ZeroconfServiceInfo(
            host="127.0.0.1",
            addresses=["127.0.0.1"],
            hostname="mock_hostname",
            port=None,
            type="_airplay._tcp.local.",
            name="Kitchen",
            properties={"deviceid": "airplayid"},
        ),
    )

    mock_scan.result = [
        create_conf(
            IPv4Address("127.0.0.1"), "Device", mrp_service(), airplay_service()
        )
    ]

    # Find the same device again, but now also with MRP service. The first flow should
    # be updated with the MRP service.
    await hass.config_entries.flow.async_init(
        DOMAIN,
        context={"source": config_entries.SOURCE_ZEROCONF},
        data=zeroconf.ZeroconfServiceInfo(
            host="127.0.0.1",
            addresses=["127.0.0.1"],
            hostname="mock_hostname",
            port=None,
            type="_mediaremotetv._tcp.local.",
            name="Kitchen",
            properties={"UniqueIdentifier": "mrpid", "Name": "Kitchen"},
        ),
    )

    mock_scan.result = [
        create_conf(IPv4Address("127.0.0.1"), "Device", airplay_service())
    ]

    # Number of services found during initial scan (1) will not match the updated count
    # (2), so it will trigger a re-scan to find all services. This will however fail
    # due to only one of the services found, yielding an error message.
    result2 = await hass.config_entries.flow.async_configure(
        result["flow_id"],
        {},
    )
    assert result2["type"] == data_entry_flow.FlowResultType.ABORT
    assert result2["reason"] == "inconsistent_device"


async def test_zeroconf_pair_additionally_found_protocols(
    hass: HomeAssistant, mock_scan, pairing, mock_zeroconf: None
) -> None:
    """Test discovered protocols are merged to original flow."""
    mock_scan.result = [
        create_conf(IPv4Address("127.0.0.1"), "Device", airplay_service())
    ]

    # Find device with AirPlay service and set up flow for it
    result = await hass.config_entries.flow.async_init(
        DOMAIN,
        context={"source": config_entries.SOURCE_ZEROCONF},
        data=zeroconf.ZeroconfServiceInfo(
            host="127.0.0.1",
            addresses=["127.0.0.1"],
            hostname="mock_hostname",
            port=None,
            type="_airplay._tcp.local.",
            name="Kitchen",
            properties={"deviceid": "airplayid"},
        ),
    )
    assert result["type"] == data_entry_flow.FlowResultType.FORM
    await hass.async_block_till_done()

    mock_scan.result = [
        create_conf(
            IPv4Address("127.0.0.1"), "Device", raop_service(), airplay_service()
        )
    ]

    # Find the same device again, but now also with RAOP service. The first flow should
    # be updated with the RAOP service.
    await hass.config_entries.flow.async_init(
        DOMAIN,
        context={"source": config_entries.SOURCE_ZEROCONF},
        data=RAOP_SERVICE,
    )
    await hass.async_block_till_done()

    mock_scan.result = [
        create_conf(
            IPv4Address("127.0.0.1"),
            "Device",
            raop_service(),
            mrp_service(),
            airplay_service(),
        )
    ]

    # Find the same device again, but now also with MRP service. The first flow should
    # be updated with the MRP service.
    await hass.config_entries.flow.async_init(
        DOMAIN,
        context={"source": config_entries.SOURCE_ZEROCONF},
        data=zeroconf.ZeroconfServiceInfo(
            host="127.0.0.1",
            addresses=["127.0.0.1"],
            hostname="mock_hostname",
            port=None,
            type="_mediaremotetv._tcp.local.",
            name="Kitchen",
            properties={"UniqueIdentifier": "mrpid", "Name": "Kitchen"},
        ),
    )
    await hass.async_block_till_done()

    # Verify that all protocols are paired
    result2 = await hass.config_entries.flow.async_configure(
        result["flow_id"],
        {},
    )

    assert result2["type"] == data_entry_flow.FlowResultType.FORM
    assert result2["step_id"] == "pair_no_pin"
    assert result2["description_placeholders"] == {"pin": ANY, "protocol": "RAOP"}

    # Verify that all protocols are paired
    result3 = await hass.config_entries.flow.async_configure(
        result["flow_id"],
        {},
    )

    assert result3["type"] == data_entry_flow.FlowResultType.FORM
    assert result3["step_id"] == "pair_with_pin"
    assert result3["description_placeholders"] == {"protocol": "MRP"}

    result4 = await hass.config_entries.flow.async_configure(
        result["flow_id"],
        {"pin": 1234},
    )
    assert result4["type"] == data_entry_flow.FlowResultType.FORM
    assert result4["step_id"] == "pair_with_pin"
    assert result4["description_placeholders"] == {"protocol": "AirPlay"}

    result5 = await hass.config_entries.flow.async_configure(
        result["flow_id"],
        {"pin": 1234},
    )
    assert result5["type"] == data_entry_flow.FlowResultType.CREATE_ENTRY


# Re-configuration


async def test_reconfigure_update_credentials(
    hass: HomeAssistant, mrp_device, pairing
) -> None:
    """Test that reconfigure flow updates config entry."""
    config_entry = MockConfigEntry(
        domain="apple_tv", unique_id="mrpid", data={"identifiers": ["mrpid"]}
    )
    config_entry.add_to_hass(hass)

    result = await hass.config_entries.flow.async_init(
        DOMAIN,
        context={"source": "reauth"},
        data={"identifier": "mrpid", "name": "apple tv"},
    )

    result2 = await hass.config_entries.flow.async_configure(
        result["flow_id"],
        {},
    )
    assert result2["type"] == data_entry_flow.FlowResultType.FORM
    assert result2["description_placeholders"] == {"protocol": "MRP"}

    result3 = await hass.config_entries.flow.async_configure(
        result["flow_id"], {"pin": 1111}
    )
    assert result3["type"] == data_entry_flow.FlowResultType.ABORT
    assert result3["reason"] == "reauth_successful"

    assert config_entry.data == {
        "address": "127.0.0.1",
        "name": "MRP Device",
        "credentials": {Protocol.MRP.value: "mrp_creds"},
        "identifiers": ["mrpid"],
    }


# Options


async def test_option_start_off(hass: HomeAssistant) -> None:
    """Test start off-option flag."""
    config_entry = MockConfigEntry(
        domain=DOMAIN, unique_id="dmapid", options={"start_off": False}
    )
    config_entry.add_to_hass(hass)

    result = await hass.config_entries.options.async_init(config_entry.entry_id)
    assert result["type"] == data_entry_flow.FlowResultType.FORM

    result2 = await hass.config_entries.options.async_configure(
        result["flow_id"], user_input={CONF_START_OFF: True}
    )
    assert result2["type"] == "create_entry"

    assert config_entry.options[CONF_START_OFF]


async def test_zeroconf_rejects_ipv6(hass: HomeAssistant) -> None:
    """Test zeroconf discovery rejects ipv6."""
    result = await hass.config_entries.flow.async_init(
        DOMAIN,
        context={"source": config_entries.SOURCE_ZEROCONF},
        data=zeroconf.ZeroconfServiceInfo(
            host="fd00::b27c:63bb:cc85:4ea0",
            addresses=["fd00::b27c:63bb:cc85:4ea0"],
            hostname="mock_hostname",
            port=None,
            type="_touch-able._tcp.local.",
            name="dmapid._touch-able._tcp.local.",
            properties={"CtlN": "Apple TV"},
        ),
    )
    assert result["type"] == data_entry_flow.FlowResultType.ABORT
    assert result["reason"] == "ipv6_not_supported"


@pytest.mark.parametrize("discovery", [MAC_RAOP_SERVICE, MAC_AIRPLAY_SERVICE])
async def test_zeroconf_rejects_mac(
    hass: HomeAssistant, discovery: zeroconf.ZeroconfServiceInfo
) -> None:
    """Test zeroconf discovery rejects mac."""
    result = await hass.config_entries.flow.async_init(
        DOMAIN,
        context={"source": config_entries.SOURCE_ZEROCONF},
        data=discovery,
    )
    assert result["type"] == data_entry_flow.FlowResultType.ABORT
    assert result["reason"] == "device_not_supported"<|MERGE_RESOLUTION|>--- conflicted
+++ resolved
@@ -56,8 +56,6 @@
     properties={"am": "Mac14,9"},
 )
 
-<<<<<<< HEAD
-=======
 MAC_AIRPLAY_SERVICE = zeroconf.ZeroconfServiceInfo(
     host="127.0.0.1",
     addresses=["127.0.0.1"],
@@ -68,7 +66,6 @@
     properties={"model": "Mac14,9", "deviceid": "AA:BB:CC:DD:EE:FF"},
 )
 
->>>>>>> 9655642a
 
 @pytest.fixture(autouse=True)
 def zero_aggregation_time():
