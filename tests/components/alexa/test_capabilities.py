"""Test Alexa capabilities."""

from typing import Any
from unittest.mock import patch

import pytest

from homeassistant.components.alexa import smart_home
from homeassistant.components.climate import (
    ATTR_CURRENT_TEMPERATURE,
    ClimateEntityFeature,
    HVACMode,
)
from homeassistant.components.lock import STATE_JAMMED, STATE_LOCKING, STATE_UNLOCKING
from homeassistant.components.media_player import MediaPlayerEntityFeature
from homeassistant.components.valve import ValveEntityFeature
from homeassistant.components.water_heater import (
    ATTR_OPERATION_LIST,
    ATTR_OPERATION_MODE,
    STATE_ECO,
    STATE_GAS,
    STATE_HEAT_PUMP,
)
from homeassistant.const import (
    ATTR_UNIT_OF_MEASUREMENT,
    STATE_ALARM_ARMED_AWAY,
    STATE_ALARM_ARMED_CUSTOM_BYPASS,
    STATE_ALARM_ARMED_HOME,
    STATE_ALARM_ARMED_NIGHT,
    STATE_ALARM_DISARMED,
    STATE_LOCKED,
    STATE_OFF,
    STATE_UNAVAILABLE,
    STATE_UNKNOWN,
    STATE_UNLOCKED,
    UnitOfTemperature,
)
from homeassistant.core import HomeAssistant

from .test_common import (
    assert_request_calls_service,
    assert_request_fails,
    get_default_config,
    get_new_request,
    reported_properties,
)

from tests.common import async_mock_service


@pytest.mark.parametrize(
    (
<<<<<<< HEAD
        "curr_activity",
=======
        "current_activity",
>>>>>>> 966b4220
        "activity_list",
    ),
    [
        ("TV", ["TV", "MUSIC", "DVD"]),
        ("TV", ["TV"]),
    ],
)
async def test_discovery_remote(
<<<<<<< HEAD
    hass: HomeAssistant, curr_activity: str, activity_list: list[str]
=======
    hass: HomeAssistant, current_activity: str, activity_list: list[str]
>>>>>>> 966b4220
) -> None:
    """Test discory for a remote entity."""
    request = get_new_request("Alexa.Discovery", "Discover")
    # setup test device
    hass.states.async_set(
        "remote.test",
        "off",
        {
<<<<<<< HEAD
            "current_activity": curr_activity,
=======
            "current_activity": current_activity,
>>>>>>> 966b4220
            "activity_list": activity_list,
        },
    )
    msg = await smart_home.async_handle_message(hass, get_default_config(hass), request)
    assert "event" in msg
    msg = msg["event"]
    assert len(msg["payload"]["endpoints"]) == 1
    endpoint = msg["payload"]["endpoints"][0]
    assert endpoint["endpointId"] == "remote#test"
    interfaces = {capability["interface"] for capability in endpoint["capabilities"]}
    assert "Alexa.PowerController" in interfaces
    assert "Alexa.ModeController" in interfaces


@pytest.mark.parametrize("adjust", ["-5", "5", "-80"])
async def test_api_adjust_brightness(hass: HomeAssistant, adjust: str) -> None:
    """Test api adjust brightness process."""
    request = get_new_request(
        "Alexa.BrightnessController", "AdjustBrightness", "light#test"
    )

    # add payload
    request["directive"]["payload"]["brightnessDelta"] = adjust

    # setup test devices
    hass.states.async_set(
        "light.test", "off", {"friendly_name": "Test light", "brightness": "77"}
    )

    call_light = async_mock_service(hass, "light", "turn_on")

    msg = await smart_home.async_handle_message(hass, get_default_config(hass), request)
    await hass.async_block_till_done()

    assert "event" in msg
    msg = msg["event"]

    assert len(call_light) == 1
    assert call_light[0].data["entity_id"] == "light.test"
    assert call_light[0].data["brightness_step_pct"] == int(adjust)
    assert msg["header"]["name"] == "Response"


async def test_api_set_color_rgb(hass: HomeAssistant) -> None:
    """Test api set color process."""
    request = get_new_request("Alexa.ColorController", "SetColor", "light#test")

    # add payload
    request["directive"]["payload"]["color"] = {
        "hue": "120",
        "saturation": "0.612",
        "brightness": "0.342",
    }

    # setup test devices
    hass.states.async_set(
        "light.test", "off", {"friendly_name": "Test light", "supported_features": 16}
    )

    call_light = async_mock_service(hass, "light", "turn_on")

    msg = await smart_home.async_handle_message(hass, get_default_config(hass), request)
    await hass.async_block_till_done()

    assert "event" in msg
    msg = msg["event"]

    assert len(call_light) == 1
    assert call_light[0].data["entity_id"] == "light.test"
    assert call_light[0].data["rgb_color"] == (33, 87, 33)
    assert msg["header"]["name"] == "Response"


async def test_api_set_color_temperature(hass: HomeAssistant) -> None:
    """Test api set color temperature process."""
    request = get_new_request(
        "Alexa.ColorTemperatureController", "SetColorTemperature", "light#test"
    )

    # add payload
    request["directive"]["payload"]["colorTemperatureInKelvin"] = "7500"

    # setup test devices
    hass.states.async_set("light.test", "off", {"friendly_name": "Test light"})

    call_light = async_mock_service(hass, "light", "turn_on")

    msg = await smart_home.async_handle_message(hass, get_default_config(hass), request)
    await hass.async_block_till_done()

    assert "event" in msg
    msg = msg["event"]

    assert len(call_light) == 1
    assert call_light[0].data["entity_id"] == "light.test"
    assert call_light[0].data["kelvin"] == 7500
    assert msg["header"]["name"] == "Response"


@pytest.mark.parametrize(("result", "initial"), [(383, "333"), (500, "500")])
async def test_api_decrease_color_temp(
    hass: HomeAssistant, result: int, initial: str
) -> None:
    """Test api decrease color temp process."""
    request = get_new_request(
        "Alexa.ColorTemperatureController", "DecreaseColorTemperature", "light#test"
    )

    # setup test devices
    hass.states.async_set(
        "light.test",
        "off",
        {"friendly_name": "Test light", "color_temp": initial, "max_mireds": 500},
    )

    call_light = async_mock_service(hass, "light", "turn_on")

    msg = await smart_home.async_handle_message(hass, get_default_config(hass), request)
    await hass.async_block_till_done()

    assert "event" in msg
    msg = msg["event"]

    assert len(call_light) == 1
    assert call_light[0].data["entity_id"] == "light.test"
    assert call_light[0].data["color_temp"] == result
    assert msg["header"]["name"] == "Response"


@pytest.mark.parametrize(("result", "initial"), [(283, "333"), (142, "142")])
async def test_api_increase_color_temp(
    hass: HomeAssistant, result: int, initial: str
) -> None:
    """Test api increase color temp process."""
    request = get_new_request(
        "Alexa.ColorTemperatureController", "IncreaseColorTemperature", "light#test"
    )

    # setup test devices
    hass.states.async_set(
        "light.test",
        "off",
        {"friendly_name": "Test light", "color_temp": initial, "min_mireds": 142},
    )

    call_light = async_mock_service(hass, "light", "turn_on")

    msg = await smart_home.async_handle_message(hass, get_default_config(hass), request)
    await hass.async_block_till_done()

    assert "event" in msg
    msg = msg["event"]

    assert len(call_light) == 1
    assert call_light[0].data["entity_id"] == "light.test"
    assert call_light[0].data["color_temp"] == result
    assert msg["header"]["name"] == "Response"


@pytest.mark.parametrize(
    ("domain", "payload", "source_list", "idx"),
    [
        ("media_player", "GAME CONSOLE", ["tv", "game console", 10000], 1),
        ("media_player", "SATELLITE TV", ["satellite-tv", "game console", None], 0),
        ("media_player", "SATELLITE TV", ["satellite_tv", "game console"], 0),
    ],
)
async def test_api_select_input(
    hass: HomeAssistant,
    domain: str,
    payload: str,
    source_list: list[Any],
    idx: int | None,
) -> None:
    """Test api set input process."""
    hass.states.async_set(
        "media_player.test",
        "off",
        {
            "friendly_name": "Test media player",
            "source": "unknown",
            "source_list": source_list,
        },
    )

    call, _ = await assert_request_calls_service(
        "Alexa.InputController",
        "SelectInput",
        "media_player#test",
        "media_player.select_source",
        hass,
        payload={"input": payload},
    )
    assert call.data["source"] == source_list[idx]


@pytest.mark.parametrize(
<<<<<<< HEAD
    (
        "target_activity",
        "activity_list",
        "current_activity_index",
        "target_activity_index",
    ),
    [
        ("TV", ["TV", "MUSIC", "DVD"], 1, 0),
        ("MUSIC", ["TV", "MUSIC", "DVD", 1000], 0, 1),
        ("DVD", ["TV", "MUSIC", "DVD", None], 0, 2),
        ("BAD DEVICE", ["TV", "MUSIC", "DVD"], 0, None),
        ("TV", ["TV"], 0, 0),
        ("BAD DEVICE", [], None, None),
=======
    ("source_list"),
    [(["satellite_tv", "game console"]), ([])],
)
async def test_api_select_input_fails(
    hass: HomeAssistant,
    source_list: list[Any],
) -> None:
    """Test api set input process fails."""
    hass.states.async_set(
        "media_player.test",
        "off",
        {
            "friendly_name": "Test media player",
            "source": "unknown",
            "source_list": source_list,
        },
    )
    await assert_request_fails(
        "Alexa.InputController",
        "SelectInput",
        "media_player#test",
        "media_player.select_source",
        hass,
        payload={"input": "BAD DEVICE"},
    )


@pytest.mark.parametrize(
    ("activity", "activity_list", "target_activity_index"),
    [
        ("TV", ["TV", "MUSIC", "DVD"], 0),
        ("MUSIC", ["TV", "MUSIC", "DVD", 1000], 1),
        ("DVD", ["TV", "MUSIC", "DVD", None], 2),
        ("TV", ["TV"], 0),
>>>>>>> 966b4220
    ],
)
async def test_api_select_activity(
    hass: HomeAssistant,
<<<<<<< HEAD
    target_activity: str,
    activity_list: list[str],
    current_activity_index: int | None,
    target_activity_index: int | None,
) -> None:
    """Test api set activity process."""
    curr_activty = (
        activity_list[current_activity_index] if current_activity_index else "None"
    )
=======
    activity: str,
    activity_list: list[str],
    target_activity_index: int | None,
) -> None:
    """Test api set activity process."""
>>>>>>> 966b4220
    hass.states.async_set(
        "remote.test",
        "off",
        {
<<<<<<< HEAD
            "current_activity": curr_activty,
            "activity_list": activity_list,
        },
    )
    # test where no source matches
    if target_activity_index is None:
        await assert_request_fails(
            "Alexa.ModeController",
            "SetMode",
            "remote#test",
            "remote.turn_on",
            hass,
            payload={"mode": f"activity.{target_activity}"},
            instance="remote.activity",
        )
        return

=======
            "current_activity": activity,
            "activity_list": activity_list,
        },
    )
>>>>>>> 966b4220
    call, _ = await assert_request_calls_service(
        "Alexa.ModeController",
        "SetMode",
        "remote#test",
        "remote.turn_on",
        hass,
<<<<<<< HEAD
        payload={"mode": f"activity.{target_activity}"},
=======
        payload={"mode": f"activity.{activity}"},
>>>>>>> 966b4220
        instance="remote.activity",
    )
    assert call.data["activity"] == activity_list[target_activity_index]


<<<<<<< HEAD
@pytest.mark.parametrize(
    (
        "curr_state",
=======
@pytest.mark.parametrize(("activity_list"), [(["TV", "MUSIC", "DVD"]), ([])])
async def test_api_select_activity_fails(
    hass: HomeAssistant, activity_list: list[str]
) -> None:
    """Test api set activity process fails."""
    hass.states.async_set(
        "remote.test",
        "off",
        {
            "current_activity": None,
            "activity_list": activity_list,
        },
    )
    await assert_request_fails(
        "Alexa.ModeController",
        "SetMode",
        "remote#test",
        "remote.turn_on",
        hass,
        payload={"mode": "activity.BAD"},
        instance="remote.activity",
    )


@pytest.mark.parametrize(
    (
        "current_state",
>>>>>>> 966b4220
        "target_name",
        "target_service",
    ),
    [
        ("on", "TurnOff", "turn_off"),
        ("off", "TurnOn", "turn_on"),
    ],
)
async def test_api_remote_set_power_state(
    hass: HomeAssistant,
<<<<<<< HEAD
    curr_state: str,
=======
    current_state: str,
>>>>>>> 966b4220
    target_name: str,
    target_service: str,
) -> None:
    """Test api remote set power state process."""
    hass.states.async_set(
        "remote.test",
<<<<<<< HEAD
        curr_state,
=======
        current_state,
>>>>>>> 966b4220
        {
            "current_activity": ["TV", "MUSIC", "DVD"],
            "activity_list": "TV",
        },
    )

    _, msg = await assert_request_calls_service(
        "Alexa.PowerController",
        target_name,
        "remote#test",
        f"remote.{target_service}",
        hass,
    )


async def test_report_lock_state(hass: HomeAssistant) -> None:
    """Test LockController implements lockState property."""
    hass.states.async_set("lock.locked", STATE_LOCKED, {})
    hass.states.async_set("lock.unlocked", STATE_UNLOCKED, {})
    hass.states.async_set("lock.unlocking", STATE_UNLOCKING, {})
    hass.states.async_set("lock.locking", STATE_LOCKING, {})
    hass.states.async_set("lock.jammed", STATE_JAMMED, {})
    hass.states.async_set("lock.unknown", STATE_UNKNOWN, {})

    properties = await reported_properties(hass, "lock.locked")
    properties.assert_equal("Alexa.LockController", "lockState", "LOCKED")

    properties = await reported_properties(hass, "lock.unlocking")
    properties.assert_equal("Alexa.LockController", "lockState", "LOCKED")

    properties = await reported_properties(hass, "lock.unlocked")
    properties.assert_equal("Alexa.LockController", "lockState", "UNLOCKED")

    properties = await reported_properties(hass, "lock.locking")
    properties.assert_equal("Alexa.LockController", "lockState", "UNLOCKED")

    properties = await reported_properties(hass, "lock.unknown")
    properties.assert_equal("Alexa.LockController", "lockState", "JAMMED")

    properties = await reported_properties(hass, "lock.jammed")
    properties.assert_equal("Alexa.LockController", "lockState", "JAMMED")


@pytest.mark.parametrize(
    "supported_color_modes", [["brightness"], ["hs"], ["color_temp"]]
)
async def test_report_dimmable_light_state(
    hass: HomeAssistant, supported_color_modes: list[str]
) -> None:
    """Test BrightnessController reports brightness correctly."""
    hass.states.async_set(
        "light.test_on",
        "on",
        {
            "friendly_name": "Test light On",
            "brightness": 128,
            "supported_color_modes": supported_color_modes,
        },
    )
    hass.states.async_set(
        "light.test_off",
        "off",
        {
            "friendly_name": "Test light Off",
            "supported_color_modes": supported_color_modes,
        },
    )

    properties = await reported_properties(hass, "light.test_on")
    properties.assert_equal("Alexa.BrightnessController", "brightness", 50)

    properties = await reported_properties(hass, "light.test_off")
    properties.assert_equal("Alexa.BrightnessController", "brightness", 0)


@pytest.mark.parametrize("supported_color_modes", [["hs"], ["rgb"], ["xy"]])
async def test_report_colored_light_state(
    hass: HomeAssistant, supported_color_modes: list[str]
) -> None:
    """Test ColorController reports color correctly."""
    hass.states.async_set(
        "light.test_on",
        "on",
        {
            "friendly_name": "Test light On",
            "hs_color": (180, 75),
            "brightness": 128,
            "supported_color_modes": supported_color_modes,
        },
    )
    hass.states.async_set(
        "light.test_off",
        "off",
        {
            "friendly_name": "Test light Off",
            "supported_color_modes": supported_color_modes,
        },
    )

    properties = await reported_properties(hass, "light.test_on")
    properties.assert_equal(
        "Alexa.ColorController",
        "color",
        {"hue": 180, "saturation": 0.75, "brightness": 128 / 255.0},
    )

    properties = await reported_properties(hass, "light.test_off")
    properties.assert_equal(
        "Alexa.ColorController", "color", {"hue": 0, "saturation": 0, "brightness": 0}
    )


async def test_report_colored_temp_light_state(hass: HomeAssistant) -> None:
    """Test ColorTemperatureController reports color temp correctly."""
    hass.states.async_set(
        "light.test_on",
        "on",
        {
            "friendly_name": "Test light On",
            "color_temp": 240,
            "supported_color_modes": ["color_temp"],
        },
    )
    hass.states.async_set(
        "light.test_off",
        "off",
        {"friendly_name": "Test light Off", "supported_color_modes": ["color_temp"]},
    )

    properties = await reported_properties(hass, "light.test_on")
    properties.assert_equal(
        "Alexa.ColorTemperatureController", "colorTemperatureInKelvin", 4166
    )

    properties = await reported_properties(hass, "light.test_off")
    properties.assert_not_has_property(
        "Alexa.ColorTemperatureController", "colorTemperatureInKelvin"
    )


async def test_report_fan_speed_state(hass: HomeAssistant) -> None:
    """Test PercentageController, PowerLevelController reports fan speed correctly."""
    hass.states.async_set(
        "fan.off",
        "off",
        {
            "friendly_name": "Off fan",
            "supported_features": 1,
            "percentage": 0,
        },
    )
    hass.states.async_set(
        "fan.low_speed",
        "on",
        {
            "friendly_name": "Low speed fan",
            "supported_features": 1,
            "percentage": 33,
        },
    )
    hass.states.async_set(
        "fan.medium_speed",
        "on",
        {
            "friendly_name": "Medium speed fan",
            "supported_features": 1,
            "percentage": 66,
        },
    )
    hass.states.async_set(
        "fan.high_speed",
        "on",
        {
            "friendly_name": "High speed fan",
            "supported_features": 1,
            "percentage": 100,
        },
    )
    hass.states.async_set(
        "fan.speed_less_on",
        "on",
        {
            "friendly_name": "Speedless fan on",
            "supported_features": 0,
        },
    )
    hass.states.async_set(
        "fan.speed_less_off",
        "off",
        {
            "friendly_name": "Speedless fan off",
            "supported_features": 0,
        },
    )
    properties = await reported_properties(hass, "fan.off")
    properties.assert_equal("Alexa.RangeController", "rangeValue", 0)

    properties = await reported_properties(hass, "fan.low_speed")
    properties.assert_equal("Alexa.RangeController", "rangeValue", 33)

    properties = await reported_properties(hass, "fan.medium_speed")
    properties.assert_equal("Alexa.RangeController", "rangeValue", 66)

    properties = await reported_properties(hass, "fan.high_speed")
    properties.assert_equal("Alexa.RangeController", "rangeValue", 100)

    properties = await reported_properties(hass, "fan.speed_less_on")
    properties.assert_equal("Alexa.RangeController", "rangeValue", 100)

    properties = await reported_properties(hass, "fan.speed_less_off")
    properties.assert_equal("Alexa.RangeController", "rangeValue", 0)


async def test_report_humidifier_humidity_state(hass: HomeAssistant) -> None:
    """Test PercentageController, PowerLevelController humidifier humidity reporting."""
    hass.states.async_set(
        "humidifier.dry",
        "on",
        {
            "friendly_name": "Humidifier dry",
            "supported_features": 0,
            "humidity": 25,
            "min_humidity": 20,
            "max_humidity": 90,
        },
    )
    hass.states.async_set(
        "humidifier.wet",
        "on",
        {
            "friendly_name": "Humidifier wet",
            "supported_features": 0,
            "humidity": 80,
            "min_humidity": 20,
            "max_humidity": 90,
        },
    )
    properties = await reported_properties(hass, "humidifier.dry")
    properties.assert_equal("Alexa.RangeController", "rangeValue", 25)

    properties = await reported_properties(hass, "humidifier.wet")
    properties.assert_equal("Alexa.RangeController", "rangeValue", 80)


async def test_report_humidifier_mode(hass: HomeAssistant) -> None:
    """Test ModeController reports humidifier mode correctly."""
    hass.states.async_set(
        "humidifier.auto",
        "on",
        {
            "friendly_name": "Humidifier auto",
            "supported_features": 1,
            "humidity": 50,
            "mode": "Auto",
            "available_modes": ["Auto", "Low", "Medium", "High"],
            "min_humidity": 20,
            "max_humidity": 90,
        },
    )
    properties = await reported_properties(hass, "humidifier.auto")
    properties.assert_equal("Alexa.ModeController", "mode", "mode.Auto")

    hass.states.async_set(
        "humidifier.medium",
        "on",
        {
            "friendly_name": "Humidifier auto",
            "supported_features": 1,
            "humidity": 60,
            "mode": "Medium",
            "available_modes": ["Auto", "Low", "Medium", "High"],
            "min_humidity": 20,
            "max_humidity": 90,
        },
    )
    properties = await reported_properties(hass, "humidifier.medium")
    properties.assert_equal("Alexa.ModeController", "mode", "mode.Medium")


async def test_report_fan_preset_mode(hass: HomeAssistant) -> None:
    """Test ModeController reports fan preset_mode correctly."""
    hass.states.async_set(
        "fan.preset_mode",
        "eco",
        {
            "friendly_name": "eco enabled fan",
            "supported_features": 8,
            "preset_mode": "eco",
            "preset_modes": ["eco", "smart", "whoosh"],
        },
    )
    properties = await reported_properties(hass, "fan.preset_mode")
    properties.assert_equal("Alexa.ModeController", "mode", "preset_mode.eco")

    hass.states.async_set(
        "fan.preset_mode",
        "smart",
        {
            "friendly_name": "smart enabled fan",
            "supported_features": 8,
            "preset_mode": "smart",
            "preset_modes": ["eco", "smart", "whoosh"],
        },
    )
    properties = await reported_properties(hass, "fan.preset_mode")
    properties.assert_equal("Alexa.ModeController", "mode", "preset_mode.smart")

    hass.states.async_set(
        "fan.preset_mode",
        "whoosh",
        {
            "friendly_name": "whoosh enabled fan",
            "supported_features": 8,
            "preset_mode": "whoosh",
            "preset_modes": ["eco", "smart", "whoosh"],
        },
    )
    properties = await reported_properties(hass, "fan.preset_mode")
    properties.assert_equal("Alexa.ModeController", "mode", "preset_mode.whoosh")

    hass.states.async_set(
        "fan.preset_mode",
        "whoosh",
        {
            "friendly_name": "one preset mode fan",
            "supported_features": 8,
            "preset_mode": "auto",
            "preset_modes": ["auto"],
        },
    )
    properties = await reported_properties(hass, "fan.preset_mode")


async def test_report_fan_oscillating(hass: HomeAssistant) -> None:
    """Test ToggleController reports fan oscillating correctly."""
    hass.states.async_set(
        "fan.oscillating_off",
        "off",
        {"friendly_name": "fan oscillating off", "supported_features": 2},
    )
    hass.states.async_set(
        "fan.oscillating_on",
        "on",
        {
            "friendly_name": "Fan oscillating on",
            "oscillating": True,
            "supported_features": 2,
        },
    )

    properties = await reported_properties(hass, "fan.oscillating_off")
    properties.assert_equal("Alexa.ToggleController", "toggleState", "OFF")

    properties = await reported_properties(hass, "fan.oscillating_on")
    properties.assert_equal("Alexa.ToggleController", "toggleState", "ON")


async def test_report_fan_direction(hass: HomeAssistant) -> None:
    """Test ModeController reports fan direction correctly."""
    hass.states.async_set(
        "fan.off", "off", {"friendly_name": "Off fan", "supported_features": 4}
    )
    hass.states.async_set(
        "fan.reverse",
        "on",
        {
            "friendly_name": "Fan Reverse",
            "direction": "reverse",
            "supported_features": 4,
        },
    )
    hass.states.async_set(
        "fan.forward",
        "on",
        {
            "friendly_name": "Fan Forward",
            "direction": "forward",
            "supported_features": 4,
        },
    )

    properties = await reported_properties(hass, "fan.off")
    properties.assert_not_has_property("Alexa.ModeController", "mode")

    properties = await reported_properties(hass, "fan.reverse")
    properties.assert_equal("Alexa.ModeController", "mode", "direction.reverse")

    properties = await reported_properties(hass, "fan.forward")
    properties.assert_equal("Alexa.ModeController", "mode", "direction.forward")


async def test_report_remote_power(hass: HomeAssistant) -> None:
    """Test ModeController reports remote power state correctly."""
    hass.states.async_set(
        "remote.off",
        "off",
        {"current_activity": "TV", "activity_list": ["TV", "MUSIC", "DVD"]},
    )
    hass.states.async_set(
        "remote.on",
        "on",
        {"current_activity": "TV", "activity_list": ["TV", "MUSIC", "DVD"]},
    )

    properties = await reported_properties(hass, "remote#off")
    properties.assert_equal("Alexa.PowerController", "powerState", "OFF")

    properties = await reported_properties(hass, "remote#on")
    properties.assert_equal("Alexa.PowerController", "powerState", "ON")


async def test_report_remote_activity(hass: HomeAssistant) -> None:
    """Test ModeController reports remote activity correctly."""
    hass.states.async_set(
        "remote.unknown",
        "on",
        {"current_activity": "UNKNOWN"},
    )
    hass.states.async_set(
        "remote.tv",
        "on",
        {"current_activity": "TV", "activity_list": ["TV", "MUSIC", "DVD"]},
    )
    hass.states.async_set(
        "remote.music",
        "on",
        {"current_activity": "MUSIC", "activity_list": ["TV", "MUSIC", "DVD"]},
    )
    hass.states.async_set(
        "remote.dvd",
        "on",
        {"current_activity": "DVD", "activity_list": ["TV", "MUSIC", "DVD"]},
    )

    properties = await reported_properties(hass, "remote#unknown")
    properties.assert_not_has_property("Alexa.ModeController", "mode")

    properties = await reported_properties(hass, "remote#tv")
    properties.assert_equal("Alexa.ModeController", "mode", "activity.TV")

    properties = await reported_properties(hass, "remote#music")
    properties.assert_equal("Alexa.ModeController", "mode", "activity.MUSIC")

    properties = await reported_properties(hass, "remote#dvd")
    properties.assert_equal("Alexa.ModeController", "mode", "activity.DVD")


async def test_report_cover_range_value(hass: HomeAssistant) -> None:
    """Test RangeController reports cover position correctly."""
    hass.states.async_set(
        "cover.fully_open",
        "open",
        {
            "friendly_name": "Fully open cover",
            "current_position": 100,
            "supported_features": 15,
        },
    )
    hass.states.async_set(
        "cover.half_open",
        "open",
        {
            "friendly_name": "Half open cover",
            "current_position": 50,
            "supported_features": 15,
        },
    )
    hass.states.async_set(
        "cover.closed",
        "closed",
        {
            "friendly_name": "Closed cover",
            "current_position": 0,
            "supported_features": 15,
        },
    )

    properties = await reported_properties(hass, "cover.fully_open")
    properties.assert_equal("Alexa.RangeController", "rangeValue", 100)

    properties = await reported_properties(hass, "cover.half_open")
    properties.assert_equal("Alexa.RangeController", "rangeValue", 50)

    properties = await reported_properties(hass, "cover.closed")
    properties.assert_equal("Alexa.RangeController", "rangeValue", 0)


async def test_report_valve_range_value(hass: HomeAssistant) -> None:
    """Test RangeController reports valve position correctly."""
    all_valve_features = (
        ValveEntityFeature.OPEN
        | ValveEntityFeature.CLOSE
        | ValveEntityFeature.STOP
        | ValveEntityFeature.SET_POSITION
    )
    hass.states.async_set(
        "valve.fully_open",
        "open",
        {
            "friendly_name": "Fully open valve",
            "current_position": 100,
            "supported_features": all_valve_features,
        },
    )
    hass.states.async_set(
        "valve.half_open",
        "open",
        {
            "friendly_name": "Half open valve",
            "current_position": 50,
            "supported_features": all_valve_features,
        },
    )
    hass.states.async_set(
        "valve.closed",
        "closed",
        {
            "friendly_name": "Closed valve",
            "current_position": 0,
            "supported_features": all_valve_features,
        },
    )

    properties = await reported_properties(hass, "valve.fully_open")
    properties.assert_equal("Alexa.RangeController", "rangeValue", 100)

    properties = await reported_properties(hass, "valve.half_open")
    properties.assert_equal("Alexa.RangeController", "rangeValue", 50)

    properties = await reported_properties(hass, "valve.closed")
    properties.assert_equal("Alexa.RangeController", "rangeValue", 0)


@pytest.mark.parametrize(
    (
        "supported_features",
        "has_mode_controller",
        "has_range_controller",
        "has_toggle_controller",
    ),
    [
        (ValveEntityFeature(0), False, False, False),
        (
            ValveEntityFeature.OPEN
            | ValveEntityFeature.CLOSE
            | ValveEntityFeature.STOP,
            True,
            False,
            True,
        ),
        (
            ValveEntityFeature.OPEN,
            True,
            False,
            False,
        ),
        (
            ValveEntityFeature.CLOSE,
            True,
            False,
            False,
        ),
        (
            ValveEntityFeature.STOP,
            False,
            False,
            True,
        ),
        (
            ValveEntityFeature.SET_POSITION,
            False,
            True,
            False,
        ),
        (
            ValveEntityFeature.STOP | ValveEntityFeature.SET_POSITION,
            False,
            True,
            True,
        ),
        (
            ValveEntityFeature.OPEN
            | ValveEntityFeature.CLOSE
            | ValveEntityFeature.SET_POSITION,
            False,
            True,
            False,
        ),
    ],
)
async def test_report_valve_controllers(
    hass: HomeAssistant,
    supported_features: ValveEntityFeature,
    has_mode_controller: bool,
    has_range_controller: bool,
    has_toggle_controller: bool,
) -> None:
    """Test valve controllers are reported correctly."""
    hass.states.async_set(
        "valve.custom",
        "opening",
        {
            "friendly_name": "Custom valve",
            "current_position": 0,
            "supported_features": supported_features,
        },
    )

    properties = await reported_properties(hass, "valve.custom")

    if has_mode_controller:
        properties.assert_equal("Alexa.ModeController", "mode", "state.opening")
    else:
        properties.assert_not_has_property("Alexa.ModeController", "mode")
    if has_range_controller:
        properties.assert_equal("Alexa.RangeController", "rangeValue", 0)
    else:
        properties.assert_not_has_property("Alexa.RangeController", "rangeValue")
    if has_toggle_controller:
        properties.assert_equal("Alexa.ToggleController", "toggleState", "OFF")
    else:
        properties.assert_not_has_property("Alexa.ToggleController", "toggleState")


async def test_report_climate_state(hass: HomeAssistant) -> None:
    """Test ThermostatController reports state correctly."""
    for auto_modes in (HVACMode.AUTO, HVACMode.HEAT_COOL):
        hass.states.async_set(
            "climate.downstairs",
            auto_modes,
            {
                "friendly_name": "Climate Downstairs",
                "supported_features": 91,
                ATTR_CURRENT_TEMPERATURE: 34,
                ATTR_UNIT_OF_MEASUREMENT: UnitOfTemperature.CELSIUS,
            },
        )
        properties = await reported_properties(hass, "climate.downstairs")
        properties.assert_equal("Alexa.ThermostatController", "thermostatMode", "AUTO")
        properties.assert_equal(
            "Alexa.TemperatureSensor",
            "temperature",
            {"value": 34.0, "scale": "CELSIUS"},
        )

    for off_modes in (HVACMode.OFF,):
        hass.states.async_set(
            "climate.downstairs",
            off_modes,
            {
                "friendly_name": "Climate Downstairs",
                "supported_features": 91,
                ATTR_CURRENT_TEMPERATURE: 34,
                ATTR_UNIT_OF_MEASUREMENT: UnitOfTemperature.CELSIUS,
            },
        )
        properties = await reported_properties(hass, "climate.downstairs")
        properties.assert_equal("Alexa.ThermostatController", "thermostatMode", "OFF")
        properties.assert_equal(
            "Alexa.TemperatureSensor",
            "temperature",
            {"value": 34.0, "scale": "CELSIUS"},
        )

    # assert dry is reported as CUSTOM
    hass.states.async_set(
        "climate.downstairs",
        "dry",
        {
            "friendly_name": "Climate Downstairs",
            "supported_features": 91,
            ATTR_CURRENT_TEMPERATURE: 34,
            ATTR_UNIT_OF_MEASUREMENT: UnitOfTemperature.CELSIUS,
        },
    )
    properties = await reported_properties(hass, "climate.downstairs")
    properties.assert_equal("Alexa.ThermostatController", "thermostatMode", "CUSTOM")
    properties.assert_equal(
        "Alexa.TemperatureSensor", "temperature", {"value": 34.0, "scale": "CELSIUS"}
    )

    # assert fan_only is reported as CUSTOM
    hass.states.async_set(
        "climate.downstairs",
        "fan_only",
        {
            "friendly_name": "Climate Downstairs",
            "supported_features": 91,
            ATTR_CURRENT_TEMPERATURE: 31,
            ATTR_UNIT_OF_MEASUREMENT: UnitOfTemperature.CELSIUS,
        },
    )
    properties = await reported_properties(hass, "climate.downstairs")
    properties.assert_equal("Alexa.ThermostatController", "thermostatMode", "CUSTOM")
    properties.assert_equal(
        "Alexa.TemperatureSensor", "temperature", {"value": 31.0, "scale": "CELSIUS"}
    )

    hass.states.async_set(
        "climate.heat",
        "heat",
        {
            "friendly_name": "Climate Heat",
            "supported_features": 91,
            ATTR_CURRENT_TEMPERATURE: 34,
            ATTR_UNIT_OF_MEASUREMENT: UnitOfTemperature.CELSIUS,
        },
    )
    properties = await reported_properties(hass, "climate.heat")
    properties.assert_equal("Alexa.ThermostatController", "thermostatMode", "HEAT")
    properties.assert_equal(
        "Alexa.TemperatureSensor", "temperature", {"value": 34.0, "scale": "CELSIUS"}
    )

    hass.states.async_set(
        "climate.cool",
        "cool",
        {
            "friendly_name": "Climate Cool",
            "supported_features": 91,
            ATTR_CURRENT_TEMPERATURE: 34,
            ATTR_UNIT_OF_MEASUREMENT: UnitOfTemperature.CELSIUS,
        },
    )
    properties = await reported_properties(hass, "climate.cool")
    properties.assert_equal("Alexa.ThermostatController", "thermostatMode", "COOL")
    properties.assert_equal(
        "Alexa.TemperatureSensor", "temperature", {"value": 34.0, "scale": "CELSIUS"}
    )

    for state in "unavailable", "unknown":
        hass.states.async_set(
            f"climate.{state}",
            state,
            {"friendly_name": f"Climate {state}", "supported_features": 91},
        )
        properties = await reported_properties(hass, f"climate.{state}")
        properties.assert_not_has_property(
            "Alexa.ThermostatController", "thermostatMode"
        )

    hass.states.async_set(
        "climate.unsupported",
        "blablabla",
        {
            "friendly_name": "Climate Unsupported",
            "supported_features": 91,
            ATTR_CURRENT_TEMPERATURE: 34,
            ATTR_UNIT_OF_MEASUREMENT: UnitOfTemperature.CELSIUS,
        },
    )
    msg = await reported_properties(hass, "climate.unsupported", True)
    assert msg["event"]["header"]["name"] == "ErrorResponse"
    assert msg["event"]["payload"]["type"] == "INTERNAL_ERROR"


async def test_report_on_off_climate_state(hass: HomeAssistant) -> None:
    """Test ThermostatController with on/off features reports state correctly."""
    on_off_features = (
        ClimateEntityFeature.TARGET_TEMPERATURE
        | ClimateEntityFeature.TURN_ON
        | ClimateEntityFeature.TURN_OFF
    )
    for auto_modes in (HVACMode.HEAT,):
        hass.states.async_set(
            "climate.onoff",
            auto_modes,
            {
                "friendly_name": "Climate Downstairs",
                "supported_features": on_off_features,
                ATTR_CURRENT_TEMPERATURE: 34,
                ATTR_UNIT_OF_MEASUREMENT: UnitOfTemperature.CELSIUS,
            },
        )
        properties = await reported_properties(hass, "climate.onoff")
        properties.assert_equal("Alexa.ThermostatController", "thermostatMode", "HEAT")
        properties.assert_equal(
            "Alexa.TemperatureSensor",
            "temperature",
            {"value": 34.0, "scale": "CELSIUS"},
        )

    for off_modes in (HVACMode.OFF,):
        hass.states.async_set(
            "climate.onoff",
            off_modes,
            {
                "friendly_name": "Climate Downstairs",
                "supported_features": on_off_features,
                ATTR_CURRENT_TEMPERATURE: 34,
                ATTR_UNIT_OF_MEASUREMENT: UnitOfTemperature.CELSIUS,
            },
        )
        properties = await reported_properties(hass, "climate.onoff")
        properties.assert_equal("Alexa.ThermostatController", "thermostatMode", "OFF")
        properties.assert_equal(
            "Alexa.TemperatureSensor",
            "temperature",
            {"value": 34.0, "scale": "CELSIUS"},
        )


async def test_report_water_heater_state(hass: HomeAssistant) -> None:
    """Test ThermostatController also reports state correctly for water heaters."""
    for operation_mode in (STATE_ECO, STATE_GAS, STATE_HEAT_PUMP):
        hass.states.async_set(
            "water_heater.boyler",
            operation_mode,
            {
                "friendly_name": "Boyler",
                "supported_features": 11,
                ATTR_CURRENT_TEMPERATURE: 34,
                ATTR_UNIT_OF_MEASUREMENT: UnitOfTemperature.CELSIUS,
                ATTR_OPERATION_LIST: [STATE_ECO, STATE_GAS, STATE_HEAT_PUMP],
                ATTR_OPERATION_MODE: operation_mode,
            },
        )
        properties = await reported_properties(hass, "water_heater.boyler")
        properties.assert_not_has_property(
            "Alexa.ThermostatController", "thermostatMode"
        )
        properties.assert_equal(
            "Alexa.ModeController", "mode", f"operation_mode.{operation_mode}"
        )
        properties.assert_equal(
            "Alexa.TemperatureSensor",
            "temperature",
            {"value": 34.0, "scale": "CELSIUS"},
        )

    for off_mode in (STATE_OFF,):
        hass.states.async_set(
            "water_heater.boyler",
            off_mode,
            {
                "friendly_name": "Boyler",
                "supported_features": 11,
                ATTR_CURRENT_TEMPERATURE: 34,
                ATTR_UNIT_OF_MEASUREMENT: UnitOfTemperature.CELSIUS,
            },
        )
        properties = await reported_properties(hass, "water_heater.boyler")
        properties.assert_not_has_property(
            "Alexa.ThermostatController", "thermostatMode"
        )
        properties.assert_not_has_property("Alexa.ModeController", "mode")
        properties.assert_equal(
            "Alexa.TemperatureSensor",
            "temperature",
            {"value": 34.0, "scale": "CELSIUS"},
        )

    for state in "unavailable", "unknown":
        hass.states.async_set(
            f"water_heater.{state}",
            state,
            {"friendly_name": f"Boyler {state}", "supported_features": 11},
        )
        properties = await reported_properties(hass, f"water_heater.{state}")
        properties.assert_not_has_property(
            "Alexa.ThermostatController", "thermostatMode"
        )
        properties.assert_not_has_property("Alexa.ModeController", "mode")


async def test_report_singe_mode_water_heater(hass: HomeAssistant) -> None:
    """Test ThermostatController also reports state correctly for water heaters."""
    operation_mode = STATE_ECO
    hass.states.async_set(
        "water_heater.boyler",
        operation_mode,
        {
            "friendly_name": "Boyler",
            "supported_features": 11,
            ATTR_CURRENT_TEMPERATURE: 34,
            ATTR_UNIT_OF_MEASUREMENT: UnitOfTemperature.CELSIUS,
            ATTR_OPERATION_LIST: [STATE_ECO],
            ATTR_OPERATION_MODE: operation_mode,
        },
    )
    properties = await reported_properties(hass, "water_heater.boyler")
    properties.assert_not_has_property("Alexa.ThermostatController", "thermostatMode")
    properties.assert_equal(
        "Alexa.ModeController", "mode", f"operation_mode.{operation_mode}"
    )
    properties.assert_equal(
        "Alexa.TemperatureSensor",
        "temperature",
        {"value": 34.0, "scale": "CELSIUS"},
    )


async def test_temperature_sensor_sensor(hass: HomeAssistant) -> None:
    """Test TemperatureSensor reports sensor temperature correctly."""
    for bad_value in (STATE_UNKNOWN, STATE_UNAVAILABLE, "not-number"):
        hass.states.async_set(
            "sensor.temp_living_room",
            bad_value,
            {ATTR_UNIT_OF_MEASUREMENT: UnitOfTemperature.CELSIUS},
        )

        properties = await reported_properties(hass, "sensor.temp_living_room")
        properties.assert_not_has_property("Alexa.TemperatureSensor", "temperature")

    hass.states.async_set(
        "sensor.temp_living_room",
        "34",
        {ATTR_UNIT_OF_MEASUREMENT: UnitOfTemperature.CELSIUS},
    )
    properties = await reported_properties(hass, "sensor.temp_living_room")
    properties.assert_equal(
        "Alexa.TemperatureSensor", "temperature", {"value": 34.0, "scale": "CELSIUS"}
    )


async def test_temperature_sensor_climate(hass: HomeAssistant) -> None:
    """Test TemperatureSensor reports climate temperature correctly."""
    for bad_value in (STATE_UNKNOWN, STATE_UNAVAILABLE, "not-number"):
        hass.states.async_set(
            "climate.downstairs",
            HVACMode.HEAT,
            {ATTR_CURRENT_TEMPERATURE: bad_value},
        )

        properties = await reported_properties(hass, "climate.downstairs")
        properties.assert_not_has_property("Alexa.TemperatureSensor", "temperature")

    hass.states.async_set(
        "climate.downstairs",
        HVACMode.HEAT,
        {ATTR_CURRENT_TEMPERATURE: 34},
    )
    properties = await reported_properties(hass, "climate.downstairs")
    properties.assert_equal(
        "Alexa.TemperatureSensor", "temperature", {"value": 34.0, "scale": "CELSIUS"}
    )


async def test_temperature_sensor_water_heater(hass: HomeAssistant) -> None:
    """Test TemperatureSensor reports climate temperature correctly."""
    for bad_value in (STATE_UNKNOWN, STATE_UNAVAILABLE, "not-number"):
        hass.states.async_set(
            "water_heater.boyler",
            STATE_ECO,
            {"supported_features": 11, ATTR_CURRENT_TEMPERATURE: bad_value},
        )

        properties = await reported_properties(hass, "water_heater.boyler")
        properties.assert_not_has_property("Alexa.TemperatureSensor", "temperature")

    hass.states.async_set(
        "water_heater.boyler",
        STATE_ECO,
        {"supported_features": 11, ATTR_CURRENT_TEMPERATURE: 34},
    )
    properties = await reported_properties(hass, "water_heater.boyler")
    properties.assert_equal(
        "Alexa.TemperatureSensor", "temperature", {"value": 34.0, "scale": "CELSIUS"}
    )


async def test_report_alarm_control_panel_state(hass: HomeAssistant) -> None:
    """Test SecurityPanelController implements armState property."""
    hass.states.async_set("alarm_control_panel.armed_away", STATE_ALARM_ARMED_AWAY, {})
    hass.states.async_set(
        "alarm_control_panel.armed_custom_bypass", STATE_ALARM_ARMED_CUSTOM_BYPASS, {}
    )
    hass.states.async_set("alarm_control_panel.armed_home", STATE_ALARM_ARMED_HOME, {})
    hass.states.async_set(
        "alarm_control_panel.armed_night", STATE_ALARM_ARMED_NIGHT, {}
    )
    hass.states.async_set("alarm_control_panel.disarmed", STATE_ALARM_DISARMED, {})

    properties = await reported_properties(hass, "alarm_control_panel.armed_away")
    properties.assert_equal("Alexa.SecurityPanelController", "armState", "ARMED_AWAY")

    properties = await reported_properties(
        hass, "alarm_control_panel.armed_custom_bypass"
    )
    properties.assert_equal("Alexa.SecurityPanelController", "armState", "ARMED_STAY")

    properties = await reported_properties(hass, "alarm_control_panel.armed_home")
    properties.assert_equal("Alexa.SecurityPanelController", "armState", "ARMED_STAY")

    properties = await reported_properties(hass, "alarm_control_panel.armed_night")
    properties.assert_equal("Alexa.SecurityPanelController", "armState", "ARMED_NIGHT")

    properties = await reported_properties(hass, "alarm_control_panel.disarmed")
    properties.assert_equal("Alexa.SecurityPanelController", "armState", "DISARMED")


async def test_report_playback_state(hass: HomeAssistant) -> None:
    """Test PlaybackStateReporter implements playbackState property."""
    hass.states.async_set(
        "media_player.test",
        "off",
        {
            "friendly_name": "Test media player",
            "supported_features": MediaPlayerEntityFeature.PAUSE
            | MediaPlayerEntityFeature.PLAY
            | MediaPlayerEntityFeature.STOP,
            "volume_level": 0.75,
            "source_list": [None],
        },
    )

    properties = await reported_properties(hass, "media_player.test")

    properties.assert_equal(
        "Alexa.PlaybackStateReporter", "playbackState", {"state": "STOPPED"}
    )


async def test_report_speaker_volume(hass: HomeAssistant) -> None:
    """Test Speaker reports volume correctly."""
    hass.states.async_set(
        "media_player.test_speaker",
        "on",
        {
            "friendly_name": "Test media player speaker",
            "supported_features": MediaPlayerEntityFeature.VOLUME_MUTE
            | MediaPlayerEntityFeature.VOLUME_SET,
            "volume_level": None,
            "device_class": "speaker",
        },
    )
    properties = await reported_properties(hass, "media_player.test_speaker")
    properties.assert_not_has_property("Alexa.Speaker", "volume")

    for good_value in range(101):
        hass.states.async_set(
            "media_player.test_speaker",
            "on",
            {
                "friendly_name": "Test media player speaker",
                "supported_features": MediaPlayerEntityFeature.VOLUME_MUTE
                | MediaPlayerEntityFeature.VOLUME_SET,
                "volume_level": good_value / 100,
                "device_class": "speaker",
            },
        )
        properties = await reported_properties(hass, "media_player.test_speaker")
        properties.assert_equal("Alexa.Speaker", "volume", good_value)


async def test_report_image_processing(hass: HomeAssistant) -> None:
    """Test EventDetectionSensor implements humanPresenceDetectionState property."""
    hass.states.async_set(
        "image_processing.test_face",
        0,
        {
            "friendly_name": "Test face",
            "device_class": "face",
            "faces": [],
            "total_faces": 0,
        },
    )

    properties = await reported_properties(hass, "image_processing#test_face")
    properties.assert_equal(
        "Alexa.EventDetectionSensor",
        "humanPresenceDetectionState",
        {"value": "NOT_DETECTED"},
    )

    hass.states.async_set(
        "image_processing.test_classifier",
        3,
        {
            "friendly_name": "Test classifier",
            "device_class": "face",
            "faces": [
                {"confidence": 98.34, "name": "Hans", "age": 16.0, "gender": "male"},
                {"name": "Helena", "age": 28.0, "gender": "female"},
                {"confidence": 62.53, "name": "Luna"},
            ],
            "total_faces": 3,
        },
    )
    properties = await reported_properties(hass, "image_processing#test_classifier")
    properties.assert_equal(
        "Alexa.EventDetectionSensor",
        "humanPresenceDetectionState",
        {"value": "DETECTED"},
    )


@pytest.mark.parametrize("domain", ["button", "input_button"])
async def test_report_button_pressed(hass: HomeAssistant, domain: str) -> None:
    """Test button presses report human presence detection events.

    For use to trigger routines.
    """
    hass.states.async_set(
        f"{domain}.test_button", "now", {"friendly_name": "Test button"}
    )

    properties = await reported_properties(hass, f"{domain}#test_button")
    properties.assert_equal(
        "Alexa.EventDetectionSensor",
        "humanPresenceDetectionState",
        {"value": "DETECTED"},
    )


@pytest.mark.parametrize("domain", ["switch", "input_boolean"])
async def test_toggle_entities_report_contact_events(
    hass: HomeAssistant, domain: str
) -> None:
    """Test toggles and switches report contact sensor events to trigger routines."""
    hass.states.async_set(
        f"{domain}.test_toggle", "on", {"friendly_name": "Test toggle"}
    )

    properties = await reported_properties(hass, f"{domain}#test_toggle")
    properties.assert_equal(
        "Alexa.PowerController",
        "powerState",
        "ON",
    )
    properties.assert_equal(
        "Alexa.ContactSensor",
        "detectionState",
        "DETECTED",
    )

    hass.states.async_set(
        f"{domain}.test_toggle", "off", {"friendly_name": "Test toggle"}
    )

    properties = await reported_properties(hass, f"{domain}#test_toggle")
    properties.assert_equal(
        "Alexa.PowerController",
        "powerState",
        "OFF",
    )
    properties.assert_equal(
        "Alexa.ContactSensor",
        "detectionState",
        "NOT_DETECTED",
    )


async def test_get_property_blowup(
    hass: HomeAssistant, caplog: pytest.LogCaptureFixture
) -> None:
    """Test we handle a property blowing up."""
    hass.states.async_set(
        "climate.downstairs",
        HVACMode.AUTO,
        {
            "friendly_name": "Climate Downstairs",
            "supported_features": 91,
            ATTR_CURRENT_TEMPERATURE: 34,
            ATTR_UNIT_OF_MEASUREMENT: UnitOfTemperature.CELSIUS,
        },
    )
    with patch(
        "homeassistant.components.alexa.capabilities.float",
        side_effect=Exception("Boom Fail"),
    ):
        properties = await reported_properties(hass, "climate.downstairs")
        properties.assert_not_has_property("Alexa.ThermostatController", "temperature")

    assert "Boom Fail" in caplog.text<|MERGE_RESOLUTION|>--- conflicted
+++ resolved
@@ -50,11 +50,7 @@
 
 @pytest.mark.parametrize(
     (
-<<<<<<< HEAD
-        "curr_activity",
-=======
         "current_activity",
->>>>>>> 966b4220
         "activity_list",
     ),
     [
@@ -63,11 +59,7 @@
     ],
 )
 async def test_discovery_remote(
-<<<<<<< HEAD
-    hass: HomeAssistant, curr_activity: str, activity_list: list[str]
-=======
     hass: HomeAssistant, current_activity: str, activity_list: list[str]
->>>>>>> 966b4220
 ) -> None:
     """Test discory for a remote entity."""
     request = get_new_request("Alexa.Discovery", "Discover")
@@ -76,11 +68,7 @@
         "remote.test",
         "off",
         {
-<<<<<<< HEAD
-            "current_activity": curr_activity,
-=======
             "current_activity": current_activity,
->>>>>>> 966b4220
             "activity_list": activity_list,
         },
     )
@@ -278,21 +266,6 @@
 
 
 @pytest.mark.parametrize(
-<<<<<<< HEAD
-    (
-        "target_activity",
-        "activity_list",
-        "current_activity_index",
-        "target_activity_index",
-    ),
-    [
-        ("TV", ["TV", "MUSIC", "DVD"], 1, 0),
-        ("MUSIC", ["TV", "MUSIC", "DVD", 1000], 0, 1),
-        ("DVD", ["TV", "MUSIC", "DVD", None], 0, 2),
-        ("BAD DEVICE", ["TV", "MUSIC", "DVD"], 0, None),
-        ("TV", ["TV"], 0, 0),
-        ("BAD DEVICE", [], None, None),
-=======
     ("source_list"),
     [(["satellite_tv", "game console"]), ([])],
 )
@@ -327,77 +300,35 @@
         ("MUSIC", ["TV", "MUSIC", "DVD", 1000], 1),
         ("DVD", ["TV", "MUSIC", "DVD", None], 2),
         ("TV", ["TV"], 0),
->>>>>>> 966b4220
     ],
 )
 async def test_api_select_activity(
     hass: HomeAssistant,
-<<<<<<< HEAD
-    target_activity: str,
-    activity_list: list[str],
-    current_activity_index: int | None,
-    target_activity_index: int | None,
-) -> None:
-    """Test api set activity process."""
-    curr_activty = (
-        activity_list[current_activity_index] if current_activity_index else "None"
-    )
-=======
     activity: str,
     activity_list: list[str],
     target_activity_index: int | None,
 ) -> None:
     """Test api set activity process."""
->>>>>>> 966b4220
     hass.states.async_set(
         "remote.test",
         "off",
         {
-<<<<<<< HEAD
-            "current_activity": curr_activty,
-            "activity_list": activity_list,
-        },
-    )
-    # test where no source matches
-    if target_activity_index is None:
-        await assert_request_fails(
-            "Alexa.ModeController",
-            "SetMode",
-            "remote#test",
-            "remote.turn_on",
-            hass,
-            payload={"mode": f"activity.{target_activity}"},
-            instance="remote.activity",
-        )
-        return
-
-=======
             "current_activity": activity,
             "activity_list": activity_list,
         },
     )
->>>>>>> 966b4220
     call, _ = await assert_request_calls_service(
         "Alexa.ModeController",
         "SetMode",
         "remote#test",
         "remote.turn_on",
         hass,
-<<<<<<< HEAD
-        payload={"mode": f"activity.{target_activity}"},
-=======
         payload={"mode": f"activity.{activity}"},
->>>>>>> 966b4220
         instance="remote.activity",
     )
     assert call.data["activity"] == activity_list[target_activity_index]
 
 
-<<<<<<< HEAD
-@pytest.mark.parametrize(
-    (
-        "curr_state",
-=======
 @pytest.mark.parametrize(("activity_list"), [(["TV", "MUSIC", "DVD"]), ([])])
 async def test_api_select_activity_fails(
     hass: HomeAssistant, activity_list: list[str]
@@ -425,7 +356,6 @@
 @pytest.mark.parametrize(
     (
         "current_state",
->>>>>>> 966b4220
         "target_name",
         "target_service",
     ),
@@ -436,22 +366,14 @@
 )
 async def test_api_remote_set_power_state(
     hass: HomeAssistant,
-<<<<<<< HEAD
-    curr_state: str,
-=======
     current_state: str,
->>>>>>> 966b4220
     target_name: str,
     target_service: str,
 ) -> None:
     """Test api remote set power state process."""
     hass.states.async_set(
         "remote.test",
-<<<<<<< HEAD
-        curr_state,
-=======
         current_state,
->>>>>>> 966b4220
         {
             "current_activity": ["TV", "MUSIC", "DVD"],
             "activity_list": "TV",
