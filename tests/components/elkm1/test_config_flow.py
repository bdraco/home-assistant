"""Test the Elk-M1 Control config flow."""
from dataclasses import asdict
from unittest.mock import patch

import pytest

from homeassistant import config_entries
from homeassistant.components import dhcp
from homeassistant.components.elkm1.const import DOMAIN
from homeassistant.const import CONF_HOST, CONF_PASSWORD
from homeassistant.data_entry_flow import RESULT_TYPE_ABORT, RESULT_TYPE_FORM

from . import (
    ELK_DISCOVERY,
    ELK_DISCOVERY_NON_STANDARD_PORT,
    ELK_NON_SECURE_DISCOVERY,
    MOCK_IP_ADDRESS,
    MOCK_MAC,
    _patch_discovery,
    _patch_elk,
    mock_elk,
)

from tests.common import MockConfigEntry

DHCP_DISCOVERY = dhcp.DhcpServiceInfo(MOCK_IP_ADDRESS, "", MOCK_MAC)
ELK_DISCOVERY_INFO = asdict(ELK_DISCOVERY)
ELK_DISCOVERY_INFO_NON_STANDARD_PORT = asdict(ELK_DISCOVERY_NON_STANDARD_PORT)

MODULE = "homeassistant.components.elkm1"


async def test_discovery_ignored_entry(hass):
    """Test we abort on ignored entry."""
    config_entry = MockConfigEntry(
        domain=DOMAIN,
        data={CONF_HOST: f"elks://{MOCK_IP_ADDRESS}"},
        unique_id="aa:bb:cc:dd:ee:ff",
        source=config_entries.SOURCE_IGNORE,
    )
    config_entry.add_to_hass(hass)

    with _patch_discovery(), _patch_elk():
        result = await hass.config_entries.flow.async_init(
            DOMAIN,
            context={"source": config_entries.SOURCE_INTEGRATION_DISCOVERY},
            data=ELK_DISCOVERY_INFO,
        )
        await hass.async_block_till_done()
    assert result["type"] == RESULT_TYPE_ABORT
    assert result["reason"] == "already_configured"


async def test_form_user_with_secure_elk_no_discovery(hass):
    """Test we can setup a secure elk."""

    with _patch_discovery(no_device=True):
        result = await hass.config_entries.flow.async_init(
            DOMAIN, context={"source": config_entries.SOURCE_USER}
        )
        await hass.async_block_till_done()

    assert result["type"] == "form"
    assert result["errors"] == {}
    assert result["step_id"] == "manual_connection"

    mocked_elk = mock_elk(invalid_auth=False, sync_complete=True)

    with _patch_discovery(no_device=True), _patch_elk(elk=mocked_elk), patch(
        "homeassistant.components.elkm1.async_setup", return_value=True
    ) as mock_setup, patch(
        "homeassistant.components.elkm1.async_setup_entry",
        return_value=True,
    ) as mock_setup_entry:
        result2 = await hass.config_entries.flow.async_configure(
            result["flow_id"],
            {
                "protocol": "secure",
                "address": "1.2.3.4",
                "username": "test-username",
                "password": "test-password",
                "prefix": "",
            },
        )
        await hass.async_block_till_done()

    assert result2["type"] == "create_entry"
    assert result2["title"] == "ElkM1"
    assert result2["data"] == {
        "auto_configure": True,
        "host": "elks://1.2.3.4",
        "password": "test-password",
        "prefix": "",
        "username": "test-username",
    }
    assert len(mock_setup.mock_calls) == 1
    assert len(mock_setup_entry.mock_calls) == 1


async def test_form_user_with_insecure_elk_skip_discovery(hass):
    """Test we can setup a insecure elk with skipping discovery."""

    with _patch_discovery(), _patch_elk():
        result = await hass.config_entries.flow.async_init(
            DOMAIN, context={"source": config_entries.SOURCE_DHCP}, data=DHCP_DISCOVERY
        )
        await hass.async_block_till_done()

    with _patch_discovery(no_device=True):
        result = await hass.config_entries.flow.async_init(
            DOMAIN, context={"source": config_entries.SOURCE_USER}
        )
        await hass.async_block_till_done()

    assert result["type"] == "form"
    assert result["errors"] == {}
    assert result["step_id"] == "manual_connection"

    mocked_elk = mock_elk(invalid_auth=False, sync_complete=True)

    with _patch_discovery(), _patch_elk(elk=mocked_elk), patch(
        "homeassistant.components.elkm1.async_setup", return_value=True
    ) as mock_setup, patch(
        "homeassistant.components.elkm1.async_setup_entry",
        return_value=True,
    ) as mock_setup_entry:
        result2 = await hass.config_entries.flow.async_configure(
            result["flow_id"],
            {
                "protocol": "non-secure",
                "address": "1.2.3.4",
                "username": "test-username",
                "password": "test-password",
                "prefix": "",
            },
        )
        await hass.async_block_till_done()

    assert result2["type"] == "create_entry"
    assert result2["title"] == "ElkM1"
    assert result2["data"] == {
        "auto_configure": True,
        "host": "elk://1.2.3.4",
        "password": "test-password",
        "prefix": "",
        "username": "test-username",
    }
    assert len(mock_setup.mock_calls) == 1
    assert len(mock_setup_entry.mock_calls) == 1


async def test_form_user_with_insecure_elk_no_discovery(hass):
    """Test we can setup a insecure elk."""

    with _patch_discovery(), _patch_elk():
        result = await hass.config_entries.flow.async_init(
            DOMAIN, context={"source": config_entries.SOURCE_DHCP}, data=DHCP_DISCOVERY
        )
        await hass.async_block_till_done()

    with _patch_discovery(no_device=True):
        result = await hass.config_entries.flow.async_init(
            DOMAIN, context={"source": config_entries.SOURCE_USER}
        )
        await hass.async_block_till_done()

    assert result["type"] == "form"
    assert result["errors"] == {}
    assert result["step_id"] == "manual_connection"

    mocked_elk = mock_elk(invalid_auth=False, sync_complete=True)

    with _patch_discovery(no_device=True), _patch_elk(elk=mocked_elk), patch(
        "homeassistant.components.elkm1.async_setup", return_value=True
    ) as mock_setup, patch(
        "homeassistant.components.elkm1.async_setup_entry",
        return_value=True,
    ) as mock_setup_entry:
        result2 = await hass.config_entries.flow.async_configure(
            result["flow_id"],
            {
                "protocol": "non-secure",
                "address": "1.2.3.4",
                "username": "test-username",
                "password": "test-password",
                "prefix": "",
            },
        )
        await hass.async_block_till_done()

    assert result2["type"] == "create_entry"
    assert result2["title"] == "ElkM1"
    assert result2["data"] == {
        "auto_configure": True,
        "host": "elk://1.2.3.4",
        "password": "test-password",
        "prefix": "",
        "username": "test-username",
    }
    assert len(mock_setup.mock_calls) == 1
    assert len(mock_setup_entry.mock_calls) == 1


async def test_form_user_with_insecure_elk_times_out(hass):
    """Test we can setup a insecure elk that times out."""

    with _patch_discovery(), _patch_elk():
        result = await hass.config_entries.flow.async_init(
            DOMAIN, context={"source": config_entries.SOURCE_DHCP}, data=DHCP_DISCOVERY
        )
        await hass.async_block_till_done()

    with _patch_discovery(no_device=True):
        result = await hass.config_entries.flow.async_init(
            DOMAIN, context={"source": config_entries.SOURCE_USER}
        )
        await hass.async_block_till_done()

    assert result["type"] == "form"
    assert result["errors"] == {}
    assert result["step_id"] == "manual_connection"

    mocked_elk = mock_elk(invalid_auth=False, sync_complete=False)

    with patch(
        "homeassistant.components.elkm1.config_flow.VALIDATE_TIMEOUT",
        0,
    ), patch(
        "homeassistant.components.elkm1.config_flow.LOGIN_TIMEOUT", 0
    ), _patch_discovery(), _patch_elk(
        elk=mocked_elk
    ):
        result2 = await hass.config_entries.flow.async_configure(
            result["flow_id"],
            {
                "protocol": "non-secure",
                "address": "1.2.3.4",
                "username": "test-username",
                "password": "test-password",
                "prefix": "",
            },
        )
        await hass.async_block_till_done()

    assert result2["type"] == RESULT_TYPE_FORM
    assert result2["errors"] == {"base": "cannot_connect"}


async def test_form_user_with_secure_elk_no_discovery_ip_already_configured(hass):
    """Test we abort when we try to configure the same ip."""
    config_entry = MockConfigEntry(
        domain=DOMAIN,
        data={CONF_HOST: f"elks://{MOCK_IP_ADDRESS}"},
        unique_id="cc:cc:cc:cc:cc:cc",
    )
    config_entry.add_to_hass(hass)

    with _patch_discovery(no_device=True):
        result = await hass.config_entries.flow.async_init(
            DOMAIN, context={"source": config_entries.SOURCE_USER}
        )
        await hass.async_block_till_done()

    assert result["type"] == "form"
    assert result["errors"] == {}
    assert result["step_id"] == "manual_connection"

    mocked_elk = mock_elk(invalid_auth=False, sync_complete=True)

    with _patch_discovery(no_device=True), _patch_elk(elk=mocked_elk):
        result2 = await hass.config_entries.flow.async_configure(
            result["flow_id"],
            {
                "protocol": "secure",
                "address": "127.0.0.1",
                "username": "test-username",
                "password": "test-password",
                "prefix": "",
            },
        )
        await hass.async_block_till_done()

    assert result2["type"] == RESULT_TYPE_ABORT
    assert result2["reason"] == "address_already_configured"


async def test_form_user_with_secure_elk_with_discovery(hass):
    """Test we can setup a secure elk."""

    with _patch_discovery():
        result = await hass.config_entries.flow.async_init(
            DOMAIN, context={"source": config_entries.SOURCE_USER}
        )
        await hass.async_block_till_done()

    assert result["type"] == "form"
    assert result["errors"] is None
    assert result["step_id"] == "user"

    mocked_elk = mock_elk(invalid_auth=False, sync_complete=True)

    with _patch_elk(elk=mocked_elk):
        result2 = await hass.config_entries.flow.async_configure(
            result["flow_id"],
            {"device": MOCK_MAC},
        )
        await hass.async_block_till_done()

    with _patch_discovery(), _patch_elk(elk=mocked_elk), patch(
        "homeassistant.components.elkm1.async_setup", return_value=True
    ) as mock_setup, patch(
        "homeassistant.components.elkm1.async_setup_entry",
        return_value=True,
    ) as mock_setup_entry:
        result3 = await hass.config_entries.flow.async_configure(
            result2["flow_id"],
            {
                "username": "test-username",
                "password": "test-password",
            },
        )
        await hass.async_block_till_done()

    assert result3["type"] == "create_entry"
    assert result3["title"] == "ElkM1 ddeeff"
    assert result3["data"] == {
        "auto_configure": True,
        "host": "elks://127.0.0.1",
        "password": "test-password",
        "prefix": "",
        "username": "test-username",
    }
    assert result3["result"].unique_id == "aa:bb:cc:dd:ee:ff"
    assert len(mock_setup.mock_calls) == 1
    assert len(mock_setup_entry.mock_calls) == 1


async def test_form_user_with_secure_elk_with_discovery_pick_manual(hass):
    """Test we can setup a secure elk with discovery but user picks manual and directed discovery fails."""

    with _patch_discovery():
        result = await hass.config_entries.flow.async_init(
            DOMAIN, context={"source": config_entries.SOURCE_USER}
        )
        await hass.async_block_till_done()

    assert result["type"] == "form"
    assert result["errors"] is None
    assert result["step_id"] == "user"

    mocked_elk = mock_elk(invalid_auth=False, sync_complete=True)

    with _patch_elk(elk=mocked_elk):
        result2 = await hass.config_entries.flow.async_configure(
            result["flow_id"],
            {"device": None},
        )
        await hass.async_block_till_done()

    with _patch_discovery(), _patch_elk(elk=mocked_elk), patch(
        "homeassistant.components.elkm1.async_setup", return_value=True
    ) as mock_setup, patch(
        "homeassistant.components.elkm1.async_setup_entry",
        return_value=True,
    ) as mock_setup_entry:
        result3 = await hass.config_entries.flow.async_configure(
            result2["flow_id"],
            {
                "protocol": "secure",
                "address": "1.2.3.4",
                "username": "test-username",
                "password": "test-password",
                "prefix": "",
            },
        )
        await hass.async_block_till_done()

    assert result3["type"] == "create_entry"
    assert result3["title"] == "ElkM1"
    assert result3["data"] == {
        "auto_configure": True,
        "host": "elks://1.2.3.4",
        "password": "test-password",
        "prefix": "",
        "username": "test-username",
    }
    assert result3["result"].unique_id is None
    assert len(mock_setup.mock_calls) == 1
    assert len(mock_setup_entry.mock_calls) == 1


async def test_form_user_with_secure_elk_with_discovery_pick_manual_direct_discovery(
    hass,
):
    """Test we can setup a secure elk with discovery but user picks manual and directed discovery succeeds."""

    with _patch_discovery():
        result = await hass.config_entries.flow.async_init(
            DOMAIN, context={"source": config_entries.SOURCE_USER}
        )
        await hass.async_block_till_done()

    assert result["type"] == "form"
    assert result["errors"] is None
    assert result["step_id"] == "user"

    mocked_elk = mock_elk(invalid_auth=False, sync_complete=True)

    with _patch_elk(elk=mocked_elk):
        result2 = await hass.config_entries.flow.async_configure(
            result["flow_id"],
            {"device": None},
        )
        await hass.async_block_till_done()

    with _patch_discovery(), _patch_elk(elk=mocked_elk), patch(
        "homeassistant.components.elkm1.async_setup", return_value=True
    ) as mock_setup, patch(
        "homeassistant.components.elkm1.async_setup_entry",
        return_value=True,
    ) as mock_setup_entry:
        result3 = await hass.config_entries.flow.async_configure(
            result2["flow_id"],
            {
                "protocol": "secure",
                "address": "127.0.0.1",
                "username": "test-username",
                "password": "test-password",
                "prefix": "",
            },
        )
        await hass.async_block_till_done()

    assert result3["type"] == "create_entry"
    assert result3["title"] == "ElkM1 ddeeff"
    assert result3["data"] == {
        "auto_configure": True,
        "host": "elks://127.0.0.1",
        "password": "test-password",
        "prefix": "",
        "username": "test-username",
    }
    assert result3["result"].unique_id == MOCK_MAC
    assert len(mock_setup.mock_calls) == 1
    assert len(mock_setup_entry.mock_calls) == 1


async def test_form_user_with_tls_elk_no_discovery(hass):
    """Test we can setup a secure elk."""

    with _patch_discovery(no_device=True):
        result = await hass.config_entries.flow.async_init(
            DOMAIN, context={"source": config_entries.SOURCE_USER}
        )
        await hass.async_block_till_done()

    assert result["type"] == "form"
    assert result["errors"] == {}
    assert result["step_id"] == "manual_connection"

    mocked_elk = mock_elk(invalid_auth=False, sync_complete=True)

    with _patch_discovery(no_device=True), _patch_elk(elk=mocked_elk), patch(
        "homeassistant.components.elkm1.async_setup", return_value=True
    ) as mock_setup, patch(
        "homeassistant.components.elkm1.async_setup_entry",
        return_value=True,
    ) as mock_setup_entry:
        result2 = await hass.config_entries.flow.async_configure(
            result["flow_id"],
            {
                "protocol": "TLS 1.2",
                "address": "1.2.3.4",
                "username": "test-username",
                "password": "test-password",
                "prefix": "",
            },
        )
        await hass.async_block_till_done()

    assert result2["type"] == "create_entry"
    assert result2["title"] == "ElkM1"
    assert result2["data"] == {
        "auto_configure": True,
        "host": "elksv1_2://1.2.3.4",
        "password": "test-password",
        "prefix": "",
        "username": "test-username",
    }
    assert len(mock_setup.mock_calls) == 1
    assert len(mock_setup_entry.mock_calls) == 1


async def test_form_user_with_non_secure_elk_no_discovery(hass):
    """Test we can setup a non-secure elk."""

    with _patch_discovery(no_device=True):
        result = await hass.config_entries.flow.async_init(
            DOMAIN, context={"source": config_entries.SOURCE_USER}
        )
        await hass.async_block_till_done()

    assert result["type"] == "form"
    assert result["errors"] == {}
    assert result["step_id"] == "manual_connection"

    mocked_elk = mock_elk(invalid_auth=None, sync_complete=True)

    with _patch_discovery(no_device=True), _patch_elk(elk=mocked_elk), patch(
        "homeassistant.components.elkm1.async_setup", return_value=True
    ) as mock_setup, patch(
        "homeassistant.components.elkm1.async_setup_entry",
        return_value=True,
    ) as mock_setup_entry:
        result2 = await hass.config_entries.flow.async_configure(
            result["flow_id"],
            {
                "protocol": "non-secure",
                "address": "1.2.3.4",
                "prefix": "guest_house",
            },
        )
        await hass.async_block_till_done()

    assert result2["type"] == "create_entry"
    assert result2["title"] == "guest_house"
    assert result2["data"] == {
        "auto_configure": True,
        "host": "elk://1.2.3.4",
        "prefix": "guest_house",
        "username": "",
        "password": "",
    }
    assert len(mock_setup.mock_calls) == 1
    assert len(mock_setup_entry.mock_calls) == 1


async def test_form_user_with_serial_elk_no_discovery(hass):
    """Test we can setup a serial elk."""

    with _patch_discovery(no_device=True):
        result = await hass.config_entries.flow.async_init(
            DOMAIN, context={"source": config_entries.SOURCE_USER}
        )
        await hass.async_block_till_done()

    assert result["type"] == "form"
    assert result["errors"] == {}
    assert result["step_id"] == "manual_connection"

    mocked_elk = mock_elk(invalid_auth=None, sync_complete=True)

    with _patch_discovery(no_device=True), _patch_elk(elk=mocked_elk), patch(
        "homeassistant.components.elkm1.async_setup", return_value=True
    ) as mock_setup, patch(
        "homeassistant.components.elkm1.async_setup_entry",
        return_value=True,
    ) as mock_setup_entry:
        result2 = await hass.config_entries.flow.async_configure(
            result["flow_id"],
            {
                "protocol": "serial",
                "address": "/dev/ttyS0:115200",
                "prefix": "",
            },
        )
        await hass.async_block_till_done()

    assert result2["type"] == "create_entry"
    assert result2["title"] == "ElkM1"
    assert result2["data"] == {
        "auto_configure": True,
        "host": "serial:///dev/ttyS0:115200",
        "prefix": "",
        "username": "",
        "password": "",
    }
    assert len(mock_setup.mock_calls) == 1
    assert len(mock_setup_entry.mock_calls) == 1


async def test_form_cannot_connect(hass):
    """Test we handle cannot connect error."""
    with _patch_discovery(no_device=True):
        result = await hass.config_entries.flow.async_init(
            DOMAIN, context={"source": config_entries.SOURCE_USER}
        )

    mocked_elk = mock_elk(invalid_auth=None, sync_complete=None)

    with _patch_discovery(no_device=True), _patch_elk(elk=mocked_elk), patch(
        "homeassistant.components.elkm1.config_flow.VALIDATE_TIMEOUT",
        0,
    ), patch(
        "homeassistant.components.elkm1.config_flow.LOGIN_TIMEOUT",
        0,
    ):
        result2 = await hass.config_entries.flow.async_configure(
            result["flow_id"],
            {
                "protocol": "secure",
                "address": "1.2.3.4",
                "username": "test-username",
                "password": "test-password",
                "prefix": "",
            },
        )

    assert result2["type"] == "form"
    assert result2["errors"] == {"base": "cannot_connect"}


async def test_unknown_exception(hass):
    """Test we handle an unknown exception during connecting."""
    with _patch_discovery(no_device=True):
        result = await hass.config_entries.flow.async_init(
            DOMAIN, context={"source": config_entries.SOURCE_USER}
        )

    mocked_elk = mock_elk(invalid_auth=None, sync_complete=None, exception=OSError)

    with _patch_discovery(no_device=True), _patch_elk(elk=mocked_elk), patch(
        "homeassistant.components.elkm1.config_flow.VALIDATE_TIMEOUT",
        0,
    ), patch(
        "homeassistant.components.elkm1.config_flow.LOGIN_TIMEOUT",
        0,
    ):
        result2 = await hass.config_entries.flow.async_configure(
            result["flow_id"],
            {
                "protocol": "secure",
                "address": "1.2.3.4",
                "username": "test-username",
                "password": "test-password",
                "prefix": "",
            },
        )

    assert result2["type"] == "form"
    assert result2["errors"] == {"base": "unknown"}


async def test_form_invalid_auth(hass):
    """Test we handle invalid auth error."""
    result = await hass.config_entries.flow.async_init(
        DOMAIN, context={"source": config_entries.SOURCE_USER}
    )

    mocked_elk = mock_elk(invalid_auth=True, sync_complete=True)

    with patch(
        "homeassistant.components.elkm1.config_flow.elkm1.Elk",
        return_value=mocked_elk,
    ):
        result2 = await hass.config_entries.flow.async_configure(
            result["flow_id"],
            {
                "protocol": "secure",
                "address": "1.2.3.4",
                "username": "test-username",
                "password": "test-password",
                "prefix": "",
            },
        )

    assert result2["type"] == "form"
    assert result2["errors"] == {CONF_PASSWORD: "invalid_auth"}


async def test_form_invalid_auth_no_password(hass):
    """Test we handle invalid auth error when no password is provided."""
    result = await hass.config_entries.flow.async_init(
        DOMAIN, context={"source": config_entries.SOURCE_USER}
    )

    mocked_elk = mock_elk(invalid_auth=True, sync_complete=True)

    with patch(
        "homeassistant.components.elkm1.config_flow.elkm1.Elk",
        return_value=mocked_elk,
    ):
        result2 = await hass.config_entries.flow.async_configure(
            result["flow_id"],
            {
                "protocol": "secure",
                "address": "1.2.3.4",
                "username": "test-username",
                "password": "",
                "prefix": "",
            },
        )

    assert result2["type"] == "form"
    assert result2["errors"] == {CONF_PASSWORD: "invalid_auth"}


async def test_form_import(hass):
    """Test we get the form with import source."""

    mocked_elk = mock_elk(invalid_auth=False, sync_complete=True)
    with _patch_discovery(no_device=True), _patch_elk(elk=mocked_elk), patch(
        "homeassistant.components.elkm1.async_setup", return_value=True
    ) as mock_setup, patch(
        "homeassistant.components.elkm1.async_setup_entry",
        return_value=True,
    ) as mock_setup_entry:
        result = await hass.config_entries.flow.async_init(
            DOMAIN,
            context={"source": config_entries.SOURCE_IMPORT},
            data={
                "host": "elks://1.2.3.4",
                "username": "friend",
                "password": "love",
                "temperature_unit": "C",
                "auto_configure": False,
                "keypad": {
                    "enabled": True,
                    "exclude": [],
                    "include": [[1, 1], [2, 2], [3, 3]],
                },
                "output": {"enabled": False, "exclude": [], "include": []},
                "counter": {"enabled": False, "exclude": [], "include": []},
                "plc": {"enabled": False, "exclude": [], "include": []},
                "prefix": "ohana",
                "setting": {"enabled": False, "exclude": [], "include": []},
                "area": {"enabled": False, "exclude": [], "include": []},
                "task": {"enabled": False, "exclude": [], "include": []},
                "thermostat": {"enabled": False, "exclude": [], "include": []},
                "zone": {
                    "enabled": True,
                    "exclude": [[15, 15], [28, 208]],
                    "include": [],
                },
            },
        )
        await hass.async_block_till_done()

    assert result["type"] == "create_entry"
    assert result["title"] == "ohana"

    assert result["data"] == {
        "auto_configure": False,
        "host": "elks://1.2.3.4",
        "keypad": {"enabled": True, "exclude": [], "include": [[1, 1], [2, 2], [3, 3]]},
        "output": {"enabled": False, "exclude": [], "include": []},
        "password": "love",
        "plc": {"enabled": False, "exclude": [], "include": []},
        "prefix": "ohana",
        "setting": {"enabled": False, "exclude": [], "include": []},
        "area": {"enabled": False, "exclude": [], "include": []},
        "counter": {"enabled": False, "exclude": [], "include": []},
        "task": {"enabled": False, "exclude": [], "include": []},
        "temperature_unit": "C",
        "thermostat": {"enabled": False, "exclude": [], "include": []},
        "username": "friend",
        "zone": {"enabled": True, "exclude": [[15, 15], [28, 208]], "include": []},
    }
    assert len(mock_setup.mock_calls) == 1
    assert len(mock_setup_entry.mock_calls) == 1


async def test_form_import_device_discovered(hass):
    """Test we can import with discovery."""

    mocked_elk = mock_elk(invalid_auth=False, sync_complete=True)
    with _patch_discovery(), _patch_elk(elk=mocked_elk), patch(
        "homeassistant.components.elkm1.async_setup", return_value=True
    ) as mock_setup, patch(
        "homeassistant.components.elkm1.async_setup_entry",
        return_value=True,
    ) as mock_setup_entry:
        result = await hass.config_entries.flow.async_init(
            DOMAIN,
            context={"source": config_entries.SOURCE_IMPORT},
            data={
                "host": "elks://127.0.0.1",
                "username": "friend",
                "password": "love",
                "temperature_unit": "C",
                "auto_configure": False,
                "keypad": {
                    "enabled": True,
                    "exclude": [],
                    "include": [[1, 1], [2, 2], [3, 3]],
                },
                "output": {"enabled": False, "exclude": [], "include": []},
                "counter": {"enabled": False, "exclude": [], "include": []},
                "plc": {"enabled": False, "exclude": [], "include": []},
                "prefix": "ohana",
                "setting": {"enabled": False, "exclude": [], "include": []},
                "area": {"enabled": False, "exclude": [], "include": []},
                "task": {"enabled": False, "exclude": [], "include": []},
                "thermostat": {"enabled": False, "exclude": [], "include": []},
                "zone": {
                    "enabled": True,
                    "exclude": [[15, 15], [28, 208]],
                    "include": [],
                },
            },
        )
        await hass.async_block_till_done()

    assert result["type"] == "create_entry"
    assert result["title"] == "ohana"
    assert result["result"].unique_id == MOCK_MAC
    assert result["data"] == {
        "auto_configure": False,
        "host": "elks://127.0.0.1",
        "keypad": {"enabled": True, "exclude": [], "include": [[1, 1], [2, 2], [3, 3]]},
        "output": {"enabled": False, "exclude": [], "include": []},
        "password": "love",
        "plc": {"enabled": False, "exclude": [], "include": []},
        "prefix": "ohana",
        "setting": {"enabled": False, "exclude": [], "include": []},
        "area": {"enabled": False, "exclude": [], "include": []},
        "counter": {"enabled": False, "exclude": [], "include": []},
        "task": {"enabled": False, "exclude": [], "include": []},
        "temperature_unit": "C",
        "thermostat": {"enabled": False, "exclude": [], "include": []},
        "username": "friend",
        "zone": {"enabled": True, "exclude": [[15, 15], [28, 208]], "include": []},
    }
    assert len(mock_setup.mock_calls) == 1
    assert len(mock_setup_entry.mock_calls) == 1


async def test_form_import_non_secure_device_discovered(hass):
    """Test we can import non-secure with discovery."""

    mocked_elk = mock_elk(invalid_auth=False, sync_complete=True)
    with _patch_discovery(), _patch_elk(elk=mocked_elk), patch(
        "homeassistant.components.elkm1.async_setup", return_value=True
    ) as mock_setup, patch(
        "homeassistant.components.elkm1.async_setup_entry",
        return_value=True,
    ) as mock_setup_entry:
        result = await hass.config_entries.flow.async_init(
            DOMAIN,
            context={"source": config_entries.SOURCE_IMPORT},
            data={
                "host": "elk://127.0.0.1:2101",
                "username": "",
                "password": "",
                "auto_configure": True,
                "prefix": "ohana",
            },
        )
        await hass.async_block_till_done()

    assert result["type"] == "create_entry"
    assert result["title"] == "ohana"
    assert result["result"].unique_id == MOCK_MAC
    assert result["data"] == {
        "auto_configure": True,
        "host": "elk://127.0.0.1:2101",
        "password": "",
        "prefix": "ohana",
        "username": "",
    }
    assert len(mock_setup.mock_calls) == 1
    assert len(mock_setup_entry.mock_calls) == 1


<<<<<<< HEAD
=======
async def test_form_import_non_secure_non_stanadard_port_device_discovered(hass):
    """Test we can import non-secure non standard port with discovery."""

    mocked_elk = mock_elk(invalid_auth=False, sync_complete=True)
    with _patch_discovery(), _patch_elk(elk=mocked_elk), patch(
        "homeassistant.components.elkm1.async_setup", return_value=True
    ) as mock_setup, patch(
        "homeassistant.components.elkm1.async_setup_entry",
        return_value=True,
    ) as mock_setup_entry:
        result = await hass.config_entries.flow.async_init(
            DOMAIN,
            context={"source": config_entries.SOURCE_IMPORT},
            data={
                "host": "elk://127.0.0.1:444",
                "username": "",
                "password": "",
                "auto_configure": True,
                "prefix": "ohana",
            },
        )
        await hass.async_block_till_done()

    assert result["type"] == "create_entry"
    assert result["title"] == "ohana"
    assert result["result"].unique_id == MOCK_MAC
    assert result["data"] == {
        "auto_configure": True,
        "host": "elk://127.0.0.1:444",
        "password": "",
        "prefix": "ohana",
        "username": "",
    }
    assert len(mock_setup.mock_calls) == 1
    assert len(mock_setup_entry.mock_calls) == 1


>>>>>>> ae26a474
async def test_form_import_non_secure_device_discovered_invalid_auth(hass):
    """Test we abort import with invalid auth."""

    mocked_elk = mock_elk(invalid_auth=True, sync_complete=False)
    with _patch_discovery(), _patch_elk(elk=mocked_elk):
        result = await hass.config_entries.flow.async_init(
            DOMAIN,
            context={"source": config_entries.SOURCE_IMPORT},
            data={
                "host": "elks://127.0.0.1",
                "username": "invalid",
                "password": "",
                "auto_configure": False,
                "prefix": "ohana",
            },
        )
        await hass.async_block_till_done()

    assert result["type"] == "abort"
    assert result["reason"] == "invalid_auth"


async def test_form_import_existing(hass):
    """Test we abort on existing import."""
    config_entry = MockConfigEntry(
        domain=DOMAIN,
        data={CONF_HOST: f"elks://{MOCK_IP_ADDRESS}"},
        unique_id="cc:cc:cc:cc:cc:cc",
    )
    config_entry.add_to_hass(hass)

    result = await hass.config_entries.flow.async_init(
        DOMAIN,
        context={"source": config_entries.SOURCE_IMPORT},
        data={
            "host": f"elks://{MOCK_IP_ADDRESS}",
            "username": "friend",
            "password": "love",
            "temperature_unit": "C",
            "auto_configure": False,
            "keypad": {
                "enabled": True,
                "exclude": [],
                "include": [[1, 1], [2, 2], [3, 3]],
            },
            "output": {"enabled": False, "exclude": [], "include": []},
            "counter": {"enabled": False, "exclude": [], "include": []},
            "plc": {"enabled": False, "exclude": [], "include": []},
            "prefix": "ohana",
            "setting": {"enabled": False, "exclude": [], "include": []},
            "area": {"enabled": False, "exclude": [], "include": []},
            "task": {"enabled": False, "exclude": [], "include": []},
            "thermostat": {"enabled": False, "exclude": [], "include": []},
            "zone": {
                "enabled": True,
                "exclude": [[15, 15], [28, 208]],
                "include": [],
            },
        },
    )
    await hass.async_block_till_done()

    assert result["type"] == RESULT_TYPE_ABORT
    assert result["reason"] == "address_already_configured"


@pytest.mark.parametrize(
    "source, data",
    [
        (config_entries.SOURCE_DHCP, DHCP_DISCOVERY),
        (config_entries.SOURCE_INTEGRATION_DISCOVERY, ELK_DISCOVERY_INFO),
    ],
)
async def test_discovered_by_dhcp_or_discovery_mac_address_mismatch_host_already_configured(
    hass, source, data
):
    """Test we abort if the host is already configured but the mac does not match."""
    config_entry = MockConfigEntry(
        domain=DOMAIN,
        data={CONF_HOST: f"elks://{MOCK_IP_ADDRESS}"},
        unique_id="cc:cc:cc:cc:cc:cc",
    )
    config_entry.add_to_hass(hass)

    with _patch_discovery(), _patch_elk():
        result = await hass.config_entries.flow.async_init(
            DOMAIN, context={"source": source}, data=data
        )
        await hass.async_block_till_done()

    assert result["type"] == RESULT_TYPE_ABORT
    assert result["reason"] == "already_configured"

    assert config_entry.unique_id == "cc:cc:cc:cc:cc:cc"


@pytest.mark.parametrize(
    "source, data",
    [
        (config_entries.SOURCE_DHCP, DHCP_DISCOVERY),
        (config_entries.SOURCE_INTEGRATION_DISCOVERY, ELK_DISCOVERY_INFO),
    ],
)
async def test_discovered_by_dhcp_or_discovery_adds_missing_unique_id(
    hass, source, data
):
    """Test we add a missing unique id to the config entry."""
    config_entry = MockConfigEntry(
        domain=DOMAIN,
        data={CONF_HOST: f"elks://{MOCK_IP_ADDRESS}"},
    )
    config_entry.add_to_hass(hass)

    with _patch_discovery(), _patch_elk():
        result = await hass.config_entries.flow.async_init(
            DOMAIN, context={"source": source}, data=data
        )
        await hass.async_block_till_done()

    assert result["type"] == RESULT_TYPE_ABORT
    assert result["reason"] == "already_configured"

    assert config_entry.unique_id == MOCK_MAC


async def test_discovered_by_discovery_and_dhcp(hass):
    """Test we get the form with discovery and abort for dhcp source when we get both."""

    with _patch_discovery(), _patch_elk():
        result = await hass.config_entries.flow.async_init(
            DOMAIN,
            context={"source": config_entries.SOURCE_INTEGRATION_DISCOVERY},
            data=ELK_DISCOVERY_INFO,
        )
        await hass.async_block_till_done()
    assert result["type"] == RESULT_TYPE_FORM
    assert result["errors"] == {}

    with _patch_discovery(), _patch_elk():
        result2 = await hass.config_entries.flow.async_init(
            DOMAIN,
            context={"source": config_entries.SOURCE_DHCP},
            data=DHCP_DISCOVERY,
        )
        await hass.async_block_till_done()
    assert result2["type"] == RESULT_TYPE_ABORT
    assert result2["reason"] == "already_in_progress"

    with _patch_discovery(), _patch_elk():
        result3 = await hass.config_entries.flow.async_init(
            DOMAIN,
            context={"source": config_entries.SOURCE_DHCP},
            data=dhcp.DhcpServiceInfo(
                hostname="any",
                ip=MOCK_IP_ADDRESS,
                macaddress="00:00:00:00:00:00",
            ),
        )
        await hass.async_block_till_done()
    assert result3["type"] == RESULT_TYPE_ABORT
    assert result3["reason"] == "already_in_progress"


async def test_discovered_by_discovery(hass):
    """Test we can setup when discovered from discovery."""

    with _patch_discovery(), _patch_elk():
        result = await hass.config_entries.flow.async_init(
            DOMAIN,
            context={"source": config_entries.SOURCE_INTEGRATION_DISCOVERY},
            data=ELK_DISCOVERY_INFO,
        )
        await hass.async_block_till_done()

    assert result["type"] == RESULT_TYPE_FORM
    assert result["step_id"] == "discovered_connection"
    assert result["errors"] == {}

    mocked_elk = mock_elk(invalid_auth=False, sync_complete=True)

    with _patch_discovery(), _patch_elk(elk=mocked_elk), patch(
        "homeassistant.components.elkm1.async_setup", return_value=True
    ) as mock_setup, patch(
        "homeassistant.components.elkm1.async_setup_entry",
        return_value=True,
    ) as mock_setup_entry:
        result2 = await hass.config_entries.flow.async_configure(
            result["flow_id"],
            {
                "username": "test-username",
                "password": "test-password",
            },
        )
        await hass.async_block_till_done()

    assert result2["type"] == "create_entry"
    assert result2["title"] == "ElkM1 ddeeff"
    assert result2["data"] == {
        "auto_configure": True,
        "host": "elks://127.0.0.1",
        "password": "test-password",
        "prefix": "",
        "username": "test-username",
    }
    assert len(mock_setup.mock_calls) == 1
    assert len(mock_setup_entry.mock_calls) == 1


async def test_discovered_by_discovery_non_standard_port(hass):
    """Test we can setup when discovered from discovery with a non-standard port."""

    with _patch_discovery(), _patch_elk():
        result = await hass.config_entries.flow.async_init(
            DOMAIN,
            context={"source": config_entries.SOURCE_INTEGRATION_DISCOVERY},
            data=ELK_DISCOVERY_INFO_NON_STANDARD_PORT,
        )
        await hass.async_block_till_done()

    assert result["type"] == RESULT_TYPE_FORM
    assert result["step_id"] == "discovered_connection"
    assert result["errors"] == {}

    mocked_elk = mock_elk(invalid_auth=False, sync_complete=True)

    with _patch_discovery(), _patch_elk(elk=mocked_elk), patch(
        "homeassistant.components.elkm1.async_setup", return_value=True
    ) as mock_setup, patch(
        "homeassistant.components.elkm1.async_setup_entry",
        return_value=True,
    ) as mock_setup_entry:
        result2 = await hass.config_entries.flow.async_configure(
            result["flow_id"],
            {
                "username": "test-username",
                "password": "test-password",
            },
        )
        await hass.async_block_till_done()

    assert result2["type"] == "create_entry"
    assert result2["title"] == "ElkM1 ddeeff"
    assert result2["data"] == {
        "auto_configure": True,
        "host": "elks://127.0.0.1:444",
        "password": "test-password",
        "prefix": "",
        "username": "test-username",
    }
    assert len(mock_setup.mock_calls) == 1
    assert len(mock_setup_entry.mock_calls) == 1


async def test_discovered_by_discovery_url_already_configured(hass):
    """Test we abort when we discover a device that is already setup."""
    config_entry = MockConfigEntry(
        domain=DOMAIN,
        data={CONF_HOST: f"elks://{MOCK_IP_ADDRESS}"},
        unique_id="cc:cc:cc:cc:cc:cc",
    )
    config_entry.add_to_hass(hass)

    with _patch_discovery(), _patch_elk():
        result = await hass.config_entries.flow.async_init(
            DOMAIN,
            context={"source": config_entries.SOURCE_INTEGRATION_DISCOVERY},
            data=ELK_DISCOVERY_INFO,
        )
        await hass.async_block_till_done()

    assert result["type"] == RESULT_TYPE_ABORT
    assert result["reason"] == "already_configured"


async def test_discovered_by_dhcp_udp_responds(hass):
    """Test we can setup when discovered from dhcp but with udp response."""

    with _patch_discovery(), _patch_elk():
        result = await hass.config_entries.flow.async_init(
            DOMAIN, context={"source": config_entries.SOURCE_DHCP}, data=DHCP_DISCOVERY
        )
        await hass.async_block_till_done()

    assert result["type"] == RESULT_TYPE_FORM
    assert result["step_id"] == "discovered_connection"
    assert result["errors"] == {}

    mocked_elk = mock_elk(invalid_auth=False, sync_complete=True)

    with _patch_discovery(), _patch_elk(elk=mocked_elk), patch(
        "homeassistant.components.elkm1.async_setup", return_value=True
    ) as mock_setup, patch(
        "homeassistant.components.elkm1.async_setup_entry",
        return_value=True,
    ) as mock_setup_entry:
        result2 = await hass.config_entries.flow.async_configure(
            result["flow_id"],
            {
                "username": "test-username",
                "password": "test-password",
            },
        )
        await hass.async_block_till_done()

    assert result2["type"] == "create_entry"
    assert result2["title"] == "ElkM1 ddeeff"
    assert result2["data"] == {
        "auto_configure": True,
        "host": "elks://127.0.0.1",
        "password": "test-password",
        "prefix": "",
        "username": "test-username",
    }
    assert len(mock_setup.mock_calls) == 1
    assert len(mock_setup_entry.mock_calls) == 1


async def test_discovered_by_dhcp_udp_responds_with_nonsecure_port(hass):
    """Test we can setup when discovered from dhcp but with udp response using the non-secure port."""

    with _patch_discovery(device=ELK_NON_SECURE_DISCOVERY), _patch_elk():
        result = await hass.config_entries.flow.async_init(
            DOMAIN, context={"source": config_entries.SOURCE_DHCP}, data=DHCP_DISCOVERY
        )
        await hass.async_block_till_done()

    assert result["type"] == RESULT_TYPE_FORM
    assert result["step_id"] == "discovered_connection"
    assert result["errors"] == {}

    mocked_elk = mock_elk(invalid_auth=False, sync_complete=True)

    with _patch_discovery(device=ELK_NON_SECURE_DISCOVERY), _patch_elk(
        elk=mocked_elk
    ), patch(
        "homeassistant.components.elkm1.async_setup", return_value=True
    ) as mock_setup, patch(
        "homeassistant.components.elkm1.async_setup_entry",
        return_value=True,
    ) as mock_setup_entry:
        result2 = await hass.config_entries.flow.async_configure(
            result["flow_id"],
            {
                "protocol": "non-secure",
            },
        )
        await hass.async_block_till_done()

    assert result2["type"] == "create_entry"
    assert result2["title"] == "ElkM1 ddeeff"
    assert result2["data"] == {
        "auto_configure": True,
<<<<<<< HEAD
        "host": "elk://127.0.0.1:2101",
=======
        "host": "elk://127.0.0.1",
>>>>>>> ae26a474
        "password": "",
        "prefix": "",
        "username": "",
    }
    assert len(mock_setup.mock_calls) == 1
    assert len(mock_setup_entry.mock_calls) == 1


async def test_discovered_by_dhcp_udp_responds_existing_config_entry(hass):
    """Test we can setup when discovered from dhcp but with udp response with an existing config entry."""
    config_entry = MockConfigEntry(
        domain=DOMAIN,
        data={CONF_HOST: "elks://6.6.6.6"},
        unique_id="cc:cc:cc:cc:cc:cc",
    )
    config_entry.add_to_hass(hass)

    with _patch_discovery(), _patch_elk():
        result = await hass.config_entries.flow.async_init(
            DOMAIN, context={"source": config_entries.SOURCE_DHCP}, data=DHCP_DISCOVERY
        )
        await hass.async_block_till_done()

    assert result["type"] == RESULT_TYPE_FORM
    assert result["step_id"] == "discovered_connection"
    assert result["errors"] == {}

    mocked_elk = mock_elk(invalid_auth=False, sync_complete=True)

    with _patch_discovery(), _patch_elk(elk=mocked_elk), patch(
        "homeassistant.components.elkm1.async_setup", return_value=True
    ) as mock_setup, patch(
        "homeassistant.components.elkm1.async_setup_entry",
        return_value=True,
    ) as mock_setup_entry:
        result2 = await hass.config_entries.flow.async_configure(
            result["flow_id"],
            {"username": "test-username", "password": "test-password"},
        )
        await hass.async_block_till_done()

    assert result2["type"] == "create_entry"
    assert result2["title"] == "ElkM1 ddeeff"
    assert result2["data"] == {
        "auto_configure": True,
        "host": "elks://127.0.0.1",
        "password": "test-password",
        "prefix": "ddeeff",
        "username": "test-username",
    }
    assert len(mock_setup.mock_calls) == 1
    assert len(mock_setup_entry.mock_calls) == 2


async def test_discovered_by_dhcp_no_udp_response(hass):
    """Test we can setup when discovered from dhcp but no udp response."""

    with _patch_discovery(no_device=True), _patch_elk():
        result = await hass.config_entries.flow.async_init(
            DOMAIN, context={"source": config_entries.SOURCE_DHCP}, data=DHCP_DISCOVERY
        )
        await hass.async_block_till_done()

    assert result["type"] == RESULT_TYPE_ABORT
    assert result["reason"] == "cannot_connect"<|MERGE_RESOLUTION|>--- conflicted
+++ resolved
@@ -862,8 +862,6 @@
     assert len(mock_setup_entry.mock_calls) == 1
 
 
-<<<<<<< HEAD
-=======
 async def test_form_import_non_secure_non_stanadard_port_device_discovered(hass):
     """Test we can import non-secure non standard port with discovery."""
 
@@ -901,7 +899,6 @@
     assert len(mock_setup_entry.mock_calls) == 1
 
 
->>>>>>> ae26a474
 async def test_form_import_non_secure_device_discovered_invalid_auth(hass):
     """Test we abort import with invalid auth."""
 
@@ -1254,11 +1251,7 @@
     assert result2["title"] == "ElkM1 ddeeff"
     assert result2["data"] == {
         "auto_configure": True,
-<<<<<<< HEAD
-        "host": "elk://127.0.0.1:2101",
-=======
         "host": "elk://127.0.0.1",
->>>>>>> ae26a474
         "password": "",
         "prefix": "",
         "username": "",
