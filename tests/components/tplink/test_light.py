"""Tests for light platform."""
from datetime import timedelta
import logging
from typing import Callable, NamedTuple
from unittest.mock import AsyncMock, Mock, PropertyMock, patch

from kasa import SmartDeviceException
import pytest

from homeassistant.components import tplink
from homeassistant.components.homeassistant import DOMAIN as HA_DOMAIN
<<<<<<< HEAD
from homeassistant.components.light import (
    ATTR_BRIGHTNESS,
    ATTR_COLOR_TEMP,
    ATTR_HS_COLOR,
    DOMAIN as LIGHT_DOMAIN,
)
from homeassistant.components.tplink.const import (
    CONF_DIMMER,
    CONF_DISCOVERY,
    CONF_LIGHT,
)
from homeassistant.const import (
    ATTR_ENTITY_ID,
    CONF_HOST,
    SERVICE_TURN_OFF,
    SERVICE_TURN_ON,
    STATE_ON,
    STATE_UNAVAILABLE,
)
=======
from homeassistant.components.tplink.const import CONF_DISCOVERY, CONF_LIGHT
from homeassistant.const import CONF_HOST, STATE_ON, STATE_UNAVAILABLE
>>>>>>> 208668a5
from homeassistant.core import HomeAssistant
from homeassistant.setup import async_setup_component
from homeassistant.util.dt import utcnow

from tests.common import async_fire_time_changed

MOCK_ENERGY_DATA = {
    "smartlife.iot.common.emeter": {
        "get_daystat": {
            "day_list": [
                {"day": 23, "energy_wh": 2, "month": 9, "year": 2021},
                {"day": 24, "energy_wh": 66, "month": 9, "year": 2021},
            ],
            "err_code": 0,
        },
        "get_monthstat": {
            "err_code": 0,
            "month_list": [{"energy_wh": 68, "month": 9, "year": 2021}],
        },
        "get_realtime": {"err_code": 0, "power_mw": 10800},
    }
}


class LightMockData(NamedTuple):
    """Mock light data."""

    query_mock: AsyncMock
    sys_info: dict
    light_state: dict
    set_light_state: Callable[[dict], None]
    set_light_state_mock: Mock
    get_light_state_mock: Mock
    current_consumption_mock: Mock
    sys_info_mock: Mock
    get_emeter_daily_mock: Mock
    get_emeter_monthly_mock: Mock


class SmartSwitchMockData(NamedTuple):
    """Mock smart switch data."""

    query_mock: AsyncMock
    sys_info: dict
    is_on_mock: Mock
    brightness_mock: Mock
    sys_info_mock: Mock


@pytest.fixture(name="unknown_light_mock_data")
def unknown_light_mock_data_fixture() -> None:
    """Create light mock data."""
    light_state = {
        "on_off": True,
        "dft_on_state": {
            "brightness": 12,
            "color_temp": 3200,
            "hue": 110,
            "saturation": 90,
        },
        "brightness": 13,
        "color_temp": 3300,
        "hue": 110,
        "saturation": 90,
    }
    sys_info = {
        "sw_ver": "1.2.3",
        "type": "smartbulb",
        "hw_ver": "2.3.4",
        "mac": "aa:bb:cc:dd:ee:ff",
        "mic_mac": "00:11:22:33:44",
        "hwId": "1234",
        "fwId": "4567",
        "oemId": "891011",
        "dev_name": "light1",
        "rssi": 11,
        "latitude": "0",
        "longitude": "0",
        "is_color": True,
        "is_dimmable": True,
        "is_variable_color_temp": True,
        "model": "Foo",
        "alias": "light1",
        "light_state": light_state,
    }

    def set_light_state(state) -> None:
        nonlocal light_state
        drt_on_state = light_state["dft_on_state"]
        drt_on_state.update(state.get("dft_on_state", {}))

        light_state.update(state)
        light_state["dft_on_state"] = drt_on_state
        return light_state

    set_light_state_patch = patch(
        "kasa.smartbulb.SmartBulb.set_light_state",
        side_effect=set_light_state,
    )
    get_light_state_patch = patch(
        "kasa.smartbulb.SmartBulb.get_light_state",
        return_value=light_state,
    )
    current_consumption_patch = patch(
        "kasa.smartdevice.SmartDevice.current_consumption",
        return_value=3.23,
    )
    sys_info_patch = patch(
        "kasa.smartdevice.SmartDevice.sys_info",
        sys_info,
    )
    get_emeter_daily_patch = patch(
        "kasa.smartdevice.SmartDevice.get_emeter_daily",
        return_value={
            1: 1.01,
            2: 1.02,
            3: 1.03,
            4: 1.04,
            5: 1.05,
            6: 1.06,
            7: 1.07,
            8: 1.08,
            9: 1.09,
            10: 1.10,
            11: 1.11,
            12: 1.12,
        },
    )
    get_emeter_monthly_patch = patch(
        "kasa.smartdevice.SmartDevice.get_emeter_monthly",
        return_value={
            1: 2.01,
            2: 2.02,
            3: 2.03,
            4: 2.04,
            5: 2.05,
            6: 2.06,
            7: 2.07,
            8: 2.08,
            9: 2.09,
            10: 2.10,
            11: 2.11,
            12: 2.12,
        },
    )
    query_patch = patch(
        "kasa.smartdevice.TPLinkSmartHomeProtocol.query",
        return_value={"system": {"get_sysinfo": sys_info}, **MOCK_ENERGY_DATA},
    )
    with query_patch as query_mock, set_light_state_patch as set_light_state_mock, get_light_state_patch as get_light_state_mock, current_consumption_patch as current_consumption_mock, sys_info_patch as sys_info_mock, get_emeter_daily_patch as get_emeter_daily_mock, get_emeter_monthly_patch as get_emeter_monthly_mock:
        yield LightMockData(
            query_mock=query_mock,
            sys_info=sys_info,
            light_state=light_state,
            set_light_state=set_light_state,
            set_light_state_mock=set_light_state_mock,
            get_light_state_mock=get_light_state_mock,
            current_consumption_mock=current_consumption_mock,
            sys_info_mock=sys_info_mock,
            get_emeter_daily_mock=get_emeter_daily_mock,
            get_emeter_monthly_mock=get_emeter_monthly_mock,
        )


@pytest.fixture(name="light_mock_data")
def light_mock_data_fixture() -> None:
    """Create light mock data."""
    light_state = {
        "on_off": True,
        "dft_on_state": {
            "brightness": 12,
            "color_temp": 3200,
            "hue": 110,
            "saturation": 90,
        },
        "brightness": 13,
        "color_temp": 3300,
        "hue": 110,
        "saturation": 90,
    }
    sys_info = {
        "sw_ver": "1.2.3",
        "hw_ver": "2.3.4",
        "mac": "aa:bb:cc:dd:ee:ff",
        "mic_mac": "00:11:22:33:44",
        "type": "smartbulb",
        "hwId": "1234",
        "fwId": "4567",
        "oemId": "891011",
        "dev_name": "light1",
        "rssi": 11,
        "latitude": "0",
        "longitude": "0",
        "is_color": True,
        "is_dimmable": True,
        "is_variable_color_temp": True,
        "model": "LB120",
        "alias": "light1",
        "light_state": light_state,
    }

    def set_light_state(state) -> None:
        nonlocal light_state
        drt_on_state = light_state["dft_on_state"]
        drt_on_state.update(state.get("dft_on_state", {}))

        light_state.update(state)
        light_state["dft_on_state"] = drt_on_state
        return light_state

    set_light_state_patch = patch(
        "kasa.smartbulb.SmartBulb.set_light_state",
        side_effect=set_light_state,
    )
    get_light_state_patch = patch(
        "kasa.smartbulb.SmartBulb.get_light_state",
        return_value=light_state,
    )
    current_consumption_patch = patch(
        "kasa.smartdevice.SmartDevice.current_consumption",
        return_value=3.23,
    )
    sys_info_patch = patch(
        "kasa.smartdevice.SmartDevice.sys_info",
        sys_info,
    )
    get_emeter_daily_patch = patch(
        "kasa.smartdevice.SmartDevice.get_emeter_daily",
        return_value={
            1: 1.01,
            2: 1.02,
            3: 1.03,
            4: 1.04,
            5: 1.05,
            6: 1.06,
            7: 1.07,
            8: 1.08,
            9: 1.09,
            10: 1.10,
            11: 1.11,
            12: 1.12,
        },
    )
    get_emeter_monthly_patch = patch(
        "kasa.smartdevice.SmartDevice.get_emeter_monthly",
        return_value={
            1: 2.01,
            2: 2.02,
            3: 2.03,
            4: 2.04,
            5: 2.05,
            6: 2.06,
            7: 2.07,
            8: 2.08,
            9: 2.09,
            10: 2.10,
            11: 2.11,
            12: 2.12,
        },
    )
    query_patch = patch(
        "kasa.smartdevice.TPLinkSmartHomeProtocol.query",
        return_value={"system": {"get_sysinfo": sys_info}, **MOCK_ENERGY_DATA},
    )
    with query_patch as query_mock, set_light_state_patch as set_light_state_mock, get_light_state_patch as get_light_state_mock, current_consumption_patch as current_consumption_mock, sys_info_patch as sys_info_mock, get_emeter_daily_patch as get_emeter_daily_mock, get_emeter_monthly_patch as get_emeter_monthly_mock:
        yield LightMockData(
            query_mock=query_mock,
            sys_info=sys_info,
            light_state=light_state,
            set_light_state=set_light_state,
            set_light_state_mock=set_light_state_mock,
            get_light_state_mock=get_light_state_mock,
            current_consumption_mock=current_consumption_mock,
            sys_info_mock=sys_info_mock,
            get_emeter_daily_mock=get_emeter_daily_mock,
            get_emeter_monthly_mock=get_emeter_monthly_mock,
        )


@pytest.fixture(name="dimmer_switch_mock_data")
def dimmer_switch_mock_data_fixture() -> None:
    """Create dimmer switch mock data."""
    sys_info = {
        "sw_ver": "1.2.3",
        "hw_ver": "2.3.4",
        "mac": "aa:bb:cc:dd:ee:ff",
        "mic_mac": "00:11:22:33:44",
        "type": "smartplug",
        "hwId": "1234",
        "fwId": "4567",
        "oemId": "891011",
        "dev_name": "dimmer1",
        "led_off": 1,
        "rssi": 11,
        "latitude": "0",
        "longitude": "0",
        "is_color": False,
        "is_dimmable": True,
        "is_variable_color_temp": False,
        "model": "HS220",
        "alias": "dimmer1",
        "feature": ":",
        "relay_state": 1,
        "brightness": 13,
    }

    def is_on(*args, **kwargs):
        nonlocal sys_info
        if len(args) == 0:
            return sys_info["relay_state"]
        if args[0] == "ON":
            sys_info["relay_state"] = 1
        else:
            sys_info["relay_state"] = 0

    def brightness(*args, **kwargs):
        nonlocal sys_info
        if len(args) == 0:
            return sys_info["brightness"]
        if sys_info["brightness"] == 0:
            sys_info["relay_state"] = 0
        else:
            sys_info["relay_state"] = 1
            sys_info["brightness"] = args[0]

    sys_info_patch = patch(
        "kasa.smartdevice.SmartDevice.sys_info",
        sys_info,
    )
    is_on_patch = patch(
        "kasa.smartdimmer.SmartDimmer.is_on",
        new_callable=PropertyMock,
        side_effect=is_on,
    )
    brightness_patch = patch(
        "kasa.smartdimmer.SmartDimmer.brightness",
        new_callable=PropertyMock,
        side_effect=brightness,
    )
    query_patch = patch(
        "kasa.smartdevice.TPLinkSmartHomeProtocol.query",
        return_value={"system": {"get_sysinfo": sys_info}, **MOCK_ENERGY_DATA},
    )
    with query_patch as query_mock, brightness_patch as brightness_mock, is_on_patch as is_on_mock, sys_info_patch as sys_info_mock:
        yield SmartSwitchMockData(
            query=query_mock,
            sys_info=sys_info,
            brightness_mock=brightness_mock,
            is_on_mock=is_on_mock,
            sys_info_mock=sys_info_mock,
        )


async def update_entity(hass: HomeAssistant, entity_id: str) -> None:
    """Run an update action for an entity."""
    future = utcnow() + timedelta(seconds=30)
    async_fire_time_changed(hass, future)
<<<<<<< HEAD
    await hass.async_block_till_done()


async def test_smartswitch(
    hass: HomeAssistant, dimmer_switch_mock_data: SmartSwitchMockData
) -> None:
    """Test function."""
    sys_info = dimmer_switch_mock_data.sys_info

    await async_setup_component(hass, HA_DOMAIN, {})
    await hass.async_block_till_done()

    await async_setup_component(
        hass,
        tplink.DOMAIN,
        {
            tplink.DOMAIN: {
                CONF_DISCOVERY: False,
                CONF_DIMMER: [{CONF_HOST: "123.123.123.123"}],
            }
        },
    )
    await hass.async_block_till_done()

    assert hass.states.get("light.dimmer1")

    await hass.services.async_call(
        LIGHT_DOMAIN,
        SERVICE_TURN_OFF,
        {ATTR_ENTITY_ID: "light.dimmer1"},
        blocking=True,
    )
    await hass.async_block_till_done()
    await update_entity(hass, "light.dimmer1")

    assert hass.states.get("light.dimmer1").state == "off"
    assert sys_info["relay_state"] == 0

    await hass.services.async_call(
        LIGHT_DOMAIN,
        SERVICE_TURN_ON,
        {ATTR_ENTITY_ID: "light.dimmer1", ATTR_BRIGHTNESS: 50},
        blocking=True,
    )
    await hass.async_block_till_done()
    await update_entity(hass, "light.dimmer1")

    state = hass.states.get("light.dimmer1")
    assert state.state == "on"
    assert state.attributes["brightness"] == 51
    assert sys_info["relay_state"] == 1

    await hass.services.async_call(
        LIGHT_DOMAIN,
        SERVICE_TURN_ON,
        {ATTR_ENTITY_ID: "light.dimmer1", ATTR_BRIGHTNESS: 55},
        blocking=True,
    )
    await hass.async_block_till_done()
    await update_entity(hass, "light.dimmer1")

    state = hass.states.get("light.dimmer1")
    assert state.state == "on"
    assert state.attributes["brightness"] == 56
    assert sys_info["brightness"] == 22

    sys_info["relay_state"] = 0
    sys_info["brightness"] = 66

    await hass.services.async_call(
        LIGHT_DOMAIN,
        SERVICE_TURN_OFF,
        {ATTR_ENTITY_ID: "light.dimmer1"},
        blocking=True,
    )
    await hass.async_block_till_done()
    await update_entity(hass, "light.dimmer1")

    state = hass.states.get("light.dimmer1")
    assert state.state == "off"

    await hass.services.async_call(
        LIGHT_DOMAIN,
        SERVICE_TURN_ON,
        {ATTR_ENTITY_ID: "light.dimmer1"},
        blocking=True,
    )
=======
>>>>>>> 208668a5
    await hass.async_block_till_done()


async def test_unknown_light(
    hass: HomeAssistant, unknown_light_mock_data: LightMockData
) -> None:
    """Test function."""
    await async_setup_component(hass, HA_DOMAIN, {})
    await hass.async_block_till_done()

    await async_setup_component(
        hass,
        tplink.DOMAIN,
        {
            tplink.DOMAIN: {
                CONF_DISCOVERY: False,
                CONF_LIGHT: [{CONF_HOST: "123.123.123.123"}],
            }
        },
    )
    await hass.async_block_till_done()

    state = hass.states.get("light.light1")
    assert state.state == "on"
    assert state.attributes["min_mireds"] == 200
    assert state.attributes["max_mireds"] == 370


<<<<<<< HEAD
async def test_light(hass: HomeAssistant, light_mock_data: LightMockData) -> None:
    """Test function."""
    light_state = light_mock_data.light_state
    set_light_state = light_mock_data.set_light_state

    await async_setup_component(hass, HA_DOMAIN, {})
    await hass.async_block_till_done()

    await async_setup_component(
        hass,
        tplink.DOMAIN,
        {
            tplink.DOMAIN: {
                CONF_DISCOVERY: False,
                CONF_LIGHT: [{CONF_HOST: "123.123.123.123"}],
            }
        },
    )
    await hass.async_block_till_done()

    assert hass.states.get("light.light1")

    await hass.services.async_call(
        LIGHT_DOMAIN,
        SERVICE_TURN_OFF,
        {ATTR_ENTITY_ID: "light.light1"},
        blocking=True,
    )
    await hass.async_block_till_done()
    await update_entity(hass, "light.light1")

    assert hass.states.get("light.light1").state == "off"
    assert light_state["on_off"] == 0

    await hass.services.async_call(
        LIGHT_DOMAIN,
        SERVICE_TURN_ON,
        {ATTR_ENTITY_ID: "light.light1", ATTR_COLOR_TEMP: 222, ATTR_BRIGHTNESS: 50},
        blocking=True,
    )
    await hass.async_block_till_done()
    await update_entity(hass, "light.light1")

    state = hass.states.get("light.light1")
    assert state.state == "on"
    assert state.attributes["brightness"] == 51
    assert state.attributes["color_temp"] == 222
    assert "hs_color" in state.attributes
    assert light_state["on_off"] == 1

    await hass.services.async_call(
        LIGHT_DOMAIN,
        SERVICE_TURN_ON,
        {ATTR_ENTITY_ID: "light.light1", ATTR_BRIGHTNESS: 55, ATTR_HS_COLOR: (23, 27)},
        blocking=True,
    )
    await hass.async_block_till_done()
    await update_entity(hass, "light.light1")

    state = hass.states.get("light.light1")
    assert state.state == "on"
    assert state.attributes["brightness"] == 56
    assert state.attributes["hs_color"] == (23, 27)
    assert "color_temp" not in state.attributes
    assert light_state["brightness"] == 22
    assert light_state["hue"] == 23
    assert light_state["saturation"] == 27

    light_state["on_off"] = 0
    light_state["dft_on_state"]["on_off"] = 0
    light_state["brightness"] = 66
    light_state["dft_on_state"]["brightness"] = 66
    light_state["color_temp"] = 6400
    light_state["dft_on_state"]["color_temp"] = 123
    light_state["hue"] = 77
    light_state["dft_on_state"]["hue"] = 77
    light_state["saturation"] = 78
    light_state["dft_on_state"]["saturation"] = 78

    await hass.services.async_call(
        LIGHT_DOMAIN,
        SERVICE_TURN_OFF,
        {ATTR_ENTITY_ID: "light.light1"},
        blocking=True,
    )
    await hass.async_block_till_done()
    await update_entity(hass, "light.light1")

    state = hass.states.get("light.light1")
    assert state.state == "off"

    await hass.services.async_call(
        LIGHT_DOMAIN,
        SERVICE_TURN_ON,
        {ATTR_ENTITY_ID: "light.light1"},
        blocking=True,
    )
    await hass.async_block_till_done()
    await update_entity(hass, "light.light1")

    state = hass.states.get("light.light1")
    assert state.state == "on"
    assert state.attributes["brightness"] == 168
    assert state.attributes["color_temp"] == 156
    assert "hs_color" in state.attributes
    assert light_state["brightness"] == 66
    assert light_state["hue"] == 77
    assert light_state["saturation"] == 78

    set_light_state({"brightness": 91, "dft_on_state": {"brightness": 91}})
    await update_entity(hass, "light.light1")

    state = hass.states.get("light.light1")
    assert state.attributes["brightness"] == 232


async def test_get_light_state_retry(
    hass: HomeAssistant, light_mock_data: LightMockData
) -> None:
    """Test function."""
    # Setup test for retries for sysinfo.
    sys_info_call_count = 0

    def sys_info_side_effect():
        nonlocal sys_info_call_count
        sys_info_call_count += 1

        # Need to fail on the 2nd call because the first call is used to
        # determine if the device is online during the light platform's
        # setup hook.
        if sys_info_call_count == 2:
            raise SmartDeviceException()

        return light_mock_data.sys_info

    light_mock_data.sys_info_mock.side_effect = sys_info_side_effect

    # Setup test for retries of setting state information.
    set_state_call_count = 0

    def set_light_state_side_effect(state_data: dict):
        nonlocal set_state_call_count, light_mock_data
        set_state_call_count += 1

        if set_state_call_count == 1:
            raise SmartDeviceException()

        return light_mock_data.set_light_state(state_data)

    light_mock_data.set_light_state_mock.side_effect = set_light_state_side_effect

    # Setup component.
    await async_setup_component(hass, HA_DOMAIN, {})
    await hass.async_block_till_done()

    await async_setup_component(
        hass,
        tplink.DOMAIN,
        {
            tplink.DOMAIN: {
                CONF_DISCOVERY: False,
                CONF_LIGHT: [{CONF_HOST: "123.123.123.123"}],
            }
        },
    )
    await hass.async_block_till_done()

    await hass.services.async_call(
        LIGHT_DOMAIN,
        SERVICE_TURN_OFF,
        {ATTR_ENTITY_ID: "light.light1"},
        blocking=True,
    )
    await hass.async_block_till_done()
    await update_entity(hass, "light.light1")

    assert light_mock_data.sys_info_mock.call_count > 1
    assert light_mock_data.get_light_state_mock.call_count > 1
    assert light_mock_data.set_light_state_mock.call_count > 1

    assert light_mock_data.sys_info_mock.call_count < 40
    assert light_mock_data.get_light_state_mock.call_count < 40
    assert light_mock_data.set_light_state_mock.call_count < 10


=======
>>>>>>> 208668a5
async def test_update_failure(
    hass: HomeAssistant, light_mock_data: LightMockData, caplog
):
    """Test that update failures are logged."""

    await hass.async_block_till_done()

    await async_setup_component(
        hass,
        tplink.DOMAIN,
        {
            tplink.DOMAIN: {
                CONF_DISCOVERY: False,
                CONF_LIGHT: [{CONF_HOST: "123.123.123.123"}],
            }
        },
    )
    await hass.async_block_till_done()
    assert hass.states.get("light.light1").state == STATE_ON

    caplog.clear()
    caplog.set_level(logging.WARNING)
    await update_entity(hass, "light.light1")
    assert caplog.text == ""
    assert hass.states.get("light.light1").state == STATE_ON

    light_mock_data.query_mock.side_effect = SmartDeviceException
<<<<<<< HEAD
    caplog.clear()
    caplog.set_level(logging.WARNING)
    await update_entity(hass, "light.light1")
    assert hass.states.get("light.light1").state == STATE_UNAVAILABLE


async def test_async_setup_entry_unavailable(
    hass: HomeAssistant, light_mock_data: LightMockData, caplog
):
    """Test unavailable devices trigger a later retry."""
    caplog.clear()
    caplog.set_level(logging.WARNING)

    with patch(
        "kasa.smartdevice.SmartDevice.sys_info",
        side_effect=SmartDeviceException,
    ):
        await hass.async_block_till_done()

        await async_setup_component(
            hass,
            tplink.DOMAIN,
            {
                tplink.DOMAIN: {
                    CONF_DISCOVERY: False,
                    CONF_LIGHT: [{CONF_HOST: "123.123.123.123"}],
                }
            },
        )

        await hass.async_block_till_done()
        assert not hass.states.get("light.light1")

    future = utcnow() + timedelta(seconds=30)
    async_fire_time_changed(hass, future)
    await hass.async_block_till_done()
    assert hass.states.get("light.light1")
=======
    caplog.clear()
    caplog.set_level(logging.WARNING)
    await update_entity(hass, "light.light1")
    assert hass.states.get("light.light1").state == STATE_UNAVAILABLE
>>>>>>> 208668a5
<|MERGE_RESOLUTION|>--- conflicted
+++ resolved
@@ -9,30 +9,8 @@
 
 from homeassistant.components import tplink
 from homeassistant.components.homeassistant import DOMAIN as HA_DOMAIN
-<<<<<<< HEAD
-from homeassistant.components.light import (
-    ATTR_BRIGHTNESS,
-    ATTR_COLOR_TEMP,
-    ATTR_HS_COLOR,
-    DOMAIN as LIGHT_DOMAIN,
-)
-from homeassistant.components.tplink.const import (
-    CONF_DIMMER,
-    CONF_DISCOVERY,
-    CONF_LIGHT,
-)
-from homeassistant.const import (
-    ATTR_ENTITY_ID,
-    CONF_HOST,
-    SERVICE_TURN_OFF,
-    SERVICE_TURN_ON,
-    STATE_ON,
-    STATE_UNAVAILABLE,
-)
-=======
 from homeassistant.components.tplink.const import CONF_DISCOVERY, CONF_LIGHT
 from homeassistant.const import CONF_HOST, STATE_ON, STATE_UNAVAILABLE
->>>>>>> 208668a5
 from homeassistant.core import HomeAssistant
 from homeassistant.setup import async_setup_component
 from homeassistant.util.dt import utcnow
@@ -390,96 +368,6 @@
     """Run an update action for an entity."""
     future = utcnow() + timedelta(seconds=30)
     async_fire_time_changed(hass, future)
-<<<<<<< HEAD
-    await hass.async_block_till_done()
-
-
-async def test_smartswitch(
-    hass: HomeAssistant, dimmer_switch_mock_data: SmartSwitchMockData
-) -> None:
-    """Test function."""
-    sys_info = dimmer_switch_mock_data.sys_info
-
-    await async_setup_component(hass, HA_DOMAIN, {})
-    await hass.async_block_till_done()
-
-    await async_setup_component(
-        hass,
-        tplink.DOMAIN,
-        {
-            tplink.DOMAIN: {
-                CONF_DISCOVERY: False,
-                CONF_DIMMER: [{CONF_HOST: "123.123.123.123"}],
-            }
-        },
-    )
-    await hass.async_block_till_done()
-
-    assert hass.states.get("light.dimmer1")
-
-    await hass.services.async_call(
-        LIGHT_DOMAIN,
-        SERVICE_TURN_OFF,
-        {ATTR_ENTITY_ID: "light.dimmer1"},
-        blocking=True,
-    )
-    await hass.async_block_till_done()
-    await update_entity(hass, "light.dimmer1")
-
-    assert hass.states.get("light.dimmer1").state == "off"
-    assert sys_info["relay_state"] == 0
-
-    await hass.services.async_call(
-        LIGHT_DOMAIN,
-        SERVICE_TURN_ON,
-        {ATTR_ENTITY_ID: "light.dimmer1", ATTR_BRIGHTNESS: 50},
-        blocking=True,
-    )
-    await hass.async_block_till_done()
-    await update_entity(hass, "light.dimmer1")
-
-    state = hass.states.get("light.dimmer1")
-    assert state.state == "on"
-    assert state.attributes["brightness"] == 51
-    assert sys_info["relay_state"] == 1
-
-    await hass.services.async_call(
-        LIGHT_DOMAIN,
-        SERVICE_TURN_ON,
-        {ATTR_ENTITY_ID: "light.dimmer1", ATTR_BRIGHTNESS: 55},
-        blocking=True,
-    )
-    await hass.async_block_till_done()
-    await update_entity(hass, "light.dimmer1")
-
-    state = hass.states.get("light.dimmer1")
-    assert state.state == "on"
-    assert state.attributes["brightness"] == 56
-    assert sys_info["brightness"] == 22
-
-    sys_info["relay_state"] = 0
-    sys_info["brightness"] = 66
-
-    await hass.services.async_call(
-        LIGHT_DOMAIN,
-        SERVICE_TURN_OFF,
-        {ATTR_ENTITY_ID: "light.dimmer1"},
-        blocking=True,
-    )
-    await hass.async_block_till_done()
-    await update_entity(hass, "light.dimmer1")
-
-    state = hass.states.get("light.dimmer1")
-    assert state.state == "off"
-
-    await hass.services.async_call(
-        LIGHT_DOMAIN,
-        SERVICE_TURN_ON,
-        {ATTR_ENTITY_ID: "light.dimmer1"},
-        blocking=True,
-    )
-=======
->>>>>>> 208668a5
     await hass.async_block_till_done()
 
 
@@ -508,13 +396,11 @@
     assert state.attributes["max_mireds"] == 370
 
 
-<<<<<<< HEAD
-async def test_light(hass: HomeAssistant, light_mock_data: LightMockData) -> None:
-    """Test function."""
-    light_state = light_mock_data.light_state
-    set_light_state = light_mock_data.set_light_state
-
-    await async_setup_component(hass, HA_DOMAIN, {})
+async def test_update_failure(
+    hass: HomeAssistant, light_mock_data: LightMockData, caplog
+):
+    """Test that update failures are logged."""
+
     await hass.async_block_till_done()
 
     await async_setup_component(
@@ -528,192 +414,6 @@
         },
     )
     await hass.async_block_till_done()
-
-    assert hass.states.get("light.light1")
-
-    await hass.services.async_call(
-        LIGHT_DOMAIN,
-        SERVICE_TURN_OFF,
-        {ATTR_ENTITY_ID: "light.light1"},
-        blocking=True,
-    )
-    await hass.async_block_till_done()
-    await update_entity(hass, "light.light1")
-
-    assert hass.states.get("light.light1").state == "off"
-    assert light_state["on_off"] == 0
-
-    await hass.services.async_call(
-        LIGHT_DOMAIN,
-        SERVICE_TURN_ON,
-        {ATTR_ENTITY_ID: "light.light1", ATTR_COLOR_TEMP: 222, ATTR_BRIGHTNESS: 50},
-        blocking=True,
-    )
-    await hass.async_block_till_done()
-    await update_entity(hass, "light.light1")
-
-    state = hass.states.get("light.light1")
-    assert state.state == "on"
-    assert state.attributes["brightness"] == 51
-    assert state.attributes["color_temp"] == 222
-    assert "hs_color" in state.attributes
-    assert light_state["on_off"] == 1
-
-    await hass.services.async_call(
-        LIGHT_DOMAIN,
-        SERVICE_TURN_ON,
-        {ATTR_ENTITY_ID: "light.light1", ATTR_BRIGHTNESS: 55, ATTR_HS_COLOR: (23, 27)},
-        blocking=True,
-    )
-    await hass.async_block_till_done()
-    await update_entity(hass, "light.light1")
-
-    state = hass.states.get("light.light1")
-    assert state.state == "on"
-    assert state.attributes["brightness"] == 56
-    assert state.attributes["hs_color"] == (23, 27)
-    assert "color_temp" not in state.attributes
-    assert light_state["brightness"] == 22
-    assert light_state["hue"] == 23
-    assert light_state["saturation"] == 27
-
-    light_state["on_off"] = 0
-    light_state["dft_on_state"]["on_off"] = 0
-    light_state["brightness"] = 66
-    light_state["dft_on_state"]["brightness"] = 66
-    light_state["color_temp"] = 6400
-    light_state["dft_on_state"]["color_temp"] = 123
-    light_state["hue"] = 77
-    light_state["dft_on_state"]["hue"] = 77
-    light_state["saturation"] = 78
-    light_state["dft_on_state"]["saturation"] = 78
-
-    await hass.services.async_call(
-        LIGHT_DOMAIN,
-        SERVICE_TURN_OFF,
-        {ATTR_ENTITY_ID: "light.light1"},
-        blocking=True,
-    )
-    await hass.async_block_till_done()
-    await update_entity(hass, "light.light1")
-
-    state = hass.states.get("light.light1")
-    assert state.state == "off"
-
-    await hass.services.async_call(
-        LIGHT_DOMAIN,
-        SERVICE_TURN_ON,
-        {ATTR_ENTITY_ID: "light.light1"},
-        blocking=True,
-    )
-    await hass.async_block_till_done()
-    await update_entity(hass, "light.light1")
-
-    state = hass.states.get("light.light1")
-    assert state.state == "on"
-    assert state.attributes["brightness"] == 168
-    assert state.attributes["color_temp"] == 156
-    assert "hs_color" in state.attributes
-    assert light_state["brightness"] == 66
-    assert light_state["hue"] == 77
-    assert light_state["saturation"] == 78
-
-    set_light_state({"brightness": 91, "dft_on_state": {"brightness": 91}})
-    await update_entity(hass, "light.light1")
-
-    state = hass.states.get("light.light1")
-    assert state.attributes["brightness"] == 232
-
-
-async def test_get_light_state_retry(
-    hass: HomeAssistant, light_mock_data: LightMockData
-) -> None:
-    """Test function."""
-    # Setup test for retries for sysinfo.
-    sys_info_call_count = 0
-
-    def sys_info_side_effect():
-        nonlocal sys_info_call_count
-        sys_info_call_count += 1
-
-        # Need to fail on the 2nd call because the first call is used to
-        # determine if the device is online during the light platform's
-        # setup hook.
-        if sys_info_call_count == 2:
-            raise SmartDeviceException()
-
-        return light_mock_data.sys_info
-
-    light_mock_data.sys_info_mock.side_effect = sys_info_side_effect
-
-    # Setup test for retries of setting state information.
-    set_state_call_count = 0
-
-    def set_light_state_side_effect(state_data: dict):
-        nonlocal set_state_call_count, light_mock_data
-        set_state_call_count += 1
-
-        if set_state_call_count == 1:
-            raise SmartDeviceException()
-
-        return light_mock_data.set_light_state(state_data)
-
-    light_mock_data.set_light_state_mock.side_effect = set_light_state_side_effect
-
-    # Setup component.
-    await async_setup_component(hass, HA_DOMAIN, {})
-    await hass.async_block_till_done()
-
-    await async_setup_component(
-        hass,
-        tplink.DOMAIN,
-        {
-            tplink.DOMAIN: {
-                CONF_DISCOVERY: False,
-                CONF_LIGHT: [{CONF_HOST: "123.123.123.123"}],
-            }
-        },
-    )
-    await hass.async_block_till_done()
-
-    await hass.services.async_call(
-        LIGHT_DOMAIN,
-        SERVICE_TURN_OFF,
-        {ATTR_ENTITY_ID: "light.light1"},
-        blocking=True,
-    )
-    await hass.async_block_till_done()
-    await update_entity(hass, "light.light1")
-
-    assert light_mock_data.sys_info_mock.call_count > 1
-    assert light_mock_data.get_light_state_mock.call_count > 1
-    assert light_mock_data.set_light_state_mock.call_count > 1
-
-    assert light_mock_data.sys_info_mock.call_count < 40
-    assert light_mock_data.get_light_state_mock.call_count < 40
-    assert light_mock_data.set_light_state_mock.call_count < 10
-
-
-=======
->>>>>>> 208668a5
-async def test_update_failure(
-    hass: HomeAssistant, light_mock_data: LightMockData, caplog
-):
-    """Test that update failures are logged."""
-
-    await hass.async_block_till_done()
-
-    await async_setup_component(
-        hass,
-        tplink.DOMAIN,
-        {
-            tplink.DOMAIN: {
-                CONF_DISCOVERY: False,
-                CONF_LIGHT: [{CONF_HOST: "123.123.123.123"}],
-            }
-        },
-    )
-    await hass.async_block_till_done()
     assert hass.states.get("light.light1").state == STATE_ON
 
     caplog.clear()
@@ -723,47 +423,7 @@
     assert hass.states.get("light.light1").state == STATE_ON
 
     light_mock_data.query_mock.side_effect = SmartDeviceException
-<<<<<<< HEAD
     caplog.clear()
     caplog.set_level(logging.WARNING)
     await update_entity(hass, "light.light1")
-    assert hass.states.get("light.light1").state == STATE_UNAVAILABLE
-
-
-async def test_async_setup_entry_unavailable(
-    hass: HomeAssistant, light_mock_data: LightMockData, caplog
-):
-    """Test unavailable devices trigger a later retry."""
-    caplog.clear()
-    caplog.set_level(logging.WARNING)
-
-    with patch(
-        "kasa.smartdevice.SmartDevice.sys_info",
-        side_effect=SmartDeviceException,
-    ):
-        await hass.async_block_till_done()
-
-        await async_setup_component(
-            hass,
-            tplink.DOMAIN,
-            {
-                tplink.DOMAIN: {
-                    CONF_DISCOVERY: False,
-                    CONF_LIGHT: [{CONF_HOST: "123.123.123.123"}],
-                }
-            },
-        )
-
-        await hass.async_block_till_done()
-        assert not hass.states.get("light.light1")
-
-    future = utcnow() + timedelta(seconds=30)
-    async_fire_time_changed(hass, future)
-    await hass.async_block_till_done()
-    assert hass.states.get("light.light1")
-=======
-    caplog.clear()
-    caplog.set_level(logging.WARNING)
-    await update_entity(hass, "light.light1")
-    assert hass.states.get("light.light1").state == STATE_UNAVAILABLE
->>>>>>> 208668a5
+    assert hass.states.get("light.light1").state == STATE_UNAVAILABLE