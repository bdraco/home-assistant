"""Tests for light platform."""

from __future__ import annotations

from datetime import timedelta
from unittest.mock import MagicMock, PropertyMock

from kasa import (
    AuthenticationError,
    DeviceType,
    KasaException,
    LightState,
    Module,
    TimeoutError,
)
from kasa.interfaces import LightEffect
import pytest

from homeassistant.components import tplink
from homeassistant.components.light import (
    ATTR_BRIGHTNESS,
    ATTR_COLOR_MODE,
    ATTR_COLOR_TEMP_KELVIN,
    ATTR_EFFECT,
    ATTR_EFFECT_LIST,
    ATTR_HS_COLOR,
    ATTR_MAX_MIREDS,
    ATTR_MIN_MIREDS,
    ATTR_RGB_COLOR,
    ATTR_SUPPORTED_COLOR_MODES,
    ATTR_TRANSITION,
    ATTR_XY_COLOR,
    DOMAIN as LIGHT_DOMAIN,
    EFFECT_OFF,
)
from homeassistant.components.tplink.const import DOMAIN
from homeassistant.config_entries import SOURCE_REAUTH
from homeassistant.const import ATTR_ENTITY_ID, CONF_HOST, STATE_OFF, STATE_ON
from homeassistant.core import HomeAssistant
from homeassistant.exceptions import HomeAssistantError
from homeassistant.helpers import entity_registry as er
from homeassistant.setup import async_setup_component
import homeassistant.util.dt as dt_util

from . import (
    DEVICE_ID,
    MAC_ADDRESS,
    _mocked_device,
    _patch_connect,
    _patch_discovery,
    _patch_single_discovery,
)

from tests.common import MockConfigEntry, async_fire_time_changed


@pytest.mark.parametrize(
    ("device_type", "expected_unique_id"),
    [
        pytest.param(DeviceType.Dimmer, DEVICE_ID, id="Dimmer"),
        pytest.param(DeviceType.Bulb, MAC_ADDRESS.replace(":", "").upper(), id="Bulb"),
        pytest.param(
            DeviceType.LightStrip, MAC_ADDRESS.replace(":", "").upper(), id="LightStrip"
        ),
        pytest.param(DeviceType.WallSwitch, DEVICE_ID, id="WallSwitch"),
    ],
)
async def test_light_unique_id(
    hass: HomeAssistant, device_type, expected_unique_id
) -> None:
    """Test a light unique id."""
    already_migrated_config_entry = MockConfigEntry(
        domain=DOMAIN, data={CONF_HOST: "127.0.0.1"}, unique_id=MAC_ADDRESS
    )
    already_migrated_config_entry.add_to_hass(hass)
    light = _mocked_device(modules=[Module.Light], alias="my_light")
<<<<<<< HEAD
=======
    light.device_type = device_type
>>>>>>> 64ab6471
    with _patch_discovery(device=light), _patch_connect(device=light):
        await async_setup_component(hass, tplink.DOMAIN, {tplink.DOMAIN: {}})
        await hass.async_block_till_done()

    entity_id = "light.my_light"
    entity_registry = er.async_get(hass)
    assert entity_registry.async_get(entity_id).unique_id == expected_unique_id


async def test_dimmer_unique_id(hass: HomeAssistant) -> None:
    """Test a light unique id."""
    already_migrated_config_entry = MockConfigEntry(
        domain=DOMAIN, data={CONF_HOST: "127.0.0.1"}, unique_id=MAC_ADDRESS
    )
    already_migrated_config_entry.add_to_hass(hass)
    light = _mocked_device(modules=[Module.Light], alias="my_light")
    light.device_type = DeviceType.Dimmer
    with _patch_discovery(device=light), _patch_connect(device=light):
        await async_setup_component(hass, tplink.DOMAIN, {tplink.DOMAIN: {}})
        await hass.async_block_till_done()

    entity_id = "light.my_light"
    entity_registry = er.async_get(hass)
    assert entity_registry.async_get(entity_id).unique_id == "aa:bb:cc:dd:ee:ff"


@pytest.mark.parametrize(
    ("device", "transition"),
    [
        (_mocked_device(modules=[Module.Light]), 2.0),
        (_mocked_device(modules=[Module.Light]), None),
    ],
)
async def test_color_light(
    hass: HomeAssistant, device: MagicMock, transition: float | None
) -> None:
    """Test a color light and that all transitions are correctly passed."""
    already_migrated_config_entry = MockConfigEntry(
        domain=DOMAIN, data={CONF_HOST: "127.0.0.1"}, unique_id=MAC_ADDRESS
    )
    already_migrated_config_entry.add_to_hass(hass)
    light = device.modules[Module.Light]
    light.color_temp = None
    with _patch_discovery(device=device), _patch_connect(device=device):
        await async_setup_component(hass, tplink.DOMAIN, {tplink.DOMAIN: {}})
        await hass.async_block_till_done()

    entity_id = "light.my_bulb"
    KASA_TRANSITION_VALUE = transition * 1_000 if transition is not None else None

    BASE_PAYLOAD = {ATTR_ENTITY_ID: entity_id}
    if transition:
        BASE_PAYLOAD[ATTR_TRANSITION] = transition

    state = hass.states.get(entity_id)
    assert state.state == "on"
    attributes = state.attributes
    assert attributes[ATTR_BRIGHTNESS] == 128
    assert attributes[ATTR_COLOR_MODE] == "hs"
    assert attributes[ATTR_SUPPORTED_COLOR_MODES] == ["color_temp", "hs"]
    assert attributes[ATTR_MIN_MIREDS] == 111
    assert attributes[ATTR_MAX_MIREDS] == 250
    assert attributes[ATTR_HS_COLOR] == (10, 30)
    assert attributes[ATTR_RGB_COLOR] == (255, 191, 178)
    assert attributes[ATTR_XY_COLOR] == (0.42, 0.336)

    await hass.services.async_call(
        LIGHT_DOMAIN, "turn_off", BASE_PAYLOAD, blocking=True
    )
    light.set_state.assert_called_once_with(
        LightState(light_on=False, transition=KASA_TRANSITION_VALUE)
    )
    light.set_state.reset_mock()

    await hass.services.async_call(LIGHT_DOMAIN, "turn_on", BASE_PAYLOAD, blocking=True)
    light.set_state.assert_called_once_with(
        LightState(light_on=True, transition=KASA_TRANSITION_VALUE)
    )
    light.set_state.reset_mock()

    await hass.services.async_call(
        LIGHT_DOMAIN,
        "turn_on",
        {**BASE_PAYLOAD, ATTR_BRIGHTNESS: 100},
        blocking=True,
    )
    light.set_brightness.assert_called_with(39, transition=KASA_TRANSITION_VALUE)
    light.set_brightness.reset_mock()

    await hass.services.async_call(
        LIGHT_DOMAIN,
        "turn_on",
        {**BASE_PAYLOAD, ATTR_COLOR_TEMP_KELVIN: 6666},
        blocking=True,
    )
    light.set_color_temp.assert_called_with(
        6666, brightness=None, transition=KASA_TRANSITION_VALUE
    )
    light.set_color_temp.reset_mock()

    await hass.services.async_call(
        LIGHT_DOMAIN,
        "turn_on",
        {**BASE_PAYLOAD, ATTR_COLOR_TEMP_KELVIN: 6666},
        blocking=True,
    )
    light.set_color_temp.assert_called_with(
        6666, brightness=None, transition=KASA_TRANSITION_VALUE
    )
    light.set_color_temp.reset_mock()

    await hass.services.async_call(
        LIGHT_DOMAIN,
        "turn_on",
        {**BASE_PAYLOAD, ATTR_HS_COLOR: (10, 30)},
        blocking=True,
    )
    light.set_hsv.assert_called_with(10, 30, None, transition=KASA_TRANSITION_VALUE)
    light.set_hsv.reset_mock()


async def test_color_light_no_temp(hass: HomeAssistant) -> None:
    """Test a light."""
    already_migrated_config_entry = MockConfigEntry(
        domain=DOMAIN, data={CONF_HOST: "127.0.0.1"}, unique_id=MAC_ADDRESS
    )
    already_migrated_config_entry.add_to_hass(hass)
    device = _mocked_device(modules=[Module.Light], alias="my_light")
    light = device.modules[Module.Light]
    light.is_variable_color_temp = False
    type(light).color_temp = PropertyMock(side_effect=Exception)
    with _patch_discovery(device=device), _patch_connect(device=device):
        await async_setup_component(hass, tplink.DOMAIN, {tplink.DOMAIN: {}})
        await hass.async_block_till_done()

    entity_id = "light.my_light"

    state = hass.states.get(entity_id)
    assert state.state == "on"
    attributes = state.attributes
    assert attributes[ATTR_BRIGHTNESS] == 128
    assert attributes[ATTR_COLOR_MODE] == "hs"
    assert attributes[ATTR_SUPPORTED_COLOR_MODES] == ["hs"]
    assert attributes[ATTR_HS_COLOR] == (10, 30)
    assert attributes[ATTR_RGB_COLOR] == (255, 191, 178)
    assert attributes[ATTR_XY_COLOR] == (0.42, 0.336)

    await hass.services.async_call(
        LIGHT_DOMAIN, "turn_off", {ATTR_ENTITY_ID: entity_id}, blocking=True
    )
    light.set_state.assert_called_once()
    light.set_state.reset_mock()

    await hass.services.async_call(
        LIGHT_DOMAIN, "turn_on", {ATTR_ENTITY_ID: entity_id}, blocking=True
    )
    light.set_state.assert_called_once()
    light.set_state.reset_mock()

    await hass.services.async_call(
        LIGHT_DOMAIN,
        "turn_on",
        {ATTR_ENTITY_ID: entity_id, ATTR_BRIGHTNESS: 100},
        blocking=True,
    )
    light.set_brightness.assert_called_with(39, transition=None)
    light.set_brightness.reset_mock()

    await hass.services.async_call(
        LIGHT_DOMAIN,
        "turn_on",
        {ATTR_ENTITY_ID: entity_id, ATTR_HS_COLOR: (10, 30)},
        blocking=True,
    )
    light.set_hsv.assert_called_with(10, 30, None, transition=None)
    light.set_hsv.reset_mock()


@pytest.mark.parametrize(
    ("bulb", "is_color"),
    [
        (_mocked_device(modules=[Module.Light], alias="my_light"), True),
        (_mocked_device(modules=[Module.Light], alias="my_light"), False),
    ],
)
async def test_color_temp_light(
    hass: HomeAssistant, bulb: MagicMock, is_color: bool
) -> None:
    """Test a light."""
    already_migrated_config_entry = MockConfigEntry(
        domain=DOMAIN, data={CONF_HOST: "127.0.0.1"}, unique_id=MAC_ADDRESS
    )
    already_migrated_config_entry.add_to_hass(hass)
    device = _mocked_device(modules=[Module.Light], alias="my_light")
    light = device.modules[Module.Light]
    light.is_color = is_color
    light.color_temp = 4000
    light.is_variable_color_temp = True

    with _patch_discovery(device=device), _patch_connect(device=device):
        await async_setup_component(hass, tplink.DOMAIN, {tplink.DOMAIN: {}})
        await hass.async_block_till_done()

    entity_id = "light.my_light"

    state = hass.states.get(entity_id)
    assert state.state == "on"
    attributes = state.attributes
    assert attributes[ATTR_BRIGHTNESS] == 128
    assert attributes[ATTR_COLOR_MODE] == "color_temp"
    if light.is_color:
        assert attributes[ATTR_SUPPORTED_COLOR_MODES] == ["color_temp", "hs"]
    else:
        assert attributes[ATTR_SUPPORTED_COLOR_MODES] == ["color_temp"]
    assert attributes[ATTR_MIN_MIREDS] == 111
    assert attributes[ATTR_MAX_MIREDS] == 250
    assert attributes[ATTR_COLOR_TEMP_KELVIN] == 4000

    await hass.services.async_call(
        LIGHT_DOMAIN, "turn_off", {ATTR_ENTITY_ID: entity_id}, blocking=True
    )
    light.set_state.assert_called_once()
    light.set_state.reset_mock()

    await hass.services.async_call(
        LIGHT_DOMAIN, "turn_on", {ATTR_ENTITY_ID: entity_id}, blocking=True
    )
    light.set_state.assert_called_once()
    light.set_state.reset_mock()

    await hass.services.async_call(
        LIGHT_DOMAIN,
        "turn_on",
        {ATTR_ENTITY_ID: entity_id, ATTR_BRIGHTNESS: 100},
        blocking=True,
    )
    light.set_brightness.assert_called_with(39, transition=None)
    light.set_brightness.reset_mock()

    await hass.services.async_call(
        LIGHT_DOMAIN,
        "turn_on",
        {ATTR_ENTITY_ID: entity_id, ATTR_COLOR_TEMP_KELVIN: 6666},
        blocking=True,
    )
    light.set_color_temp.assert_called_with(6666, brightness=None, transition=None)
    light.set_color_temp.reset_mock()

    # Verify color temp is clamped to the valid range
    await hass.services.async_call(
        LIGHT_DOMAIN,
        "turn_on",
        {ATTR_ENTITY_ID: entity_id, ATTR_COLOR_TEMP_KELVIN: 20000},
        blocking=True,
    )
    light.set_color_temp.assert_called_with(9000, brightness=None, transition=None)
    light.set_color_temp.reset_mock()

    # Verify color temp is clamped to the valid range
    await hass.services.async_call(
        LIGHT_DOMAIN,
        "turn_on",
        {ATTR_ENTITY_ID: entity_id, ATTR_COLOR_TEMP_KELVIN: 1},
        blocking=True,
    )
    light.set_color_temp.assert_called_with(4000, brightness=None, transition=None)
    light.set_color_temp.reset_mock()


async def test_brightness_only_light(hass: HomeAssistant) -> None:
    """Test a light."""
    already_migrated_config_entry = MockConfigEntry(
        domain=DOMAIN, data={CONF_HOST: "127.0.0.1"}, unique_id=MAC_ADDRESS
    )
    already_migrated_config_entry.add_to_hass(hass)
    device = _mocked_device(modules=[Module.Light], alias="my_light")
    light = device.modules[Module.Light]
    light.is_color = False
    light.is_variable_color_temp = False

    with _patch_discovery(device=device), _patch_connect(device=device):
        await async_setup_component(hass, tplink.DOMAIN, {tplink.DOMAIN: {}})
        await hass.async_block_till_done()

    entity_id = "light.my_light"

    state = hass.states.get(entity_id)
    assert state.state == "on"
    attributes = state.attributes
    assert attributes[ATTR_BRIGHTNESS] == 128
    assert attributes[ATTR_COLOR_MODE] == "brightness"
    assert attributes[ATTR_SUPPORTED_COLOR_MODES] == ["brightness"]

    await hass.services.async_call(
        LIGHT_DOMAIN, "turn_off", {ATTR_ENTITY_ID: entity_id}, blocking=True
    )
    light.set_state.assert_called_once()
    light.set_state.reset_mock()

    await hass.services.async_call(
        LIGHT_DOMAIN, "turn_on", {ATTR_ENTITY_ID: entity_id}, blocking=True
    )
    light.set_state.assert_called_once()
    light.set_state.reset_mock()

    await hass.services.async_call(
        LIGHT_DOMAIN,
        "turn_on",
        {ATTR_ENTITY_ID: entity_id, ATTR_BRIGHTNESS: 100},
        blocking=True,
    )
    light.set_brightness.assert_called_with(39, transition=None)
    light.set_brightness.reset_mock()


async def test_on_off_light(hass: HomeAssistant) -> None:
    """Test a light."""
    already_migrated_config_entry = MockConfigEntry(
        domain=DOMAIN, data={CONF_HOST: "127.0.0.1"}, unique_id=MAC_ADDRESS
    )
    already_migrated_config_entry.add_to_hass(hass)
    device = _mocked_device(modules=[Module.Light], alias="my_light")
    light = device.modules[Module.Light]
    light.is_color = False
    light.is_variable_color_temp = False
    light.is_dimmable = False

    with _patch_discovery(device=device), _patch_connect(device=device):
        await async_setup_component(hass, tplink.DOMAIN, {tplink.DOMAIN: {}})
        await hass.async_block_till_done()

    entity_id = "light.my_light"

    state = hass.states.get(entity_id)
    assert state.state == "on"
    attributes = state.attributes
    assert attributes[ATTR_SUPPORTED_COLOR_MODES] == ["onoff"]

    await hass.services.async_call(
        LIGHT_DOMAIN, "turn_off", {ATTR_ENTITY_ID: entity_id}, blocking=True
    )
    light.set_state.assert_called_once()
    light.set_state.reset_mock()

    await hass.services.async_call(
        LIGHT_DOMAIN, "turn_on", {ATTR_ENTITY_ID: entity_id}, blocking=True
    )
    light.set_state.assert_called_once()
    light.set_state.reset_mock()


async def test_off_at_start_light(hass: HomeAssistant) -> None:
    """Test a light."""
    already_migrated_config_entry = MockConfigEntry(
        domain=DOMAIN, data={CONF_HOST: "127.0.0.1"}, unique_id=MAC_ADDRESS
    )
    already_migrated_config_entry.add_to_hass(hass)
    device = _mocked_device(modules=[Module.Light], alias="my_light")
    light = device.modules[Module.Light]
    light.is_color = False
    light.is_variable_color_temp = False
    light.is_dimmable = False
<<<<<<< HEAD
    device.is_on = False
=======
    light.state = LightState(light_on=False)
>>>>>>> 64ab6471

    with _patch_discovery(device=device), _patch_connect(device=device):
        await async_setup_component(hass, tplink.DOMAIN, {tplink.DOMAIN: {}})
        await hass.async_block_till_done()

    entity_id = "light.my_light"

    state = hass.states.get(entity_id)
    assert state.state == "off"
    attributes = state.attributes
    assert attributes[ATTR_SUPPORTED_COLOR_MODES] == ["onoff"]


async def test_dimmer_turn_on_fix(hass: HomeAssistant) -> None:
    """Test a light."""
    already_migrated_config_entry = MockConfigEntry(
        domain=DOMAIN, data={CONF_HOST: "127.0.0.1"}, unique_id=MAC_ADDRESS
    )
    already_migrated_config_entry.add_to_hass(hass)
    device = _mocked_device(modules=[Module.Light], alias="my_light")
    light = device.modules[Module.Light]
    device.device_type = DeviceType.Dimmer
<<<<<<< HEAD
    device.is_on = False
=======
    light.state = LightState(light_on=False)
>>>>>>> 64ab6471

    with _patch_discovery(device=device), _patch_connect(device=device):
        await async_setup_component(hass, tplink.DOMAIN, {tplink.DOMAIN: {}})
        await hass.async_block_till_done()

    entity_id = "light.my_light"

    state = hass.states.get(entity_id)
    assert state.state == "off"

    await hass.services.async_call(
        LIGHT_DOMAIN, "turn_on", {ATTR_ENTITY_ID: entity_id}, blocking=True
    )
    light.set_state.assert_called_once_with(
        LightState(
            light_on=True,
            brightness=None,
            hue=None,
            saturation=None,
            color_temp=None,
            transition=1,
        )
    )
    light.set_state.reset_mock()


async def test_smart_strip_effects(hass: HomeAssistant) -> None:
    """Test smart strip effects."""
    already_migrated_config_entry = MockConfigEntry(
        domain=DOMAIN, data={CONF_HOST: "127.0.0.1"}, unique_id=MAC_ADDRESS
    )
    already_migrated_config_entry.add_to_hass(hass)
    device = _mocked_device(
        modules=[Module.Light, Module.LightEffect], alias="my_light"
    )
    light = device.modules[Module.Light]
    light_effect = device.modules[Module.LightEffect]

    with (
        _patch_discovery(device=device),
        _patch_single_discovery(device=device),
        _patch_connect(device=device),
    ):
        await async_setup_component(hass, tplink.DOMAIN, {tplink.DOMAIN: {}})
        await hass.async_block_till_done()

    entity_id = "light.my_light"

    state = hass.states.get(entity_id)
    assert state.state == STATE_ON
    assert state.attributes[ATTR_EFFECT] == "Effect1"
    assert state.attributes[ATTR_EFFECT_LIST] == ["Off", "Effect1", "Effect2"]

    # Ensure setting color temp when an effect
    # is in progress calls set_hsv to clear the effect
    await hass.services.async_call(
        LIGHT_DOMAIN,
        "turn_on",
        {ATTR_ENTITY_ID: entity_id, ATTR_COLOR_TEMP_KELVIN: 4000},
        blocking=True,
    )
    light.set_hsv.assert_called_once_with(0, 0, None)
    light.set_color_temp.assert_called_once_with(4000, brightness=None, transition=None)
    light.set_hsv.reset_mock()
    light.set_color_temp.reset_mock()

    await hass.services.async_call(
        LIGHT_DOMAIN,
        "turn_on",
        {ATTR_ENTITY_ID: entity_id, ATTR_EFFECT: "Effect2"},
        blocking=True,
    )
    light_effect.set_effect.assert_called_once_with(
        "Effect2", brightness=None, transition=None
    )
    light_effect.set_effect.reset_mock()

    light_effect.effect = LightEffect.LIGHT_EFFECTS_OFF
    async_fire_time_changed(hass, dt_util.utcnow() + timedelta(seconds=10))
    await hass.async_block_till_done()

    state = hass.states.get(entity_id)
    assert state.state == STATE_ON
    assert state.attributes[ATTR_EFFECT] == EFFECT_OFF

<<<<<<< HEAD
    device.is_off = True
    device.is_on = False
=======
    light.state = LightState(light_on=False)
>>>>>>> 64ab6471
    async_fire_time_changed(hass, dt_util.utcnow() + timedelta(seconds=20))
    await hass.async_block_till_done()

    state = hass.states.get(entity_id)
    assert state.state == STATE_OFF
    assert state.attributes[ATTR_EFFECT] is None

    await hass.services.async_call(
        LIGHT_DOMAIN,
        "turn_on",
        {ATTR_ENTITY_ID: entity_id},
        blocking=True,
    )
    light.set_state.assert_called_once()
    light.set_state.reset_mock()

<<<<<<< HEAD
    device.is_off = False
    device.is_on = True
=======
    light.state = LightState(light_on=True)
>>>>>>> 64ab6471
    light_effect.effect_list = None
    async_fire_time_changed(hass, dt_util.utcnow() + timedelta(seconds=30))
    await hass.async_block_till_done()

    state = hass.states.get(entity_id)
    assert state.state == STATE_ON
    assert state.attributes[ATTR_EFFECT_LIST] is None


async def test_smart_strip_custom_random_effect(hass: HomeAssistant) -> None:
    """Test smart strip custom random effects."""
    already_migrated_config_entry = MockConfigEntry(
        domain=DOMAIN, data={CONF_HOST: "127.0.0.1"}, unique_id=MAC_ADDRESS
    )
    already_migrated_config_entry.add_to_hass(hass)
    device = _mocked_device(
        modules=[Module.Light, Module.LightEffect], alias="my_light"
    )
    light = device.modules[Module.Light]
    light_effect = device.modules[Module.LightEffect]

    with _patch_discovery(device=device), _patch_connect(device=device):
        await async_setup_component(hass, tplink.DOMAIN, {tplink.DOMAIN: {}})
        await hass.async_block_till_done()

    entity_id = "light.my_light"

    state = hass.states.get(entity_id)
    assert state.state == STATE_ON

    await hass.services.async_call(
        DOMAIN,
        "random_effect",
        {
            ATTR_ENTITY_ID: entity_id,
            "init_states": [340, 20, 50],
            "backgrounds": [[340, 20, 50], [20, 50, 50], [0, 100, 50]],
        },
        blocking=True,
    )
    light_effect.set_custom_effect.assert_called_once_with(
        {
            "custom": 1,
            "id": "yMwcNpLxijmoKamskHCvvravpbnIqAIN",
            "brightness": 100,
            "name": "Custom",
            "segments": [0],
            "expansion_strategy": 1,
            "enable": 1,
            "duration": 0,
            "transition": 0,
            "type": "random",
            "init_states": [[340, 20, 50]],
            "random_seed": 100,
            "backgrounds": [(340, 20, 50), (20, 50, 50), (0, 100, 50)],
        }
    )
    light_effect.set_custom_effect.reset_mock()

    await hass.services.async_call(
        DOMAIN,
        "random_effect",
        {
            ATTR_ENTITY_ID: entity_id,
            "init_states": [340, 20, 50],
            "random_seed": 600,
        },
        blocking=True,
    )
    light_effect.set_custom_effect.assert_called_once_with(
        {
            "custom": 1,
            "id": "yMwcNpLxijmoKamskHCvvravpbnIqAIN",
            "brightness": 100,
            "name": "Custom",
            "segments": [0],
            "expansion_strategy": 1,
            "enable": 1,
            "duration": 0,
            "transition": 0,
            "type": "random",
            "init_states": [[340, 20, 50]],
            "random_seed": 600,
        }
    )
    light_effect.set_custom_effect.reset_mock()

    light_effect.effect = {
        "custom": 1,
        "id": "yMwcNpLxijmoKamskHCvvravpbnIqAIN",
        "brightness": 100,
        "name": "Custom",
        "enable": 1,
    }
    async_fire_time_changed(hass, dt_util.utcnow() + timedelta(seconds=10))
    await hass.async_block_till_done()

    state = hass.states.get(entity_id)
    assert state.state == STATE_ON

<<<<<<< HEAD
    device.is_off = True
    device.is_on = False
=======
    light.state = LightState(light_on=False)
>>>>>>> 64ab6471
    light_effect.effect = LightEffect.LIGHT_EFFECTS_OFF
    async_fire_time_changed(hass, dt_util.utcnow() + timedelta(seconds=20))
    await hass.async_block_till_done()

    state = hass.states.get(entity_id)
    assert state.state == STATE_OFF
    assert state.attributes[ATTR_EFFECT] is None

    await hass.services.async_call(
        LIGHT_DOMAIN,
        "turn_on",
        {ATTR_ENTITY_ID: entity_id},
        blocking=True,
    )
    light.set_state.assert_called_once()
    light.set_state.reset_mock()

    await hass.services.async_call(
        DOMAIN,
        "random_effect",
        {
            ATTR_ENTITY_ID: entity_id,
            "init_states": [340, 20, 50],
            "backgrounds": [[340, 20, 50], [20, 50, 50], [0, 100, 50]],
            "random_seed": 50,
            "brightness": 80,
            "duration": 5000,
            "transition": 2000,
            "fadeoff": 3000,
            "hue_range": [0, 360],
            "saturation_range": [0, 100],
            "brightness_range": [0, 100],
            "transition_range": [2000, 3000],
        },
    )
    await hass.async_block_till_done()

    light_effect.set_custom_effect.assert_called_once_with(
        {
            "custom": 1,
            "id": "yMwcNpLxijmoKamskHCvvravpbnIqAIN",
            "brightness": 80,
            "name": "Custom",
            "segments": [0],
            "expansion_strategy": 1,
            "enable": 1,
            "duration": 5000,
            "transition": 0,
            "type": "random",
            "init_states": [[340, 20, 50]],
            "random_seed": 50,
            "backgrounds": [(340, 20, 50), (20, 50, 50), (0, 100, 50)],
            "fadeoff": 3000,
            "hue_range": [0, 360],
            "saturation_range": [0, 100],
            "brightness_range": [0, 100],
            "transition_range": [2000, 3000],
        }
    )
    light_effect.set_custom_effect.reset_mock()


async def test_smart_strip_custom_random_effect_at_start(hass: HomeAssistant) -> None:
    """Test smart strip custom random effects at startup."""
    already_migrated_config_entry = MockConfigEntry(
        domain=DOMAIN, data={CONF_HOST: "127.0.0.1"}, unique_id=MAC_ADDRESS
    )
    already_migrated_config_entry.add_to_hass(hass)
    device = _mocked_device(
        modules=[Module.Light, Module.LightEffect], alias="my_light"
    )
    light = device.modules[Module.Light]
    light_effect = device.modules[Module.LightEffect]
    light_effect.effect = LightEffect.LIGHT_EFFECTS_OFF
    with _patch_discovery(device=device), _patch_connect(device=device):
        await async_setup_component(hass, tplink.DOMAIN, {tplink.DOMAIN: {}})
        await hass.async_block_till_done()

    entity_id = "light.my_light"

    state = hass.states.get(entity_id)
    assert state.state == STATE_ON
    # fallback to set HSV when custom effect is not known so it does turn back on
    await hass.services.async_call(
        LIGHT_DOMAIN,
        "turn_on",
        {ATTR_ENTITY_ID: entity_id},
        blocking=True,
    )
    light.set_state.assert_called_once()
    light.set_state.reset_mock()


async def test_smart_strip_custom_sequence_effect(hass: HomeAssistant) -> None:
    """Test smart strip custom sequence effects."""
    already_migrated_config_entry = MockConfigEntry(
        domain=DOMAIN, data={CONF_HOST: "127.0.0.1"}, unique_id=MAC_ADDRESS
    )
    already_migrated_config_entry.add_to_hass(hass)
    device = _mocked_device(
        modules=[Module.Light, Module.LightEffect], alias="my_light"
    )
    light_effect = device.modules[Module.LightEffect]

    with _patch_discovery(device=device), _patch_connect(device=device):
        await async_setup_component(hass, tplink.DOMAIN, {tplink.DOMAIN: {}})
        await hass.async_block_till_done()

    entity_id = "light.my_light"

    state = hass.states.get(entity_id)
    assert state.state == STATE_ON

    await hass.services.async_call(
        DOMAIN,
        "sequence_effect",
        {
            ATTR_ENTITY_ID: entity_id,
            "sequence": [[340, 20, 50], [20, 50, 50], [0, 100, 50]],
        },
        blocking=True,
    )
    light_effect.set_custom_effect.assert_called_once_with(
        {
            "custom": 1,
            "id": "yMwcNpLxijmoKamskHCvvravpbnIqAIN",
            "brightness": 100,
            "name": "Custom",
            "segments": [0],
            "expansion_strategy": 1,
            "enable": 1,
            "duration": 0,
            "transition": 0,
            "type": "sequence",
            "sequence": [(340, 20, 50), (20, 50, 50), (0, 100, 50)],
            "repeat_times": 0,
            "spread": 1,
            "direction": 4,
        }
    )
    light_effect.set_custom_effect.reset_mock()


@pytest.mark.parametrize(
    ("exception_type", "msg", "reauth_expected"),
    [
        (
            AuthenticationError,
            "Device authentication error async_turn_on: test error",
            True,
        ),
        (
            TimeoutError,
            "Timeout communicating with the device async_turn_on: test error",
            False,
        ),
        (
            KasaException,
            "Unable to communicate with the device async_turn_on: test error",
            False,
        ),
    ],
    ids=["Authentication", "Timeout", "Other"],
)
async def test_light_errors_when_turned_on(
    hass: HomeAssistant,
    exception_type,
    msg,
    reauth_expected,
) -> None:
    """Tests the light wraps errors correctly."""
    already_migrated_config_entry = MockConfigEntry(
        domain=DOMAIN, data={CONF_HOST: "127.0.0.1"}, unique_id=MAC_ADDRESS
    )
    already_migrated_config_entry.add_to_hass(hass)
    device = _mocked_device(modules=[Module.Light], alias="my_light")
    light = device.modules[Module.Light]
    light.set_state.side_effect = exception_type(msg)

    with _patch_discovery(device=device), _patch_connect(device=device):
        await async_setup_component(hass, tplink.DOMAIN, {tplink.DOMAIN: {}})
        await hass.async_block_till_done()

    entity_id = "light.my_light"

    assert not any(
        already_migrated_config_entry.async_get_active_flows(hass, {SOURCE_REAUTH})
    )

    with pytest.raises(HomeAssistantError, match=msg):
        await hass.services.async_call(
            LIGHT_DOMAIN, "turn_on", {ATTR_ENTITY_ID: entity_id}, blocking=True
        )
    await hass.async_block_till_done()
    assert light.set_state.call_count == 1
    assert (
        any(
            flow
            for flow in already_migrated_config_entry.async_get_active_flows(
                hass, {SOURCE_REAUTH}
            )
            if flow["handler"] == tplink.DOMAIN
        )
        == reauth_expected
    )<|MERGE_RESOLUTION|>--- conflicted
+++ resolved
@@ -74,10 +74,7 @@
     )
     already_migrated_config_entry.add_to_hass(hass)
     light = _mocked_device(modules=[Module.Light], alias="my_light")
-<<<<<<< HEAD
-=======
     light.device_type = device_type
->>>>>>> 64ab6471
     with _patch_discovery(device=light), _patch_connect(device=light):
         await async_setup_component(hass, tplink.DOMAIN, {tplink.DOMAIN: {}})
         await hass.async_block_till_done()
@@ -85,23 +82,6 @@
     entity_id = "light.my_light"
     entity_registry = er.async_get(hass)
     assert entity_registry.async_get(entity_id).unique_id == expected_unique_id
-
-
-async def test_dimmer_unique_id(hass: HomeAssistant) -> None:
-    """Test a light unique id."""
-    already_migrated_config_entry = MockConfigEntry(
-        domain=DOMAIN, data={CONF_HOST: "127.0.0.1"}, unique_id=MAC_ADDRESS
-    )
-    already_migrated_config_entry.add_to_hass(hass)
-    light = _mocked_device(modules=[Module.Light], alias="my_light")
-    light.device_type = DeviceType.Dimmer
-    with _patch_discovery(device=light), _patch_connect(device=light):
-        await async_setup_component(hass, tplink.DOMAIN, {tplink.DOMAIN: {}})
-        await hass.async_block_till_done()
-
-    entity_id = "light.my_light"
-    entity_registry = er.async_get(hass)
-    assert entity_registry.async_get(entity_id).unique_id == "aa:bb:cc:dd:ee:ff"
 
 
 @pytest.mark.parametrize(
@@ -440,11 +420,7 @@
     light.is_color = False
     light.is_variable_color_temp = False
     light.is_dimmable = False
-<<<<<<< HEAD
-    device.is_on = False
-=======
     light.state = LightState(light_on=False)
->>>>>>> 64ab6471
 
     with _patch_discovery(device=device), _patch_connect(device=device):
         await async_setup_component(hass, tplink.DOMAIN, {tplink.DOMAIN: {}})
@@ -467,11 +443,7 @@
     device = _mocked_device(modules=[Module.Light], alias="my_light")
     light = device.modules[Module.Light]
     device.device_type = DeviceType.Dimmer
-<<<<<<< HEAD
-    device.is_on = False
-=======
     light.state = LightState(light_on=False)
->>>>>>> 64ab6471
 
     with _patch_discovery(device=device), _patch_connect(device=device):
         await async_setup_component(hass, tplink.DOMAIN, {tplink.DOMAIN: {}})
@@ -557,12 +529,7 @@
     assert state.state == STATE_ON
     assert state.attributes[ATTR_EFFECT] == EFFECT_OFF
 
-<<<<<<< HEAD
-    device.is_off = True
-    device.is_on = False
-=======
     light.state = LightState(light_on=False)
->>>>>>> 64ab6471
     async_fire_time_changed(hass, dt_util.utcnow() + timedelta(seconds=20))
     await hass.async_block_till_done()
 
@@ -579,12 +546,7 @@
     light.set_state.assert_called_once()
     light.set_state.reset_mock()
 
-<<<<<<< HEAD
-    device.is_off = False
-    device.is_on = True
-=======
     light.state = LightState(light_on=True)
->>>>>>> 64ab6471
     light_effect.effect_list = None
     async_fire_time_changed(hass, dt_util.utcnow() + timedelta(seconds=30))
     await hass.async_block_till_done()
@@ -685,12 +647,7 @@
     state = hass.states.get(entity_id)
     assert state.state == STATE_ON
 
-<<<<<<< HEAD
-    device.is_off = True
-    device.is_on = False
-=======
     light.state = LightState(light_on=False)
->>>>>>> 64ab6471
     light_effect.effect = LightEffect.LIGHT_EFFECTS_OFF
     async_fire_time_changed(hass, dt_util.utcnow() + timedelta(seconds=20))
     await hass.async_block_till_done()
