"""Tests for light platform."""

from __future__ import annotations

from datetime import timedelta
from unittest.mock import MagicMock, PropertyMock

from kasa import (
    AuthenticationError,
    DeviceType,
    KasaException,
    LightState,
    Module,
    TimeoutError,
)
from kasa.interfaces import LightEffect
<<<<<<< HEAD
=======
from kasa.iot import IotDevice
>>>>>>> 1017c879
import pytest

from homeassistant.components import tplink
from homeassistant.components.light import (
    ATTR_BRIGHTNESS,
    ATTR_COLOR_MODE,
    ATTR_COLOR_TEMP_KELVIN,
    ATTR_EFFECT,
    ATTR_EFFECT_LIST,
    ATTR_HS_COLOR,
    ATTR_MAX_MIREDS,
    ATTR_MIN_MIREDS,
    ATTR_RGB_COLOR,
    ATTR_SUPPORTED_COLOR_MODES,
    ATTR_TRANSITION,
    ATTR_XY_COLOR,
    DOMAIN as LIGHT_DOMAIN,
    EFFECT_OFF,
)
from homeassistant.components.tplink.const import DOMAIN
from homeassistant.config_entries import SOURCE_REAUTH
from homeassistant.const import ATTR_ENTITY_ID, CONF_HOST, STATE_OFF, STATE_ON
from homeassistant.core import HomeAssistant
from homeassistant.exceptions import HomeAssistantError
from homeassistant.helpers import entity_registry as er
from homeassistant.setup import async_setup_component
import homeassistant.util.dt as dt_util

from . import (
    DEVICE_ID,
    MAC_ADDRESS,
    _mocked_device,
    _patch_connect,
    _patch_discovery,
    _patch_single_discovery,
)

from tests.common import MockConfigEntry, async_fire_time_changed


@pytest.mark.parametrize(
<<<<<<< HEAD
    ("device_type", "expected_unique_id"),
    [
        pytest.param(DeviceType.Dimmer, DEVICE_ID, id="Dimmer"),
        pytest.param(DeviceType.Bulb, MAC_ADDRESS.replace(":", "").upper(), id="Bulb"),
        pytest.param(
            DeviceType.LightStrip, MAC_ADDRESS.replace(":", "").upper(), id="LightStrip"
        ),
        pytest.param(DeviceType.WallSwitch, DEVICE_ID, id="WallSwitch"),
    ],
)
async def test_light_unique_id(
    hass: HomeAssistant, device_type, expected_unique_id
=======
    ("device_type"),
    [
        pytest.param(DeviceType.Dimmer, id="Dimmer"),
        pytest.param(DeviceType.Bulb, id="Bulb"),
        pytest.param(DeviceType.LightStrip, id="LightStrip"),
        pytest.param(DeviceType.WallSwitch, id="WallSwitch"),
    ],
)
async def test_light_unique_id(
    hass: HomeAssistant, entity_registry: er.EntityRegistry, device_type
>>>>>>> 1017c879
) -> None:
    """Test a light unique id."""
    already_migrated_config_entry = MockConfigEntry(
        domain=DOMAIN, data={CONF_HOST: "127.0.0.1"}, unique_id=MAC_ADDRESS
    )
    already_migrated_config_entry.add_to_hass(hass)
    light = _mocked_device(modules=[Module.Light], alias="my_light")
    light.device_type = device_type
    with _patch_discovery(device=light), _patch_connect(device=light):
        await async_setup_component(hass, tplink.DOMAIN, {tplink.DOMAIN: {}})
        await hass.async_block_till_done()

    entity_id = "light.my_light"
<<<<<<< HEAD
    entity_registry = er.async_get(hass)
    assert entity_registry.async_get(entity_id).unique_id == expected_unique_id
=======
    assert (
        entity_registry.async_get(entity_id).unique_id
        == MAC_ADDRESS.replace(":", "").upper()
    )


async def test_legacy_dimmer_unique_id(hass: HomeAssistant) -> None:
    """Test a light unique id."""
    already_migrated_config_entry = MockConfigEntry(
        domain=DOMAIN, data={CONF_HOST: "127.0.0.1"}, unique_id=MAC_ADDRESS
    )
    already_migrated_config_entry.add_to_hass(hass)
    light = _mocked_device(
        modules=[Module.Light],
        alias="my_light",
        spec=IotDevice,
        device_id="aa:bb:cc:dd:ee:ff",
    )
    light.device_type = DeviceType.Dimmer

    with _patch_discovery(device=light), _patch_connect(device=light):
        await async_setup_component(hass, tplink.DOMAIN, {tplink.DOMAIN: {}})
        await hass.async_block_till_done()

    entity_id = "light.my_light"
    entity_registry = er.async_get(hass)
    assert entity_registry.async_get(entity_id).unique_id == "aa:bb:cc:dd:ee:ff"
>>>>>>> 1017c879


@pytest.mark.parametrize(
    ("device", "transition"),
    [
        (_mocked_device(modules=[Module.Light]), 2.0),
<<<<<<< HEAD
        (_mocked_device(modules=[Module.Light]), None),
=======
        (_mocked_device(modules=[Module.Light, Module.LightEffect]), None),
>>>>>>> 1017c879
    ],
)
async def test_color_light(
    hass: HomeAssistant, device: MagicMock, transition: float | None
) -> None:
    """Test a color light and that all transitions are correctly passed."""
    already_migrated_config_entry = MockConfigEntry(
        domain=DOMAIN, data={CONF_HOST: "127.0.0.1"}, unique_id=MAC_ADDRESS
    )
    already_migrated_config_entry.add_to_hass(hass)
    light = device.modules[Module.Light]
    light.color_temp = None
    with _patch_discovery(device=device), _patch_connect(device=device):
        await async_setup_component(hass, tplink.DOMAIN, {tplink.DOMAIN: {}})
        await hass.async_block_till_done()

    entity_id = "light.my_bulb"
    KASA_TRANSITION_VALUE = transition * 1_000 if transition is not None else None

    BASE_PAYLOAD = {ATTR_ENTITY_ID: entity_id}
    if transition:
        BASE_PAYLOAD[ATTR_TRANSITION] = transition

    state = hass.states.get(entity_id)
    assert state.state == "on"
    attributes = state.attributes
    assert attributes[ATTR_BRIGHTNESS] == 128
    assert attributes[ATTR_COLOR_MODE] == "hs"
    assert attributes[ATTR_SUPPORTED_COLOR_MODES] == ["color_temp", "hs"]
    assert attributes[ATTR_MIN_MIREDS] == 111
    assert attributes[ATTR_MAX_MIREDS] == 250
    assert attributes[ATTR_HS_COLOR] == (10, 30)
    assert attributes[ATTR_RGB_COLOR] == (255, 191, 178)
    assert attributes[ATTR_XY_COLOR] == (0.42, 0.336)

    await hass.services.async_call(
        LIGHT_DOMAIN, "turn_off", BASE_PAYLOAD, blocking=True
    )
    light.set_state.assert_called_once_with(
        LightState(light_on=False, transition=KASA_TRANSITION_VALUE)
    )
    light.set_state.reset_mock()

    await hass.services.async_call(LIGHT_DOMAIN, "turn_on", BASE_PAYLOAD, blocking=True)
    light.set_state.assert_called_once_with(
        LightState(light_on=True, transition=KASA_TRANSITION_VALUE)
    )
    light.set_state.reset_mock()

    await hass.services.async_call(
        LIGHT_DOMAIN,
        "turn_on",
        {**BASE_PAYLOAD, ATTR_BRIGHTNESS: 100},
        blocking=True,
    )
    light.set_brightness.assert_called_with(39, transition=KASA_TRANSITION_VALUE)
    light.set_brightness.reset_mock()

    await hass.services.async_call(
        LIGHT_DOMAIN,
        "turn_on",
        {**BASE_PAYLOAD, ATTR_COLOR_TEMP_KELVIN: 6666},
        blocking=True,
    )
    light.set_color_temp.assert_called_with(
        6666, brightness=None, transition=KASA_TRANSITION_VALUE
    )
    light.set_color_temp.reset_mock()

    await hass.services.async_call(
        LIGHT_DOMAIN,
        "turn_on",
        {**BASE_PAYLOAD, ATTR_COLOR_TEMP_KELVIN: 6666},
        blocking=True,
    )
    light.set_color_temp.assert_called_with(
        6666, brightness=None, transition=KASA_TRANSITION_VALUE
    )
    light.set_color_temp.reset_mock()

    await hass.services.async_call(
        LIGHT_DOMAIN,
        "turn_on",
        {**BASE_PAYLOAD, ATTR_HS_COLOR: (10, 30)},
        blocking=True,
    )
    light.set_hsv.assert_called_with(10, 30, None, transition=KASA_TRANSITION_VALUE)
    light.set_hsv.reset_mock()


async def test_color_light_no_temp(hass: HomeAssistant) -> None:
    """Test a light."""
    already_migrated_config_entry = MockConfigEntry(
        domain=DOMAIN, data={CONF_HOST: "127.0.0.1"}, unique_id=MAC_ADDRESS
    )
    already_migrated_config_entry.add_to_hass(hass)
    device = _mocked_device(modules=[Module.Light], alias="my_light")
    light = device.modules[Module.Light]
    light.is_variable_color_temp = False
    type(light).color_temp = PropertyMock(side_effect=Exception)
    with _patch_discovery(device=device), _patch_connect(device=device):
        await async_setup_component(hass, tplink.DOMAIN, {tplink.DOMAIN: {}})
        await hass.async_block_till_done()

    entity_id = "light.my_light"

    state = hass.states.get(entity_id)
    assert state.state == "on"
    attributes = state.attributes
    assert attributes[ATTR_BRIGHTNESS] == 128
    assert attributes[ATTR_COLOR_MODE] == "hs"
    assert attributes[ATTR_SUPPORTED_COLOR_MODES] == ["hs"]
    assert attributes[ATTR_HS_COLOR] == (10, 30)
    assert attributes[ATTR_RGB_COLOR] == (255, 191, 178)
    assert attributes[ATTR_XY_COLOR] == (0.42, 0.336)

    await hass.services.async_call(
        LIGHT_DOMAIN, "turn_off", {ATTR_ENTITY_ID: entity_id}, blocking=True
    )
    light.set_state.assert_called_once()
    light.set_state.reset_mock()

    await hass.services.async_call(
        LIGHT_DOMAIN, "turn_on", {ATTR_ENTITY_ID: entity_id}, blocking=True
    )
    light.set_state.assert_called_once()
    light.set_state.reset_mock()

    await hass.services.async_call(
        LIGHT_DOMAIN,
        "turn_on",
        {ATTR_ENTITY_ID: entity_id, ATTR_BRIGHTNESS: 100},
        blocking=True,
    )
    light.set_brightness.assert_called_with(39, transition=None)
    light.set_brightness.reset_mock()

    await hass.services.async_call(
        LIGHT_DOMAIN,
        "turn_on",
        {ATTR_ENTITY_ID: entity_id, ATTR_HS_COLOR: (10, 30)},
        blocking=True,
    )
    light.set_hsv.assert_called_with(10, 30, None, transition=None)
    light.set_hsv.reset_mock()


@pytest.mark.parametrize(
    ("bulb", "is_color"),
    [
        (_mocked_device(modules=[Module.Light], alias="my_light"), True),
        (_mocked_device(modules=[Module.Light], alias="my_light"), False),
    ],
)
async def test_color_temp_light(
    hass: HomeAssistant, bulb: MagicMock, is_color: bool
) -> None:
    """Test a light."""
    already_migrated_config_entry = MockConfigEntry(
        domain=DOMAIN, data={CONF_HOST: "127.0.0.1"}, unique_id=MAC_ADDRESS
    )
    already_migrated_config_entry.add_to_hass(hass)
    device = _mocked_device(modules=[Module.Light], alias="my_light")
    light = device.modules[Module.Light]
    light.is_color = is_color
    light.color_temp = 4000
    light.is_variable_color_temp = True

    with _patch_discovery(device=device), _patch_connect(device=device):
        await async_setup_component(hass, tplink.DOMAIN, {tplink.DOMAIN: {}})
        await hass.async_block_till_done()

    entity_id = "light.my_light"

    state = hass.states.get(entity_id)
    assert state.state == "on"
    attributes = state.attributes
    assert attributes[ATTR_BRIGHTNESS] == 128
    assert attributes[ATTR_COLOR_MODE] == "color_temp"
    if light.is_color:
        assert attributes[ATTR_SUPPORTED_COLOR_MODES] == ["color_temp", "hs"]
    else:
        assert attributes[ATTR_SUPPORTED_COLOR_MODES] == ["color_temp"]
    assert attributes[ATTR_MIN_MIREDS] == 111
    assert attributes[ATTR_MAX_MIREDS] == 250
    assert attributes[ATTR_COLOR_TEMP_KELVIN] == 4000

    await hass.services.async_call(
        LIGHT_DOMAIN, "turn_off", {ATTR_ENTITY_ID: entity_id}, blocking=True
    )
    light.set_state.assert_called_once()
    light.set_state.reset_mock()

    await hass.services.async_call(
        LIGHT_DOMAIN, "turn_on", {ATTR_ENTITY_ID: entity_id}, blocking=True
    )
    light.set_state.assert_called_once()
    light.set_state.reset_mock()

    await hass.services.async_call(
        LIGHT_DOMAIN,
        "turn_on",
        {ATTR_ENTITY_ID: entity_id, ATTR_BRIGHTNESS: 100},
        blocking=True,
    )
    light.set_brightness.assert_called_with(39, transition=None)
    light.set_brightness.reset_mock()

    await hass.services.async_call(
        LIGHT_DOMAIN,
        "turn_on",
        {ATTR_ENTITY_ID: entity_id, ATTR_COLOR_TEMP_KELVIN: 6666},
        blocking=True,
    )
    light.set_color_temp.assert_called_with(6666, brightness=None, transition=None)
    light.set_color_temp.reset_mock()

    # Verify color temp is clamped to the valid range
    await hass.services.async_call(
        LIGHT_DOMAIN,
        "turn_on",
        {ATTR_ENTITY_ID: entity_id, ATTR_COLOR_TEMP_KELVIN: 20000},
        blocking=True,
    )
    light.set_color_temp.assert_called_with(9000, brightness=None, transition=None)
    light.set_color_temp.reset_mock()

    # Verify color temp is clamped to the valid range
    await hass.services.async_call(
        LIGHT_DOMAIN,
        "turn_on",
        {ATTR_ENTITY_ID: entity_id, ATTR_COLOR_TEMP_KELVIN: 1},
        blocking=True,
    )
    light.set_color_temp.assert_called_with(4000, brightness=None, transition=None)
    light.set_color_temp.reset_mock()


async def test_brightness_only_light(hass: HomeAssistant) -> None:
    """Test a light."""
    already_migrated_config_entry = MockConfigEntry(
        domain=DOMAIN, data={CONF_HOST: "127.0.0.1"}, unique_id=MAC_ADDRESS
    )
    already_migrated_config_entry.add_to_hass(hass)
    device = _mocked_device(modules=[Module.Light], alias="my_light")
    light = device.modules[Module.Light]
    light.is_color = False
    light.is_variable_color_temp = False

    with _patch_discovery(device=device), _patch_connect(device=device):
        await async_setup_component(hass, tplink.DOMAIN, {tplink.DOMAIN: {}})
        await hass.async_block_till_done()

    entity_id = "light.my_light"

    state = hass.states.get(entity_id)
    assert state.state == "on"
    attributes = state.attributes
    assert attributes[ATTR_BRIGHTNESS] == 128
    assert attributes[ATTR_COLOR_MODE] == "brightness"
    assert attributes[ATTR_SUPPORTED_COLOR_MODES] == ["brightness"]

    await hass.services.async_call(
        LIGHT_DOMAIN, "turn_off", {ATTR_ENTITY_ID: entity_id}, blocking=True
    )
    light.set_state.assert_called_once()
    light.set_state.reset_mock()

    await hass.services.async_call(
        LIGHT_DOMAIN, "turn_on", {ATTR_ENTITY_ID: entity_id}, blocking=True
    )
    light.set_state.assert_called_once()
    light.set_state.reset_mock()

    await hass.services.async_call(
        LIGHT_DOMAIN,
        "turn_on",
        {ATTR_ENTITY_ID: entity_id, ATTR_BRIGHTNESS: 100},
        blocking=True,
    )
    light.set_brightness.assert_called_with(39, transition=None)
    light.set_brightness.reset_mock()


async def test_on_off_light(hass: HomeAssistant) -> None:
    """Test a light."""
    already_migrated_config_entry = MockConfigEntry(
        domain=DOMAIN, data={CONF_HOST: "127.0.0.1"}, unique_id=MAC_ADDRESS
    )
    already_migrated_config_entry.add_to_hass(hass)
    device = _mocked_device(modules=[Module.Light], alias="my_light")
    light = device.modules[Module.Light]
    light.is_color = False
    light.is_variable_color_temp = False
    light.is_dimmable = False

    with _patch_discovery(device=device), _patch_connect(device=device):
        await async_setup_component(hass, tplink.DOMAIN, {tplink.DOMAIN: {}})
        await hass.async_block_till_done()

    entity_id = "light.my_light"

    state = hass.states.get(entity_id)
    assert state.state == "on"
    attributes = state.attributes
    assert attributes[ATTR_SUPPORTED_COLOR_MODES] == ["onoff"]

    await hass.services.async_call(
        LIGHT_DOMAIN, "turn_off", {ATTR_ENTITY_ID: entity_id}, blocking=True
    )
    light.set_state.assert_called_once()
    light.set_state.reset_mock()

    await hass.services.async_call(
        LIGHT_DOMAIN, "turn_on", {ATTR_ENTITY_ID: entity_id}, blocking=True
    )
    light.set_state.assert_called_once()
    light.set_state.reset_mock()


async def test_off_at_start_light(hass: HomeAssistant) -> None:
    """Test a light."""
    already_migrated_config_entry = MockConfigEntry(
        domain=DOMAIN, data={CONF_HOST: "127.0.0.1"}, unique_id=MAC_ADDRESS
    )
    already_migrated_config_entry.add_to_hass(hass)
    device = _mocked_device(modules=[Module.Light], alias="my_light")
    light = device.modules[Module.Light]
    light.is_color = False
    light.is_variable_color_temp = False
    light.is_dimmable = False
    light.state = LightState(light_on=False)

    with _patch_discovery(device=device), _patch_connect(device=device):
        await async_setup_component(hass, tplink.DOMAIN, {tplink.DOMAIN: {}})
        await hass.async_block_till_done()

    entity_id = "light.my_light"

    state = hass.states.get(entity_id)
    assert state.state == "off"
    attributes = state.attributes
    assert attributes[ATTR_SUPPORTED_COLOR_MODES] == ["onoff"]


async def test_dimmer_turn_on_fix(hass: HomeAssistant) -> None:
    """Test a light."""
    already_migrated_config_entry = MockConfigEntry(
        domain=DOMAIN, data={CONF_HOST: "127.0.0.1"}, unique_id=MAC_ADDRESS
    )
    already_migrated_config_entry.add_to_hass(hass)
    device = _mocked_device(modules=[Module.Light], alias="my_light")
    light = device.modules[Module.Light]
    device.device_type = DeviceType.Dimmer
    light.state = LightState(light_on=False)

    with _patch_discovery(device=device), _patch_connect(device=device):
        await async_setup_component(hass, tplink.DOMAIN, {tplink.DOMAIN: {}})
        await hass.async_block_till_done()

    entity_id = "light.my_light"

    state = hass.states.get(entity_id)
    assert state.state == "off"

    await hass.services.async_call(
        LIGHT_DOMAIN, "turn_on", {ATTR_ENTITY_ID: entity_id}, blocking=True
    )
    light.set_state.assert_called_once_with(
        LightState(
            light_on=True,
            brightness=None,
            hue=None,
            saturation=None,
            color_temp=None,
            transition=1,
        )
    )
    light.set_state.reset_mock()


async def test_smart_strip_effects(hass: HomeAssistant) -> None:
    """Test smart strip effects."""
    already_migrated_config_entry = MockConfigEntry(
        domain=DOMAIN, data={CONF_HOST: "127.0.0.1"}, unique_id=MAC_ADDRESS
    )
    already_migrated_config_entry.add_to_hass(hass)
    device = _mocked_device(
        modules=[Module.Light, Module.LightEffect], alias="my_light"
    )
    light = device.modules[Module.Light]
    light_effect = device.modules[Module.LightEffect]

    with (
        _patch_discovery(device=device),
        _patch_single_discovery(device=device),
        _patch_connect(device=device),
    ):
        await async_setup_component(hass, tplink.DOMAIN, {tplink.DOMAIN: {}})
        await hass.async_block_till_done()

    entity_id = "light.my_light"

    state = hass.states.get(entity_id)
    assert state.state == STATE_ON
    assert state.attributes[ATTR_EFFECT] == "Effect1"
    assert state.attributes[ATTR_EFFECT_LIST] == ["Off", "Effect1", "Effect2"]

    # Ensure setting color temp when an effect
    # is in progress calls set_hsv to clear the effect
    await hass.services.async_call(
        LIGHT_DOMAIN,
        "turn_on",
        {ATTR_ENTITY_ID: entity_id, ATTR_COLOR_TEMP_KELVIN: 4000},
        blocking=True,
    )
    light.set_hsv.assert_called_once_with(0, 0, None)
    light.set_color_temp.assert_called_once_with(4000, brightness=None, transition=None)
    light.set_hsv.reset_mock()
    light.set_color_temp.reset_mock()

    await hass.services.async_call(
        LIGHT_DOMAIN,
        "turn_on",
        {ATTR_ENTITY_ID: entity_id, ATTR_EFFECT: "Effect2"},
        blocking=True,
    )
    light_effect.set_effect.assert_called_once_with(
        "Effect2", brightness=None, transition=None
    )
    light_effect.set_effect.reset_mock()

    light_effect.effect = LightEffect.LIGHT_EFFECTS_OFF
    async_fire_time_changed(hass, dt_util.utcnow() + timedelta(seconds=10))
    await hass.async_block_till_done()

    state = hass.states.get(entity_id)
    assert state.state == STATE_ON
    assert state.attributes[ATTR_EFFECT] == EFFECT_OFF

    light.state = LightState(light_on=False)
    async_fire_time_changed(hass, dt_util.utcnow() + timedelta(seconds=20))
    await hass.async_block_till_done()

    state = hass.states.get(entity_id)
    assert state.state == STATE_OFF
    assert state.attributes[ATTR_EFFECT] is None

    await hass.services.async_call(
        LIGHT_DOMAIN,
        "turn_on",
        {ATTR_ENTITY_ID: entity_id},
        blocking=True,
    )
    light.set_state.assert_called_once()
    light.set_state.reset_mock()

    light.state = LightState(light_on=True)
    light_effect.effect_list = None
    async_fire_time_changed(hass, dt_util.utcnow() + timedelta(seconds=30))
    await hass.async_block_till_done()

    state = hass.states.get(entity_id)
    assert state.state == STATE_ON
    assert state.attributes[ATTR_EFFECT_LIST] is None


async def test_smart_strip_custom_random_effect(hass: HomeAssistant) -> None:
    """Test smart strip custom random effects."""
    already_migrated_config_entry = MockConfigEntry(
        domain=DOMAIN, data={CONF_HOST: "127.0.0.1"}, unique_id=MAC_ADDRESS
    )
    already_migrated_config_entry.add_to_hass(hass)
    device = _mocked_device(
        modules=[Module.Light, Module.LightEffect], alias="my_light"
    )
    light = device.modules[Module.Light]
    light_effect = device.modules[Module.LightEffect]

    with _patch_discovery(device=device), _patch_connect(device=device):
        await async_setup_component(hass, tplink.DOMAIN, {tplink.DOMAIN: {}})
        await hass.async_block_till_done()

    entity_id = "light.my_light"

    state = hass.states.get(entity_id)
    assert state.state == STATE_ON

    await hass.services.async_call(
        DOMAIN,
        "random_effect",
        {
            ATTR_ENTITY_ID: entity_id,
            "init_states": [340, 20, 50],
            "backgrounds": [[340, 20, 50], [20, 50, 50], [0, 100, 50]],
        },
        blocking=True,
    )
    light_effect.set_custom_effect.assert_called_once_with(
        {
            "custom": 1,
            "id": "yMwcNpLxijmoKamskHCvvravpbnIqAIN",
            "brightness": 100,
            "name": "Custom",
            "segments": [0],
            "expansion_strategy": 1,
            "enable": 1,
            "duration": 0,
            "transition": 0,
            "type": "random",
            "init_states": [[340, 20, 50]],
            "random_seed": 100,
            "backgrounds": [(340, 20, 50), (20, 50, 50), (0, 100, 50)],
        }
    )
    light_effect.set_custom_effect.reset_mock()

    await hass.services.async_call(
        DOMAIN,
        "random_effect",
        {
            ATTR_ENTITY_ID: entity_id,
            "init_states": [340, 20, 50],
            "random_seed": 600,
        },
        blocking=True,
    )
    light_effect.set_custom_effect.assert_called_once_with(
        {
            "custom": 1,
            "id": "yMwcNpLxijmoKamskHCvvravpbnIqAIN",
            "brightness": 100,
            "name": "Custom",
            "segments": [0],
            "expansion_strategy": 1,
            "enable": 1,
            "duration": 0,
            "transition": 0,
            "type": "random",
            "init_states": [[340, 20, 50]],
            "random_seed": 600,
        }
    )
    light_effect.set_custom_effect.reset_mock()

    light_effect.effect = {
        "custom": 1,
        "id": "yMwcNpLxijmoKamskHCvvravpbnIqAIN",
        "brightness": 100,
        "name": "Custom",
        "enable": 1,
    }
    async_fire_time_changed(hass, dt_util.utcnow() + timedelta(seconds=10))
    await hass.async_block_till_done()

    state = hass.states.get(entity_id)
    assert state.state == STATE_ON

    light.state = LightState(light_on=False)
    light_effect.effect = LightEffect.LIGHT_EFFECTS_OFF
    async_fire_time_changed(hass, dt_util.utcnow() + timedelta(seconds=20))
    await hass.async_block_till_done()

    state = hass.states.get(entity_id)
    assert state.state == STATE_OFF
    assert state.attributes[ATTR_EFFECT] is None

    await hass.services.async_call(
        LIGHT_DOMAIN,
        "turn_on",
        {ATTR_ENTITY_ID: entity_id},
        blocking=True,
    )
    light.set_state.assert_called_once()
    light.set_state.reset_mock()

    await hass.services.async_call(
        DOMAIN,
        "random_effect",
        {
            ATTR_ENTITY_ID: entity_id,
            "init_states": [340, 20, 50],
            "backgrounds": [[340, 20, 50], [20, 50, 50], [0, 100, 50]],
            "random_seed": 50,
            "brightness": 80,
            "duration": 5000,
            "transition": 2000,
            "fadeoff": 3000,
            "hue_range": [0, 360],
            "saturation_range": [0, 100],
            "brightness_range": [0, 100],
            "transition_range": [2000, 3000],
        },
    )
    await hass.async_block_till_done()

    light_effect.set_custom_effect.assert_called_once_with(
        {
            "custom": 1,
            "id": "yMwcNpLxijmoKamskHCvvravpbnIqAIN",
            "brightness": 80,
            "name": "Custom",
            "segments": [0],
            "expansion_strategy": 1,
            "enable": 1,
            "duration": 5000,
            "transition": 0,
            "type": "random",
            "init_states": [[340, 20, 50]],
            "random_seed": 50,
            "backgrounds": [(340, 20, 50), (20, 50, 50), (0, 100, 50)],
            "fadeoff": 3000,
            "hue_range": [0, 360],
            "saturation_range": [0, 100],
            "brightness_range": [0, 100],
            "transition_range": [2000, 3000],
        }
    )
    light_effect.set_custom_effect.reset_mock()


async def test_smart_strip_custom_random_effect_at_start(hass: HomeAssistant) -> None:
    """Test smart strip custom random effects at startup."""
    already_migrated_config_entry = MockConfigEntry(
        domain=DOMAIN, data={CONF_HOST: "127.0.0.1"}, unique_id=MAC_ADDRESS
    )
    already_migrated_config_entry.add_to_hass(hass)
    device = _mocked_device(
        modules=[Module.Light, Module.LightEffect], alias="my_light"
    )
    light = device.modules[Module.Light]
    light_effect = device.modules[Module.LightEffect]
    light_effect.effect = LightEffect.LIGHT_EFFECTS_OFF
    with _patch_discovery(device=device), _patch_connect(device=device):
        await async_setup_component(hass, tplink.DOMAIN, {tplink.DOMAIN: {}})
        await hass.async_block_till_done()

    entity_id = "light.my_light"

    state = hass.states.get(entity_id)
    assert state.state == STATE_ON
    # fallback to set HSV when custom effect is not known so it does turn back on
    await hass.services.async_call(
        LIGHT_DOMAIN,
        "turn_on",
        {ATTR_ENTITY_ID: entity_id},
        blocking=True,
    )
    light.set_state.assert_called_once()
    light.set_state.reset_mock()


async def test_smart_strip_custom_sequence_effect(hass: HomeAssistant) -> None:
    """Test smart strip custom sequence effects."""
    already_migrated_config_entry = MockConfigEntry(
        domain=DOMAIN, data={CONF_HOST: "127.0.0.1"}, unique_id=MAC_ADDRESS
    )
    already_migrated_config_entry.add_to_hass(hass)
    device = _mocked_device(
        modules=[Module.Light, Module.LightEffect], alias="my_light"
    )
    light_effect = device.modules[Module.LightEffect]

    with _patch_discovery(device=device), _patch_connect(device=device):
        await async_setup_component(hass, tplink.DOMAIN, {tplink.DOMAIN: {}})
        await hass.async_block_till_done()

    entity_id = "light.my_light"

    state = hass.states.get(entity_id)
    assert state.state == STATE_ON

    await hass.services.async_call(
        DOMAIN,
        "sequence_effect",
        {
            ATTR_ENTITY_ID: entity_id,
            "sequence": [[340, 20, 50], [20, 50, 50], [0, 100, 50]],
        },
        blocking=True,
    )
    light_effect.set_custom_effect.assert_called_once_with(
        {
            "custom": 1,
            "id": "yMwcNpLxijmoKamskHCvvravpbnIqAIN",
            "brightness": 100,
            "name": "Custom",
            "segments": [0],
            "expansion_strategy": 1,
            "enable": 1,
            "duration": 0,
            "transition": 0,
            "type": "sequence",
            "sequence": [(340, 20, 50), (20, 50, 50), (0, 100, 50)],
            "repeat_times": 0,
            "spread": 1,
            "direction": 4,
        }
    )
    light_effect.set_custom_effect.reset_mock()


@pytest.mark.parametrize(
    ("exception_type", "msg", "reauth_expected"),
    [
        (
            AuthenticationError,
            "Device authentication error async_turn_on: test error",
            True,
        ),
        (
            TimeoutError,
            "Timeout communicating with the device async_turn_on: test error",
            False,
        ),
        (
            KasaException,
            "Unable to communicate with the device async_turn_on: test error",
            False,
        ),
    ],
    ids=["Authentication", "Timeout", "Other"],
)
async def test_light_errors_when_turned_on(
    hass: HomeAssistant,
    exception_type,
    msg,
    reauth_expected,
) -> None:
    """Tests the light wraps errors correctly."""
    already_migrated_config_entry = MockConfigEntry(
        domain=DOMAIN, data={CONF_HOST: "127.0.0.1"}, unique_id=MAC_ADDRESS
    )
    already_migrated_config_entry.add_to_hass(hass)
    device = _mocked_device(modules=[Module.Light], alias="my_light")
    light = device.modules[Module.Light]
    light.set_state.side_effect = exception_type(msg)

    with _patch_discovery(device=device), _patch_connect(device=device):
        await async_setup_component(hass, tplink.DOMAIN, {tplink.DOMAIN: {}})
        await hass.async_block_till_done()

    entity_id = "light.my_light"

    assert not any(
        already_migrated_config_entry.async_get_active_flows(hass, {SOURCE_REAUTH})
    )

    with pytest.raises(HomeAssistantError, match=msg):
        await hass.services.async_call(
            LIGHT_DOMAIN, "turn_on", {ATTR_ENTITY_ID: entity_id}, blocking=True
        )
    await hass.async_block_till_done()
    assert light.set_state.call_count == 1
    assert (
        any(
            flow
            for flow in already_migrated_config_entry.async_get_active_flows(
                hass, {SOURCE_REAUTH}
            )
            if flow["handler"] == tplink.DOMAIN
        )
        == reauth_expected
    )


async def test_light_child(
    hass: HomeAssistant,
    entity_registry: er.EntityRegistry,
) -> None:
    """Test child lights are added to parent device with the right ids."""
    already_migrated_config_entry = MockConfigEntry(
        domain=DOMAIN, data={CONF_HOST: "127.0.0.1"}, unique_id=MAC_ADDRESS
    )
    already_migrated_config_entry.add_to_hass(hass)

    child_light_1 = _mocked_device(
        modules=[Module.Light], alias="my_light_0", device_id=f"{DEVICE_ID}00"
    )
    child_light_2 = _mocked_device(
        modules=[Module.Light], alias="my_light_1", device_id=f"{DEVICE_ID}01"
    )
    parent_device = _mocked_device(
        device_id=DEVICE_ID,
        alias="my_device",
        children=[child_light_1, child_light_2],
        modules=[Module.Light],
    )

    with _patch_discovery(device=parent_device), _patch_connect(device=parent_device):
        await async_setup_component(hass, tplink.DOMAIN, {tplink.DOMAIN: {}})
        await hass.async_block_till_done()

    entity_id = "light.my_device"
    entity = entity_registry.async_get(entity_id)
    assert entity

    for light_id in range(2):
        child_entity_id = f"light.my_device_my_light_{light_id}"
        child_entity = entity_registry.async_get(child_entity_id)
        assert child_entity
        assert child_entity.unique_id == f"{DEVICE_ID}0{light_id}"
        assert child_entity.device_id == entity.device_id<|MERGE_RESOLUTION|>--- conflicted
+++ resolved
@@ -14,10 +14,7 @@
     TimeoutError,
 )
 from kasa.interfaces import LightEffect
-<<<<<<< HEAD
-=======
 from kasa.iot import IotDevice
->>>>>>> 1017c879
 import pytest
 
 from homeassistant.components import tplink
@@ -59,20 +56,6 @@
 
 
 @pytest.mark.parametrize(
-<<<<<<< HEAD
-    ("device_type", "expected_unique_id"),
-    [
-        pytest.param(DeviceType.Dimmer, DEVICE_ID, id="Dimmer"),
-        pytest.param(DeviceType.Bulb, MAC_ADDRESS.replace(":", "").upper(), id="Bulb"),
-        pytest.param(
-            DeviceType.LightStrip, MAC_ADDRESS.replace(":", "").upper(), id="LightStrip"
-        ),
-        pytest.param(DeviceType.WallSwitch, DEVICE_ID, id="WallSwitch"),
-    ],
-)
-async def test_light_unique_id(
-    hass: HomeAssistant, device_type, expected_unique_id
-=======
     ("device_type"),
     [
         pytest.param(DeviceType.Dimmer, id="Dimmer"),
@@ -83,7 +66,6 @@
 )
 async def test_light_unique_id(
     hass: HomeAssistant, entity_registry: er.EntityRegistry, device_type
->>>>>>> 1017c879
 ) -> None:
     """Test a light unique id."""
     already_migrated_config_entry = MockConfigEntry(
@@ -97,10 +79,6 @@
         await hass.async_block_till_done()
 
     entity_id = "light.my_light"
-<<<<<<< HEAD
-    entity_registry = er.async_get(hass)
-    assert entity_registry.async_get(entity_id).unique_id == expected_unique_id
-=======
     assert (
         entity_registry.async_get(entity_id).unique_id
         == MAC_ADDRESS.replace(":", "").upper()
@@ -128,18 +106,13 @@
     entity_id = "light.my_light"
     entity_registry = er.async_get(hass)
     assert entity_registry.async_get(entity_id).unique_id == "aa:bb:cc:dd:ee:ff"
->>>>>>> 1017c879
 
 
 @pytest.mark.parametrize(
     ("device", "transition"),
     [
         (_mocked_device(modules=[Module.Light]), 2.0),
-<<<<<<< HEAD
-        (_mocked_device(modules=[Module.Light]), None),
-=======
         (_mocked_device(modules=[Module.Light, Module.LightEffect]), None),
->>>>>>> 1017c879
     ],
 )
 async def test_color_light(
