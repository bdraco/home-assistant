"""Tests for the TP-Link component."""

from __future__ import annotations

import copy
from datetime import timedelta
from unittest.mock import AsyncMock, MagicMock, PropertyMock, patch

from freezegun.api import FrozenDateTimeFactory
<<<<<<< HEAD
from kasa import AuthenticationError, Module
=======
from kasa import AuthenticationError, Feature, KasaException, Module
>>>>>>> 1017c879
import pytest

from homeassistant import setup
from homeassistant.components import tplink
from homeassistant.components.tplink.const import CONF_DEVICE_CONFIG, DOMAIN
from homeassistant.config_entries import SOURCE_REAUTH, ConfigEntryState
from homeassistant.const import (
    CONF_AUTHENTICATION,
    CONF_HOST,
    CONF_PASSWORD,
    CONF_USERNAME,
    STATE_ON,
    STATE_UNAVAILABLE,
    EntityCategory,
)
from homeassistant.core import HomeAssistant
from homeassistant.helpers.entity_registry import EntityRegistry
from homeassistant.setup import async_setup_component
from homeassistant.util import dt as dt_util

from . import (
    CREATE_ENTRY_DATA_AUTH,
    DEVICE_CONFIG_AUTH,
    IP_ADDRESS,
    MAC_ADDRESS,
    _mocked_device,
    _patch_connect,
    _patch_discovery,
    _patch_single_discovery,
)

from tests.common import MockConfigEntry, async_fire_time_changed


async def test_configuring_tplink_causes_discovery(
    hass: HomeAssistant, freezer: FrozenDateTimeFactory
) -> None:
    """Test that specifying empty config does discovery."""
    with (
        patch("homeassistant.components.tplink.Discover.discover") as discover,
        patch("homeassistant.components.tplink.Discover.discover_single"),
    ):
        discover.return_value = {MagicMock(): MagicMock()}
        await async_setup_component(hass, tplink.DOMAIN, {tplink.DOMAIN: {}})
        await hass.async_block_till_done(wait_background_tasks=True)
        # call_count will differ based on number of broadcast addresses
        call_count = len(discover.mock_calls)
        assert discover.mock_calls

        freezer.tick(tplink.DISCOVERY_INTERVAL)
        async_fire_time_changed(hass)
        await hass.async_block_till_done(wait_background_tasks=True)
        assert len(discover.mock_calls) == call_count * 2

        freezer.tick(tplink.DISCOVERY_INTERVAL)
        async_fire_time_changed(hass)
        await hass.async_block_till_done(wait_background_tasks=True)
        assert len(discover.mock_calls) == call_count * 3


async def test_config_entry_reload(hass: HomeAssistant) -> None:
    """Test that a config entry can be reloaded."""
    already_migrated_config_entry = MockConfigEntry(
        domain=DOMAIN, data={CONF_HOST: "127.0.0.1"}, unique_id=MAC_ADDRESS
    )
    already_migrated_config_entry.add_to_hass(hass)
    with _patch_discovery(), _patch_single_discovery(), _patch_connect():
        await async_setup_component(hass, tplink.DOMAIN, {tplink.DOMAIN: {}})
        await hass.async_block_till_done()
        assert already_migrated_config_entry.state is ConfigEntryState.LOADED
        await hass.config_entries.async_unload(already_migrated_config_entry.entry_id)
        await hass.async_block_till_done()
        assert already_migrated_config_entry.state is ConfigEntryState.NOT_LOADED


async def test_config_entry_retry(hass: HomeAssistant) -> None:
    """Test that a config entry can be retried."""
    already_migrated_config_entry = MockConfigEntry(
        domain=DOMAIN, data={CONF_HOST: IP_ADDRESS}, unique_id=MAC_ADDRESS
    )
    already_migrated_config_entry.add_to_hass(hass)
    with (
        _patch_discovery(no_device=True),
        _patch_single_discovery(no_device=True),
        _patch_connect(no_device=True),
    ):
        await async_setup_component(hass, tplink.DOMAIN, {tplink.DOMAIN: {}})
        await hass.async_block_till_done()
        assert already_migrated_config_entry.state is ConfigEntryState.SETUP_RETRY


async def test_dimmer_switch_unique_id_fix_original_entity_still_exists(
    hass: HomeAssistant, entity_reg: EntityRegistry
) -> None:
    """Test no migration happens if the original entity id still exists."""
    config_entry = MockConfigEntry(domain=DOMAIN, data={}, unique_id=MAC_ADDRESS)
    config_entry.add_to_hass(hass)
    dimmer = _mocked_device(alias="My dimmer", modules=[Module.Light])
    rollout_unique_id = MAC_ADDRESS.replace(":", "").upper()
    original_unique_id = tplink.legacy_device_id(dimmer)
    original_dimmer_entity_reg = entity_reg.async_get_or_create(
        config_entry=config_entry,
        platform=DOMAIN,
        domain="light",
        unique_id=original_unique_id,
        original_name="Original dimmer",
    )
    rollout_dimmer_entity_reg = entity_reg.async_get_or_create(
        config_entry=config_entry,
        platform=DOMAIN,
        domain="light",
        unique_id=rollout_unique_id,
        original_name="Rollout dimmer",
    )

    with (
        _patch_discovery(device=dimmer),
        _patch_single_discovery(device=dimmer),
        _patch_connect(device=dimmer),
    ):
        await setup.async_setup_component(hass, DOMAIN, {})
        await hass.async_block_till_done(wait_background_tasks=True)

    migrated_dimmer_entity_reg = entity_reg.async_get_or_create(
        config_entry=config_entry,
        platform=DOMAIN,
        domain="light",
        unique_id=original_unique_id,
        original_name="Migrated dimmer",
    )
    assert migrated_dimmer_entity_reg.entity_id == original_dimmer_entity_reg.entity_id
    assert migrated_dimmer_entity_reg.entity_id != rollout_dimmer_entity_reg.entity_id


async def test_config_entry_wrong_mac_Address(
    hass: HomeAssistant, caplog: pytest.LogCaptureFixture
) -> None:
    """Test config entry enters setup retry when mac address mismatches."""
    mismatched_mac = f"{MAC_ADDRESS[:-1]}0"
    already_migrated_config_entry = MockConfigEntry(
        domain=DOMAIN, data={CONF_HOST: "127.0.0.1"}, unique_id=mismatched_mac
    )
    already_migrated_config_entry.add_to_hass(hass)
    with _patch_discovery(), _patch_single_discovery(), _patch_connect():
        await async_setup_component(hass, tplink.DOMAIN, {tplink.DOMAIN: {}})
        await hass.async_block_till_done()
        assert already_migrated_config_entry.state is ConfigEntryState.SETUP_RETRY

    assert (
        "Unexpected device found at 127.0.0.1; expected aa:bb:cc:dd:ee:f0, found aa:bb:cc:dd:ee:ff"
        in caplog.text
    )


async def test_config_entry_device_config(
    hass: HomeAssistant,
    mock_discovery: AsyncMock,
    mock_connect: AsyncMock,
) -> None:
    """Test that a config entry can be loaded with DeviceConfig."""
    mock_config_entry = MockConfigEntry(
        title="TPLink",
        domain=DOMAIN,
        data={**CREATE_ENTRY_DATA_AUTH},
        unique_id=MAC_ADDRESS,
    )
    mock_config_entry.add_to_hass(hass)
    await hass.config_entries.async_setup(mock_config_entry.entry_id)
    await hass.async_block_till_done()
    assert mock_config_entry.state is ConfigEntryState.LOADED


async def test_config_entry_with_stored_credentials(
    hass: HomeAssistant,
    mock_discovery: AsyncMock,
    mock_connect: AsyncMock,
) -> None:
    """Test that a config entry can be loaded when stored credentials are set."""
    stored_credentials = tplink.Credentials("fake_username1", "fake_password1")
    mock_config_entry = MockConfigEntry(
        title="TPLink",
        domain=DOMAIN,
        data={**CREATE_ENTRY_DATA_AUTH},
        unique_id=MAC_ADDRESS,
    )
    auth = {
        CONF_USERNAME: stored_credentials.username,
        CONF_PASSWORD: stored_credentials.password,
    }

    hass.data.setdefault(DOMAIN, {})[CONF_AUTHENTICATION] = auth
    mock_config_entry.add_to_hass(hass)
    await hass.config_entries.async_setup(mock_config_entry.entry_id)
    await hass.async_block_till_done()
    assert mock_config_entry.state is ConfigEntryState.LOADED
    config = DEVICE_CONFIG_AUTH
    assert config.credentials != stored_credentials
    config.credentials = stored_credentials
    mock_connect["connect"].assert_called_once_with(config=config)


async def test_config_entry_device_config_invalid(
    hass: HomeAssistant,
    mock_discovery: AsyncMock,
    mock_connect: AsyncMock,
    caplog: pytest.LogCaptureFixture,
) -> None:
    """Test that an invalid device config logs an error and loads the config entry."""
    entry_data = copy.deepcopy(CREATE_ENTRY_DATA_AUTH)
    entry_data[CONF_DEVICE_CONFIG] = {"foo": "bar"}
    mock_config_entry = MockConfigEntry(
        title="TPLink",
        domain=DOMAIN,
        data={**entry_data},
        unique_id=MAC_ADDRESS,
    )
    mock_config_entry.add_to_hass(hass)
    await hass.config_entries.async_setup(mock_config_entry.entry_id)
    await hass.async_block_till_done()
    assert mock_config_entry.state is ConfigEntryState.LOADED

    assert (
        f"Invalid connection type dict for {IP_ADDRESS}: {entry_data.get(CONF_DEVICE_CONFIG)}"
        in caplog.text
    )


@pytest.mark.parametrize(
    ("error_type", "entry_state", "reauth_flows"),
    [
        (tplink.AuthenticationError, ConfigEntryState.SETUP_ERROR, True),
        (tplink.KasaException, ConfigEntryState.SETUP_RETRY, False),
    ],
    ids=["invalid-auth", "unknown-error"],
)
async def test_config_entry_errors(
    hass: HomeAssistant,
    mock_discovery: AsyncMock,
    mock_connect: AsyncMock,
    error_type,
    entry_state,
    reauth_flows,
) -> None:
    """Test that device exceptions are handled correctly during init."""
    mock_connect["connect"].side_effect = error_type
    mock_config_entry = MockConfigEntry(
        title="TPLink",
        domain=DOMAIN,
        data={**CREATE_ENTRY_DATA_AUTH},
        unique_id=MAC_ADDRESS,
    )
    mock_config_entry.add_to_hass(hass)
    await hass.config_entries.async_setup(mock_config_entry.entry_id)
    await hass.async_block_till_done()
    assert mock_config_entry.state is entry_state
    assert (
        any(mock_config_entry.async_get_active_flows(hass, {SOURCE_REAUTH}))
        == reauth_flows
    )


async def test_plug_auth_fails(hass: HomeAssistant) -> None:
    """Test a smart plug auth failure."""
    config_entry = MockConfigEntry(
        domain=DOMAIN, data={CONF_HOST: "127.0.0.1"}, unique_id=MAC_ADDRESS
    )
    config_entry.add_to_hass(hass)
    device = _mocked_device(alias="my_plug", features=["state"])
    with _patch_discovery(device=device), _patch_connect(device=device):
        await async_setup_component(hass, tplink.DOMAIN, {tplink.DOMAIN: {}})
        await hass.async_block_till_done()

    entity_id = "switch.my_plug"
    state = hass.states.get(entity_id)
    assert state.state == STATE_ON
    device.update = AsyncMock(side_effect=AuthenticationError)

    async_fire_time_changed(hass, dt_util.utcnow() + timedelta(seconds=30))
    await hass.async_block_till_done()
    state = hass.states.get(entity_id)
    assert state.state == STATE_UNAVAILABLE

    assert (
        len(
            hass.config_entries.flow.async_progress_by_handler(
                DOMAIN, match_context={"source": SOURCE_REAUTH}
            )
        )
        == 1
    )


async def test_update_attrs_fails_in_init(
    hass: HomeAssistant,
    entity_registry: EntityRegistry,
    caplog: pytest.LogCaptureFixture,
) -> None:
    """Test a smart plug auth failure."""
    config_entry = MockConfigEntry(
        domain=DOMAIN, data={CONF_HOST: "127.0.0.1"}, unique_id=MAC_ADDRESS
    )
    config_entry.add_to_hass(hass)
    light = _mocked_device(modules=[Module.Light], alias="my_light")
    light_module = light.modules[Module.Light]
    p = PropertyMock(side_effect=KasaException)
    type(light_module).color_temp = p
    light.__str__ = lambda _: "MockLight"
    with _patch_discovery(device=light), _patch_connect(device=light):
        await async_setup_component(hass, tplink.DOMAIN, {tplink.DOMAIN: {}})
        await hass.async_block_till_done()

    entity_id = "light.my_light"
    entity = entity_registry.async_get(entity_id)
    assert entity
    state = hass.states.get(entity_id)
    assert state.state == STATE_UNAVAILABLE
    assert "Unable to read data for MockLight None:" in caplog.text


async def test_update_attrs_fails_on_update(
    hass: HomeAssistant,
    entity_registry: EntityRegistry,
    freezer: FrozenDateTimeFactory,
    caplog: pytest.LogCaptureFixture,
) -> None:
    """Test a smart plug auth failure."""
    config_entry = MockConfigEntry(
        domain=DOMAIN, data={CONF_HOST: "127.0.0.1"}, unique_id=MAC_ADDRESS
    )
    config_entry.add_to_hass(hass)
    light = _mocked_device(modules=[Module.Light], alias="my_light")
    light_module = light.modules[Module.Light]

    with _patch_discovery(device=light), _patch_connect(device=light):
        await async_setup_component(hass, tplink.DOMAIN, {tplink.DOMAIN: {}})
        await hass.async_block_till_done()

    entity_id = "light.my_light"
    entity = entity_registry.async_get(entity_id)
    assert entity
    state = hass.states.get(entity_id)
    assert state.state == STATE_ON

    p = PropertyMock(side_effect=KasaException)
    type(light_module).color_temp = p
    light.__str__ = lambda _: "MockLight"
    freezer.tick(5)
    async_fire_time_changed(hass)
    entity = entity_registry.async_get(entity_id)
    assert entity
    state = hass.states.get(entity_id)
    assert state.state == STATE_UNAVAILABLE
    assert f"Unable to read data for MockLight {entity_id}:" in caplog.text
    # Check only logs once
    caplog.clear()
    freezer.tick(5)
    async_fire_time_changed(hass)
    entity = entity_registry.async_get(entity_id)
    assert entity
    state = hass.states.get(entity_id)
    assert state.state == STATE_UNAVAILABLE
    assert f"Unable to read data for MockLight {entity_id}:" not in caplog.text


async def test_feature_no_category(
    hass: HomeAssistant,
    entity_registry: EntityRegistry,
    caplog: pytest.LogCaptureFixture,
) -> None:
    """Test a strip unique id."""
    already_migrated_config_entry = MockConfigEntry(
        domain=DOMAIN, data={CONF_HOST: "127.0.0.1"}, unique_id=MAC_ADDRESS
    )
    already_migrated_config_entry.add_to_hass(hass)
    dev = _mocked_device(
        alias="my_plug",
        features=["led"],
    )
    dev.features["led"].category = Feature.Category.Unset
    with _patch_discovery(device=dev), _patch_connect(device=dev):
        await async_setup_component(hass, tplink.DOMAIN, {tplink.DOMAIN: {}})
        await hass.async_block_till_done()

    entity_id = "switch.my_plug_led"
    entity = entity_registry.async_get(entity_id)
    assert entity
    assert entity.entity_category == EntityCategory.DIAGNOSTIC
    assert "Unhandled category Category.Unset, fallback to DIAGNOSTIC" in caplog.text<|MERGE_RESOLUTION|>--- conflicted
+++ resolved
@@ -7,11 +7,7 @@
 from unittest.mock import AsyncMock, MagicMock, PropertyMock, patch
 
 from freezegun.api import FrozenDateTimeFactory
-<<<<<<< HEAD
-from kasa import AuthenticationError, Module
-=======
 from kasa import AuthenticationError, Feature, KasaException, Module
->>>>>>> 1017c879
 import pytest
 
 from homeassistant import setup
