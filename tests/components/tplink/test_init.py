"""Tests for the TP-Link component."""

from __future__ import annotations

import copy
from datetime import timedelta
from unittest.mock import AsyncMock, MagicMock, patch

from freezegun.api import FrozenDateTimeFactory
from kasa import AuthenticationError, Module
import pytest

from homeassistant import setup
from homeassistant.components import tplink
from homeassistant.components.tplink.const import CONF_DEVICE_CONFIG, DOMAIN
from homeassistant.config_entries import SOURCE_REAUTH, ConfigEntryState
from homeassistant.const import (
    CONF_AUTHENTICATION,
    CONF_HOST,
    CONF_PASSWORD,
    CONF_USERNAME,
    STATE_ON,
    STATE_UNAVAILABLE,
)
from homeassistant.core import HomeAssistant
from homeassistant.helpers.entity_registry import EntityRegistry
from homeassistant.setup import async_setup_component
from homeassistant.util import dt as dt_util

from . import (
    CREATE_ENTRY_DATA_AUTH,
    DEVICE_CONFIG_AUTH,
    IP_ADDRESS,
    MAC_ADDRESS,
    _mocked_device,
    _patch_connect,
    _patch_discovery,
    _patch_single_discovery,
)

from tests.common import MockConfigEntry, async_fire_time_changed


async def test_configuring_tplink_causes_discovery(
    hass: HomeAssistant, freezer: FrozenDateTimeFactory
) -> None:
    """Test that specifying empty config does discovery."""
    with (
        patch("homeassistant.components.tplink.Discover.discover") as discover,
        patch("homeassistant.components.tplink.Discover.discover_single"),
    ):
        discover.return_value = {MagicMock(): MagicMock()}
        await async_setup_component(hass, tplink.DOMAIN, {tplink.DOMAIN: {}})
        await hass.async_block_till_done(wait_background_tasks=True)
        # call_count will differ based on number of broadcast addresses
        call_count = len(discover.mock_calls)
        assert discover.mock_calls

        freezer.tick(tplink.DISCOVERY_INTERVAL)
        async_fire_time_changed(hass)
        await hass.async_block_till_done(wait_background_tasks=True)
        assert len(discover.mock_calls) == call_count * 2

        freezer.tick(tplink.DISCOVERY_INTERVAL)
        async_fire_time_changed(hass)
        await hass.async_block_till_done(wait_background_tasks=True)
        assert len(discover.mock_calls) == call_count * 3


async def test_config_entry_reload(hass: HomeAssistant) -> None:
    """Test that a config entry can be reloaded."""
    already_migrated_config_entry = MockConfigEntry(
        domain=DOMAIN, data={CONF_HOST: "127.0.0.1"}, unique_id=MAC_ADDRESS
    )
    already_migrated_config_entry.add_to_hass(hass)
    with _patch_discovery(), _patch_single_discovery(), _patch_connect():
        await async_setup_component(hass, tplink.DOMAIN, {tplink.DOMAIN: {}})
        await hass.async_block_till_done()
        assert already_migrated_config_entry.state is ConfigEntryState.LOADED
        await hass.config_entries.async_unload(already_migrated_config_entry.entry_id)
        await hass.async_block_till_done()
        assert already_migrated_config_entry.state is ConfigEntryState.NOT_LOADED


async def test_config_entry_retry(hass: HomeAssistant) -> None:
    """Test that a config entry can be retried."""
    already_migrated_config_entry = MockConfigEntry(
        domain=DOMAIN, data={CONF_HOST: IP_ADDRESS}, unique_id=MAC_ADDRESS
    )
    already_migrated_config_entry.add_to_hass(hass)
    with (
        _patch_discovery(no_device=True),
        _patch_single_discovery(no_device=True),
        _patch_connect(no_device=True),
    ):
        await async_setup_component(hass, tplink.DOMAIN, {tplink.DOMAIN: {}})
        await hass.async_block_till_done()
        assert already_migrated_config_entry.state is ConfigEntryState.SETUP_RETRY


async def test_dimmer_switch_unique_id_fix_original_entity_still_exists(
    hass: HomeAssistant, entity_reg: EntityRegistry
) -> None:
    """Test no migration happens if the original entity id still exists."""
    config_entry = MockConfigEntry(domain=DOMAIN, data={}, unique_id=MAC_ADDRESS)
    config_entry.add_to_hass(hass)
    dimmer = _mocked_device(alias="My dimmer", modules=[Module.Light])
    rollout_unique_id = MAC_ADDRESS.replace(":", "").upper()
    original_unique_id = tplink.legacy_device_id(dimmer)
    original_dimmer_entity_reg = entity_reg.async_get_or_create(
        config_entry=config_entry,
        platform=DOMAIN,
        domain="light",
        unique_id=original_unique_id,
        original_name="Original dimmer",
    )
    rollout_dimmer_entity_reg = entity_reg.async_get_or_create(
        config_entry=config_entry,
        platform=DOMAIN,
        domain="light",
        unique_id=rollout_unique_id,
        original_name="Rollout dimmer",
    )

    with (
        _patch_discovery(device=dimmer),
        _patch_single_discovery(device=dimmer),
        _patch_connect(device=dimmer),
    ):
        await setup.async_setup_component(hass, DOMAIN, {})
        await hass.async_block_till_done(wait_background_tasks=True)

    migrated_dimmer_entity_reg = entity_reg.async_get_or_create(
        config_entry=config_entry,
        platform=DOMAIN,
        domain="light",
        unique_id=original_unique_id,
        original_name="Migrated dimmer",
    )
    assert migrated_dimmer_entity_reg.entity_id == original_dimmer_entity_reg.entity_id
    assert migrated_dimmer_entity_reg.entity_id != rollout_dimmer_entity_reg.entity_id


async def test_config_entry_wrong_mac_Address(
    hass: HomeAssistant, caplog: pytest.LogCaptureFixture
) -> None:
    """Test config entry enters setup retry when mac address mismatches."""
    mismatched_mac = f"{MAC_ADDRESS[:-1]}0"
    already_migrated_config_entry = MockConfigEntry(
        domain=DOMAIN, data={CONF_HOST: "127.0.0.1"}, unique_id=mismatched_mac
    )
    already_migrated_config_entry.add_to_hass(hass)
    with _patch_discovery(), _patch_single_discovery(), _patch_connect():
        await async_setup_component(hass, tplink.DOMAIN, {tplink.DOMAIN: {}})
        await hass.async_block_till_done()
        assert already_migrated_config_entry.state is ConfigEntryState.SETUP_RETRY

    assert (
        "Unexpected device found at 127.0.0.1; expected aa:bb:cc:dd:ee:f0, found aa:bb:cc:dd:ee:ff"
        in caplog.text
    )


async def test_config_entry_device_config(
    hass: HomeAssistant,
    mock_discovery: AsyncMock,
    mock_connect: AsyncMock,
) -> None:
    """Test that a config entry can be loaded with DeviceConfig."""
    mock_config_entry = MockConfigEntry(
        title="TPLink",
        domain=DOMAIN,
        data={**CREATE_ENTRY_DATA_AUTH},
        unique_id=MAC_ADDRESS,
    )
    mock_config_entry.add_to_hass(hass)
    await hass.config_entries.async_setup(mock_config_entry.entry_id)
    await hass.async_block_till_done()
    assert mock_config_entry.state is ConfigEntryState.LOADED


async def test_config_entry_with_stored_credentials(
    hass: HomeAssistant,
    mock_discovery: AsyncMock,
    mock_connect: AsyncMock,
) -> None:
    """Test that a config entry can be loaded when stored credentials are set."""
    stored_credentials = tplink.Credentials("fake_username1", "fake_password1")
    mock_config_entry = MockConfigEntry(
        title="TPLink",
        domain=DOMAIN,
        data={**CREATE_ENTRY_DATA_AUTH},
        unique_id=MAC_ADDRESS,
    )
    auth = {
        CONF_USERNAME: stored_credentials.username,
        CONF_PASSWORD: stored_credentials.password,
    }

    hass.data.setdefault(DOMAIN, {})[CONF_AUTHENTICATION] = auth
    mock_config_entry.add_to_hass(hass)
    await hass.config_entries.async_setup(mock_config_entry.entry_id)
    await hass.async_block_till_done()
    assert mock_config_entry.state is ConfigEntryState.LOADED
    config = DEVICE_CONFIG_AUTH
    assert config.credentials != stored_credentials
    config.credentials = stored_credentials
    mock_connect["connect"].assert_called_once_with(config=config)


async def test_config_entry_device_config_invalid(
    hass: HomeAssistant,
    mock_discovery: AsyncMock,
    mock_connect: AsyncMock,
    caplog: pytest.LogCaptureFixture,
) -> None:
    """Test that an invalid device config logs an error and loads the config entry."""
    entry_data = copy.deepcopy(CREATE_ENTRY_DATA_AUTH)
    entry_data[CONF_DEVICE_CONFIG] = {"foo": "bar"}
    mock_config_entry = MockConfigEntry(
        title="TPLink",
        domain=DOMAIN,
        data={**entry_data},
        unique_id=MAC_ADDRESS,
    )
    mock_config_entry.add_to_hass(hass)
    await hass.config_entries.async_setup(mock_config_entry.entry_id)
    await hass.async_block_till_done()
    assert mock_config_entry.state is ConfigEntryState.LOADED

    assert (
        f"Invalid connection type dict for {IP_ADDRESS}: {entry_data.get(CONF_DEVICE_CONFIG)}"
        in caplog.text
    )


@pytest.mark.parametrize(
    ("error_type", "entry_state", "reauth_flows"),
    [
        (tplink.AuthenticationError, ConfigEntryState.SETUP_ERROR, True),
        (tplink.KasaException, ConfigEntryState.SETUP_RETRY, False),
    ],
    ids=["invalid-auth", "unknown-error"],
)
async def test_config_entry_errors(
    hass: HomeAssistant,
    mock_discovery: AsyncMock,
    mock_connect: AsyncMock,
    error_type,
    entry_state,
    reauth_flows,
) -> None:
    """Test that device exceptions are handled correctly during init."""
    mock_connect["connect"].side_effect = error_type
    mock_config_entry = MockConfigEntry(
        title="TPLink",
        domain=DOMAIN,
        data={**CREATE_ENTRY_DATA_AUTH},
        unique_id=MAC_ADDRESS,
    )
    mock_config_entry.add_to_hass(hass)
    await hass.config_entries.async_setup(mock_config_entry.entry_id)
    await hass.async_block_till_done()
    assert mock_config_entry.state is entry_state
    assert (
        any(mock_config_entry.async_get_active_flows(hass, {SOURCE_REAUTH}))
        == reauth_flows
    )


async def test_plug_auth_fails(hass: HomeAssistant) -> None:
    """Test a smart plug auth failure."""
    config_entry = MockConfigEntry(
        domain=DOMAIN, data={CONF_HOST: "127.0.0.1"}, unique_id=MAC_ADDRESS
    )
    config_entry.add_to_hass(hass)
<<<<<<< HEAD
    device = _mocked_device(alias="my_plug")
=======
    device = _mocked_device(alias="my_plug", features=["state"])
>>>>>>> 64ab6471
    with _patch_discovery(device=device), _patch_connect(device=device):
        await async_setup_component(hass, tplink.DOMAIN, {tplink.DOMAIN: {}})
        await hass.async_block_till_done()

    entity_id = "switch.my_plug"
    state = hass.states.get(entity_id)
    assert state.state == STATE_ON
    device.update = AsyncMock(side_effect=AuthenticationError)

    async_fire_time_changed(hass, dt_util.utcnow() + timedelta(seconds=30))
    await hass.async_block_till_done()
    state = hass.states.get(entity_id)
    assert state.state == STATE_UNAVAILABLE

    assert (
        len(
            hass.config_entries.flow.async_progress_by_handler(
                DOMAIN, match_context={"source": SOURCE_REAUTH}
            )
        )
        == 1
    )<|MERGE_RESOLUTION|>--- conflicted
+++ resolved
@@ -274,11 +274,7 @@
         domain=DOMAIN, data={CONF_HOST: "127.0.0.1"}, unique_id=MAC_ADDRESS
     )
     config_entry.add_to_hass(hass)
-<<<<<<< HEAD
-    device = _mocked_device(alias="my_plug")
-=======
     device = _mocked_device(alias="my_plug", features=["state"])
->>>>>>> 64ab6471
     with _patch_discovery(device=device), _patch_connect(device=device):
         await async_setup_component(hass, tplink.DOMAIN, {tplink.DOMAIN: {}})
         await hass.async_block_till_done()
