"""Tests for the TP-Link component."""
from __future__ import annotations

from typing import Any
from unittest.mock import MagicMock, patch

<<<<<<< HEAD
from kasa import SmartBulb, SmartDevice, SmartDeviceException, SmartPlug, smartstrip
=======
from kasa import SmartBulb, SmartDevice, SmartPlug
>>>>>>> 208668a5
from kasa.emeterstatus import EmeterStatus
import pytest

from homeassistant import config_entries, data_entry_flow
from homeassistant.components import tplink
from homeassistant.components.tplink.common import SmartDevices
from homeassistant.components.tplink.const import CONF_DISCOVERY
from homeassistant.const import CONF_HOST
from homeassistant.setup import async_setup_component

from tests.common import MockConfigEntry, mock_coro
from tests.components.tplink.consts import SMARTPLUG_HS110_DATA


async def test_creating_entry_tries_discover(hass):
    """Test setting up does discovery."""
    with patch(
        "homeassistant.components.tplink.async_setup_entry",
        return_value=mock_coro(True),
    ) as mock_setup, patch(
        "homeassistant.components.tplink.common.Discover.discover",
        return_value={"host": 1234},
    ):
        result = await hass.config_entries.flow.async_init(
            tplink.DOMAIN, context={"source": config_entries.SOURCE_USER}
        )

        # Confirmation form
        assert result["type"] == data_entry_flow.RESULT_TYPE_FORM

        result = await hass.config_entries.flow.async_configure(result["flow_id"], {})
        assert result["type"] == data_entry_flow.RESULT_TYPE_CREATE_ENTRY

        await hass.async_block_till_done()

    assert len(mock_setup.mock_calls) == 1


async def test_configuring_tplink_causes_discovery(hass):
    """Test that specifying empty config does discovery."""
    with patch("homeassistant.components.tplink.common.Discover.discover") as discover:
        discover.return_value = {"host": 1234}
        await async_setup_component(hass, tplink.DOMAIN, {tplink.DOMAIN: {}})
        await hass.async_block_till_done()

    assert len(discover.mock_calls) == 1


<<<<<<< HEAD
@pytest.mark.parametrize(
    "name,cls,platform",
    [
        ("kasa.SmartPlug", SmartPlug, "switch"),
        ("kasa.SmartBulb", SmartBulb, "light"),
    ],
)
@pytest.mark.parametrize("count", [1, 2, 3])
async def test_configuring_device_types(hass, name, cls, platform, count):
    """Test that light or switch platform list is filled correctly."""
    with patch(
        "homeassistant.components.tplink.common.Discover.discover"
    ) as discover, patch("kasa.smartdevice.SmartDevice._query_helper"), patch(
        "homeassistant.components.tplink.light.async_setup_entry",
        return_value=True,
    ):
        discovery_data = {
            f"123.123.123.{c}": cls("123.123.123.123") for c in range(count)
        }
        discover.return_value = discovery_data
        await async_setup_component(hass, tplink.DOMAIN, {tplink.DOMAIN: {}})
        await hass.async_block_till_done()

    assert len(discover.mock_calls) == 1
    assert len(hass.data[tplink.DOMAIN][platform]) == count


=======
>>>>>>> 208668a5
class UnknownSmartDevice(SmartDevice):
    """Dummy class for testing."""

    @property
    def has_emeter(self) -> bool:
        """Do nothing."""

    def turn_off(self) -> None:
        """Do nothing."""

    def turn_on(self) -> None:
        """Do nothing."""

    @property
    def is_on(self) -> bool:
        """Do nothing."""

    @property
    def state_information(self) -> dict[str, Any]:
        """Do nothing."""


<<<<<<< HEAD
async def test_configuring_devices_from_multiple_sources(hass):
    """Test static and discover devices are not duplicated."""
    with patch(
        "homeassistant.components.tplink.common.Discover.discover"
    ) as discover, patch("kasa.smartdevice.SmartDevice._query_helper"), patch(
        "homeassistant.config_entries.ConfigEntries.async_forward_entry_setup"
    ):
        discover_device_fail = SmartPlug("123.123.123.123")
        discover_device_fail.get_sysinfo = MagicMock(side_effect=SmartDeviceException())

        discover.return_value = {
            "123.123.123.1": SmartBulb("123.123.123.1"),
            "123.123.123.2": SmartPlug("123.123.123.2"),
            "123.123.123.3": SmartBulb("123.123.123.3"),
            "123.123.123.4": SmartPlug("123.123.123.4"),
            "123.123.123.123": discover_device_fail,
            "123.123.123.124": UnknownSmartDevice("123.123.123.124"),
        }

        await async_setup_component(
            hass,
            tplink.DOMAIN,
            {
                tplink.DOMAIN: {
                    CONF_LIGHT: [{CONF_HOST: "123.123.123.1"}],
                    CONF_SWITCH: [{CONF_HOST: "123.123.123.2"}],
                    CONF_DIMMER: [{CONF_HOST: "123.123.123.22"}],
                }
            },
        )
        await hass.async_block_till_done()

        assert len(discover.mock_calls) == 1
        assert len(hass.data[tplink.DOMAIN][CONF_LIGHT]) == 3
        assert len(hass.data[tplink.DOMAIN][CONF_SWITCH]) == 2


async def test_is_dimmable(hass):
    """Test that is_dimmable switches are correctly added as lights."""
    with patch(
        "homeassistant.components.tplink.common.Discover.discover"
    ) as discover, patch(
        "homeassistant.components.tplink.light.async_setup_entry",
        return_value=mock_coro(True),
    ) as setup, patch(
        "kasa.smartdevice.SmartDevice._query_helper"
    ), patch(
        "kasa.smartplug.SmartPlug.is_dimmable", True
    ):
        dimmable_switch = SmartPlug("123.123.123.123")
        discover.return_value = {"host": dimmable_switch}

        await async_setup_component(hass, tplink.DOMAIN, {tplink.DOMAIN: {}})
        await hass.async_block_till_done()

    assert len(discover.mock_calls) == 1
    assert len(setup.mock_calls) == 1
    assert len(hass.data[tplink.DOMAIN][CONF_LIGHT]) == 1
    assert not hass.data[tplink.DOMAIN][CONF_SWITCH]


=======
>>>>>>> 208668a5
async def test_configuring_discovery_disabled(hass):
    """Test that discover does not get called when disabled."""
    with patch(
        "homeassistant.components.tplink.async_setup_entry",
        return_value=mock_coro(True),
    ) as mock_setup, patch(
        "homeassistant.components.tplink.common.Discover.discover", return_value=[]
    ) as discover:
        await async_setup_component(
            hass, tplink.DOMAIN, {tplink.DOMAIN: {tplink.CONF_DISCOVERY: False}}
        )
        await hass.async_block_till_done()

    assert discover.call_count == 0
    assert mock_setup.call_count == 1


<<<<<<< HEAD
async def test_platforms_are_initialized(hass: HomeAssistant):
    """Test that platforms are initialized per configuration array."""
    config = {
        tplink.DOMAIN: {
            CONF_DISCOVERY: False,
            CONF_LIGHT: [{CONF_HOST: "123.123.123.123"}],
            CONF_SWITCH: [{CONF_HOST: "321.321.321.321"}],
        }
    }

    with patch("homeassistant.components.tplink.common.Discover.discover"), patch(
        "homeassistant.components.tplink.get_static_devices"
    ) as get_static_devices, patch("kasa.smartdevice.SmartDevice._query_helper"), patch(
        "homeassistant.components.tplink.light.async_setup_entry",
        return_value=mock_coro(True),
    ), patch(
        "kasa.smartplug.SmartPlug.is_dimmable",
        False,
    ):

        light = SmartBulb("123.123.123.123")
        switch = SmartPlug("321.321.321.321")
        switch.get_sysinfo = MagicMock(return_value=SMARTPLUG_HS110_DATA["sysinfo"])
        switch.get_emeter_realtime = MagicMock(
            return_value=EmeterStatus(SMARTPLUG_HS110_DATA["realtime"])
        )
        switch.get_emeter_daily = MagicMock(
            return_value={int(time.strftime("%e")): 1.123}
        )
        get_static_devices.return_value = SmartDevices([light], [switch])

        # patching is_dimmable is necessray to avoid misdetection as light.
        await async_setup_component(hass, tplink.DOMAIN, config)
        await hass.async_block_till_done()

        state = hass.states.get(f"switch.{switch.alias}")
        assert state
        assert state.name == switch.alias

        for description in ENERGY_SENSORS:
            state = hass.states.get(
                f"sensor.{switch.alias}_{slugify(description.name)}"
            )
            assert state
            assert state.state is not None
            assert state.name == f"{switch.alias} {description.name}"

        device_registry = dr.async_get(hass)
        assert len(device_registry.devices) == 1
        device = next(iter(device_registry.devices.values()))
        assert device.name == switch.alias
        assert device.model == switch.model
        assert device.connections == {(dr.CONNECTION_NETWORK_MAC, switch.mac.lower())}
        assert device.sw_version == switch.sys_info[CONF_SW_VERSION]


async def test_smartplug_without_consumption_sensors(hass: HomeAssistant):
    """Test that platforms are initialized per configuration array."""
    config = {
        tplink.DOMAIN: {
            CONF_DISCOVERY: False,
            CONF_SWITCH: [{CONF_HOST: "321.321.321.321"}],
        }
    }

    with patch("homeassistant.components.tplink.common.Discover.discover"), patch(
        "homeassistant.components.tplink.get_static_devices"
    ) as get_static_devices, patch("kasa.smartdevice.SmartDevice._query_helper"), patch(
        "homeassistant.components.tplink.light.async_setup_entry",
        return_value=mock_coro(True),
    ), patch(
        "kasa.smartplug.SmartPlug.is_dimmable", False
    ):

        switch = SmartPlug("321.321.321.321")
        switch.get_sysinfo = MagicMock(return_value=SMARTPLUG_HS100_DATA["sysinfo"])
        get_static_devices.return_value = SmartDevices([], [switch])

        await async_setup_component(hass, tplink.DOMAIN, config)
        await hass.async_block_till_done()

        entities = hass.states.async_entity_ids(SWITCH_DOMAIN)
        assert len(entities) == 1

        entities = hass.states.async_entity_ids(SENSOR_DOMAIN)
        assert len(entities) == 0


async def test_smartstrip_device(hass: HomeAssistant):
    """Test discover a SmartStrip devices."""
    config = {
        tplink.DOMAIN: {
            CONF_DISCOVERY: True,
        }
    }

    class SmartStrip(smartstrip.SmartStrip):
        """Moked SmartStrip class."""

        def get_sysinfo(self):
            return SMARTSTRIP_KP303_DATA["sysinfo"]

    with patch(
        "homeassistant.components.tplink.common.Discover.discover"
    ) as discover, patch("kasa.smartdevice.SmartDevice._query_helper"), patch(
        "kasa.smartplug.SmartPlug.get_sysinfo",
        return_value=SMARTSTRIP_KP303_DATA["sysinfo"],
    ):

        strip = SmartStrip("123.123.123.123")
        discover.return_value = {"123.123.123.123": strip}

        assert await async_setup_component(hass, tplink.DOMAIN, config)
        await hass.async_block_till_done()

        entities = hass.states.async_entity_ids(SWITCH_DOMAIN)
        assert len(entities) == 3


=======
>>>>>>> 208668a5
async def test_no_config_creates_no_entry(hass):
    """Test for when there is no tplink in config."""
    with patch(
        "homeassistant.components.tplink.async_setup_entry",
        return_value=mock_coro(True),
    ) as mock_setup:
        await async_setup_component(hass, tplink.DOMAIN, {})
        await hass.async_block_till_done()

    assert mock_setup.call_count == 0


<<<<<<< HEAD
async def test_not_available_at_startup(hass: HomeAssistant):
    """Test when configured devices are not available."""
    config = {
        tplink.DOMAIN: {
            CONF_DISCOVERY: False,
            CONF_SWITCH: [{CONF_HOST: "321.321.321.321"}],
        }
    }

    with patch("homeassistant.components.tplink.common.Discover.discover"), patch(
        "homeassistant.components.tplink.get_static_devices"
    ) as get_static_devices, patch("kasa.smartdevice.SmartDevice._query_helper"), patch(
        "homeassistant.components.tplink.light.async_setup_entry",
        return_value=mock_coro(True),
    ), patch(
        "kasa.smartplug.SmartPlug.is_dimmable", False
    ):

        switch = SmartPlug("321.321.321.321")
        switch.get_sysinfo = MagicMock(side_effect=SmartDeviceException())
        get_static_devices.return_value = SmartDevices([], [switch])

        # run setup while device unreachable
        await async_setup_component(hass, tplink.DOMAIN, config)
        await hass.async_block_till_done()

        entries = hass.config_entries.async_entries(tplink.DOMAIN)
        assert len(entries) == 1
        assert entries[0].state is config_entries.ConfigEntryState.LOADED

        entities = hass.states.async_entity_ids(SWITCH_DOMAIN)
        assert len(entities) == 0

        # retrying with still unreachable device
        async_fire_time_changed(hass, dt.utcnow() + UNAVAILABLE_RETRY_DELAY)
        await hass.async_block_till_done()

        entries = hass.config_entries.async_entries(tplink.DOMAIN)
        assert len(entries) == 1
        assert entries[0].state is config_entries.ConfigEntryState.LOADED

        entities = hass.states.async_entity_ids(SWITCH_DOMAIN)
        assert len(entities) == 0

        # retrying with now reachable device
        switch.get_sysinfo = MagicMock(return_value=SMARTPLUG_HS100_DATA["sysinfo"])
        async_fire_time_changed(hass, dt.utcnow() + UNAVAILABLE_RETRY_DELAY)
        await hass.async_block_till_done()

        entries = hass.config_entries.async_entries(tplink.DOMAIN)
        assert len(entries) == 1
        assert entries[0].state is config_entries.ConfigEntryState.LOADED

        entities = hass.states.async_entity_ids(SWITCH_DOMAIN)
        assert len(entities) == 1


=======
>>>>>>> 208668a5
@pytest.mark.parametrize("platform", ["switch", "light"])
async def test_unload(hass, platform):
    """Test that the async_unload_entry works."""
    # As we have currently no configuration, we just to pass the domain here.
    entry = MockConfigEntry(domain=tplink.DOMAIN)
    entry.add_to_hass(hass)

    with patch(
        "homeassistant.components.tplink.get_static_devices"
    ) as get_static_devices, patch("kasa.smartdevice.SmartDevice._query_helper"), patch(
        f"homeassistant.components.tplink.{platform}.async_setup_entry",
        return_value=mock_coro(True),
    ) as async_setup_entry:
        config = {
            tplink.DOMAIN: {
                platform: [{CONF_HOST: "123.123.123.123"}],
                CONF_DISCOVERY: False,
            }
        }

        light = SmartBulb("123.123.123.123")
        switch = SmartPlug("321.321.321.321")
        switch.get_sysinfo = MagicMock(return_value=SMARTPLUG_HS110_DATA["sysinfo"])
        switch.get_emeter_realtime = MagicMock(
            return_value=EmeterStatus(SMARTPLUG_HS110_DATA["realtime"])
        )
        if platform == "light":
            get_static_devices.return_value = SmartDevices([light], [])
        elif platform == "switch":
            get_static_devices.return_value = SmartDevices([], [switch])

        assert await async_setup_component(hass, tplink.DOMAIN, config)
        await hass.async_block_till_done()

        assert len(async_setup_entry.mock_calls) == 1
        assert tplink.DOMAIN in hass.data

    assert await tplink.async_unload_entry(hass, entry)
    assert not hass.data[tplink.DOMAIN]<|MERGE_RESOLUTION|>--- conflicted
+++ resolved
@@ -4,11 +4,7 @@
 from typing import Any
 from unittest.mock import MagicMock, patch
 
-<<<<<<< HEAD
-from kasa import SmartBulb, SmartDevice, SmartDeviceException, SmartPlug, smartstrip
-=======
 from kasa import SmartBulb, SmartDevice, SmartPlug
->>>>>>> 208668a5
 from kasa.emeterstatus import EmeterStatus
 import pytest
 
@@ -57,36 +53,6 @@
     assert len(discover.mock_calls) == 1
 
 
-<<<<<<< HEAD
-@pytest.mark.parametrize(
-    "name,cls,platform",
-    [
-        ("kasa.SmartPlug", SmartPlug, "switch"),
-        ("kasa.SmartBulb", SmartBulb, "light"),
-    ],
-)
-@pytest.mark.parametrize("count", [1, 2, 3])
-async def test_configuring_device_types(hass, name, cls, platform, count):
-    """Test that light or switch platform list is filled correctly."""
-    with patch(
-        "homeassistant.components.tplink.common.Discover.discover"
-    ) as discover, patch("kasa.smartdevice.SmartDevice._query_helper"), patch(
-        "homeassistant.components.tplink.light.async_setup_entry",
-        return_value=True,
-    ):
-        discovery_data = {
-            f"123.123.123.{c}": cls("123.123.123.123") for c in range(count)
-        }
-        discover.return_value = discovery_data
-        await async_setup_component(hass, tplink.DOMAIN, {tplink.DOMAIN: {}})
-        await hass.async_block_till_done()
-
-    assert len(discover.mock_calls) == 1
-    assert len(hass.data[tplink.DOMAIN][platform]) == count
-
-
-=======
->>>>>>> 208668a5
 class UnknownSmartDevice(SmartDevice):
     """Dummy class for testing."""
 
@@ -109,70 +75,6 @@
         """Do nothing."""
 
 
-<<<<<<< HEAD
-async def test_configuring_devices_from_multiple_sources(hass):
-    """Test static and discover devices are not duplicated."""
-    with patch(
-        "homeassistant.components.tplink.common.Discover.discover"
-    ) as discover, patch("kasa.smartdevice.SmartDevice._query_helper"), patch(
-        "homeassistant.config_entries.ConfigEntries.async_forward_entry_setup"
-    ):
-        discover_device_fail = SmartPlug("123.123.123.123")
-        discover_device_fail.get_sysinfo = MagicMock(side_effect=SmartDeviceException())
-
-        discover.return_value = {
-            "123.123.123.1": SmartBulb("123.123.123.1"),
-            "123.123.123.2": SmartPlug("123.123.123.2"),
-            "123.123.123.3": SmartBulb("123.123.123.3"),
-            "123.123.123.4": SmartPlug("123.123.123.4"),
-            "123.123.123.123": discover_device_fail,
-            "123.123.123.124": UnknownSmartDevice("123.123.123.124"),
-        }
-
-        await async_setup_component(
-            hass,
-            tplink.DOMAIN,
-            {
-                tplink.DOMAIN: {
-                    CONF_LIGHT: [{CONF_HOST: "123.123.123.1"}],
-                    CONF_SWITCH: [{CONF_HOST: "123.123.123.2"}],
-                    CONF_DIMMER: [{CONF_HOST: "123.123.123.22"}],
-                }
-            },
-        )
-        await hass.async_block_till_done()
-
-        assert len(discover.mock_calls) == 1
-        assert len(hass.data[tplink.DOMAIN][CONF_LIGHT]) == 3
-        assert len(hass.data[tplink.DOMAIN][CONF_SWITCH]) == 2
-
-
-async def test_is_dimmable(hass):
-    """Test that is_dimmable switches are correctly added as lights."""
-    with patch(
-        "homeassistant.components.tplink.common.Discover.discover"
-    ) as discover, patch(
-        "homeassistant.components.tplink.light.async_setup_entry",
-        return_value=mock_coro(True),
-    ) as setup, patch(
-        "kasa.smartdevice.SmartDevice._query_helper"
-    ), patch(
-        "kasa.smartplug.SmartPlug.is_dimmable", True
-    ):
-        dimmable_switch = SmartPlug("123.123.123.123")
-        discover.return_value = {"host": dimmable_switch}
-
-        await async_setup_component(hass, tplink.DOMAIN, {tplink.DOMAIN: {}})
-        await hass.async_block_till_done()
-
-    assert len(discover.mock_calls) == 1
-    assert len(setup.mock_calls) == 1
-    assert len(hass.data[tplink.DOMAIN][CONF_LIGHT]) == 1
-    assert not hass.data[tplink.DOMAIN][CONF_SWITCH]
-
-
-=======
->>>>>>> 208668a5
 async def test_configuring_discovery_disabled(hass):
     """Test that discover does not get called when disabled."""
     with patch(
@@ -190,128 +92,6 @@
     assert mock_setup.call_count == 1
 
 
-<<<<<<< HEAD
-async def test_platforms_are_initialized(hass: HomeAssistant):
-    """Test that platforms are initialized per configuration array."""
-    config = {
-        tplink.DOMAIN: {
-            CONF_DISCOVERY: False,
-            CONF_LIGHT: [{CONF_HOST: "123.123.123.123"}],
-            CONF_SWITCH: [{CONF_HOST: "321.321.321.321"}],
-        }
-    }
-
-    with patch("homeassistant.components.tplink.common.Discover.discover"), patch(
-        "homeassistant.components.tplink.get_static_devices"
-    ) as get_static_devices, patch("kasa.smartdevice.SmartDevice._query_helper"), patch(
-        "homeassistant.components.tplink.light.async_setup_entry",
-        return_value=mock_coro(True),
-    ), patch(
-        "kasa.smartplug.SmartPlug.is_dimmable",
-        False,
-    ):
-
-        light = SmartBulb("123.123.123.123")
-        switch = SmartPlug("321.321.321.321")
-        switch.get_sysinfo = MagicMock(return_value=SMARTPLUG_HS110_DATA["sysinfo"])
-        switch.get_emeter_realtime = MagicMock(
-            return_value=EmeterStatus(SMARTPLUG_HS110_DATA["realtime"])
-        )
-        switch.get_emeter_daily = MagicMock(
-            return_value={int(time.strftime("%e")): 1.123}
-        )
-        get_static_devices.return_value = SmartDevices([light], [switch])
-
-        # patching is_dimmable is necessray to avoid misdetection as light.
-        await async_setup_component(hass, tplink.DOMAIN, config)
-        await hass.async_block_till_done()
-
-        state = hass.states.get(f"switch.{switch.alias}")
-        assert state
-        assert state.name == switch.alias
-
-        for description in ENERGY_SENSORS:
-            state = hass.states.get(
-                f"sensor.{switch.alias}_{slugify(description.name)}"
-            )
-            assert state
-            assert state.state is not None
-            assert state.name == f"{switch.alias} {description.name}"
-
-        device_registry = dr.async_get(hass)
-        assert len(device_registry.devices) == 1
-        device = next(iter(device_registry.devices.values()))
-        assert device.name == switch.alias
-        assert device.model == switch.model
-        assert device.connections == {(dr.CONNECTION_NETWORK_MAC, switch.mac.lower())}
-        assert device.sw_version == switch.sys_info[CONF_SW_VERSION]
-
-
-async def test_smartplug_without_consumption_sensors(hass: HomeAssistant):
-    """Test that platforms are initialized per configuration array."""
-    config = {
-        tplink.DOMAIN: {
-            CONF_DISCOVERY: False,
-            CONF_SWITCH: [{CONF_HOST: "321.321.321.321"}],
-        }
-    }
-
-    with patch("homeassistant.components.tplink.common.Discover.discover"), patch(
-        "homeassistant.components.tplink.get_static_devices"
-    ) as get_static_devices, patch("kasa.smartdevice.SmartDevice._query_helper"), patch(
-        "homeassistant.components.tplink.light.async_setup_entry",
-        return_value=mock_coro(True),
-    ), patch(
-        "kasa.smartplug.SmartPlug.is_dimmable", False
-    ):
-
-        switch = SmartPlug("321.321.321.321")
-        switch.get_sysinfo = MagicMock(return_value=SMARTPLUG_HS100_DATA["sysinfo"])
-        get_static_devices.return_value = SmartDevices([], [switch])
-
-        await async_setup_component(hass, tplink.DOMAIN, config)
-        await hass.async_block_till_done()
-
-        entities = hass.states.async_entity_ids(SWITCH_DOMAIN)
-        assert len(entities) == 1
-
-        entities = hass.states.async_entity_ids(SENSOR_DOMAIN)
-        assert len(entities) == 0
-
-
-async def test_smartstrip_device(hass: HomeAssistant):
-    """Test discover a SmartStrip devices."""
-    config = {
-        tplink.DOMAIN: {
-            CONF_DISCOVERY: True,
-        }
-    }
-
-    class SmartStrip(smartstrip.SmartStrip):
-        """Moked SmartStrip class."""
-
-        def get_sysinfo(self):
-            return SMARTSTRIP_KP303_DATA["sysinfo"]
-
-    with patch(
-        "homeassistant.components.tplink.common.Discover.discover"
-    ) as discover, patch("kasa.smartdevice.SmartDevice._query_helper"), patch(
-        "kasa.smartplug.SmartPlug.get_sysinfo",
-        return_value=SMARTSTRIP_KP303_DATA["sysinfo"],
-    ):
-
-        strip = SmartStrip("123.123.123.123")
-        discover.return_value = {"123.123.123.123": strip}
-
-        assert await async_setup_component(hass, tplink.DOMAIN, config)
-        await hass.async_block_till_done()
-
-        entities = hass.states.async_entity_ids(SWITCH_DOMAIN)
-        assert len(entities) == 3
-
-
-=======
->>>>>>> 208668a5
 async def test_no_config_creates_no_entry(hass):
     """Test for when there is no tplink in config."""
     with patch(
@@ -324,66 +104,6 @@
     assert mock_setup.call_count == 0
 
 
-<<<<<<< HEAD
-async def test_not_available_at_startup(hass: HomeAssistant):
-    """Test when configured devices are not available."""
-    config = {
-        tplink.DOMAIN: {
-            CONF_DISCOVERY: False,
-            CONF_SWITCH: [{CONF_HOST: "321.321.321.321"}],
-        }
-    }
-
-    with patch("homeassistant.components.tplink.common.Discover.discover"), patch(
-        "homeassistant.components.tplink.get_static_devices"
-    ) as get_static_devices, patch("kasa.smartdevice.SmartDevice._query_helper"), patch(
-        "homeassistant.components.tplink.light.async_setup_entry",
-        return_value=mock_coro(True),
-    ), patch(
-        "kasa.smartplug.SmartPlug.is_dimmable", False
-    ):
-
-        switch = SmartPlug("321.321.321.321")
-        switch.get_sysinfo = MagicMock(side_effect=SmartDeviceException())
-        get_static_devices.return_value = SmartDevices([], [switch])
-
-        # run setup while device unreachable
-        await async_setup_component(hass, tplink.DOMAIN, config)
-        await hass.async_block_till_done()
-
-        entries = hass.config_entries.async_entries(tplink.DOMAIN)
-        assert len(entries) == 1
-        assert entries[0].state is config_entries.ConfigEntryState.LOADED
-
-        entities = hass.states.async_entity_ids(SWITCH_DOMAIN)
-        assert len(entities) == 0
-
-        # retrying with still unreachable device
-        async_fire_time_changed(hass, dt.utcnow() + UNAVAILABLE_RETRY_DELAY)
-        await hass.async_block_till_done()
-
-        entries = hass.config_entries.async_entries(tplink.DOMAIN)
-        assert len(entries) == 1
-        assert entries[0].state is config_entries.ConfigEntryState.LOADED
-
-        entities = hass.states.async_entity_ids(SWITCH_DOMAIN)
-        assert len(entities) == 0
-
-        # retrying with now reachable device
-        switch.get_sysinfo = MagicMock(return_value=SMARTPLUG_HS100_DATA["sysinfo"])
-        async_fire_time_changed(hass, dt.utcnow() + UNAVAILABLE_RETRY_DELAY)
-        await hass.async_block_till_done()
-
-        entries = hass.config_entries.async_entries(tplink.DOMAIN)
-        assert len(entries) == 1
-        assert entries[0].state is config_entries.ConfigEntryState.LOADED
-
-        entities = hass.states.async_entity_ids(SWITCH_DOMAIN)
-        assert len(entities) == 1
-
-
-=======
->>>>>>> 208668a5
 @pytest.mark.parametrize("platform", ["switch", "light"])
 async def test_unload(hass, platform):
     """Test that the async_unload_entry works."""
