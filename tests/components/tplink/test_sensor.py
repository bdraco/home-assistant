"""Tests for light platform."""

from kasa import Device, Feature, Module
import pytest
from syrupy.assertion import SnapshotAssertion

from homeassistant.components import tplink
from homeassistant.components.tplink.const import DOMAIN
from homeassistant.components.tplink.entity import EXCLUDED_FEATURES
from homeassistant.components.tplink.sensor import SENSOR_DESCRIPTIONS
from homeassistant.const import CONF_HOST, Platform
from homeassistant.core import HomeAssistant
from homeassistant.helpers import device_registry as dr, entity_registry as er
from homeassistant.setup import async_setup_component

from . import (
    DEVICE_ID,
    MAC_ADDRESS,
    _mocked_device,
    _mocked_energy_features,
    _mocked_feature,
    _mocked_strip_children,
    _patch_connect,
    _patch_discovery,
    setup_platform_for_device,
    snapshot_platform,
)

from tests.common import MockConfigEntry


async def test_states(
    hass: HomeAssistant,
    mock_config_entry: MockConfigEntry,
    entity_registry: er.EntityRegistry,
    device_registry: dr.DeviceRegistry,
    snapshot: SnapshotAssertion,
) -> None:
    """Test a sensor unique ids."""
    features = {description.key for description in SENSOR_DESCRIPTIONS}
    features.update(EXCLUDED_FEATURES)
    device = _mocked_device(alias="my_device", features=features)

    await setup_platform_for_device(hass, mock_config_entry, Platform.SENSOR, device)
    await snapshot_platform(
        hass, entity_registry, device_registry, snapshot, mock_config_entry.entry_id
    )

    for excluded in EXCLUDED_FEATURES:
        assert hass.states.get(f"sensor.my_device_{excluded}") is None


async def test_color_light_with_an_emeter(hass: HomeAssistant) -> None:
    """Test a light with an emeter."""
    already_migrated_config_entry = MockConfigEntry(
        domain=DOMAIN, data={CONF_HOST: "127.0.0.1"}, unique_id=MAC_ADDRESS
    )
    already_migrated_config_entry.add_to_hass(hass)
    emeter_features = _mocked_energy_features(
        power=None,
        total=None,
        voltage=None,
        current=5,
        today=5000.0036,
    )
    bulb = _mocked_device(
        alias="my_bulb", modules=[Module.Light], features=["state", *emeter_features]
    )
    with _patch_discovery(device=bulb), _patch_connect(device=bulb):
        await async_setup_component(hass, tplink.DOMAIN, {tplink.DOMAIN: {}})
        await hass.async_block_till_done()
        await hass.async_block_till_done()

    expected = {
        "sensor.my_bulb_today_s_consumption": 5000.004,
        "sensor.my_bulb_current": 5,
    }
    entity_id = "light.my_bulb"
    state = hass.states.get(entity_id)
    assert state.state == "on"
    for sensor_entity_id, value in expected.items():
        assert hass.states.get(sensor_entity_id).state == str(value)

    not_expected = {
        "sensor.my_bulb_current_consumption",
        "sensor.my_bulb_total_consumption",
        "sensor.my_bulb_voltage",
    }
    for sensor_entity_id in not_expected:
        assert hass.states.get(sensor_entity_id) is None


async def test_plug_with_an_emeter(hass: HomeAssistant) -> None:
    """Test a plug with an emeter."""
    already_migrated_config_entry = MockConfigEntry(
        domain=DOMAIN, data={CONF_HOST: "127.0.0.1"}, unique_id=MAC_ADDRESS
    )
    already_migrated_config_entry.add_to_hass(hass)
    emeter_features = _mocked_energy_features(
        power=100.06,
        total=30.0049,
        voltage=121.19,
        current=5.035,
    )
    plug = _mocked_device(alias="my_plug", features=["state", *emeter_features])
    with _patch_discovery(device=plug), _patch_connect(device=plug):
        await async_setup_component(hass, tplink.DOMAIN, {tplink.DOMAIN: {}})
        await hass.async_block_till_done()
        await hass.async_block_till_done()

    expected = {
        "sensor.my_plug_current_consumption": 100.1,
        "sensor.my_plug_total_consumption": 30.005,
        "sensor.my_plug_today_s_consumption": 0.0,
        "sensor.my_plug_voltage": 121.2,
        "sensor.my_plug_current": 5.04,
    }
    entity_id = "switch.my_plug"
    state = hass.states.get(entity_id)
    assert state.state == "on"
    for sensor_entity_id, value in expected.items():
        assert hass.states.get(sensor_entity_id).state == str(value)


async def test_color_light_no_emeter(hass: HomeAssistant) -> None:
    """Test a light without an emeter."""
    already_migrated_config_entry = MockConfigEntry(
        domain=DOMAIN, data={CONF_HOST: "127.0.0.1"}, unique_id=MAC_ADDRESS
    )
    already_migrated_config_entry.add_to_hass(hass)
    bulb = _mocked_device(alias="my_bulb", modules=[Module.Light])
    bulb.has_emeter = False
    with _patch_discovery(device=bulb), _patch_connect(device=bulb):
        await async_setup_component(hass, tplink.DOMAIN, {tplink.DOMAIN: {}})
        await hass.async_block_till_done()
        await hass.async_block_till_done()

    entity_id = "light.my_bulb"
    state = hass.states.get(entity_id)
    assert state.state == "on"

    not_expected = [
        "sensor.my_bulb_current_consumption"
        "sensor.my_bulb_total_consumption"
        "sensor.my_bulb_today_s_consumption"
        "sensor.my_bulb_voltage"
        "sensor.my_bulb_current"
    ]
    for sensor_entity_id in not_expected:
        assert hass.states.get(sensor_entity_id) is None


async def test_sensor_unique_id(
    hass: HomeAssistant, entity_registry: er.EntityRegistry
) -> None:
    """Test a sensor unique ids."""
    already_migrated_config_entry = MockConfigEntry(
        domain=DOMAIN, data={CONF_HOST: "127.0.0.1"}, unique_id=MAC_ADDRESS
    )
    already_migrated_config_entry.add_to_hass(hass)
    emeter_features = _mocked_energy_features(
        power=100,
        total=30,
        voltage=121,
        current=5,
        today=None,
    )
    plug = _mocked_device(alias="my_plug", features=emeter_features)
    with _patch_discovery(device=plug), _patch_connect(device=plug):
        await async_setup_component(hass, tplink.DOMAIN, {tplink.DOMAIN: {}})
        await hass.async_block_till_done()

    expected = {
        "sensor.my_plug_current_consumption": f"{DEVICE_ID}_current_power_w",
        "sensor.my_plug_total_consumption": f"{DEVICE_ID}_total_energy_kwh",
        "sensor.my_plug_today_s_consumption": f"{DEVICE_ID}_today_energy_kwh",
        "sensor.my_plug_voltage": f"{DEVICE_ID}_voltage",
        "sensor.my_plug_current": f"{DEVICE_ID}_current_a",
    }
    for sensor_entity_id, value in expected.items():
        assert entity_registry.async_get(sensor_entity_id).unique_id == value


async def test_undefined_sensor(
    hass: HomeAssistant,
    entity_registry: er.EntityRegistry,
    caplog: pytest.LogCaptureFixture,
) -> None:
    """Test a message is logged when discovering a feature without a description."""
    already_migrated_config_entry = MockConfigEntry(
        domain=DOMAIN, data={CONF_HOST: "127.0.0.1"}, unique_id=MAC_ADDRESS
    )
    already_migrated_config_entry.add_to_hass(hass)
    new_feature = _mocked_feature(
        "consumption_this_fortnight",
        value=5.2,
        name="Consumption for fortnight",
        type_=Feature.Type.Sensor,
        category=Feature.Category.Primary,
        unit="A",
        precision_hint=2,
    )
    plug = _mocked_device(alias="my_plug", features=[new_feature])
    with _patch_discovery(device=plug), _patch_connect(device=plug):
        await async_setup_component(hass, tplink.DOMAIN, {tplink.DOMAIN: {}})
        await hass.async_block_till_done()

    msg = (
        "Device feature: Consumption for fortnight (consumption_this_fortnight) "
        "needs an entity description defined in HA"
    )
    assert msg in caplog.text


<<<<<<< HEAD
@pytest.mark.parametrize(
    ("device_type", "on_parent_device"),
    [
        pytest.param(Device.Type.Strip, False, id="Strip"),
        pytest.param(Device.Type.WallSwitch, True, id="WallSwitch"),
    ],
)
async def test_sensor_children(
    hass: HomeAssistant,
    entity_registry: er.EntityRegistry,
    device_registry: dr.DeviceRegistry,
    device_type,
    on_parent_device,
) -> None:
    """Test a sensor unique ids."""
=======
async def test_sensor_children_on_parent(
    hass: HomeAssistant,
    entity_registry: er.EntityRegistry,
    device_registry: dr.DeviceRegistry,
) -> None:
    """Test a WallSwitch sensor entities are added to parent."""
>>>>>>> 7e7f5886
    already_migrated_config_entry = MockConfigEntry(
        domain=DOMAIN, data={CONF_HOST: "127.0.0.1"}, unique_id=MAC_ADDRESS
    )
    already_migrated_config_entry.add_to_hass(hass)
    feature = _mocked_feature(
        "consumption_this_month",
        value=5.2,
        # integration should ignore name and use the value from strings.json:
        # This month's consumption
        name="Consumption for month",
        type_=Feature.Type.Sensor,
        category=Feature.Category.Primary,
        unit="A",
        precision_hint=2,
    )
    plug = _mocked_device(
        alias="my_plug",
        features=[feature],
        children=_mocked_strip_children(features=[feature]),
<<<<<<< HEAD
        device_type=device_type,
=======
        device_type=Device.Type.WallSwitch,
>>>>>>> 7e7f5886
    )
    with _patch_discovery(device=plug), _patch_connect(device=plug):
        await async_setup_component(hass, tplink.DOMAIN, {tplink.DOMAIN: {}})
        await hass.async_block_till_done()

    entity_id = "sensor.my_plug_this_month_s_consumption"
    entity = entity_registry.async_get(entity_id)
    assert entity
    device = device_registry.async_get(entity.device_id)

    for plug_id in range(2):
        child_entity_id = f"sensor.my_plug_plug{plug_id}_this_month_s_consumption"
        child_entity = entity_registry.async_get(child_entity_id)
        assert child_entity
        assert child_entity.unique_id == f"PLUG{plug_id}DEVICEID_consumption_this_month"
        child_device = device_registry.async_get(child_entity.device_id)
        assert child_device
<<<<<<< HEAD
        if on_parent_device:
            assert child_entity.device_id == entity.device_id
            assert child_device.connections == device.connections
        else:
            assert child_entity.device_id != entity.device_id
            assert child_device.via_device_id == device.id
=======

        assert child_entity.device_id == entity.device_id
        assert child_device.connections == device.connections


async def test_sensor_children_on_child(
    hass: HomeAssistant,
    entity_registry: er.EntityRegistry,
    device_registry: dr.DeviceRegistry,
) -> None:
    """Test strip sensors are on child device."""
    already_migrated_config_entry = MockConfigEntry(
        domain=DOMAIN, data={CONF_HOST: "127.0.0.1"}, unique_id=MAC_ADDRESS
    )
    already_migrated_config_entry.add_to_hass(hass)
    feature = _mocked_feature(
        "consumption_this_month",
        value=5.2,
        # integration should ignore name and use the value from strings.json:
        # This month's consumption
        name="Consumption for month",
        type_=Feature.Type.Sensor,
        category=Feature.Category.Primary,
        unit="A",
        precision_hint=2,
    )
    plug = _mocked_device(
        alias="my_plug",
        features=[feature],
        children=_mocked_strip_children(features=[feature]),
        device_type=Device.Type.Strip,
    )
    with _patch_discovery(device=plug), _patch_connect(device=plug):
        await async_setup_component(hass, tplink.DOMAIN, {tplink.DOMAIN: {}})
        await hass.async_block_till_done()

    entity_id = "sensor.my_plug_this_month_s_consumption"
    entity = entity_registry.async_get(entity_id)
    assert entity
    device = device_registry.async_get(entity.device_id)

    for plug_id in range(2):
        child_entity_id = f"sensor.my_plug_plug{plug_id}_this_month_s_consumption"
        child_entity = entity_registry.async_get(child_entity_id)
        assert child_entity
        assert child_entity.unique_id == f"PLUG{plug_id}DEVICEID_consumption_this_month"
        child_device = device_registry.async_get(child_entity.device_id)
        assert child_device

        assert child_entity.device_id != entity.device_id
        assert child_device.via_device_id == device.id
>>>>>>> 7e7f5886


@pytest.mark.skip
async def test_new_datetime_sensor(
    hass: HomeAssistant, entity_registry: er.EntityRegistry
) -> None:
    """Test a sensor unique ids."""
    # Skipped temporarily while datetime handling on hold.
    already_migrated_config_entry = MockConfigEntry(
        domain=DOMAIN, data={CONF_HOST: "127.0.0.1"}, unique_id=MAC_ADDRESS
    )
    already_migrated_config_entry.add_to_hass(hass)
    plug = _mocked_device(alias="my_plug", features=["on_since"])
    with _patch_discovery(device=plug), _patch_connect(device=plug):
        await async_setup_component(hass, tplink.DOMAIN, {tplink.DOMAIN: {}})
        await hass.async_block_till_done()

    entity_id = "sensor.my_plug_on_since"
    entity = entity_registry.async_get(entity_id)
    assert entity
    assert entity.unique_id == f"{DEVICE_ID}_on_since"
    state = hass.states.get(entity_id)
    assert state
    assert state.attributes["device_class"] == "timestamp"<|MERGE_RESOLUTION|>--- conflicted
+++ resolved
@@ -212,30 +212,12 @@
     assert msg in caplog.text
 
 
-<<<<<<< HEAD
-@pytest.mark.parametrize(
-    ("device_type", "on_parent_device"),
-    [
-        pytest.param(Device.Type.Strip, False, id="Strip"),
-        pytest.param(Device.Type.WallSwitch, True, id="WallSwitch"),
-    ],
-)
-async def test_sensor_children(
-    hass: HomeAssistant,
-    entity_registry: er.EntityRegistry,
-    device_registry: dr.DeviceRegistry,
-    device_type,
-    on_parent_device,
-) -> None:
-    """Test a sensor unique ids."""
-=======
 async def test_sensor_children_on_parent(
     hass: HomeAssistant,
     entity_registry: er.EntityRegistry,
     device_registry: dr.DeviceRegistry,
 ) -> None:
     """Test a WallSwitch sensor entities are added to parent."""
->>>>>>> 7e7f5886
     already_migrated_config_entry = MockConfigEntry(
         domain=DOMAIN, data={CONF_HOST: "127.0.0.1"}, unique_id=MAC_ADDRESS
     )
@@ -255,11 +237,7 @@
         alias="my_plug",
         features=[feature],
         children=_mocked_strip_children(features=[feature]),
-<<<<<<< HEAD
-        device_type=device_type,
-=======
         device_type=Device.Type.WallSwitch,
->>>>>>> 7e7f5886
     )
     with _patch_discovery(device=plug), _patch_connect(device=plug):
         await async_setup_component(hass, tplink.DOMAIN, {tplink.DOMAIN: {}})
@@ -277,14 +255,6 @@
         assert child_entity.unique_id == f"PLUG{plug_id}DEVICEID_consumption_this_month"
         child_device = device_registry.async_get(child_entity.device_id)
         assert child_device
-<<<<<<< HEAD
-        if on_parent_device:
-            assert child_entity.device_id == entity.device_id
-            assert child_device.connections == device.connections
-        else:
-            assert child_entity.device_id != entity.device_id
-            assert child_device.via_device_id == device.id
-=======
 
         assert child_entity.device_id == entity.device_id
         assert child_device.connections == device.connections
@@ -336,7 +306,6 @@
 
         assert child_entity.device_id != entity.device_id
         assert child_device.via_device_id == device.id
->>>>>>> 7e7f5886
 
 
 @pytest.mark.skip
