"""Tests for light platform."""

from kasa import Feature, Module
import pytest

from kasa import Module

from homeassistant.components import tplink
from homeassistant.components.tplink.const import DOMAIN
from homeassistant.const import CONF_HOST
from homeassistant.core import HomeAssistant
from homeassistant.helpers import device_registry as dr, entity_registry as er
from homeassistant.setup import async_setup_component

<<<<<<< HEAD
from . import DEVICE_ID, MAC_ADDRESS, _mocked_device, _patch_connect, _patch_discovery
=======
from . import (
    DEVICE_ID,
    MAC_ADDRESS,
    _mocked_device,
    _mocked_energy_features,
    _mocked_feature,
    _mocked_strip_children,
    _patch_connect,
    _patch_discovery,
)
>>>>>>> 1017c879

from tests.common import MockConfigEntry


async def test_color_light_with_an_emeter(hass: HomeAssistant) -> None:
    """Test a light with an emeter."""
    already_migrated_config_entry = MockConfigEntry(
        domain=DOMAIN, data={CONF_HOST: "127.0.0.1"}, unique_id=MAC_ADDRESS
    )
    already_migrated_config_entry.add_to_hass(hass)
<<<<<<< HEAD
    bulb = _mocked_device(alias="my_bulb", modules=[Module.Light])
    bulb.has_emeter = True
    bulb.emeter_realtime = Mock(
=======
    emeter_features = _mocked_energy_features(
>>>>>>> 1017c879
        power=None,
        total=None,
        voltage=None,
        current=5,
        today=5000.0036,
    )
    bulb = _mocked_device(
        alias="my_bulb", modules=[Module.Light], features=["state", *emeter_features]
    )
    with _patch_discovery(device=bulb), _patch_connect(device=bulb):
        await async_setup_component(hass, tplink.DOMAIN, {tplink.DOMAIN: {}})
        await hass.async_block_till_done()
        await hass.async_block_till_done()

    expected = {
        "sensor.my_bulb_today_s_consumption": 5000.004,
        "sensor.my_bulb_current": 5,
    }
    entity_id = "light.my_bulb"
    state = hass.states.get(entity_id)
    assert state.state == "on"
    for sensor_entity_id, value in expected.items():
        assert hass.states.get(sensor_entity_id).state == str(value)

    not_expected = {
        "sensor.my_bulb_current_consumption",
        "sensor.my_bulb_total_consumption",
        "sensor.my_bulb_voltage",
    }
    for sensor_entity_id in not_expected:
        assert hass.states.get(sensor_entity_id) is None


async def test_plug_with_an_emeter(hass: HomeAssistant) -> None:
    """Test a plug with an emeter."""
    already_migrated_config_entry = MockConfigEntry(
        domain=DOMAIN, data={CONF_HOST: "127.0.0.1"}, unique_id=MAC_ADDRESS
    )
    already_migrated_config_entry.add_to_hass(hass)
<<<<<<< HEAD
    plug = _mocked_device(alias="my_plug", features=["state"])
    plug.has_emeter = True
    plug.emeter_realtime = Mock(
=======
    emeter_features = _mocked_energy_features(
>>>>>>> 1017c879
        power=100.06,
        total=30.0049,
        voltage=121.19,
        current=5.035,
    )
    plug = _mocked_device(alias="my_plug", features=["state", *emeter_features])
    with _patch_discovery(device=plug), _patch_connect(device=plug):
        await async_setup_component(hass, tplink.DOMAIN, {tplink.DOMAIN: {}})
        await hass.async_block_till_done()
        await hass.async_block_till_done()

    expected = {
        "sensor.my_plug_current_consumption": 100.1,
        "sensor.my_plug_total_consumption": 30.005,
        "sensor.my_plug_today_s_consumption": 0.0,
        "sensor.my_plug_voltage": 121.2,
        "sensor.my_plug_current": 5.04,
    }
    entity_id = "switch.my_plug"
    state = hass.states.get(entity_id)
    assert state.state == "on"
    for sensor_entity_id, value in expected.items():
        assert hass.states.get(sensor_entity_id).state == str(value)


async def test_color_light_no_emeter(hass: HomeAssistant) -> None:
    """Test a light without an emeter."""
    already_migrated_config_entry = MockConfigEntry(
        domain=DOMAIN, data={CONF_HOST: "127.0.0.1"}, unique_id=MAC_ADDRESS
    )
    already_migrated_config_entry.add_to_hass(hass)
    bulb = _mocked_device(alias="my_bulb", modules=[Module.Light])
    bulb.has_emeter = False
    with _patch_discovery(device=bulb), _patch_connect(device=bulb):
        await async_setup_component(hass, tplink.DOMAIN, {tplink.DOMAIN: {}})
        await hass.async_block_till_done()
        await hass.async_block_till_done()

    entity_id = "light.my_bulb"
    state = hass.states.get(entity_id)
    assert state.state == "on"

    not_expected = [
        "sensor.my_bulb_current_consumption"
        "sensor.my_bulb_total_consumption"
        "sensor.my_bulb_today_s_consumption"
        "sensor.my_bulb_voltage"
        "sensor.my_bulb_current"
    ]
    for sensor_entity_id in not_expected:
        assert hass.states.get(sensor_entity_id) is None


async def test_sensor_unique_id(
    hass: HomeAssistant, entity_registry: er.EntityRegistry
) -> None:
    """Test a sensor unique ids."""
    already_migrated_config_entry = MockConfigEntry(
        domain=DOMAIN, data={CONF_HOST: "127.0.0.1"}, unique_id=MAC_ADDRESS
    )
    already_migrated_config_entry.add_to_hass(hass)
<<<<<<< HEAD
    plug = _mocked_device(alias="my_plug")
    plug.has_emeter = True
    plug.emeter_realtime = Mock(
=======
    emeter_features = _mocked_energy_features(
>>>>>>> 1017c879
        power=100,
        total=30,
        voltage=121,
        current=5,
        today=None,
    )
    plug = _mocked_device(alias="my_plug", features=emeter_features)
    with _patch_discovery(device=plug), _patch_connect(device=plug):
        await async_setup_component(hass, tplink.DOMAIN, {tplink.DOMAIN: {}})
        await hass.async_block_till_done()

    expected = {
        "sensor.my_plug_current_consumption": f"{DEVICE_ID}_current_power_w",
        "sensor.my_plug_total_consumption": f"{DEVICE_ID}_total_energy_kwh",
        "sensor.my_plug_today_s_consumption": f"{DEVICE_ID}_today_energy_kwh",
        "sensor.my_plug_voltage": f"{DEVICE_ID}_voltage",
        "sensor.my_plug_current": f"{DEVICE_ID}_current_a",
    }
    for sensor_entity_id, value in expected.items():
        assert entity_registry.async_get(sensor_entity_id).unique_id == value


async def test_undefined_sensor(
    hass: HomeAssistant,
    entity_registry: er.EntityRegistry,
    caplog: pytest.LogCaptureFixture,
) -> None:
    """Test a message is logged when discovering a feature without a description."""
    already_migrated_config_entry = MockConfigEntry(
        domain=DOMAIN, data={CONF_HOST: "127.0.0.1"}, unique_id=MAC_ADDRESS
    )
    already_migrated_config_entry.add_to_hass(hass)
    new_feature = _mocked_feature(
        5.2,
        "consumption_this_fortnight",
        name="Consumption for fortnight",
        type_=Feature.Type.Sensor,
        category=Feature.Category.Primary,
        unit="A",
        precision_hint=2,
    )
    plug = _mocked_device(alias="my_plug", features=[new_feature])
    with _patch_discovery(device=plug), _patch_connect(device=plug):
        await async_setup_component(hass, tplink.DOMAIN, {tplink.DOMAIN: {}})
        await hass.async_block_till_done()

    msg = (
        "Device feature: Consumption for fortnight (consumption_this_fortnight) "
        "needs an entity description defined in HA"
    )
    assert msg in caplog.text


async def test_sensor_children(
    hass: HomeAssistant,
    entity_registry: er.EntityRegistry,
    device_registry: dr.DeviceRegistry,
) -> None:
    """Test a sensor unique ids."""
    already_migrated_config_entry = MockConfigEntry(
        domain=DOMAIN, data={CONF_HOST: "127.0.0.1"}, unique_id=MAC_ADDRESS
    )
    already_migrated_config_entry.add_to_hass(hass)
    feature = _mocked_feature(
        5.2,
        "consumption_this_month",
        # integration should ignore name and use the value from strings.json:
        # This month's consumption
        name="Consumption for month",
        type_=Feature.Type.Sensor,
        category=Feature.Category.Primary,
        unit="A",
        precision_hint=2,
    )
    plug = _mocked_device(
        alias="my_plug",
        features=[feature],
        children=_mocked_strip_children(features=[feature]),
    )
    with _patch_discovery(device=plug), _patch_connect(device=plug):
        await async_setup_component(hass, tplink.DOMAIN, {tplink.DOMAIN: {}})
        await hass.async_block_till_done()

    entity_id = "sensor.my_plug_this_month_s_consumption"
    entity = entity_registry.async_get(entity_id)
    assert entity
    device = device_registry.async_get(entity.device_id)

    for plug_id in range(2):
        child_entity_id = f"sensor.my_plug_plug{plug_id}_this_month_s_consumption"
        child_entity = entity_registry.async_get(child_entity_id)
        assert child_entity
        assert child_entity.unique_id == f"PLUG{plug_id}DEVICEID_consumption_this_month"
        assert child_entity.device_id != entity.device_id
        child_device = device_registry.async_get(child_entity.device_id)
        assert child_device
        assert child_device.via_device_id == device.id


@pytest.mark.skip
async def test_new_datetime_sensor(
    hass: HomeAssistant, entity_registry: er.EntityRegistry
) -> None:
    """Test a sensor unique ids."""
    # Skipped temporarily while datetime handling on hold.
    already_migrated_config_entry = MockConfigEntry(
        domain=DOMAIN, data={CONF_HOST: "127.0.0.1"}, unique_id=MAC_ADDRESS
    )
    already_migrated_config_entry.add_to_hass(hass)
    plug = _mocked_device(alias="my_plug", features=["on_since"])
    with _patch_discovery(device=plug), _patch_connect(device=plug):
        await async_setup_component(hass, tplink.DOMAIN, {tplink.DOMAIN: {}})
        await hass.async_block_till_done()

    entity_id = "sensor.my_plug_on_since"
    entity = entity_registry.async_get(entity_id)
    assert entity
    assert entity.unique_id == f"{DEVICE_ID}_on_since"
    state = hass.states.get(entity_id)
    assert state
    assert state.attributes["device_class"] == "timestamp"<|MERGE_RESOLUTION|>--- conflicted
+++ resolved
@@ -2,8 +2,6 @@
 
 from kasa import Feature, Module
 import pytest
-
-from kasa import Module
 
 from homeassistant.components import tplink
 from homeassistant.components.tplink.const import DOMAIN
@@ -12,9 +10,6 @@
 from homeassistant.helpers import device_registry as dr, entity_registry as er
 from homeassistant.setup import async_setup_component
 
-<<<<<<< HEAD
-from . import DEVICE_ID, MAC_ADDRESS, _mocked_device, _patch_connect, _patch_discovery
-=======
 from . import (
     DEVICE_ID,
     MAC_ADDRESS,
@@ -25,7 +20,6 @@
     _patch_connect,
     _patch_discovery,
 )
->>>>>>> 1017c879
 
 from tests.common import MockConfigEntry
 
@@ -36,13 +30,7 @@
         domain=DOMAIN, data={CONF_HOST: "127.0.0.1"}, unique_id=MAC_ADDRESS
     )
     already_migrated_config_entry.add_to_hass(hass)
-<<<<<<< HEAD
-    bulb = _mocked_device(alias="my_bulb", modules=[Module.Light])
-    bulb.has_emeter = True
-    bulb.emeter_realtime = Mock(
-=======
     emeter_features = _mocked_energy_features(
->>>>>>> 1017c879
         power=None,
         total=None,
         voltage=None,
@@ -82,13 +70,7 @@
         domain=DOMAIN, data={CONF_HOST: "127.0.0.1"}, unique_id=MAC_ADDRESS
     )
     already_migrated_config_entry.add_to_hass(hass)
-<<<<<<< HEAD
-    plug = _mocked_device(alias="my_plug", features=["state"])
-    plug.has_emeter = True
-    plug.emeter_realtime = Mock(
-=======
     emeter_features = _mocked_energy_features(
->>>>>>> 1017c879
         power=100.06,
         total=30.0049,
         voltage=121.19,
@@ -150,13 +132,7 @@
         domain=DOMAIN, data={CONF_HOST: "127.0.0.1"}, unique_id=MAC_ADDRESS
     )
     already_migrated_config_entry.add_to_hass(hass)
-<<<<<<< HEAD
-    plug = _mocked_device(alias="my_plug")
-    plug.has_emeter = True
-    plug.emeter_realtime = Mock(
-=======
     emeter_features = _mocked_energy_features(
->>>>>>> 1017c879
         power=100,
         total=30,
         voltage=121,
