--- conflicted
+++ resolved
@@ -11,11 +11,7 @@
 from homeassistant.helpers import entity_registry as er
 from homeassistant.setup import async_setup_component
 
-<<<<<<< HEAD
-from . import MAC_ADDRESS, _mocked_device, _patch_connect, _patch_discovery
-=======
 from . import DEVICE_ID, MAC_ADDRESS, _mocked_device, _patch_connect, _patch_discovery
->>>>>>> 64ab6471
 
 from tests.common import MockConfigEntry
 
@@ -65,11 +61,7 @@
         domain=DOMAIN, data={CONF_HOST: "127.0.0.1"}, unique_id=MAC_ADDRESS
     )
     already_migrated_config_entry.add_to_hass(hass)
-<<<<<<< HEAD
-    plug = _mocked_device(alias="my_plug", modules=[Module.Led])
-=======
     plug = _mocked_device(alias="my_plug", features=["state"])
->>>>>>> 64ab6471
     plug.has_emeter = True
     plug.emeter_realtime = Mock(
         power=100.06,
@@ -133,11 +125,7 @@
         domain=DOMAIN, data={CONF_HOST: "127.0.0.1"}, unique_id=MAC_ADDRESS
     )
     already_migrated_config_entry.add_to_hass(hass)
-<<<<<<< HEAD
-    plug = _mocked_device(alias="my_plug", modules=[Module.Led])
-=======
     plug = _mocked_device(alias="my_plug")
->>>>>>> 64ab6471
     plug.has_emeter = True
     plug.emeter_realtime = Mock(
         power=100,
