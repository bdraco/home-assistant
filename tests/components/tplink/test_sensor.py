--- conflicted
+++ resolved
@@ -2,10 +2,7 @@
 
 from kasa import Feature, Module
 import pytest
-<<<<<<< HEAD
-=======
 from syrupy.assertion import SnapshotAssertion
->>>>>>> bd51bceb
 
 from homeassistant.components import tplink
 from homeassistant.components.tplink.const import DOMAIN
@@ -25,11 +22,8 @@
     _mocked_strip_children,
     _patch_connect,
     _patch_discovery,
-<<<<<<< HEAD
-=======
     setup_platform_for_device,
     snapshot_platform,
->>>>>>> bd51bceb
 )
 
 from tests.common import MockConfigEntry
@@ -198,13 +192,8 @@
     )
     already_migrated_config_entry.add_to_hass(hass)
     new_feature = _mocked_feature(
-<<<<<<< HEAD
-        5.2,
-        "consumption_this_fortnight",
-=======
         "consumption_this_fortnight",
         value=5.2,
->>>>>>> bd51bceb
         name="Consumption for fortnight",
         type_=Feature.Type.Sensor,
         category=Feature.Category.Primary,
@@ -234,13 +223,8 @@
     )
     already_migrated_config_entry.add_to_hass(hass)
     feature = _mocked_feature(
-<<<<<<< HEAD
-        5.2,
-        "consumption_this_month",
-=======
         "consumption_this_month",
         value=5.2,
->>>>>>> bd51bceb
         # integration should ignore name and use the value from strings.json:
         # This month's consumption
         name="Consumption for month",
