--- conflicted
+++ resolved
@@ -4,10 +4,7 @@
 from unittest.mock import AsyncMock
 
 from kasa import AuthenticationError, Device, KasaException, Module, TimeoutError
-<<<<<<< HEAD
-=======
 from kasa.iot import IotStrip
->>>>>>> 1017c879
 import pytest
 
 from homeassistant.components import tplink
@@ -168,10 +165,7 @@
         alias="my_strip",
         children=_mocked_strip_children(features=["state"]),
         features=["state", "led"],
-<<<<<<< HEAD
-=======
         spec=IotStrip,
->>>>>>> 1017c879
     )
     strip.children[0].features["state"].value = True
     strip.children[1].features["state"].value = False
