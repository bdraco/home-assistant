"""Tests for switch platform."""

from datetime import timedelta
from unittest.mock import AsyncMock

from kasa import AuthenticationError, Device, KasaException, Module, TimeoutError
import pytest

from homeassistant.components import tplink
from homeassistant.components.switch import DOMAIN as SWITCH_DOMAIN
from homeassistant.components.tplink.const import DOMAIN
from homeassistant.config_entries import SOURCE_REAUTH
from homeassistant.const import (
    ATTR_ENTITY_ID,
    CONF_HOST,
    STATE_OFF,
    STATE_ON,
    STATE_UNAVAILABLE,
)
from homeassistant.core import HomeAssistant
from homeassistant.exceptions import HomeAssistantError
from homeassistant.helpers import entity_registry as er
from homeassistant.setup import async_setup_component
from homeassistant.util import dt as dt_util, slugify

from . import (
    DEVICE_ID,
    MAC_ADDRESS,
    _mocked_device,
    _mocked_strip_children,
    _patch_connect,
    _patch_discovery,
)

from tests.common import MockConfigEntry, async_fire_time_changed


async def test_plug(hass: HomeAssistant) -> None:
    """Test a smart plug."""
    already_migrated_config_entry = MockConfigEntry(
        domain=DOMAIN, data={CONF_HOST: "127.0.0.1"}, unique_id=MAC_ADDRESS
    )
    already_migrated_config_entry.add_to_hass(hass)
<<<<<<< HEAD
    plug = _mocked_device(alias="my_plug", modules=[Module.Led])
=======
    plug = _mocked_device(alias="my_plug", features=["state"])
    feat = plug.features["state"]
>>>>>>> 64ab6471
    with _patch_discovery(device=plug), _patch_connect(device=plug):
        await async_setup_component(hass, tplink.DOMAIN, {tplink.DOMAIN: {}})
        await hass.async_block_till_done()

    entity_id = "switch.my_plug"
    state = hass.states.get(entity_id)
    assert state.state == STATE_ON

    await hass.services.async_call(
        SWITCH_DOMAIN, "turn_off", {ATTR_ENTITY_ID: entity_id}, blocking=True
    )
    feat.set_value.assert_called_once()
    feat.set_value.reset_mock()

    await hass.services.async_call(
        SWITCH_DOMAIN, "turn_on", {ATTR_ENTITY_ID: entity_id}, blocking=True
    )
    feat.set_value.assert_called_once()
    feat.set_value.reset_mock()


@pytest.mark.parametrize(
    ("dev", "domain"),
    [
<<<<<<< HEAD
        (_mocked_device(alias="my_plug", modules=[Module.Led]), "switch"),
        (
            _mocked_device(
                alias="my_strip",
                modules=[Module.Led],
=======
        (_mocked_device(alias="my_plug", features=["state", "led"]), "switch"),
        (
            _mocked_device(
                alias="my_strip",
                features=["state", "led"],
>>>>>>> 64ab6471
                children=_mocked_strip_children(),
            ),
            "switch",
        ),
<<<<<<< HEAD
        (_mocked_device(alias="my_light", modules=[Module.Led, Module.Light]), "light"),
=======
        (
            _mocked_device(
                alias="my_light", modules=[Module.Light], features=["state", "led"]
            ),
            "light",
        ),
>>>>>>> 64ab6471
    ],
)
async def test_led_switch(hass: HomeAssistant, dev: Device, domain: str) -> None:
    """Test LED setting for plugs, strips and dimmers."""
    already_migrated_config_entry = MockConfigEntry(
        domain=DOMAIN, data={CONF_HOST: "127.0.0.1"}, unique_id=MAC_ADDRESS
    )
<<<<<<< HEAD
    led_module = dev.modules[Module.Led]
=======
    feat = dev.features["led"]
>>>>>>> 64ab6471
    already_migrated_config_entry.add_to_hass(hass)
    with _patch_discovery(device=dev), _patch_connect(device=dev):
        await async_setup_component(hass, tplink.DOMAIN, {tplink.DOMAIN: {}})
        await hass.async_block_till_done()

    entity_name = slugify(dev.alias)

    led_entity_id = f"switch.{entity_name}_led"
    led_state = hass.states.get(led_entity_id)
    assert led_state.state == STATE_ON
    assert led_state.name == f"{dev.alias} LED"

    await hass.services.async_call(
        SWITCH_DOMAIN, "turn_off", {ATTR_ENTITY_ID: led_entity_id}, blocking=True
    )
<<<<<<< HEAD
    led_module.set_led.assert_called_once_with(False)
    led_module.set_led.reset_mock()
=======
    feat.set_value.assert_called_once_with(False)
    feat.set_value.reset_mock()
>>>>>>> 64ab6471

    await hass.services.async_call(
        SWITCH_DOMAIN, "turn_on", {ATTR_ENTITY_ID: led_entity_id}, blocking=True
    )
<<<<<<< HEAD
    led_module.set_led.assert_called_once_with(True)
    led_module.set_led.reset_mock()
=======
    feat.set_value.assert_called_once_with(True)
    feat.set_value.reset_mock()
>>>>>>> 64ab6471


async def test_plug_unique_id(
    hass: HomeAssistant, entity_registry: er.EntityRegistry
) -> None:
    """Test a plug unique id."""
    already_migrated_config_entry = MockConfigEntry(
        domain=DOMAIN, data={CONF_HOST: "127.0.0.1"}, unique_id=MAC_ADDRESS
    )
    already_migrated_config_entry.add_to_hass(hass)
<<<<<<< HEAD
    plug = _mocked_device(alias="my_plug", modules=[Module.Led])
=======
    plug = _mocked_device(alias="my_plug", features=["state", "led"])
>>>>>>> 64ab6471
    with _patch_discovery(device=plug), _patch_connect(device=plug):
        await async_setup_component(hass, tplink.DOMAIN, {tplink.DOMAIN: {}})
        await hass.async_block_till_done()

    entity_id = "switch.my_plug"
    assert entity_registry.async_get(entity_id).unique_id == DEVICE_ID


async def test_plug_update_fails(hass: HomeAssistant) -> None:
    """Test a smart plug update failure."""
    already_migrated_config_entry = MockConfigEntry(
        domain=DOMAIN, data={CONF_HOST: "127.0.0.1"}, unique_id=MAC_ADDRESS
    )
    already_migrated_config_entry.add_to_hass(hass)
<<<<<<< HEAD
    plug = _mocked_device(alias="my_plug", modules=[Module.Led])
=======
    plug = _mocked_device(alias="my_plug", features=["state", "led"])
>>>>>>> 64ab6471
    with _patch_discovery(device=plug), _patch_connect(device=plug):
        await async_setup_component(hass, tplink.DOMAIN, {tplink.DOMAIN: {}})
        await hass.async_block_till_done()

    entity_id = "switch.my_plug"
    state = hass.states.get(entity_id)
    assert state.state == STATE_ON
    plug.update = AsyncMock(side_effect=KasaException)

    async_fire_time_changed(hass, dt_util.utcnow() + timedelta(seconds=30))
    await hass.async_block_till_done()
    state = hass.states.get(entity_id)
    assert state.state == STATE_UNAVAILABLE


async def test_strip(hass: HomeAssistant) -> None:
    """Test a smart strip."""
    already_migrated_config_entry = MockConfigEntry(
        domain=DOMAIN, data={CONF_HOST: "127.0.0.1"}, unique_id=MAC_ADDRESS
    )
    already_migrated_config_entry.add_to_hass(hass)
    strip = _mocked_device(
<<<<<<< HEAD
        alias="my_strip", children=_mocked_strip_children(), modules=[Module.Led]
    )
=======
        alias="my_strip",
        children=_mocked_strip_children(features=["state"]),
        features=["state", "led"],
    )
    strip.children[0].features["state"].value = True
    strip.children[1].features["state"].value = False
>>>>>>> 64ab6471
    with _patch_discovery(device=strip), _patch_connect(device=strip):
        await async_setup_component(hass, tplink.DOMAIN, {tplink.DOMAIN: {}})
        await hass.async_block_till_done()

    entity_id = "switch.my_strip_plug0"
    state = hass.states.get(entity_id)
    assert state.state == STATE_ON

    await hass.services.async_call(
        SWITCH_DOMAIN, "turn_off", {ATTR_ENTITY_ID: entity_id}, blocking=True
    )
    feat = strip.children[0].features["state"]
    feat.set_value.assert_called_once()
    feat.set_value.reset_mock()

    await hass.services.async_call(
        SWITCH_DOMAIN, "turn_on", {ATTR_ENTITY_ID: entity_id}, blocking=True
    )
    feat.set_value.assert_called_once()
    feat.set_value.reset_mock()

    entity_id = "switch.my_strip_plug1"
    state = hass.states.get(entity_id)
    assert state.state == STATE_OFF

    await hass.services.async_call(
        SWITCH_DOMAIN, "turn_off", {ATTR_ENTITY_ID: entity_id}, blocking=True
    )
    feat = strip.children[1].features["state"]
    feat.set_value.assert_called_once()
    feat.set_value.reset_mock()

    await hass.services.async_call(
        SWITCH_DOMAIN, "turn_on", {ATTR_ENTITY_ID: entity_id}, blocking=True
    )
    feat.set_value.assert_called_once()
    feat.set_value.reset_mock()


async def test_strip_unique_ids(
    hass: HomeAssistant, entity_registry: er.EntityRegistry
) -> None:
    """Test a strip unique id."""
    already_migrated_config_entry = MockConfigEntry(
        domain=DOMAIN, data={CONF_HOST: "127.0.0.1"}, unique_id=MAC_ADDRESS
    )
    already_migrated_config_entry.add_to_hass(hass)
    strip = _mocked_device(
<<<<<<< HEAD
        alias="my_strip", children=_mocked_strip_children(), modules=[Module.Led]
=======
        alias="my_strip",
        children=_mocked_strip_children(features=["state"]),
        features=["state", "led"],
>>>>>>> 64ab6471
    )
    with _patch_discovery(device=strip), _patch_connect(device=strip):
        await async_setup_component(hass, tplink.DOMAIN, {tplink.DOMAIN: {}})
        await hass.async_block_till_done()

    for plug_id in range(2):
        entity_id = f"switch.my_strip_plug{plug_id}"
        assert (
            entity_registry.async_get(entity_id).unique_id == f"PLUG{plug_id}DEVICEID"
        )


@pytest.mark.parametrize(
    ("exception_type", "msg", "reauth_expected"),
    [
        (
            AuthenticationError,
            "Device authentication error async_turn_on: test error",
            True,
        ),
        (
            TimeoutError,
            "Timeout communicating with the device async_turn_on: test error",
            False,
        ),
        (
            KasaException,
            "Unable to communicate with the device async_turn_on: test error",
            False,
        ),
    ],
    ids=["Authentication", "Timeout", "Other"],
)
async def test_plug_errors_when_turned_on(
    hass: HomeAssistant,
    exception_type,
    msg,
    reauth_expected,
) -> None:
    """Tests the plug wraps errors correctly."""
    already_migrated_config_entry = MockConfigEntry(
        domain=DOMAIN, data={CONF_HOST: "127.0.0.1"}, unique_id=MAC_ADDRESS
    )
    already_migrated_config_entry.add_to_hass(hass)
<<<<<<< HEAD
    plug = _mocked_device(alias="my_plug", modules=[Module.Led])
    plug.turn_on.side_effect = exception_type("test error")
=======
    plug = _mocked_device(alias="my_plug", features=["state", "led"])
    feat = plug.features["state"]
    feat.set_value.side_effect = exception_type("test error")
>>>>>>> 64ab6471

    with _patch_discovery(device=plug), _patch_connect(device=plug):
        await async_setup_component(hass, tplink.DOMAIN, {tplink.DOMAIN: {}})
        await hass.async_block_till_done()

    entity_id = "switch.my_plug"

    assert not any(
        already_migrated_config_entry.async_get_active_flows(hass, {SOURCE_REAUTH})
    )

    with pytest.raises(HomeAssistantError, match=msg):
        await hass.services.async_call(
            SWITCH_DOMAIN, "turn_on", {ATTR_ENTITY_ID: entity_id}, blocking=True
        )
    await hass.async_block_till_done()
    assert feat.set_value.call_count == 1
    assert (
        any(
            flow
            for flow in already_migrated_config_entry.async_get_active_flows(
                hass, {SOURCE_REAUTH}
            )
            if flow["handler"] == tplink.DOMAIN
        )
        == reauth_expected
    )<|MERGE_RESOLUTION|>--- conflicted
+++ resolved
@@ -41,12 +41,8 @@
         domain=DOMAIN, data={CONF_HOST: "127.0.0.1"}, unique_id=MAC_ADDRESS
     )
     already_migrated_config_entry.add_to_hass(hass)
-<<<<<<< HEAD
-    plug = _mocked_device(alias="my_plug", modules=[Module.Led])
-=======
     plug = _mocked_device(alias="my_plug", features=["state"])
     feat = plug.features["state"]
->>>>>>> 64ab6471
     with _patch_discovery(device=plug), _patch_connect(device=plug):
         await async_setup_component(hass, tplink.DOMAIN, {tplink.DOMAIN: {}})
         await hass.async_block_till_done()
@@ -71,33 +67,21 @@
 @pytest.mark.parametrize(
     ("dev", "domain"),
     [
-<<<<<<< HEAD
-        (_mocked_device(alias="my_plug", modules=[Module.Led]), "switch"),
-        (
-            _mocked_device(
-                alias="my_strip",
-                modules=[Module.Led],
-=======
         (_mocked_device(alias="my_plug", features=["state", "led"]), "switch"),
         (
             _mocked_device(
                 alias="my_strip",
                 features=["state", "led"],
->>>>>>> 64ab6471
                 children=_mocked_strip_children(),
             ),
             "switch",
         ),
-<<<<<<< HEAD
-        (_mocked_device(alias="my_light", modules=[Module.Led, Module.Light]), "light"),
-=======
         (
             _mocked_device(
                 alias="my_light", modules=[Module.Light], features=["state", "led"]
             ),
             "light",
         ),
->>>>>>> 64ab6471
     ],
 )
 async def test_led_switch(hass: HomeAssistant, dev: Device, domain: str) -> None:
@@ -105,11 +89,7 @@
     already_migrated_config_entry = MockConfigEntry(
         domain=DOMAIN, data={CONF_HOST: "127.0.0.1"}, unique_id=MAC_ADDRESS
     )
-<<<<<<< HEAD
-    led_module = dev.modules[Module.Led]
-=======
     feat = dev.features["led"]
->>>>>>> 64ab6471
     already_migrated_config_entry.add_to_hass(hass)
     with _patch_discovery(device=dev), _patch_connect(device=dev):
         await async_setup_component(hass, tplink.DOMAIN, {tplink.DOMAIN: {}})
@@ -125,24 +105,14 @@
     await hass.services.async_call(
         SWITCH_DOMAIN, "turn_off", {ATTR_ENTITY_ID: led_entity_id}, blocking=True
     )
-<<<<<<< HEAD
-    led_module.set_led.assert_called_once_with(False)
-    led_module.set_led.reset_mock()
-=======
     feat.set_value.assert_called_once_with(False)
     feat.set_value.reset_mock()
->>>>>>> 64ab6471
 
     await hass.services.async_call(
         SWITCH_DOMAIN, "turn_on", {ATTR_ENTITY_ID: led_entity_id}, blocking=True
     )
-<<<<<<< HEAD
-    led_module.set_led.assert_called_once_with(True)
-    led_module.set_led.reset_mock()
-=======
     feat.set_value.assert_called_once_with(True)
     feat.set_value.reset_mock()
->>>>>>> 64ab6471
 
 
 async def test_plug_unique_id(
@@ -153,11 +123,7 @@
         domain=DOMAIN, data={CONF_HOST: "127.0.0.1"}, unique_id=MAC_ADDRESS
     )
     already_migrated_config_entry.add_to_hass(hass)
-<<<<<<< HEAD
-    plug = _mocked_device(alias="my_plug", modules=[Module.Led])
-=======
     plug = _mocked_device(alias="my_plug", features=["state", "led"])
->>>>>>> 64ab6471
     with _patch_discovery(device=plug), _patch_connect(device=plug):
         await async_setup_component(hass, tplink.DOMAIN, {tplink.DOMAIN: {}})
         await hass.async_block_till_done()
@@ -172,11 +138,7 @@
         domain=DOMAIN, data={CONF_HOST: "127.0.0.1"}, unique_id=MAC_ADDRESS
     )
     already_migrated_config_entry.add_to_hass(hass)
-<<<<<<< HEAD
-    plug = _mocked_device(alias="my_plug", modules=[Module.Led])
-=======
     plug = _mocked_device(alias="my_plug", features=["state", "led"])
->>>>>>> 64ab6471
     with _patch_discovery(device=plug), _patch_connect(device=plug):
         await async_setup_component(hass, tplink.DOMAIN, {tplink.DOMAIN: {}})
         await hass.async_block_till_done()
@@ -199,17 +161,12 @@
     )
     already_migrated_config_entry.add_to_hass(hass)
     strip = _mocked_device(
-<<<<<<< HEAD
-        alias="my_strip", children=_mocked_strip_children(), modules=[Module.Led]
-    )
-=======
         alias="my_strip",
         children=_mocked_strip_children(features=["state"]),
         features=["state", "led"],
     )
     strip.children[0].features["state"].value = True
     strip.children[1].features["state"].value = False
->>>>>>> 64ab6471
     with _patch_discovery(device=strip), _patch_connect(device=strip):
         await async_setup_component(hass, tplink.DOMAIN, {tplink.DOMAIN: {}})
         await hass.async_block_till_done()
@@ -258,13 +215,9 @@
     )
     already_migrated_config_entry.add_to_hass(hass)
     strip = _mocked_device(
-<<<<<<< HEAD
-        alias="my_strip", children=_mocked_strip_children(), modules=[Module.Led]
-=======
         alias="my_strip",
         children=_mocked_strip_children(features=["state"]),
         features=["state", "led"],
->>>>>>> 64ab6471
     )
     with _patch_discovery(device=strip), _patch_connect(device=strip):
         await async_setup_component(hass, tplink.DOMAIN, {tplink.DOMAIN: {}})
@@ -309,14 +262,9 @@
         domain=DOMAIN, data={CONF_HOST: "127.0.0.1"}, unique_id=MAC_ADDRESS
     )
     already_migrated_config_entry.add_to_hass(hass)
-<<<<<<< HEAD
-    plug = _mocked_device(alias="my_plug", modules=[Module.Led])
-    plug.turn_on.side_effect = exception_type("test error")
-=======
     plug = _mocked_device(alias="my_plug", features=["state", "led"])
     feat = plug.features["state"]
     feat.set_value.side_effect = exception_type("test error")
->>>>>>> 64ab6471
 
     with _patch_discovery(device=plug), _patch_connect(device=plug):
         await async_setup_component(hass, tplink.DOMAIN, {tplink.DOMAIN: {}})
