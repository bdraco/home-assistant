"""Tests for the TP-Link component."""

from collections import namedtuple
<<<<<<< HEAD
=======
from datetime import UTC, datetime, timedelta
>>>>>>> 1017c879
from typing import Any
from unittest.mock import AsyncMock, MagicMock, patch

from kasa import (
<<<<<<< HEAD
    ConnectionType,
    Device,
    DeviceConfig,
    DeviceFamilyType,
    DeviceType,
    EncryptType,
=======
    Device,
    DeviceConfig,
    DeviceConnectionParameters,
    DeviceEncryptionType,
    DeviceFamily,
    DeviceType,
>>>>>>> 1017c879
    Feature,
    KasaException,
    Module,
)
<<<<<<< HEAD
from kasa.interfaces import Fan, Light, LightEffect, LightState
=======
from kasa.interfaces import Light, LightEffect, LightState
>>>>>>> 1017c879
from kasa.protocol import BaseProtocol

from homeassistant.components.tplink import (
    CONF_ALIAS,
    CONF_DEVICE_CONFIG,
    CONF_HOST,
    CONF_MODEL,
    Credentials,
)
from homeassistant.components.tplink.const import DOMAIN
from homeassistant.core import HomeAssistant

from tests.common import MockConfigEntry

ColorTempRange = namedtuple("ColorTempRange", ["min", "max"])

MODULE = "homeassistant.components.tplink"
MODULE_CONFIG_FLOW = "homeassistant.components.tplink.config_flow"
IP_ADDRESS = "127.0.0.1"
IP_ADDRESS2 = "127.0.0.2"
ALIAS = "My Bulb"
MODEL = "HS100"
MAC_ADDRESS = "aa:bb:cc:dd:ee:ff"
DEVICE_ID = "123456789ABCDEFGH"
DHCP_FORMATTED_MAC_ADDRESS = MAC_ADDRESS.replace(":", "")
MAC_ADDRESS2 = "11:22:33:44:55:66"
DEFAULT_ENTRY_TITLE = f"{ALIAS} {MODEL}"
CREDENTIALS_HASH_LEGACY = ""
DEVICE_CONFIG_LEGACY = DeviceConfig(IP_ADDRESS)
DEVICE_CONFIG_DICT_LEGACY = DEVICE_CONFIG_LEGACY.to_dict(
    credentials_hash=CREDENTIALS_HASH_LEGACY, exclude_credentials=True
)
CREDENTIALS = Credentials("foo", "bar")
CREDENTIALS_HASH_AUTH = "abcdefghijklmnopqrstuv=="
DEVICE_CONFIG_AUTH = DeviceConfig(
    IP_ADDRESS,
    credentials=CREDENTIALS,
    connection_type=DeviceConnectionParameters(
        DeviceFamily.IotSmartPlugSwitch, DeviceEncryptionType.Klap
    ),
    uses_http=True,
)
DEVICE_CONFIG_AUTH2 = DeviceConfig(
    IP_ADDRESS2,
    credentials=CREDENTIALS,
    connection_type=DeviceConnectionParameters(
        DeviceFamily.IotSmartPlugSwitch, DeviceEncryptionType.Klap
    ),
    uses_http=True,
)
DEVICE_CONFIG_DICT_AUTH = DEVICE_CONFIG_AUTH.to_dict(
    credentials_hash=CREDENTIALS_HASH_AUTH, exclude_credentials=True
)
DEVICE_CONFIG_DICT_AUTH2 = DEVICE_CONFIG_AUTH2.to_dict(
    credentials_hash=CREDENTIALS_HASH_AUTH, exclude_credentials=True
)

CREATE_ENTRY_DATA_LEGACY = {
    CONF_HOST: IP_ADDRESS,
    CONF_ALIAS: ALIAS,
    CONF_MODEL: MODEL,
    CONF_DEVICE_CONFIG: DEVICE_CONFIG_DICT_LEGACY,
}

CREATE_ENTRY_DATA_AUTH = {
    CONF_HOST: IP_ADDRESS,
    CONF_ALIAS: ALIAS,
    CONF_MODEL: MODEL,
    CONF_DEVICE_CONFIG: DEVICE_CONFIG_DICT_AUTH,
}
CREATE_ENTRY_DATA_AUTH2 = {
    CONF_HOST: IP_ADDRESS2,
    CONF_ALIAS: ALIAS,
    CONF_MODEL: MODEL,
    CONF_DEVICE_CONFIG: DEVICE_CONFIG_DICT_AUTH2,
}


def _mock_protocol() -> BaseProtocol:
    protocol = MagicMock(spec=BaseProtocol)
    protocol.close = AsyncMock()
    return protocol


def _mocked_device(
    device_config=DEVICE_CONFIG_LEGACY,
    credentials_hash=CREDENTIALS_HASH_LEGACY,
    mac=MAC_ADDRESS,
    device_id=DEVICE_ID,
    alias=ALIAS,
    modules: list[str] | None = None,
    children: list[Device] | None = None,
<<<<<<< HEAD
    features: list[str] | None = None,
    device_type=DeviceType.Unknown,
) -> Device:
    device = MagicMock(auto_spec=Device, name="Mocked device")
=======
    features: list[str | Feature] | None = None,
    device_type=DeviceType.Unknown,
    spec: type = Device,
) -> Device:
    device = MagicMock(spec=spec, name="Mocked device")
>>>>>>> 1017c879
    device.update = AsyncMock()
    device.turn_off = AsyncMock()
    device.turn_on = AsyncMock()

    device.mac = mac
    device.alias = alias
    device.model = MODEL
    device.host = IP_ADDRESS
    device.device_id = device_id
    device.hw_info = {"sw_ver": "1.0.0", "hw_ver": "1.0.0"}
    device.modules = {}
    device.features = {}

    if modules:
        device.modules = {
            module_name: MODULE_TO_MOCK_GEN[module_name]() for module_name in modules
        }

    if features:
        device.features = {
<<<<<<< HEAD
            feature_id: FEATURE_TO_MOCK_GEN[feature_id]() for feature_id in features
        }

=======
            feature_id: FEATURE_TO_MOCK_GEN[feature_id]()
            for feature_id in features
            if isinstance(feature_id, str)
        }

        device.features.update(
            {
                feature.id: feature
                for feature in features
                if isinstance(feature, Feature)
            }
        )

>>>>>>> 1017c879
    device.children = children if children else []
    device.device_type = device_type
    if device.children and all(
        child.device_type == DeviceType.StripSocket for child in device.children
    ):
        device.device_type = DeviceType.Strip

    device.protocol = _mock_protocol()
    device.config = device_config
    device.credentials_hash = credentials_hash
    return device


def _mocked_feature(
<<<<<<< HEAD
    value: Any, id: str, type_=Feature.Type.Sensor, category=Feature.Category.Debug
) -> Feature:
    feature = MagicMock(auto_spec=Feature, name="Mocked feature")
    feature.id = id
    feature.name = id
    feature.value = value
    feature.type = type_
    feature.category = category
    feature.set_value = AsyncMock()
=======
    value: Any,
    id: str,
    *,
    name=None,
    type_=Feature.Type.Sensor,
    category=Feature.Category.Debug,
    precision_hint=None,
    choices=None,
    unit=None,
    minimum_value=0,
    maximum_value=2**16,  # Arbitrary max
) -> Feature:
    feature = MagicMock(spec=Feature, name="Mocked feature")
    feature.id = id
    feature.name = name or id
    feature.value = value
    feature.choices = choices
    feature.type = type_
    feature.category = category
    feature.precision_hint = precision_hint
    feature.unit = unit
    feature.set_value = AsyncMock()
    feature.minimum_value = minimum_value
    feature.maximum_value = maximum_value
>>>>>>> 1017c879
    return feature


def _mocked_light_module() -> Light:
<<<<<<< HEAD
    light = MagicMock(auto_spec=Light, name="Mocked light module")
=======
    light = MagicMock(spec=Light, name="Mocked light module")
>>>>>>> 1017c879
    light.update = AsyncMock()
    light.brightness = 50
    light.color_temp = 4000
    light.state = LightState(
        light_on=True, brightness=light.brightness, color_temp=light.color_temp
    )
    light.is_color = True
    light.is_variable_color_temp = True
    light.is_dimmable = True
    light.is_brightness = True
    light.has_effects = False
    light.hsv = (10, 30, 5)
    light.valid_temperature_range = ColorTempRange(min=4000, max=9000)
    light.hw_info = {"sw_ver": "1.0.0", "hw_ver": "1.0.0"}
    light.set_state = AsyncMock()
    light.set_brightness = AsyncMock()
    light.set_hsv = AsyncMock()
    light.set_color_temp = AsyncMock()
    light.protocol = _mock_protocol()
    return light


def _mocked_light_effect_module() -> LightEffect:
<<<<<<< HEAD
    effect = MagicMock(auto_spec=LightEffect, name="Mocked light effect")
=======
    effect = MagicMock(spec=LightEffect, name="Mocked light effect")
>>>>>>> 1017c879
    effect.has_effects = True
    effect.has_custom_effects = True
    effect.effect = "Effect1"
    effect.effect_list = ["Off", "Effect1", "Effect2"]
    effect.set_effect = AsyncMock()
    effect.set_custom_effect = AsyncMock()
    return effect


<<<<<<< HEAD
def _mocked_fan_module() -> Fan:
    fan = MagicMock(auto_spec=Fan, name="Mocked fan")
    fan.fan_speed_level = 0
    fan.set_fan_speed_level = AsyncMock()
    return fan


=======
>>>>>>> 1017c879
def _mocked_strip_children(features=None) -> list[Device]:
    plug0 = _mocked_device(
        alias="Plug0",
        device_id="bb:bb:cc:dd:ee:ff_PLUG0DEVICEID",
        mac="bb:bb:cc:dd:ee:ff",
        device_type=DeviceType.StripSocket,
        features=features,
    )
    plug1 = _mocked_device(
        alias="Plug1",
        device_id="cc:bb:cc:dd:ee:ff_PLUG1DEVICEID",
        mac="cc:bb:cc:dd:ee:ff",
        device_type=DeviceType.StripSocket,
        features=features,
    )
    plug0.is_on = True
    plug1.is_on = False
    return [plug0, plug1]


<<<<<<< HEAD
MODULE_TO_MOCK_GEN = {
    Module.Light: _mocked_light_module,
    Module.LightEffect: _mocked_light_effect_module,
    Module.Fan: _mocked_fan_module,
=======
def _mocked_energy_features(
    power=None, total=None, voltage=None, current=None, today=None
) -> list[Feature]:
    feats = []
    if power is not None:
        feats.append(
            _mocked_feature(
                power,
                "current_consumption",
                name="Current consumption",
                type_=Feature.Type.Sensor,
                category=Feature.Category.Primary,
                unit="W",
                precision_hint=1,
            )
        )
    if total is not None:
        feats.append(
            _mocked_feature(
                total,
                "consumption_total",
                name="Total consumption",
                type_=Feature.Type.Sensor,
                category=Feature.Category.Info,
                unit="kWh",
                precision_hint=3,
            )
        )
    if voltage is not None:
        feats.append(
            _mocked_feature(
                voltage,
                "voltage",
                name="Voltage",
                type_=Feature.Type.Sensor,
                category=Feature.Category.Primary,
                unit="V",
                precision_hint=1,
            )
        )
    if current is not None:
        feats.append(
            _mocked_feature(
                current,
                "current",
                name="Current",
                type_=Feature.Type.Sensor,
                category=Feature.Category.Primary,
                unit="A",
                precision_hint=2,
            )
        )
    # Today is always reported as 0 by the library rather than none
    feats.append(
        _mocked_feature(
            today if today is not None else 0.0,
            "consumption_today",
            name="Today's consumption",
            type_=Feature.Type.Sensor,
            category=Feature.Category.Info,
            unit="kWh",
            precision_hint=3,
        )
    )
    return feats


MODULE_TO_MOCK_GEN = {
    Module.Light: _mocked_light_module,
    Module.LightEffect: _mocked_light_effect_module,
>>>>>>> 1017c879
}

FEATURE_TO_MOCK_GEN = {
    "state": lambda: _mocked_feature(
<<<<<<< HEAD
        True, "state", Feature.Type.Switch, Feature.Category.Primary
    ),
    "led": lambda: _mocked_feature(
        True, "led", Feature.Type.Switch, Feature.Category.Config
=======
        True, "state", type_=Feature.Type.Switch, category=Feature.Category.Primary
    ),
    "led": lambda: _mocked_feature(
        True,
        "led",
        name="LED",
        type_=Feature.Type.Switch,
        category=Feature.Category.Config,
    ),
    "on_since": lambda: _mocked_feature(
        datetime.now(UTC).astimezone() - timedelta(minutes=5),
        "on_since",
        name="On since",
        type_=Feature.Type.Sensor,
        category=Feature.Category.Info,
>>>>>>> 1017c879
    ),
}


def _patch_discovery(device=None, no_device=False):
    async def _discovery(*args, **kwargs):
        if no_device:
            return {}
        return {IP_ADDRESS: _mocked_device()}

    return patch("homeassistant.components.tplink.Discover.discover", new=_discovery)


def _patch_single_discovery(device=None, no_device=False):
    async def _discover_single(*args, **kwargs):
        if no_device:
            raise KasaException
        return device if device else _mocked_device()

    return patch(
        "homeassistant.components.tplink.Discover.discover_single", new=_discover_single
    )


def _patch_connect(device=None, no_device=False):
    async def _connect(*args, **kwargs):
        if no_device:
            raise KasaException
        return device if device else _mocked_device()

    return patch("homeassistant.components.tplink.Device.connect", new=_connect)


async def initialize_config_entry_for_device(
    hass: HomeAssistant, dev: Device
) -> MockConfigEntry:
    """Create a mocked configuration entry for the given device.

    Note, the rest of the tests should probably be converted over to use this
    instead of repeating the initialization routine for each test separately
    """
    config_entry = MockConfigEntry(
        title="TP-Link", domain=DOMAIN, unique_id=dev.mac, data={CONF_HOST: dev.host}
    )
    config_entry.add_to_hass(hass)

    with (
        _patch_discovery(device=dev),
        _patch_single_discovery(device=dev),
        _patch_connect(device=dev),
    ):
        await hass.config_entries.async_setup(config_entry.entry_id)
        await hass.async_block_till_done()

    return config_entry<|MERGE_RESOLUTION|>--- conflicted
+++ resolved
@@ -1,38 +1,22 @@
 """Tests for the TP-Link component."""
 
 from collections import namedtuple
-<<<<<<< HEAD
-=======
 from datetime import UTC, datetime, timedelta
->>>>>>> 1017c879
 from typing import Any
 from unittest.mock import AsyncMock, MagicMock, patch
 
 from kasa import (
-<<<<<<< HEAD
-    ConnectionType,
-    Device,
-    DeviceConfig,
-    DeviceFamilyType,
-    DeviceType,
-    EncryptType,
-=======
     Device,
     DeviceConfig,
     DeviceConnectionParameters,
     DeviceEncryptionType,
     DeviceFamily,
     DeviceType,
->>>>>>> 1017c879
     Feature,
     KasaException,
     Module,
 )
-<<<<<<< HEAD
-from kasa.interfaces import Fan, Light, LightEffect, LightState
-=======
 from kasa.interfaces import Light, LightEffect, LightState
->>>>>>> 1017c879
 from kasa.protocol import BaseProtocol
 
 from homeassistant.components.tplink import (
@@ -125,18 +109,11 @@
     alias=ALIAS,
     modules: list[str] | None = None,
     children: list[Device] | None = None,
-<<<<<<< HEAD
-    features: list[str] | None = None,
-    device_type=DeviceType.Unknown,
-) -> Device:
-    device = MagicMock(auto_spec=Device, name="Mocked device")
-=======
     features: list[str | Feature] | None = None,
     device_type=DeviceType.Unknown,
     spec: type = Device,
 ) -> Device:
     device = MagicMock(spec=spec, name="Mocked device")
->>>>>>> 1017c879
     device.update = AsyncMock()
     device.turn_off = AsyncMock()
     device.turn_on = AsyncMock()
@@ -157,11 +134,6 @@
 
     if features:
         device.features = {
-<<<<<<< HEAD
-            feature_id: FEATURE_TO_MOCK_GEN[feature_id]() for feature_id in features
-        }
-
-=======
             feature_id: FEATURE_TO_MOCK_GEN[feature_id]()
             for feature_id in features
             if isinstance(feature_id, str)
@@ -175,7 +147,6 @@
             }
         )
 
->>>>>>> 1017c879
     device.children = children if children else []
     device.device_type = device_type
     if device.children and all(
@@ -190,17 +161,6 @@
 
 
 def _mocked_feature(
-<<<<<<< HEAD
-    value: Any, id: str, type_=Feature.Type.Sensor, category=Feature.Category.Debug
-) -> Feature:
-    feature = MagicMock(auto_spec=Feature, name="Mocked feature")
-    feature.id = id
-    feature.name = id
-    feature.value = value
-    feature.type = type_
-    feature.category = category
-    feature.set_value = AsyncMock()
-=======
     value: Any,
     id: str,
     *,
@@ -225,16 +185,11 @@
     feature.set_value = AsyncMock()
     feature.minimum_value = minimum_value
     feature.maximum_value = maximum_value
->>>>>>> 1017c879
     return feature
 
 
 def _mocked_light_module() -> Light:
-<<<<<<< HEAD
-    light = MagicMock(auto_spec=Light, name="Mocked light module")
-=======
     light = MagicMock(spec=Light, name="Mocked light module")
->>>>>>> 1017c879
     light.update = AsyncMock()
     light.brightness = 50
     light.color_temp = 4000
@@ -258,11 +213,7 @@
 
 
 def _mocked_light_effect_module() -> LightEffect:
-<<<<<<< HEAD
-    effect = MagicMock(auto_spec=LightEffect, name="Mocked light effect")
-=======
     effect = MagicMock(spec=LightEffect, name="Mocked light effect")
->>>>>>> 1017c879
     effect.has_effects = True
     effect.has_custom_effects = True
     effect.effect = "Effect1"
@@ -272,16 +223,6 @@
     return effect
 
 
-<<<<<<< HEAD
-def _mocked_fan_module() -> Fan:
-    fan = MagicMock(auto_spec=Fan, name="Mocked fan")
-    fan.fan_speed_level = 0
-    fan.set_fan_speed_level = AsyncMock()
-    return fan
-
-
-=======
->>>>>>> 1017c879
 def _mocked_strip_children(features=None) -> list[Device]:
     plug0 = _mocked_device(
         alias="Plug0",
@@ -302,12 +243,6 @@
     return [plug0, plug1]
 
 
-<<<<<<< HEAD
-MODULE_TO_MOCK_GEN = {
-    Module.Light: _mocked_light_module,
-    Module.LightEffect: _mocked_light_effect_module,
-    Module.Fan: _mocked_fan_module,
-=======
 def _mocked_energy_features(
     power=None, total=None, voltage=None, current=None, today=None
 ) -> list[Feature]:
@@ -378,17 +313,10 @@
 MODULE_TO_MOCK_GEN = {
     Module.Light: _mocked_light_module,
     Module.LightEffect: _mocked_light_effect_module,
->>>>>>> 1017c879
 }
 
 FEATURE_TO_MOCK_GEN = {
     "state": lambda: _mocked_feature(
-<<<<<<< HEAD
-        True, "state", Feature.Type.Switch, Feature.Category.Primary
-    ),
-    "led": lambda: _mocked_feature(
-        True, "led", Feature.Type.Switch, Feature.Category.Config
-=======
         True, "state", type_=Feature.Type.Switch, category=Feature.Category.Primary
     ),
     "led": lambda: _mocked_feature(
@@ -404,7 +332,6 @@
         name="On since",
         type_=Feature.Type.Sensor,
         category=Feature.Category.Info,
->>>>>>> 1017c879
     ),
 }
 
