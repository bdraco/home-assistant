--- conflicted
+++ resolved
@@ -53,11 +53,6 @@
     ),
     uses_http=True,
 )
-<<<<<<< HEAD
-DEVICE_CONFIG_DICT_AUTH = DEVICE_CONFIG_AUTH.to_dict(
-    credentials_hash=CREDENTIALS_HASH_AUTH, exclude_credentials=True
-)
-=======
 DEVICE_CONFIG_AUTH2 = DeviceConfig(
     IP_ADDRESS2,
     credentials=CREDENTIALS,
@@ -72,7 +67,6 @@
 DEVICE_CONFIG_DICT_AUTH2 = DEVICE_CONFIG_AUTH2.to_dict(
     credentials_hash=CREDENTIALS_HASH_AUTH, exclude_credentials=True
 )
->>>>>>> 24033148
 
 CREATE_ENTRY_DATA_LEGACY = {
     CONF_HOST: IP_ADDRESS,
@@ -87,15 +81,12 @@
     CONF_MODEL: MODEL,
     CONF_DEVICE_CONFIG: DEVICE_CONFIG_DICT_AUTH,
 }
-<<<<<<< HEAD
-=======
 CREATE_ENTRY_DATA_AUTH2 = {
     CONF_HOST: IP_ADDRESS2,
     CONF_ALIAS: ALIAS,
     CONF_MODEL: MODEL,
     CONF_DEVICE_CONFIG: DEVICE_CONFIG_DICT_AUTH2,
 }
->>>>>>> 24033148
 
 
 def _mock_protocol() -> TPLinkSmartHomeProtocol:
@@ -107,10 +98,7 @@
 def _mocked_bulb(
     device_config=DEVICE_CONFIG_LEGACY,
     credentials_hash=CREDENTIALS_HASH_LEGACY,
-<<<<<<< HEAD
-=======
     mac=MAC_ADDRESS,
->>>>>>> 24033148
     alias=ALIAS,
 ) -> SmartBulb:
     bulb = MagicMock(auto_spec=SmartBulb, name="Mocked bulb")
