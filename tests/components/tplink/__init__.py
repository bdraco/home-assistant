--- conflicted
+++ resolved
@@ -1,11 +1,7 @@
 """Tests for the TP-Link component."""
 
 from collections import namedtuple
-<<<<<<< HEAD
-from datetime import UTC, datetime, timedelta
-=======
 from datetime import datetime
->>>>>>> bd51bceb
 from typing import Any
 from unittest.mock import AsyncMock, MagicMock, patch
 
@@ -20,11 +16,7 @@
     KasaException,
     Module,
 )
-<<<<<<< HEAD
-from kasa.interfaces import Fan, Light, LightEffect, LightState
-=======
 from kasa.interfaces import Light, LightEffect, LightState
->>>>>>> bd51bceb
 from kasa.protocol import BaseProtocol
 from syrupy import SnapshotAssertion
 
@@ -45,8 +37,6 @@
 from homeassistant.setup import async_setup_component
 
 from tests.common import MockConfigEntry, load_json_value_fixture
-
-ColorTempRange = namedtuple("ColorTempRange", ["min", "max"])
 
 ColorTempRange = namedtuple("ColorTempRange", ["min", "max"])
 
@@ -214,11 +204,7 @@
 
     if features:
         device.features = {
-<<<<<<< HEAD
-            feature_id: FEATURE_TO_MOCK_GEN[feature_id]()
-=======
             feature_id: _mocked_feature(feature_id, require_fixture=True)
->>>>>>> bd51bceb
             for feature_id in features
             if isinstance(feature_id, str)
         }
@@ -245,14 +231,6 @@
 
 
 def _mocked_feature(
-<<<<<<< HEAD
-    value: Any,
-    id: str,
-    *,
-    name=None,
-    type_=Feature.Type.Sensor,
-    category=Feature.Category.Debug,
-=======
     id: str,
     *,
     require_fixture=False,
@@ -260,27 +238,12 @@
     name=None,
     type_=None,
     category=None,
->>>>>>> bd51bceb
     precision_hint=None,
     choices=None,
     unit=None,
     minimum_value=0,
     maximum_value=2**16,  # Arbitrary max
 ) -> Feature:
-<<<<<<< HEAD
-    feature = MagicMock(spec=Feature, name="Mocked feature")
-    feature.id = id
-    feature.name = name or id
-    feature.value = value
-    feature.choices = choices
-    feature.type = type_
-    feature.category = category
-    feature.precision_hint = precision_hint
-    feature.unit = unit
-    feature.set_value = AsyncMock()
-    feature.minimum_value = minimum_value
-    feature.maximum_value = maximum_value
-=======
     """Get a mocked feature.
 
     If kwargs are provided they will override the attributes for any features defined in fixtures.json
@@ -314,7 +277,6 @@
 
     # select
     feature.choices = choices or fixture.get("choices")
->>>>>>> bd51bceb
     return feature
 
 
@@ -353,16 +315,6 @@
     return effect
 
 
-<<<<<<< HEAD
-def _mocked_fan_module() -> Fan:
-    fan = MagicMock(auto_spec=Fan, name="Mocked fan")
-    fan.fan_speed_level = 0
-    fan.set_fan_speed_level = AsyncMock()
-    return fan
-
-
-=======
->>>>>>> bd51bceb
 def _mocked_strip_children(features=None) -> list[Device]:
     plug0 = _mocked_device(
         alias="Plug0",
@@ -390,86 +342,36 @@
     if power is not None:
         feats.append(
             _mocked_feature(
-<<<<<<< HEAD
-                power,
-                "current_consumption",
-                name="Current consumption",
-                type_=Feature.Type.Sensor,
-                category=Feature.Category.Primary,
-                unit="W",
-                precision_hint=1,
-=======
                 "current_consumption",
                 value=power,
->>>>>>> bd51bceb
             )
         )
     if total is not None:
         feats.append(
             _mocked_feature(
-<<<<<<< HEAD
-                total,
-                "consumption_total",
-                name="Total consumption",
-                type_=Feature.Type.Sensor,
-                category=Feature.Category.Info,
-                unit="kWh",
-                precision_hint=3,
-=======
                 "consumption_total",
                 value=total,
->>>>>>> bd51bceb
             )
         )
     if voltage is not None:
         feats.append(
             _mocked_feature(
-<<<<<<< HEAD
-                voltage,
-                "voltage",
-                name="Voltage",
-                type_=Feature.Type.Sensor,
-                category=Feature.Category.Primary,
-                unit="V",
-                precision_hint=1,
-=======
                 "voltage",
                 value=voltage,
->>>>>>> bd51bceb
             )
         )
     if current is not None:
         feats.append(
             _mocked_feature(
-<<<<<<< HEAD
-                current,
-                "current",
-                name="Current",
-                type_=Feature.Type.Sensor,
-                category=Feature.Category.Primary,
-                unit="A",
-                precision_hint=2,
-=======
                 "current",
                 value=current,
->>>>>>> bd51bceb
             )
         )
     # Today is always reported as 0 by the library rather than none
     feats.append(
         _mocked_feature(
-<<<<<<< HEAD
-            today if today is not None else 0.0,
-            "consumption_today",
-            name="Today's consumption",
-            type_=Feature.Type.Sensor,
-            category=Feature.Category.Info,
-            unit="kWh",
-            precision_hint=3,
-=======
             "consumption_today",
             value=today if today is not None else 0.0,
->>>>>>> bd51bceb
         )
     )
     return feats
@@ -478,30 +380,6 @@
 MODULE_TO_MOCK_GEN = {
     Module.Light: _mocked_light_module,
     Module.LightEffect: _mocked_light_effect_module,
-<<<<<<< HEAD
-    Module.Fan: _mocked_fan_module,
-}
-
-FEATURE_TO_MOCK_GEN = {
-    "state": lambda: _mocked_feature(
-        True, "state", type_=Feature.Type.Switch, category=Feature.Category.Primary
-    ),
-    "led": lambda: _mocked_feature(
-        True,
-        "led",
-        name="LED",
-        type_=Feature.Type.Switch,
-        category=Feature.Category.Config,
-    ),
-    "on_since": lambda: _mocked_feature(
-        datetime.now(UTC).astimezone() - timedelta(minutes=5),
-        "on_since",
-        name="On since",
-        type_=Feature.Type.Sensor,
-        category=Feature.Category.Info,
-    ),
-=======
->>>>>>> bd51bceb
 }
 
 
