"""Tests for the TP-Link component."""

from collections import namedtuple
<<<<<<< HEAD
=======
from typing import Any
>>>>>>> 64ab6471
from unittest.mock import AsyncMock, MagicMock, patch

from kasa import (
    ConnectionType,
    Device,
    DeviceConfig,
    DeviceFamilyType,
    DeviceType,
    EncryptType,
<<<<<<< HEAD
    KasaException,
    Module,
)
from kasa.interfaces import Led, Light, LightEffect
=======
    Feature,
    KasaException,
    Module,
)
from kasa.interfaces import Fan, Light, LightEffect, LightState
>>>>>>> 64ab6471
from kasa.protocol import BaseProtocol

from homeassistant.components.tplink import (
    CONF_ALIAS,
    CONF_DEVICE_CONFIG,
    CONF_HOST,
    CONF_MODEL,
    Credentials,
)
from homeassistant.components.tplink.const import DOMAIN
from homeassistant.core import HomeAssistant

from tests.common import MockConfigEntry

ColorTempRange = namedtuple("ColorTempRange", ["min", "max"])

MODULE = "homeassistant.components.tplink"
MODULE_CONFIG_FLOW = "homeassistant.components.tplink.config_flow"
IP_ADDRESS = "127.0.0.1"
IP_ADDRESS2 = "127.0.0.2"
ALIAS = "My Bulb"
MODEL = "HS100"
MAC_ADDRESS = "aa:bb:cc:dd:ee:ff"
DEVICE_ID = "123456789ABCDEFGH"
DHCP_FORMATTED_MAC_ADDRESS = MAC_ADDRESS.replace(":", "")
MAC_ADDRESS2 = "11:22:33:44:55:66"
DEFAULT_ENTRY_TITLE = f"{ALIAS} {MODEL}"
CREDENTIALS_HASH_LEGACY = ""
DEVICE_CONFIG_LEGACY = DeviceConfig(IP_ADDRESS)
DEVICE_CONFIG_DICT_LEGACY = DEVICE_CONFIG_LEGACY.to_dict(
    credentials_hash=CREDENTIALS_HASH_LEGACY, exclude_credentials=True
)
CREDENTIALS = Credentials("foo", "bar")
CREDENTIALS_HASH_AUTH = "abcdefghijklmnopqrstuv=="
DEVICE_CONFIG_AUTH = DeviceConfig(
    IP_ADDRESS,
    credentials=CREDENTIALS,
    connection_type=ConnectionType(
        DeviceFamilyType.IotSmartPlugSwitch, EncryptType.Klap
    ),
    uses_http=True,
)
DEVICE_CONFIG_AUTH2 = DeviceConfig(
    IP_ADDRESS2,
    credentials=CREDENTIALS,
    connection_type=ConnectionType(
        DeviceFamilyType.IotSmartPlugSwitch, EncryptType.Klap
    ),
    uses_http=True,
)
DEVICE_CONFIG_DICT_AUTH = DEVICE_CONFIG_AUTH.to_dict(
    credentials_hash=CREDENTIALS_HASH_AUTH, exclude_credentials=True
)
DEVICE_CONFIG_DICT_AUTH2 = DEVICE_CONFIG_AUTH2.to_dict(
    credentials_hash=CREDENTIALS_HASH_AUTH, exclude_credentials=True
)

CREATE_ENTRY_DATA_LEGACY = {
    CONF_HOST: IP_ADDRESS,
    CONF_ALIAS: ALIAS,
    CONF_MODEL: MODEL,
    CONF_DEVICE_CONFIG: DEVICE_CONFIG_DICT_LEGACY,
}

CREATE_ENTRY_DATA_AUTH = {
    CONF_HOST: IP_ADDRESS,
    CONF_ALIAS: ALIAS,
    CONF_MODEL: MODEL,
    CONF_DEVICE_CONFIG: DEVICE_CONFIG_DICT_AUTH,
}
CREATE_ENTRY_DATA_AUTH2 = {
    CONF_HOST: IP_ADDRESS2,
    CONF_ALIAS: ALIAS,
    CONF_MODEL: MODEL,
    CONF_DEVICE_CONFIG: DEVICE_CONFIG_DICT_AUTH2,
}


def _mock_protocol() -> BaseProtocol:
    protocol = MagicMock(auto_spec=BaseProtocol)
    protocol.close = AsyncMock()
    return protocol


def _mocked_device(
    device_config=DEVICE_CONFIG_LEGACY,
    credentials_hash=CREDENTIALS_HASH_LEGACY,
    mac=MAC_ADDRESS,
<<<<<<< HEAD
    device_id=MAC_ADDRESS,
    alias=ALIAS,
    modules: list[str] | None = None,
    children: list[Device] | None = None,
) -> Device:
    device = MagicMock(auto_spec=Device, name="Mocked device")
    device.update = AsyncMock()
=======
    device_id=DEVICE_ID,
    alias=ALIAS,
    modules: list[str] | None = None,
    children: list[Device] | None = None,
    features: list[str] | None = None,
    device_type=DeviceType.Unknown,
) -> Device:
    device = MagicMock(auto_spec=Device, name="Mocked device")
    device.update = AsyncMock()
    device.turn_off = AsyncMock()
    device.turn_on = AsyncMock()

>>>>>>> 64ab6471
    device.mac = mac
    device.alias = alias
    device.model = MODEL
    device.host = IP_ADDRESS
    device.device_id = device_id
    device.hw_info = {"sw_ver": "1.0.0", "hw_ver": "1.0.0"}
<<<<<<< HEAD
    device.turn_off = AsyncMock()
    device.turn_on = AsyncMock()

    device.modules = (
        {module_name: MODULE_TO_MOCK_GEN[module_name]() for module_name in modules}
        if modules
        else {}
    )
    device.children = children if children else []
=======
    device.modules = {}
    device.features = {}

    if modules:
        device.modules = {
            module_name: MODULE_TO_MOCK_GEN[module_name]() for module_name in modules
        }

    if features:
        device.features = {
            feature_id: FEATURE_TO_MOCK_GEN[feature_id]() for feature_id in features
        }

    device.children = children if children else []
    device.device_type = device_type
    if device.children and all(
        child.device_type == DeviceType.StripSocket for child in device.children
    ):
        device.device_type = DeviceType.Strip
>>>>>>> 64ab6471

    device.protocol = _mock_protocol()
    device.config = device_config
    device.credentials_hash = credentials_hash
    return device


<<<<<<< HEAD
=======
def _mocked_feature(
    value: Any, id: str, type_=Feature.Type.Sensor, category=Feature.Category.Debug
) -> Feature:
    feature = MagicMock(auto_spec=Feature, name="Mocked feature")
    feature.id = id
    feature.name = id
    feature.value = value
    feature.type = type_
    feature.category = category
    feature.set_value = AsyncMock()
    return feature


>>>>>>> 64ab6471
def _mocked_light_module() -> Light:
    light = MagicMock(auto_spec=Light, name="Mocked light module")
    light.update = AsyncMock()
    light.brightness = 50
    light.color_temp = 4000
<<<<<<< HEAD
=======
    light.state = LightState(
        light_on=True, brightness=light.brightness, color_temp=light.color_temp
    )
>>>>>>> 64ab6471
    light.is_color = True
    light.is_variable_color_temp = True
    light.is_dimmable = True
    light.is_brightness = True
    light.has_effects = False
    light.hsv = (10, 30, 5)
    light.valid_temperature_range = ColorTempRange(min=4000, max=9000)
    light.hw_info = {"sw_ver": "1.0.0", "hw_ver": "1.0.0"}
    light.set_state = AsyncMock()
    light.set_brightness = AsyncMock()
    light.set_hsv = AsyncMock()
    light.set_color_temp = AsyncMock()
    light.protocol = _mock_protocol()
    return light


def _mocked_light_effect_module() -> LightEffect:
    effect = MagicMock(auto_spec=LightEffect, name="Mocked light effect")
    effect.has_effects = True
    effect.has_custom_effects = True
    effect.effect = "Effect1"
    effect.effect_list = ["Off", "Effect1", "Effect2"]
    effect.set_effect = AsyncMock()
    effect.set_custom_effect = AsyncMock()
    return effect


<<<<<<< HEAD
def _mocked_led_module() -> Led:
    led_module = MagicMock(auto_spec=Led, name="Mocked led")
    led_module.led = True
    led_module.set_led = AsyncMock()
    return led_module


def _mocked_strip_children() -> list[Device]:
=======
def _mocked_fan_module() -> Fan:
    fan = MagicMock(auto_spec=Fan, name="Mocked fan")
    fan.fan_speed_level = 0
    fan.set_fan_speed_level = AsyncMock()
    return fan


def _mocked_strip_children(features=None) -> list[Device]:
>>>>>>> 64ab6471
    plug0 = _mocked_device(
        alias="Plug0",
        device_id="bb:bb:cc:dd:ee:ff_PLUG0DEVICEID",
        mac="bb:bb:cc:dd:ee:ff",
<<<<<<< HEAD
=======
        device_type=DeviceType.StripSocket,
        features=features,
>>>>>>> 64ab6471
    )
    plug1 = _mocked_device(
        alias="Plug1",
        device_id="cc:bb:cc:dd:ee:ff_PLUG1DEVICEID",
        mac="cc:bb:cc:dd:ee:ff",
<<<<<<< HEAD
=======
        device_type=DeviceType.StripSocket,
        features=features,
>>>>>>> 64ab6471
    )
    plug0.is_on = True
    plug1.is_on = False
    return [plug0, plug1]


MODULE_TO_MOCK_GEN = {
    Module.Light: _mocked_light_module,
    Module.LightEffect: _mocked_light_effect_module,
<<<<<<< HEAD
    Module.Led: _mocked_led_module,
=======
    Module.Fan: _mocked_fan_module,
}

FEATURE_TO_MOCK_GEN = {
    "state": lambda: _mocked_feature(
        True, "state", Feature.Type.Switch, Feature.Category.Primary
    ),
    "led": lambda: _mocked_feature(
        True, "led", Feature.Type.Switch, Feature.Category.Config
    ),
>>>>>>> 64ab6471
}


def _patch_discovery(device=None, no_device=False):
    async def _discovery(*args, **kwargs):
        if no_device:
            return {}
        return {IP_ADDRESS: _mocked_device()}

    return patch("homeassistant.components.tplink.Discover.discover", new=_discovery)


def _patch_single_discovery(device=None, no_device=False):
    async def _discover_single(*args, **kwargs):
        if no_device:
            raise KasaException
        return device if device else _mocked_device()

    return patch(
        "homeassistant.components.tplink.Discover.discover_single", new=_discover_single
    )


def _patch_connect(device=None, no_device=False):
    async def _connect(*args, **kwargs):
        if no_device:
            raise KasaException
        return device if device else _mocked_device()

    return patch("homeassistant.components.tplink.Device.connect", new=_connect)


async def initialize_config_entry_for_device(
    hass: HomeAssistant, dev: Device
) -> MockConfigEntry:
    """Create a mocked configuration entry for the given device.

    Note, the rest of the tests should probably be converted over to use this
    instead of repeating the initialization routine for each test separately
    """
    config_entry = MockConfigEntry(
        title="TP-Link", domain=DOMAIN, unique_id=dev.mac, data={CONF_HOST: dev.host}
    )
    config_entry.add_to_hass(hass)

    with (
        _patch_discovery(device=dev),
        _patch_single_discovery(device=dev),
        _patch_connect(device=dev),
    ):
        await hass.config_entries.async_setup(config_entry.entry_id)
        await hass.async_block_till_done()

    return config_entry<|MERGE_RESOLUTION|>--- conflicted
+++ resolved
@@ -1,10 +1,7 @@
 """Tests for the TP-Link component."""
 
 from collections import namedtuple
-<<<<<<< HEAD
-=======
 from typing import Any
->>>>>>> 64ab6471
 from unittest.mock import AsyncMock, MagicMock, patch
 
 from kasa import (
@@ -14,18 +11,11 @@
     DeviceFamilyType,
     DeviceType,
     EncryptType,
-<<<<<<< HEAD
-    KasaException,
-    Module,
-)
-from kasa.interfaces import Led, Light, LightEffect
-=======
     Feature,
     KasaException,
     Module,
 )
 from kasa.interfaces import Fan, Light, LightEffect, LightState
->>>>>>> 64ab6471
 from kasa.protocol import BaseProtocol
 
 from homeassistant.components.tplink import (
@@ -114,15 +104,6 @@
     device_config=DEVICE_CONFIG_LEGACY,
     credentials_hash=CREDENTIALS_HASH_LEGACY,
     mac=MAC_ADDRESS,
-<<<<<<< HEAD
-    device_id=MAC_ADDRESS,
-    alias=ALIAS,
-    modules: list[str] | None = None,
-    children: list[Device] | None = None,
-) -> Device:
-    device = MagicMock(auto_spec=Device, name="Mocked device")
-    device.update = AsyncMock()
-=======
     device_id=DEVICE_ID,
     alias=ALIAS,
     modules: list[str] | None = None,
@@ -135,24 +116,12 @@
     device.turn_off = AsyncMock()
     device.turn_on = AsyncMock()
 
->>>>>>> 64ab6471
     device.mac = mac
     device.alias = alias
     device.model = MODEL
     device.host = IP_ADDRESS
     device.device_id = device_id
     device.hw_info = {"sw_ver": "1.0.0", "hw_ver": "1.0.0"}
-<<<<<<< HEAD
-    device.turn_off = AsyncMock()
-    device.turn_on = AsyncMock()
-
-    device.modules = (
-        {module_name: MODULE_TO_MOCK_GEN[module_name]() for module_name in modules}
-        if modules
-        else {}
-    )
-    device.children = children if children else []
-=======
     device.modules = {}
     device.features = {}
 
@@ -172,7 +141,6 @@
         child.device_type == DeviceType.StripSocket for child in device.children
     ):
         device.device_type = DeviceType.Strip
->>>>>>> 64ab6471
 
     device.protocol = _mock_protocol()
     device.config = device_config
@@ -180,8 +148,6 @@
     return device
 
 
-<<<<<<< HEAD
-=======
 def _mocked_feature(
     value: Any, id: str, type_=Feature.Type.Sensor, category=Feature.Category.Debug
 ) -> Feature:
@@ -195,18 +161,14 @@
     return feature
 
 
->>>>>>> 64ab6471
 def _mocked_light_module() -> Light:
     light = MagicMock(auto_spec=Light, name="Mocked light module")
     light.update = AsyncMock()
     light.brightness = 50
     light.color_temp = 4000
-<<<<<<< HEAD
-=======
     light.state = LightState(
         light_on=True, brightness=light.brightness, color_temp=light.color_temp
     )
->>>>>>> 64ab6471
     light.is_color = True
     light.is_variable_color_temp = True
     light.is_dimmable = True
@@ -234,16 +196,6 @@
     return effect
 
 
-<<<<<<< HEAD
-def _mocked_led_module() -> Led:
-    led_module = MagicMock(auto_spec=Led, name="Mocked led")
-    led_module.led = True
-    led_module.set_led = AsyncMock()
-    return led_module
-
-
-def _mocked_strip_children() -> list[Device]:
-=======
 def _mocked_fan_module() -> Fan:
     fan = MagicMock(auto_spec=Fan, name="Mocked fan")
     fan.fan_speed_level = 0
@@ -252,26 +204,19 @@
 
 
 def _mocked_strip_children(features=None) -> list[Device]:
->>>>>>> 64ab6471
     plug0 = _mocked_device(
         alias="Plug0",
         device_id="bb:bb:cc:dd:ee:ff_PLUG0DEVICEID",
         mac="bb:bb:cc:dd:ee:ff",
-<<<<<<< HEAD
-=======
         device_type=DeviceType.StripSocket,
         features=features,
->>>>>>> 64ab6471
     )
     plug1 = _mocked_device(
         alias="Plug1",
         device_id="cc:bb:cc:dd:ee:ff_PLUG1DEVICEID",
         mac="cc:bb:cc:dd:ee:ff",
-<<<<<<< HEAD
-=======
         device_type=DeviceType.StripSocket,
         features=features,
->>>>>>> 64ab6471
     )
     plug0.is_on = True
     plug1.is_on = False
@@ -281,9 +226,6 @@
 MODULE_TO_MOCK_GEN = {
     Module.Light: _mocked_light_module,
     Module.LightEffect: _mocked_light_effect_module,
-<<<<<<< HEAD
-    Module.Led: _mocked_led_module,
-=======
     Module.Fan: _mocked_fan_module,
 }
 
@@ -294,7 +236,6 @@
     "led": lambda: _mocked_feature(
         True, "led", Feature.Type.Switch, Feature.Category.Config
     ),
->>>>>>> 64ab6471
 }
 
 
