"""Tests for the TP-Link component."""

from unittest.mock import AsyncMock, MagicMock, patch

from kasa import (
    DeviceConfig,
    SmartBulb,
    SmartDevice,
    SmartDimmer,
    SmartLightStrip,
    SmartPlug,
    SmartStrip,
)
from kasa.exceptions import SmartDeviceException
from kasa.protocol import TPLinkSmartHomeProtocol

from homeassistant.components.tplink import (
    CONF_ALIAS,
    CONF_DEVICE_CONFIG,
    CONF_HOST,
    CONF_MODEL,
    Credentials,
)
from homeassistant.components.tplink.const import DOMAIN
from homeassistant.core import HomeAssistant

from tests.common import MockConfigEntry

MODULE = "homeassistant.components.tplink"
MODULE_CONFIG_FLOW = "homeassistant.components.tplink.config_flow"
IP_ADDRESS = "127.0.0.1"
ALIAS = "My Bulb"
MODEL = "HS100"
MAC_ADDRESS = "aa:bb:cc:dd:ee:ff"
DEFAULT_ENTRY_TITLE = f"{ALIAS} {MODEL}"
<<<<<<< HEAD
CREDENTIALS_HASH = ""
DEVICE_CONFIG = DeviceConfig(IP_ADDRESS)
DEVICE_CONFIG_DICT = DEVICE_CONFIG.to_dict(credentials_hash=CREDENTIALS_HASH)
=======
CREDENTIALS_HASH_LEGACY = ""
DEVICE_CONFIG_LEGACY = DeviceConfig(IP_ADDRESS)
DEVICE_CONFIG_DICT_LEGACY = DEVICE_CONFIG_LEGACY.to_dict(
    credentials_hash=CREDENTIALS_HASH_LEGACY, exclude_credentials=True
)

CREDENTIALS_HASH_AUTH = "abcdefghijklmnopqrstuv=="
DEVICE_CONFIG_AUTH = DeviceConfig(IP_ADDRESS, credentials=Credentials("foo", "bar"))
DEVICE_CONFIG_DICT_AUTH = DEVICE_CONFIG_AUTH.to_dict(
    credentials_hash=CREDENTIALS_HASH_AUTH, exclude_credentials=True
)

CREATE_ENTRY_DATA_LEGACY = {
    CONF_HOST: IP_ADDRESS,
    CONF_ALIAS: ALIAS,
    CONF_MODEL: MODEL,
    CONF_DEVICE_CONFIG: DEVICE_CONFIG_DICT_LEGACY,
}

CREATE_ENTRY_DATA_AUTH = {
    CONF_HOST: IP_ADDRESS,
    CONF_ALIAS: ALIAS,
    CONF_MODEL: MODEL,
    CONF_DEVICE_CONFIG: DEVICE_CONFIG_DICT_AUTH,
}
>>>>>>> f5baa6e6


def _mock_protocol() -> TPLinkSmartHomeProtocol:
    protocol = MagicMock(auto_spec=TPLinkSmartHomeProtocol)
    protocol.close = AsyncMock()
    return protocol


def _mocked_bulb(
    device_config=DEVICE_CONFIG_LEGACY, credentials_hash=CREDENTIALS_HASH_LEGACY
) -> SmartBulb:
    bulb = MagicMock(auto_spec=SmartBulb, name="Mocked bulb")
    bulb.update = AsyncMock()
    bulb.mac = MAC_ADDRESS
    bulb.alias = ALIAS
    bulb.model = MODEL
    bulb.host = IP_ADDRESS
    bulb.brightness = 50
    bulb.color_temp = 4000
    bulb.is_color = True
    bulb.is_strip = False
    bulb.is_plug = False
    bulb.is_dimmer = False
    bulb.is_light_strip = False
    bulb.has_effects = False
    bulb.effect = None
    bulb.effect_list = None
    bulb.hsv = (10, 30, 5)
    bulb.device_id = MAC_ADDRESS
    bulb.valid_temperature_range.min = 4000
    bulb.valid_temperature_range.max = 9000
    bulb.hw_info = {"sw_ver": "1.0.0", "hw_ver": "1.0.0"}
    bulb.turn_off = AsyncMock()
    bulb.turn_on = AsyncMock()
    bulb.set_brightness = AsyncMock()
    bulb.set_hsv = AsyncMock()
    bulb.set_color_temp = AsyncMock()
    bulb.protocol = _mock_protocol()
<<<<<<< HEAD
    bulb.config = DEVICE_CONFIG
    bulb.credentials_hash = CREDENTIALS_HASH
=======
    bulb.config = device_config
    bulb.credentials_hash = credentials_hash
>>>>>>> f5baa6e6
    return bulb


class MockedSmartLightStrip(SmartLightStrip):
    """Mock a SmartLightStrip."""

    def __new__(cls, *args, **kwargs):
        """Mock a SmartLightStrip that will pass an isinstance check."""
        return MagicMock(spec=cls)


def _mocked_smart_light_strip() -> SmartLightStrip:
    strip = MockedSmartLightStrip()
    strip.update = AsyncMock()
    strip.mac = MAC_ADDRESS
    strip.alias = ALIAS
    strip.model = MODEL
    strip.host = IP_ADDRESS
    strip.brightness = 50
    strip.color_temp = 4000
    strip.is_color = True
    strip.is_strip = False
    strip.is_plug = False
    strip.is_dimmer = False
    strip.is_light_strip = True
    strip.has_effects = True
    strip.effect = {"name": "Effect1", "enable": 1}
    strip.effect_list = ["Effect1", "Effect2"]
    strip.hsv = (10, 30, 5)
    strip.device_id = MAC_ADDRESS
    strip.valid_temperature_range.min = 4000
    strip.valid_temperature_range.max = 9000
    strip.hw_info = {"sw_ver": "1.0.0", "hw_ver": "1.0.0"}
    strip.turn_off = AsyncMock()
    strip.turn_on = AsyncMock()
    strip.set_brightness = AsyncMock()
    strip.set_hsv = AsyncMock()
    strip.set_color_temp = AsyncMock()
    strip.set_effect = AsyncMock()
    strip.set_custom_effect = AsyncMock()
    strip.protocol = _mock_protocol()
<<<<<<< HEAD
    strip.config = DEVICE_CONFIG
    strip.credentials_hash = CREDENTIALS_HASH
=======
    strip.config = DEVICE_CONFIG_LEGACY
    strip.credentials_hash = CREDENTIALS_HASH_LEGACY
>>>>>>> f5baa6e6
    return strip


def _mocked_dimmer() -> SmartDimmer:
    dimmer = MagicMock(auto_spec=SmartDimmer, name="Mocked dimmer")
    dimmer.update = AsyncMock()
    dimmer.mac = MAC_ADDRESS
    dimmer.alias = "My Dimmer"
    dimmer.model = MODEL
    dimmer.host = IP_ADDRESS
    dimmer.brightness = 50
    dimmer.color_temp = 4000
    dimmer.is_color = True
    dimmer.is_strip = False
    dimmer.is_plug = False
    dimmer.is_dimmer = True
    dimmer.is_light_strip = False
    dimmer.effect = None
    dimmer.effect_list = None
    dimmer.hsv = (10, 30, 5)
    dimmer.device_id = MAC_ADDRESS
    dimmer.valid_temperature_range.min = 4000
    dimmer.valid_temperature_range.max = 9000
    dimmer.hw_info = {"sw_ver": "1.0.0", "hw_ver": "1.0.0"}
    dimmer.turn_off = AsyncMock()
    dimmer.turn_on = AsyncMock()
    dimmer.set_brightness = AsyncMock()
    dimmer.set_hsv = AsyncMock()
    dimmer.set_color_temp = AsyncMock()
    dimmer.set_led = AsyncMock()
    dimmer.protocol = _mock_protocol()
<<<<<<< HEAD
    dimmer.config = DEVICE_CONFIG
    dimmer.credentials_hash = CREDENTIALS_HASH
=======
    dimmer.config = DEVICE_CONFIG_LEGACY
    dimmer.credentials_hash = CREDENTIALS_HASH_LEGACY
>>>>>>> f5baa6e6
    return dimmer


def _mocked_plug() -> SmartPlug:
    plug = MagicMock(auto_spec=SmartPlug, name="Mocked plug")
    plug.update = AsyncMock()
    plug.mac = MAC_ADDRESS
    plug.alias = "My Plug"
    plug.model = MODEL
    plug.host = IP_ADDRESS
    plug.is_light_strip = False
    plug.is_bulb = False
    plug.is_dimmer = False
    plug.is_strip = False
    plug.is_plug = True
    plug.device_id = MAC_ADDRESS
    plug.hw_info = {"sw_ver": "1.0.0", "hw_ver": "1.0.0"}
    plug.turn_off = AsyncMock()
    plug.turn_on = AsyncMock()
    plug.set_led = AsyncMock()
    plug.protocol = _mock_protocol()
<<<<<<< HEAD
    plug.config = DEVICE_CONFIG
    plug.credentials_hash = CREDENTIALS_HASH
=======
    plug.config = DEVICE_CONFIG_LEGACY
    plug.credentials_hash = CREDENTIALS_HASH_LEGACY
>>>>>>> f5baa6e6
    return plug


def _mocked_strip() -> SmartStrip:
    strip = MagicMock(auto_spec=SmartStrip, name="Mocked strip")
    strip.update = AsyncMock()
    strip.mac = MAC_ADDRESS
    strip.alias = "My Strip"
    strip.model = MODEL
    strip.host = IP_ADDRESS
    strip.is_light_strip = False
    strip.is_bulb = False
    strip.is_dimmer = False
    strip.is_strip = True
    strip.is_plug = True
    strip.device_id = MAC_ADDRESS
    strip.hw_info = {"sw_ver": "1.0.0", "hw_ver": "1.0.0"}
    strip.turn_off = AsyncMock()
    strip.turn_on = AsyncMock()
    strip.set_led = AsyncMock()
    strip.protocol = _mock_protocol()
<<<<<<< HEAD
    strip.config = DEVICE_CONFIG
    strip.credentials_hash = CREDENTIALS_HASH
=======
    strip.config = DEVICE_CONFIG_LEGACY
    strip.credentials_hash = CREDENTIALS_HASH_LEGACY
>>>>>>> f5baa6e6
    plug0 = _mocked_plug()
    plug0.alias = "Plug0"
    plug0.device_id = "bb:bb:cc:dd:ee:ff_PLUG0DEVICEID"
    plug0.mac = "bb:bb:cc:dd:ee:ff"
    plug0.is_on = True
    plug0.protocol = _mock_protocol()
    plug1 = _mocked_plug()
    plug1.device_id = "cc:bb:cc:dd:ee:ff_PLUG1DEVICEID"
    plug1.mac = "cc:bb:cc:dd:ee:ff"
    plug1.alias = "Plug1"
    plug1.protocol = _mock_protocol()
    plug1.is_on = False
    strip.children = [plug0, plug1]
    return strip


def _patch_discovery(device=None, no_device=False):
    async def _discovery(*args, **kwargs):
        if no_device:
            return {}
        return {IP_ADDRESS: _mocked_bulb()}

    return patch("homeassistant.components.tplink.Discover.discover", new=_discovery)


def _patch_single_discovery(device=None, no_device=False):
    async def _discover_single(*args, **kwargs):
        if no_device:
            raise SmartDeviceException
        return device if device else _mocked_bulb()

    return patch(
        "homeassistant.components.tplink.Discover.discover_single", new=_discover_single
    )


def _patch_connect(device=None, no_device=False):
    async def _connect(*args, **kwargs):
        if no_device:
            raise SmartDeviceException
        return device if device else _mocked_bulb()

    return patch("homeassistant.components.tplink.SmartDevice.connect", new=_connect)


async def initialize_config_entry_for_device(
    hass: HomeAssistant, dev: SmartDevice
) -> MockConfigEntry:
    """Create a mocked configuration entry for the given device.

    Note, the rest of the tests should probably be converted over to use this
    instead of repeating the initialization routine for each test separately
    """
    config_entry = MockConfigEntry(
        title="TP-Link", domain=DOMAIN, unique_id=dev.mac, data={CONF_HOST: dev.host}
    )
    config_entry.add_to_hass(hass)

    with _patch_discovery(device=dev), _patch_single_discovery(
        device=dev
    ), _patch_connect(device=dev):
        await hass.config_entries.async_setup(config_entry.entry_id)
        await hass.async_block_till_done()

    return config_entry<|MERGE_RESOLUTION|>--- conflicted
+++ resolved
@@ -33,11 +33,6 @@
 MODEL = "HS100"
 MAC_ADDRESS = "aa:bb:cc:dd:ee:ff"
 DEFAULT_ENTRY_TITLE = f"{ALIAS} {MODEL}"
-<<<<<<< HEAD
-CREDENTIALS_HASH = ""
-DEVICE_CONFIG = DeviceConfig(IP_ADDRESS)
-DEVICE_CONFIG_DICT = DEVICE_CONFIG.to_dict(credentials_hash=CREDENTIALS_HASH)
-=======
 CREDENTIALS_HASH_LEGACY = ""
 DEVICE_CONFIG_LEGACY = DeviceConfig(IP_ADDRESS)
 DEVICE_CONFIG_DICT_LEGACY = DEVICE_CONFIG_LEGACY.to_dict(
@@ -63,7 +58,6 @@
     CONF_MODEL: MODEL,
     CONF_DEVICE_CONFIG: DEVICE_CONFIG_DICT_AUTH,
 }
->>>>>>> f5baa6e6
 
 
 def _mock_protocol() -> TPLinkSmartHomeProtocol:
@@ -102,13 +96,8 @@
     bulb.set_hsv = AsyncMock()
     bulb.set_color_temp = AsyncMock()
     bulb.protocol = _mock_protocol()
-<<<<<<< HEAD
-    bulb.config = DEVICE_CONFIG
-    bulb.credentials_hash = CREDENTIALS_HASH
-=======
     bulb.config = device_config
     bulb.credentials_hash = credentials_hash
->>>>>>> f5baa6e6
     return bulb
 
 
@@ -150,13 +139,8 @@
     strip.set_effect = AsyncMock()
     strip.set_custom_effect = AsyncMock()
     strip.protocol = _mock_protocol()
-<<<<<<< HEAD
-    strip.config = DEVICE_CONFIG
-    strip.credentials_hash = CREDENTIALS_HASH
-=======
     strip.config = DEVICE_CONFIG_LEGACY
     strip.credentials_hash = CREDENTIALS_HASH_LEGACY
->>>>>>> f5baa6e6
     return strip
 
 
@@ -188,13 +172,8 @@
     dimmer.set_color_temp = AsyncMock()
     dimmer.set_led = AsyncMock()
     dimmer.protocol = _mock_protocol()
-<<<<<<< HEAD
-    dimmer.config = DEVICE_CONFIG
-    dimmer.credentials_hash = CREDENTIALS_HASH
-=======
     dimmer.config = DEVICE_CONFIG_LEGACY
     dimmer.credentials_hash = CREDENTIALS_HASH_LEGACY
->>>>>>> f5baa6e6
     return dimmer
 
 
@@ -216,13 +195,8 @@
     plug.turn_on = AsyncMock()
     plug.set_led = AsyncMock()
     plug.protocol = _mock_protocol()
-<<<<<<< HEAD
-    plug.config = DEVICE_CONFIG
-    plug.credentials_hash = CREDENTIALS_HASH
-=======
     plug.config = DEVICE_CONFIG_LEGACY
     plug.credentials_hash = CREDENTIALS_HASH_LEGACY
->>>>>>> f5baa6e6
     return plug
 
 
@@ -244,13 +218,8 @@
     strip.turn_on = AsyncMock()
     strip.set_led = AsyncMock()
     strip.protocol = _mock_protocol()
-<<<<<<< HEAD
-    strip.config = DEVICE_CONFIG
-    strip.credentials_hash = CREDENTIALS_HASH
-=======
     strip.config = DEVICE_CONFIG_LEGACY
     strip.credentials_hash = CREDENTIALS_HASH_LEGACY
->>>>>>> f5baa6e6
     plug0 = _mocked_plug()
     plug0.alias = "Plug0"
     plug0.device_id = "bb:bb:cc:dd:ee:ff_PLUG0DEVICEID"
