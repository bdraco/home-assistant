--- conflicted
+++ resolved
@@ -224,42 +224,14 @@
     assert result4["data"] == CREATE_ENTRY_DATA_AUTH
 
 
-<<<<<<< HEAD
-@pytest.mark.parametrize(
-    ("connect_error", "expected_step"),
-    [
-        (
-            None,
-            "discovery_confirm",
-        ),
-        (
-            AuthenticationException,
-            "discovery_auth_confirm",
-        ),
-    ],
-    ids=["valid", "invalid"],
-)
-=======
->>>>>>> 16bd88dc
 async def test_discovery_new_credentials(
     hass: HomeAssistant,
     mock_discovery: AsyncMock,
     mock_connect: AsyncMock,
     mock_init,
-<<<<<<< HEAD
-    connect_error,
-    expected_step,
 ) -> None:
     """Test setting up discovery with new credentials."""
     mock_discovery["mock_device"].update.side_effect = AuthenticationException
-    default_connect_side_effect = mock_connect["connect"].side_effect
-    if connect_error:
-        mock_connect["connect"].side_effect = connect_error
-=======
-) -> None:
-    """Test setting up discovery with new credentials."""
-    mock_discovery["mock_device"].update.side_effect = AuthenticationException
->>>>>>> 16bd88dc
 
     result = await hass.config_entries.flow.async_init(
         DOMAIN,
@@ -288,30 +260,6 @@
 
     assert mock_connect["connect"].call_count == 1
     assert result2["type"] is FlowResultType.FORM
-<<<<<<< HEAD
-    assert result2["step_id"] == expected_step
-
-    await hass.async_block_till_done()
-
-    if expected_step != "discovery_confirm":  # invalid so provide new
-        mock_connect["connect"].side_effect = default_connect_side_effect
-        result2 = await hass.config_entries.flow.async_configure(
-            result2["flow_id"],
-            {
-                CONF_USERNAME: "fake_username",
-                CONF_PASSWORD: "fake_password",
-            },
-        )
-        assert result2["type"] is FlowResultType.FORM
-        assert result2["step_id"] == "discovery_confirm"
-
-    result3 = await hass.config_entries.flow.async_configure(
-        result2["flow_id"],
-        {},
-    )
-    assert result3["type"] is FlowResultType.CREATE_ENTRY
-    assert result3["data"] == CREATE_ENTRY_DATA_AUTH
-=======
     assert result2["step_id"] == "discovery_confirm"
 
     await hass.async_block_till_done()
@@ -384,7 +332,6 @@
     )
     assert result4["type"] is FlowResultType.CREATE_ENTRY
     assert result4["data"] == CREATE_ENTRY_DATA_AUTH
->>>>>>> 16bd88dc
 
 
 async def test_discovery_with_existing_device_present(hass: HomeAssistant) -> None:
