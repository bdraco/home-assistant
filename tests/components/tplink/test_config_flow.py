--- conflicted
+++ resolved
@@ -5,11 +5,6 @@
 
 from homeassistant import config_entries
 from homeassistant.components import dhcp
-<<<<<<< HEAD
-from homeassistant.components.tplink import DOMAIN
-from homeassistant.components.tplink.const import CONF_DEVICE_CONFIG
-from homeassistant.const import CONF_ALIAS, CONF_DEVICE, CONF_HOST, CONF_MAC, CONF_MODEL
-=======
 from homeassistant.components.tplink import (
     DOMAIN,
     AuthenticationException,
@@ -25,7 +20,6 @@
     CONF_PASSWORD,
     CONF_USERNAME,
 )
->>>>>>> f5baa6e6
 from homeassistant.core import HomeAssistant
 from homeassistant.data_entry_flow import FlowResultType
 
@@ -34,14 +28,9 @@
     CREATE_ENTRY_DATA_AUTH,
     CREATE_ENTRY_DATA_LEGACY,
     DEFAULT_ENTRY_TITLE,
-<<<<<<< HEAD
-    DEVICE_CONFIG_DICT,
-=======
     DEVICE_CONFIG_DICT_LEGACY,
->>>>>>> f5baa6e6
     IP_ADDRESS,
     MAC_ADDRESS,
-    MODEL,
     MODULE,
     _patch_connect,
     _patch_discovery,
@@ -49,13 +38,6 @@
 )
 
 from tests.common import MockConfigEntry
-
-CREATE_ENTRY_DATA = {
-    CONF_HOST: IP_ADDRESS,
-    CONF_ALIAS: ALIAS,
-    CONF_MODEL: MODEL,
-    CONF_DEVICE_CONFIG: DEVICE_CONFIG_DICT,
-}
 
 
 async def test_discovery(hass: HomeAssistant) -> None:
@@ -102,11 +84,7 @@
 
     assert result3["type"] == "create_entry"
     assert result3["title"] == DEFAULT_ENTRY_TITLE
-<<<<<<< HEAD
-    assert result3["data"] == CREATE_ENTRY_DATA
-=======
     assert result3["data"] == CREATE_ENTRY_DATA_LEGACY
->>>>>>> f5baa6e6
     mock_setup.assert_called_once()
     mock_setup_entry.assert_called_once()
 
@@ -224,11 +202,7 @@
         )
         assert result3["type"] == "create_entry"
         assert result3["title"] == DEFAULT_ENTRY_TITLE
-<<<<<<< HEAD
-        assert result3["data"] == CREATE_ENTRY_DATA
-=======
         assert result3["data"] == CREATE_ENTRY_DATA_LEGACY
->>>>>>> f5baa6e6
         await hass.async_block_till_done()
 
     mock_setup_entry.assert_called_once()
@@ -295,11 +269,7 @@
         await hass.async_block_till_done()
     assert result4["type"] == "create_entry"
     assert result4["title"] == DEFAULT_ENTRY_TITLE
-<<<<<<< HEAD
-    assert result4["data"] == CREATE_ENTRY_DATA
-=======
     assert result4["data"] == CREATE_ENTRY_DATA_LEGACY
->>>>>>> f5baa6e6
 
     # Duplicate
     result = await hass.config_entries.flow.async_init(
@@ -337,9 +307,6 @@
         await hass.async_block_till_done()
 
     assert result["type"] == "create_entry"
-<<<<<<< HEAD
-    assert result["data"] == CREATE_ENTRY_DATA
-=======
     assert result["data"] == CREATE_ENTRY_DATA_LEGACY
 
 
@@ -381,7 +348,6 @@
     assert result3["type"] == "create_entry"
     assert result3["title"] == DEFAULT_ENTRY_TITLE
     assert result3["data"] == CREATE_ENTRY_DATA_AUTH
->>>>>>> f5baa6e6
 
 
 async def test_discovered_by_discovery_and_dhcp(hass: HomeAssistant) -> None:
@@ -395,11 +361,7 @@
                 CONF_HOST: IP_ADDRESS,
                 CONF_MAC: MAC_ADDRESS,
                 CONF_ALIAS: ALIAS,
-<<<<<<< HEAD
-                CONF_DEVICE_CONFIG: DEVICE_CONFIG_DICT,
-=======
                 CONF_DEVICE_CONFIG: DEVICE_CONFIG_DICT_LEGACY,
->>>>>>> f5baa6e6
             },
         )
         await hass.async_block_till_done()
@@ -458,11 +420,7 @@
                 CONF_HOST: IP_ADDRESS,
                 CONF_MAC: MAC_ADDRESS,
                 CONF_ALIAS: ALIAS,
-<<<<<<< HEAD
-                CONF_DEVICE_CONFIG: DEVICE_CONFIG_DICT,
-=======
                 CONF_DEVICE_CONFIG: DEVICE_CONFIG_DICT_LEGACY,
->>>>>>> f5baa6e6
             },
         ),
     ],
@@ -490,11 +448,7 @@
         await hass.async_block_till_done()
 
     assert result2["type"] == "create_entry"
-<<<<<<< HEAD
-    assert result2["data"] == CREATE_ENTRY_DATA
-=======
     assert result2["data"] == CREATE_ENTRY_DATA_LEGACY
->>>>>>> f5baa6e6
     assert mock_async_setup.called
     assert mock_async_setup_entry.called
 
@@ -512,11 +466,7 @@
                 CONF_HOST: IP_ADDRESS,
                 CONF_MAC: MAC_ADDRESS,
                 CONF_ALIAS: ALIAS,
-<<<<<<< HEAD
-                CONF_DEVICE_CONFIG: DEVICE_CONFIG_DICT,
-=======
                 CONF_DEVICE_CONFIG: DEVICE_CONFIG_DICT_LEGACY,
->>>>>>> f5baa6e6
             },
         ),
     ],
