"""Test the tplink config flow."""
from unittest.mock import AsyncMock, patch

from kasa import TimeoutException
import pytest

from homeassistant import config_entries
from homeassistant.components import dhcp
from homeassistant.components.tplink import (
    DOMAIN,
    AuthenticationException,
    Credentials,
    SmartDeviceException,
)
from homeassistant.components.tplink.const import CONF_DEVICE_CONFIG
from homeassistant.const import (
    CONF_ALIAS,
    CONF_DEVICE,
    CONF_HOST,
    CONF_MAC,
    CONF_PASSWORD,
    CONF_USERNAME,
)
from homeassistant.core import HomeAssistant
from homeassistant.data_entry_flow import FlowResultType

from . import (
    ALIAS,
    CREATE_ENTRY_DATA_AUTH,
<<<<<<< HEAD
=======
    CREATE_ENTRY_DATA_AUTH2,
>>>>>>> 24033148
    CREATE_ENTRY_DATA_LEGACY,
    DEFAULT_ENTRY_TITLE,
    DEVICE_CONFIG_DICT_AUTH,
    DEVICE_CONFIG_DICT_LEGACY,
    IP_ADDRESS,
    MAC_ADDRESS,
    MAC_ADDRESS2,
    MODULE,
    _patch_connect,
    _patch_discovery,
    _patch_single_discovery,
)

from tests.common import MockConfigEntry


async def test_discovery(hass: HomeAssistant) -> None:
    """Test setting up discovery."""
    with _patch_discovery(), _patch_single_discovery(), _patch_connect():
        result = await hass.config_entries.flow.async_init(
            DOMAIN, context={"source": config_entries.SOURCE_USER}
        )
        await hass.async_block_till_done()
        assert result["type"] == "form"
        assert result["step_id"] == "user"
        assert not result["errors"]

        result2 = await hass.config_entries.flow.async_configure(result["flow_id"], {})
        await hass.async_block_till_done()
        assert result2["type"] == "form"
        assert result2["step_id"] == "pick_device"
        assert not result2["errors"]

        # test we can try again
        result = await hass.config_entries.flow.async_init(
            DOMAIN, context={"source": config_entries.SOURCE_USER}
        )
        assert result["type"] == "form"
        assert result["step_id"] == "user"
        assert not result["errors"]

        result2 = await hass.config_entries.flow.async_configure(result["flow_id"], {})
        await hass.async_block_till_done()
        assert result2["type"] == "form"
        assert result2["step_id"] == "pick_device"
        assert not result2["errors"]

    with _patch_discovery(), _patch_single_discovery(), _patch_connect(), patch(
        f"{MODULE}.async_setup", return_value=True
    ) as mock_setup, patch(
        f"{MODULE}.async_setup_entry", return_value=True
    ) as mock_setup_entry:
        result3 = await hass.config_entries.flow.async_configure(
            result["flow_id"],
            {CONF_DEVICE: MAC_ADDRESS},
        )
        await hass.async_block_till_done()

    assert result3["type"] == "create_entry"
    assert result3["title"] == DEFAULT_ENTRY_TITLE
    assert result3["data"] == CREATE_ENTRY_DATA_LEGACY
    mock_setup.assert_called_once()
    mock_setup_entry.assert_called_once()

    # ignore configured devices
    result = await hass.config_entries.flow.async_init(
        DOMAIN, context={"source": config_entries.SOURCE_USER}
    )
    assert result["type"] == FlowResultType.FORM
    assert result["step_id"] == "user"
    assert not result["errors"]

    with _patch_discovery(), _patch_single_discovery(), _patch_connect():
        result2 = await hass.config_entries.flow.async_configure(result["flow_id"], {})
        await hass.async_block_till_done()

    assert result2["type"] == FlowResultType.ABORT
    assert result2["reason"] == "no_devices_found"


async def test_discovery_auth(
    hass: HomeAssistant, mock_discovery: AsyncMock, mock_connect: AsyncMock, mock_init
) -> None:
    """Test setting up discovery."""

    mock_discovery["mock_device"].update.side_effect = AuthenticationException

    result = await hass.config_entries.flow.async_init(
        DOMAIN,
        context={"source": config_entries.SOURCE_INTEGRATION_DISCOVERY},
        data={
            CONF_HOST: IP_ADDRESS,
            CONF_MAC: MAC_ADDRESS,
            CONF_ALIAS: ALIAS,
            CONF_DEVICE_CONFIG: DEVICE_CONFIG_DICT_AUTH,
        },
    )
    await hass.async_block_till_done()
    assert result["type"] == "form"
    assert result["step_id"] == "discovery_auth_confirm"
    assert not result["errors"]

    mock_discovery["mock_device"].update.reset_mock(side_effect=True)
    result2 = await hass.config_entries.flow.async_configure(
        result["flow_id"],
        user_input={
            CONF_USERNAME: "fake_username",
            CONF_PASSWORD: "fake_password",
        },
    )

    assert result2["type"] == "form"
    assert result2["step_id"] == "discovery_confirm"
    assert not result2["errors"]

    result3 = await hass.config_entries.flow.async_configure(
        result2["flow_id"], user_input={}
    )

    await hass.async_block_till_done()
    assert result3["type"] == FlowResultType.CREATE_ENTRY
    assert result3["title"] == DEFAULT_ENTRY_TITLE
    assert result3["data"] == CREATE_ENTRY_DATA_AUTH


@pytest.mark.parametrize(
<<<<<<< HEAD
    ("error_type", "errors_msg"),
    [
        (AuthenticationException, "invalid_auth"),
        (SmartDeviceException, "cannot_connect"),
=======
    ("error_type", "errors_msg", "error_placement"),
    [
        (AuthenticationException, "invalid_auth", CONF_PASSWORD),
        (SmartDeviceException, "cannot_connect", "base"),
>>>>>>> 24033148
    ],
    ids=["invalid-auth", "unknown-error"],
)
async def test_discovery_auth_errors(
    hass: HomeAssistant,
    mock_discovery: AsyncMock,
    mock_connect: AsyncMock,
    mock_init,
    error_type,
    errors_msg,
<<<<<<< HEAD
) -> None:
    """Test setting up discovery."""
    mock_discovery["mock_device"].update.side_effect = AuthenticationException
=======
    error_placement,
) -> None:
    """Test setting up discovery."""
    mock_discovery["mock_device"].update.side_effect = AuthenticationException
    default_connect_side_effect = mock_connect["connect"].side_effect
>>>>>>> 24033148
    mock_connect["connect"].side_effect = error_type

    result = await hass.config_entries.flow.async_init(
        DOMAIN,
        context={"source": config_entries.SOURCE_INTEGRATION_DISCOVERY},
        data={
            CONF_HOST: IP_ADDRESS,
            CONF_MAC: MAC_ADDRESS,
            CONF_ALIAS: ALIAS,
            CONF_DEVICE_CONFIG: DEVICE_CONFIG_DICT_AUTH,
        },
    )
    await hass.async_block_till_done()
    assert result["type"] == "form"
    assert result["step_id"] == "discovery_auth_confirm"
    assert not result["errors"]

    result2 = await hass.config_entries.flow.async_configure(
        result["flow_id"],
        user_input={
            CONF_USERNAME: "fake_username",
            CONF_PASSWORD: "fake_password",
        },
    )

    assert result2["type"] == FlowResultType.FORM
<<<<<<< HEAD
    assert result2["errors"] == {"base": errors_msg}

    await hass.async_block_till_done()

    # TODO: finish this to test the rest of the flow
=======
    assert result2["errors"] == {error_placement: errors_msg}

    await hass.async_block_till_done()

    mock_connect["connect"].side_effect = default_connect_side_effect
    result3 = await hass.config_entries.flow.async_configure(
        result2["flow_id"],
        {
            CONF_USERNAME: "fake_username",
            CONF_PASSWORD: "fake_password",
        },
    )
    assert result3["type"] == FlowResultType.FORM
    assert result3["step_id"] == "discovery_confirm"

    await hass.async_block_till_done()

    result4 = await hass.config_entries.flow.async_configure(
        result3["flow_id"],
        {},
    )
    assert result4["type"] == FlowResultType.CREATE_ENTRY
    assert result4["data"] == CREATE_ENTRY_DATA_AUTH
>>>>>>> 24033148


@pytest.mark.parametrize(
    ("connect_error", "expected_step"),
    [
<<<<<<< HEAD
        (None, "discovery_confirm"),
        (AuthenticationException, "discovery_auth_confirm"),
=======
        (
            None,
            "discovery_confirm",
        ),
        (
            AuthenticationException,
            "discovery_auth_confirm",
        ),
>>>>>>> 24033148
    ],
    ids=["valid", "invalid"],
)
async def test_discovery_new_credentials(
    hass: HomeAssistant,
    mock_discovery: AsyncMock,
    mock_connect: AsyncMock,
    mock_init,
    connect_error,
    expected_step,
) -> None:
    """Test setting up discovery with new credentials."""
    mock_discovery["mock_device"].update.side_effect = AuthenticationException
<<<<<<< HEAD
    mock_connect["connect"].side_effect = connect_error
=======
    default_connect_side_effect = mock_connect["connect"].side_effect
    if connect_error:
        mock_connect["connect"].side_effect = connect_error
>>>>>>> 24033148

    result = await hass.config_entries.flow.async_init(
        DOMAIN,
        context={"source": config_entries.SOURCE_INTEGRATION_DISCOVERY},
        data={
            CONF_HOST: IP_ADDRESS,
            CONF_MAC: MAC_ADDRESS,
            CONF_ALIAS: ALIAS,
            CONF_DEVICE_CONFIG: DEVICE_CONFIG_DICT_AUTH,
        },
    )
    await hass.async_block_till_done()
    assert result["type"] == "form"
    assert result["step_id"] == "discovery_auth_confirm"
    assert not result["errors"]

    assert mock_connect["connect"].call_count == 0

    with patch(
        "homeassistant.components.tplink.config_flow.get_credentials",
        return_value=Credentials("fake_user", "fake_pass"),
    ):
        result2 = await hass.config_entries.flow.async_configure(
            result["flow_id"],
        )

    assert mock_connect["connect"].call_count == 1
    assert result2["type"] == FlowResultType.FORM
    assert result2["step_id"] == expected_step

    await hass.async_block_till_done()

<<<<<<< HEAD
    # TODO: finish this to test the rest of the flow
=======
    if expected_step != "discovery_confirm":  # invalid so provide new
        mock_connect["connect"].side_effect = default_connect_side_effect
        result2 = await hass.config_entries.flow.async_configure(
            result2["flow_id"],
            {
                CONF_USERNAME: "fake_username",
                CONF_PASSWORD: "fake_password",
            },
        )
        assert result2["type"] == FlowResultType.FORM
        assert result2["step_id"] == "discovery_confirm"

    result3 = await hass.config_entries.flow.async_configure(
        result2["flow_id"],
        {},
    )
    assert result3["type"] == FlowResultType.CREATE_ENTRY
    assert result3["data"] == CREATE_ENTRY_DATA_AUTH
>>>>>>> 24033148


async def test_discovery_with_existing_device_present(hass: HomeAssistant) -> None:
    """Test setting up discovery."""
    config_entry = MockConfigEntry(
        domain=DOMAIN, data={CONF_HOST: "127.0.0.2"}, unique_id="dd:dd:dd:dd:dd:dd"
    )
    config_entry.add_to_hass(hass)

    with _patch_discovery(), _patch_single_discovery(no_device=True), _patch_connect(
        no_device=True
    ):
        await hass.config_entries.async_setup(config_entry.entry_id)
        await hass.async_block_till_done()

    result = await hass.config_entries.flow.async_init(
        DOMAIN, context={"source": config_entries.SOURCE_USER}
    )
    assert result["type"] == FlowResultType.FORM
    assert result["step_id"] == "user"
    assert not result["errors"]

    with _patch_discovery(), _patch_single_discovery(), _patch_connect():
        result2 = await hass.config_entries.flow.async_configure(result["flow_id"], {})
        await hass.async_block_till_done()

    assert result2["type"] == FlowResultType.FORM
    assert result2["step_id"] == "pick_device"
    assert not result2["errors"]

    # Now abort and make sure we can start over

    result = await hass.config_entries.flow.async_init(
        DOMAIN, context={"source": config_entries.SOURCE_USER}
    )
    assert result["type"] == FlowResultType.FORM
    assert result["step_id"] == "user"
    assert not result["errors"]

    with _patch_discovery(), _patch_single_discovery(), _patch_connect():
        result2 = await hass.config_entries.flow.async_configure(result["flow_id"], {})
        await hass.async_block_till_done()

    assert result2["type"] == FlowResultType.FORM
    assert result2["step_id"] == "pick_device"
    assert not result2["errors"]

    with _patch_discovery(), _patch_single_discovery(), _patch_connect(), patch(
        f"{MODULE}.async_setup_entry", return_value=True
    ) as mock_setup_entry:
        result3 = await hass.config_entries.flow.async_configure(
            result["flow_id"], {CONF_DEVICE: MAC_ADDRESS}
        )
        assert result3["type"] == "create_entry"
        assert result3["title"] == DEFAULT_ENTRY_TITLE
        assert result3["data"] == CREATE_ENTRY_DATA_LEGACY
        await hass.async_block_till_done()

    mock_setup_entry.assert_called_once()

    # ignore configured devices
    result = await hass.config_entries.flow.async_init(
        DOMAIN, context={"source": config_entries.SOURCE_USER}
    )
    assert result["type"] == FlowResultType.FORM
    assert result["step_id"] == "user"
    assert not result["errors"]

    with _patch_discovery(), _patch_single_discovery(), _patch_connect():
        result2 = await hass.config_entries.flow.async_configure(result["flow_id"], {})
        await hass.async_block_till_done()

    assert result2["type"] == FlowResultType.ABORT
    assert result2["reason"] == "no_devices_found"


async def test_discovery_no_device(hass: HomeAssistant) -> None:
    """Test discovery without device."""
    result = await hass.config_entries.flow.async_init(
        DOMAIN, context={"source": config_entries.SOURCE_USER}
    )

    with _patch_discovery(no_device=True), _patch_single_discovery(), _patch_connect():
        result2 = await hass.config_entries.flow.async_configure(result["flow_id"], {})
        await hass.async_block_till_done()

    assert result2["type"] == FlowResultType.ABORT
    assert result2["reason"] == "no_devices_found"


async def test_manual(hass: HomeAssistant) -> None:
    """Test manually setup."""
    result = await hass.config_entries.flow.async_init(
        DOMAIN, context={"source": config_entries.SOURCE_USER}
    )
    assert result["type"] == FlowResultType.FORM
    assert result["step_id"] == "user"
    assert not result["errors"]

    # Cannot connect (timeout)
    with _patch_discovery(no_device=True), _patch_single_discovery(
        no_device=True
    ), _patch_connect(no_device=True):
        result2 = await hass.config_entries.flow.async_configure(
            result["flow_id"], {CONF_HOST: IP_ADDRESS}
        )
        await hass.async_block_till_done()

    assert result2["type"] == FlowResultType.FORM
    assert result2["step_id"] == "user"
    assert result2["errors"] == {"base": "cannot_connect"}

    # Success
    with _patch_discovery(), _patch_single_discovery(), _patch_connect(), patch(
        f"{MODULE}.async_setup", return_value=True
    ), patch(f"{MODULE}.async_setup_entry", return_value=True):
        result4 = await hass.config_entries.flow.async_configure(
            result["flow_id"], {CONF_HOST: IP_ADDRESS}
        )
        await hass.async_block_till_done()
    assert result4["type"] == FlowResultType.CREATE_ENTRY
    assert result4["title"] == DEFAULT_ENTRY_TITLE
    assert result4["data"] == CREATE_ENTRY_DATA_LEGACY

    # Duplicate
    result = await hass.config_entries.flow.async_init(
        DOMAIN, context={"source": config_entries.SOURCE_USER}
    )
    with _patch_discovery(no_device=True), _patch_single_discovery(
        no_device=True
    ), _patch_connect(no_device=True):
        result2 = await hass.config_entries.flow.async_configure(
            result["flow_id"], {CONF_HOST: IP_ADDRESS}
        )
        await hass.async_block_till_done()

    assert result2["type"] == FlowResultType.ABORT
    assert result2["reason"] == "already_configured"


async def test_manual_no_capabilities(hass: HomeAssistant) -> None:
    """Test manually setup without successful get_capabilities."""
    result = await hass.config_entries.flow.async_init(
        DOMAIN, context={"source": config_entries.SOURCE_USER}
    )
    assert result["type"] == FlowResultType.FORM
    assert result["step_id"] == "user"
    assert not result["errors"]

    with _patch_discovery(
        no_device=True
    ), _patch_single_discovery(), _patch_connect(), patch(
        f"{MODULE}.async_setup", return_value=True
    ), patch(f"{MODULE}.async_setup_entry", return_value=True):
        result = await hass.config_entries.flow.async_configure(
            result["flow_id"], {CONF_HOST: IP_ADDRESS}
        )
        await hass.async_block_till_done()

    assert result["type"] == FlowResultType.CREATE_ENTRY
    assert result["data"] == CREATE_ENTRY_DATA_LEGACY


async def test_manual_auth(
    hass: HomeAssistant,
    mock_discovery: AsyncMock,
    mock_connect: AsyncMock,
    mock_init,
) -> None:
    """Test manually setup."""
    result = await hass.config_entries.flow.async_init(
        DOMAIN, context={"source": config_entries.SOURCE_USER}
    )
    assert result["type"] == FlowResultType.FORM
    assert result["step_id"] == "user"
    assert not result["errors"]

    mock_discovery["mock_device"].update.side_effect = AuthenticationException

    result2 = await hass.config_entries.flow.async_configure(
        result["flow_id"], user_input={CONF_HOST: IP_ADDRESS}
    )
    await hass.async_block_till_done()

    assert result2["type"] == FlowResultType.FORM
    assert result2["step_id"] == "user_auth_confirm"
    assert not result2["errors"]

    mock_discovery["mock_device"].update.reset_mock(side_effect=True)

    result3 = await hass.config_entries.flow.async_configure(
        result2["flow_id"],
        user_input={
            CONF_USERNAME: "fake_username",
            CONF_PASSWORD: "fake_password",
        },
    )
    await hass.async_block_till_done()
    assert result3["type"] == FlowResultType.CREATE_ENTRY
    assert result3["title"] == DEFAULT_ENTRY_TITLE
    assert result3["data"] == CREATE_ENTRY_DATA_AUTH


@pytest.mark.parametrize(
<<<<<<< HEAD
    ("error_type", "errors_msg"),
    [
        (AuthenticationException, "invalid_auth"),
        (SmartDeviceException, "cannot_connect"),
=======
    ("error_type", "errors_msg", "error_placement"),
    [
        (AuthenticationException, "invalid_auth", CONF_PASSWORD),
        (SmartDeviceException, "cannot_connect", "base"),
>>>>>>> 24033148
    ],
    ids=["invalid-auth", "unknown-error"],
)
async def test_manual_auth_errors(
    hass: HomeAssistant,
    mock_discovery: AsyncMock,
    mock_connect: AsyncMock,
    mock_init,
    error_type,
    errors_msg,
<<<<<<< HEAD
=======
    error_placement,
>>>>>>> 24033148
) -> None:
    """Test manually setup auth errors."""
    result = await hass.config_entries.flow.async_init(
        DOMAIN, context={"source": config_entries.SOURCE_USER}
    )
    assert result["type"] == FlowResultType.FORM
    assert result["step_id"] == "user"
    assert not result["errors"]

    mock_discovery["mock_device"].update.side_effect = AuthenticationException
<<<<<<< HEAD
=======
    default_connect_side_effect = mock_connect["connect"].side_effect
>>>>>>> 24033148
    mock_connect["connect"].side_effect = error_type

    result2 = await hass.config_entries.flow.async_configure(
        result["flow_id"], user_input={CONF_HOST: IP_ADDRESS}
    )
    assert result2["type"] == FlowResultType.FORM
    assert result2["step_id"] == "user_auth_confirm"
    assert not result2["errors"]

    await hass.async_block_till_done()

    result3 = await hass.config_entries.flow.async_configure(
        result2["flow_id"],
        user_input={
            CONF_USERNAME: "fake_username",
            CONF_PASSWORD: "fake_password",
        },
    )
    await hass.async_block_till_done()
    assert result3["type"] == FlowResultType.FORM
    assert result3["step_id"] == "user_auth_confirm"
<<<<<<< HEAD
    assert result3["errors"] == {"base": errors_msg}
=======
    assert result3["errors"] == {error_placement: errors_msg}

    mock_connect["connect"].side_effect = default_connect_side_effect
    result4 = await hass.config_entries.flow.async_configure(
        result3["flow_id"],
        {
            CONF_USERNAME: "fake_username",
            CONF_PASSWORD: "fake_password",
        },
    )
    assert result4["type"] == FlowResultType.CREATE_ENTRY
    assert result4["data"] == CREATE_ENTRY_DATA_AUTH

    await hass.async_block_till_done()
>>>>>>> 24033148


async def test_discovered_by_discovery_and_dhcp(hass: HomeAssistant) -> None:
    """Test we get the form with discovery and abort for dhcp source when we get both."""

    with _patch_discovery(), _patch_single_discovery(), _patch_connect():
        result = await hass.config_entries.flow.async_init(
            DOMAIN,
            context={"source": config_entries.SOURCE_INTEGRATION_DISCOVERY},
            data={
                CONF_HOST: IP_ADDRESS,
                CONF_MAC: MAC_ADDRESS,
                CONF_ALIAS: ALIAS,
                CONF_DEVICE_CONFIG: DEVICE_CONFIG_DICT_LEGACY,
            },
        )
        await hass.async_block_till_done()
    assert result["type"] == FlowResultType.FORM
    assert result["errors"] is None

    with _patch_discovery(), _patch_single_discovery(), _patch_connect():
        result2 = await hass.config_entries.flow.async_init(
            DOMAIN,
            context={"source": config_entries.SOURCE_DHCP},
            data=dhcp.DhcpServiceInfo(
                ip=IP_ADDRESS, macaddress=MAC_ADDRESS, hostname=ALIAS
            ),
        )
        await hass.async_block_till_done()
    assert result2["type"] == FlowResultType.ABORT
    assert result2["reason"] == "already_in_progress"

    with _patch_discovery(), _patch_single_discovery(), _patch_connect():
        result3 = await hass.config_entries.flow.async_init(
            DOMAIN,
            context={"source": config_entries.SOURCE_DHCP},
            data=dhcp.DhcpServiceInfo(
                ip=IP_ADDRESS, macaddress="00:00:00:00:00:00", hostname="mock_hostname"
            ),
        )
        await hass.async_block_till_done()
    assert result3["type"] == FlowResultType.ABORT
    assert result3["reason"] == "already_in_progress"

    with _patch_discovery(no_device=True), _patch_single_discovery(
        no_device=True
    ), _patch_connect(no_device=True):
        result3 = await hass.config_entries.flow.async_init(
            DOMAIN,
            context={"source": config_entries.SOURCE_DHCP},
            data=dhcp.DhcpServiceInfo(
                ip="1.2.3.5", macaddress="00:00:00:00:00:01", hostname="mock_hostname"
            ),
        )
        await hass.async_block_till_done()
    assert result3["type"] == FlowResultType.ABORT
    assert result3["reason"] == "cannot_connect"


@pytest.mark.parametrize(
    ("source", "data"),
    [
        (
            config_entries.SOURCE_DHCP,
            dhcp.DhcpServiceInfo(ip=IP_ADDRESS, macaddress=MAC_ADDRESS, hostname=ALIAS),
        ),
        (
            config_entries.SOURCE_INTEGRATION_DISCOVERY,
            {
                CONF_HOST: IP_ADDRESS,
                CONF_MAC: MAC_ADDRESS,
                CONF_ALIAS: ALIAS,
                CONF_DEVICE_CONFIG: DEVICE_CONFIG_DICT_LEGACY,
            },
        ),
    ],
)
async def test_discovered_by_dhcp_or_discovery(
    hass: HomeAssistant, source, data
) -> None:
    """Test we can setup when discovered from dhcp or discovery."""

    with _patch_discovery(), _patch_single_discovery(), _patch_connect():
        result = await hass.config_entries.flow.async_init(
            DOMAIN, context={"source": source}, data=data
        )
        await hass.async_block_till_done()

    assert result["type"] == FlowResultType.FORM
    assert result["errors"] is None

    with _patch_discovery(), _patch_single_discovery(), _patch_connect(), patch(
        f"{MODULE}.async_setup", return_value=True
    ) as mock_async_setup, patch(
        f"{MODULE}.async_setup_entry", return_value=True
    ) as mock_async_setup_entry:
        result2 = await hass.config_entries.flow.async_configure(result["flow_id"], {})
        await hass.async_block_till_done()

    assert result2["type"] == FlowResultType.CREATE_ENTRY
    assert result2["data"] == CREATE_ENTRY_DATA_LEGACY
    assert mock_async_setup.called
    assert mock_async_setup_entry.called


@pytest.mark.parametrize(
    ("source", "data"),
    [
        (
            config_entries.SOURCE_DHCP,
            dhcp.DhcpServiceInfo(ip=IP_ADDRESS, macaddress=MAC_ADDRESS, hostname=ALIAS),
        ),
        (
            config_entries.SOURCE_INTEGRATION_DISCOVERY,
            {
                CONF_HOST: IP_ADDRESS,
                CONF_MAC: MAC_ADDRESS,
                CONF_ALIAS: ALIAS,
                CONF_DEVICE_CONFIG: DEVICE_CONFIG_DICT_LEGACY,
            },
        ),
    ],
)
async def test_discovered_by_dhcp_or_discovery_failed_to_get_device(
    hass: HomeAssistant, source, data
) -> None:
    """Test we abort if we cannot get the unique id when discovered from dhcp."""

    with _patch_discovery(no_device=True), _patch_single_discovery(
        no_device=True
    ), _patch_connect(no_device=True):
        result = await hass.config_entries.flow.async_init(
            DOMAIN, context={"source": source}, data=data
        )
        await hass.async_block_till_done()
    assert result["type"] == FlowResultType.ABORT
    assert result["reason"] == "cannot_connect"


async def test_reauth(
    hass: HomeAssistant,
    mock_added_config_entry: MockConfigEntry,
    mock_discovery: AsyncMock,
    mock_connect: AsyncMock,
) -> None:
    """Test reauth flow."""
    mock_added_config_entry.async_start_reauth(hass)
    await hass.async_block_till_done()

    assert mock_added_config_entry.state == config_entries.ConfigEntryState.LOADED
    flows = hass.config_entries.flow.async_progress()
    assert len(flows) == 1
    [result] = flows
    assert result["step_id"] == "reauth_confirm"

    result2 = await hass.config_entries.flow.async_configure(
        result["flow_id"],
        user_input={
            CONF_USERNAME: "fake_username",
            CONF_PASSWORD: "fake_password",
        },
    )
    credentials = Credentials("fake_username", "fake_password")
    mock_discovery["discover_single"].assert_called_once_with(
        "127.0.0.1", credentials=credentials
    )
    mock_discovery["mock_device"].update.assert_called_once_with()
    assert result2["type"] == FlowResultType.ABORT
    assert result2["reason"] == "reauth_successful"

    await hass.async_block_till_done()


async def test_reauth_update_from_discovery(
    hass: HomeAssistant,
<<<<<<< HEAD
    mock_added_config_entry: MockConfigEntry,
=======
    mock_config_entry: MockConfigEntry,
>>>>>>> 24033148
    mock_discovery: AsyncMock,
    mock_connect: AsyncMock,
) -> None:
    """Test reauth flow."""
<<<<<<< HEAD
    mock_added_config_entry.state = config_entries.ConfigEntryState.SETUP_RETRY
    # FIXME: we should never manually set the state of the config entry,
    # we should mock the failure to get it into the bad state
    mock_added_config_entry.async_start_reauth(hass)
    await hass.async_block_till_done()

=======
    mock_connect["connect"].side_effect = AuthenticationException
    mock_config_entry.add_to_hass(hass)
    await hass.config_entries.async_setup(mock_config_entry.entry_id)
    await hass.async_block_till_done()

    assert mock_config_entry.state == config_entries.ConfigEntryState.SETUP_ERROR

>>>>>>> 24033148
    flows = hass.config_entries.flow.async_progress()
    assert len(flows) == 1
    [result] = flows
    assert result["step_id"] == "reauth_confirm"
<<<<<<< HEAD
    assert mock_added_config_entry.data[CONF_DEVICE_CONFIG] == DEVICE_CONFIG_DICT_LEGACY
=======
    assert mock_config_entry.data[CONF_DEVICE_CONFIG] == DEVICE_CONFIG_DICT_LEGACY
>>>>>>> 24033148

    discovery_result = await hass.config_entries.flow.async_init(
        DOMAIN,
        context={"source": config_entries.SOURCE_INTEGRATION_DISCOVERY},
        data={
            CONF_HOST: IP_ADDRESS,
            CONF_MAC: MAC_ADDRESS,
            CONF_ALIAS: ALIAS,
            CONF_DEVICE_CONFIG: DEVICE_CONFIG_DICT_AUTH,
        },
    )
    await hass.async_block_till_done()
    assert discovery_result["type"] == FlowResultType.ABORT
    assert discovery_result["reason"] == "already_configured"
<<<<<<< HEAD
    assert mock_added_config_entry.data[CONF_DEVICE_CONFIG] == DEVICE_CONFIG_DICT_AUTH
=======
    assert mock_config_entry.data[CONF_DEVICE_CONFIG] == DEVICE_CONFIG_DICT_AUTH
>>>>>>> 24033148


async def test_reauth_update_from_discovery_with_ip_change(
    hass: HomeAssistant,
<<<<<<< HEAD
    mock_added_config_entry: MockConfigEntry,
=======
    mock_config_entry: MockConfigEntry,
>>>>>>> 24033148
    mock_discovery: AsyncMock,
    mock_connect: AsyncMock,
) -> None:
    """Test reauth flow."""
<<<<<<< HEAD
    mock_added_config_entry.state = config_entries.ConfigEntryState.SETUP_RETRY
    # FIXME: we should never manually set the state of the config entry,
    # we should mock the failure to get it into the bad state
    mock_added_config_entry.async_start_reauth(hass)
    await hass.async_block_till_done()
=======
    mock_connect["connect"].side_effect = AuthenticationException()
    mock_config_entry.add_to_hass(hass)
    await hass.config_entries.async_setup(mock_config_entry.entry_id)
    await hass.async_block_till_done()
    assert mock_config_entry.state == config_entries.ConfigEntryState.SETUP_ERROR
>>>>>>> 24033148

    flows = hass.config_entries.flow.async_progress()
    assert len(flows) == 1
    [result] = flows
    assert result["step_id"] == "reauth_confirm"
<<<<<<< HEAD
    assert mock_added_config_entry.data[CONF_DEVICE_CONFIG] == DEVICE_CONFIG_DICT_LEGACY
=======
    assert mock_config_entry.data[CONF_DEVICE_CONFIG] == DEVICE_CONFIG_DICT_LEGACY
>>>>>>> 24033148

    discovery_result = await hass.config_entries.flow.async_init(
        DOMAIN,
        context={"source": config_entries.SOURCE_INTEGRATION_DISCOVERY},
        data={
            CONF_HOST: "127.0.0.2",
            CONF_MAC: MAC_ADDRESS,
            CONF_ALIAS: ALIAS,
            CONF_DEVICE_CONFIG: DEVICE_CONFIG_DICT_AUTH,
        },
    )
    await hass.async_block_till_done()
    assert discovery_result["type"] == FlowResultType.ABORT
    assert discovery_result["reason"] == "already_configured"
<<<<<<< HEAD
    assert mock_added_config_entry.data[CONF_DEVICE_CONFIG] == DEVICE_CONFIG_DICT_AUTH
    assert mock_added_config_entry.data[CONF_HOST] == "127.0.0.2"


@pytest.mark.parametrize(
    ("error_type", "errors_msg"),
    [
        (AuthenticationException, "invalid_auth"),
        (SmartDeviceException, "cannot_connect"),
=======
    assert mock_config_entry.data[CONF_DEVICE_CONFIG] == DEVICE_CONFIG_DICT_AUTH
    assert mock_config_entry.data[CONF_HOST] == "127.0.0.2"


@pytest.mark.parametrize(
    ("error_type", "errors_msg", "error_placement"),
    [
        (AuthenticationException, "invalid_auth", CONF_PASSWORD),
        (SmartDeviceException, "cannot_connect", "base"),
>>>>>>> 24033148
    ],
    ids=["invalid-auth", "unknown-error"],
)
async def test_reauth_errors(
    hass: HomeAssistant,
    mock_added_config_entry: MockConfigEntry,
    mock_discovery: AsyncMock,
    mock_connect: AsyncMock,
    error_type,
    errors_msg,
<<<<<<< HEAD
=======
    error_placement,
>>>>>>> 24033148
) -> None:
    """Test reauth errors."""
    mock_added_config_entry.async_start_reauth(hass)
    await hass.async_block_till_done()

    assert mock_added_config_entry.state == config_entries.ConfigEntryState.LOADED
    flows = hass.config_entries.flow.async_progress()
    assert len(flows) == 1
    [result] = flows
    assert result["step_id"] == "reauth_confirm"

    mock_discovery["mock_device"].update.side_effect = error_type
    result2 = await hass.config_entries.flow.async_configure(
        result["flow_id"],
        user_input={
            CONF_USERNAME: "fake_username",
            CONF_PASSWORD: "fake_password",
        },
    )
    credentials = Credentials("fake_username", "fake_password")

    mock_discovery["discover_single"].assert_called_once_with(
        "127.0.0.1", credentials=credentials
    )
    mock_discovery["mock_device"].update.assert_called_once_with()
    assert result2["type"] == FlowResultType.FORM
<<<<<<< HEAD
    assert result2["errors"] == {"base": errors_msg}
=======
    assert result2["errors"] == {error_placement: errors_msg}
>>>>>>> 24033148

    mock_discovery["discover_single"].reset_mock()
    mock_discovery["mock_device"].update.reset_mock(side_effect=True)
    result3 = await hass.config_entries.flow.async_configure(
        result2["flow_id"],
        user_input={
            CONF_USERNAME: "fake_username",
            CONF_PASSWORD: "fake_password",
        },
    )

    mock_discovery["discover_single"].assert_called_once_with(
        "127.0.0.1", credentials=credentials
    )
    mock_discovery["mock_device"].update.assert_called_once_with()

    assert result3["type"] == FlowResultType.ABORT
    assert result3["reason"] == "reauth_successful"


@pytest.mark.parametrize(
    ("error_type", "expected_flow"),
    [
        (AuthenticationException, FlowResultType.FORM),
        (SmartDeviceException, FlowResultType.ABORT),
    ],
    ids=["invalid-auth", "unknown-error"],
)
async def test_pick_device_errors(
    hass: HomeAssistant,
    mock_discovery: AsyncMock,
    mock_connect: AsyncMock,
    error_type,
    expected_flow,
) -> None:
    """Test errors on pick_device."""
    result = await hass.config_entries.flow.async_init(
        DOMAIN, context={"source": config_entries.SOURCE_USER}
    )
    await hass.async_block_till_done()
    assert result["type"] == FlowResultType.FORM
    assert result["step_id"] == "user"
    assert not result["errors"]

    result2 = await hass.config_entries.flow.async_configure(result["flow_id"], {})
    await hass.async_block_till_done()
    assert result2["type"] == FlowResultType.FORM
    assert result2["step_id"] == "pick_device"
    assert not result2["errors"]

<<<<<<< HEAD
    mock_connect["connect"].side_effect = error_type
    result3 = await hass.config_entries.flow.async_configure(
        result["flow_id"],
=======
    default_connect_side_effect = mock_connect["connect"].side_effect
    mock_connect["connect"].side_effect = error_type
    result3 = await hass.config_entries.flow.async_configure(
        result2["flow_id"],
>>>>>>> 24033148
        {CONF_DEVICE: MAC_ADDRESS},
    )
    await hass.async_block_till_done()
    assert result3["type"] == expected_flow

<<<<<<< HEAD
=======
    if expected_flow != FlowResultType.ABORT:
        mock_connect["connect"].side_effect = default_connect_side_effect
        result4 = await hass.config_entries.flow.async_configure(
            result3["flow_id"],
            user_input={
                CONF_USERNAME: "fake_username",
                CONF_PASSWORD: "fake_password",
            },
        )
        assert result4["type"] == FlowResultType.CREATE_ENTRY

>>>>>>> 24033148

async def test_discovery_timeout_connect(
    hass: HomeAssistant,
    mock_discovery: AsyncMock,
    mock_connect: AsyncMock,
    mock_init,
) -> None:
    """Test discovery tries legacy connect on timeout."""
    result = await hass.config_entries.flow.async_init(
        DOMAIN, context={"source": config_entries.SOURCE_USER}
    )
    mock_discovery["discover_single"].side_effect = TimeoutException
    await hass.async_block_till_done()
    assert result["type"] == FlowResultType.FORM
    assert result["step_id"] == "user"
    assert not result["errors"]
    assert mock_connect["connect"].call_count == 0

    result2 = await hass.config_entries.flow.async_configure(
        result["flow_id"], {CONF_HOST: IP_ADDRESS}
    )
    await hass.async_block_till_done()
    assert result2["type"] == FlowResultType.CREATE_ENTRY
    assert mock_connect["connect"].call_count == 1


async def test_reauth_update_other_flows(
    hass: HomeAssistant,
<<<<<<< HEAD
    mock_added_config_entry: MockConfigEntry,
    mock_discovery: AsyncMock,
    mock_connect: AsyncMock,
    mock_init,
) -> None:
    """Test reauth updates other reauth flows."""
    mock_entry2 = MockConfigEntry(
        title="TPLink",
        domain=DOMAIN,
        data={**CREATE_ENTRY_DATA_LEGACY},
        unique_id="00:11:22:33:44:55",
    )
    mock_entry2.add_to_hass(hass)
    await hass.config_entries.async_setup(mock_entry2.entry_id)
    await hass.async_block_till_done()
    mock_entry2.state = config_entries.ConfigEntryState.SETUP_RETRY
    mock_added_config_entry.state = config_entries.ConfigEntryState.SETUP_RETRY
    mock_added_config_entry.async_start_reauth(hass)
    mock_entry2.async_start_reauth(hass)
=======
    mock_config_entry: MockConfigEntry,
    mock_discovery: AsyncMock,
    mock_connect: AsyncMock,
    # mock_init,
) -> None:
    """Test reauth updates other reauth flows."""
    mock_config_entry2 = MockConfigEntry(
        title="TPLink",
        domain=DOMAIN,
        data={**CREATE_ENTRY_DATA_AUTH2},
        unique_id=MAC_ADDRESS2,
    )
    default_side_effect = mock_connect["connect"].side_effect
    mock_connect["connect"].side_effect = AuthenticationException()
    mock_config_entry.add_to_hass(hass)
    mock_config_entry2.add_to_hass(hass)
    await hass.config_entries.async_setup(mock_config_entry.entry_id)
    await hass.async_block_till_done()

    assert mock_config_entry2.state == config_entries.ConfigEntryState.SETUP_ERROR
    assert mock_config_entry.state == config_entries.ConfigEntryState.SETUP_ERROR
    mock_connect["connect"].side_effect = default_side_effect

>>>>>>> 24033148
    await hass.async_block_till_done()

    flows = hass.config_entries.flow.async_progress()
    assert len(flows) == 2
    result = flows[0]
    assert result["step_id"] == "reauth_confirm"
<<<<<<< HEAD
    assert mock_added_config_entry.data[CONF_DEVICE_CONFIG] == DEVICE_CONFIG_DICT_LEGACY
=======
    assert mock_config_entry.data[CONF_DEVICE_CONFIG] == DEVICE_CONFIG_DICT_LEGACY
>>>>>>> 24033148

    result2 = await hass.config_entries.flow.async_configure(
        result["flow_id"],
        user_input={
            CONF_USERNAME: "fake_username",
            CONF_PASSWORD: "fake_password",
        },
    )
    credentials = Credentials("fake_username", "fake_password")
    mock_discovery["discover_single"].assert_called_once_with(
        "127.0.0.1", credentials=credentials
    )
    mock_discovery["mock_device"].update.assert_called_once_with()
    assert result2["type"] == FlowResultType.ABORT
    assert result2["reason"] == "reauth_successful"

    await hass.async_block_till_done()
    flows = hass.config_entries.flow.async_progress()
    assert len(flows) == 0<|MERGE_RESOLUTION|>--- conflicted
+++ resolved
@@ -27,10 +27,7 @@
 from . import (
     ALIAS,
     CREATE_ENTRY_DATA_AUTH,
-<<<<<<< HEAD
-=======
     CREATE_ENTRY_DATA_AUTH2,
->>>>>>> 24033148
     CREATE_ENTRY_DATA_LEGACY,
     DEFAULT_ENTRY_TITLE,
     DEVICE_CONFIG_DICT_AUTH,
@@ -157,17 +154,10 @@
 
 
 @pytest.mark.parametrize(
-<<<<<<< HEAD
-    ("error_type", "errors_msg"),
-    [
-        (AuthenticationException, "invalid_auth"),
-        (SmartDeviceException, "cannot_connect"),
-=======
     ("error_type", "errors_msg", "error_placement"),
     [
         (AuthenticationException, "invalid_auth", CONF_PASSWORD),
         (SmartDeviceException, "cannot_connect", "base"),
->>>>>>> 24033148
     ],
     ids=["invalid-auth", "unknown-error"],
 )
@@ -178,17 +168,11 @@
     mock_init,
     error_type,
     errors_msg,
-<<<<<<< HEAD
-) -> None:
-    """Test setting up discovery."""
-    mock_discovery["mock_device"].update.side_effect = AuthenticationException
-=======
     error_placement,
 ) -> None:
     """Test setting up discovery."""
     mock_discovery["mock_device"].update.side_effect = AuthenticationException
     default_connect_side_effect = mock_connect["connect"].side_effect
->>>>>>> 24033148
     mock_connect["connect"].side_effect = error_type
 
     result = await hass.config_entries.flow.async_init(
@@ -215,13 +199,6 @@
     )
 
     assert result2["type"] == FlowResultType.FORM
-<<<<<<< HEAD
-    assert result2["errors"] == {"base": errors_msg}
-
-    await hass.async_block_till_done()
-
-    # TODO: finish this to test the rest of the flow
-=======
     assert result2["errors"] == {error_placement: errors_msg}
 
     await hass.async_block_till_done()
@@ -245,16 +222,11 @@
     )
     assert result4["type"] == FlowResultType.CREATE_ENTRY
     assert result4["data"] == CREATE_ENTRY_DATA_AUTH
->>>>>>> 24033148
 
 
 @pytest.mark.parametrize(
     ("connect_error", "expected_step"),
     [
-<<<<<<< HEAD
-        (None, "discovery_confirm"),
-        (AuthenticationException, "discovery_auth_confirm"),
-=======
         (
             None,
             "discovery_confirm",
@@ -263,7 +235,6 @@
             AuthenticationException,
             "discovery_auth_confirm",
         ),
->>>>>>> 24033148
     ],
     ids=["valid", "invalid"],
 )
@@ -277,13 +248,9 @@
 ) -> None:
     """Test setting up discovery with new credentials."""
     mock_discovery["mock_device"].update.side_effect = AuthenticationException
-<<<<<<< HEAD
-    mock_connect["connect"].side_effect = connect_error
-=======
     default_connect_side_effect = mock_connect["connect"].side_effect
     if connect_error:
         mock_connect["connect"].side_effect = connect_error
->>>>>>> 24033148
 
     result = await hass.config_entries.flow.async_init(
         DOMAIN,
@@ -316,9 +283,6 @@
 
     await hass.async_block_till_done()
 
-<<<<<<< HEAD
-    # TODO: finish this to test the rest of the flow
-=======
     if expected_step != "discovery_confirm":  # invalid so provide new
         mock_connect["connect"].side_effect = default_connect_side_effect
         result2 = await hass.config_entries.flow.async_configure(
@@ -337,7 +301,6 @@
     )
     assert result3["type"] == FlowResultType.CREATE_ENTRY
     assert result3["data"] == CREATE_ENTRY_DATA_AUTH
->>>>>>> 24033148
 
 
 async def test_discovery_with_existing_device_present(hass: HomeAssistant) -> None:
@@ -542,17 +505,10 @@
 
 
 @pytest.mark.parametrize(
-<<<<<<< HEAD
-    ("error_type", "errors_msg"),
-    [
-        (AuthenticationException, "invalid_auth"),
-        (SmartDeviceException, "cannot_connect"),
-=======
     ("error_type", "errors_msg", "error_placement"),
     [
         (AuthenticationException, "invalid_auth", CONF_PASSWORD),
         (SmartDeviceException, "cannot_connect", "base"),
->>>>>>> 24033148
     ],
     ids=["invalid-auth", "unknown-error"],
 )
@@ -563,10 +519,7 @@
     mock_init,
     error_type,
     errors_msg,
-<<<<<<< HEAD
-=======
     error_placement,
->>>>>>> 24033148
 ) -> None:
     """Test manually setup auth errors."""
     result = await hass.config_entries.flow.async_init(
@@ -577,10 +530,7 @@
     assert not result["errors"]
 
     mock_discovery["mock_device"].update.side_effect = AuthenticationException
-<<<<<<< HEAD
-=======
     default_connect_side_effect = mock_connect["connect"].side_effect
->>>>>>> 24033148
     mock_connect["connect"].side_effect = error_type
 
     result2 = await hass.config_entries.flow.async_configure(
@@ -602,9 +552,6 @@
     await hass.async_block_till_done()
     assert result3["type"] == FlowResultType.FORM
     assert result3["step_id"] == "user_auth_confirm"
-<<<<<<< HEAD
-    assert result3["errors"] == {"base": errors_msg}
-=======
     assert result3["errors"] == {error_placement: errors_msg}
 
     mock_connect["connect"].side_effect = default_connect_side_effect
@@ -619,7 +566,6 @@
     assert result4["data"] == CREATE_ENTRY_DATA_AUTH
 
     await hass.async_block_till_done()
->>>>>>> 24033148
 
 
 async def test_discovered_by_discovery_and_dhcp(hass: HomeAssistant) -> None:
@@ -795,23 +741,11 @@
 
 async def test_reauth_update_from_discovery(
     hass: HomeAssistant,
-<<<<<<< HEAD
-    mock_added_config_entry: MockConfigEntry,
-=======
     mock_config_entry: MockConfigEntry,
->>>>>>> 24033148
     mock_discovery: AsyncMock,
     mock_connect: AsyncMock,
 ) -> None:
     """Test reauth flow."""
-<<<<<<< HEAD
-    mock_added_config_entry.state = config_entries.ConfigEntryState.SETUP_RETRY
-    # FIXME: we should never manually set the state of the config entry,
-    # we should mock the failure to get it into the bad state
-    mock_added_config_entry.async_start_reauth(hass)
-    await hass.async_block_till_done()
-
-=======
     mock_connect["connect"].side_effect = AuthenticationException
     mock_config_entry.add_to_hass(hass)
     await hass.config_entries.async_setup(mock_config_entry.entry_id)
@@ -819,16 +753,11 @@
 
     assert mock_config_entry.state == config_entries.ConfigEntryState.SETUP_ERROR
 
->>>>>>> 24033148
     flows = hass.config_entries.flow.async_progress()
     assert len(flows) == 1
     [result] = flows
     assert result["step_id"] == "reauth_confirm"
-<<<<<<< HEAD
-    assert mock_added_config_entry.data[CONF_DEVICE_CONFIG] == DEVICE_CONFIG_DICT_LEGACY
-=======
     assert mock_config_entry.data[CONF_DEVICE_CONFIG] == DEVICE_CONFIG_DICT_LEGACY
->>>>>>> 24033148
 
     discovery_result = await hass.config_entries.flow.async_init(
         DOMAIN,
@@ -843,47 +772,27 @@
     await hass.async_block_till_done()
     assert discovery_result["type"] == FlowResultType.ABORT
     assert discovery_result["reason"] == "already_configured"
-<<<<<<< HEAD
-    assert mock_added_config_entry.data[CONF_DEVICE_CONFIG] == DEVICE_CONFIG_DICT_AUTH
-=======
     assert mock_config_entry.data[CONF_DEVICE_CONFIG] == DEVICE_CONFIG_DICT_AUTH
->>>>>>> 24033148
 
 
 async def test_reauth_update_from_discovery_with_ip_change(
     hass: HomeAssistant,
-<<<<<<< HEAD
-    mock_added_config_entry: MockConfigEntry,
-=======
     mock_config_entry: MockConfigEntry,
->>>>>>> 24033148
     mock_discovery: AsyncMock,
     mock_connect: AsyncMock,
 ) -> None:
     """Test reauth flow."""
-<<<<<<< HEAD
-    mock_added_config_entry.state = config_entries.ConfigEntryState.SETUP_RETRY
-    # FIXME: we should never manually set the state of the config entry,
-    # we should mock the failure to get it into the bad state
-    mock_added_config_entry.async_start_reauth(hass)
-    await hass.async_block_till_done()
-=======
     mock_connect["connect"].side_effect = AuthenticationException()
     mock_config_entry.add_to_hass(hass)
     await hass.config_entries.async_setup(mock_config_entry.entry_id)
     await hass.async_block_till_done()
     assert mock_config_entry.state == config_entries.ConfigEntryState.SETUP_ERROR
->>>>>>> 24033148
 
     flows = hass.config_entries.flow.async_progress()
     assert len(flows) == 1
     [result] = flows
     assert result["step_id"] == "reauth_confirm"
-<<<<<<< HEAD
-    assert mock_added_config_entry.data[CONF_DEVICE_CONFIG] == DEVICE_CONFIG_DICT_LEGACY
-=======
     assert mock_config_entry.data[CONF_DEVICE_CONFIG] == DEVICE_CONFIG_DICT_LEGACY
->>>>>>> 24033148
 
     discovery_result = await hass.config_entries.flow.async_init(
         DOMAIN,
@@ -898,17 +807,6 @@
     await hass.async_block_till_done()
     assert discovery_result["type"] == FlowResultType.ABORT
     assert discovery_result["reason"] == "already_configured"
-<<<<<<< HEAD
-    assert mock_added_config_entry.data[CONF_DEVICE_CONFIG] == DEVICE_CONFIG_DICT_AUTH
-    assert mock_added_config_entry.data[CONF_HOST] == "127.0.0.2"
-
-
-@pytest.mark.parametrize(
-    ("error_type", "errors_msg"),
-    [
-        (AuthenticationException, "invalid_auth"),
-        (SmartDeviceException, "cannot_connect"),
-=======
     assert mock_config_entry.data[CONF_DEVICE_CONFIG] == DEVICE_CONFIG_DICT_AUTH
     assert mock_config_entry.data[CONF_HOST] == "127.0.0.2"
 
@@ -918,7 +816,6 @@
     [
         (AuthenticationException, "invalid_auth", CONF_PASSWORD),
         (SmartDeviceException, "cannot_connect", "base"),
->>>>>>> 24033148
     ],
     ids=["invalid-auth", "unknown-error"],
 )
@@ -929,10 +826,7 @@
     mock_connect: AsyncMock,
     error_type,
     errors_msg,
-<<<<<<< HEAD
-=======
     error_placement,
->>>>>>> 24033148
 ) -> None:
     """Test reauth errors."""
     mock_added_config_entry.async_start_reauth(hass)
@@ -959,11 +853,7 @@
     )
     mock_discovery["mock_device"].update.assert_called_once_with()
     assert result2["type"] == FlowResultType.FORM
-<<<<<<< HEAD
-    assert result2["errors"] == {"base": errors_msg}
-=======
     assert result2["errors"] == {error_placement: errors_msg}
->>>>>>> 24033148
 
     mock_discovery["discover_single"].reset_mock()
     mock_discovery["mock_device"].update.reset_mock(side_effect=True)
@@ -1014,23 +904,15 @@
     assert result2["step_id"] == "pick_device"
     assert not result2["errors"]
 
-<<<<<<< HEAD
-    mock_connect["connect"].side_effect = error_type
-    result3 = await hass.config_entries.flow.async_configure(
-        result["flow_id"],
-=======
     default_connect_side_effect = mock_connect["connect"].side_effect
     mock_connect["connect"].side_effect = error_type
     result3 = await hass.config_entries.flow.async_configure(
         result2["flow_id"],
->>>>>>> 24033148
         {CONF_DEVICE: MAC_ADDRESS},
     )
     await hass.async_block_till_done()
     assert result3["type"] == expected_flow
 
-<<<<<<< HEAD
-=======
     if expected_flow != FlowResultType.ABORT:
         mock_connect["connect"].side_effect = default_connect_side_effect
         result4 = await hass.config_entries.flow.async_configure(
@@ -1042,7 +924,6 @@
         )
         assert result4["type"] == FlowResultType.CREATE_ENTRY
 
->>>>>>> 24033148
 
 async def test_discovery_timeout_connect(
     hass: HomeAssistant,
@@ -1071,27 +952,6 @@
 
 async def test_reauth_update_other_flows(
     hass: HomeAssistant,
-<<<<<<< HEAD
-    mock_added_config_entry: MockConfigEntry,
-    mock_discovery: AsyncMock,
-    mock_connect: AsyncMock,
-    mock_init,
-) -> None:
-    """Test reauth updates other reauth flows."""
-    mock_entry2 = MockConfigEntry(
-        title="TPLink",
-        domain=DOMAIN,
-        data={**CREATE_ENTRY_DATA_LEGACY},
-        unique_id="00:11:22:33:44:55",
-    )
-    mock_entry2.add_to_hass(hass)
-    await hass.config_entries.async_setup(mock_entry2.entry_id)
-    await hass.async_block_till_done()
-    mock_entry2.state = config_entries.ConfigEntryState.SETUP_RETRY
-    mock_added_config_entry.state = config_entries.ConfigEntryState.SETUP_RETRY
-    mock_added_config_entry.async_start_reauth(hass)
-    mock_entry2.async_start_reauth(hass)
-=======
     mock_config_entry: MockConfigEntry,
     mock_discovery: AsyncMock,
     mock_connect: AsyncMock,
@@ -1115,18 +975,13 @@
     assert mock_config_entry.state == config_entries.ConfigEntryState.SETUP_ERROR
     mock_connect["connect"].side_effect = default_side_effect
 
->>>>>>> 24033148
     await hass.async_block_till_done()
 
     flows = hass.config_entries.flow.async_progress()
     assert len(flows) == 2
     result = flows[0]
     assert result["step_id"] == "reauth_confirm"
-<<<<<<< HEAD
-    assert mock_added_config_entry.data[CONF_DEVICE_CONFIG] == DEVICE_CONFIG_DICT_LEGACY
-=======
     assert mock_config_entry.data[CONF_DEVICE_CONFIG] == DEVICE_CONFIG_DICT_LEGACY
->>>>>>> 24033148
 
     result2 = await hass.config_entries.flow.async_configure(
         result["flow_id"],
