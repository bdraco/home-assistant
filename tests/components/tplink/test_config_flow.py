--- conflicted
+++ resolved
@@ -29,10 +29,7 @@
     CREATE_ENTRY_DATA_AUTH,
     CREATE_ENTRY_DATA_LEGACY,
     DEFAULT_ENTRY_TITLE,
-<<<<<<< HEAD
-=======
     DEVICE_CONFIG_DICT_AUTH,
->>>>>>> 3e13bbd9
     DEVICE_CONFIG_DICT_LEGACY,
     IP_ADDRESS,
     MAC_ADDRESS,
@@ -123,11 +120,7 @@
             CONF_HOST: IP_ADDRESS,
             CONF_MAC: MAC_ADDRESS,
             CONF_ALIAS: ALIAS,
-<<<<<<< HEAD
-            CONF_DEVICE_CONFIG: DEVICE_CONFIG_DICT_LEGACY,
-=======
             CONF_DEVICE_CONFIG: DEVICE_CONFIG_DICT_AUTH,
->>>>>>> 3e13bbd9
         },
     )
     await hass.async_block_till_done()
@@ -158,8 +151,6 @@
     assert result3["data"] == CREATE_ENTRY_DATA_AUTH
 
 
-<<<<<<< HEAD
-=======
 @pytest.mark.parametrize(
     ("error_type", "errors_msg"),
     [
@@ -261,7 +252,6 @@
     await hass.async_block_till_done()
 
 
->>>>>>> 3e13bbd9
 async def test_discovery_with_existing_device_present(hass: HomeAssistant) -> None:
     """Test setting up discovery."""
     config_entry = MockConfigEntry(
@@ -461,8 +451,6 @@
     assert result3["type"] == "create_entry"
     assert result3["title"] == DEFAULT_ENTRY_TITLE
     assert result3["data"] == CREATE_ENTRY_DATA_AUTH
-<<<<<<< HEAD
-=======
 
 
 @pytest.mark.parametrize(
@@ -512,7 +500,6 @@
     assert result3["type"] == "form"
     assert result3["step_id"] == "user_auth_confirm"
     assert result3["errors"] == {"base": errors_msg}
->>>>>>> 3e13bbd9
 
 
 async def test_discovered_by_discovery_and_dhcp(hass: HomeAssistant) -> None:
@@ -686,8 +673,6 @@
     await hass.async_block_till_done()
 
 
-<<<<<<< HEAD
-=======
 async def test_reauth_update_from_discovery(
     hass: HomeAssistant,
     mock_added_config_entry: MockConfigEntry,
@@ -721,16 +706,11 @@
     assert mock_added_config_entry.data[CONF_DEVICE_CONFIG] == DEVICE_CONFIG_DICT_AUTH
 
 
->>>>>>> 3e13bbd9
 @pytest.mark.parametrize(
     ("error_type", "errors_msg"),
     [
         (AuthenticationException, "invalid_auth"),
-<<<<<<< HEAD
-        (SmartDeviceException, "unknown"),
-=======
         (SmartDeviceException, "cannot_connect"),
->>>>>>> 3e13bbd9
     ],
     ids=["invalid-auth", "unknown-error"],
 )
@@ -785,9 +765,6 @@
     mock_discovery["mock_device"].update.assert_called_once_with()
 
     assert result3["type"] == FlowResultType.ABORT
-<<<<<<< HEAD
-    assert result3["reason"] == "reauth_successful"
-=======
     assert result3["reason"] == "reauth_successful"
 
 
@@ -901,5 +878,4 @@
 
     await hass.async_block_till_done()
     flows = hass.config_entries.flow.async_progress()
-    assert len(flows) == 0
->>>>>>> 3e13bbd9
+    assert len(flows) == 0