"""The tests for the MQTT discovery."""

import asyncio
import copy
import json
from pathlib import Path
import re
from typing import Any
from unittest.mock import AsyncMock, MagicMock, call, patch

import pytest

from homeassistant import config_entries
from homeassistant.components import mqtt
from homeassistant.components.device_automation import DeviceAutomationType
from homeassistant.components.mqtt.abbreviations import (
    ABBREVIATIONS,
    DEVICE_ABBREVIATIONS,
)
from homeassistant.components.mqtt.discovery import (
    MQTT_DISCOVERY_DONE,
    MQTT_DISCOVERY_NEW,
    MQTT_DISCOVERY_UPDATED,
    MQTTDiscoveryPayload,
    async_start,
)
from homeassistant.const import (
    EVENT_STATE_CHANGED,
    STATE_ON,
    STATE_UNAVAILABLE,
    STATE_UNKNOWN,
    Platform,
)
from homeassistant.core import Event, HomeAssistant, callback
from homeassistant.data_entry_flow import FlowResult
from homeassistant.helpers import device_registry as dr, entity_registry as er
from homeassistant.helpers.dispatcher import (
    async_dispatcher_connect,
    async_dispatcher_send,
)
from homeassistant.helpers.service_info.mqtt import MqttServiceInfo
from homeassistant.setup import async_setup_component
from homeassistant.util.signal_type import SignalTypeFormat

from .test_common import help_all_subscribe_calls, help_test_unload_config_entry

from tests.common import (
    MockConfigEntry,
    async_capture_events,
    async_fire_mqtt_message,
    async_get_device_automations,
    mock_config_flow,
    mock_platform,
)
from tests.typing import (
    MqttMockHAClientGenerator,
    MqttMockPahoClient,
    WebSocketGenerator,
)


@pytest.mark.parametrize(
    "mqtt_config_entry_data",
    [{mqtt.CONF_BROKER: "mock-broker", mqtt.CONF_DISCOVERY: False}],
)
async def test_subscribing_config_topic(
    hass: HomeAssistant,
    mqtt_mock_entry: MqttMockHAClientGenerator,
) -> None:
    """Test setting up discovery."""
    mqtt_mock = await mqtt_mock_entry()
    entry = hass.config_entries.async_entries(mqtt.DOMAIN)[0]

    discovery_topic = "homeassistant"
    await async_start(hass, discovery_topic, entry)

    call_args1 = mqtt_mock.async_subscribe.mock_calls[0][1]
    assert call_args1[2] == 0
    call_args2 = mqtt_mock.async_subscribe.mock_calls[1][1]
    assert call_args2[2] == 0
    topics = [call_args1[0], call_args2[0]]
    assert discovery_topic + "/+/+/config" in topics
    assert discovery_topic + "/+/+/+/config" in topics


@pytest.mark.parametrize(
    ("topic", "log"),
    [
        ("homeassistant/binary_sensor/bla/not_config", False),
        ("homeassistant/binary_sensor/rörkrökare/config", True),
        ("homeassistant/device/bla/not_config", False),
        ("homeassistant/device/rörkrökare/config", True),
    ],
)
async def test_invalid_topic(
    hass: HomeAssistant,
    mqtt_mock_entry: MqttMockHAClientGenerator,
    caplog: pytest.LogCaptureFixture,
    topic: str,
    log: bool,
) -> None:
    """Test sending to invalid topic."""
    await mqtt_mock_entry()
    with patch(
        "homeassistant.components.mqtt.discovery.async_dispatcher_send"
    ) as mock_dispatcher_send:
        mock_dispatcher_send = AsyncMock(return_value=None)

        async_fire_mqtt_message(hass, topic, "{}")
        await hass.async_block_till_done()
        assert not mock_dispatcher_send.called
        if log:
            assert (
                f"Received message on illegal discovery topic '{topic}'" in caplog.text
            )
        else:
            assert "Received message on illegal discovery topic'" not in caplog.text
        caplog.clear()


@pytest.mark.parametrize(
    "discovery_topic",
    ["homeassistant/binary_sensor/bla/config", "homeassistant/device/bla/config"],
)
async def test_invalid_json(
    hass: HomeAssistant,
    mqtt_mock_entry: MqttMockHAClientGenerator,
    caplog: pytest.LogCaptureFixture,
    discovery_topic: str,
) -> None:
    """Test sending in invalid JSON."""
    await mqtt_mock_entry()
    with patch(
        "homeassistant.components.mqtt.discovery.async_dispatcher_send"
    ) as mock_dispatcher_send:
        mock_dispatcher_send = AsyncMock(return_value=None)

        async_fire_mqtt_message(hass, discovery_topic, "not json")
        await hass.async_block_till_done()
        assert "Unable to parse JSON" in caplog.text
        assert not mock_dispatcher_send.called


@pytest.mark.parametrize(
    "domain", ["tag", "device_automation", Platform.SENSOR, Platform.LIGHT]
)
@pytest.mark.no_fail_on_log_exception
async def test_discovery_schema_error(
    hass: HomeAssistant,
    mqtt_mock_entry: MqttMockHAClientGenerator,
    caplog: pytest.LogCaptureFixture,
    domain: Platform | str,
) -> None:
    """Test unexpected error JSON config."""
    with patch(
        f"homeassistant.components.mqtt.{domain}.DISCOVERY_SCHEMA",
        side_effect=AttributeError("Attribute abc not found"),
    ):
        await mqtt_mock_entry()
        async_fire_mqtt_message(
            hass,
            f"homeassistant/{domain}/bla/config",
            '{"name": "Beer", "some_topic": "bla"}',
        )
        await hass.async_block_till_done()
        assert "AttributeError: Attribute abc not found" in caplog.text


async def test_invalid_config(
    hass: HomeAssistant,
    mqtt_mock_entry: MqttMockHAClientGenerator,
    caplog: pytest.LogCaptureFixture,
) -> None:
    """Test sending in JSON that violates the platform schema."""
    await mqtt_mock_entry()
    async_fire_mqtt_message(
        hass,
        "homeassistant/alarm_control_panel/bla/config",
        '{"name": "abc", "state_topic": "home/alarm", '
        '"command_topic": "home/alarm/set", '
        '"qos": "some_invalid_value"}',
    )
    await hass.async_block_till_done()
    assert "Error 'expected int for dictionary value @ data['qos']'" in caplog.text


async def test_invalid_device_discovery_config(
    hass: HomeAssistant,
    mqtt_mock_entry: MqttMockHAClientGenerator,
    caplog: pytest.LogCaptureFixture,
) -> None:
    """Test sending in JSON that violates the discovery schema if device or platform key is missing."""
    await mqtt_mock_entry()
    async_fire_mqtt_message(
        hass,
        "homeassistant/device/bla/config",
        '{ "o": {"name": "foobar"}, "cmp": '
        '{ "acp1": {"name": "abc", "state_topic": "home/alarm", '
        '"command_topic": "home/alarm/set", '
        '"platform":"alarm_control_panel"}}}',
    )
    await hass.async_block_till_done()
    assert (
        "Invalid MQTT device discovery payload for bla, "
        "required key not provided @ data['device']" in caplog.text
    )

    caplog.clear()
    async_fire_mqtt_message(
        hass,
        "homeassistant/device/bla/config",
        '{ "o": {"name": "foobar"}, "dev": {"identifiers": ["ABDE03"]}, '
        '"cmp": { "acp1": {"name": "abc", "state_topic": "home/alarm", '
        '"command_topic": "home/alarm/set" }}}',
    )
    await hass.async_block_till_done()
    assert (
        "Invalid MQTT device discovery payload for bla, "
        "required key not provided @ data['components']['acp1']['platform']"
        in caplog.text
    )


async def test_only_valid_components(
    hass: HomeAssistant,
    mqtt_mock_entry: MqttMockHAClientGenerator,
    caplog: pytest.LogCaptureFixture,
) -> None:
    """Test for a valid component."""
    await mqtt_mock_entry()
    with patch(
        "homeassistant.components.mqtt.discovery.async_dispatcher_send"
    ) as mock_dispatcher_send:
        invalid_component = "timer"

        mock_dispatcher_send = AsyncMock(return_value=None)

        async_fire_mqtt_message(
            hass, f"homeassistant/{invalid_component}/bla/config", "{}"
        )

    await hass.async_block_till_done()

    assert f"Integration {invalid_component} is not supported" in caplog.text

    assert not mock_dispatcher_send.called


async def test_correct_config_discovery(
    hass: HomeAssistant,
    mqtt_mock_entry: MqttMockHAClientGenerator,
) -> None:
    """Test sending in correct JSON."""
    await mqtt_mock_entry()
    async_fire_mqtt_message(
        hass,
        "homeassistant/binary_sensor/bla/config",
        '{ "name": "Beer", "state_topic": "test-topic" }',
    )
    await hass.async_block_till_done()

    state = hass.states.get("binary_sensor.beer")

    assert state is not None
    assert state.name == "Beer"
    assert ("binary_sensor", "bla") in hass.data["mqtt"].discovery_already_discovered


@pytest.mark.parametrize(
    ("discovery_topic", "payloads", "discovery_id"),
    [
        (
            "homeassistant/binary_sensor/bla/config",
            (
                '{"name":"Beer","state_topic": "test-topic",'
                '"o":{"name":"bla2mqtt","sw":"1.0"},"dev":{"identifiers":["bla"]}}',
                '{"name":"Milk","state_topic": "test-topic",'
                '"o":{"name":"bla2mqtt","sw":"1.1","url":"https://bla2mqtt.example.com/support"},"dev":{"identifiers":["bla"]}}',
            ),
            "bla",
        ),
        (
            "homeassistant/device/bla/config",
            (
                '{"cmp":{"bin_sens1":{"platform":"binary_sensor",'
                '"name":"Beer","state_topic": "test-topic"}},'
                '"o":{"name":"bla2mqtt","sw":"1.0"},"dev":{"identifiers":["bla"]}}',
                '{"cmp":{"bin_sens1":{"platform":"binary_sensor",'
                '"name":"Milk","state_topic": "test-topic"}},'
                '"o":{"name":"bla2mqtt","sw":"1.1",'
                '"url":"https://bla2mqtt.example.com/support"},'
                '"dev":{"identifiers":["bla"]}}',
            ),
<<<<<<< HEAD
            "bin_sens1 bla",
=======
            "bla bin_sens1",
>>>>>>> 51af146b
        ),
    ],
)
async def test_discovery_integration_info(
    hass: HomeAssistant,
    mqtt_mock_entry: MqttMockHAClientGenerator,
    caplog: pytest.LogCaptureFixture,
    discovery_topic: str,
    payloads: tuple[str, str],
    discovery_id: str,
) -> None:
<<<<<<< HEAD
    """Test discovery of integraion info."""
=======
    """Test discovery of integration info."""
>>>>>>> 51af146b
    await mqtt_mock_entry()
    async_fire_mqtt_message(
        hass,
        discovery_topic,
        payloads[0],
    )
    await hass.async_block_till_done()

    state = hass.states.get("binary_sensor.beer")

    assert state is not None
    assert state.name == "Beer"

    assert (
        "Processing device discovery for 'bla' from external application bla2mqtt, version: 1.0"
        in caplog.text
        or f"Found new component: binary_sensor {discovery_id} from external application bla2mqtt, version: 1.0"
        in caplog.text
    )
    caplog.clear()

    # Send an update and add support url
    async_fire_mqtt_message(
        hass,
        discovery_topic,
        payloads[1],
    )
    await hass.async_block_till_done()
    state = hass.states.get("binary_sensor.beer")

    assert state is not None
    assert state.name == "Milk"

    assert (
        f"Component has already been discovered: binary_sensor {discovery_id}"
        in caplog.text
    )


@pytest.mark.parametrize(
<<<<<<< HEAD
    ("discovery_topic", "payload", "discovery_id"),
    [
        (
            "homeassistant/binary_sensor/bla/config",
            '{"name":"Beer","state_topic": "test-topic",'
            '"avty": {"topic": "avty-topic"},'
            '"o":{"name":"bla2mqtt","sw":"1.0"},"dev":{"identifiers":["bla"]}}',
            "bla",
        ),
        (
            "homeassistant/device/bla/config",
            '{"cmp":{"bin_sens1":{"platform":"binary_sensor",'
            '"name":"Beer","state_topic": "test-topic"}},'
            '"avty": {"topic": "avty-topic"},'
            '"o":{"name":"bla2mqtt","sw":"1.0"},"dev":{"identifiers":["bla"]}}',
            "bin_sens1 bla",
        ),
    ],
)
async def test_discovery_availability(
    hass: HomeAssistant,
    mqtt_mock_entry: MqttMockHAClientGenerator,
    caplog: pytest.LogCaptureFixture,
    discovery_topic: str,
    payload: str,
    discovery_id: str,
) -> None:
    """Test device discovery with shared availability mapping."""
    await mqtt_mock_entry()
    async_fire_mqtt_message(
        hass,
        discovery_topic,
        payload,
    )
    await hass.async_block_till_done()
    state = hass.states.get("binary_sensor.beer")
    assert state is not None
    assert state.name == "Beer"
    assert state.state == STATE_UNAVAILABLE

    async_fire_mqtt_message(
        hass,
        "avty-topic",
        "online",
    )
    await hass.async_block_till_done()
    state = hass.states.get("binary_sensor.beer")
    assert state is not None
    assert state.state == STATE_UNKNOWN

    async_fire_mqtt_message(
        hass,
        "test-topic",
        "ON",
    )
    await hass.async_block_till_done()
    state = hass.states.get("binary_sensor.beer")
    assert state is not None
    assert state.state == STATE_ON


@pytest.mark.parametrize(
    ("discovery_topic", "payload", "discovery_id"),
    [
        (
=======
    ("single_configs", "device_discovery_topic", "device_config"),
    [
        (
            [
                (
                    "homeassistant/device_automation/0AFFD2/bla1/config",
                    {
                        "device": {"identifiers": ["0AFFD2"]},
                        "automation_type": "trigger",
                        "payload": "short_press",
                        "topic": "foobar/triggers/button1",
                        "type": "button_short_press",
                        "subtype": "button_1",
                    },
                ),
                (
                    "homeassistant/sensor/0AFFD2/bla2/config",
                    {
                        "device": {"identifiers": ["0AFFD2"]},
                        "state_topic": "foobar/sensors/bla2/state",
                    },
                ),
            ],
            "homeassistant/device/0AFFD2/config",
            {
                "device": {"identifiers": ["0AFFD2"]},
                "o": {"name": "foobar"},
                "cmp": {
                    "bla1": {
                        "platform": "device_automation",
                        "automation_type": "trigger",
                        "payload": "short_press",
                        "topic": "foobar/triggers/button1",
                        "type": "button_short_press",
                        "subtype": "button_1",
                    },
                    "bla2": {
                        "platform": "sensor",
                        "state_topic": "foobar/sensors/bla2/state",
                    },
                },
            },
        )
    ],
)
async def test_discovery_migration(
    hass: HomeAssistant,
    device_registry: dr.DeviceRegistry,
    mqtt_mock_entry: MqttMockHAClientGenerator,
    caplog: pytest.LogCaptureFixture,
    single_configs: list[tuple[str, dict[str, Any]]],
    device_discovery_topic: str,
    device_config: dict[str, Any],
) -> None:
    """Test the migration of single discovery to device discovery."""
    mock_mqtt = await mqtt_mock_entry()
    publish_mock: MagicMock = mock_mqtt._mqttc.publish

    # Discovery single config schema
    for discovery_topic, config in single_configs:
        payload = json.dumps(config)
        async_fire_mqtt_message(
            hass,
            discovery_topic,
            payload,
        )
    await hass.async_block_till_done()
    await hass.async_block_till_done()

    async def check_discovered_items():
        # Check the device_trigger was discovered
        device_entry = device_registry.async_get_device(
            identifiers={("mqtt", "0AFFD2")}
        )
        assert device_entry is not None
        triggers = await async_get_device_automations(
            hass, DeviceAutomationType.TRIGGER, device_entry.id
        )
        assert len(triggers) == 1
        # Check the sensor was discovered
        state = hass.states.get("sensor.mqtt_sensor")
        assert state is not None

    await check_discovered_items()

    # Migrate to device based discovery
    payload = json.dumps(device_config)
    async_fire_mqtt_message(
        hass,
        device_discovery_topic,
        payload,
    )
    await hass.async_block_till_done()
    # Test the single discovery topics are reset and `None` is published
    await check_discovered_items()
    assert len(publish_mock.mock_calls) == len(single_configs)
    published_topics = {call[1][0] for call in publish_mock.mock_calls}
    expected_topics = {item[0] for item in single_configs}
    assert published_topics == expected_topics
    published_payloads = [call[1][1] for call in publish_mock.mock_calls]
    assert published_payloads == [None, None]


@pytest.mark.parametrize(
    ("discovery_topic", "payload", "discovery_id"),
    [
        (
            "homeassistant/binary_sensor/bla/config",
            '{"name":"Beer","state_topic": "test-topic",'
            '"avty": {"topic": "avty-topic"},'
            '"o":{"name":"bla2mqtt","sw":"1.0"},"dev":{"identifiers":["bla"]}}',
            "bla",
        ),
        (
            "homeassistant/device/bla/config",
            '{"cmp":{"bin_sens1":{"platform":"binary_sensor",'
            '"name":"Beer","state_topic": "test-topic"}},'
            '"avty": {"topic": "avty-topic"},'
            '"o":{"name":"bla2mqtt","sw":"1.0"},"dev":{"identifiers":["bla"]}}',
            "bin_sens1 bla",
        ),
    ],
)
async def test_discovery_availability(
    hass: HomeAssistant,
    mqtt_mock_entry: MqttMockHAClientGenerator,
    caplog: pytest.LogCaptureFixture,
    discovery_topic: str,
    payload: str,
    discovery_id: str,
) -> None:
    """Test device discovery with shared availability mapping."""
    await mqtt_mock_entry()
    async_fire_mqtt_message(
        hass,
        discovery_topic,
        payload,
    )
    await hass.async_block_till_done()
    state = hass.states.get("binary_sensor.beer")
    assert state is not None
    assert state.name == "Beer"
    assert state.state == STATE_UNAVAILABLE

    async_fire_mqtt_message(
        hass,
        "avty-topic",
        "online",
    )
    await hass.async_block_till_done()
    state = hass.states.get("binary_sensor.beer")
    assert state is not None
    assert state.state == STATE_UNKNOWN

    async_fire_mqtt_message(
        hass,
        "test-topic",
        "ON",
    )
    await hass.async_block_till_done()
    state = hass.states.get("binary_sensor.beer")
    assert state is not None
    assert state.state == STATE_ON


@pytest.mark.parametrize(
    ("discovery_topic", "payload", "discovery_id"),
    [
        (
>>>>>>> 51af146b
            "homeassistant/device/bla/config",
            '{"cmp":{"bin_sens1":{"platform":"binary_sensor",'
            '"avty": {"topic": "avty-topic-component"},'
            '"name":"Beer","state_topic": "test-topic"}},'
            '"avty": {"topic": "avty-topic-device"},'
            '"o":{"name":"bla2mqtt","sw":"1.0"},"dev":{"identifiers":["bla"]}}',
            "bin_sens1 bla",
        ),
        (
            "homeassistant/device/bla/config",
            '{"cmp":{"bin_sens1":{"platform":"binary_sensor",'
            '"availability_topic": "avty-topic-component",'
            '"name":"Beer","state_topic": "test-topic"}},'
            '"availability_topic": "avty-topic-device",'
            '"o":{"name":"bla2mqtt","sw":"1.0"},"dev":{"identifiers":["bla"]}}',
            "bin_sens1 bla",
        ),
    ],
)
async def test_discovery_component_availability_overridden(
    hass: HomeAssistant,
    mqtt_mock_entry: MqttMockHAClientGenerator,
    caplog: pytest.LogCaptureFixture,
    discovery_topic: str,
    payload: str,
    discovery_id: str,
) -> None:
    """Test device discovery with overridden shared availability mapping."""
    await mqtt_mock_entry()
    async_fire_mqtt_message(
        hass,
        discovery_topic,
        payload,
    )
    await hass.async_block_till_done()
    state = hass.states.get("binary_sensor.beer")
    assert state is not None
    assert state.name == "Beer"
    assert state.state == STATE_UNAVAILABLE

    async_fire_mqtt_message(
        hass,
        "avty-topic-device",
        "online",
    )
    await hass.async_block_till_done()
    state = hass.states.get("binary_sensor.beer")
    assert state is not None
    assert state.state == STATE_UNAVAILABLE

    async_fire_mqtt_message(
        hass,
        "avty-topic-component",
        "online",
    )
    await hass.async_block_till_done()
    state = hass.states.get("binary_sensor.beer")
    assert state is not None
    assert state.state == STATE_UNKNOWN

    async_fire_mqtt_message(
        hass,
        "test-topic",
        "ON",
    )
    await hass.async_block_till_done()
    state = hass.states.get("binary_sensor.beer")
    assert state is not None
    assert state.state == STATE_ON


@pytest.mark.parametrize(
    ("discovery_topic", "config_message", "error_message"),
    [
        (
            "homeassistant/binary_sensor/bla/config",
            '{ "name": "Beer", "state_topic": "test-topic", "o": "bla2mqtt" }',
            "Unable to parse origin information from discovery message",
        ),
        (
            "homeassistant/binary_sensor/bla/config",
            '{ "name": "Beer", "state_topic": "test-topic", "o": 2.0 }',
            "Unable to parse origin information from discovery message",
        ),
        (
            "homeassistant/binary_sensor/bla/config",
            '{ "name": "Beer", "state_topic": "test-topic", "o": null }',
            "Unable to parse origin information from discovery message",
        ),
        (
            "homeassistant/binary_sensor/bla/config",
            '{ "name": "Beer", "state_topic": "test-topic", "o": {"sw": "bla2mqtt"} }',
            "Unable to parse origin information from discovery message",
        ),
        (
            "homeassistant/device/bla/config",
            '{"dev":{"identifiers":["bs1"]},"cmp":{"bs1":'
            '{"platform":"binary_sensor","name":"Beer","state_topic":"test-topic"}'
            '},"o": "bla2mqtt"'
            "}",
            "Invalid MQTT device discovery payload for bla, "
            "expected a dictionary for dictionary value @ data['origin']",
        ),
        (
            "homeassistant/device/bla/config",
            '{"dev":{"identifiers":["bs1"]},"cmp":{"bs1":'
            '{"platform":"binary_sensor","name":"Beer","state_topic":"test-topic"}'
            '},"o": 2.0'
            "}",
            "Invalid MQTT device discovery payload for bla, "
            "expected a dictionary for dictionary value @ data['origin']",
        ),
        (
            "homeassistant/device/bla/config",
            '{"dev":{"identifiers":["bs1"]},"cmp":{"bs1":'
            '{"platform":"binary_sensor","name":"Beer","state_topic":"test-topic"}'
            '},"o": null'
            "}",
            "Invalid MQTT device discovery payload for bla, "
            "expected a dictionary for dictionary value @ data['origin']",
        ),
        (
            "homeassistant/device/bla/config",
            '{"dev":{"identifiers":["bs1"]},"cmp":{"bs1":'
            '{"platform":"binary_sensor","name":"Beer","state_topic":"test-topic"}'
            '},"o": {"sw": "bla2mqtt"}'
            "}",
            "Invalid MQTT device discovery payload for bla, "
            "required key not provided @ data['origin']['name']",
        ),
    ],
)
async def test_discovery_with_invalid_integration_info(
    hass: HomeAssistant,
    mqtt_mock_entry: MqttMockHAClientGenerator,
    caplog: pytest.LogCaptureFixture,
    discovery_topic: str,
    config_message: str,
    error_message: str,
) -> None:
    """Test sending in correct JSON."""
    await mqtt_mock_entry()
    async_fire_mqtt_message(
        hass,
        discovery_topic,
        config_message,
    )
    await hass.async_block_till_done()

    state = hass.states.get("binary_sensor.beer")

    assert state is None
    assert error_message in caplog.text


async def test_discover_fan(
    hass: HomeAssistant,
    mqtt_mock_entry: MqttMockHAClientGenerator,
) -> None:
    """Test discovering an MQTT fan."""
    await mqtt_mock_entry()
    async_fire_mqtt_message(
        hass,
        "homeassistant/fan/bla/config",
        '{ "name": "Beer", "command_topic": "test_topic" }',
    )
    await hass.async_block_till_done()

    state = hass.states.get("fan.beer")

    assert state is not None
    assert state.name == "Beer"
    assert ("fan", "bla") in hass.data["mqtt"].discovery_already_discovered


async def test_discover_climate(
    hass: HomeAssistant,
    mqtt_mock_entry: MqttMockHAClientGenerator,
    caplog: pytest.LogCaptureFixture,
) -> None:
    """Test discovering an MQTT climate component."""
    await mqtt_mock_entry()
    data = (
        '{ "name": "ClimateTest",'
        '  "current_temperature_topic": "climate/bla/current_temp",'
        '  "temperature_command_topic": "climate/bla/target_temp" }'
    )

    async_fire_mqtt_message(hass, "homeassistant/climate/bla/config", data)
    await hass.async_block_till_done()

    state = hass.states.get("climate.ClimateTest")

    assert state is not None
    assert state.name == "ClimateTest"
    assert ("climate", "bla") in hass.data["mqtt"].discovery_already_discovered


async def test_discover_alarm_control_panel(
    hass: HomeAssistant,
    mqtt_mock_entry: MqttMockHAClientGenerator,
) -> None:
    """Test discovering an MQTT alarm control panel component."""
    await mqtt_mock_entry()
    data = (
        '{ "name": "AlarmControlPanelTest",'
        '  "state_topic": "test_topic",'
        '  "command_topic": "test_topic" }'
    )

    async_fire_mqtt_message(hass, "homeassistant/alarm_control_panel/bla/config", data)
    await hass.async_block_till_done()

    state = hass.states.get("alarm_control_panel.AlarmControlPanelTest")

    assert state is not None
    assert state.name == "AlarmControlPanelTest"
    assert ("alarm_control_panel", "bla") in hass.data[
        "mqtt"
    ].discovery_already_discovered


@pytest.mark.parametrize(
    ("topic", "config", "entity_id", "name", "domain"),
    [
        (
            "homeassistant/alarm_control_panel/object/bla/config",
            '{ "name": "Hello World 1", "obj_id": "hello_id", "state_topic": "test-topic", "command_topic": "test-topic" }',
            "alarm_control_panel.hello_id",
            "Hello World 1",
            "alarm_control_panel",
        ),
        (
            "homeassistant/binary_sensor/object/bla/config",
            '{ "name": "Hello World 2", "obj_id": "hello_id", "state_topic": "test-topic" }',
            "binary_sensor.hello_id",
            "Hello World 2",
            "binary_sensor",
        ),
        (
            "homeassistant/button/object/bla/config",
            '{ "name": "Hello World button", "obj_id": "hello_id", "command_topic": "test-topic" }',
            "button.hello_id",
            "Hello World button",
            "button",
        ),
        (
            "homeassistant/camera/object/bla/config",
            '{ "name": "Hello World 3", "obj_id": "hello_id", "state_topic": "test-topic", "topic": "test-topic" }',
            "camera.hello_id",
            "Hello World 3",
            "camera",
        ),
        (
            "homeassistant/climate/object/bla/config",
            '{ "name": "Hello World 4", "obj_id": "hello_id", "state_topic": "test-topic" }',
            "climate.hello_id",
            "Hello World 4",
            "climate",
        ),
        (
            "homeassistant/cover/object/bla/config",
            '{ "name": "Hello World 5", "obj_id": "hello_id", "state_topic": "test-topic" }',
            "cover.hello_id",
            "Hello World 5",
            "cover",
        ),
        (
            "homeassistant/fan/object/bla/config",
            '{ "name": "Hello World 6", "obj_id": "hello_id", "state_topic": "test-topic", "command_topic": "test-topic" }',
            "fan.hello_id",
            "Hello World 6",
            "fan",
        ),
        (
            "homeassistant/humidifier/object/bla/config",
            '{ "name": "Hello World 7", "obj_id": "hello_id", "state_topic": "test-topic", "target_humidity_command_topic": "test-topic", "command_topic": "test-topic" }',
            "humidifier.hello_id",
            "Hello World 7",
            "humidifier",
        ),
        (
            "homeassistant/number/object/bla/config",
            '{ "name": "Hello World 8", "obj_id": "hello_id", "state_topic": "test-topic", "command_topic": "test-topic" }',
            "number.hello_id",
            "Hello World 8",
            "number",
        ),
        (
            "homeassistant/scene/object/bla/config",
            '{ "name": "Hello World 9", "obj_id": "hello_id", "state_topic": "test-topic", "command_topic": "test-topic" }',
            "scene.hello_id",
            "Hello World 9",
            "scene",
        ),
        (
            "homeassistant/select/object/bla/config",
            '{ "name": "Hello World 10", "obj_id": "hello_id", "state_topic": "test-topic", "options": [ "opt1", "opt2" ], "command_topic": "test-topic" }',
            "select.hello_id",
            "Hello World 10",
            "select",
        ),
        (
            "homeassistant/sensor/object/bla/config",
            '{ "name": "Hello World 11", "obj_id": "hello_id", "state_topic": "test-topic" }',
            "sensor.hello_id",
            "Hello World 11",
            "sensor",
        ),
        (
            "homeassistant/switch/object/bla/config",
            '{ "name": "Hello World 12", "obj_id": "hello_id", "state_topic": "test-topic", "command_topic": "test-topic" }',
            "switch.hello_id",
            "Hello World 12",
            "switch",
        ),
        (
            "homeassistant/light/object/bla/config",
            '{ "name": "Hello World 13", "obj_id": "hello_id", "state_topic": "test-topic", "command_topic": "test-topic" }',
            "light.hello_id",
            "Hello World 13",
            "light",
        ),
        (
            "homeassistant/light/object/bla/config",
            '{ "name": "Hello World 14", "obj_id": "hello_id", "state_topic": "test-topic", "command_topic": "test-topic", "schema": "json" }',
            "light.hello_id",
            "Hello World 14",
            "light",
        ),
        (
            "homeassistant/light/object/bla/config",
            '{ "name": "Hello World 15", "obj_id": "hello_id", "state_topic": "test-topic", "command_off_template": "template", "command_on_template": "template", "command_topic": "test-topic", "schema": "template" }',
            "light.hello_id",
            "Hello World 15",
            "light",
        ),
        (
            "homeassistant/vacuum/object/bla/config",
            '{ "name": "Hello World 16", "obj_id": "hello_id", "state_topic": "test-topic", "schema": "state" }',
            "vacuum.hello_id",
            "Hello World 16",
            "vacuum",
        ),
        (
            "homeassistant/valve/object/bla/config",
            '{ "name": "Hello World 17", "obj_id": "hello_id", "state_topic": "test-topic" }',
            "valve.hello_id",
            "Hello World 17",
            "valve",
        ),
        (
            "homeassistant/lock/object/bla/config",
            '{ "name": "Hello World 18", "obj_id": "hello_id", "state_topic": "test-topic", "command_topic": "test-topic" }',
            "lock.hello_id",
            "Hello World 18",
            "lock",
        ),
        (
            "homeassistant/device_tracker/object/bla/config",
            '{ "name": "Hello World 19", "obj_id": "hello_id", "state_topic": "test-topic" }',
            "device_tracker.hello_id",
            "Hello World 19",
            "device_tracker",
        ),
    ],
)
async def test_discovery_with_object_id(
    hass: HomeAssistant,
    mqtt_mock_entry: MqttMockHAClientGenerator,
    topic: str,
    config: str,
    entity_id: str,
    name: str,
    domain: str,
) -> None:
    """Test discovering an MQTT entity with object_id."""
    await mqtt_mock_entry()
    async_fire_mqtt_message(hass, topic, config)
    await hass.async_block_till_done()

    state = hass.states.get(entity_id)

    assert state is not None
    assert state.name == name
    assert (domain, "object bla") in hass.data["mqtt"].discovery_already_discovered


async def test_discovery_incl_nodeid(
    hass: HomeAssistant,
    mqtt_mock_entry: MqttMockHAClientGenerator,
) -> None:
    """Test sending in correct JSON with optional node_id included."""
    await mqtt_mock_entry()
    async_fire_mqtt_message(
        hass,
        "homeassistant/binary_sensor/my_node_id/bla/config",
        '{ "name": "Beer", "state_topic": "test-topic" }',
    )
    await hass.async_block_till_done()

    state = hass.states.get("binary_sensor.beer")

    assert state is not None
    assert state.name == "Beer"
    assert ("binary_sensor", "my_node_id bla") in hass.data[
        "mqtt"
    ].discovery_already_discovered


async def test_non_duplicate_discovery(
    hass: HomeAssistant,
    mqtt_mock_entry: MqttMockHAClientGenerator,
    caplog: pytest.LogCaptureFixture,
) -> None:
    """Test for a non duplicate component."""
    await mqtt_mock_entry()
    async_fire_mqtt_message(
        hass,
        "homeassistant/binary_sensor/bla/config",
        '{ "name": "Beer", "state_topic": "test-topic" }',
    )
    async_fire_mqtt_message(
        hass,
        "homeassistant/binary_sensor/bla/config",
        '{ "name": "Beer", "state_topic": "test-topic" }',
    )
    await hass.async_block_till_done()

    state = hass.states.get("binary_sensor.beer")
    state_duplicate = hass.states.get("binary_sensor.beer1")

    assert state is not None
    assert state.name == "Beer"
    assert state_duplicate is None
    assert "Component has already been discovered: binary_sensor bla" in caplog.text


async def test_removal(
    hass: HomeAssistant,
    mqtt_mock_entry: MqttMockHAClientGenerator,
) -> None:
    """Test removal of component through empty discovery message."""
    await mqtt_mock_entry()
    async_fire_mqtt_message(
        hass,
        "homeassistant/binary_sensor/bla/config",
        '{ "name": "Beer", "state_topic": "test-topic" }',
    )
    await hass.async_block_till_done()
    state = hass.states.get("binary_sensor.beer")
    assert state is not None

    async_fire_mqtt_message(hass, "homeassistant/binary_sensor/bla/config", "")
    await hass.async_block_till_done()
    state = hass.states.get("binary_sensor.beer")
    assert state is None


async def test_rediscover(
    hass: HomeAssistant,
    mqtt_mock_entry: MqttMockHAClientGenerator,
) -> None:
    """Test rediscover of removed component."""
    await mqtt_mock_entry()
    async_fire_mqtt_message(
        hass,
        "homeassistant/binary_sensor/bla/config",
        '{ "name": "Beer", "state_topic": "test-topic" }',
    )
    await hass.async_block_till_done()
    state = hass.states.get("binary_sensor.beer")
    assert state is not None

    async_fire_mqtt_message(hass, "homeassistant/binary_sensor/bla/config", "")
    await hass.async_block_till_done()
    state = hass.states.get("binary_sensor.beer")
    assert state is None

    async_fire_mqtt_message(
        hass,
        "homeassistant/binary_sensor/bla/config",
        '{ "name": "Beer", "state_topic": "test-topic" }',
    )
    await hass.async_block_till_done()
    state = hass.states.get("binary_sensor.beer")
    assert state is not None


async def test_rapid_rediscover(
    hass: HomeAssistant,
    mqtt_mock_entry: MqttMockHAClientGenerator,
) -> None:
    """Test immediate rediscover of removed component."""
    await mqtt_mock_entry()
    events = async_capture_events(hass, EVENT_STATE_CHANGED)

    async_fire_mqtt_message(
        hass,
        "homeassistant/binary_sensor/bla/config",
        '{ "name": "Beer", "state_topic": "test-topic" }',
    )
    await hass.async_block_till_done()
    state = hass.states.get("binary_sensor.beer")
    assert state is not None
    assert len(events) == 1

    # Removal immediately followed by rediscover
    async_fire_mqtt_message(hass, "homeassistant/binary_sensor/bla/config", "")
    async_fire_mqtt_message(
        hass,
        "homeassistant/binary_sensor/bla/config",
        '{ "name": "Beer", "state_topic": "test-topic" }',
    )
    async_fire_mqtt_message(hass, "homeassistant/binary_sensor/bla/config", "")
    async_fire_mqtt_message(
        hass,
        "homeassistant/binary_sensor/bla/config",
        '{ "name": "Milk", "state_topic": "test-topic" }',
    )
    await hass.async_block_till_done()

    assert len(hass.states.async_entity_ids("binary_sensor")) == 1
    state = hass.states.get("binary_sensor.milk")
    assert state is not None

    assert len(events) == 5
    # Remove the entity
    assert events[1].data["entity_id"] == "binary_sensor.beer"
    assert events[1].data["new_state"] is None
    # Add the entity
    assert events[2].data["entity_id"] == "binary_sensor.beer"
    assert events[2].data["old_state"] is None
    # Remove the entity
    assert events[3].data["entity_id"] == "binary_sensor.beer"
    assert events[3].data["new_state"] is None
    # Add the entity
    assert events[4].data["entity_id"] == "binary_sensor.milk"
    assert events[4].data["old_state"] is None


async def test_rapid_rediscover_unique(
    hass: HomeAssistant,
    mqtt_mock_entry: MqttMockHAClientGenerator,
) -> None:
    """Test immediate rediscover of removed component."""
    await mqtt_mock_entry()
    events = []

    @callback
    def test_callback(event: Event) -> None:
        """Verify event got called."""
        events.append(event)

    hass.bus.async_listen(EVENT_STATE_CHANGED, test_callback)

    async_fire_mqtt_message(
        hass,
        "homeassistant/binary_sensor/bla2/config",
        '{ "name": "Ale", "state_topic": "test-topic", "unique_id": "very_unique" }',
    )
    await hass.async_block_till_done()
    state = hass.states.get("binary_sensor.ale")
    assert state is not None
    assert len(events) == 1

    # Duplicate unique_id, immediately followed by correct unique_id
    async_fire_mqtt_message(
        hass,
        "homeassistant/binary_sensor/bla/config",
        '{ "name": "Beer", "state_topic": "test-topic", "unique_id": "very_unique" }',
    )
    async_fire_mqtt_message(
        hass,
        "homeassistant/binary_sensor/bla/config",
        '{ "name": "Beer", "state_topic": "test-topic", "unique_id": "even_uniquer" }',
    )
    async_fire_mqtt_message(hass, "homeassistant/binary_sensor/bla/config", "")
    async_fire_mqtt_message(
        hass,
        "homeassistant/binary_sensor/bla/config",
        '{ "name": "Milk", "state_topic": "test-topic", "unique_id": "even_uniquer" }',
    )
    await hass.async_block_till_done()

    assert len(hass.states.async_entity_ids("binary_sensor")) == 2
    state = hass.states.get("binary_sensor.ale")
    assert state is not None
    state = hass.states.get("binary_sensor.milk")
    assert state is not None

    assert len(events) == 4
    # Add the entity
    assert events[1].data["entity_id"] == "binary_sensor.beer"
    assert events[1].data["old_state"] is None
    # Remove the entity
    assert events[2].data["entity_id"] == "binary_sensor.beer"
    assert events[2].data["new_state"] is None
    # Add the entity
    assert events[3].data["entity_id"] == "binary_sensor.milk"
    assert events[3].data["old_state"] is None


async def test_rapid_reconfigure(
    hass: HomeAssistant,
    mqtt_mock_entry: MqttMockHAClientGenerator,
) -> None:
    """Test immediate reconfigure of added component."""
    await mqtt_mock_entry()
    events = []

    @callback
    def test_callback(event: Event) -> None:
        """Verify event got called."""
        events.append(event)

    hass.bus.async_listen(EVENT_STATE_CHANGED, test_callback)

    # Discovery immediately followed by reconfig
    async_fire_mqtt_message(hass, "homeassistant/binary_sensor/bla/config", "")
    async_fire_mqtt_message(
        hass,
        "homeassistant/binary_sensor/bla/config",
        '{ "name": "Beer", "state_topic": "test-topic1" }',
    )
    async_fire_mqtt_message(
        hass,
        "homeassistant/binary_sensor/bla/config",
        '{ "name": "Milk", "state_topic": "test-topic2" }',
    )
    async_fire_mqtt_message(
        hass,
        "homeassistant/binary_sensor/bla/config",
        '{ "name": "Wine", "state_topic": "test-topic3" }',
    )
    await hass.async_block_till_done()

    assert len(hass.states.async_entity_ids("binary_sensor")) == 1
    state = hass.states.get("binary_sensor.beer")
    assert state is not None

    assert len(events) == 3
    # Add the entity
    assert events[0].data["entity_id"] == "binary_sensor.beer"
    assert events[0].data["old_state"] is None
    assert events[0].data["new_state"].attributes["friendly_name"] == "Beer"
    # Update the entity
    assert events[1].data["entity_id"] == "binary_sensor.beer"
    assert events[1].data["new_state"] is not None
    assert events[1].data["old_state"] is not None
    assert events[1].data["new_state"].attributes["friendly_name"] == "Milk"
    # Update the entity
    assert events[2].data["entity_id"] == "binary_sensor.beer"
    assert events[2].data["new_state"] is not None
    assert events[2].data["old_state"] is not None
    assert events[2].data["new_state"].attributes["friendly_name"] == "Wine"


async def test_duplicate_removal(
    hass: HomeAssistant,
    mqtt_mock_entry: MqttMockHAClientGenerator,
    caplog: pytest.LogCaptureFixture,
) -> None:
    """Test for a non duplicate component."""
    await mqtt_mock_entry()
    async_fire_mqtt_message(
        hass,
        "homeassistant/binary_sensor/bla/config",
        '{ "name": "Beer", "state_topic": "test-topic" }',
    )
    await hass.async_block_till_done()
    async_fire_mqtt_message(hass, "homeassistant/binary_sensor/bla/config", "")
    await hass.async_block_till_done()
    assert "Component has already been discovered: binary_sensor bla" in caplog.text
    caplog.clear()
    async_fire_mqtt_message(hass, "homeassistant/binary_sensor/bla/config", "")
    await hass.async_block_till_done()

    assert "Component has already been discovered: binary_sensor bla" not in caplog.text


@pytest.mark.parametrize(
    ("discovery_topic", "discovery_payload", "entity_ids"),
    [
        (
            "homeassistant/sensor/bla/config",
            '{ "device":{"identifiers":["0AFFD2"]},'
            '  "state_topic": "foobar/sensor",'
            '  "unique_id": "unique" }',
            ["sensor.none_mqtt_sensor"],
        ),
        (
            "homeassistant/device/bla/config",
            '{ "device":{"identifiers":["0AFFD2"]},'
            '  "o": {"name": "foobar"},'
            '  "cmp": {"sens1": {'
            '  "platform": "sensor",'
            '  "name": "sensor1",'
            '  "state_topic": "foobar/sensor1",'
            '  "unique_id": "unique1"'
            ' },"sens2": {'
            '  "platform": "sensor",'
            '  "name": "sensor2",'
            '  "state_topic": "foobar/sensor2",'
            '  "unique_id": "unique2"'
            "}}}",
            ["sensor.none_sensor1", "sensor.none_sensor2"],
        ),
    ],
)
async def test_cleanup_device(
    hass: HomeAssistant,
    hass_ws_client: WebSocketGenerator,
    device_registry: dr.DeviceRegistry,
    entity_registry: er.EntityRegistry,
    mqtt_mock_entry: MqttMockHAClientGenerator,
    discovery_topic: str,
    discovery_payload: str,
    entity_ids: list[str],
) -> None:
    """Test discovered device is cleaned up when entry removed from device."""
    mqtt_mock = await mqtt_mock_entry()
    assert await async_setup_component(hass, "config", {})
    ws_client = await hass_ws_client(hass)

    async_fire_mqtt_message(hass, discovery_topic, discovery_payload)
    await hass.async_block_till_done()

    # Verify device and registry entries are created
    device_entry = device_registry.async_get_device(identifiers={("mqtt", "0AFFD2")})
    assert device_entry is not None

    for entity_id in entity_ids:
        entity_entry = entity_registry.async_get(entity_id)
        assert entity_entry is not None

        state = hass.states.get(entity_id)
        assert state is not None

    # Remove MQTT from the device
    mqtt_config_entry = hass.config_entries.async_entries(mqtt.DOMAIN)[0]
    response = await ws_client.remove_device(
        device_entry.id, mqtt_config_entry.entry_id
    )
    assert response["success"]
    await hass.async_block_till_done()
    await hass.async_block_till_done()

    # Verify device and registry entries are cleared
    device_entry = device_registry.async_get_device(identifiers={("mqtt", "0AFFD2")})
    assert device_entry is None
    entity_entry = entity_registry.async_get("sensor.none_mqtt_sensor")
    assert entity_entry is None

    # Verify state is removed
    for entity_id in entity_ids:
        state = hass.states.get(entity_id)
        assert state is None
        await hass.async_block_till_done()

    # Verify retained discovery topic has been cleared
    mqtt_mock.async_publish.assert_called_with(discovery_topic, None, 0, True)


@pytest.mark.parametrize(
    ("discovery_topic", "discovery_payload", "entity_ids"),
    [
        (
            "homeassistant/sensor/bla/config",
            '{ "device":{"identifiers":["0AFFD2"]},'
            '  "state_topic": "foobar/sensor",'
            '  "unique_id": "unique" }',
            ["sensor.none_mqtt_sensor"],
        ),
        (
            "homeassistant/device/bla/config",
            '{ "device":{"identifiers":["0AFFD2"]},'
            '  "o": {"name": "foobar"},'
            '  "cmp": {"sens1": {'
            '  "platform": "sensor",'
            '  "name": "sensor1",'
            '  "state_topic": "foobar/sensor1",'
            '  "unique_id": "unique1"'
            ' },"sens2": {'
            '  "platform": "sensor",'
            '  "name": "sensor2",'
            '  "state_topic": "foobar/sensor2",'
            '  "unique_id": "unique2"'
            "}}}",
            ["sensor.none_sensor1", "sensor.none_sensor2"],
        ),
    ],
)
async def test_cleanup_device_mqtt(
    hass: HomeAssistant,
    device_registry: dr.DeviceRegistry,
    entity_registry: er.EntityRegistry,
    mqtt_mock_entry: MqttMockHAClientGenerator,
    discovery_topic: str,
    discovery_payload: str,
    entity_ids: list[str],
) -> None:
    """Test discovered device is cleaned up when removed through MQTT."""
    mqtt_mock = await mqtt_mock_entry()

    # set up an existing sensor first
    data = (
        '{ "device":{"identifiers":["0AFFD3"]},'
        '  "name": "sensor_base",'
        '  "state_topic": "foobar/sensor",'
        '  "unique_id": "unique_base" }'
<<<<<<< HEAD
    )
    base_discovery_topic = "homeassistant/sensor/bla_base/config"
    base_entity_id = "sensor.none_sensor_base"
    async_fire_mqtt_message(hass, base_discovery_topic, data)
    await hass.async_block_till_done()

    # Verify the base entity has been created and it has a state
    base_device_entry = device_registry.async_get_device(
        identifiers={("mqtt", "0AFFD3")}
    )
    assert base_device_entry is not None
    entity_entry = entity_registry.async_get(base_entity_id)
    assert entity_entry is not None
    state = hass.states.get(base_entity_id)
    assert state is not None

=======
    )
    base_discovery_topic = "homeassistant/sensor/bla_base/config"
    base_entity_id = "sensor.none_sensor_base"
    async_fire_mqtt_message(hass, base_discovery_topic, data)
    await hass.async_block_till_done()

    # Verify the base entity has been created and it has a state
    base_device_entry = device_registry.async_get_device(
        identifiers={("mqtt", "0AFFD3")}
    )
    assert base_device_entry is not None
    entity_entry = entity_registry.async_get(base_entity_id)
    assert entity_entry is not None
    state = hass.states.get(base_entity_id)
    assert state is not None

>>>>>>> 51af146b
    async_fire_mqtt_message(hass, discovery_topic, discovery_payload)
    await hass.async_block_till_done()

    # Verify device and registry entries are created
    device_entry = device_registry.async_get_device(identifiers={("mqtt", "0AFFD2")})
    assert device_entry is not None
    for entity_id in entity_ids:
        entity_entry = entity_registry.async_get(entity_id)
        assert entity_entry is not None

        state = hass.states.get(entity_id)
        assert state is not None

    async_fire_mqtt_message(hass, discovery_topic, "")
    await hass.async_block_till_done()
    await hass.async_block_till_done()

    # Verify device and registry entries are cleared
    device_entry = device_registry.async_get_device(identifiers={("mqtt", "0AFFD2")})
    assert device_entry is None

    for entity_id in entity_ids:
        entity_entry = entity_registry.async_get(entity_id)
        assert entity_entry is None

        # Verify state is removed
        state = hass.states.get(entity_id)
        assert state is None
        await hass.async_block_till_done()

    # Verify retained discovery topics have not been cleared again
    mqtt_mock.async_publish.assert_not_called()

    # Verify the base entity still exists and it has a state
    base_device_entry = device_registry.async_get_device(
        identifiers={("mqtt", "0AFFD3")}
    )
    assert base_device_entry is not None
    entity_entry = entity_registry.async_get(base_entity_id)
    assert entity_entry is not None
    state = hass.states.get(base_entity_id)
    assert state is not None


async def test_cleanup_device_mqtt_device_discovery(
    hass: HomeAssistant,
    device_registry: dr.DeviceRegistry,
    entity_registry: er.EntityRegistry,
    mqtt_mock_entry: MqttMockHAClientGenerator,
    caplog: pytest.LogCaptureFixture,
) -> None:
    """Test discovered device is cleaned up partly when removed through MQTT."""
    await mqtt_mock_entry()

    discovery_topic = "homeassistant/device/bla/config"
    discovery_payload = (
        '{ "device":{"identifiers":["0AFFD2"]},'
        '  "o": {"name": "foobar"},'
        '  "cmp": {"sens1": {'
        '  "platform": "sensor",'
        '  "name": "sensor1",'
        '  "state_topic": "foobar/sensor1",'
        '  "unique_id": "unique1"'
        ' },"sens2": {'
        '  "platform": "sensor",'
        '  "name": "sensor2",'
        '  "state_topic": "foobar/sensor2",'
        '  "unique_id": "unique2"'
        "}}}"
    )
    entity_ids = ["sensor.none_sensor1", "sensor.none_sensor2"]
    async_fire_mqtt_message(hass, discovery_topic, discovery_payload)
    await hass.async_block_till_done()

    # Verify device and registry entries are created
    device_entry = device_registry.async_get_device(identifiers={("mqtt", "0AFFD2")})
    assert device_entry is not None
    for entity_id in entity_ids:
        entity_entry = entity_registry.async_get(entity_id)
        assert entity_entry is not None

        state = hass.states.get(entity_id)
        assert state is not None

    # Do update and remove sensor 2 from device
    discovery_payload_update1 = (
        '{ "device":{"identifiers":["0AFFD2"]},'
        '  "o": {"name": "foobar"},'
        '  "cmp": {"sens1": {'
        '  "platform": "sensor",'
        '  "name": "sensor1",'
        '  "state_topic": "foobar/sensor1",'
        '  "unique_id": "unique1"'
        ' },"sens2": {'
        '  "platform": "sensor"'
        "}}}"
    )
    async_fire_mqtt_message(hass, discovery_topic, discovery_payload_update1)
    await hass.async_block_till_done()
    state = hass.states.get(entity_ids[0])
    assert state is not None
    state = hass.states.get(entity_ids[1])
    assert state is None

    # Repeating the update
    async_fire_mqtt_message(hass, discovery_topic, discovery_payload_update1)
    await hass.async_block_till_done()
    state = hass.states.get(entity_ids[0])
    assert state is not None
    state = hass.states.get(entity_ids[1])
    assert state is None

    # Removing last sensor
    discovery_payload_update2 = (
        '{ "device":{"identifiers":["0AFFD2"]},'
        '  "o": {"name": "foobar"},'
        '  "cmp": {"sens1": {'
        '  "platform": "sensor"'
        ' },"sens2": {'
        '  "platform": "sensor"'
        "}}}"
    )
    async_fire_mqtt_message(hass, discovery_topic, discovery_payload_update2)
    await hass.async_block_till_done()
    device_entry = device_registry.async_get_device(identifiers={("mqtt", "0AFFD2")})
    # Verify the device entry was removed with the last sensor
    assert device_entry is None
    for entity_id in entity_ids:
        entity_entry = entity_registry.async_get(entity_id)
        assert entity_entry is None

        state = hass.states.get(entity_id)
        assert state is None

    # Repeating the update
    async_fire_mqtt_message(hass, discovery_topic, discovery_payload_update2)
    await hass.async_block_till_done()

    # Clear the empty discovery payload and verify there was nothing to cleanup
    async_fire_mqtt_message(hass, discovery_topic, "")
    await hass.async_block_till_done()
    assert "No device components to cleanup" in caplog.text


async def test_cleanup_device_multiple_config_entries(
    hass: HomeAssistant,
    hass_ws_client: WebSocketGenerator,
    device_registry: dr.DeviceRegistry,
    entity_registry: er.EntityRegistry,
    mqtt_mock_entry: MqttMockHAClientGenerator,
) -> None:
    """Test discovered device is cleaned up when entry removed from device."""
    assert await async_setup_component(hass, "config", {})
    await hass.async_block_till_done()
    mqtt_mock = await mqtt_mock_entry()
    ws_client = await hass_ws_client(hass)

    config_entry = MockConfigEntry(domain="test", data={})
    config_entry.add_to_hass(hass)
    device_entry = device_registry.async_get_or_create(
        config_entry_id=config_entry.entry_id,
        connections={("mac", "12:34:56:AB:CD:EF")},
    )
    assert device_entry is not None

    mqtt_config_entry = hass.config_entries.async_entries(mqtt.DOMAIN)[0]

    sensor_config = {
        "device": {"connections": [["mac", "12:34:56:AB:CD:EF"]]},
        "state_topic": "foobar/sensor",
        "unique_id": "unique",
    }
    tag_config = {
        "device": {"connections": [["mac", "12:34:56:AB:CD:EF"]]},
        "topic": "test-topic",
    }
    trigger_config = {
        "automation_type": "trigger",
        "topic": "test-topic",
        "type": "foo",
        "subtype": "bar",
        "device": {"connections": [["mac", "12:34:56:AB:CD:EF"]]},
    }

    sensor_data = json.dumps(sensor_config)
    tag_data = json.dumps(tag_config)
    trigger_data = json.dumps(trigger_config)
    async_fire_mqtt_message(hass, "homeassistant/sensor/bla/config", sensor_data)
    async_fire_mqtt_message(hass, "homeassistant/tag/bla/config", tag_data)
    async_fire_mqtt_message(
        hass, "homeassistant/device_automation/bla/config", trigger_data
    )
    await hass.async_block_till_done()

    # Verify device and registry entries are created
    device_entry = device_registry.async_get_device(
        connections={("mac", "12:34:56:AB:CD:EF")}
    )
    assert device_entry is not None
    assert device_entry.config_entries == {
        mqtt_config_entry.entry_id,
        config_entry.entry_id,
    }
    entity_entry = entity_registry.async_get("sensor.none_mqtt_sensor")
    assert entity_entry is not None

    state = hass.states.get("sensor.none_mqtt_sensor")
    assert state is not None

    # Remove MQTT from the device
    mqtt_config_entry = hass.config_entries.async_entries(mqtt.DOMAIN)[0]
    response = await ws_client.remove_device(
        device_entry.id, mqtt_config_entry.entry_id
    )
    assert response["success"]

    await hass.async_block_till_done()
    await hass.async_block_till_done()

    # Verify device is still there but entity is cleared
    device_entry = device_registry.async_get_device(
        connections={("mac", "12:34:56:AB:CD:EF")}
    )
    assert device_entry is not None
    entity_entry = entity_registry.async_get("sensor.none_mqtt_sensor")
    assert device_entry.config_entries == {config_entry.entry_id}
    assert entity_entry is None

    # Verify state is removed
    state = hass.states.get("sensor.none_mqtt_sensor")
    assert state is None
    await hass.async_block_till_done()

    # Verify retained discovery topic has been cleared
    mqtt_mock.async_publish.assert_has_calls(
        [
            call("homeassistant/sensor/bla/config", None, 0, True),
            call("homeassistant/tag/bla/config", None, 0, True),
            call("homeassistant/device_automation/bla/config", None, 0, True),
        ],
        any_order=True,
    )


async def test_cleanup_device_multiple_config_entries_mqtt(
    hass: HomeAssistant,
    device_registry: dr.DeviceRegistry,
    entity_registry: er.EntityRegistry,
    mqtt_mock_entry: MqttMockHAClientGenerator,
) -> None:
    """Test discovered device is cleaned up when removed through MQTT."""
    mqtt_mock = await mqtt_mock_entry()
    config_entry = MockConfigEntry(domain="test", data={})
    config_entry.add_to_hass(hass)
    device_entry = device_registry.async_get_or_create(
        config_entry_id=config_entry.entry_id,
        connections={("mac", "12:34:56:AB:CD:EF")},
    )

    mqtt_config_entry = hass.config_entries.async_entries(mqtt.DOMAIN)[0]

    sensor_config = {
        "device": {"connections": [["mac", "12:34:56:AB:CD:EF"]]},
        "state_topic": "foobar/sensor",
        "unique_id": "unique",
    }
    tag_config = {
        "device": {"connections": [["mac", "12:34:56:AB:CD:EF"]]},
        "topic": "test-topic",
    }
    trigger_config = {
        "automation_type": "trigger",
        "topic": "test-topic",
        "type": "foo",
        "subtype": "bar",
        "device": {"connections": [["mac", "12:34:56:AB:CD:EF"]]},
    }

    sensor_data = json.dumps(sensor_config)
    tag_data = json.dumps(tag_config)
    trigger_data = json.dumps(trigger_config)
    async_fire_mqtt_message(hass, "homeassistant/sensor/bla/config", sensor_data)
    async_fire_mqtt_message(hass, "homeassistant/tag/bla/config", tag_data)
    async_fire_mqtt_message(
        hass, "homeassistant/device_automation/bla/config", trigger_data
    )
    await hass.async_block_till_done()

    # Verify device and registry entries are created
    device_entry = device_registry.async_get_device(
        connections={("mac", "12:34:56:AB:CD:EF")}
    )
    assert device_entry is not None
    assert device_entry.config_entries == {
        mqtt_config_entry.entry_id,
        config_entry.entry_id,
    }
    entity_entry = entity_registry.async_get("sensor.none_mqtt_sensor")
    assert entity_entry is not None

    state = hass.states.get("sensor.none_mqtt_sensor")
    assert state is not None

    # Send MQTT messages to remove
    async_fire_mqtt_message(hass, "homeassistant/sensor/bla/config", "")
    async_fire_mqtt_message(hass, "homeassistant/tag/bla/config", "")
    async_fire_mqtt_message(hass, "homeassistant/device_automation/bla/config", "")

    await hass.async_block_till_done()
    await hass.async_block_till_done()

    # Verify device is still there but entity is cleared
    device_entry = device_registry.async_get_device(
        connections={("mac", "12:34:56:AB:CD:EF")}
    )
    assert device_entry is not None
    entity_entry = entity_registry.async_get("sensor.none_mqtt_sensor")
    assert device_entry.config_entries == {config_entry.entry_id}
    assert entity_entry is None

    # Verify state is removed
    state = hass.states.get("sensor.none_mqtt_sensor")
    assert state is None
    await hass.async_block_till_done()

    # Verify retained discovery topics have not been cleared again
    mqtt_mock.async_publish.assert_not_called()


async def test_discovery_expansion(
    hass: HomeAssistant,
    mqtt_mock_entry: MqttMockHAClientGenerator,
) -> None:
    """Test expansion of abbreviated discovery payload."""
    await mqtt_mock_entry()
    data = (
        '{ "~": "some/base/topic",'
        '  "name": "DiscoveryExpansionTest1",'
        '  "stat_t": "test_topic/~",'
        '  "cmd_t": "~/test_topic",'
        '  "availability": ['
        "    {"
        '      "topic":"~/avail_item1",'
        '      "payload_available": "available",'
        '      "payload_not_available": "not_available"'
        "    },"
        "    {"
        '      "t":"avail_item2/~",'
        '      "pl_avail": "available",'
        '      "pl_not_avail": "not_available"'
        "    }"
        "  ],"
        '  "dev":{'
        '    "ids":["5706DF"],'
        '    "name":"DiscoveryExpansionTest1 Device",'
        '    "mdl":"Generic",'
        '    "hw":"rev1",'
        '    "sw":"1.2.3.4",'
        '    "mf":"None",'
        '    "sa":"default_area"'
        "  }"
        "}"
    )

    async_fire_mqtt_message(hass, "homeassistant/switch/bla/config", data)
    await hass.async_block_till_done()

    state = hass.states.get("switch.DiscoveryExpansionTest1")
    assert state and state.state == STATE_UNAVAILABLE

    async_fire_mqtt_message(hass, "avail_item2/some/base/topic", "available")
    await hass.async_block_till_done()

    state = hass.states.get("switch.DiscoveryExpansionTest1")
    assert state is not None
    assert state.name == "DiscoveryExpansionTest1"
    assert ("switch", "bla") in hass.data["mqtt"].discovery_already_discovered
    assert state.state == STATE_UNKNOWN

    async_fire_mqtt_message(hass, "test_topic/some/base/topic", "ON")

    state = hass.states.get("switch.DiscoveryExpansionTest1")
    assert state and state.state == STATE_ON

    async_fire_mqtt_message(hass, "some/base/topic/avail_item1", "not_available")
    await hass.async_block_till_done()

    state = hass.states.get("switch.DiscoveryExpansionTest1")
    assert state and state.state == STATE_UNAVAILABLE


async def test_discovery_expansion_2(
    hass: HomeAssistant,
    mqtt_mock_entry: MqttMockHAClientGenerator,
) -> None:
    """Test expansion of abbreviated discovery payload."""
    await mqtt_mock_entry()
    data = (
        '{ "~": "some/base/topic",'
        '  "name": "DiscoveryExpansionTest1",'
        '  "stat_t": "test_topic/~",'
        '  "cmd_t": "~/test_topic",'
        '  "availability": {'
        '    "t":"~/avail_item1",'
        '    "pl_avail": "available",'
        '    "pl_not_avail": "not_available"'
        "  },"
        '  "dev":{'
        '    "ids":["5706DF"],'
        '    "name":"DiscoveryExpansionTest1 Device",'
        '    "mdl":"Generic",'
        '    "hw":"rev1",'
        '    "sw":"1.2.3.4",'
        '    "mf":"None",'
        '    "sa":"default_area"'
        "  }"
        "}"
    )

    async_fire_mqtt_message(hass, "homeassistant/switch/bla/config", data)
    await hass.async_block_till_done()

    state = hass.states.get("switch.DiscoveryExpansionTest1")
    assert state and state.state == STATE_UNAVAILABLE

    async_fire_mqtt_message(hass, "some/base/topic/avail_item1", "available")
    await hass.async_block_till_done()

    state = hass.states.get("switch.DiscoveryExpansionTest1")
    assert state is not None
    assert state.name == "DiscoveryExpansionTest1"
    assert ("switch", "bla") in hass.data["mqtt"].discovery_already_discovered
    assert state.state == STATE_UNKNOWN


async def test_discovery_expansion_3(
    hass: HomeAssistant,
    mqtt_mock_entry: MqttMockHAClientGenerator,
    caplog: pytest.LogCaptureFixture,
) -> None:
    """Test expansion of broken discovery payload."""
    await mqtt_mock_entry()
    data = (
        '{ "~": "some/base/topic",'
        '  "name": "DiscoveryExpansionTest1",'
        '  "stat_t": "test_topic/~",'
        '  "cmd_t": "~/test_topic",'
        '  "availability": "incorrect",'
        '  "dev":{'
        '    "ids":["5706DF"],'
        '    "name":"DiscoveryExpansionTest1 Device",'
        '    "mdl":"Generic",'
        '    "hw":"rev1",'
        '    "sw":"1.2.3.4",'
        '    "mf":"None",'
        '    "sa":"default_area"'
        "  }"
        "}"
    )

    async_fire_mqtt_message(hass, "homeassistant/switch/bla/config", data)
    await hass.async_block_till_done()
    assert hass.states.get("switch.DiscoveryExpansionTest1") is None
    # Make sure the malformed availability data does not trip up discovery by asserting
    # there are schema valdiation errors in the log
    assert "expected a dictionary @ data['availability'][0]" in caplog.text


async def test_discovery_expansion_without_encoding_and_value_template_1(
    hass: HomeAssistant,
    mqtt_mock_entry: MqttMockHAClientGenerator,
) -> None:
    """Test expansion of raw availability payload with a template as list."""
    await mqtt_mock_entry()
    data = (
        '{ "~": "some/base/topic",'
        '  "name": "DiscoveryExpansionTest1",'
        '  "stat_t": "test_topic/~",'
        '  "cmd_t": "~/test_topic",'
        '  "encoding":"",'
        '  "availability": [{'
        '    "topic":"~/avail_item1",'
        '    "payload_available": "1",'
        '    "payload_not_available": "0",'
        '    "value_template":"{{value|unpack(\'b\')}}"'
        "  }],"
        '  "dev":{'
        '    "ids":["5706DF"],'
        '    "name":"DiscoveryExpansionTest1 Device",'
        '    "mdl":"Generic",'
        '    "hw":"rev1",'
        '    "sw":"1.2.3.4",'
        '    "mf":"None",'
        '    "sa":"default_area"'
        "  }"
        "}"
    )

    async_fire_mqtt_message(hass, "homeassistant/switch/bla/config", data)
    await hass.async_block_till_done()

    state = hass.states.get("switch.DiscoveryExpansionTest1")
    assert state and state.state == STATE_UNAVAILABLE

    async_fire_mqtt_message(hass, "some/base/topic/avail_item1", b"\x01")
    await hass.async_block_till_done()

    state = hass.states.get("switch.DiscoveryExpansionTest1")
    assert state is not None
    assert state.name == "DiscoveryExpansionTest1"
    assert ("switch", "bla") in hass.data["mqtt"].discovery_already_discovered
    assert state.state == STATE_UNKNOWN

    async_fire_mqtt_message(hass, "some/base/topic/avail_item1", b"\x00")

    state = hass.states.get("switch.DiscoveryExpansionTest1")
    assert state and state.state == STATE_UNAVAILABLE


async def test_discovery_expansion_without_encoding_and_value_template_2(
    hass: HomeAssistant,
    mqtt_mock_entry: MqttMockHAClientGenerator,
) -> None:
    """Test expansion of raw availability payload with a template directly."""
    await mqtt_mock_entry()
    data = (
        '{ "~": "some/base/topic",'
        '  "name": "DiscoveryExpansionTest1",'
        '  "stat_t": "test_topic/~",'
        '  "cmd_t": "~/test_topic",'
        '  "availability_topic":"~/avail_item1",'
        '  "payload_available": "1",'
        '  "payload_not_available": "0",'
        '  "encoding":"",'
        '  "availability_template":"{{ value | unpack(\'b\') }}",'
        '  "dev":{'
        '    "ids":["5706DF"],'
        '    "name":"DiscoveryExpansionTest1 Device",'
        '    "mdl":"Generic",'
        '    "hw":"rev1",'
        '    "sw":"1.2.3.4",'
        '    "mf":"None",'
        '    "sa":"default_area"'
        "  }"
        "}"
    )

    async_fire_mqtt_message(hass, "homeassistant/switch/bla/config", data)
    await hass.async_block_till_done()

    state = hass.states.get("switch.DiscoveryExpansionTest1")
    assert state and state.state == STATE_UNAVAILABLE

    async_fire_mqtt_message(hass, "some/base/topic/avail_item1", b"\x01")
    await hass.async_block_till_done()

    state = hass.states.get("switch.DiscoveryExpansionTest1")
    assert state is not None
    assert state.name == "DiscoveryExpansionTest1"
    assert ("switch", "bla") in hass.data["mqtt"].discovery_already_discovered
    assert state.state == STATE_UNKNOWN

    async_fire_mqtt_message(hass, "some/base/topic/avail_item1", b"\x00")

    state = hass.states.get("switch.DiscoveryExpansionTest1")
    assert state and state.state == STATE_UNAVAILABLE


ABBREVIATIONS_WHITE_LIST = [
    # MQTT client/server/trigger settings
    # Integration info
    "CONF_SUPPORT_URL",
    # Undocumented device configuration
    "CONF_DEPRECATED_VIA_HUB",
    "CONF_VIA_DEVICE",
    # Already short
    "CONF_FAN_MODE_LIST",
    "CONF_HOLD_LIST",
    "CONF_HS",
    "CONF_MODE_LIST",
    "CONF_PRECISION",
    "CONF_QOS",
    "CONF_SCHEMA",
    "CONF_SWING_MODE_LIST",
    "CONF_TEMP_STEP",
    # Removed
    "CONF_WHITE_VALUE",
]

EXCLUDED_MODULES = {
    "const.py",
    "config.py",
    "config_flow.py",
    "device_trigger.py",
    "trigger.py",
}


async def test_missing_discover_abbreviations(
    hass: HomeAssistant,
    mqtt_mock_entry: MqttMockHAClientGenerator,
) -> None:
    """Check MQTT platforms for missing abbreviations."""
    await mqtt_mock_entry()
    missing = []
    regex = re.compile(r"(CONF_[a-zA-Z\d_]*) *= *[\'\"]([a-zA-Z\d_]*)[\'\"]")
    for fil in Path(mqtt.__file__).parent.rglob("*.py"):
        if fil.name in EXCLUDED_MODULES:
            continue
        with open(fil, encoding="utf-8") as file:
            matches = re.findall(regex, file.read())
            missing.extend(
                f"{fil}: no abbreviation for {match[1]} ({match[0]})"
                for match in matches
                if match[1] not in ABBREVIATIONS.values()
                and match[1] not in DEVICE_ABBREVIATIONS.values()
                and match[0] not in ABBREVIATIONS_WHITE_LIST
            )

    assert not missing


async def test_no_implicit_state_topic_switch(
    hass: HomeAssistant,
    mqtt_mock_entry: MqttMockHAClientGenerator,
) -> None:
    """Test no implicit state topic for switch."""
    await mqtt_mock_entry()
    data = '{ "name": "Test1", "command_topic": "cmnd" }'

    async_fire_mqtt_message(hass, "homeassistant/switch/bla/config", data)
    await hass.async_block_till_done()

    state = hass.states.get("switch.Test1")
    assert state is not None
    assert state.name == "Test1"
    assert ("switch", "bla") in hass.data["mqtt"].discovery_already_discovered
    assert state.state == STATE_UNKNOWN
    assert state.attributes["assumed_state"] is True

    async_fire_mqtt_message(hass, "homeassistant/switch/bla/state", "ON")

    state = hass.states.get("switch.Test1")
    assert state and state.state == STATE_UNKNOWN


@pytest.mark.parametrize(
    "mqtt_config_entry_data",
    [
        {
            mqtt.CONF_BROKER: "mock-broker",
            mqtt.CONF_DISCOVERY_PREFIX: "my_home/homeassistant/register",
        }
    ],
)
async def test_complex_discovery_topic_prefix(
    hass: HomeAssistant, mqtt_mock_entry: MqttMockHAClientGenerator
) -> None:
    """Tests handling of discovery topic prefix with multiple slashes."""
    await mqtt_mock_entry()

    async_fire_mqtt_message(
        hass,
        ("my_home/homeassistant/register/binary_sensor/node1/object1/config"),
        '{ "name": "Beer", "state_topic": "test-topic" }',
    )
    await hass.async_block_till_done()

    state = hass.states.get("binary_sensor.beer")

    assert state is not None
    assert state.name == "Beer"
    assert ("binary_sensor", "node1 object1") in hass.data[
        "mqtt"
    ].discovery_already_discovered


@patch("homeassistant.components.mqtt.client.INITIAL_SUBSCRIBE_COOLDOWN", 0.0)
@patch("homeassistant.components.mqtt.client.SUBSCRIBE_COOLDOWN", 0.0)
@patch("homeassistant.components.mqtt.client.UNSUBSCRIBE_COOLDOWN", 0.0)
async def test_mqtt_integration_discovery_subscribe_unsubscribe(
    hass: HomeAssistant,
    mqtt_client_mock: MqttMockPahoClient,
    mqtt_mock_entry: MqttMockHAClientGenerator,
) -> None:
    """Check MQTT integration discovery subscribe and unsubscribe."""
    mqtt_mock = await mqtt_mock_entry()
    mock_platform(hass, "comp.config_flow", None)

    entry = hass.config_entries.async_entries("mqtt")[0]
    mqtt_mock().connected = True

    with patch(
        "homeassistant.components.mqtt.discovery.async_get_mqtt",
        return_value={"comp": ["comp/discovery/#"]},
    ):
        await async_start(hass, "homeassistant", entry)
        await hass.async_block_till_done()
        await hass.async_block_till_done()
        await hass.async_block_till_done()

    assert ("comp/discovery/#", 0) in help_all_subscribe_calls(mqtt_client_mock)
    assert not mqtt_client_mock.unsubscribe.called

    class TestFlow(config_entries.ConfigFlow):
        """Test flow."""

        async def async_step_mqtt(self, discovery_info: MqttServiceInfo) -> FlowResult:
            """Test mqtt step."""
            return self.async_abort(reason="already_configured")

    assert not mqtt_client_mock.unsubscribe.called

    wait_unsub = asyncio.Event()

    def _mock_unsubscribe(topics: list[str]) -> tuple[int, int]:
        wait_unsub.set()
        return (0, 0)

    with (
        mock_config_flow("comp", TestFlow),
        patch.object(mqtt_client_mock, "unsubscribe", side_effect=_mock_unsubscribe),
    ):
        async_fire_mqtt_message(hass, "comp/discovery/bla/config", "")
        await wait_unsub.wait()
        mqtt_client_mock.unsubscribe.assert_called_once_with(["comp/discovery/#"])


@patch("homeassistant.components.mqtt.client.INITIAL_SUBSCRIBE_COOLDOWN", 0.0)
@patch("homeassistant.components.mqtt.client.SUBSCRIBE_COOLDOWN", 0.0)
@patch("homeassistant.components.mqtt.client.UNSUBSCRIBE_COOLDOWN", 0.0)
async def test_mqtt_discovery_unsubscribe_once(
    hass: HomeAssistant,
    mqtt_client_mock: MqttMockPahoClient,
    mqtt_mock_entry: MqttMockHAClientGenerator,
) -> None:
    """Check MQTT integration discovery unsubscribe once."""
    mqtt_mock = await mqtt_mock_entry()
    mock_platform(hass, "comp.config_flow", None)

    entry = hass.config_entries.async_entries("mqtt")[0]
    mqtt_mock().connected = True

    with patch(
        "homeassistant.components.mqtt.discovery.async_get_mqtt",
        return_value={"comp": ["comp/discovery/#"]},
    ):
        await async_start(hass, "homeassistant", entry)
        await hass.async_block_till_done()
        await hass.async_block_till_done()
        await hass.async_block_till_done()

    assert ("comp/discovery/#", 0) in help_all_subscribe_calls(mqtt_client_mock)
    assert not mqtt_client_mock.unsubscribe.called

    class TestFlow(config_entries.ConfigFlow):
        """Test flow."""

        async def async_step_mqtt(self, discovery_info: MqttServiceInfo) -> FlowResult:
            """Test mqtt step."""
            await asyncio.sleep(0.1)
            return self.async_abort(reason="already_configured")

    with mock_config_flow("comp", TestFlow):
        async_fire_mqtt_message(hass, "comp/discovery/bla/config", "")
        async_fire_mqtt_message(hass, "comp/discovery/bla/config", "")
        await asyncio.sleep(0.1)
        await hass.async_block_till_done()
        await hass.async_block_till_done()
        mqtt_client_mock.unsubscribe.assert_called_once_with(["comp/discovery/#"])


async def test_clear_config_topic_disabled_entity(
    hass: HomeAssistant,
    mqtt_mock_entry: MqttMockHAClientGenerator,
    device_registry: dr.DeviceRegistry,
    caplog: pytest.LogCaptureFixture,
) -> None:
    """Test the discovery topic is removed when a disabled entity is removed."""
    mqtt_mock = await mqtt_mock_entry()
    # discover an entity that is not enabled by default
    config = {
        "state_topic": "homeassistant_test/sensor/sbfspot_0/sbfspot_12345/",
        "unique_id": "sbfspot_12345",
        "enabled_by_default": False,
        "device": {
            "identifiers": ["sbfspot_12345"],
            "name": "abc123",
            "sw_version": "1.0",
            "connections": [["mac", "12:34:56:AB:CD:EF"]],
        },
    }
    async_fire_mqtt_message(
        hass,
        "homeassistant/sensor/sbfspot_0/sbfspot_12345/config",
        json.dumps(config),
    )
    await hass.async_block_till_done()
    # discover an entity that is not unique (part 1), will be added
    config_not_unique1 = copy.deepcopy(config)
    config_not_unique1["name"] = "sbfspot_12345_1"
    config_not_unique1["unique_id"] = "not_unique"
    config_not_unique1.pop("enabled_by_default")
    async_fire_mqtt_message(
        hass,
        "homeassistant/sensor/sbfspot_0/sbfspot_12345_1/config",
        json.dumps(config_not_unique1),
    )
    # discover an entity that is not unique (part 2), will not be added
    config_not_unique2 = copy.deepcopy(config_not_unique1)
    config_not_unique2["name"] = "sbfspot_12345_2"
    async_fire_mqtt_message(
        hass,
        "homeassistant/sensor/sbfspot_0/sbfspot_12345_2/config",
        json.dumps(config_not_unique2),
    )
    await hass.async_block_till_done()
    assert "Platform mqtt does not generate unique IDs" in caplog.text

    assert hass.states.get("sensor.abc123_sbfspot_12345") is None  # disabled
    assert hass.states.get("sensor.abc123_sbfspot_12345_1") is not None  # enabled
    assert hass.states.get("sensor.abc123_sbfspot_12345_2") is None  # not unique

    # Verify device is created
    device_entry = device_registry.async_get_device(
        connections={("mac", "12:34:56:AB:CD:EF")}
    )
    assert device_entry is not None

    # Remove the device from the registry
    device_registry.async_remove_device(device_entry.id)
    await hass.async_block_till_done()
    await hass.async_block_till_done()

    # Assert all valid discovery topics are cleared
    assert mqtt_mock.async_publish.call_count == 2
    assert (
        call("homeassistant/sensor/sbfspot_0/sbfspot_12345/config", None, 0, True)
        in mqtt_mock.async_publish.mock_calls
    )
    assert (
        call("homeassistant/sensor/sbfspot_0/sbfspot_12345_1/config", None, 0, True)
        in mqtt_mock.async_publish.mock_calls
    )


async def test_clean_up_registry_monitoring(
    hass: HomeAssistant,
    mqtt_mock_entry: MqttMockHAClientGenerator,
    device_registry: dr.DeviceRegistry,
    tmp_path: Path,
) -> None:
    """Test registry monitoring hook is removed after a reload."""
    await mqtt_mock_entry()
    hooks: dict = hass.data["mqtt"].discovery_registry_hooks
    # discover an entity that is not enabled by default
    config1 = {
        "name": "sbfspot_12345",
        "state_topic": "homeassistant_test/sensor/sbfspot_0/sbfspot_12345/",
        "unique_id": "sbfspot_12345",
        "enabled_by_default": False,
        "device": {
            "identifiers": ["sbfspot_12345"],
            "name": "sbfspot_12345",
            "sw_version": "1.0",
            "connections": [["mac", "12:34:56:AB:CD:EF"]],
        },
    }
    # Publish it config
    # Since it is not enabled_by_default the sensor will not be loaded
    # it should register a hook for monitoring the entiry registry
    async_fire_mqtt_message(
        hass,
        "homeassistant/sensor/sbfspot_0/sbfspot_12345/config",
        json.dumps(config1),
    )
    await hass.async_block_till_done()
    assert len(hooks) == 1

    # Publish it again no new monitor should be started
    async_fire_mqtt_message(
        hass,
        "homeassistant/sensor/sbfspot_0/sbfspot_12345/config",
        json.dumps(config1),
    )
    await hass.async_block_till_done()
    assert len(hooks) == 1

    # Verify device is created
    device_entry = device_registry.async_get_device(
        connections={("mac", "12:34:56:AB:CD:EF")}
    )
    assert device_entry is not None

    # Enload the entry
    # The monitoring should be cleared
    await help_test_unload_config_entry(hass)
    assert len(hooks) == 0


async def test_unique_id_collission_has_priority(
    hass: HomeAssistant,
    mqtt_mock_entry: MqttMockHAClientGenerator,
    entity_registry: er.EntityRegistry,
) -> None:
    """Test the unique_id collision detection has priority over registry disabled items."""
    await mqtt_mock_entry()
    config = {
        "state_topic": "homeassistant_test/sensor/sbfspot_0/sbfspot_12345/",
        "unique_id": "sbfspot_12345",
        "enabled_by_default": False,
        "device": {
            "identifiers": ["sbfspot_12345"],
            "name": "abc123",
            "sw_version": "1.0",
            "connections": [["mac", "12:34:56:AB:CD:EF"]],
        },
    }
    # discover an entity that is not unique and disabled by default (part 1), will be added
    config_not_unique1 = copy.deepcopy(config)
    config_not_unique1["name"] = "sbfspot_12345_1"
    config_not_unique1["unique_id"] = "not_unique"
    async_fire_mqtt_message(
        hass,
        "homeassistant/sensor/sbfspot_0/sbfspot_12345_1/config",
        json.dumps(config_not_unique1),
    )
    # discover an entity that is not unique (part 2), will not be added, and the registry entry is cleared
    config_not_unique2 = copy.deepcopy(config_not_unique1)
    config_not_unique2["name"] = "sbfspot_12345_2"
    async_fire_mqtt_message(
        hass,
        "homeassistant/sensor/sbfspot_0/sbfspot_12345_2/config",
        json.dumps(config_not_unique2),
    )
    await hass.async_block_till_done()

    assert hass.states.get("sensor.abc123_sbfspot_12345_1") is None  # not enabled
    assert hass.states.get("sensor.abc123_sbfspot_12345_2") is None  # not unique

    # Verify the first entity is created
    assert entity_registry.async_get("sensor.abc123_sbfspot_12345_1") is not None
    # Verify the second entity is not created because it is not unique
    assert entity_registry.async_get("sensor.abc123_sbfspot_12345_2") is None


async def test_update_with_bad_config_not_breaks_discovery(
    hass: HomeAssistant, mqtt_mock_entry: MqttMockHAClientGenerator
) -> None:
    """Test a bad update does not break discovery."""
    await mqtt_mock_entry()
    # discover a sensor
    config1 = {
        "name": "sbfspot_12345",
        "state_topic": "homeassistant_test/sensor/sbfspot_0/state",
    }
    async_fire_mqtt_message(
        hass,
        "homeassistant/sensor/sbfspot_0/config",
        json.dumps(config1),
    )
    await hass.async_block_till_done()
    assert hass.states.get("sensor.sbfspot_12345") is not None
    # update with a breaking config
    config2 = {
        "name": "sbfspot_12345",
        "availability": 1,
        "state_topic": "homeassistant_test/sensor/sbfspot_0/state",
    }
    async_fire_mqtt_message(
        hass,
        "homeassistant/sensor/sbfspot_0/config",
        json.dumps(config2),
    )
    await hass.async_block_till_done()
    # update the state topic
    config3 = {
        "name": "sbfspot_12345",
        "state_topic": "homeassistant_test/sensor/sbfspot_0/new_state_topic",
    }
    async_fire_mqtt_message(
        hass,
        "homeassistant/sensor/sbfspot_0/config",
        json.dumps(config3),
    )
    await hass.async_block_till_done()

    # Send an update for the state
    async_fire_mqtt_message(
        hass,
        "homeassistant_test/sensor/sbfspot_0/new_state_topic",
        "new_value",
    )
    await hass.async_block_till_done()

    state = hass.states.get("sensor.sbfspot_12345")
    assert state and state.state == "new_value"


@pytest.mark.parametrize(
    "signal_message",
    [
        MQTT_DISCOVERY_NEW,
        MQTT_DISCOVERY_UPDATED,
        MQTT_DISCOVERY_DONE,
    ],
)
async def test_discovery_dispatcher_signal_type_messages(
    hass: HomeAssistant, signal_message: SignalTypeFormat[MQTTDiscoveryPayload]
) -> None:
    """Test discovery dispatcher messages."""

    domain_id_tuple = ("sensor", "very_unique")
    test_data = {"name": "test", "state_topic": "test-topic"}
    calls = []

    def _callback(*args) -> None:
        calls.append(*args)

    unsub = async_dispatcher_connect(
        hass, signal_message.format(*domain_id_tuple), _callback
    )
    async_dispatcher_send(hass, signal_message.format(*domain_id_tuple), test_data)
    await hass.async_block_till_done()
    assert len(calls) == 1
    assert calls[0] == test_data
    unsub()


@pytest.mark.parametrize(
    ("discovery_topic", "discovery_payload", "entity_ids"),
    [
        (
            "homeassistant/device/bla/config",
            '{ "device":{"identifiers":["0AFFD2"]},'
            '  "o": {"name": "foobar"},'
            '  "state_topic": "foobar/sensor-shared",'
            '  "cmp": {"sens1": {'
            '  "platform": "sensor",'
            '  "name": "sensor1",'
            '  "unique_id": "unique1"'
            ' },"sens2": {'
            '  "platform": "sensor",'
            '  "name": "sensor2",'
            '  "unique_id": "unique2"'
            ' },"sens3": {'
            '  "platform": "sensor",'
            '  "name": "sensor3",'
            '  "state_topic": "foobar/sensor3",'
            '  "unique_id": "unique3"'
            "}}}",
            ["sensor.none_sensor1", "sensor.none_sensor2", "sensor.none_sensor3"],
        ),
    ],
)
async def test_shared_state_topic(
    hass: HomeAssistant,
    device_registry: dr.DeviceRegistry,
    entity_registry: er.EntityRegistry,
    mqtt_mock_entry: MqttMockHAClientGenerator,
    discovery_topic: str,
    discovery_payload: str,
    entity_ids: list[str],
) -> None:
    """Test a shared state_topic can be used."""
    await mqtt_mock_entry()

    async_fire_mqtt_message(hass, discovery_topic, discovery_payload)
    await hass.async_block_till_done()

    # Verify device and registry entries are created
    device_entry = device_registry.async_get_device(identifiers={("mqtt", "0AFFD2")})
    assert device_entry is not None
    for entity_id in entity_ids:
        entity_entry = entity_registry.async_get(entity_id)
        assert entity_entry is not None

        state = hass.states.get(entity_id)
        assert state is not None
        assert state.state == STATE_UNKNOWN

    async_fire_mqtt_message(hass, "foobar/sensor-shared", "New state")

    entity_id = entity_ids[0]
    state = hass.states.get(entity_id)
    assert state is not None
    assert state.state == "New state"
    entity_id = entity_ids[1]
    state = hass.states.get(entity_id)
    assert state is not None
    assert state.state == "New state"
    entity_id = entity_ids[2]
    state = hass.states.get(entity_id)
    assert state is not None
    assert state.state == STATE_UNKNOWN

    async_fire_mqtt_message(hass, "foobar/sensor3", "New state3")
    entity_id = entity_ids[2]
    state = hass.states.get(entity_id)
    assert state is not None
    assert state.state == "New state3"<|MERGE_RESOLUTION|>--- conflicted
+++ resolved
@@ -291,11 +291,7 @@
                 '"url":"https://bla2mqtt.example.com/support"},'
                 '"dev":{"identifiers":["bla"]}}',
             ),
-<<<<<<< HEAD
-            "bin_sens1 bla",
-=======
             "bla bin_sens1",
->>>>>>> 51af146b
         ),
     ],
 )
@@ -307,11 +303,7 @@
     payloads: tuple[str, str],
     discovery_id: str,
 ) -> None:
-<<<<<<< HEAD
-    """Test discovery of integraion info."""
-=======
     """Test discovery of integration info."""
->>>>>>> 51af146b
     await mqtt_mock_entry()
     async_fire_mqtt_message(
         hass,
@@ -352,73 +344,6 @@
 
 
 @pytest.mark.parametrize(
-<<<<<<< HEAD
-    ("discovery_topic", "payload", "discovery_id"),
-    [
-        (
-            "homeassistant/binary_sensor/bla/config",
-            '{"name":"Beer","state_topic": "test-topic",'
-            '"avty": {"topic": "avty-topic"},'
-            '"o":{"name":"bla2mqtt","sw":"1.0"},"dev":{"identifiers":["bla"]}}',
-            "bla",
-        ),
-        (
-            "homeassistant/device/bla/config",
-            '{"cmp":{"bin_sens1":{"platform":"binary_sensor",'
-            '"name":"Beer","state_topic": "test-topic"}},'
-            '"avty": {"topic": "avty-topic"},'
-            '"o":{"name":"bla2mqtt","sw":"1.0"},"dev":{"identifiers":["bla"]}}',
-            "bin_sens1 bla",
-        ),
-    ],
-)
-async def test_discovery_availability(
-    hass: HomeAssistant,
-    mqtt_mock_entry: MqttMockHAClientGenerator,
-    caplog: pytest.LogCaptureFixture,
-    discovery_topic: str,
-    payload: str,
-    discovery_id: str,
-) -> None:
-    """Test device discovery with shared availability mapping."""
-    await mqtt_mock_entry()
-    async_fire_mqtt_message(
-        hass,
-        discovery_topic,
-        payload,
-    )
-    await hass.async_block_till_done()
-    state = hass.states.get("binary_sensor.beer")
-    assert state is not None
-    assert state.name == "Beer"
-    assert state.state == STATE_UNAVAILABLE
-
-    async_fire_mqtt_message(
-        hass,
-        "avty-topic",
-        "online",
-    )
-    await hass.async_block_till_done()
-    state = hass.states.get("binary_sensor.beer")
-    assert state is not None
-    assert state.state == STATE_UNKNOWN
-
-    async_fire_mqtt_message(
-        hass,
-        "test-topic",
-        "ON",
-    )
-    await hass.async_block_till_done()
-    state = hass.states.get("binary_sensor.beer")
-    assert state is not None
-    assert state.state == STATE_ON
-
-
-@pytest.mark.parametrize(
-    ("discovery_topic", "payload", "discovery_id"),
-    [
-        (
-=======
     ("single_configs", "device_discovery_topic", "device_config"),
     [
         (
@@ -588,7 +513,6 @@
     ("discovery_topic", "payload", "discovery_id"),
     [
         (
->>>>>>> 51af146b
             "homeassistant/device/bla/config",
             '{"cmp":{"bin_sens1":{"platform":"binary_sensor",'
             '"avty": {"topic": "avty-topic-component"},'
@@ -1400,7 +1324,6 @@
         '  "name": "sensor_base",'
         '  "state_topic": "foobar/sensor",'
         '  "unique_id": "unique_base" }'
-<<<<<<< HEAD
     )
     base_discovery_topic = "homeassistant/sensor/bla_base/config"
     base_entity_id = "sensor.none_sensor_base"
@@ -1417,24 +1340,6 @@
     state = hass.states.get(base_entity_id)
     assert state is not None
 
-=======
-    )
-    base_discovery_topic = "homeassistant/sensor/bla_base/config"
-    base_entity_id = "sensor.none_sensor_base"
-    async_fire_mqtt_message(hass, base_discovery_topic, data)
-    await hass.async_block_till_done()
-
-    # Verify the base entity has been created and it has a state
-    base_device_entry = device_registry.async_get_device(
-        identifiers={("mqtt", "0AFFD3")}
-    )
-    assert base_device_entry is not None
-    entity_entry = entity_registry.async_get(base_entity_id)
-    assert entity_entry is not None
-    state = hass.states.get(base_entity_id)
-    assert state is not None
-
->>>>>>> 51af146b
     async_fire_mqtt_message(hass, discovery_topic, discovery_payload)
     await hass.async_block_till_done()
 
