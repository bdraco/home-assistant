"""The tests for the MQTT component."""

import asyncio
from collections.abc import Generator
from copy import deepcopy
from datetime import datetime, timedelta
from functools import partial
import json
import ssl
from typing import Any, TypedDict
from unittest.mock import ANY, MagicMock, call, mock_open, patch

from freezegun.api import FrozenDateTimeFactory
import pytest
import voluptuous as vol

from homeassistant.components import mqtt
from homeassistant.components.mqtt import debug_info
from homeassistant.components.mqtt.client import EnsureJobAfterCooldown
from homeassistant.components.mqtt.mixins import MQTT_ENTITY_DEVICE_INFO_SCHEMA
from homeassistant.components.mqtt.models import (
    MessageCallbackType,
    MqttCommandTemplateException,
    MqttValueTemplateException,
    ReceiveMessage,
)
from homeassistant.config_entries import ConfigEntryDisabler, ConfigEntryState
from homeassistant.const import (
    ATTR_ASSUMED_STATE,
    EVENT_HOMEASSISTANT_STARTED,
    EVENT_HOMEASSISTANT_STOP,
    SERVICE_RELOAD,
    STATE_UNAVAILABLE,
    STATE_UNKNOWN,
    Platform,
    UnitOfTemperature,
)
import homeassistant.core as ha
from homeassistant.core import CoreState, HomeAssistant, callback
from homeassistant.exceptions import HomeAssistantError, ServiceValidationError
from homeassistant.helpers import device_registry as dr, entity_registry as er, template
from homeassistant.helpers.entity import Entity
from homeassistant.helpers.entity_platform import async_get_platforms
from homeassistant.helpers.typing import ConfigType
from homeassistant.setup import async_setup_component
from homeassistant.util import dt as dt_util
from homeassistant.util.dt import utcnow

from .test_common import help_all_subscribe_calls

from tests.common import (
    MockConfigEntry,
    MockEntity,
    async_fire_mqtt_message,
    async_fire_time_changed,
    mock_restore_cache,
)
from tests.testing_config.custom_components.test.sensor import (  # type: ignore[attr-defined]
    DEVICE_CLASSES,
)
from tests.typing import (
    MqttMockHAClient,
    MqttMockHAClientGenerator,
    MqttMockPahoClient,
    WebSocketGenerator,
)


class _DebugDeviceInfo(TypedDict, total=False):
    """Debug device info test data type."""

    device: dict[str, Any]
    platform: str
    state_topic: str
    unique_id: str
    type: str
    subtype: str
    automation_type: str
    topic: str


class _DebugInfo(TypedDict):
    """Debug info test data type."""

    domain: str
    config: _DebugDeviceInfo


class RecordCallsPartial(partial[Any]):
    """Wrapper class for partial."""

    __name__ = "RecordCallPartialTest"


@pytest.fixture(autouse=True)
def sensor_platforms_only() -> Generator[None, None, None]:
    """Only setup the sensor platforms to speed up tests."""
    with patch(
        "homeassistant.components.mqtt.PLATFORMS",
        [Platform.SENSOR, Platform.BINARY_SENSOR],
    ):
        yield


@pytest.fixture(autouse=True)
def mock_storage(hass_storage: dict[str, Any]) -> None:
    """Autouse hass_storage for the TestCase tests."""


@pytest.fixture
def calls() -> list[ReceiveMessage]:
    """Fixture to hold recorded calls."""
    return []


@pytest.fixture
def record_calls(calls: list[ReceiveMessage]) -> MessageCallbackType:
    """Fixture to record calls."""

    @callback
    def record_calls(msg: ReceiveMessage) -> None:
        """Record calls."""
        calls.append(msg)

    return record_calls


def help_assert_message(
    msg: ReceiveMessage,
    topic: str | None = None,
    payload: str | None = None,
    qos: int | None = None,
    retain: bool | None = None,
) -> bool:
    """Return True if all of the given attributes match with the message."""
    match: bool = True
    if topic is not None:
        match &= msg.topic == topic
    if payload is not None:
        match &= msg.payload == payload
    if qos is not None:
        match &= msg.qos == qos
    if retain is not None:
        match &= msg.retain == retain
    return match


async def test_mqtt_connects_on_home_assistant_mqtt_setup(
    hass: HomeAssistant,
    mqtt_client_mock: MqttMockPahoClient,
    mqtt_mock_entry: MqttMockHAClientGenerator,
) -> None:
    """Test if client is connected after mqtt init on bootstrap."""
    await mqtt_mock_entry()
    assert mqtt_client_mock.connect.call_count == 1


async def test_mqtt_disconnects_on_home_assistant_stop(
    hass: HomeAssistant,
    mqtt_mock_entry: MqttMockHAClientGenerator,
    mqtt_client_mock: MqttMockPahoClient,
) -> None:
    """Test if client stops on HA stop."""
    await mqtt_mock_entry()
    hass.bus.fire(EVENT_HOMEASSISTANT_STOP)
    await hass.async_block_till_done()
    await hass.async_block_till_done()
    assert mqtt_client_mock.loop_stop.call_count == 1


@patch("homeassistant.components.mqtt.PLATFORMS", [])
async def test_mqtt_await_ack_at_disconnect(
    hass: HomeAssistant,
) -> None:
    """Test if ACK is awaited correctly when disconnecting."""

    class FakeInfo:
        """Returns a simulated client publish response."""

        mid = 100
        rc = 0

    with patch("paho.mqtt.client.Client") as mock_client:
        mock_client().connect = MagicMock(return_value=0)
        mock_client().publish = MagicMock(return_value=FakeInfo())
        entry = MockConfigEntry(
            domain=mqtt.DOMAIN,
            data={"certificate": "auto", mqtt.CONF_BROKER: "test-broker"},
        )
        entry.add_to_hass(hass)
        assert await hass.config_entries.async_setup(entry.entry_id)
        mqtt_client = mock_client.return_value

        # publish from MQTT client without awaiting
        hass.async_create_task(
            mqtt.async_publish(hass, "test-topic", "some-payload", 0, False)
        )
        await asyncio.sleep(0)
        # Simulate late ACK callback from client with mid 100
        mqtt_client.on_publish(0, 0, 100)
        # disconnect the MQTT client
        await hass.async_stop()
        await hass.async_block_till_done()
        # assert the payload was sent through the client
        assert mqtt_client.publish.called
        assert mqtt_client.publish.call_args[0] == (
            "test-topic",
            "some-payload",
            0,
            False,
        )


async def test_publish(
    hass: HomeAssistant, mqtt_mock_entry: MqttMockHAClientGenerator
) -> None:
    """Test the publish function."""
    mqtt_mock = await mqtt_mock_entry()
    await mqtt.async_publish(hass, "test-topic", "test-payload")
    await hass.async_block_till_done()
    assert mqtt_mock.async_publish.called
    assert mqtt_mock.async_publish.call_args[0] == (
        "test-topic",
        "test-payload",
        0,
        False,
    )
    mqtt_mock.reset_mock()

    await mqtt.async_publish(hass, "test-topic", "test-payload", 2, True)
    await hass.async_block_till_done()
    assert mqtt_mock.async_publish.called
    assert mqtt_mock.async_publish.call_args[0] == (
        "test-topic",
        "test-payload",
        2,
        True,
    )
    mqtt_mock.reset_mock()

    mqtt.publish(hass, "test-topic2", "test-payload2")
    await hass.async_block_till_done()
    assert mqtt_mock.async_publish.called
    assert mqtt_mock.async_publish.call_args[0] == (
        "test-topic2",
        "test-payload2",
        0,
        False,
    )
    mqtt_mock.reset_mock()

    mqtt.publish(hass, "test-topic2", "test-payload2", 2, True)
    await hass.async_block_till_done()
    assert mqtt_mock.async_publish.called
    assert mqtt_mock.async_publish.call_args[0] == (
        "test-topic2",
        "test-payload2",
        2,
        True,
    )
    mqtt_mock.reset_mock()

    # test binary pass-through
    mqtt.publish(
        hass,
        "test-topic3",
        b"\xde\xad\xbe\xef",
        0,
        False,
    )
    await hass.async_block_till_done()
    assert mqtt_mock.async_publish.called
    assert mqtt_mock.async_publish.call_args[0] == (
        "test-topic3",
        b"\xde\xad\xbe\xef",
        0,
        False,
    )
    mqtt_mock.reset_mock()


async def test_convert_outgoing_payload(hass: HomeAssistant) -> None:
    """Test the converting of outgoing MQTT payloads without template."""
    command_template = mqtt.MqttCommandTemplate(None, hass=hass)
    assert command_template.async_render(b"\xde\xad\xbe\xef") == b"\xde\xad\xbe\xef"

    assert (
        command_template.async_render("b'\\xde\\xad\\xbe\\xef'")
        == "b'\\xde\\xad\\xbe\\xef'"
    )

    assert command_template.async_render(1234) == 1234

    assert command_template.async_render(1234.56) == 1234.56

    assert command_template.async_render(None) is None


async def test_command_template_value(hass: HomeAssistant) -> None:
    """Test the rendering of MQTT command template."""

    variables = {"id": 1234, "some_var": "beer"}

    # test rendering value
    tpl = template.Template("{{ value + 1 }}", hass=hass)
    cmd_tpl = mqtt.MqttCommandTemplate(tpl, hass=hass)
    assert cmd_tpl.async_render(4321) == "4322"

    # test variables at rendering
    tpl = template.Template("{{ some_var }}", hass=hass)
    cmd_tpl = mqtt.MqttCommandTemplate(tpl, hass=hass)
    assert cmd_tpl.async_render(None, variables=variables) == "beer"


@patch("homeassistant.components.mqtt.PLATFORMS", [Platform.SELECT])
@pytest.mark.parametrize(
    "config",
    [
        {
            "command_topic": "test/select",
            "name": "Test Select",
            "options": ["milk", "beer"],
            "command_template": '{"option": "{{ value }}", "entity_id": "{{ entity_id }}", "name": "{{ name }}", "this_object_state": "{{ this.state }}"}',
        }
    ],
)
async def test_command_template_variables(
    hass: HomeAssistant,
    mqtt_mock_entry: MqttMockHAClientGenerator,
    config: ConfigType,
) -> None:
    """Test the rendering of entity variables."""
    topic = "test/select"

    fake_state = ha.State("select.test_select", "milk")
    mock_restore_cache(hass, (fake_state,))

    mqtt_mock = await mqtt_mock_entry()
    await hass.async_block_till_done()
    async_fire_mqtt_message(hass, "homeassistant/select/bla/config", json.dumps(config))
    await hass.async_block_till_done()

    state = hass.states.get("select.test_select")
    assert state and state.state == "milk"
    assert state.attributes.get(ATTR_ASSUMED_STATE)

    await hass.services.async_call(
        "select",
        "select_option",
        {"entity_id": "select.test_select", "option": "beer"},
        blocking=True,
    )

    mqtt_mock.async_publish.assert_called_once_with(
        topic,
        '{"option": "beer", "entity_id": "select.test_select", "name": "Test Select", "this_object_state": "milk"}',
        0,
        False,
    )
    mqtt_mock.async_publish.reset_mock()
    state = hass.states.get("select.test_select")
    assert state and state.state == "beer"

    # Test that TemplateStateFromEntityId is not called again
    with patch(
        "homeassistant.helpers.template.TemplateStateFromEntityId", MagicMock()
    ) as template_state_calls:
        await hass.services.async_call(
            "select",
            "select_option",
            {"entity_id": "select.test_select", "option": "milk"},
            blocking=True,
        )
        assert template_state_calls.call_count == 0
        state = hass.states.get("select.test_select")
        assert state and state.state == "milk"


async def test_command_template_fails(hass: HomeAssistant) -> None:
    """Test the exception handling of an MQTT command template."""
    tpl = template.Template("{{ value * 2 }}")
    cmd_tpl = mqtt.MqttCommandTemplate(tpl, hass=hass)
    with pytest.raises(MqttCommandTemplateException) as exc:
        cmd_tpl.async_render(None)
    assert "unsupported operand type(s) for *: 'NoneType' and 'int'" in str(exc.value)


async def test_value_template_value(hass: HomeAssistant) -> None:
    """Test the rendering of MQTT value template."""

    variables = {"id": 1234, "some_var": "beer"}

    # test rendering value
    tpl = template.Template("{{ value_json.id }}")
    val_tpl = mqtt.MqttValueTemplate(tpl, hass=hass)
    assert val_tpl.async_render_with_possible_json_value('{"id": 4321}') == "4321"

    # test variables at rendering
    tpl = template.Template("{{ value_json.id }} {{ some_var }} {{ code }}")
    val_tpl = mqtt.MqttValueTemplate(tpl, hass=hass, config_attributes={"code": 1234})
    assert (
        val_tpl.async_render_with_possible_json_value(
            '{"id": 4321}', variables=variables
        )
        == "4321 beer 1234"
    )

    # test with default value if an error occurs due to an invalid template
    tpl = template.Template("{{ value_json.id | as_datetime }}")
    val_tpl = mqtt.MqttValueTemplate(tpl, hass=hass)
    assert (
        val_tpl.async_render_with_possible_json_value('{"otherid": 4321}', "my default")
        == "my default"
    )

    # test value template with entity
    entity = Entity()
    entity.hass = hass
    entity.entity_id = "select.test"
    tpl = template.Template("{{ value_json.id }}")
    val_tpl = mqtt.MqttValueTemplate(tpl, entity=entity)
    assert val_tpl.async_render_with_possible_json_value('{"id": 4321}') == "4321"

    # test this object in a template
    tpl2 = template.Template("{{ this.entity_id }}")
    val_tpl2 = mqtt.MqttValueTemplate(tpl2, entity=entity)
    assert val_tpl2.async_render_with_possible_json_value("bla") == "select.test"

    with patch(
        "homeassistant.helpers.template.TemplateStateFromEntityId", MagicMock()
    ) as template_state_calls:
        tpl3 = template.Template("{{ this.entity_id }}")
        val_tpl3 = mqtt.MqttValueTemplate(tpl3, entity=entity)
        val_tpl3.async_render_with_possible_json_value("call1")
        val_tpl3.async_render_with_possible_json_value("call2")
        assert template_state_calls.call_count == 1


async def test_value_template_fails(hass: HomeAssistant) -> None:
    """Test the rendering of MQTT value template fails."""
    entity = MockEntity(entity_id="sensor.test")
    entity.hass = hass
    tpl = template.Template("{{ value_json.some_var * 2 }}")
    val_tpl = mqtt.MqttValueTemplate(tpl, hass=hass, entity=entity)
    with pytest.raises(MqttValueTemplateException) as exc:
        val_tpl.async_render_with_possible_json_value('{"some_var": null }')
    assert str(exc.value) == (
        "TypeError: unsupported operand type(s) for *: 'NoneType' and 'int' "
        "rendering template for entity 'sensor.test', "
        "template: '{{ value_json.some_var * 2 }}' "
        'and payload: {"some_var": null }'
    )
    with pytest.raises(MqttValueTemplateException) as exc:
        val_tpl.async_render_with_possible_json_value(
            '{"some_var": null }', default=100
        )
    assert str(exc.value) == (
        "TypeError: unsupported operand type(s) for *: 'NoneType' and 'int' "
        "rendering template for entity 'sensor.test', "
        "template: '{{ value_json.some_var * 2 }}', default value: 100 and payload: "
        '{"some_var": null }'
    )


async def test_service_call_without_topic_does_not_publish(
    hass: HomeAssistant, mqtt_mock_entry: MqttMockHAClientGenerator
) -> None:
    """Test the service call if topic is missing."""
    mqtt_mock = await mqtt_mock_entry()
    with pytest.raises(vol.Invalid):
        await hass.services.async_call(
            mqtt.DOMAIN,
            mqtt.SERVICE_PUBLISH,
            {},
            blocking=True,
        )
    assert not mqtt_mock.async_publish.called


async def test_service_call_with_topic_and_topic_template_does_not_publish(
    hass: HomeAssistant, mqtt_mock_entry: MqttMockHAClientGenerator
) -> None:
    """Test the service call with topic/topic template.

    If both 'topic' and 'topic_template' are provided then fail.
    """
    mqtt_mock = await mqtt_mock_entry()
    topic = "test/topic"
    topic_template = "test/{{ 'topic' }}"
    with pytest.raises(vol.Invalid):
        await hass.services.async_call(
            mqtt.DOMAIN,
            mqtt.SERVICE_PUBLISH,
            {
                mqtt.ATTR_TOPIC: topic,
                mqtt.ATTR_TOPIC_TEMPLATE: topic_template,
                mqtt.ATTR_PAYLOAD: "payload",
            },
            blocking=True,
        )
    assert not mqtt_mock.async_publish.called


async def test_service_call_with_invalid_topic_template_does_not_publish(
    hass: HomeAssistant, mqtt_mock_entry: MqttMockHAClientGenerator
) -> None:
    """Test the service call with a problematic topic template."""
    mqtt_mock = await mqtt_mock_entry()
    with pytest.raises(MqttCommandTemplateException) as exc:
        await hass.services.async_call(
            mqtt.DOMAIN,
            mqtt.SERVICE_PUBLISH,
            {
                mqtt.ATTR_TOPIC_TEMPLATE: "test/{{ 1 | no_such_filter }}",
                mqtt.ATTR_PAYLOAD: "payload",
            },
            blocking=True,
        )
    assert str(exc.value) == (
        "TemplateError: TemplateAssertionError: No filter named 'no_such_filter'. "
        "rendering template, template: "
        "'test/{{ 1 | no_such_filter }}' and payload: None"
    )
    assert not mqtt_mock.async_publish.called


async def test_service_call_with_template_topic_renders_template(
    hass: HomeAssistant, mqtt_mock_entry: MqttMockHAClientGenerator
) -> None:
    """Test the service call with rendered topic template.

    If 'topic_template' is provided and 'topic' is not, then render it.
    """
    mqtt_mock = await mqtt_mock_entry()
    await hass.services.async_call(
        mqtt.DOMAIN,
        mqtt.SERVICE_PUBLISH,
        {
            mqtt.ATTR_TOPIC_TEMPLATE: "test/{{ 1+1 }}",
            mqtt.ATTR_PAYLOAD: "payload",
        },
        blocking=True,
    )
    assert mqtt_mock.async_publish.called
    assert mqtt_mock.async_publish.call_args[0][0] == "test/2"


async def test_service_call_with_template_topic_renders_invalid_topic(
    hass: HomeAssistant, mqtt_mock_entry: MqttMockHAClientGenerator
) -> None:
    """Test the service call with rendered, invalid topic template.

    If a wildcard topic is rendered, then fail.
    """
    mqtt_mock = await mqtt_mock_entry()
    with pytest.raises(ServiceValidationError) as exc:
        await hass.services.async_call(
            mqtt.DOMAIN,
            mqtt.SERVICE_PUBLISH,
            {
                mqtt.ATTR_TOPIC_TEMPLATE: "test/{{ '+' if True else 'topic' }}/topic",
                mqtt.ATTR_PAYLOAD: "payload",
            },
            blocking=True,
        )
    assert str(exc.value) == (
        "Unable to publish: topic template 'test/{{ '+' if True else 'topic' }}/topic' "
        "produced an invalid topic 'test/+/topic' after rendering "
        "(Wildcards cannot be used in topic names)"
    )
    assert not mqtt_mock.async_publish.called


async def test_service_call_with_invalid_rendered_template_topic_doesnt_render_template(
    hass: HomeAssistant, mqtt_mock_entry: MqttMockHAClientGenerator
) -> None:
    """Test the service call with unrendered template.

    If both 'payload' and 'payload_template' are provided then fail.
    """
    mqtt_mock = await mqtt_mock_entry()
    payload = "not a template"
    payload_template = "a template"
    with pytest.raises(vol.Invalid):
        await hass.services.async_call(
            mqtt.DOMAIN,
            mqtt.SERVICE_PUBLISH,
            {
                mqtt.ATTR_TOPIC: "test/topic",
                mqtt.ATTR_PAYLOAD: payload,
                mqtt.ATTR_PAYLOAD_TEMPLATE: payload_template,
            },
            blocking=True,
        )
    assert not mqtt_mock.async_publish.called


async def test_service_call_with_template_payload_renders_template(
    hass: HomeAssistant, mqtt_mock_entry: MqttMockHAClientGenerator
) -> None:
    """Test the service call with rendered template.

    If 'payload_template' is provided and 'payload' is not, then render it.
    """
    mqtt_mock = await mqtt_mock_entry()
    await hass.services.async_call(
        mqtt.DOMAIN,
        mqtt.SERVICE_PUBLISH,
        {mqtt.ATTR_TOPIC: "test/topic", mqtt.ATTR_PAYLOAD_TEMPLATE: "{{ 4+4 }}"},
        blocking=True,
    )
    assert mqtt_mock.async_publish.called
    assert mqtt_mock.async_publish.call_args[0][1] == "8"
    mqtt_mock.reset_mock()

    await hass.services.async_call(
        mqtt.DOMAIN,
        mqtt.SERVICE_PUBLISH,
        {
            mqtt.ATTR_TOPIC: "test/topic",
            mqtt.ATTR_PAYLOAD_TEMPLATE: "{{ (4+4) | pack('B') }}",
        },
        blocking=True,
    )
    assert mqtt_mock.async_publish.called
    assert mqtt_mock.async_publish.call_args[0][1] == b"\x08"
    mqtt_mock.reset_mock()


async def test_service_call_with_bad_template(
    hass: HomeAssistant, mqtt_mock_entry: MqttMockHAClientGenerator
) -> None:
    """Test the service call with a bad template does not publish."""
    mqtt_mock = await mqtt_mock_entry()
    with pytest.raises(MqttCommandTemplateException) as exc:
        await hass.services.async_call(
            mqtt.DOMAIN,
            mqtt.SERVICE_PUBLISH,
            {
                mqtt.ATTR_TOPIC: "test/topic",
                mqtt.ATTR_PAYLOAD_TEMPLATE: "{{ 1 | bad }}",
            },
            blocking=True,
        )
    assert not mqtt_mock.async_publish.called
    assert str(exc.value) == (
        "TemplateError: TemplateAssertionError: No filter named 'bad'. "
        "rendering template, template: '{{ 1 | bad }}' and payload: None"
    )


async def test_service_call_with_payload_doesnt_render_template(
    hass: HomeAssistant, mqtt_mock_entry: MqttMockHAClientGenerator
) -> None:
    """Test the service call with unrendered template.

    If both 'payload' and 'payload_template' are provided then fail.
    """
    mqtt_mock = await mqtt_mock_entry()
    payload = "not a template"
    payload_template = "a template"
    with pytest.raises(vol.Invalid):
        await hass.services.async_call(
            mqtt.DOMAIN,
            mqtt.SERVICE_PUBLISH,
            {
                mqtt.ATTR_TOPIC: "test/topic",
                mqtt.ATTR_PAYLOAD: payload,
                mqtt.ATTR_PAYLOAD_TEMPLATE: payload_template,
            },
            blocking=True,
        )
    assert not mqtt_mock.async_publish.called


async def test_service_call_with_ascii_qos_retain_flags(
    hass: HomeAssistant, mqtt_mock_entry: MqttMockHAClientGenerator
) -> None:
    """Test the service call with args that can be misinterpreted.

    Empty payload message and ascii formatted qos and retain flags.
    """
    mqtt_mock = await mqtt_mock_entry()
    await hass.services.async_call(
        mqtt.DOMAIN,
        mqtt.SERVICE_PUBLISH,
        {
            mqtt.ATTR_TOPIC: "test/topic",
            mqtt.ATTR_PAYLOAD: "",
            mqtt.ATTR_QOS: "2",
            mqtt.ATTR_RETAIN: "no",
        },
        blocking=True,
    )
    assert mqtt_mock.async_publish.called
    assert mqtt_mock.async_publish.call_args[0][2] == 2
    assert not mqtt_mock.async_publish.call_args[0][3]


async def test_publish_function_with_bad_encoding_conditions(
    hass: HomeAssistant,
    caplog: pytest.LogCaptureFixture,
    mqtt_mock_entry: MqttMockHAClientGenerator,
) -> None:
    """Test internal publish function with basic use cases."""
    await mqtt_mock_entry()
    await mqtt.async_publish(
        hass, "some-topic", "test-payload", qos=0, retain=False, encoding=None
    )
    assert (
        "Can't pass-through payload for publishing test-payload on some-topic with no encoding set, need 'bytes' got <class 'str'>"
        in caplog.text
    )
    caplog.clear()
    await mqtt.async_publish(
        hass,
        "some-topic",
        "test-payload",
        qos=0,
        retain=False,
        encoding="invalid_encoding",
    )
    assert (
        "Can't encode payload for publishing test-payload on some-topic with encoding invalid_encoding"
        in caplog.text
    )


def test_validate_topic() -> None:
    """Test topic name/filter validation."""
    # Invalid UTF-8, must not contain U+D800 to U+DFFF.
    with pytest.raises(vol.Invalid):
        mqtt.util.valid_topic("\ud800")
    with pytest.raises(vol.Invalid):
        mqtt.util.valid_topic("\udfff")
    # Topic MUST NOT be empty
    with pytest.raises(vol.Invalid):
        mqtt.util.valid_topic("")
    # Topic MUST NOT be longer than 65535 encoded bytes.
    with pytest.raises(vol.Invalid):
        mqtt.util.valid_topic("ü" * 32768)
    # UTF-8 MUST NOT include null character
    with pytest.raises(vol.Invalid):
        mqtt.util.valid_topic("bad\0one")

    # Topics "SHOULD NOT" include these special characters
    # (not MUST NOT, RFC2119). The receiver MAY close the connection.
    # We enforce this because mosquitto does: https://github.com/eclipse/mosquitto/commit/94fdc9cb44c829ff79c74e1daa6f7d04283dfffd
    with pytest.raises(vol.Invalid):
        mqtt.util.valid_topic("\u0001")
    with pytest.raises(vol.Invalid):
        mqtt.util.valid_topic("\u001f")
    with pytest.raises(vol.Invalid):
        mqtt.util.valid_topic("\u007f")
    with pytest.raises(vol.Invalid):
        mqtt.util.valid_topic("\u009f")
    with pytest.raises(vol.Invalid):
        mqtt.util.valid_topic("\ufdd0")
    with pytest.raises(vol.Invalid):
        mqtt.util.valid_topic("\ufdef")
    with pytest.raises(vol.Invalid):
        mqtt.util.valid_topic("\ufffe")
    with pytest.raises(vol.Invalid):
        mqtt.util.valid_topic("\ufffe")
    with pytest.raises(vol.Invalid):
        mqtt.util.valid_topic("\uffff")
    with pytest.raises(vol.Invalid):
        mqtt.util.valid_topic("\U0001fffe")
    with pytest.raises(vol.Invalid):
        mqtt.util.valid_topic("\U0001ffff")


def test_validate_subscribe_topic() -> None:
    """Test invalid subscribe topics."""
    mqtt.valid_subscribe_topic("#")
    mqtt.valid_subscribe_topic("sport/#")
    with pytest.raises(vol.Invalid):
        mqtt.valid_subscribe_topic("sport/#/")
    with pytest.raises(vol.Invalid):
        mqtt.valid_subscribe_topic("foo/bar#")
    with pytest.raises(vol.Invalid):
        mqtt.valid_subscribe_topic("foo/#/bar")

    mqtt.valid_subscribe_topic("+")
    mqtt.valid_subscribe_topic("+/tennis/#")
    with pytest.raises(vol.Invalid):
        mqtt.valid_subscribe_topic("sport+")
    with pytest.raises(vol.Invalid):
        mqtt.valid_subscribe_topic("sport+/")
    with pytest.raises(vol.Invalid):
        mqtt.valid_subscribe_topic("sport/+1")
    with pytest.raises(vol.Invalid):
        mqtt.valid_subscribe_topic("sport/+#")
    with pytest.raises(vol.Invalid):
        mqtt.valid_subscribe_topic("bad+topic")
    mqtt.valid_subscribe_topic("sport/+/player1")
    mqtt.valid_subscribe_topic("/finance")
    mqtt.valid_subscribe_topic("+/+")
    mqtt.valid_subscribe_topic("$SYS/#")


def test_validate_publish_topic() -> None:
    """Test invalid publish topics."""
    with pytest.raises(vol.Invalid):
        mqtt.valid_publish_topic("pub+")
    with pytest.raises(vol.Invalid):
        mqtt.valid_publish_topic("pub/+")
    with pytest.raises(vol.Invalid):
        mqtt.valid_publish_topic("1#")
    with pytest.raises(vol.Invalid):
        mqtt.valid_publish_topic("bad+topic")
    mqtt.valid_publish_topic("//")

    # Topic names beginning with $ SHOULD NOT be used, but can
    mqtt.valid_publish_topic("$SYS/")


def test_entity_device_info_schema() -> None:
    """Test MQTT entity device info validation."""
    # just identifier
    MQTT_ENTITY_DEVICE_INFO_SCHEMA({"identifiers": ["abcd"]})
    MQTT_ENTITY_DEVICE_INFO_SCHEMA({"identifiers": "abcd"})
    # just connection
    MQTT_ENTITY_DEVICE_INFO_SCHEMA(
        {"connections": [[dr.CONNECTION_NETWORK_MAC, "02:5b:26:a8:dc:12"]]}
    )
    # full device info
    MQTT_ENTITY_DEVICE_INFO_SCHEMA(
        {
            "identifiers": ["helloworld", "hello"],
            "connections": [
                [dr.CONNECTION_NETWORK_MAC, "02:5b:26:a8:dc:12"],
                [dr.CONNECTION_ZIGBEE, "zigbee_id"],
            ],
            "manufacturer": "Whatever",
            "name": "Beer",
            "model": "Glass",
            "serial_number": "1234deadbeef",
            "sw_version": "0.1-beta",
            "configuration_url": "http://example.com",
        }
    )
    # full device info with via_device
    MQTT_ENTITY_DEVICE_INFO_SCHEMA(
        {
            "identifiers": ["helloworld", "hello"],
            "connections": [
                [dr.CONNECTION_NETWORK_MAC, "02:5b:26:a8:dc:12"],
                [dr.CONNECTION_ZIGBEE, "zigbee_id"],
            ],
            "manufacturer": "Whatever",
            "name": "Beer",
            "model": "Glass",
            "serial_number": "1234deadbeef",
            "sw_version": "0.1-beta",
            "via_device": "test-hub",
            "configuration_url": "http://example.com",
        }
    )
    # no identifiers
    with pytest.raises(vol.Invalid):
        MQTT_ENTITY_DEVICE_INFO_SCHEMA(
            {
                "manufacturer": "Whatever",
                "name": "Beer",
                "model": "Glass",
                "sw_version": "0.1-beta",
            }
        )
    # empty identifiers
    with pytest.raises(vol.Invalid):
        MQTT_ENTITY_DEVICE_INFO_SCHEMA(
            {"identifiers": [], "connections": [], "name": "Beer"}
        )

    # not an valid URL
    with pytest.raises(vol.Invalid):
        MQTT_ENTITY_DEVICE_INFO_SCHEMA(
            {
                "manufacturer": "Whatever",
                "name": "Beer",
                "model": "Glass",
                "sw_version": "0.1-beta",
                "configuration_url": "fake://link",
            }
        )


@pytest.mark.parametrize(
    "hass_config",
    [
        {
            mqtt.DOMAIN: {
                "sensor": [
                    {
                        "name": "test-sensor",
                        "unique_id": "test-sensor",
                        "state_topic": "test/state",
                    }
                ]
            }
        }
    ],
)
async def test_handle_logging_on_writing_the_entity_state(
    hass: HomeAssistant,
    mock_hass_config: None,
    mqtt_mock_entry: MqttMockHAClientGenerator,
    caplog: pytest.LogCaptureFixture,
) -> None:
    """Test on log handling when an error occurs writing the state."""
    await mqtt_mock_entry()
    await hass.async_block_till_done()
    async_fire_mqtt_message(hass, "test/state", b"initial_state")
    await hass.async_block_till_done()

    state = hass.states.get("sensor.test_sensor")
    assert state is not None
    assert state.state == "initial_state"
    with patch(
        "homeassistant.helpers.entity.Entity.async_write_ha_state",
        side_effect=ValueError("Invalid value for sensor"),
    ):
        async_fire_mqtt_message(hass, "test/state", b"payload causing errors")
        await hass.async_block_till_done()
        state = hass.states.get("sensor.test_sensor")
        assert state is not None
        assert state.state == "initial_state"
        assert "Invalid value for sensor" in caplog.text
        assert "Exception raised when updating state of" in caplog.text


async def test_receiving_non_utf8_message_gets_logged(
    hass: HomeAssistant,
    mqtt_mock_entry: MqttMockHAClientGenerator,
    record_calls: MessageCallbackType,
    caplog: pytest.LogCaptureFixture,
) -> None:
    """Test receiving a non utf8 encoded message."""
    await mqtt_mock_entry()
    await mqtt.async_subscribe(hass, "test-topic", record_calls)

    async_fire_mqtt_message(hass, "test-topic", b"\x9a")

    await hass.async_block_till_done()
    assert (
        "Can't decode payload b'\\x9a' on test-topic with encoding utf-8" in caplog.text
    )


async def test_all_subscriptions_run_when_decode_fails(
    hass: HomeAssistant,
    mqtt_mock_entry: MqttMockHAClientGenerator,
    calls: list[ReceiveMessage],
    record_calls: MessageCallbackType,
) -> None:
    """Test all other subscriptions still run when decode fails for one."""
    await mqtt_mock_entry()
    await mqtt.async_subscribe(hass, "test-topic", record_calls, encoding="ascii")
    await mqtt.async_subscribe(hass, "test-topic", record_calls)

    async_fire_mqtt_message(hass, "test-topic", UnitOfTemperature.CELSIUS)

    await hass.async_block_till_done()
    assert len(calls) == 1


async def test_subscribe_topic(
    hass: HomeAssistant,
    mqtt_mock_entry: MqttMockHAClientGenerator,
    calls: list[ReceiveMessage],
    record_calls: MessageCallbackType,
) -> None:
    """Test the subscription of a topic."""
    await mqtt_mock_entry()
    unsub = await mqtt.async_subscribe(hass, "test-topic", record_calls)

    async_fire_mqtt_message(hass, "test-topic", "test-payload")

    await hass.async_block_till_done()
    assert len(calls) == 1
    assert calls[0].topic == "test-topic"
    assert calls[0].payload == "test-payload"

    unsub()

    async_fire_mqtt_message(hass, "test-topic", "test-payload")

    await hass.async_block_till_done()
    assert len(calls) == 1

    # Cannot unsubscribe twice
    with pytest.raises(HomeAssistantError):
        unsub()


async def test_subscribe_topic_not_initialize(
    hass: HomeAssistant,
    mqtt_mock_entry: MqttMockHAClientGenerator,
) -> None:
    """Test the subscription of a topic when MQTT was not initialized."""
    with pytest.raises(
        HomeAssistantError, match=r".*make sure MQTT is set up correctly"
    ):
        await mqtt.async_subscribe(hass, "test-topic", record_calls)


@patch("homeassistant.components.mqtt.client.INITIAL_SUBSCRIBE_COOLDOWN", 0.0)
@patch("homeassistant.components.mqtt.client.UNSUBSCRIBE_COOLDOWN", 0.2)
async def test_subscribe_and_resubscribe(
    hass: HomeAssistant,
    mqtt_mock_entry: MqttMockHAClientGenerator,
    mqtt_client_mock: MqttMockPahoClient,
    calls: list[ReceiveMessage],
    record_calls: MessageCallbackType,
) -> None:
    """Test resubscribing within the debounce time."""
    mqtt_mock = await mqtt_mock_entry()
    # Fake that the client is connected
    mqtt_mock().connected = True

    unsub = await mqtt.async_subscribe(hass, "test-topic", record_calls)
    # This unsub will be un-done with the following subscribe
    # unsubscribe should not be called at the broker
    unsub()
    await asyncio.sleep(0.1)
    unsub = await mqtt.async_subscribe(hass, "test-topic", record_calls)
    await asyncio.sleep(0.1)
    await hass.async_block_till_done()

    async_fire_mqtt_message(hass, "test-topic", "test-payload")
    await hass.async_block_till_done()

    assert len(calls) == 1
    assert calls[0].topic == "test-topic"
    assert calls[0].payload == "test-payload"
    # assert unsubscribe was not called
    mqtt_client_mock.unsubscribe.assert_not_called()

    unsub()

    await asyncio.sleep(0.2)
    await hass.async_block_till_done()
    mqtt_client_mock.unsubscribe.assert_called_once_with(["test-topic"])


async def test_subscribe_topic_non_async(
    hass: HomeAssistant,
    mqtt_mock_entry: MqttMockHAClientGenerator,
    calls: list[ReceiveMessage],
    record_calls: MessageCallbackType,
) -> None:
    """Test the subscription of a topic using the non-async function."""
    await mqtt_mock_entry()
    unsub = await hass.async_add_executor_job(
        mqtt.subscribe, hass, "test-topic", record_calls
    )
    await hass.async_block_till_done()

    async_fire_mqtt_message(hass, "test-topic", "test-payload")

    await hass.async_block_till_done()
    assert len(calls) == 1
    assert calls[0].topic == "test-topic"
    assert calls[0].payload == "test-payload"

    await hass.async_add_executor_job(unsub)

    async_fire_mqtt_message(hass, "test-topic", "test-payload")

    await hass.async_block_till_done()
    assert len(calls) == 1


async def test_subscribe_bad_topic(
    hass: HomeAssistant,
    mqtt_mock_entry: MqttMockHAClientGenerator,
    record_calls: MessageCallbackType,
) -> None:
    """Test the subscription of a topic."""
    await mqtt_mock_entry()
    with pytest.raises(HomeAssistantError):
        await mqtt.async_subscribe(hass, 55, record_calls)  # type: ignore[arg-type]


async def test_subscribe_topic_not_match(
    hass: HomeAssistant,
    mqtt_mock_entry: MqttMockHAClientGenerator,
    calls: list[ReceiveMessage],
    record_calls: MessageCallbackType,
) -> None:
    """Test if subscribed topic is not a match."""
    await mqtt_mock_entry()
    await mqtt.async_subscribe(hass, "test-topic", record_calls)

    async_fire_mqtt_message(hass, "another-test-topic", "test-payload")

    await hass.async_block_till_done()
    assert len(calls) == 0


async def test_subscribe_topic_level_wildcard(
    hass: HomeAssistant,
    mqtt_mock_entry: MqttMockHAClientGenerator,
    calls: list[ReceiveMessage],
    record_calls: MessageCallbackType,
) -> None:
    """Test the subscription of wildcard topics."""
    await mqtt_mock_entry()
    await mqtt.async_subscribe(hass, "test-topic/+/on", record_calls)

    async_fire_mqtt_message(hass, "test-topic/bier/on", "test-payload")

    await hass.async_block_till_done()
    assert len(calls) == 1
    assert calls[0].topic == "test-topic/bier/on"
    assert calls[0].payload == "test-payload"


async def test_subscribe_topic_level_wildcard_no_subtree_match(
    hass: HomeAssistant,
    mqtt_mock_entry: MqttMockHAClientGenerator,
    calls: list[ReceiveMessage],
    record_calls: MessageCallbackType,
) -> None:
    """Test the subscription of wildcard topics."""
    await mqtt_mock_entry()
    await mqtt.async_subscribe(hass, "test-topic/+/on", record_calls)

    async_fire_mqtt_message(hass, "test-topic/bier", "test-payload")

    await hass.async_block_till_done()
    assert len(calls) == 0


async def test_subscribe_topic_level_wildcard_root_topic_no_subtree_match(
    hass: HomeAssistant,
    mqtt_mock_entry: MqttMockHAClientGenerator,
    calls: list[ReceiveMessage],
    record_calls: MessageCallbackType,
) -> None:
    """Test the subscription of wildcard topics."""
    await mqtt_mock_entry()
    await mqtt.async_subscribe(hass, "test-topic/#", record_calls)

    async_fire_mqtt_message(hass, "test-topic-123", "test-payload")

    await hass.async_block_till_done()
    assert len(calls) == 0


async def test_subscribe_topic_subtree_wildcard_subtree_topic(
    hass: HomeAssistant,
    mqtt_mock_entry: MqttMockHAClientGenerator,
    calls: list[ReceiveMessage],
    record_calls: MessageCallbackType,
) -> None:
    """Test the subscription of wildcard topics."""
    await mqtt_mock_entry()
    await mqtt.async_subscribe(hass, "test-topic/#", record_calls)

    async_fire_mqtt_message(hass, "test-topic/bier/on", "test-payload")

    await hass.async_block_till_done()
    assert len(calls) == 1
    assert calls[0].topic == "test-topic/bier/on"
    assert calls[0].payload == "test-payload"


async def test_subscribe_topic_subtree_wildcard_root_topic(
    hass: HomeAssistant,
    mqtt_mock_entry: MqttMockHAClientGenerator,
    calls: list[ReceiveMessage],
    record_calls: MessageCallbackType,
) -> None:
    """Test the subscription of wildcard topics."""
    await mqtt_mock_entry()
    await mqtt.async_subscribe(hass, "test-topic/#", record_calls)

    async_fire_mqtt_message(hass, "test-topic", "test-payload")

    await hass.async_block_till_done()
    assert len(calls) == 1
    assert calls[0].topic == "test-topic"
    assert calls[0].payload == "test-payload"


async def test_subscribe_topic_subtree_wildcard_no_match(
    hass: HomeAssistant,
    mqtt_mock_entry: MqttMockHAClientGenerator,
    calls: list[ReceiveMessage],
    record_calls: MessageCallbackType,
) -> None:
    """Test the subscription of wildcard topics."""
    await mqtt_mock_entry()
    await mqtt.async_subscribe(hass, "test-topic/#", record_calls)

    async_fire_mqtt_message(hass, "another-test-topic", "test-payload")

    await hass.async_block_till_done()
    assert len(calls) == 0


async def test_subscribe_topic_level_wildcard_and_wildcard_root_topic(
    hass: HomeAssistant,
    mqtt_mock_entry: MqttMockHAClientGenerator,
    calls: list[ReceiveMessage],
    record_calls: MessageCallbackType,
) -> None:
    """Test the subscription of wildcard topics."""
    await mqtt_mock_entry()
    await mqtt.async_subscribe(hass, "+/test-topic/#", record_calls)

    async_fire_mqtt_message(hass, "hi/test-topic", "test-payload")

    await hass.async_block_till_done()
    assert len(calls) == 1
    assert calls[0].topic == "hi/test-topic"
    assert calls[0].payload == "test-payload"


async def test_subscribe_topic_level_wildcard_and_wildcard_subtree_topic(
    hass: HomeAssistant,
    mqtt_mock_entry: MqttMockHAClientGenerator,
    calls: list[ReceiveMessage],
    record_calls: MessageCallbackType,
) -> None:
    """Test the subscription of wildcard topics."""
    await mqtt_mock_entry()
    await mqtt.async_subscribe(hass, "+/test-topic/#", record_calls)

    async_fire_mqtt_message(hass, "hi/test-topic/here-iam", "test-payload")

    await hass.async_block_till_done()
    assert len(calls) == 1
    assert calls[0].topic == "hi/test-topic/here-iam"
    assert calls[0].payload == "test-payload"


async def test_subscribe_topic_level_wildcard_and_wildcard_level_no_match(
    hass: HomeAssistant,
    mqtt_mock_entry: MqttMockHAClientGenerator,
    calls: list[ReceiveMessage],
    record_calls: MessageCallbackType,
) -> None:
    """Test the subscription of wildcard topics."""
    await mqtt_mock_entry()
    await mqtt.async_subscribe(hass, "+/test-topic/#", record_calls)

    async_fire_mqtt_message(hass, "hi/here-iam/test-topic", "test-payload")

    await hass.async_block_till_done()
    assert len(calls) == 0


async def test_subscribe_topic_level_wildcard_and_wildcard_no_match(
    hass: HomeAssistant,
    mqtt_mock_entry: MqttMockHAClientGenerator,
    calls: list[ReceiveMessage],
    record_calls: MessageCallbackType,
) -> None:
    """Test the subscription of wildcard topics."""
    await mqtt_mock_entry()
    await mqtt.async_subscribe(hass, "+/test-topic/#", record_calls)

    async_fire_mqtt_message(hass, "hi/another-test-topic", "test-payload")

    await hass.async_block_till_done()
    assert len(calls) == 0


async def test_subscribe_topic_sys_root(
    hass: HomeAssistant,
    mqtt_mock_entry: MqttMockHAClientGenerator,
    calls: list[ReceiveMessage],
    record_calls: MessageCallbackType,
) -> None:
    """Test the subscription of $ root topics."""
    await mqtt_mock_entry()
    await mqtt.async_subscribe(hass, "$test-topic/subtree/on", record_calls)

    async_fire_mqtt_message(hass, "$test-topic/subtree/on", "test-payload")

    await hass.async_block_till_done()
    assert len(calls) == 1
    assert calls[0].topic == "$test-topic/subtree/on"
    assert calls[0].payload == "test-payload"


async def test_subscribe_topic_sys_root_and_wildcard_topic(
    hass: HomeAssistant,
    mqtt_mock_entry: MqttMockHAClientGenerator,
    calls: list[ReceiveMessage],
    record_calls: MessageCallbackType,
) -> None:
    """Test the subscription of $ root and wildcard topics."""
    await mqtt_mock_entry()
    await mqtt.async_subscribe(hass, "$test-topic/#", record_calls)

    async_fire_mqtt_message(hass, "$test-topic/some-topic", "test-payload")

    await hass.async_block_till_done()
    assert len(calls) == 1
    assert calls[0].topic == "$test-topic/some-topic"
    assert calls[0].payload == "test-payload"


async def test_subscribe_topic_sys_root_and_wildcard_subtree_topic(
    hass: HomeAssistant,
    mqtt_mock_entry: MqttMockHAClientGenerator,
    calls: list[ReceiveMessage],
    record_calls: MessageCallbackType,
) -> None:
    """Test the subscription of $ root and wildcard subtree topics."""
    await mqtt_mock_entry()
    await mqtt.async_subscribe(hass, "$test-topic/subtree/#", record_calls)

    async_fire_mqtt_message(hass, "$test-topic/subtree/some-topic", "test-payload")

    await hass.async_block_till_done()
    assert len(calls) == 1
    assert calls[0].topic == "$test-topic/subtree/some-topic"
    assert calls[0].payload == "test-payload"


async def test_subscribe_special_characters(
    hass: HomeAssistant,
    mqtt_mock_entry: MqttMockHAClientGenerator,
    calls: list[ReceiveMessage],
    record_calls: MessageCallbackType,
) -> None:
    """Test the subscription to topics with special characters."""
    await mqtt_mock_entry()
    topic = "/test-topic/$(.)[^]{-}"
    payload = "p4y.l[]a|> ?"

    await mqtt.async_subscribe(hass, topic, record_calls)

    async_fire_mqtt_message(hass, topic, payload)
    await hass.async_block_till_done()
    assert len(calls) == 1
    assert calls[0].topic == topic
    assert calls[0].payload == payload


@patch("homeassistant.components.mqtt.client.INITIAL_SUBSCRIBE_COOLDOWN", 0.0)
@patch("homeassistant.components.mqtt.client.DISCOVERY_COOLDOWN", 0.0)
@patch("homeassistant.components.mqtt.client.SUBSCRIBE_COOLDOWN", 0.0)
async def test_subscribe_same_topic(
    hass: HomeAssistant,
    mqtt_client_mock: MqttMockPahoClient,
    mqtt_mock_entry: MqttMockHAClientGenerator,
) -> None:
    """Test subscribing to same topic twice and simulate retained messages.

    When subscribing to the same topic again, SUBSCRIBE must be sent to the broker again
    for it to resend any retained messages.
    """
    mqtt_mock = await mqtt_mock_entry()

    # Fake that the client is connected
    mqtt_mock().connected = True

    calls_a: list[ReceiveMessage] = []
    calls_b: list[ReceiveMessage] = []

    def _callback_a(msg: ReceiveMessage) -> None:
        calls_a.append(msg)

    def _callback_b(msg: ReceiveMessage) -> None:
        calls_b.append(msg)

    await mqtt.async_subscribe(hass, "test/state", _callback_a, qos=0)
    # Simulate a non retained message after the first subscription
    async_fire_mqtt_message(hass, "test/state", "online", qos=0, retain=False)
    async_fire_time_changed(hass, utcnow() + timedelta(seconds=1))
    await hass.async_block_till_done()
    assert len(calls_a) == 1
    mqtt_client_mock.subscribe.assert_called()
    calls_a = []
    mqtt_client_mock.reset_mock()

    async_fire_time_changed(hass, utcnow() + timedelta(seconds=3))
    await hass.async_block_till_done()
    await mqtt.async_subscribe(hass, "test/state", _callback_b, qos=1)
    # Simulate an other non retained message after the second subscription
    async_fire_mqtt_message(hass, "test/state", "online", qos=0, retain=False)
    async_fire_time_changed(hass, utcnow() + timedelta(seconds=1))
    await hass.async_block_till_done()
    async_fire_time_changed(hass, utcnow() + timedelta(seconds=1))
    await hass.async_block_till_done()
    # Both subscriptions should receive updates
    assert len(calls_a) == 1
    assert len(calls_b) == 1
    mqtt_client_mock.subscribe.assert_called()


@patch("homeassistant.components.mqtt.client.INITIAL_SUBSCRIBE_COOLDOWN", 0.0)
@patch("homeassistant.components.mqtt.client.DISCOVERY_COOLDOWN", 0.0)
@patch("homeassistant.components.mqtt.client.SUBSCRIBE_COOLDOWN", 0.0)
async def test_replaying_payload_same_topic(
    hass: HomeAssistant,
    mqtt_client_mock: MqttMockPahoClient,
    mqtt_mock_entry: MqttMockHAClientGenerator,
) -> None:
    """Test replaying retained messages.

    When subscribing to the same topic again, SUBSCRIBE must be sent to the broker again
    for it to resend any retained messages for new subscriptions.
    Retained messages must only be replayed for new subscriptions, except
    when the MQTT client is reconnecting.
    """
    mqtt_mock = await mqtt_mock_entry()

    # Fake that the client is connected
    mqtt_mock().connected = True

    calls_a: list[ReceiveMessage] = []
    calls_b: list[ReceiveMessage] = []

    def _callback_a(msg: ReceiveMessage) -> None:
        calls_a.append(msg)

    def _callback_b(msg: ReceiveMessage) -> None:
        calls_b.append(msg)

    await mqtt.async_subscribe(hass, "test/state", _callback_a)
    async_fire_mqtt_message(
        hass, "test/state", "online", qos=0, retain=True
    )  # Simulate a (retained) message played back
    await hass.async_block_till_done()
    await hass.async_block_till_done()

    assert len(calls_a) == 1
    mqtt_client_mock.subscribe.assert_called()
    calls_a = []
    mqtt_client_mock.reset_mock()

    await mqtt.async_subscribe(hass, "test/state", _callback_b)

    # Simulate edge case where non retained message was received
    # after subscription at HA but before the debouncer delay was passed.
    # The message without retain flag directly after a subscription should
    # be processed by both subscriptions.
    async_fire_mqtt_message(hass, "test/state", "online", qos=0, retain=False)

    # Simulate a (retained) message played back on new subscriptions
    async_fire_mqtt_message(hass, "test/state", "online", qos=0, retain=True)

    # Make sure the debouncer delay was passed
    await hass.async_block_till_done()
    async_fire_time_changed(hass, utcnow() + timedelta(seconds=3))
    await hass.async_block_till_done()

    # The current subscription only received the message without retain flag
    assert len(calls_a) == 1
    assert help_assert_message(calls_a[0], "test/state", "online", qos=0, retain=False)
    # The retained message playback should only be processed by the new subscription.
    # The existing subscription already got the latest update, hence the existing
    # subscription should not receive the replayed (retained) message.
    # Messages without retain flag are received on both subscriptions.
    assert len(calls_b) == 2
    assert help_assert_message(calls_b[0], "test/state", "online", qos=0, retain=False)
    assert help_assert_message(calls_b[1], "test/state", "online", qos=0, retain=True)
    mqtt_client_mock.subscribe.assert_called()

    calls_a = []
    calls_b = []
    mqtt_client_mock.reset_mock()

    # Simulate new message played back on new subscriptions
    # After connecting the retain flag will not be set, even if the
    # payload published was retained, we cannot see that
    async_fire_mqtt_message(hass, "test/state", "online", qos=0, retain=False)
    await hass.async_block_till_done()
    async_fire_time_changed(hass, utcnow() + timedelta(seconds=3))
    await hass.async_block_till_done()
    assert len(calls_a) == 1
    assert help_assert_message(calls_a[0], "test/state", "online", qos=0, retain=False)
    assert len(calls_b) == 1
    assert help_assert_message(calls_b[0], "test/state", "online", qos=0, retain=False)

    # Now simulate the broker was disconnected shortly
    calls_a = []
    calls_b = []
    mqtt_client_mock.reset_mock()
    mqtt_client_mock.on_disconnect(None, None, 0)
    mqtt_client_mock.on_connect(None, None, None, 0)
    await hass.async_block_till_done()
    mqtt_client_mock.subscribe.assert_called()
    # Simulate a (retained) message played back after reconnecting
    async_fire_mqtt_message(hass, "test/state", "online", qos=0, retain=True)
    await hass.async_block_till_done()
    async_fire_time_changed(hass, utcnow() + timedelta(seconds=3))
    await hass.async_block_till_done()
    # Both subscriptions now should replay the retained message
    assert len(calls_a) == 1
    assert help_assert_message(calls_a[0], "test/state", "online", qos=0, retain=True)
    assert len(calls_b) == 1
    assert help_assert_message(calls_b[0], "test/state", "online", qos=0, retain=True)


@patch("homeassistant.components.mqtt.client.INITIAL_SUBSCRIBE_COOLDOWN", 0.0)
@patch("homeassistant.components.mqtt.client.DISCOVERY_COOLDOWN", 0.0)
@patch("homeassistant.components.mqtt.client.SUBSCRIBE_COOLDOWN", 0.0)
async def test_replaying_payload_after_resubscribing(
    hass: HomeAssistant,
    mqtt_client_mock: MqttMockPahoClient,
    mqtt_mock_entry: MqttMockHAClientGenerator,
) -> None:
    """Test replaying and filtering retained messages after resubscribing.

    When subscribing to the same topic again, SUBSCRIBE must be sent to the broker again
    for it to resend any retained messages for new subscriptions.
    Retained messages must only be replayed for new subscriptions, except
    when the MQTT client is reconnection.
    """
    mqtt_mock = await mqtt_mock_entry()

    # Fake that the client is connected
    mqtt_mock().connected = True

    calls_a: list[ReceiveMessage] = []

    def _callback_a(msg: ReceiveMessage) -> None:
        calls_a.append(msg)

    unsub = await mqtt.async_subscribe(hass, "test/state", _callback_a)
    await hass.async_block_till_done()
    async_fire_time_changed(hass, utcnow() + timedelta(seconds=3))
    await hass.async_block_till_done()
    await hass.async_block_till_done()
    mqtt_client_mock.subscribe.assert_called()

    # Simulate a (retained) message played back
    async_fire_mqtt_message(hass, "test/state", "online", qos=0, retain=True)
    await hass.async_block_till_done()
    assert help_assert_message(calls_a[0], "test/state", "online", qos=0, retain=True)
    calls_a.clear()

    # Test we get updates
    async_fire_mqtt_message(hass, "test/state", "offline", qos=0, retain=False)
    await hass.async_block_till_done()
    assert help_assert_message(calls_a[0], "test/state", "offline", qos=0, retain=False)
    calls_a.clear()

    # Test we filter new retained updates
    async_fire_mqtt_message(hass, "test/state", "offline", qos=0, retain=True)
    await hass.async_block_till_done()
    assert len(calls_a) == 0

    # Unsubscribe an resubscribe again
    unsub()
    unsub = await mqtt.async_subscribe(hass, "test/state", _callback_a)
    await hass.async_block_till_done()
    async_fire_time_changed(hass, utcnow() + timedelta(seconds=3))
    await hass.async_block_till_done()
    mqtt_client_mock.subscribe.assert_called()

    # Simulate we can receive a (retained) played back message again
    async_fire_mqtt_message(hass, "test/state", "online", qos=0, retain=True)
    await hass.async_block_till_done()
    assert help_assert_message(calls_a[0], "test/state", "online", qos=0, retain=True)


@patch("homeassistant.components.mqtt.client.INITIAL_SUBSCRIBE_COOLDOWN", 0.0)
@patch("homeassistant.components.mqtt.client.DISCOVERY_COOLDOWN", 0.0)
@patch("homeassistant.components.mqtt.client.SUBSCRIBE_COOLDOWN", 0.0)
async def test_replaying_payload_wildcard_topic(
    hass: HomeAssistant,
    mqtt_client_mock: MqttMockPahoClient,
    mqtt_mock_entry: MqttMockHAClientGenerator,
) -> None:
    """Test replaying retained messages.

    When we have multiple subscriptions to the same wildcard topic,
    SUBSCRIBE must be sent to the broker again
    for it to resend any retained messages for new subscriptions.
    Retained messages should only be replayed for new subscriptions, except
    when the MQTT client is reconnection.
    """
    mqtt_mock = await mqtt_mock_entry()

    # Fake that the client is connected
    mqtt_mock().connected = True

    calls_a: list[ReceiveMessage] = []
    calls_b: list[ReceiveMessage] = []

    def _callback_a(msg: ReceiveMessage) -> None:
        calls_a.append(msg)

    def _callback_b(msg: ReceiveMessage) -> None:
        calls_b.append(msg)

    await mqtt.async_subscribe(hass, "test/#", _callback_a)
    # Simulate (retained) messages being played back on new subscriptions
    async_fire_mqtt_message(hass, "test/state1", "new_value_1", qos=0, retain=True)
    async_fire_mqtt_message(hass, "test/state2", "new_value_2", qos=0, retain=True)
    await hass.async_block_till_done()
    async_fire_time_changed(hass, utcnow() + timedelta(seconds=3))  # cooldown
    await hass.async_block_till_done()
    assert len(calls_a) == 2
    mqtt_client_mock.subscribe.assert_called()
    calls_a = []
    mqtt_client_mock.reset_mock()

    # resubscribe to the wild card topic again
    await mqtt.async_subscribe(hass, "test/#", _callback_b)
    # Simulate (retained) messages being played back on new subscriptions
    async_fire_mqtt_message(hass, "test/state1", "initial_value_1", qos=0, retain=True)
    async_fire_mqtt_message(hass, "test/state2", "initial_value_2", qos=0, retain=True)
    await hass.async_block_till_done()
    async_fire_time_changed(hass, utcnow() + timedelta(seconds=3))  # cooldown
    await hass.async_block_till_done()
    # The retained messages playback should only be processed for the new subscriptions
    assert len(calls_a) == 0
    assert len(calls_b) == 2
    mqtt_client_mock.subscribe.assert_called()

    calls_a = []
    calls_b = []
    mqtt_client_mock.reset_mock()

    # Simulate new messages being received
    async_fire_mqtt_message(hass, "test/state1", "update_value_1", qos=0, retain=False)
    async_fire_mqtt_message(hass, "test/state2", "update_value_2", qos=0, retain=False)
    await hass.async_block_till_done()
    assert len(calls_a) == 2
    assert len(calls_b) == 2

    # Now simulate the broker was disconnected shortly
    calls_a = []
    calls_b = []
    mqtt_client_mock.reset_mock()
    mqtt_client_mock.on_disconnect(None, None, 0)
    mqtt_client_mock.on_connect(None, None, None, 0)
    await hass.async_block_till_done()
    async_fire_time_changed(hass, utcnow() + timedelta(seconds=3))  # cooldown
    await hass.async_block_till_done()
    mqtt_client_mock.subscribe.assert_called()
    # Simulate the (retained) messages are played back after reconnecting
    # for all subscriptions
    async_fire_mqtt_message(hass, "test/state1", "update_value_1", qos=0, retain=True)
    async_fire_mqtt_message(hass, "test/state2", "update_value_2", qos=0, retain=True)
    await hass.async_block_till_done()
    async_fire_time_changed(hass, utcnow() + timedelta(seconds=3))  # cooldown
    await hass.async_block_till_done()
    # Both subscriptions should replay
    assert len(calls_a) == 2
    assert len(calls_b) == 2


@patch("homeassistant.components.mqtt.client.INITIAL_SUBSCRIBE_COOLDOWN", 0.0)
@patch("homeassistant.components.mqtt.client.DISCOVERY_COOLDOWN", 0.0)
@patch("homeassistant.components.mqtt.client.SUBSCRIBE_COOLDOWN", 0.0)
async def test_not_calling_unsubscribe_with_active_subscribers(
    hass: HomeAssistant,
    mqtt_client_mock: MqttMockPahoClient,
    mqtt_mock_entry: MqttMockHAClientGenerator,
    record_calls: MessageCallbackType,
) -> None:
    """Test not calling unsubscribe() when other subscribers are active."""
    mqtt_mock = await mqtt_mock_entry()
    # Fake that the client is connected
    mqtt_mock().connected = True

    unsub = await mqtt.async_subscribe(hass, "test/state", record_calls, 2)
    await mqtt.async_subscribe(hass, "test/state", record_calls, 1)
    await hass.async_block_till_done()
    async_fire_time_changed(hass, utcnow() + timedelta(seconds=3))  # cooldown
    await hass.async_block_till_done()
    await hass.async_block_till_done()
    assert mqtt_client_mock.subscribe.called

    unsub()
    await hass.async_block_till_done()
    assert not mqtt_client_mock.unsubscribe.called


async def test_not_calling_subscribe_when_unsubscribed_within_cooldown(
    hass: HomeAssistant,
    mqtt_client_mock: MqttMockPahoClient,
    mqtt_mock_entry: MqttMockHAClientGenerator,
    record_calls: MessageCallbackType,
) -> None:
    """Test not calling subscribe() when it is unsubscribed.

    Make sure subscriptions are cleared if unsubscribed before
    the subscribe cool down period has ended.
    """
    mqtt_mock = await mqtt_mock_entry()
    # Fake that the client is connected
    mqtt_mock().connected = True

    unsub = await mqtt.async_subscribe(hass, "test/state", record_calls)
    unsub()
    async_fire_time_changed(hass, utcnow() + timedelta(seconds=3))  # cooldown
    await hass.async_block_till_done()
    assert not mqtt_client_mock.subscribe.called


@patch("homeassistant.components.mqtt.client.INITIAL_SUBSCRIBE_COOLDOWN", 0.0)
@patch("homeassistant.components.mqtt.client.SUBSCRIBE_COOLDOWN", 0.0)
async def test_unsubscribe_race(
    hass: HomeAssistant,
    mqtt_client_mock: MqttMockPahoClient,
    mqtt_mock_entry: MqttMockHAClientGenerator,
) -> None:
    """Test not calling unsubscribe() when other subscribers are active."""
    mqtt_mock = await mqtt_mock_entry()
    # Fake that the client is connected
    mqtt_mock().connected = True

    calls_a: list[ReceiveMessage] = []
    calls_b: list[ReceiveMessage] = []

    def _callback_a(msg: ReceiveMessage) -> None:
        calls_a.append(msg)

    def _callback_b(msg: ReceiveMessage) -> None:
        calls_b.append(msg)

    mqtt_client_mock.reset_mock()
    unsub = await mqtt.async_subscribe(hass, "test/state", _callback_a)
    unsub()
    await mqtt.async_subscribe(hass, "test/state", _callback_b)
    await hass.async_block_till_done()
    await hass.async_block_till_done()

    async_fire_mqtt_message(hass, "test/state", "online")
    await hass.async_block_till_done()
    assert not calls_a
    assert calls_b

    # We allow either calls [subscribe, unsubscribe, subscribe], [subscribe, subscribe] or
    # when both subscriptions were combined [subscribe]
    expected_calls_1 = [
        call.subscribe([("test/state", 0)]),
        call.unsubscribe("test/state"),
        call.subscribe([("test/state", 0)]),
    ]
    expected_calls_2 = [
        call.subscribe([("test/state", 0)]),
        call.subscribe([("test/state", 0)]),
    ]
    expected_calls_3 = [
        call.subscribe([("test/state", 0)]),
    ]
    assert mqtt_client_mock.mock_calls in (
        expected_calls_1,
        expected_calls_2,
        expected_calls_3,
    )


@pytest.mark.parametrize(
    "mqtt_config_entry_data",
    [{mqtt.CONF_BROKER: "mock-broker", mqtt.CONF_DISCOVERY: False}],
)
@patch("homeassistant.components.mqtt.client.INITIAL_SUBSCRIBE_COOLDOWN", 0.0)
@patch("homeassistant.components.mqtt.client.SUBSCRIBE_COOLDOWN", 0.0)
@patch("homeassistant.components.mqtt.client.DISCOVERY_COOLDOWN", 0.0)
async def test_restore_subscriptions_on_reconnect(
    hass: HomeAssistant,
    mqtt_client_mock: MqttMockPahoClient,
    mqtt_mock_entry: MqttMockHAClientGenerator,
    record_calls: MessageCallbackType,
) -> None:
    """Test subscriptions are restored on reconnect."""
    mqtt_mock = await mqtt_mock_entry()
    # Fake that the client is connected
    mqtt_mock().connected = True

    await mqtt.async_subscribe(hass, "test/state", record_calls)
    async_fire_time_changed(hass, utcnow() + timedelta(seconds=3))  # cooldown
    await hass.async_block_till_done()
    assert mqtt_client_mock.subscribe.call_count == 1

    mqtt_client_mock.on_disconnect(None, None, 0)
    mqtt_client_mock.on_connect(None, None, None, 0)
    async_fire_time_changed(hass, utcnow() + timedelta(seconds=3))  # cooldown
    await hass.async_block_till_done()
    await hass.async_block_till_done()
    assert mqtt_client_mock.subscribe.call_count == 2


@pytest.mark.parametrize(
    "mqtt_config_entry_data",
    [{mqtt.CONF_BROKER: "mock-broker", mqtt.CONF_DISCOVERY: False}],
)
@patch("homeassistant.components.mqtt.client.INITIAL_SUBSCRIBE_COOLDOWN", 1.0)
@patch("homeassistant.components.mqtt.client.DISCOVERY_COOLDOWN", 0.0)
@patch("homeassistant.components.mqtt.client.SUBSCRIBE_COOLDOWN", 1.0)
async def test_restore_all_active_subscriptions_on_reconnect(
    hass: HomeAssistant,
    mqtt_client_mock: MqttMockPahoClient,
    mqtt_mock_entry: MqttMockHAClientGenerator,
    record_calls: MessageCallbackType,
) -> None:
    """Test active subscriptions are restored correctly on reconnect."""
    mqtt_mock = await mqtt_mock_entry()
    # Fake that the client is connected
    mqtt_mock().connected = True

    unsub = await mqtt.async_subscribe(hass, "test/state", record_calls, qos=2)
    await mqtt.async_subscribe(hass, "test/state", record_calls, qos=1)
    await mqtt.async_subscribe(hass, "test/state", record_calls, qos=0)
    await hass.async_block_till_done()
    async_fire_time_changed(hass, utcnow() + timedelta(seconds=3))  # cooldown
    await hass.async_block_till_done()

    # the subscribtion with the highest QoS should survive
    expected = [
        call([("test/state", 2)]),
    ]
    assert mqtt_client_mock.subscribe.mock_calls == expected

    unsub()
    await hass.async_block_till_done()
    assert mqtt_client_mock.unsubscribe.call_count == 0

    mqtt_client_mock.on_disconnect(None, None, 0)
    await hass.async_block_till_done()
    mqtt_client_mock.on_connect(None, None, None, 0)
    async_fire_time_changed(hass, utcnow() + timedelta(seconds=3))  # cooldown
    await hass.async_block_till_done()

    expected.append(call([("test/state", 1)]))
    assert mqtt_client_mock.subscribe.mock_calls == expected

    async_fire_time_changed(hass, utcnow() + timedelta(seconds=3))  # cooldown
    await hass.async_block_till_done()
    async_fire_time_changed(hass, utcnow() + timedelta(seconds=3))  # cooldown
    await hass.async_block_till_done()


@pytest.mark.parametrize(
    "mqtt_config_entry_data",
    [{mqtt.CONF_BROKER: "mock-broker", mqtt.CONF_DISCOVERY: False}],
)
@patch("homeassistant.components.mqtt.client.INITIAL_SUBSCRIBE_COOLDOWN", 1.0)
@patch("homeassistant.components.mqtt.client.DISCOVERY_COOLDOWN", 0.0)
@patch("homeassistant.components.mqtt.client.SUBSCRIBE_COOLDOWN", 1.0)
async def test_subscribed_at_highest_qos(
    hass: HomeAssistant,
    mqtt_client_mock: MqttMockPahoClient,
    mqtt_mock_entry: MqttMockHAClientGenerator,
    record_calls: MessageCallbackType,
) -> None:
    """Test the highest qos as assigned when subscribing to the same topic."""
    mqtt_mock = await mqtt_mock_entry()
    # Fake that the client is connected
    mqtt_mock().connected = True

    await mqtt.async_subscribe(hass, "test/state", record_calls, qos=0)
    await hass.async_block_till_done()
    async_fire_time_changed(hass, utcnow() + timedelta(seconds=5))  # cooldown
    await hass.async_block_till_done()
    assert ("test/state", 0) in help_all_subscribe_calls(mqtt_client_mock)
    mqtt_client_mock.reset_mock()
    async_fire_time_changed(hass, utcnow() + timedelta(seconds=5))  # cooldown
    await hass.async_block_till_done()
    await hass.async_block_till_done()

    await mqtt.async_subscribe(hass, "test/state", record_calls, qos=1)
    await mqtt.async_subscribe(hass, "test/state", record_calls, qos=2)
    await hass.async_block_till_done()
    async_fire_time_changed(hass, utcnow() + timedelta(seconds=5))  # cooldown
    await hass.async_block_till_done()
    # the subscribtion with the highest QoS should survive
    assert help_all_subscribe_calls(mqtt_client_mock) == [("test/state", 2)]


async def test_reload_entry_with_restored_subscriptions(
    hass: HomeAssistant,
    mqtt_client_mock: MqttMockPahoClient,
    record_calls: MessageCallbackType,
    calls: list[ReceiveMessage],
) -> None:
    """Test reloading the config entry with with subscriptions restored."""
    # Setup the MQTT entry
    entry = MockConfigEntry(domain=mqtt.DOMAIN, data={mqtt.CONF_BROKER: "test-broker"})
    entry.add_to_hass(hass)
    mqtt_client_mock.connect.return_value = 0
    with patch("homeassistant.config.load_yaml_config_file", return_value={}):
        await entry.async_setup(hass)

    await mqtt.async_subscribe(hass, "test-topic", record_calls)
    await mqtt.async_subscribe(hass, "wild/+/card", record_calls)

    async_fire_mqtt_message(hass, "test-topic", "test-payload")
    async_fire_mqtt_message(hass, "wild/any/card", "wild-card-payload")

    await hass.async_block_till_done()
    assert len(calls) == 2
    assert calls[0].topic == "test-topic"
    assert calls[0].payload == "test-payload"
    assert calls[1].topic == "wild/any/card"
    assert calls[1].payload == "wild-card-payload"
    calls.clear()

    # Reload the entry
    with patch("homeassistant.config.load_yaml_config_file", return_value={}):
        assert await hass.config_entries.async_reload(entry.entry_id)
        assert entry.state is ConfigEntryState.LOADED
        await hass.async_block_till_done()

    async_fire_mqtt_message(hass, "test-topic", "test-payload2")
    async_fire_mqtt_message(hass, "wild/any/card", "wild-card-payload2")

    await hass.async_block_till_done()
    assert len(calls) == 2
    assert calls[0].topic == "test-topic"
    assert calls[0].payload == "test-payload2"
    assert calls[1].topic == "wild/any/card"
    assert calls[1].payload == "wild-card-payload2"
    calls.clear()

    # Reload the entry again
    with patch("homeassistant.config.load_yaml_config_file", return_value={}):
        assert await hass.config_entries.async_reload(entry.entry_id)
        assert entry.state is ConfigEntryState.LOADED
        await hass.async_block_till_done()

    async_fire_mqtt_message(hass, "test-topic", "test-payload3")
    async_fire_mqtt_message(hass, "wild/any/card", "wild-card-payload3")

    await hass.async_block_till_done()
    assert len(calls) == 2
    assert calls[0].topic == "test-topic"
    assert calls[0].payload == "test-payload3"
    assert calls[1].topic == "wild/any/card"
    assert calls[1].payload == "wild-card-payload3"


@patch("homeassistant.components.mqtt.client.INITIAL_SUBSCRIBE_COOLDOWN", 2)
@patch("homeassistant.components.mqtt.client.DISCOVERY_COOLDOWN", 2)
@patch("homeassistant.components.mqtt.client.SUBSCRIBE_COOLDOWN", 2)
async def test_canceling_debouncer_on_shutdown(
    hass: HomeAssistant,
    record_calls: MessageCallbackType,
    mqtt_client_mock: MqttMockPahoClient,
    mqtt_mock_entry: MqttMockHAClientGenerator,
) -> None:
    """Test canceling the debouncer when HA shuts down."""

    mqtt_mock = await mqtt_mock_entry()

    # Fake that the client is connected
    mqtt_mock().connected = True

    await mqtt.async_subscribe(hass, "test/state1", record_calls)
    async_fire_time_changed(hass, utcnow() + timedelta(seconds=0.2))
    await hass.async_block_till_done()

    await mqtt.async_subscribe(hass, "test/state2", record_calls)
    async_fire_time_changed(hass, utcnow() + timedelta(seconds=0.2))
    await hass.async_block_till_done()

    await mqtt.async_subscribe(hass, "test/state3", record_calls)
    async_fire_time_changed(hass, utcnow() + timedelta(seconds=0.2))
    await hass.async_block_till_done()

    await mqtt.async_subscribe(hass, "test/state4", record_calls)
    async_fire_time_changed(hass, utcnow() + timedelta(seconds=0.2))
    await hass.async_block_till_done()

    await mqtt.async_subscribe(hass, "test/state5", record_calls)

    mqtt_client_mock.subscribe.assert_not_called()

    # Stop HA so the scheduled task will be canceled
    hass.bus.fire(EVENT_HOMEASSISTANT_STOP)
    # mock disconnect status
    mqtt_client_mock.on_disconnect(None, None, 0)
    await hass.async_block_till_done()
    await hass.async_block_till_done()
    async_fire_time_changed(hass, utcnow() + timedelta(seconds=5))
    await hass.async_block_till_done()
    mqtt_client_mock.subscribe.assert_not_called()


async def test_canceling_debouncer_normal(
    hass: HomeAssistant,
    caplog: pytest.LogCaptureFixture,
) -> None:
    """Test canceling the debouncer before completion."""

    async def _async_myjob() -> None:
        await asyncio.sleep(1.0)

    debouncer = EnsureJobAfterCooldown(0.0, _async_myjob)
    debouncer.async_schedule()
    await asyncio.sleep(0.01)
    assert debouncer._task is not None
    await debouncer.async_cleanup()
    assert debouncer._task is None


async def test_canceling_debouncer_throws(
    hass: HomeAssistant,
    caplog: pytest.LogCaptureFixture,
) -> None:
    """Test canceling the debouncer when HA shuts down."""

    async def _async_myjob() -> None:
        await asyncio.sleep(1.0)

    debouncer = EnsureJobAfterCooldown(0.0, _async_myjob)
    debouncer.async_schedule()
    await asyncio.sleep(0.01)
    assert debouncer._task is not None
    # let debouncer._task fail by mocking it
    with patch.object(debouncer, "_task") as task:
        task.cancel = MagicMock(return_value=True)
        await debouncer.async_cleanup()
        assert "Error cleaning up task" in caplog.text
        await hass.async_block_till_done()
        async_fire_time_changed(hass, utcnow() + timedelta(seconds=5))
        await hass.async_block_till_done()


async def test_initial_setup_logs_error(
    hass: HomeAssistant,
    caplog: pytest.LogCaptureFixture,
    mqtt_client_mock: MqttMockPahoClient,
) -> None:
    """Test for setup failure if initial client connection fails."""
    entry = MockConfigEntry(domain=mqtt.DOMAIN, data={mqtt.CONF_BROKER: "test-broker"})
    entry.add_to_hass(hass)
    mqtt_client_mock.connect.return_value = 1
    try:
        assert await hass.config_entries.async_setup(entry.entry_id)
    except HomeAssistantError:
        assert True
    assert "Failed to connect to MQTT server:" in caplog.text


async def test_logs_error_if_no_connect_broker(
    hass: HomeAssistant,
    caplog: pytest.LogCaptureFixture,
    mqtt_mock_entry: MqttMockHAClientGenerator,
    mqtt_client_mock: MqttMockPahoClient,
) -> None:
    """Test for setup failure if connection to broker is missing."""
    await mqtt_mock_entry()
    # test with rc = 3 -> broker unavailable
    mqtt_client_mock.on_connect(mqtt_client_mock, None, None, 3)
    await hass.async_block_till_done()
    assert (
        "Unable to connect to the MQTT broker: Connection Refused: broker unavailable."
        in caplog.text
    )


@patch("homeassistant.components.mqtt.client.TIMEOUT_ACK", 0.3)
async def test_handle_mqtt_on_callback(
    hass: HomeAssistant,
    caplog: pytest.LogCaptureFixture,
    mqtt_mock_entry: MqttMockHAClientGenerator,
    mqtt_client_mock: MqttMockPahoClient,
) -> None:
    """Test receiving an ACK callback before waiting for it."""
    await mqtt_mock_entry()
    # Simulate an ACK for mid == 1, this will call mqtt_mock._mqtt_handle_mid(mid)
    mqtt_client_mock.on_publish(mqtt_client_mock, None, 1)
    await hass.async_block_till_done()
    # Make sure the ACK has been received
    await hass.async_block_till_done()
    # Now call publish without call back, this will call _wait_for_mid(msg_info.mid)
    await mqtt.async_publish(hass, "no_callback/test-topic", "test-payload")
    # Since the mid event was already set, we should not see any timeout warning in the log
    await hass.async_block_till_done()
    assert "No ACK from MQTT server" not in caplog.text


async def test_publish_error(
    hass: HomeAssistant, caplog: pytest.LogCaptureFixture
) -> None:
    """Test publish error."""
    entry = MockConfigEntry(domain=mqtt.DOMAIN, data={mqtt.CONF_BROKER: "test-broker"})
    entry.add_to_hass(hass)

    # simulate an Out of memory error
    with patch("paho.mqtt.client.Client") as mock_client:
        mock_client().connect = lambda *args: 1
        mock_client().publish().rc = 1
        assert await hass.config_entries.async_setup(entry.entry_id)
        with pytest.raises(HomeAssistantError):
            await mqtt.async_publish(
                hass, "some-topic", b"test-payload", qos=0, retain=False, encoding=None
            )
        assert "Failed to connect to MQTT server: Out of memory." in caplog.text


@patch("homeassistant.components.mqtt.client.INITIAL_SUBSCRIBE_COOLDOWN", 0.0)
async def test_subscribe_error(
    hass: HomeAssistant,
    mqtt_mock_entry: MqttMockHAClientGenerator,
    mqtt_client_mock: MqttMockPahoClient,
    record_calls: MessageCallbackType,
    caplog: pytest.LogCaptureFixture,
) -> None:
    """Test publish error."""
    await mqtt_mock_entry()
    mqtt_client_mock.on_connect(mqtt_client_mock, None, None, 0)
    await hass.async_block_till_done()
    await hass.async_block_till_done()
    mqtt_client_mock.reset_mock()
    # simulate client is not connected error before subscribing
    mqtt_client_mock.subscribe.side_effect = lambda *args: (4, None)
    await mqtt.async_subscribe(hass, "some-topic", record_calls)
    while mqtt_client_mock.subscribe.call_count == 0:
        await hass.async_block_till_done()
    await hass.async_block_till_done()
    await hass.async_block_till_done()
    assert (
        "Error talking to MQTT: The client is not currently connected." in caplog.text
    )


async def test_handle_message_callback(
    hass: HomeAssistant,
    mqtt_mock_entry: MqttMockHAClientGenerator,
    mqtt_client_mock: MqttMockPahoClient,
) -> None:
    """Test for handling an incoming message callback."""
    callbacks = []

    @callback
    def _callback(args) -> None:
        callbacks.append(args)

    mock_mqtt = await mqtt_mock_entry()
    msg = ReceiveMessage(
        "some-topic", b"test-payload", 1, False, "some-topic", datetime.now()
    )
    mqtt_client_mock.on_connect(mqtt_client_mock, None, None, 0)
    await mqtt.async_subscribe(hass, "some-topic", _callback)
    mqtt_client_mock.on_message(mock_mqtt, None, msg)

    await hass.async_block_till_done()
    await hass.async_block_till_done()
    assert len(callbacks) == 1
    assert callbacks[0].topic == "some-topic"
    assert callbacks[0].qos == 1
    assert callbacks[0].payload == "test-payload"


@pytest.mark.parametrize(
    "hass_config",
    [
        {
            mqtt.DOMAIN: {
                "light": {
                    "platform": "mqtt",
                    "name": "test",
                    "command_topic": "test-topic",
                }
            }
        }
    ],
)
@patch("homeassistant.components.mqtt.PLATFORMS", [Platform.LIGHT])
async def test_setup_manual_mqtt_with_platform_key(
    hass: HomeAssistant,
    mqtt_mock_entry: MqttMockHAClientGenerator,
    caplog: pytest.LogCaptureFixture,
) -> None:
    """Test set up a manual MQTT item with a platform key."""
    assert await mqtt_mock_entry()
    assert (
        "extra keys not allowed @ data['platform'] for manually configured MQTT light item"
        in caplog.text
    )


@pytest.mark.parametrize("hass_config", [{mqtt.DOMAIN: {"light": {"name": "test"}}}])
@patch("homeassistant.components.mqtt.PLATFORMS", [Platform.LIGHT])
async def test_setup_manual_mqtt_with_invalid_config(
    hass: HomeAssistant,
    mqtt_mock_entry: MqttMockHAClientGenerator,
    caplog: pytest.LogCaptureFixture,
) -> None:
    """Test set up a manual MQTT item with an invalid config."""
    assert await mqtt_mock_entry()
    assert "required key not provided" in caplog.text


@patch("homeassistant.components.mqtt.PLATFORMS", [])
@pytest.mark.parametrize(
    ("mqtt_config_entry_data", "protocol"),
    [
        (
            {
                mqtt.CONF_BROKER: "mock-broker",
                mqtt.CONF_PROTOCOL: "3.1",
            },
            3,
        ),
        (
            {
                mqtt.CONF_BROKER: "mock-broker",
                mqtt.CONF_PROTOCOL: "3.1.1",
            },
            4,
        ),
        (
            {
                mqtt.CONF_BROKER: "mock-broker",
                mqtt.CONF_PROTOCOL: "5",
            },
            5,
        ),
    ],
)
async def test_setup_mqtt_client_protocol(
    hass: HomeAssistant,
    mqtt_mock_entry: MqttMockHAClientGenerator,
    protocol: int,
) -> None:
    """Test MQTT client protocol setup."""
    with patch("paho.mqtt.client.Client") as mock_client:
        await mqtt_mock_entry()

    # check if protocol setup was correctly
    assert mock_client.call_args[1]["protocol"] == protocol


@patch("homeassistant.components.mqtt.client.TIMEOUT_ACK", 0.2)
@patch("homeassistant.components.mqtt.PLATFORMS", [])
async def test_handle_mqtt_timeout_on_callback(
    hass: HomeAssistant, caplog: pytest.LogCaptureFixture
) -> None:
    """Test publish without receiving an ACK callback."""
    mid = 0

    class FakeInfo:
        """Returns a simulated client publish response."""

        mid = 100
        rc = 0

    with patch("paho.mqtt.client.Client") as mock_client:

        def _mock_ack(topic: str, qos: int = 0) -> tuple[int, int]:
            # Handle ACK for subscribe normally
            nonlocal mid
            mid += 1
            mock_client.on_subscribe(0, 0, mid)
            return (0, mid)

        # We want to simulate the publish behaviour MQTT client
        mock_client = mock_client.return_value
        mock_client.publish.return_value = FakeInfo()
        mock_client.subscribe.side_effect = _mock_ack
        mock_client.connect.return_value = 0

        entry = MockConfigEntry(
            domain=mqtt.DOMAIN, data={mqtt.CONF_BROKER: "test-broker"}
        )
        entry.add_to_hass(hass)

        # Make sure we are connected correctly
        mock_client.on_connect(mock_client, None, None, 0)
        # Set up the integration
        assert await hass.config_entries.async_setup(entry.entry_id)

        # Now call we publish without simulating and ACK callback
        await mqtt.async_publish(hass, "no_callback/test-topic", "test-payload")
        await hass.async_block_till_done()
        # There is no ACK so we should see a timeout in the log after publishing
        assert len(mock_client.publish.mock_calls) == 1
        assert "No ACK from MQTT server" in caplog.text


async def test_setup_raises_config_entry_not_ready_if_no_connect_broker(
    hass: HomeAssistant, caplog: pytest.LogCaptureFixture
) -> None:
    """Test for setup failure if connection to broker is missing."""
    entry = MockConfigEntry(domain=mqtt.DOMAIN, data={mqtt.CONF_BROKER: "test-broker"})
    entry.add_to_hass(hass)

    with patch("paho.mqtt.client.Client") as mock_client:
        mock_client().connect = MagicMock(side_effect=OSError("Connection error"))
        assert await hass.config_entries.async_setup(entry.entry_id)
        await hass.async_block_till_done()
        assert "Failed to connect to MQTT server due to exception:" in caplog.text


@pytest.mark.parametrize(
    ("mqtt_config_entry_data", "insecure_param"),
    [
        ({"broker": "test-broker", "certificate": "auto"}, "not set"),
        (
            {"broker": "test-broker", "certificate": "auto", "tls_insecure": False},
            False,
        ),
        ({"broker": "test-broker", "certificate": "auto", "tls_insecure": True}, True),
    ],
)
@patch("homeassistant.components.mqtt.PLATFORMS", [])
async def test_setup_uses_certificate_on_certificate_set_to_auto_and_insecure(
    hass: HomeAssistant,
    mqtt_mock_entry: MqttMockHAClientGenerator,
    insecure_param: bool | str,
) -> None:
    """Test setup uses bundled certs when certificate is set to auto and insecure."""
    calls = []
    insecure_check = {"insecure": "not set"}

    def mock_tls_set(
        certificate, certfile=None, keyfile=None, tls_version=None
    ) -> None:
        calls.append((certificate, certfile, keyfile, tls_version))

    def mock_tls_insecure_set(insecure_param) -> None:
        insecure_check["insecure"] = insecure_param

    with patch("paho.mqtt.client.Client") as mock_client:
        mock_client().tls_set = mock_tls_set
        mock_client().tls_insecure_set = mock_tls_insecure_set
        await mqtt_mock_entry()
        await hass.async_block_till_done()

    assert calls

    import certifi

    expected_certificate = certifi.where()
    assert calls[0][0] == expected_certificate

    # test if insecure is set
    assert insecure_check["insecure"] == insecure_param


@pytest.mark.parametrize(
    "mqtt_config_entry_data",
    [
        {
            mqtt.CONF_BROKER: "mock-broker",
            mqtt.CONF_CERTIFICATE: "auto",
        }
    ],
)
async def test_tls_version(
    hass: HomeAssistant,
    mqtt_client_mock: MqttMockPahoClient,
    mqtt_mock_entry: MqttMockHAClientGenerator,
) -> None:
    """Test setup defaults for tls."""
    await mqtt_mock_entry()
    await hass.async_block_till_done()
    assert (
        mqtt_client_mock.tls_set.mock_calls[0][2]["tls_version"]
        == ssl.PROTOCOL_TLS_CLIENT
    )


@pytest.mark.parametrize(
    "mqtt_config_entry_data",
    [
        {
            mqtt.CONF_BROKER: "mock-broker",
            mqtt.CONF_BIRTH_MESSAGE: {
                mqtt.ATTR_TOPIC: "birth",
                mqtt.ATTR_PAYLOAD: "birth",
                mqtt.ATTR_QOS: 0,
                mqtt.ATTR_RETAIN: False,
            },
        }
    ],
)
async def test_custom_birth_message(
    hass: HomeAssistant,
    mqtt_client_mock: MqttMockPahoClient,
    mqtt_mock_entry: MqttMockHAClientGenerator,
) -> None:
    """Test sending birth message."""
    await mqtt_mock_entry()
    birth = asyncio.Event()

    async def wait_birth(msg: ReceiveMessage) -> None:
        """Handle birth message."""
        birth.set()

    with patch("homeassistant.components.mqtt.client.DISCOVERY_COOLDOWN", 0.1):
        await mqtt.async_subscribe(hass, "birth", wait_birth)
        mqtt_client_mock.on_connect(None, None, 0, 0)
        await hass.async_block_till_done()
        await birth.wait()
        mqtt_client_mock.publish.assert_called_with("birth", "birth", 0, False)


@pytest.mark.parametrize(
    "mqtt_config_entry_data",
    [
        {
            mqtt.CONF_BROKER: "mock-broker",
            mqtt.CONF_BIRTH_MESSAGE: {
                mqtt.ATTR_TOPIC: "homeassistant/status",
                mqtt.ATTR_PAYLOAD: "online",
                mqtt.ATTR_QOS: 0,
                mqtt.ATTR_RETAIN: False,
            },
        }
    ],
)
async def test_default_birth_message(
    hass: HomeAssistant,
    mqtt_client_mock: MqttMockPahoClient,
    mqtt_mock_entry: MqttMockHAClientGenerator,
) -> None:
    """Test sending birth message."""
    await mqtt_mock_entry()
    birth = asyncio.Event()

    async def wait_birth(msg: ReceiveMessage) -> None:
        """Handle birth message."""
        birth.set()

    with patch("homeassistant.components.mqtt.client.DISCOVERY_COOLDOWN", 0.1):
        await mqtt.async_subscribe(hass, "homeassistant/status", wait_birth)
        mqtt_client_mock.on_connect(None, None, 0, 0)
        await hass.async_block_till_done()
        await birth.wait()
        mqtt_client_mock.publish.assert_called_with(
            "homeassistant/status", "online", 0, False
        )


@pytest.mark.parametrize(
    "mqtt_config_entry_data",
    [{mqtt.CONF_BROKER: "mock-broker", mqtt.CONF_BIRTH_MESSAGE: {}}],
)
async def test_no_birth_message(
    hass: HomeAssistant,
    mqtt_client_mock: MqttMockPahoClient,
    mqtt_mock_entry: MqttMockHAClientGenerator,
) -> None:
    """Test disabling birth message."""
    await mqtt_mock_entry()
    with patch("homeassistant.components.mqtt.client.DISCOVERY_COOLDOWN", 0.1):
        mqtt_client_mock.on_connect(None, None, 0, 0)
        await hass.async_block_till_done()
        await asyncio.sleep(0.2)
        mqtt_client_mock.publish.assert_not_called()

    async def callback(msg: ReceiveMessage) -> None:
        """Handle birth message."""

    # Assert the subscribe debouncer subscribes after
    # about SUBSCRIBE_COOLDOWN (0.1) sec
    # but sooner than INITIAL_SUBSCRIBE_COOLDOWN (1.0)

    mqtt_client_mock.reset_mock()
    await mqtt.async_subscribe(hass, "homeassistant/some-topic", callback)
    await hass.async_block_till_done()
    await asyncio.sleep(0.2)
    mqtt_client_mock.subscribe.assert_called()


@pytest.mark.parametrize(
    "mqtt_config_entry_data",
    [
        {
            mqtt.CONF_BROKER: "mock-broker",
            mqtt.CONF_BIRTH_MESSAGE: {
                mqtt.ATTR_TOPIC: "homeassistant/status",
                mqtt.ATTR_PAYLOAD: "online",
                mqtt.ATTR_QOS: 0,
                mqtt.ATTR_RETAIN: False,
            },
        }
    ],
)
async def test_delayed_birth_message(
    hass: HomeAssistant,
    mqtt_client_mock: MqttMockPahoClient,
    mqtt_config_entry_data,
    mqtt_mock_entry: MqttMockHAClientGenerator,
) -> None:
    """Test sending birth message does not happen until Home Assistant starts."""
    mqtt_mock = await mqtt_mock_entry()

    hass.set_state(CoreState.starting)
    birth = asyncio.Event()

    await hass.async_block_till_done()

    entry = MockConfigEntry(domain=mqtt.DOMAIN, data=mqtt_config_entry_data)
    entry.add_to_hass(hass)
    assert await hass.config_entries.async_setup(entry.entry_id)
    await hass.async_block_till_done()

    mqtt_component_mock = MagicMock(
        return_value=hass.data["mqtt"].client,
        wraps=hass.data["mqtt"].client,
    )
    mqtt_component_mock._mqttc = mqtt_client_mock

    hass.data["mqtt"].client = mqtt_component_mock
    mqtt_mock = hass.data["mqtt"].client
    mqtt_mock.reset_mock()

    async def wait_birth(msg: ReceiveMessage) -> None:
        """Handle birth message."""
        birth.set()

    with patch("homeassistant.components.mqtt.client.DISCOVERY_COOLDOWN", 0.1):
        await mqtt.async_subscribe(hass, "homeassistant/status", wait_birth)
        mqtt_client_mock.on_connect(None, None, 0, 0)
        await hass.async_block_till_done()
        with pytest.raises(TimeoutError):
            await asyncio.wait_for(birth.wait(), 0.2)
        assert not mqtt_client_mock.publish.called
        assert not birth.is_set()

        hass.bus.async_fire(EVENT_HOMEASSISTANT_STARTED)
        await birth.wait()
        mqtt_client_mock.publish.assert_called_with(
            "homeassistant/status", "online", 0, False
        )


@pytest.mark.parametrize(
    "mqtt_config_entry_data",
    [
        {
            mqtt.CONF_BROKER: "mock-broker",
            mqtt.CONF_WILL_MESSAGE: {
                mqtt.ATTR_TOPIC: "death",
                mqtt.ATTR_PAYLOAD: "death",
                mqtt.ATTR_QOS: 0,
                mqtt.ATTR_RETAIN: False,
            },
        }
    ],
)
async def test_custom_will_message(
    hass: HomeAssistant,
    mqtt_client_mock: MqttMockPahoClient,
    mqtt_mock_entry: MqttMockHAClientGenerator,
) -> None:
    """Test will message."""
    await mqtt_mock_entry()

    mqtt_client_mock.will_set.assert_called_with(
        topic="death", payload="death", qos=0, retain=False
    )


async def test_default_will_message(
    hass: HomeAssistant,
    mqtt_client_mock: MqttMockPahoClient,
    mqtt_mock_entry: MqttMockHAClientGenerator,
) -> None:
    """Test will message."""
    await mqtt_mock_entry()

    mqtt_client_mock.will_set.assert_called_with(
        topic="homeassistant/status", payload="offline", qos=0, retain=False
    )


@pytest.mark.parametrize(
    "mqtt_config_entry_data",
    [{mqtt.CONF_BROKER: "mock-broker", mqtt.CONF_WILL_MESSAGE: {}}],
)
async def test_no_will_message(
    hass: HomeAssistant,
    mqtt_client_mock: MqttMockPahoClient,
    mqtt_mock_entry: MqttMockHAClientGenerator,
) -> None:
    """Test will message."""
    await mqtt_mock_entry()

    mqtt_client_mock.will_set.assert_not_called()


@pytest.mark.parametrize(
    "mqtt_config_entry_data",
    [
        {
            mqtt.CONF_BROKER: "mock-broker",
            mqtt.CONF_BIRTH_MESSAGE: {},
            mqtt.CONF_DISCOVERY: False,
        }
    ],
)
async def test_mqtt_subscribes_topics_on_connect(
    hass: HomeAssistant,
    mqtt_client_mock: MqttMockPahoClient,
    mqtt_mock_entry: MqttMockHAClientGenerator,
    record_calls: MessageCallbackType,
) -> None:
    """Test subscription to topic on connect."""
    await mqtt_mock_entry()

    await mqtt.async_subscribe(hass, "topic/test", record_calls)
    await mqtt.async_subscribe(hass, "home/sensor", record_calls, 2)
    await mqtt.async_subscribe(hass, "still/pending", record_calls)
    await mqtt.async_subscribe(hass, "still/pending", record_calls, 1)

    mqtt_client_mock.on_connect(None, None, 0, 0)

    await hass.async_block_till_done()

    assert mqtt_client_mock.disconnect.call_count == 0

    subscribe_calls = help_all_subscribe_calls(mqtt_client_mock)
    assert len(subscribe_calls) == 3
    assert ("topic/test", 0) in subscribe_calls
    assert ("home/sensor", 2) in subscribe_calls
    assert ("still/pending", 1) in subscribe_calls


@pytest.mark.parametrize(
    "mqtt_config_entry_data",
    [
        {
            mqtt.CONF_BROKER: "mock-broker",
            mqtt.CONF_BIRTH_MESSAGE: {},
            mqtt.CONF_DISCOVERY: False,
        }
    ],
)
@patch("homeassistant.components.mqtt.client.SUBSCRIBE_COOLDOWN", 0.0)
@patch("homeassistant.components.mqtt.client.INITIAL_SUBSCRIBE_COOLDOWN", 0.0)
async def test_mqtt_subscribes_in_single_call(
    hass: HomeAssistant,
    mqtt_client_mock: MqttMockPahoClient,
    mqtt_mock_entry: MqttMockHAClientGenerator,
    record_calls: MessageCallbackType,
) -> None:
    """Test bundled client subscription to topic."""
    mqtt_mock = await mqtt_mock_entry()
    # Fake that the client is connected
    mqtt_mock().connected = True

    mqtt_client_mock.subscribe.reset_mock()
    await mqtt.async_subscribe(hass, "topic/test", record_calls)
    await mqtt.async_subscribe(hass, "home/sensor", record_calls)
    await hass.async_block_till_done()
    # Make sure the debouncer finishes
    await asyncio.sleep(0.2)

    assert mqtt_client_mock.subscribe.call_count == 1
    # Assert we have a single subscription call with both subscriptions
    assert mqtt_client_mock.subscribe.mock_calls[0][1][0] in [
        [("topic/test", 0), ("home/sensor", 0)],
        [("home/sensor", 0), ("topic/test", 0)],
    ]


async def test_default_entry_setting_are_applied(
    hass: HomeAssistant,
    device_registry: dr.DeviceRegistry,
    mqtt_mock_entry: MqttMockHAClientGenerator,
    mqtt_client_mock: MqttMockPahoClient,
    caplog: pytest.LogCaptureFixture,
) -> None:
    """Test if the MQTT component loads when config entry data not has all default settings."""
    data = (
        '{ "device":{"identifiers":["0AFFD2"]},'
        '  "state_topic": "foobar/sensor",'
        '  "unique_id": "unique" }'
    )

    # Config entry data is incomplete but valid according the schema
    entry = hass.config_entries.async_entries(mqtt.DOMAIN)[0]
    hass.config_entries.async_update_entry(
        entry, data={"broker": "test-broker", "port": 1234}
    )
    await mqtt_mock_entry()
    await hass.async_block_till_done()

    # Discover a device to verify the entry was setup correctly
    # The discovery prefix should be the default
    # And that the default settings were merged
    async_fire_mqtt_message(hass, "homeassistant/sensor/bla/config", data)
    await hass.async_block_till_done()

    device_entry = device_registry.async_get_device(identifiers={("mqtt", "0AFFD2")})
    assert device_entry is not None


@pytest.mark.no_fail_on_log_exception
async def test_message_callback_exception_gets_logged(
    hass: HomeAssistant,
    caplog: pytest.LogCaptureFixture,
    mqtt_mock_entry: MqttMockHAClientGenerator,
) -> None:
    """Test exception raised by message handler."""
    await mqtt_mock_entry()

    @callback
    def bad_handler(*args) -> None:
        """Record calls."""
        raise ValueError("This is a bad message callback")

    await mqtt.async_subscribe(hass, "test-topic", bad_handler)
    async_fire_mqtt_message(hass, "test-topic", "test")
    await hass.async_block_till_done()

    assert (
        "Exception in bad_handler when handling msg on 'test-topic':"
        " 'test'" in caplog.text
    )


async def test_mqtt_ws_subscription(
    hass: HomeAssistant,
    hass_ws_client: WebSocketGenerator,
    mqtt_mock_entry: MqttMockHAClientGenerator,
) -> None:
    """Test MQTT websocket subscription."""
    await mqtt_mock_entry()
    client = await hass_ws_client(hass)
    await client.send_json({"id": 5, "type": "mqtt/subscribe", "topic": "test-topic"})
    response = await client.receive_json()
    assert response["success"]

    async_fire_mqtt_message(hass, "test-topic", "test1")
    async_fire_mqtt_message(hass, "test-topic", "test2")
    async_fire_mqtt_message(hass, "test-topic", b"\xde\xad\xbe\xef")

    response = await client.receive_json()
    assert response["event"]["topic"] == "test-topic"
    assert response["event"]["payload"] == "test1"

    response = await client.receive_json()
    assert response["event"]["topic"] == "test-topic"
    assert response["event"]["payload"] == "test2"

    response = await client.receive_json()
    assert response["event"]["topic"] == "test-topic"
    assert response["event"]["payload"] == "b'\\xde\\xad\\xbe\\xef'"

    # Unsubscribe
    await client.send_json({"id": 8, "type": "unsubscribe_events", "subscription": 5})
    response = await client.receive_json()
    assert response["success"]

    # Subscribe with QoS 2
    await client.send_json(
        {"id": 9, "type": "mqtt/subscribe", "topic": "test-topic", "qos": 2}
    )
    response = await client.receive_json()
    assert response["success"]

    async_fire_mqtt_message(hass, "test-topic", "test1", 2)
    async_fire_mqtt_message(hass, "test-topic", "test2", 2)
    async_fire_mqtt_message(hass, "test-topic", b"\xde\xad\xbe\xef", 2)

    response = await client.receive_json()
    assert response["event"]["topic"] == "test-topic"
    assert response["event"]["payload"] == "test1"
    assert response["event"]["qos"] == 2

    response = await client.receive_json()
    assert response["event"]["topic"] == "test-topic"
    assert response["event"]["payload"] == "test2"
    assert response["event"]["qos"] == 2

    response = await client.receive_json()
    assert response["event"]["topic"] == "test-topic"
    assert response["event"]["payload"] == "b'\\xde\\xad\\xbe\\xef'"
    assert response["event"]["qos"] == 2

    # Unsubscribe
    await client.send_json({"id": 15, "type": "unsubscribe_events", "subscription": 9})
    response = await client.receive_json()
    assert response["success"]


async def test_mqtt_ws_subscription_not_admin(
    hass: HomeAssistant,
    hass_ws_client: WebSocketGenerator,
    mqtt_mock_entry: MqttMockHAClientGenerator,
    hass_read_only_access_token: str,
) -> None:
    """Test MQTT websocket user is not admin."""
    await mqtt_mock_entry()
    client = await hass_ws_client(hass, access_token=hass_read_only_access_token)
    await client.send_json({"id": 5, "type": "mqtt/subscribe", "topic": "test-topic"})
    response = await client.receive_json()
    assert response["success"] is False
    assert response["error"]["code"] == "unauthorized"
    assert response["error"]["message"] == "Unauthorized"


async def test_dump_service(
    hass: HomeAssistant, mqtt_mock_entry: MqttMockHAClientGenerator
) -> None:
    """Test that we can dump a topic."""
    await mqtt_mock_entry()
    mopen = mock_open()

    await hass.services.async_call(
        "mqtt", "dump", {"topic": "bla/#", "duration": 3}, blocking=True
    )
    async_fire_mqtt_message(hass, "bla/1", "test1")
    async_fire_mqtt_message(hass, "bla/2", "test2")

    with patch("homeassistant.components.mqtt.open", mopen):
        async_fire_time_changed(hass, utcnow() + timedelta(seconds=3))
        await hass.async_block_till_done()

    writes = mopen.return_value.write.mock_calls
    assert len(writes) == 2
    assert writes[0][1][0] == "bla/1,test1\n"
    assert writes[1][1][0] == "bla/2,test2\n"


async def test_mqtt_ws_remove_discovered_device(
    hass: HomeAssistant,
    device_registry: dr.DeviceRegistry,
    hass_ws_client: WebSocketGenerator,
    mqtt_mock_entry: MqttMockHAClientGenerator,
) -> None:
    """Test MQTT websocket device removal."""
    assert await async_setup_component(hass, "config", {})
    await hass.async_block_till_done()
    await mqtt_mock_entry()

    data = (
        '{ "device":{"identifiers":["0AFFD2"]},'
        '  "state_topic": "foobar/sensor",'
        '  "unique_id": "unique" }'
    )

    async_fire_mqtt_message(hass, "homeassistant/sensor/bla/config", data)
    await hass.async_block_till_done()

    # Verify device entry is created
    device_entry = device_registry.async_get_device(identifiers={("mqtt", "0AFFD2")})
    assert device_entry is not None

    client = await hass_ws_client(hass)
    mqtt_config_entry = hass.config_entries.async_entries(mqtt.DOMAIN)[0]
    await client.send_json(
        {
            "id": 5,
            "type": "config/device_registry/remove_config_entry",
            "config_entry_id": mqtt_config_entry.entry_id,
            "device_id": device_entry.id,
        }
    )
    response = await client.receive_json()
    assert response["success"]

    # Verify device entry is cleared
    device_entry = device_registry.async_get_device(identifiers={("mqtt", "0AFFD2")})
    assert device_entry is None


async def test_mqtt_ws_get_device_debug_info(
    hass: HomeAssistant,
    device_registry: dr.DeviceRegistry,
    hass_ws_client: WebSocketGenerator,
    mqtt_mock_entry: MqttMockHAClientGenerator,
) -> None:
    """Test MQTT websocket device debug info."""
    await mqtt_mock_entry()
    config_sensor = {
        "device": {"identifiers": ["0AFFD2"]},
        "state_topic": "foobar/sensor",
        "unique_id": "unique",
    }
    config_trigger = {
        "automation_type": "trigger",
        "device": {"identifiers": ["0AFFD2"]},
        "topic": "test-topic1",
        "type": "foo",
        "subtype": "bar",
    }
    data_sensor = json.dumps(config_sensor)
    data_trigger = json.dumps(config_trigger)
    config_sensor["platform"] = config_trigger["platform"] = mqtt.DOMAIN

    async_fire_mqtt_message(hass, "homeassistant/sensor/bla/config", data_sensor)
    async_fire_mqtt_message(
        hass, "homeassistant/device_automation/bla/config", data_trigger
    )
    await hass.async_block_till_done()

    # Verify device entry is created
    device_entry = device_registry.async_get_device(identifiers={("mqtt", "0AFFD2")})
    assert device_entry is not None

    client = await hass_ws_client(hass)
    await client.send_json(
        {"id": 5, "type": "mqtt/device/debug_info", "device_id": device_entry.id}
    )
    response = await client.receive_json()
    assert response["success"]
    expected_result = {
        "entities": [
            {
                "entity_id": "sensor.none_mqtt_sensor",
                "subscriptions": [{"topic": "foobar/sensor", "messages": []}],
                "discovery_data": {
                    "payload": config_sensor,
                    "topic": "homeassistant/sensor/bla/config",
                },
                "transmitted": [],
            }
        ],
        "triggers": [
            {
                "discovery_data": {
                    "payload": config_trigger,
                    "topic": "homeassistant/device_automation/bla/config",
                },
                "trigger_key": ["device_automation", "bla"],
            }
        ],
    }
    assert response["result"] == expected_result


@patch("homeassistant.components.mqtt.PLATFORMS", [Platform.CAMERA])
async def test_mqtt_ws_get_device_debug_info_binary(
    hass: HomeAssistant,
    device_registry: dr.DeviceRegistry,
    hass_ws_client: WebSocketGenerator,
    mqtt_mock_entry: MqttMockHAClientGenerator,
) -> None:
    """Test MQTT websocket device debug info."""
    await mqtt_mock_entry()
    config = {
        "device": {"identifiers": ["0AFFD2"]},
        "topic": "foobar/image",
        "unique_id": "unique",
    }
    data = json.dumps(config)
    config["platform"] = mqtt.DOMAIN

    async_fire_mqtt_message(hass, "homeassistant/camera/bla/config", data)
    await hass.async_block_till_done()

    # Verify device entry is created
    device_entry = device_registry.async_get_device(identifiers={("mqtt", "0AFFD2")})
    assert device_entry is not None

    small_png = (
        b"\x89PNG\r\n\x1a\n\x00\x00\x00\rIHDR\x00\x00\x00\x04\x00\x00\x00\x04\x08\x06"
        b"\x00\x00\x00\xa9\xf1\x9e~\x00\x00\x00\x13IDATx\xdac\xfc\xcf\xc0P\xcf\x80\x04"
        b"\x18I\x17\x00\x00\xf2\xae\x05\xfdR\x01\xc2\xde\x00\x00\x00\x00IEND\xaeB`\x82"
    )
    async_fire_mqtt_message(hass, "foobar/image", small_png)
    await hass.async_block_till_done()

    client = await hass_ws_client(hass)
    await client.send_json(
        {"id": 5, "type": "mqtt/device/debug_info", "device_id": device_entry.id}
    )
    response = await client.receive_json()
    assert response["success"]
    expected_result = {
        "entities": [
            {
                "entity_id": "camera.none_mqtt_camera",
                "subscriptions": [
                    {
                        "topic": "foobar/image",
                        "messages": [
                            {
                                "payload": str(small_png),
                                "qos": 0,
                                "retain": False,
                                "time": ANY,
                                "topic": "foobar/image",
                            }
                        ],
                    }
                ],
                "discovery_data": {
                    "payload": config,
                    "topic": "homeassistant/camera/bla/config",
                },
                "transmitted": [],
            }
        ],
        "triggers": [],
    }
    assert response["result"] == expected_result


async def test_debug_info_multiple_devices(
    hass: HomeAssistant,
    device_registry: dr.DeviceRegistry,
    mqtt_mock_entry: MqttMockHAClientGenerator,
) -> None:
    """Test we get correct debug_info when multiple devices are present."""
    await mqtt_mock_entry()
    devices: list[_DebugInfo] = [
        {
            "domain": "sensor",
            "config": {
                "device": {"identifiers": ["0AFFD0"]},
                "platform": "mqtt",
                "state_topic": "test-topic-sensor",
                "unique_id": "unique",
            },
        },
        {
            "domain": "binary_sensor",
            "config": {
                "device": {"identifiers": ["0AFFD1"]},
                "platform": "mqtt",
                "state_topic": "test-topic-binary-sensor",
                "unique_id": "unique",
            },
        },
        {
            "domain": "device_automation",
            "config": {
                "automation_type": "trigger",
                "device": {"identifiers": ["0AFFD2"]},
                "platform": "mqtt",
                "topic": "test-topic1",
                "type": "foo",
                "subtype": "bar",
            },
        },
        {
            "domain": "device_automation",
            "config": {
                "automation_type": "trigger",
                "device": {"identifiers": ["0AFFD3"]},
                "platform": "mqtt",
                "topic": "test-topic2",
                "type": "ikk",
                "subtype": "baz",
            },
        },
    ]

    for dev in devices:
        data = json.dumps(dev["config"])
        domain = dev["domain"]
        id = dev["config"]["device"]["identifiers"][0]
        async_fire_mqtt_message(hass, f"homeassistant/{domain}/{id}/config", data)
        await hass.async_block_till_done()

    for dev in devices:
        domain = dev["domain"]
        id = dev["config"]["device"]["identifiers"][0]
        device = device_registry.async_get_device(identifiers={("mqtt", id)})
        assert device is not None

        debug_info_data = debug_info.info_for_device(hass, device.id)
        if dev["domain"] != "device_automation":
            assert len(debug_info_data["entities"]) == 1
            assert len(debug_info_data["triggers"]) == 0
            discovery_data = debug_info_data["entities"][0]["discovery_data"]
            assert len(debug_info_data["entities"][0]["subscriptions"]) == 1
            topic = dev["config"]["state_topic"]
            assert {"topic": topic, "messages": []} in debug_info_data["entities"][0][
                "subscriptions"
            ]
        else:
            assert len(debug_info_data["entities"]) == 0
            assert len(debug_info_data["triggers"]) == 1
            discovery_data = debug_info_data["triggers"][0]["discovery_data"]

        assert discovery_data["topic"] == f"homeassistant/{domain}/{id}/config"
        assert discovery_data["payload"] == dev["config"]


async def test_debug_info_multiple_entities_triggers(
    hass: HomeAssistant,
    device_registry: dr.DeviceRegistry,
    mqtt_mock_entry: MqttMockHAClientGenerator,
) -> None:
    """Test we get correct debug_info for a device with multiple entities and triggers."""
    await mqtt_mock_entry()
    config: list[_DebugInfo] = [
        {
            "domain": "sensor",
            "config": {
                "device": {"identifiers": ["0AFFD0"]},
                "platform": "mqtt",
                "state_topic": "test-topic-sensor",
                "unique_id": "unique",
            },
        },
        {
            "domain": "binary_sensor",
            "config": {
                "device": {"identifiers": ["0AFFD0"]},
                "platform": "mqtt",
                "state_topic": "test-topic-binary-sensor",
                "unique_id": "unique",
            },
        },
        {
            "domain": "device_automation",
            "config": {
                "automation_type": "trigger",
                "device": {"identifiers": ["0AFFD0"]},
                "platform": "mqtt",
                "topic": "test-topic1",
                "type": "foo",
                "subtype": "bar",
            },
        },
        {
            "domain": "device_automation",
            "config": {
                "automation_type": "trigger",
                "device": {"identifiers": ["0AFFD0"]},
                "platform": "mqtt",
                "topic": "test-topic2",
                "type": "ikk",
                "subtype": "baz",
            },
        },
    ]

    for c in config:
        data = json.dumps(c["config"])
        domain = c["domain"]
        # Use topic as discovery_id
        id = c["config"].get("topic", c["config"].get("state_topic"))
        async_fire_mqtt_message(hass, f"homeassistant/{domain}/{id}/config", data)
        await hass.async_block_till_done()

    device_id = config[0]["config"]["device"]["identifiers"][0]
    device = device_registry.async_get_device(identifiers={("mqtt", device_id)})
    assert device is not None
    debug_info_data = debug_info.info_for_device(hass, device.id)
    assert len(debug_info_data["entities"]) == 2
    assert len(debug_info_data["triggers"]) == 2

    for c in config:
        # Test we get debug info for each entity and trigger
        domain = c["domain"]
        # Use topic as discovery_id
        id = c["config"].get("topic", c["config"].get("state_topic"))

        if c["domain"] != "device_automation":
            discovery_data = [e["discovery_data"] for e in debug_info_data["entities"]]
            topic = c["config"]["state_topic"]
            assert {"topic": topic, "messages": []} in [
                t for e in debug_info_data["entities"] for t in e["subscriptions"]
            ]
        else:
            discovery_data = [e["discovery_data"] for e in debug_info_data["triggers"]]

        assert {
            "topic": f"homeassistant/{domain}/{id}/config",
            "payload": c["config"],
        } in discovery_data


async def test_debug_info_non_mqtt(
    hass: HomeAssistant,
    device_registry: dr.DeviceRegistry,
    entity_registry: er.EntityRegistry,
    mqtt_mock_entry: MqttMockHAClientGenerator,
) -> None:
    """Test we get empty debug_info for a device with non MQTT entities."""
    await mqtt_mock_entry()
    domain = "sensor"
    platform = getattr(hass.components, f"test.{domain}")
    platform.init()

    config_entry = MockConfigEntry(domain="test", data={})
    config_entry.add_to_hass(hass)
    device_entry = device_registry.async_get_or_create(
        config_entry_id=config_entry.entry_id,
        connections={(dr.CONNECTION_NETWORK_MAC, "12:34:56:AB:CD:EF")},
    )
    for device_class in DEVICE_CLASSES:
        entity_registry.async_get_or_create(
            domain,
            "test",
            platform.ENTITIES[device_class].unique_id,
            device_id=device_entry.id,
        )

    assert await async_setup_component(
        hass, mqtt.DOMAIN, {mqtt.DOMAIN: {domain: {"platform": "test"}}}
    )

    debug_info_data = debug_info.info_for_device(hass, device_entry.id)
    assert len(debug_info_data["entities"]) == 0
    assert len(debug_info_data["triggers"]) == 0


async def test_debug_info_wildcard(
    hass: HomeAssistant,
    device_registry: dr.DeviceRegistry,
    mqtt_mock_entry: MqttMockHAClientGenerator,
    freezer: FrozenDateTimeFactory,
) -> None:
    """Test debug info."""
    await mqtt_mock_entry()
    config = {
        "device": {"identifiers": ["helloworld"]},
        "name": "test",
        "state_topic": "sensor/#",
        "unique_id": "veryunique",
    }

    data = json.dumps(config)
    async_fire_mqtt_message(hass, "homeassistant/sensor/bla/config", data)
    await hass.async_block_till_done()

    device = device_registry.async_get_device(identifiers={("mqtt", "helloworld")})
    assert device is not None

    debug_info_data = debug_info.info_for_device(hass, device.id)
    assert len(debug_info_data["entities"][0]["subscriptions"]) >= 1
    assert {"topic": "sensor/#", "messages": []} in debug_info_data["entities"][0][
        "subscriptions"
    ]

    start_dt = datetime(2019, 1, 1, 0, 0, 0, tzinfo=dt_util.UTC)
    freezer.move_to(start_dt)
    async_fire_mqtt_message(hass, "sensor/abc", "123")

    debug_info_data = debug_info.info_for_device(hass, device.id)
    assert len(debug_info_data["entities"][0]["subscriptions"]) >= 1
    assert {
        "topic": "sensor/#",
        "messages": [
            {
                "payload": "123",
                "qos": 0,
                "retain": False,
                "time": start_dt,
                "topic": "sensor/abc",
            }
        ],
    } in debug_info_data["entities"][0]["subscriptions"]


async def test_debug_info_filter_same(
    hass: HomeAssistant,
    device_registry: dr.DeviceRegistry,
    mqtt_mock_entry: MqttMockHAClientGenerator,
    freezer: FrozenDateTimeFactory,
) -> None:
    """Test debug info removes messages with same timestamp."""
    await mqtt_mock_entry()
    config = {
        "device": {"identifiers": ["helloworld"]},
        "name": "test",
        "state_topic": "sensor/#",
        "unique_id": "veryunique",
    }

    data = json.dumps(config)
    async_fire_mqtt_message(hass, "homeassistant/sensor/bla/config", data)
    await hass.async_block_till_done()

    device = device_registry.async_get_device(identifiers={("mqtt", "helloworld")})
    assert device is not None

    debug_info_data = debug_info.info_for_device(hass, device.id)
    assert len(debug_info_data["entities"][0]["subscriptions"]) >= 1
    assert {"topic": "sensor/#", "messages": []} in debug_info_data["entities"][0][
        "subscriptions"
    ]

    dt1 = datetime(2019, 1, 1, 0, 0, 0, tzinfo=dt_util.UTC)
    dt2 = datetime(2019, 1, 1, 0, 0, 1, tzinfo=dt_util.UTC)
    freezer.move_to(dt1)
    async_fire_mqtt_message(hass, "sensor/abc", "123")
    async_fire_mqtt_message(hass, "sensor/abc", "123")
    freezer.move_to(dt2)
    async_fire_mqtt_message(hass, "sensor/abc", "123")

    debug_info_data = debug_info.info_for_device(hass, device.id)
    assert len(debug_info_data["entities"][0]["subscriptions"]) == 1
    assert len(debug_info_data["entities"][0]["subscriptions"][0]["messages"]) == 2
    assert {
        "topic": "sensor/#",
        "messages": [
            {
                "payload": "123",
                "qos": 0,
                "retain": False,
                "time": dt1,
                "topic": "sensor/abc",
            },
            {
                "payload": "123",
                "qos": 0,
                "retain": False,
                "time": dt2,
                "topic": "sensor/abc",
            },
        ],
    } == debug_info_data["entities"][0]["subscriptions"][0]


async def test_debug_info_same_topic(
    hass: HomeAssistant,
    device_registry: dr.DeviceRegistry,
    mqtt_mock_entry: MqttMockHAClientGenerator,
    freezer: FrozenDateTimeFactory,
) -> None:
    """Test debug info."""
    await mqtt_mock_entry()
    config = {
        "device": {"identifiers": ["helloworld"]},
        "name": "test",
        "state_topic": "sensor/status",
        "availability_topic": "sensor/status",
        "unique_id": "veryunique",
    }

    data = json.dumps(config)
    async_fire_mqtt_message(hass, "homeassistant/sensor/bla/config", data)
    await hass.async_block_till_done()

    device = device_registry.async_get_device(identifiers={("mqtt", "helloworld")})
    assert device is not None

    debug_info_data = debug_info.info_for_device(hass, device.id)
    assert len(debug_info_data["entities"][0]["subscriptions"]) >= 1
    assert {"topic": "sensor/status", "messages": []} in debug_info_data["entities"][0][
        "subscriptions"
    ]

    start_dt = datetime(2019, 1, 1, 0, 0, 0, tzinfo=dt_util.UTC)
    freezer.move_to(start_dt)
    async_fire_mqtt_message(hass, "sensor/status", "123", qos=0, retain=False)

    debug_info_data = debug_info.info_for_device(hass, device.id)
    assert len(debug_info_data["entities"][0]["subscriptions"]) == 1
    assert {
        "payload": "123",
        "qos": 0,
        "retain": False,
        "time": start_dt,
        "topic": "sensor/status",
    } in debug_info_data["entities"][0]["subscriptions"][0]["messages"]

    config["availability_topic"] = "sensor/availability"
    data = json.dumps(config)
    async_fire_mqtt_message(hass, "homeassistant/sensor/bla/config", data)
    await hass.async_block_till_done()

    start_dt = datetime(2019, 1, 1, 0, 0, 0, tzinfo=dt_util.UTC)
    freezer.move_to(start_dt)
    async_fire_mqtt_message(hass, "sensor/status", "123", qos=0, retain=False)


async def test_debug_info_qos_retain(
    hass: HomeAssistant,
    device_registry: dr.DeviceRegistry,
    mqtt_mock_entry: MqttMockHAClientGenerator,
    freezer: FrozenDateTimeFactory,
) -> None:
    """Test debug info."""
    await mqtt_mock_entry()
    config = {
        "device": {"identifiers": ["helloworld"]},
        "name": "test",
        "state_topic": "sensor/#",
        "unique_id": "veryunique",
    }

    data = json.dumps(config)
    async_fire_mqtt_message(hass, "homeassistant/sensor/bla/config", data)
    await hass.async_block_till_done()

    device = device_registry.async_get_device(identifiers={("mqtt", "helloworld")})
    assert device is not None

    debug_info_data = debug_info.info_for_device(hass, device.id)
    assert len(debug_info_data["entities"][0]["subscriptions"]) >= 1
    assert {"topic": "sensor/#", "messages": []} in debug_info_data["entities"][0][
        "subscriptions"
    ]

    start_dt = datetime(2019, 1, 1, 0, 0, 0, tzinfo=dt_util.UTC)
    freezer.move_to(start_dt)
    # simulate the first message was replayed from the broker with retained flag
    async_fire_mqtt_message(hass, "sensor/abc", "123", qos=0, retain=True)
    # simulate an update message
    async_fire_mqtt_message(hass, "sensor/abc", "123", qos=0, retain=False)
    # simpulate someone else subscribed and retained messages were replayed
    async_fire_mqtt_message(hass, "sensor/abc", "123", qos=1, retain=True)
    # simulate an update message
    async_fire_mqtt_message(hass, "sensor/abc", "123", qos=1, retain=False)
    # simulate an update message
    async_fire_mqtt_message(hass, "sensor/abc", "123", qos=2, retain=False)

    debug_info_data = debug_info.info_for_device(hass, device.id)
    assert len(debug_info_data["entities"][0]["subscriptions"]) == 1
    # The replayed retained payload was processed
    messages = debug_info_data["entities"][0]["subscriptions"][0]["messages"]
    assert {
        "payload": "123",
        "qos": 0,
        "retain": True,
        "time": start_dt,
        "topic": "sensor/abc",
    } in messages
    # The not retained update was processed normally
    assert {
        "payload": "123",
        "qos": 0,
        "retain": False,
        "time": start_dt,
        "topic": "sensor/abc",
    } in messages
    # Since the MQTT client has not lost the connection and has not resubscribed
    # The retained payload is not replayed and filtered out as it already
    # received a value and appears to be received on an existing subscription
    assert {
        "payload": "123",
        "qos": 1,
        "retain": True,
        "time": start_dt,
        "topic": "sensor/abc",
    } not in messages
    # The not retained update was processed normally
    assert {
        "payload": "123",
        "qos": 1,
        "retain": False,
        "time": start_dt,
        "topic": "sensor/abc",
    } in messages
    # The not retained update was processed normally
    assert {
        "payload": "123",
        "qos": 2,
        "retain": False,
        "time": start_dt,
        "topic": "sensor/abc",
    } in messages


async def test_publish_json_from_template(
    hass: HomeAssistant, mqtt_mock_entry: MqttMockHAClientGenerator
) -> None:
    """Test the publishing of call to services."""
    mqtt_mock = await mqtt_mock_entry()

    test_str = "{'valid': 'python', 'invalid': 'json'}"
    test_str_tpl = "{'valid': '{{ \"python\" }}', 'invalid': 'json'}"

    await async_setup_component(
        hass,
        "script",
        {
            "script": {
                "test_script_payload": {
                    "sequence": {
                        "service": "mqtt.publish",
                        "data": {"topic": "test-topic", "payload": test_str_tpl},
                    }
                },
                "test_script_payload_template": {
                    "sequence": {
                        "service": "mqtt.publish",
                        "data": {
                            "topic": "test-topic",
                            "payload_template": test_str_tpl,
                        },
                    }
                },
            }
        },
    )

    await hass.services.async_call("script", "test_script_payload", blocking=True)
    await hass.async_block_till_done()

    assert mqtt_mock.async_publish.called
    assert mqtt_mock.async_publish.call_args[0][1] == test_str

    mqtt_mock.async_publish.reset_mock()
    assert not mqtt_mock.async_publish.called

    await hass.services.async_call(
        "script", "test_script_payload_template", blocking=True
    )
    await hass.async_block_till_done()

    assert mqtt_mock.async_publish.called
    assert mqtt_mock.async_publish.call_args[0][1] == test_str


async def test_subscribe_connection_status(
    hass: HomeAssistant,
    mqtt_mock_entry: MqttMockHAClientGenerator,
    mqtt_client_mock: MqttMockPahoClient,
) -> None:
    """Test connextion status subscription."""
    mqtt_mock = await mqtt_mock_entry()
    mqtt_connected_calls_callback: list[bool] = []
    mqtt_connected_calls_async: list[bool] = []

    @callback
    def async_mqtt_connected_callback(status: bool) -> None:
        """Update state on connection/disconnection to MQTT broker."""
        mqtt_connected_calls_callback.append(status)

    async def async_mqtt_connected_async(status: bool) -> None:
        """Update state on connection/disconnection to MQTT broker."""
        mqtt_connected_calls_async.append(status)

    mqtt_mock.connected = True

    unsub_callback = mqtt.async_subscribe_connection_status(
        hass, async_mqtt_connected_callback
    )
    unsub_async = mqtt.async_subscribe_connection_status(
        hass, async_mqtt_connected_async
    )
    await hass.async_block_till_done()

    # Mock connection status
    mqtt_client_mock.on_connect(None, None, 0, 0)
    await hass.async_block_till_done()
    assert mqtt.is_connected(hass) is True

    # Mock disconnect status
    mqtt_client_mock.on_disconnect(None, None, 0)
    await hass.async_block_till_done()

    # Unsubscribe
    unsub_callback()
    unsub_async()

    mqtt_client_mock.on_connect(None, None, 0, 0)
    await hass.async_block_till_done()

    # Check calls
    assert len(mqtt_connected_calls_callback) == 2
    assert mqtt_connected_calls_callback[0] is True
    assert mqtt_connected_calls_callback[1] is False

    assert len(mqtt_connected_calls_async) == 2
    assert mqtt_connected_calls_async[0] is True
    assert mqtt_connected_calls_async[1] is False


async def test_unload_config_entry(
    hass: HomeAssistant,
    mqtt_mock: MqttMockHAClient,
    mqtt_client_mock: MqttMockPahoClient,
    caplog: pytest.LogCaptureFixture,
) -> None:
    """Test unloading the MQTT entry."""
    assert hass.services.has_service(mqtt.DOMAIN, "dump")
    assert hass.services.has_service(mqtt.DOMAIN, "publish")

    mqtt_config_entry = hass.config_entries.async_entries(mqtt.DOMAIN)[0]
    assert mqtt_config_entry.state is ConfigEntryState.LOADED

    # Publish just before unloading to test await cleanup
    mqtt_client_mock.reset_mock()
    mqtt.publish(hass, "just_in_time", "published", qos=0, retain=False)
    await hass.async_block_till_done()

    assert await hass.config_entries.async_unload(mqtt_config_entry.entry_id)
    new_mqtt_config_entry = mqtt_config_entry
    mqtt_client_mock.publish.assert_any_call("just_in_time", "published", 0, False)
    assert new_mqtt_config_entry.state is ConfigEntryState.NOT_LOADED
    await hass.async_block_till_done()
    assert not hass.services.has_service(mqtt.DOMAIN, "dump")
    assert not hass.services.has_service(mqtt.DOMAIN, "publish")
    assert "No ACK from MQTT server" not in caplog.text


@patch("homeassistant.components.mqtt.PLATFORMS", [])
async def test_publish_or_subscribe_without_valid_config_entry(
    hass: HomeAssistant, record_calls: MessageCallbackType
) -> None:
    """Test internal publish function with bas use cases."""
    with pytest.raises(HomeAssistantError):
        await mqtt.async_publish(
            hass, "some-topic", "test-payload", qos=0, retain=False, encoding=None
        )
    with pytest.raises(HomeAssistantError):
        await mqtt.async_subscribe(hass, "some-topic", record_calls, qos=0)


@patch(
    "homeassistant.components.mqtt.PLATFORMS",
    [Platform.ALARM_CONTROL_PANEL, Platform.LIGHT],
)
@pytest.mark.parametrize(
    "hass_config",
    [
        {
            "mqtt": {
                "alarm_control_panel": [
                    {
                        "name": "test",
                        "state_topic": "home/alarm",
                        "command_topic": "home/alarm/set",
                    },
                ],
                "light": [{"name": "test", "command_topic": "test-topic_new"}],
            }
        }
    ],
)
async def test_disabling_and_enabling_entry(
    hass: HomeAssistant,
    mqtt_mock_entry: MqttMockHAClientGenerator,
    caplog: pytest.LogCaptureFixture,
) -> None:
    """Test disabling and enabling the config entry."""
    await mqtt_mock_entry()
    entry = hass.config_entries.async_entries(mqtt.DOMAIN)[0]
    assert entry.state is ConfigEntryState.LOADED
    # Late discovery of a mqtt entity
    config_tag = '{"topic": "0AFFD2/tag_scanned", "value_template": "{{ value_json.PN532.UID }}"}'
    config_alarm_control_panel = '{"name": "test_new", "state_topic": "home/alarm", "command_topic": "home/alarm/set"}'
    config_light = '{"name": "test_new", "command_topic": "test-topic_new"}'

    # Discovery of mqtt tag
    async_fire_mqtt_message(hass, "homeassistant/tag/abc/config", config_tag)

    # Late discovery of mqtt entities
    async_fire_mqtt_message(
        hass, "homeassistant/alarm_control_panel/abc/config", config_alarm_control_panel
    )
    async_fire_mqtt_message(hass, "homeassistant/light/abc/config", config_light)

    # Disable MQTT config entry
    await hass.config_entries.async_set_disabled_by(
        entry.entry_id, ConfigEntryDisabler.USER
    )

    await hass.async_block_till_done()
    await hass.async_block_till_done()
    assert (
        "MQTT integration is disabled, skipping setup of discovered item MQTT tag"
        in caplog.text
    )
    assert (
        "MQTT integration is disabled, skipping setup of discovered item MQTT alarm_control_panel"
        in caplog.text
    )
    assert (
        "MQTT integration is disabled, skipping setup of discovered item MQTT light"
        in caplog.text
    )

    new_mqtt_config_entry = entry
    assert new_mqtt_config_entry.state is ConfigEntryState.NOT_LOADED

    # Enable the entry again
    await hass.config_entries.async_set_disabled_by(entry.entry_id, None)
    await hass.async_block_till_done()
    await hass.async_block_till_done()
    new_mqtt_config_entry = entry
    assert new_mqtt_config_entry.state is ConfigEntryState.LOADED

    assert hass.states.get("light.test") is not None
    assert hass.states.get("alarm_control_panel.test") is not None


@patch("homeassistant.components.mqtt.PLATFORMS", [Platform.LIGHT])
@pytest.mark.parametrize(
    ("hass_config", "unique"),
    [
        (
            {
                mqtt.DOMAIN: {
                    "light": [
                        {
                            "name": "test1",
                            "unique_id": "very_not_unique_deadbeef",
                            "command_topic": "test-topic_unique",
                        },
                        {
                            "name": "test2",
                            "unique_id": "very_not_unique_deadbeef",
                            "command_topic": "test-topic_unique",
                        },
                    ]
                }
            },
            False,
        ),
        (
            {
                mqtt.DOMAIN: {
                    "light": [
                        {
                            "name": "test1",
                            "unique_id": "very_unique_deadbeef1",
                            "command_topic": "test-topic_unique",
                        },
                        {
                            "name": "test2",
                            "unique_id": "very_unique_deadbeef2",
                            "command_topic": "test-topic_unique",
                        },
                    ]
                }
            },
            True,
        ),
    ],
)
async def test_setup_manual_items_with_unique_ids(
    hass: HomeAssistant,
    mqtt_mock_entry: MqttMockHAClientGenerator,
    caplog: pytest.LogCaptureFixture,
    unique: bool,
) -> None:
    """Test setup manual items is generating unique id's."""
    await mqtt_mock_entry()

    assert hass.states.get("light.test1") is not None
    assert (hass.states.get("light.test2") is not None) == unique
    assert bool("Platform mqtt does not generate unique IDs." in caplog.text) != unique

    # reload and assert again
    caplog.clear()
    await hass.services.async_call(
        "mqtt",
        SERVICE_RELOAD,
        {},
        blocking=True,
    )
    await hass.async_block_till_done()

    assert hass.states.get("light.test1") is not None
    assert (hass.states.get("light.test2") is not None) == unique
    assert bool("Platform mqtt does not generate unique IDs." in caplog.text) != unique


@pytest.mark.parametrize(
    "hass_config",
    [
        {
            "mqtt": {
                "sensor": [
                    {
                        "name": "test_manual",
                        "unique_id": "test_manual_unique_id123",
                        "state_topic": "test-topic_manual",
                    }
                ]
            }
        }
    ],
)
async def test_link_config_entry(
    hass: HomeAssistant,
    mqtt_mock_entry: MqttMockHAClientGenerator,
    caplog: pytest.LogCaptureFixture,
) -> None:
    """Test manual and dynamically setup entities are linked to the config entry."""
    # set up manual item
    await mqtt_mock_entry()

    # set up item through discovery
    config_discovery = {
        "name": "test_discovery",
        "unique_id": "test_discovery_unique456",
        "state_topic": "test-topic_discovery",
    }
    async_fire_mqtt_message(
        hass, "homeassistant/sensor/bla/config", json.dumps(config_discovery)
    )
    await hass.async_block_till_done()
    await hass.async_block_till_done()

    assert hass.states.get("sensor.test_manual") is not None
    assert hass.states.get("sensor.test_discovery") is not None
    entity_names = ["test_manual", "test_discovery"]

    # Check if both entities were linked to the MQTT config entry
    mqtt_config_entry = hass.config_entries.async_entries(mqtt.DOMAIN)[0]
    mqtt_platforms = async_get_platforms(hass, mqtt.DOMAIN)

    def _check_entities() -> int:
        entities: list[Entity] = []
        for mqtt_platform in mqtt_platforms:
            assert mqtt_platform.config_entry is mqtt_config_entry
            entities += (entity for entity in mqtt_platform.entities.values())

        for entity in entities:
            assert entity.name in entity_names
        return len(entities)

    assert _check_entities() == 2

    # reload entry and assert again
    with patch("paho.mqtt.client.Client"):
        await hass.config_entries.async_reload(mqtt_config_entry.entry_id)
        await hass.async_block_till_done()

    # manual set up item should remain
    assert _check_entities() == 1
    # set up item through discovery
    async_fire_mqtt_message(
        hass, "homeassistant/sensor/bla/config", json.dumps(config_discovery)
    )
    await hass.async_block_till_done()
    assert _check_entities() == 2

    # reload manual configured items and assert again
    await hass.services.async_call(
        "mqtt",
        SERVICE_RELOAD,
        {},
        blocking=True,
    )
    await hass.async_block_till_done()
    assert _check_entities() == 2


@pytest.mark.parametrize(
    "hass_config",
    [
        {
            "mqtt": {
                "sensor": [
                    {
                        "name": "test_manual1",
                        "unique_id": "test_manual_unique_id123",
                        "state_topic": "test-topic_manual1",
                    },
                    {
                        "name": "test_manual3",
                        "unique_id": "test_manual_unique_id789",
                        "state_topic": "test-topic_manual3",
                    },
                ]
            }
        }
    ],
)
async def test_reload_config_entry(
    hass: HomeAssistant,
    mqtt_mock_entry: MqttMockHAClientGenerator,
) -> None:
    """Test manual entities reloaded and set up correctly."""
    await mqtt_mock_entry()

    # set up item through discovery
    config_discovery = {
        "name": "test_discovery",
        "unique_id": "test_discovery_unique456",
        "state_topic": "test-topic_discovery",
    }
    async_fire_mqtt_message(
        hass, "homeassistant/sensor/bla/config", json.dumps(config_discovery)
    )
    await hass.async_block_till_done()
    await hass.async_block_till_done()
    assert hass.states.get("sensor.test_discovery") is not None

    entry = hass.config_entries.async_entries(mqtt.DOMAIN)[0]

    def _check_entities() -> int:
        entities: list[Entity] = []
        mqtt_platforms = async_get_platforms(hass, mqtt.DOMAIN)
        for mqtt_platform in mqtt_platforms:
            assert mqtt_platform.config_entry is entry
            entities += (entity for entity in mqtt_platform.entities.values())

        return len(entities)

    # assert on initial set up manual items

    async_fire_mqtt_message(hass, "test-topic_manual1", "manual1_intial")
    async_fire_mqtt_message(hass, "test-topic_manual3", "manual3_intial")

    assert (state := hass.states.get("sensor.test_manual1")) is not None
    assert state.attributes["friendly_name"] == "test_manual1"
    assert state.state == "manual1_intial"
    assert (state := hass.states.get("sensor.test_manual3")) is not None
    assert state.attributes["friendly_name"] == "test_manual3"
    assert state.state == "manual3_intial"
    assert _check_entities() == 3

    # Reload the entry with a new configuration.yaml
    # Mock configuration.yaml was updated
    # The first item was updated, a new item was added, an item was removed
    hass_config_new = {
        "mqtt": {
            "sensor": [
                {
                    "name": "test_manual1_updated",
                    "unique_id": "test_manual_unique_id123",
                    "state_topic": "test-topic_manual1_updated",
                },
                {
                    "name": "test_manual2_new",
                    "unique_id": "test_manual_unique_id456",
                    "state_topic": "test-topic_manual2",
                },
            ]
        }
    }
    with patch(
        "homeassistant.config.load_yaml_config_file", return_value=hass_config_new
    ):
        assert await hass.config_entries.async_reload(entry.entry_id)
        assert entry.state is ConfigEntryState.LOADED
        await hass.async_block_till_done()

    assert (state := hass.states.get("sensor.test_manual1")) is not None
    assert state.attributes["friendly_name"] == "test_manual1_updated"
    assert state.state == STATE_UNKNOWN
    assert (state := hass.states.get("sensor.test_manual2_new")) is not None
    assert state.attributes["friendly_name"] == "test_manual2_new"
    assert state.state is STATE_UNKNOWN
    # State of test_manual3 is still loaded but is unavailable
    assert (state := hass.states.get("sensor.test_manual3")) is not None
    assert state.state is STATE_UNAVAILABLE
    assert (state := hass.states.get("sensor.test_discovery")) is not None
    assert state.state is STATE_UNAVAILABLE
    # The entity is not loaded anymore
    assert _check_entities() == 2

    async_fire_mqtt_message(hass, "test-topic_manual1_updated", "manual1_update")
    async_fire_mqtt_message(hass, "test-topic_manual2", "manual2_update")
    async_fire_mqtt_message(hass, "test-topic_manual3", "manual3_update")

    assert (state := hass.states.get("sensor.test_manual1")) is not None
    assert state.state == "manual1_update"
    assert (state := hass.states.get("sensor.test_manual2_new")) is not None
    assert state.state == "manual2_update"
    assert (state := hass.states.get("sensor.test_manual3")) is not None
    assert state.state is STATE_UNAVAILABLE

    # Reload manual configured items and assert again
    with patch(
        "homeassistant.config.load_yaml_config_file", return_value=hass_config_new
    ):
        await hass.services.async_call(
            "mqtt",
            SERVICE_RELOAD,
            {},
            blocking=True,
        )
        await hass.async_block_till_done()

    assert (state := hass.states.get("sensor.test_manual1")) is not None
    assert state.attributes["friendly_name"] == "test_manual1_updated"
    assert state.state == STATE_UNKNOWN
    assert (state := hass.states.get("sensor.test_manual2_new")) is not None
    assert state.attributes["friendly_name"] == "test_manual2_new"
    assert state.state == STATE_UNKNOWN
    assert (state := hass.states.get("sensor.test_manual3")) is not None
    assert state.state == STATE_UNAVAILABLE
    assert _check_entities() == 2

    async_fire_mqtt_message(
        hass, "test-topic_manual1_updated", "manual1_update_after_reload"
    )
    async_fire_mqtt_message(hass, "test-topic_manual2", "manual2_update_after_reload")
    async_fire_mqtt_message(hass, "test-topic_manual3", "manual3_update_after_reload")

    assert (state := hass.states.get("sensor.test_manual1")) is not None
    assert state.state == "manual1_update_after_reload"
    assert (state := hass.states.get("sensor.test_manual2_new")) is not None
    assert state.state == "manual2_update_after_reload"
    assert (state := hass.states.get("sensor.test_manual3")) is not None
    assert state.state is STATE_UNAVAILABLE


@pytest.mark.parametrize(
    "hass_config",
    [
        {
            "mqtt": [
                {
                    "sensor": {
                        "name": "test",
                        "state_topic": "test-topic",
                    }
                },
            ]
        }
    ],
)
async def test_reload_with_invalid_config(
    hass: HomeAssistant,
    mqtt_mock_entry: MqttMockHAClientGenerator,
) -> None:
    """Test reloading yaml config fails."""
    await mqtt_mock_entry()
    assert hass.states.get("sensor.test") is not None

    # Reload with an invalid config and assert again
    invalid_config = {"mqtt": "some_invalid_config"}
    with patch(
        "homeassistant.config.load_yaml_config_file", return_value=invalid_config
    ):
        with pytest.raises(HomeAssistantError):
            await hass.services.async_call(
                "mqtt",
                SERVICE_RELOAD,
                {},
                blocking=True,
            )
        await hass.async_block_till_done()

    # Test nothing changed as loading the config failed
    assert hass.states.get("sensor.test") is not None


@pytest.mark.parametrize(
    "hass_config",
    [
        {
            "mqtt": [
                {
                    "sensor": {
                        "name": "test",
                        "state_topic": "test-topic",
                    }
                },
            ]
        }
    ],
)
async def test_reload_with_empty_config(
    hass: HomeAssistant,
    mqtt_mock_entry: MqttMockHAClientGenerator,
) -> None:
    """Test reloading yaml config fails."""
    await mqtt_mock_entry()
    assert hass.states.get("sensor.test") is not None

    # Reload with an empty config and assert again
    with patch("homeassistant.config.load_yaml_config_file", return_value={}):
        await hass.services.async_call(
            "mqtt",
            SERVICE_RELOAD,
            {},
            blocking=True,
        )
        await hass.async_block_till_done()

    assert hass.states.get("sensor.test") is None


@pytest.mark.parametrize(
    "hass_config",
    [
        {
            "mqtt": [
                {
                    "sensor": {
                        "name": "test",
                        "state_topic": "test-topic",
                    }
                },
            ]
        }
    ],
)
async def test_reload_with_new_platform_config(
    hass: HomeAssistant,
    mqtt_mock_entry: MqttMockHAClientGenerator,
) -> None:
    """Test reloading yaml with new platform config."""
    await mqtt_mock_entry()
    assert hass.states.get("sensor.test") is not None
    assert hass.states.get("binary_sensor.test") is None

    new_config = {
        "mqtt": [
            {
                "sensor": {
                    "name": "test",
                    "state_topic": "test-topic1",
                },
                "binary_sensor": {
                    "name": "test",
                    "state_topic": "test-topic2",
                },
            },
        ]
    }

    # Reload with an new platform config and assert again
    with patch("homeassistant.config.load_yaml_config_file", return_value=new_config):
        await hass.services.async_call(
            "mqtt",
            SERVICE_RELOAD,
            {},
            blocking=True,
        )
        await hass.async_block_till_done()

    assert hass.states.get("sensor.test") is not None
<<<<<<< HEAD
    assert hass.states.get("binary_sensor.test") is not None
=======
    assert hass.states.get("binary_sensor.test") is not None


async def test_multi_platform_discovery(
    hass: HomeAssistant,
    device_registry: dr.DeviceRegistry,
    mqtt_mock_entry: MqttMockHAClientGenerator,
) -> None:
    """Test setting up multiple platforms simultaneous."""
    await mqtt_mock_entry()
    entity_configs = {
        "alarm_control_panel": {
            "name": "test",
            "state_topic": "alarm/state",
            "command_topic": "alarm/command",
        },
        "button": {"name": "test", "command_topic": "test-topic"},
        "camera": {"name": "test", "topic": "test_topic"},
        "cover": {"name": "test", "state_topic": "test-topic"},
        "device_tracker": {
            "name": "test",
            "state_topic": "test-topic",
        },
        "fan": {
            "name": "test",
            "state_topic": "state-topic",
            "command_topic": "command-topic",
        },
        "sensor": {"name": "test", "state_topic": "test-topic"},
        "switch": {"name": "test", "command_topic": "test-topic"},
        "select": {
            "name": "test",
            "command_topic": "test-topic",
            "options": ["milk", "beer"],
        },
    }
    non_entity_configs = {
        "tag": {
            "device": {"identifiers": ["tag_0AFFD2"]},
            "topic": "foobar/tag_scanned",
        },
        "device_automation": {
            "automation_type": "trigger",
            "device": {"identifiers": ["device_automation_0AFFD2"]},
            "payload": "short_press",
            "topic": "foobar/triggers/button1",
            "type": "button_short_press",
            "subtype": "button_1",
        },
    }
    for platform, config in entity_configs.items():
        for set_number in range(0, 2):
            set_config = deepcopy(config)
            set_config["name"] = f"test_{set_number}"
            topic = f"homeassistant/{platform}/bla_{set_number}/config"
            async_fire_mqtt_message(hass, topic, json.dumps(set_config))
    for platform, config in non_entity_configs.items():
        topic = f"homeassistant/{platform}/bla/config"
        async_fire_mqtt_message(hass, topic, json.dumps(config))
    await hass.async_block_till_done()
    for set_number in range(0, 2):
        for platform in entity_configs:
            entity_id = f"{platform}.test_{set_number}"
            state = hass.states.get(entity_id)
            assert state is not None
    for platform in non_entity_configs:
        assert (
            device_registry.async_get_device(
                identifiers={("mqtt", f"{platform}_0AFFD2")}
            )
            is not None
        )
>>>>>>> 4882fed9
<|MERGE_RESOLUTION|>--- conflicted
+++ resolved
@@ -4099,9 +4099,6 @@
         await hass.async_block_till_done()
 
     assert hass.states.get("sensor.test") is not None
-<<<<<<< HEAD
-    assert hass.states.get("binary_sensor.test") is not None
-=======
     assert hass.states.get("binary_sensor.test") is not None
 
 
@@ -4173,5 +4170,4 @@
                 identifiers={("mqtt", f"{platform}_0AFFD2")}
             )
             is not None
-        )
->>>>>>> 4882fed9
+        )