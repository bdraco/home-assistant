--- conflicted
+++ resolved
@@ -229,11 +229,7 @@
                 "ec": 1,
                 "ei": "test_domain.test",
                 "en": "Hello World",
-<<<<<<< HEAD
-=======
-                "ic": "mdi:icon",
                 "lb": [],
->>>>>>> 1323d5bb
                 "pl": "test_platform",
                 "tk": "translations_galore",
             },
