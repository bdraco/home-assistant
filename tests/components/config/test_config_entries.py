--- conflicted
+++ resolved
@@ -1224,9 +1224,6 @@
             "supports_unload": False,
             "title": "Test 1",
         }
-<<<<<<< HEAD
-    ]
-=======
     ]
     # Verify we skip broken integrations
 
@@ -1305,5 +1302,4 @@
         response = await ws_client.receive_json()
 
     assert response["id"] == 8
-    assert response["success"] is False
->>>>>>> 45e65a7a
+    assert response["success"] is False