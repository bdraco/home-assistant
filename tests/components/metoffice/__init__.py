--- conflicted
+++ resolved
@@ -7,10 +7,6 @@
     """Patch time to a specific point."""
 
     @classmethod
-<<<<<<< HEAD
-    def now(cls, *args, **kwargs):
-=======
     def now(cls, *args, **kwargs):  # pylint: disable=signature-differs
->>>>>>> 2ae1153c
         """Overload datetime.datetime.now."""
         return cls(2020, 4, 25, 12, tzinfo=datetime.timezone.utc)