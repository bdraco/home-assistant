"""Tests for the GogoGate2 component."""
from datetime import timedelta

from gogogate2_api import GogoGate2Api, ISmartGateApi
from gogogate2_api.common import (
    ApiError,
    DoorMode,
    DoorStatus,
    GogoGate2ActivateResponse,
    GogoGate2Door,
    GogoGate2InfoResponse,
    ISmartGateDoor,
    ISmartGateInfoResponse,
    Network,
    Outputs,
    Wifi,
)

from homeassistant.components.cover import DOMAIN as COVER_DOMAIN
from homeassistant.components.gogogate2.const import (
    DEVICE_TYPE_GOGOGATE2,
    DEVICE_TYPE_ISMARTGATE,
    DOMAIN,
)
from homeassistant.components.homeassistant import DOMAIN as HA_DOMAIN
from homeassistant.config import async_process_ha_core_config
from homeassistant.config_entries import SOURCE_USER
from homeassistant.const import (
    CONF_DEVICE,
    CONF_IP_ADDRESS,
    CONF_NAME,
    CONF_PASSWORD,
    CONF_PLATFORM,
    CONF_UNIT_SYSTEM,
    CONF_UNIT_SYSTEM_METRIC,
    CONF_USERNAME,
    STATE_CLOSED,
    STATE_OPEN,
    STATE_UNAVAILABLE,
    STATE_UNKNOWN,
)
from homeassistant.core import HomeAssistant
from homeassistant.setup import async_setup_component
from homeassistant.util.dt import utcnow

from tests.async_mock import MagicMock, patch
from tests.common import MockConfigEntry, async_fire_time_changed


@patch("homeassistant.components.gogogate2.common.GogoGate2Api")
async def test_import_fail(gogogate2api_mock, hass: HomeAssistant) -> None:
    """Test the failure to import."""
    api = MagicMock(spec=GogoGate2Api)
    api.info.side_effect = ApiError(22, "Error")
    gogogate2api_mock.return_value = api

    hass_config = {
        HA_DOMAIN: {CONF_UNIT_SYSTEM: CONF_UNIT_SYSTEM_METRIC},
        COVER_DOMAIN: [
            {
                CONF_PLATFORM: "gogogate2",
                CONF_NAME: "cover0",
                CONF_DEVICE: DEVICE_TYPE_GOGOGATE2,
                CONF_IP_ADDRESS: "127.0.1.0",
                CONF_USERNAME: "user0",
                CONF_PASSWORD: "password0",
            }
        ],
    }

<<<<<<< HEAD
    await async_process_ha_core_config(hass, hass_config.get("homeassistant"))
=======
    await async_process_ha_core_config(hass, hass_config[HA_DOMAIN])
>>>>>>> f584e3f6
    assert await async_setup_component(hass, HA_DOMAIN, {})
    assert await async_setup_component(hass, COVER_DOMAIN, hass_config)
    await hass.async_block_till_done()

    entity_ids = hass.states.async_entity_ids(COVER_DOMAIN)
    assert not entity_ids


@patch("homeassistant.components.gogogate2.common.GogoGate2Api")
@patch("homeassistant.components.gogogate2.common.ISmartGateApi")
async def test_import(
    ismartgateapi_mock, gogogate2api_mock, hass: HomeAssistant
) -> None:
    """Test importing of file based config."""
    api0 = MagicMock(spec=GogoGate2Api)
    api0.info.return_value = GogoGate2InfoResponse(
        user="user1",
        gogogatename="gogogatename0",
        model="",
        apiversion="",
        remoteaccessenabled=False,
        remoteaccess="abc123.blah.blah",
        firmwareversion="",
        apicode="",
        door1=GogoGate2Door(
            door_id=1,
            permission=True,
            name="Door1",
            mode=DoorMode.GARAGE,
            status=DoorStatus.OPENED,
            sensor=True,
            sensorid=None,
            camera=False,
            events=2,
            temperature=None,
        ),
        door2=GogoGate2Door(
            door_id=2,
            permission=True,
            name=None,
            mode=DoorMode.GARAGE,
            status=DoorStatus.UNDEFINED,
            sensor=True,
            sensorid=None,
            camera=False,
            events=0,
            temperature=None,
        ),
        door3=GogoGate2Door(
            door_id=3,
            permission=True,
            name=None,
            mode=DoorMode.GARAGE,
            status=DoorStatus.UNDEFINED,
            sensor=True,
            sensorid=None,
            camera=False,
            events=0,
            temperature=None,
        ),
        outputs=Outputs(output1=True, output2=False, output3=True),
        network=Network(ip=""),
        wifi=Wifi(SSID="", linkquality="", signal=""),
    )
    gogogate2api_mock.return_value = api0

    api1 = MagicMock(spec=ISmartGateApi)
    api1.info.return_value = ISmartGateInfoResponse(
        user="user1",
        ismartgatename="ismartgatename0",
        model="",
        apiversion="",
        remoteaccessenabled=False,
        remoteaccess="abc321.blah.blah",
        firmwareversion="",
        pin=123,
        lang="en",
        newfirmware=False,
        door1=ISmartGateDoor(
            door_id=1,
            permission=True,
            name="Door1",
            mode=DoorMode.GARAGE,
            status=DoorStatus.CLOSED,
            sensor=True,
            sensorid=None,
            camera=False,
            events=2,
            temperature=None,
            enabled=True,
            apicode="apicode0",
            customimage=False,
        ),
        door2=ISmartGateDoor(
            door_id=1,
            permission=True,
            name=None,
            mode=DoorMode.GARAGE,
            status=DoorStatus.CLOSED,
            sensor=True,
            sensorid=None,
            camera=False,
            events=2,
            temperature=None,
            enabled=True,
            apicode="apicode0",
            customimage=False,
        ),
        door3=ISmartGateDoor(
            door_id=1,
            permission=True,
            name=None,
            mode=DoorMode.GARAGE,
            status=DoorStatus.CLOSED,
            sensor=True,
            sensorid=None,
            camera=False,
            events=2,
            temperature=None,
            enabled=True,
            apicode="apicode0",
            customimage=False,
        ),
        network=Network(ip=""),
        wifi=Wifi(SSID="", linkquality="", signal=""),
    )
    ismartgateapi_mock.return_value = api1

    hass_config = {
        HA_DOMAIN: {CONF_UNIT_SYSTEM: CONF_UNIT_SYSTEM_METRIC},
        COVER_DOMAIN: [
            {
                CONF_PLATFORM: "gogogate2",
                CONF_NAME: "cover0",
                CONF_DEVICE: DEVICE_TYPE_GOGOGATE2,
                CONF_IP_ADDRESS: "127.0.1.0",
                CONF_USERNAME: "user0",
                CONF_PASSWORD: "password0",
            },
            {
                CONF_PLATFORM: "gogogate2",
                CONF_NAME: "cover1",
                CONF_DEVICE: DEVICE_TYPE_ISMARTGATE,
                CONF_IP_ADDRESS: "127.0.1.1",
                CONF_USERNAME: "user1",
                CONF_PASSWORD: "password1",
            },
        ],
    }

<<<<<<< HEAD
    await async_process_ha_core_config(hass, hass_config.get("homeassistant"))
=======
    await async_process_ha_core_config(hass, hass_config[HA_DOMAIN])
>>>>>>> f584e3f6
    assert await async_setup_component(hass, HA_DOMAIN, {})
    assert await async_setup_component(hass, COVER_DOMAIN, hass_config)
    await hass.async_block_till_done()

    entity_ids = hass.states.async_entity_ids(COVER_DOMAIN)
    assert entity_ids is not None
    assert len(entity_ids) == 2
    assert "cover.door1" in entity_ids
    assert "cover.door1_2" in entity_ids


@patch("homeassistant.components.gogogate2.common.GogoGate2Api")
async def test_open_close_update(gogogat2api_mock, hass: HomeAssistant) -> None:
    """Test open and close and data update."""

    def info_response(door_status: DoorStatus) -> GogoGate2InfoResponse:
        return GogoGate2InfoResponse(
            user="user1",
            gogogatename="gogogatename0",
            model="",
            apiversion="",
            remoteaccessenabled=False,
            remoteaccess="abc123.blah.blah",
            firmwareversion="",
            apicode="",
            door1=GogoGate2Door(
                door_id=1,
                permission=True,
                name="Door1",
                mode=DoorMode.GARAGE,
                status=door_status,
                sensor=True,
                sensorid=None,
                camera=False,
                events=2,
                temperature=None,
            ),
            door2=GogoGate2Door(
                door_id=2,
                permission=True,
                name=None,
                mode=DoorMode.GARAGE,
                status=DoorStatus.UNDEFINED,
                sensor=True,
                sensorid=None,
                camera=False,
                events=0,
                temperature=None,
            ),
            door3=GogoGate2Door(
                door_id=3,
                permission=True,
                name=None,
                mode=DoorMode.GARAGE,
                status=DoorStatus.UNDEFINED,
                sensor=True,
                sensorid=None,
                camera=False,
                events=0,
                temperature=None,
            ),
            outputs=Outputs(output1=True, output2=False, output3=True),
            network=Network(ip=""),
            wifi=Wifi(SSID="", linkquality="", signal=""),
        )

    api = MagicMock(GogoGate2Api)
    api.activate.return_value = GogoGate2ActivateResponse(result=True)
    api.info.return_value = info_response(DoorStatus.OPENED)
    gogogat2api_mock.return_value = api

    config_entry = MockConfigEntry(
        domain=DOMAIN,
        source=SOURCE_USER,
        data={
            CONF_IP_ADDRESS: "127.0.0.1",
            CONF_USERNAME: "admin",
            CONF_PASSWORD: "password",
        },
    )
    config_entry.add_to_hass(hass)

    assert hass.states.get("cover.door1") is None
    assert await hass.config_entries.async_setup(config_entry.entry_id)
    await hass.async_block_till_done()
    assert hass.states.get("cover.door1").state == STATE_OPEN

    api.info.return_value = info_response(DoorStatus.CLOSED)
    await hass.services.async_call(
        COVER_DOMAIN,
        "close_cover",
        service_data={"entity_id": "cover.door1"},
    )
    async_fire_time_changed(hass, utcnow() + timedelta(hours=2))
    await hass.async_block_till_done()
    assert hass.states.get("cover.door1").state == STATE_CLOSED
    api.close_door.assert_called_with(1)

    api.info.return_value = info_response(DoorStatus.OPENED)
    await hass.services.async_call(
        COVER_DOMAIN,
        "open_cover",
        service_data={"entity_id": "cover.door1"},
    )
    async_fire_time_changed(hass, utcnow() + timedelta(hours=2))
    await hass.async_block_till_done()
    assert hass.states.get("cover.door1").state == STATE_OPEN
    api.open_door.assert_called_with(1)

    api.info.return_value = info_response(DoorStatus.UNDEFINED)
    async_fire_time_changed(hass, utcnow() + timedelta(hours=2))
    await hass.async_block_till_done()
    assert hass.states.get("cover.door1").state == STATE_UNKNOWN

    assert await hass.config_entries.async_unload(config_entry.entry_id)
    assert not hass.states.async_entity_ids(DOMAIN)


@patch("homeassistant.components.gogogate2.common.ISmartGateApi")
async def test_availability(ismartgateapi_mock, hass: HomeAssistant) -> None:
    """Test availability."""
    closed_door_response = ISmartGateInfoResponse(
        user="user1",
        ismartgatename="ismartgatename0",
        model="",
        apiversion="",
        remoteaccessenabled=False,
        remoteaccess="abc123.blah.blah",
        firmwareversion="",
        pin=123,
        lang="en",
        newfirmware=False,
        door1=ISmartGateDoor(
            door_id=1,
            permission=True,
            name="Door1",
            mode=DoorMode.GARAGE,
            status=DoorStatus.CLOSED,
            sensor=True,
            sensorid=None,
            camera=False,
            events=2,
            temperature=None,
            enabled=True,
            apicode="apicode0",
            customimage=False,
        ),
        door2=ISmartGateDoor(
            door_id=2,
            permission=True,
            name=None,
            mode=DoorMode.GARAGE,
            status=DoorStatus.UNDEFINED,
            sensor=True,
            sensorid=None,
            camera=False,
            events=0,
            temperature=None,
            enabled=True,
            apicode="apicode0",
            customimage=False,
        ),
        door3=ISmartGateDoor(
            door_id=3,
            permission=True,
            name=None,
            mode=DoorMode.GARAGE,
            status=DoorStatus.UNDEFINED,
            sensor=True,
            sensorid=None,
            camera=False,
            events=0,
            temperature=None,
            enabled=True,
            apicode="apicode0",
            customimage=False,
        ),
        network=Network(ip=""),
        wifi=Wifi(SSID="", linkquality="", signal=""),
    )

    api = MagicMock(ISmartGateApi)
    api.info.return_value = closed_door_response
    ismartgateapi_mock.return_value = api

    config_entry = MockConfigEntry(
        domain=DOMAIN,
        source=SOURCE_USER,
        data={
            CONF_DEVICE: DEVICE_TYPE_ISMARTGATE,
            CONF_IP_ADDRESS: "127.0.0.1",
            CONF_USERNAME: "admin",
            CONF_PASSWORD: "password",
        },
    )
    config_entry.add_to_hass(hass)

    assert hass.states.get("cover.door1") is None
    assert await hass.config_entries.async_setup(config_entry.entry_id)
    await hass.async_block_till_done()
    assert hass.states.get("cover.door1")

    api.info.side_effect = Exception("Error")

    async_fire_time_changed(hass, utcnow() + timedelta(hours=2))
    await hass.async_block_till_done()
    assert hass.states.get("cover.door1").state == STATE_UNAVAILABLE

    api.info.side_effect = None
    api.info.return_value = closed_door_response
    async_fire_time_changed(hass, utcnow() + timedelta(hours=2))
    await hass.async_block_till_done()
    assert hass.states.get("cover.door1").state == STATE_CLOSED<|MERGE_RESOLUTION|>--- conflicted
+++ resolved
@@ -68,11 +68,7 @@
         ],
     }
 
-<<<<<<< HEAD
-    await async_process_ha_core_config(hass, hass_config.get("homeassistant"))
-=======
     await async_process_ha_core_config(hass, hass_config[HA_DOMAIN])
->>>>>>> f584e3f6
     assert await async_setup_component(hass, HA_DOMAIN, {})
     assert await async_setup_component(hass, COVER_DOMAIN, hass_config)
     await hass.async_block_till_done()
@@ -223,11 +219,7 @@
         ],
     }
 
-<<<<<<< HEAD
-    await async_process_ha_core_config(hass, hass_config.get("homeassistant"))
-=======
     await async_process_ha_core_config(hass, hass_config[HA_DOMAIN])
->>>>>>> f584e3f6
     assert await async_setup_component(hass, HA_DOMAIN, {})
     assert await async_setup_component(hass, COVER_DOMAIN, hass_config)
     await hass.async_block_till_done()
