"""Tests for the GogoGate2 component."""
from datetime import timedelta
from unittest.mock import MagicMock, patch

from gogogate2_api import GogoGate2Api, ISmartGateApi
from gogogate2_api.common import (
    ApiError,
    DoorMode,
    DoorStatus,
    GogoGate2ActivateResponse,
    GogoGate2Door,
    GogoGate2InfoResponse,
    ISmartGateDoor,
    ISmartGateInfoResponse,
    Network,
    Outputs,
    TransitionDoorStatus,
    Wifi,
)

from homeassistant.components.cover import (
    DEVICE_CLASS_GARAGE,
    DEVICE_CLASS_GATE,
    DOMAIN as COVER_DOMAIN,
)
from homeassistant.components.gogogate2.const import (
    DEVICE_TYPE_GOGOGATE2,
    DEVICE_TYPE_ISMARTGATE,
    DOMAIN,
    MANUFACTURER,
)
from homeassistant.components.homeassistant import DOMAIN as HA_DOMAIN
from homeassistant.config import async_process_ha_core_config
from homeassistant.config_entries import SOURCE_USER
from homeassistant.const import (
    ATTR_DEVICE_CLASS,
    CONF_DEVICE,
    CONF_IP_ADDRESS,
    CONF_NAME,
    CONF_PASSWORD,
    CONF_PLATFORM,
    CONF_UNIT_SYSTEM,
    CONF_UNIT_SYSTEM_METRIC,
    CONF_USERNAME,
    STATE_CLOSED,
    STATE_CLOSING,
    STATE_OPEN,
    STATE_OPENING,
    STATE_UNAVAILABLE,
    STATE_UNKNOWN,
)
from homeassistant.core import HomeAssistant
from homeassistant.setup import async_setup_component
from homeassistant.util.dt import utcnow

from tests.common import MockConfigEntry, async_fire_time_changed, mock_device_registry


def _mocked_gogogate_open_door_response():
    return GogoGate2InfoResponse(
        user="user1",
        gogogatename="gogogatename0",
        model="gogogate2",
        apiversion="",
        remoteaccessenabled=False,
        remoteaccess="abc123.blah.blah",
        firmwareversion="222",
        apicode="",
        door1=GogoGate2Door(
            door_id=1,
            permission=True,
            name="Door1",
            gate=False,
            mode=DoorMode.GARAGE,
            status=DoorStatus.OPENED,
            sensor=True,
            sensorid=None,
            camera=False,
            events=2,
            temperature=None,
            voltage=40,
        ),
        door2=GogoGate2Door(
            door_id=2,
            permission=True,
            name=None,
            gate=True,
            mode=DoorMode.GARAGE,
            status=DoorStatus.UNDEFINED,
            sensor=True,
            sensorid=None,
            camera=False,
            events=0,
            temperature=None,
            voltage=40,
        ),
        door3=GogoGate2Door(
            door_id=3,
            permission=True,
            name=None,
            gate=False,
            mode=DoorMode.GARAGE,
            status=DoorStatus.UNDEFINED,
            sensor=True,
            sensorid=None,
            camera=False,
            events=0,
            temperature=None,
            voltage=40,
        ),
        outputs=Outputs(output1=True, output2=False, output3=True),
        network=Network(ip=""),
        wifi=Wifi(SSID="", linkquality="", signal=""),
    )


def _mocked_ismartgate_closed_door_response():
    return ISmartGateInfoResponse(
        user="user1",
        ismartgatename="ismartgatename0",
        model="ismartgatePRO",
        apiversion="",
        remoteaccessenabled=False,
        remoteaccess="abc321.blah.blah",
        firmwareversion="555",
        pin=123,
        lang="en",
        newfirmware=False,
        door1=ISmartGateDoor(
            door_id=1,
            permission=True,
            name="Door1",
            gate=False,
            mode=DoorMode.GARAGE,
            status=DoorStatus.CLOSED,
            sensor=True,
            sensorid=None,
            camera=False,
            events=2,
            temperature=None,
            enabled=True,
            apicode="apicode0",
            customimage=False,
            voltage=40,
        ),
        door2=ISmartGateDoor(
            door_id=2,
            permission=True,
            name="Door2",
            gate=True,
            mode=DoorMode.GARAGE,
            status=DoorStatus.CLOSED,
            sensor=True,
            sensorid=None,
            camera=False,
            events=2,
            temperature=None,
            enabled=True,
            apicode="apicode0",
            customimage=False,
            voltage=40,
        ),
        door3=ISmartGateDoor(
            door_id=3,
            permission=True,
            name=None,
            gate=False,
            mode=DoorMode.GARAGE,
            status=DoorStatus.UNDEFINED,
            sensor=True,
            sensorid=None,
            camera=False,
            events=0,
            temperature=None,
            enabled=True,
            apicode="apicode0",
            customimage=False,
            voltage=40,
        ),
        network=Network(ip=""),
        wifi=Wifi(SSID="", linkquality="", signal=""),
    )


@patch("homeassistant.components.gogogate2.common.GogoGate2Api")
async def test_import_fail(gogogate2api_mock, hass: HomeAssistant) -> None:
    """Test the failure to import."""
    api = MagicMock(spec=GogoGate2Api)
    api.async_info.side_effect = ApiError(22, "Error")
    gogogate2api_mock.return_value = api

    hass_config = {
        HA_DOMAIN: {CONF_UNIT_SYSTEM: CONF_UNIT_SYSTEM_METRIC},
        COVER_DOMAIN: [
            {
                CONF_PLATFORM: "gogogate2",
                CONF_NAME: "cover0",
                CONF_DEVICE: DEVICE_TYPE_GOGOGATE2,
                CONF_IP_ADDRESS: "127.0.1.0",
                CONF_USERNAME: "user0",
                CONF_PASSWORD: "password0",
            }
        ],
    }

    await async_process_ha_core_config(hass, hass_config[HA_DOMAIN])
    assert await async_setup_component(hass, HA_DOMAIN, {})
    assert await async_setup_component(hass, COVER_DOMAIN, hass_config)
    await hass.async_block_till_done()

    entity_ids = hass.states.async_entity_ids(COVER_DOMAIN)
    assert not entity_ids


@patch("homeassistant.components.gogogate2.common.GogoGate2Api")
@patch("homeassistant.components.gogogate2.common.ISmartGateApi")
async def test_import(
    ismartgateapi_mock, gogogate2api_mock, hass: HomeAssistant
) -> None:
    """Test importing of file based config."""
    api0 = MagicMock(spec=GogoGate2Api)
    api0.async_info.return_value = _mocked_gogogate_open_door_response()
    gogogate2api_mock.return_value = api0

    api1 = MagicMock(spec=ISmartGateApi)
    api1.async_info.return_value = _mocked_ismartgate_closed_door_response()
    ismartgateapi_mock.return_value = api1

    hass_config = {
        HA_DOMAIN: {CONF_UNIT_SYSTEM: CONF_UNIT_SYSTEM_METRIC},
        COVER_DOMAIN: [
            {
                CONF_PLATFORM: "gogogate2",
                CONF_NAME: "cover0",
                CONF_DEVICE: DEVICE_TYPE_GOGOGATE2,
                CONF_IP_ADDRESS: "127.0.1.0",
                CONF_USERNAME: "user0",
                CONF_PASSWORD: "password0",
            },
            {
                CONF_PLATFORM: "gogogate2",
                CONF_NAME: "cover1",
                CONF_DEVICE: DEVICE_TYPE_ISMARTGATE,
                CONF_IP_ADDRESS: "127.0.1.1",
                CONF_USERNAME: "user1",
                CONF_PASSWORD: "password1",
            },
        ],
    }

    await async_process_ha_core_config(hass, hass_config[HA_DOMAIN])
    assert await async_setup_component(hass, HA_DOMAIN, {})
    assert await async_setup_component(hass, COVER_DOMAIN, hass_config)
    await hass.async_block_till_done()

    entity_ids = hass.states.async_entity_ids(COVER_DOMAIN)
    assert entity_ids is not None
    assert len(entity_ids) == 3
    assert "cover.door1" in entity_ids
    assert "cover.door1_2" in entity_ids
    assert "cover.door2" in entity_ids


@patch("homeassistant.components.gogogate2.common.GogoGate2Api")
async def test_open_close_update(gogogate2api_mock, hass: HomeAssistant) -> None:
    """Test open and close and data update."""

    def info_response(door_status: DoorStatus) -> GogoGate2InfoResponse:
        return GogoGate2InfoResponse(
            user="user1",
            gogogatename="gogogatename0",
            model="",
            apiversion="",
            remoteaccessenabled=False,
            remoteaccess="abc123.blah.blah",
            firmwareversion="",
            apicode="",
            door1=GogoGate2Door(
                door_id=1,
                permission=True,
                name="Door1",
                gate=False,
                mode=DoorMode.GARAGE,
                status=door_status,
                sensor=True,
                sensorid=None,
                camera=False,
                events=2,
                temperature=None,
                voltage=40,
            ),
            door2=GogoGate2Door(
                door_id=2,
                permission=True,
                name=None,
                gate=True,
                mode=DoorMode.GARAGE,
                status=DoorStatus.UNDEFINED,
                sensor=True,
                sensorid=None,
                camera=False,
                events=0,
                temperature=None,
                voltage=40,
            ),
            door3=GogoGate2Door(
                door_id=3,
                permission=True,
                name=None,
                gate=False,
                mode=DoorMode.GARAGE,
                status=DoorStatus.UNDEFINED,
                sensor=True,
                sensorid=None,
                camera=False,
                events=0,
                temperature=None,
                voltage=40,
            ),
            outputs=Outputs(output1=True, output2=False, output3=True),
            network=Network(ip=""),
            wifi=Wifi(SSID="", linkquality="", signal=""),
        )

    api = MagicMock(GogoGate2Api)
    api.async_activate.return_value = GogoGate2ActivateResponse(result=True)
    api.async_info.return_value = info_response(DoorStatus.OPENED)
<<<<<<< HEAD
=======
    api._get_door_statuses.return_value = {1: DoorStatus.OPENED, 2: DoorStatus.OPENED}
>>>>>>> eb4b904e
    gogogate2api_mock.return_value = api

    config_entry = MockConfigEntry(
        domain=DOMAIN,
        source=SOURCE_USER,
        data={
            CONF_IP_ADDRESS: "127.0.0.1",
            CONF_USERNAME: "admin",
            CONF_PASSWORD: "password",
        },
    )
    config_entry.add_to_hass(hass)

    assert hass.states.get("cover.door1") is None
    assert await hass.config_entries.async_setup(config_entry.entry_id)
    await hass.async_block_till_done()
    assert hass.states.get("cover.door1").state == STATE_OPEN

    api.async_info.return_value = info_response(DoorStatus.CLOSED)
<<<<<<< HEAD
=======
    api._get_door_statuses.return_value = {1: DoorStatus.CLOSED, 2: DoorStatus.CLOSED}
>>>>>>> eb4b904e
    await hass.services.async_call(
        COVER_DOMAIN,
        "close_cover",
        service_data={"entity_id": "cover.door1"},
    )
    api._get_door_statuses.return_value = {
        1: TransitionDoorStatus.CLOSING,
        2: TransitionDoorStatus.CLOSING,
    }
    async_fire_time_changed(hass, utcnow() + timedelta(hours=2))
    await hass.async_block_till_done()
    assert hass.states.get("cover.door1").state == STATE_CLOSING
    api.async_close_door.assert_called_with(1)

    async_fire_time_changed(hass, utcnow() + timedelta(seconds=10))
    await hass.async_block_till_done()
    assert hass.states.get("cover.door1").state == STATE_CLOSING

    api.async_info.return_value = info_response(DoorStatus.CLOSED)
    api._get_door_statuses.return_value = {1: DoorStatus.CLOSED, 2: DoorStatus.CLOSED}
    async_fire_time_changed(hass, utcnow() + timedelta(hours=2))
    await hass.async_block_till_done()
    assert hass.states.get("cover.door1").state == STATE_CLOSED
<<<<<<< HEAD
    api.async_close_door.assert_called_with(1)

    api.async_info.return_value = info_response(DoorStatus.OPENED)
=======

    api.async_info.return_value = info_response(DoorStatus.OPENED)
    api._get_door_statuses.return_value = {1: DoorStatus.OPENED, 2: DoorStatus.OPENED}
>>>>>>> eb4b904e
    await hass.services.async_call(
        COVER_DOMAIN,
        "open_cover",
        service_data={"entity_id": "cover.door1"},
    )
    api._get_door_statuses.return_value = {
        1: TransitionDoorStatus.OPENING,
        2: TransitionDoorStatus.OPENING,
    }
    async_fire_time_changed(hass, utcnow() + timedelta(hours=2))
    await hass.async_block_till_done()
    assert hass.states.get("cover.door1").state == STATE_OPENING
    api.async_open_door.assert_called_with(1)

    async_fire_time_changed(hass, utcnow() + timedelta(seconds=10))
    await hass.async_block_till_done()
    assert hass.states.get("cover.door1").state == STATE_OPENING

    api.async_info.return_value = info_response(DoorStatus.OPENED)
    api._get_door_statuses.return_value = {1: DoorStatus.OPENED, 2: DoorStatus.OPENED}
    async_fire_time_changed(hass, utcnow() + timedelta(hours=2))
    await hass.async_block_till_done()
    assert hass.states.get("cover.door1").state == STATE_OPEN
<<<<<<< HEAD
    api.async_open_door.assert_called_with(1)

    api.async_info.return_value = info_response(DoorStatus.UNDEFINED)
=======

    api.async_info.return_value = info_response(DoorStatus.UNDEFINED)
    api._get_door_statuses.return_value = {
        1: DoorStatus.UNDEFINED,
        2: DoorStatus.UNDEFINED,
    }
>>>>>>> eb4b904e
    async_fire_time_changed(hass, utcnow() + timedelta(hours=2))
    await hass.async_block_till_done()
    assert hass.states.get("cover.door1").state == STATE_UNKNOWN

    api.async_info.return_value = info_response(DoorStatus.OPENED)
    api._get_door_statuses.return_value = {1: DoorStatus.OPENED, 2: DoorStatus.OPENED}
    await hass.services.async_call(
        COVER_DOMAIN,
        "close_cover",
        service_data={"entity_id": "cover.door1"},
    )
    await hass.services.async_call(
        COVER_DOMAIN,
        "open_cover",
        service_data={"entity_id": "cover.door1"},
    )
    api._get_door_statuses.return_value = {
        1: TransitionDoorStatus.OPENING,
        2: TransitionDoorStatus.OPENING,
    }
    async_fire_time_changed(hass, utcnow() + timedelta(hours=2))
    await hass.async_block_till_done()
    assert hass.states.get("cover.door1").state == STATE_OPENING
    api.async_open_door.assert_called_with(1)

    assert await hass.config_entries.async_unload(config_entry.entry_id)
    assert not hass.states.async_entity_ids(DOMAIN)


@patch("homeassistant.components.gogogate2.common.ISmartGateApi")
async def test_availability(ismartgateapi_mock, hass: HomeAssistant) -> None:
    """Test availability."""
    closed_door_response = _mocked_ismartgate_closed_door_response()

    api = MagicMock(ISmartGateApi)
    api.async_info.return_value = closed_door_response
    ismartgateapi_mock.return_value = api

    config_entry = MockConfigEntry(
        domain=DOMAIN,
        source=SOURCE_USER,
        data={
            CONF_DEVICE: DEVICE_TYPE_ISMARTGATE,
            CONF_IP_ADDRESS: "127.0.0.1",
            CONF_USERNAME: "admin",
            CONF_PASSWORD: "password",
        },
    )
    config_entry.add_to_hass(hass)

    assert hass.states.get("cover.door1") is None
    assert await hass.config_entries.async_setup(config_entry.entry_id)
    await hass.async_block_till_done()
    assert hass.states.get("cover.door1")
    assert (
        hass.states.get("cover.door1").attributes[ATTR_DEVICE_CLASS]
        == DEVICE_CLASS_GARAGE
    )
    assert (
        hass.states.get("cover.door2").attributes[ATTR_DEVICE_CLASS]
        == DEVICE_CLASS_GATE
    )

    api.async_info.side_effect = Exception("Error")

    async_fire_time_changed(hass, utcnow() + timedelta(hours=2))
    await hass.async_block_till_done()
    assert hass.states.get("cover.door1").state == STATE_UNAVAILABLE

    api.async_info.side_effect = None
    api.async_info.return_value = closed_door_response
<<<<<<< HEAD
=======
    api._get_door_statuses.return_value = {1: DoorStatus.CLOSED, 2: DoorStatus.CLOSED}
>>>>>>> eb4b904e
    async_fire_time_changed(hass, utcnow() + timedelta(hours=2))
    await hass.async_block_till_done()
    assert hass.states.get("cover.door1").state == STATE_CLOSED


@patch("homeassistant.components.gogogate2.common.ISmartGateApi")
async def test_device_info_ismartgate(ismartgateapi_mock, hass: HomeAssistant) -> None:
    """Test device info."""
    device_registry = mock_device_registry(hass)

    closed_door_response = _mocked_ismartgate_closed_door_response()

    api = MagicMock(ISmartGateApi)
    api.async_info.return_value = closed_door_response
    ismartgateapi_mock.return_value = api

    config_entry = MockConfigEntry(
        domain=DOMAIN,
        source=SOURCE_USER,
        title="mycontroller",
        unique_id="xyz",
        data={
            CONF_DEVICE: DEVICE_TYPE_ISMARTGATE,
            CONF_IP_ADDRESS: "127.0.0.1",
            CONF_USERNAME: "admin",
            CONF_PASSWORD: "password",
        },
    )
    config_entry.add_to_hass(hass)
    assert await hass.config_entries.async_setup(config_entry.entry_id)
    await hass.async_block_till_done()

    device = device_registry.async_get_device({(DOMAIN, "xyz")})
    assert device
    assert device.manufacturer == MANUFACTURER
    assert device.name == "mycontroller"
    assert device.model == "ismartgatePRO"
    assert device.sw_version == "555"


@patch("homeassistant.components.gogogate2.common.GogoGate2Api")
async def test_device_info_gogogate2(gogogate2api_mock, hass: HomeAssistant) -> None:
    """Test device info."""
    device_registry = mock_device_registry(hass)

    closed_door_response = _mocked_gogogate_open_door_response()

    api = MagicMock(GogoGate2Api)
    api.async_info.return_value = closed_door_response
    gogogate2api_mock.return_value = api

    config_entry = MockConfigEntry(
        domain=DOMAIN,
        source=SOURCE_USER,
        title="mycontroller",
        unique_id="xyz",
        data={
            CONF_DEVICE: DEVICE_TYPE_GOGOGATE2,
            CONF_IP_ADDRESS: "127.0.0.1",
            CONF_USERNAME: "admin",
            CONF_PASSWORD: "password",
        },
    )
    config_entry.add_to_hass(hass)
    assert await hass.config_entries.async_setup(config_entry.entry_id)
    await hass.async_block_till_done()

    device = device_registry.async_get_device({(DOMAIN, "xyz")})
    assert device
    assert device.manufacturer == MANUFACTURER
    assert device.name == "mycontroller"
    assert device.model == "gogogate2"
    assert device.sw_version == "222"<|MERGE_RESOLUTION|>--- conflicted
+++ resolved
@@ -325,10 +325,7 @@
     api = MagicMock(GogoGate2Api)
     api.async_activate.return_value = GogoGate2ActivateResponse(result=True)
     api.async_info.return_value = info_response(DoorStatus.OPENED)
-<<<<<<< HEAD
-=======
     api._get_door_statuses.return_value = {1: DoorStatus.OPENED, 2: DoorStatus.OPENED}
->>>>>>> eb4b904e
     gogogate2api_mock.return_value = api
 
     config_entry = MockConfigEntry(
@@ -348,10 +345,7 @@
     assert hass.states.get("cover.door1").state == STATE_OPEN
 
     api.async_info.return_value = info_response(DoorStatus.CLOSED)
-<<<<<<< HEAD
-=======
     api._get_door_statuses.return_value = {1: DoorStatus.CLOSED, 2: DoorStatus.CLOSED}
->>>>>>> eb4b904e
     await hass.services.async_call(
         COVER_DOMAIN,
         "close_cover",
@@ -375,15 +369,9 @@
     async_fire_time_changed(hass, utcnow() + timedelta(hours=2))
     await hass.async_block_till_done()
     assert hass.states.get("cover.door1").state == STATE_CLOSED
-<<<<<<< HEAD
-    api.async_close_door.assert_called_with(1)
-
-    api.async_info.return_value = info_response(DoorStatus.OPENED)
-=======
 
     api.async_info.return_value = info_response(DoorStatus.OPENED)
     api._get_door_statuses.return_value = {1: DoorStatus.OPENED, 2: DoorStatus.OPENED}
->>>>>>> eb4b904e
     await hass.services.async_call(
         COVER_DOMAIN,
         "open_cover",
@@ -407,18 +395,12 @@
     async_fire_time_changed(hass, utcnow() + timedelta(hours=2))
     await hass.async_block_till_done()
     assert hass.states.get("cover.door1").state == STATE_OPEN
-<<<<<<< HEAD
-    api.async_open_door.assert_called_with(1)
-
-    api.async_info.return_value = info_response(DoorStatus.UNDEFINED)
-=======
 
     api.async_info.return_value = info_response(DoorStatus.UNDEFINED)
     api._get_door_statuses.return_value = {
         1: DoorStatus.UNDEFINED,
         2: DoorStatus.UNDEFINED,
     }
->>>>>>> eb4b904e
     async_fire_time_changed(hass, utcnow() + timedelta(hours=2))
     await hass.async_block_till_done()
     assert hass.states.get("cover.door1").state == STATE_UNKNOWN
@@ -490,10 +472,7 @@
 
     api.async_info.side_effect = None
     api.async_info.return_value = closed_door_response
-<<<<<<< HEAD
-=======
     api._get_door_statuses.return_value = {1: DoorStatus.CLOSED, 2: DoorStatus.CLOSED}
->>>>>>> eb4b904e
     async_fire_time_changed(hass, utcnow() + timedelta(hours=2))
     await hass.async_block_till_done()
     assert hass.states.get("cover.door1").state == STATE_CLOSED
