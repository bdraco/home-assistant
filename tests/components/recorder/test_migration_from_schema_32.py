--- conflicted
+++ resolved
@@ -934,11 +934,7 @@
                 )
             return sorted(results, key=lambda row: row["start_ts"])
 
-<<<<<<< HEAD
-    # Do not optimize this block, its intentionally written to to interleave
-=======
     # Do not optimize this block, its intentionally written to interleave
->>>>>>> 40ccae3d
     # with the migration
     await hass.async_add_executor_job(_insert_fake_metadata)
     await async_wait_recording_done(hass)
