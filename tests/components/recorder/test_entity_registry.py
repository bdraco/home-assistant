--- conflicted
+++ resolved
@@ -142,13 +142,8 @@
             len(
                 list(
                     session.execute(
-<<<<<<< HEAD
-                        select(recorder.db_schema.StatesMeta).filter(
-                            recorder.db_schema.StatesMeta.entity_id == "sensor.test99"
-=======
-                        select(StatesMeta).filter(
-                            StatesMeta.entity_id == "sensor.test99"
->>>>>>> 5d69583d
+                        select(StatesMeta).filter(
+                            StatesMeta.entity_id == "sensor.test99"
                         )
                     )
                 )
@@ -188,4 +183,36 @@
             == 1
         )
 
+    hass.states.set("sensor.test99", "post_migrate")
+    wait_recording_done(hass)
+    new_hist = history.get_significant_states(hass, zero, dt_util.utcnow())
+    assert new_hist["sensor.test99"][-1].state == "post_migrate"
+    assert len(hist["sensor.test99"]) == 2
+
+    with session_scope(hass=hass) as session:
+        assert (
+            len(
+                list(
+                    session.execute(
+                        select(StatesMeta).filter(
+                            StatesMeta.entity_id == "sensor.test99"
+                        )
+                    )
+                )
+            )
+            == 1
+        )
+        assert (
+            len(
+                list(
+                    session.execute(
+                        select(StatesMeta).filter(
+                            StatesMeta.entity_id == "sensor.test1"
+                        )
+                    )
+                )
+            )
+            == 1
+        )
+
     assert "the new entity_id is already in use" in caplog.text