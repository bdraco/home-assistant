"""Test util methods."""

from datetime import UTC, datetime, timedelta
import os
from pathlib import Path
import sqlite3
import threading
from unittest.mock import MagicMock, Mock, patch

import pytest
from sqlalchemy import lambda_stmt, text
from sqlalchemy.engine.result import ChunkedIteratorResult
from sqlalchemy.exc import OperationalError, SQLAlchemyError
from sqlalchemy.sql.elements import TextClause
from sqlalchemy.sql.lambdas import StatementLambdaElement

from homeassistant.components import recorder
from homeassistant.components.recorder import Recorder, util
from homeassistant.components.recorder.const import DOMAIN, SQLITE_URL_PREFIX
from homeassistant.components.recorder.db_schema import RecorderRuns
from homeassistant.components.recorder.history.modern import (
    _get_single_entity_start_time_stmt,
)
from homeassistant.components.recorder.models import (
    UnsupportedDialect,
    process_timestamp,
)
from homeassistant.components.recorder.util import (
    MIN_VERSION_SQLITE,
    UPCOMING_MIN_VERSION_SQLITE,
    end_incomplete_runs,
    is_second_sunday,
    resolve_period,
    session_scope,
)
from homeassistant.const import EVENT_HOMEASSISTANT_STOP
from homeassistant.core import HomeAssistant
from homeassistant.helpers import issue_registry as ir
from homeassistant.util import dt as dt_util

from .common import (
    async_wait_recording_done,
    corrupt_db_file,
    run_information_with_session,
)

from tests.common import async_test_home_assistant
from tests.typing import RecorderInstanceGenerator


@pytest.fixture
async def mock_recorder_before_hass(
    async_test_recorder: RecorderInstanceGenerator,
) -> None:
    """Set up recorder."""


@pytest.fixture
def setup_recorder(recorder_mock: Recorder) -> None:
    """Set up recorder."""


async def test_session_scope_not_setup(
    hass: HomeAssistant,
    setup_recorder: None,
) -> None:
    """Try to create a session scope when not setup."""
    with (
        patch.object(util.get_instance(hass), "get_session", return_value=None),
        pytest.raises(RuntimeError),
        util.session_scope(hass=hass),
    ):
        pass


async def test_recorder_bad_execute(hass: HomeAssistant, setup_recorder: None) -> None:
    """Bad execute, retry 3 times."""

    def to_native(validate_entity_id=True):
        """Raise exception."""
        raise SQLAlchemyError

    mck1 = MagicMock()
    mck1.to_native = to_native

    with (
        pytest.raises(SQLAlchemyError),
        patch("homeassistant.components.recorder.core.time.sleep") as e_mock,
    ):
        util.execute((mck1,), to_native=True)

    assert e_mock.call_count == 2


def test_validate_or_move_away_sqlite_database(
    hass: HomeAssistant, tmp_path: Path, caplog: pytest.LogCaptureFixture
) -> None:
    """Ensure a malformed sqlite database is moved away."""
    test_dir = tmp_path.joinpath("test_validate_or_move_away_sqlite_database")
    test_dir.mkdir()
    test_db_file = f"{test_dir}/broken.db"
    dburl = f"{SQLITE_URL_PREFIX}{test_db_file}"

    assert util.validate_sqlite_database(test_db_file) is False
    assert os.path.exists(test_db_file) is True
    assert util.validate_or_move_away_sqlite_database(dburl) is False

    corrupt_db_file(test_db_file)

    assert util.validate_sqlite_database(dburl) is False

    assert util.validate_or_move_away_sqlite_database(dburl) is False

    assert "corrupt or malformed" in caplog.text

    assert util.validate_sqlite_database(dburl) is False

    assert util.validate_or_move_away_sqlite_database(dburl) is True


@pytest.mark.skip_on_db_engine(["mysql", "postgresql"])
@pytest.mark.usefixtures("skip_by_db_engine")
@pytest.mark.parametrize("persistent_database", [True])
@pytest.mark.usefixtures("hass_storage")  # Prevent test hass from writing to storage
async def test_last_run_was_recently_clean(
    async_setup_recorder_instance: RecorderInstanceGenerator,
) -> None:
    """Test we can check if the last recorder run was recently clean.

    This is only implemented for SQLite.
    """
    config = {
        recorder.CONF_COMMIT_INTERVAL: 1,
    }
    async with async_test_home_assistant() as hass:
        return_values = []
        real_last_run_was_recently_clean = util.last_run_was_recently_clean

        def _last_run_was_recently_clean(cursor):
            return_values.append(real_last_run_was_recently_clean(cursor))
            return return_values[-1]

        # Test last_run_was_recently_clean is not called on new DB
        with patch(
            "homeassistant.components.recorder.util.last_run_was_recently_clean",
            wraps=_last_run_was_recently_clean,
        ) as last_run_was_recently_clean_mock:
            await async_setup_recorder_instance(hass, config)
            await hass.async_block_till_done()
            last_run_was_recently_clean_mock.assert_not_called()

        # Restart HA, last_run_was_recently_clean should return True
        hass.bus.async_fire(EVENT_HOMEASSISTANT_STOP)
        await hass.async_block_till_done()
        await hass.async_stop()

    async with async_test_home_assistant() as hass:
        with patch(
            "homeassistant.components.recorder.util.last_run_was_recently_clean",
            wraps=_last_run_was_recently_clean,
        ) as last_run_was_recently_clean_mock:
            await async_setup_recorder_instance(hass, config)
            last_run_was_recently_clean_mock.assert_called_once()
            assert return_values[-1] is True

        # Restart HA with a long downtime, last_run_was_recently_clean should return False
        hass.bus.async_fire(EVENT_HOMEASSISTANT_STOP)
        await hass.async_block_till_done()
        await hass.async_stop()

    thirty_min_future_time = dt_util.utcnow() + timedelta(minutes=30)

    async with async_test_home_assistant() as hass:
        with (
            patch(
                "homeassistant.components.recorder.util.last_run_was_recently_clean",
                wraps=_last_run_was_recently_clean,
            ) as last_run_was_recently_clean_mock,
            patch(
                "homeassistant.components.recorder.core.dt_util.utcnow",
                return_value=thirty_min_future_time,
            ),
        ):
            await async_setup_recorder_instance(hass, config)
            last_run_was_recently_clean_mock.assert_called_once()
            assert return_values[-1] is False

        hass.bus.async_fire(EVENT_HOMEASSISTANT_STOP)
        await hass.async_block_till_done()
        await hass.async_stop()


@pytest.mark.parametrize(
    "mysql_version",
    ["10.3.0-MariaDB", "8.0.0"],
)
def test_setup_connection_for_dialect_mysql(mysql_version) -> None:
    """Test setting up the connection for a mysql dialect."""
    instance_mock = MagicMock()
    execute_args = []
    close_mock = MagicMock()

    def execute_mock(statement):
        nonlocal execute_args
        execute_args.append(statement)

    def fetchall_mock():
        nonlocal execute_args
        if execute_args[-1] == "SELECT VERSION()":
            return [[mysql_version]]
        return None

    def _make_cursor_mock(*_):
        return MagicMock(execute=execute_mock, close=close_mock, fetchall=fetchall_mock)

    dbapi_connection = MagicMock(cursor=_make_cursor_mock)

    util.setup_connection_for_dialect(instance_mock, "mysql", dbapi_connection, True)

    assert len(execute_args) == 3
    assert execute_args[0] == "SET session wait_timeout=28800"
    assert execute_args[1] == "SELECT VERSION()"
    assert execute_args[2] == "SET time_zone = '+00:00'"


@pytest.mark.parametrize(
    "sqlite_version",
    ["3.31.0"],
)
def test_setup_connection_for_dialect_sqlite(sqlite_version) -> None:
    """Test setting up the connection for a sqlite dialect."""
    instance_mock = MagicMock()
    execute_args = []
    close_mock = MagicMock()

    def execute_mock(statement):
        nonlocal execute_args
        execute_args.append(statement)

    def fetchall_mock():
        nonlocal execute_args
        if execute_args[-1] == "SELECT sqlite_version()":
            return [[sqlite_version]]
        return None

    def _make_cursor_mock(*_):
        return MagicMock(execute=execute_mock, close=close_mock, fetchall=fetchall_mock)

    dbapi_connection = MagicMock(cursor=_make_cursor_mock)

    assert (
        util.setup_connection_for_dialect(
            instance_mock, "sqlite", dbapi_connection, True
        )
        is not None
    )

    assert len(execute_args) == 5
    assert execute_args[0] == "PRAGMA journal_mode=WAL"
    assert execute_args[1] == "SELECT sqlite_version()"
    assert execute_args[2] == "PRAGMA cache_size = -16384"
    assert execute_args[3] == "PRAGMA synchronous=NORMAL"
    assert execute_args[4] == "PRAGMA foreign_keys=ON"

    execute_args = []
    assert (
        util.setup_connection_for_dialect(
            instance_mock, "sqlite", dbapi_connection, False
        )
        is None
    )

    assert len(execute_args) == 3
    assert execute_args[0] == "PRAGMA cache_size = -16384"
    assert execute_args[1] == "PRAGMA synchronous=NORMAL"
    assert execute_args[2] == "PRAGMA foreign_keys=ON"


@pytest.mark.parametrize(
    "sqlite_version",
    ["3.31.0"],
)
def test_setup_connection_for_dialect_sqlite_zero_commit_interval(
    sqlite_version,
) -> None:
    """Test setting up the connection for a sqlite dialect with a zero commit interval."""
    instance_mock = MagicMock(commit_interval=0)
    execute_args = []
    close_mock = MagicMock()

    def execute_mock(statement):
        nonlocal execute_args
        execute_args.append(statement)

    def fetchall_mock():
        nonlocal execute_args
        if execute_args[-1] == "SELECT sqlite_version()":
            return [[sqlite_version]]
        return None

    def _make_cursor_mock(*_):
        return MagicMock(execute=execute_mock, close=close_mock, fetchall=fetchall_mock)

    dbapi_connection = MagicMock(cursor=_make_cursor_mock)

    assert (
        util.setup_connection_for_dialect(
            instance_mock, "sqlite", dbapi_connection, True
        )
        is not None
    )

    assert len(execute_args) == 5
    assert execute_args[0] == "PRAGMA journal_mode=WAL"
    assert execute_args[1] == "SELECT sqlite_version()"
    assert execute_args[2] == "PRAGMA cache_size = -16384"
    assert execute_args[3] == "PRAGMA synchronous=FULL"
    assert execute_args[4] == "PRAGMA foreign_keys=ON"

    execute_args = []
    assert (
        util.setup_connection_for_dialect(
            instance_mock, "sqlite", dbapi_connection, False
        )
        is None
    )

    assert len(execute_args) == 3
    assert execute_args[0] == "PRAGMA cache_size = -16384"
    assert execute_args[1] == "PRAGMA synchronous=FULL"
    assert execute_args[2] == "PRAGMA foreign_keys=ON"


@pytest.mark.parametrize(
    ("mysql_version", "message"),
    [
        (
            "10.2.0-MariaDB",
            "Version 10.2.0 of MariaDB is not supported; minimum supported version is 10.3.0.",
        ),
        (
            "5.7.26-0ubuntu0.18.04.1",
            "Version 5.7.26 of MySQL is not supported; minimum supported version is 8.0.0.",
        ),
        (
            "some_random_response",
            "Version some_random_response of MySQL is not supported; minimum supported version is 8.0.0.",
        ),
    ],
)
def test_fail_outdated_mysql(
    caplog: pytest.LogCaptureFixture, mysql_version, message
) -> None:
    """Test setting up the connection for an outdated mysql version."""
    instance_mock = MagicMock()
    execute_args = []
    close_mock = MagicMock()

    def execute_mock(statement):
        nonlocal execute_args
        execute_args.append(statement)

    def fetchall_mock():
        nonlocal execute_args
        if execute_args[-1] == "SELECT VERSION()":
            return [[mysql_version]]
        return None

    def _make_cursor_mock(*_):
        return MagicMock(execute=execute_mock, close=close_mock, fetchall=fetchall_mock)

    dbapi_connection = MagicMock(cursor=_make_cursor_mock)

    with pytest.raises(UnsupportedDialect):
        util.setup_connection_for_dialect(
            instance_mock, "mysql", dbapi_connection, True
        )

    assert message in caplog.text


@pytest.mark.parametrize(
    "mysql_version",
    [
        ("10.3.0"),
        ("8.0.0"),
    ],
)
def test_supported_mysql(caplog: pytest.LogCaptureFixture, mysql_version) -> None:
    """Test setting up the connection for a supported mysql version."""
    instance_mock = MagicMock()
    execute_args = []
    close_mock = MagicMock()

    def execute_mock(statement):
        nonlocal execute_args
        execute_args.append(statement)

    def fetchall_mock():
        nonlocal execute_args
        if execute_args[-1] == "SELECT VERSION()":
            return [[mysql_version]]
        return None

    def _make_cursor_mock(*_):
        return MagicMock(execute=execute_mock, close=close_mock, fetchall=fetchall_mock)

    dbapi_connection = MagicMock(cursor=_make_cursor_mock)

    util.setup_connection_for_dialect(instance_mock, "mysql", dbapi_connection, True)

    assert "minimum supported version" not in caplog.text


@pytest.mark.parametrize(
    ("pgsql_version", "message"),
    [
        (
            "11.12 (Debian 11.12-1.pgdg100+1)",
            "Version 11.12 of PostgreSQL is not supported; minimum supported version is 12.0.",
        ),
        (
            "9.2.10",
            "Version 9.2.10 of PostgreSQL is not supported; minimum supported version is 12.0.",
        ),
        (
            "unexpected",
            "Version unexpected of PostgreSQL is not supported; minimum supported version is 12.0.",
        ),
    ],
)
def test_fail_outdated_pgsql(
    caplog: pytest.LogCaptureFixture, pgsql_version, message
) -> None:
    """Test setting up the connection for an outdated PostgreSQL version."""
    instance_mock = MagicMock()
    execute_args = []
    close_mock = MagicMock()

    def execute_mock(statement):
        nonlocal execute_args
        execute_args.append(statement)

    def fetchall_mock():
        nonlocal execute_args
        if execute_args[-1] == "SHOW server_version":
            return [[pgsql_version]]
        return None

    def _make_cursor_mock(*_):
        return MagicMock(execute=execute_mock, close=close_mock, fetchall=fetchall_mock)

    dbapi_connection = MagicMock(cursor=_make_cursor_mock)

    with pytest.raises(UnsupportedDialect):
        util.setup_connection_for_dialect(
            instance_mock, "postgresql", dbapi_connection, True
        )

    assert message in caplog.text


@pytest.mark.parametrize(
    "pgsql_version",
    ["14.0 (Debian 14.0-1.pgdg110+1)"],
)
def test_supported_pgsql(caplog: pytest.LogCaptureFixture, pgsql_version) -> None:
    """Test setting up the connection for a supported PostgreSQL version."""
    instance_mock = MagicMock()
    execute_args = []
    close_mock = MagicMock()

    def execute_mock(statement):
        nonlocal execute_args
        execute_args.append(statement)

    def fetchall_mock():
        nonlocal execute_args
        if execute_args[-1] == "SHOW server_version":
            return [[pgsql_version]]
        return None

    def _make_cursor_mock(*_):
        return MagicMock(execute=execute_mock, close=close_mock, fetchall=fetchall_mock)

    dbapi_connection = MagicMock(cursor=_make_cursor_mock)

    database_engine = util.setup_connection_for_dialect(
        instance_mock, "postgresql", dbapi_connection, True
    )

    assert "minimum supported version" not in caplog.text
    assert database_engine is not None
    assert database_engine.optimizer.slow_range_in_select is False


@pytest.mark.parametrize(
    ("sqlite_version", "message"),
    [
        (
            "3.30.0",
            "Version 3.30.0 of SQLite is not supported; minimum supported version is 3.31.0.",
        ),
        (
            "2.0.0",
            "Version 2.0.0 of SQLite is not supported; minimum supported version is 3.31.0.",
        ),
        (
            "dogs",
            "Version dogs of SQLite is not supported; minimum supported version is 3.31.0.",
        ),
    ],
)
def test_fail_outdated_sqlite(
    caplog: pytest.LogCaptureFixture, sqlite_version, message
) -> None:
    """Test setting up the connection for an outdated sqlite version."""
    instance_mock = MagicMock()
    execute_args = []
    close_mock = MagicMock()

    def execute_mock(statement):
        nonlocal execute_args
        execute_args.append(statement)

    def fetchall_mock():
        nonlocal execute_args
        if execute_args[-1] == "SELECT sqlite_version()":
            return [[sqlite_version]]
        return None

    def _make_cursor_mock(*_):
        return MagicMock(execute=execute_mock, close=close_mock, fetchall=fetchall_mock)

    dbapi_connection = MagicMock(cursor=_make_cursor_mock)

    with pytest.raises(UnsupportedDialect):
        util.setup_connection_for_dialect(
            instance_mock, "sqlite", dbapi_connection, True
        )

    assert message in caplog.text


@pytest.mark.parametrize(
    "sqlite_version",
    [
        ("3.31.0"),
        ("3.33.0"),
    ],
)
def test_supported_sqlite(caplog: pytest.LogCaptureFixture, sqlite_version) -> None:
    """Test setting up the connection for a supported sqlite version."""
    instance_mock = MagicMock()
    execute_args = []
    close_mock = MagicMock()

    def execute_mock(statement):
        nonlocal execute_args
        execute_args.append(statement)

    def fetchall_mock():
        nonlocal execute_args
        if execute_args[-1] == "SELECT sqlite_version()":
            return [[sqlite_version]]
        return None

    def _make_cursor_mock(*_):
        return MagicMock(execute=execute_mock, close=close_mock, fetchall=fetchall_mock)

    dbapi_connection = MagicMock(cursor=_make_cursor_mock)

    database_engine = util.setup_connection_for_dialect(
        instance_mock, "sqlite", dbapi_connection, True
    )

    assert "minimum supported version" not in caplog.text
    assert database_engine is not None
    assert database_engine.optimizer.slow_range_in_select is False


@pytest.mark.parametrize(
    ("dialect", "message"),
    [
        ("mssql", "Database mssql is not supported"),
        ("oracle", "Database oracle is not supported"),
        ("some_db", "Database some_db is not supported"),
    ],
)
def test_warn_unsupported_dialect(
    caplog: pytest.LogCaptureFixture, dialect, message
) -> None:
    """Test setting up the connection for an outdated sqlite version."""
    instance_mock = MagicMock()
    dbapi_connection = MagicMock()

    with pytest.raises(UnsupportedDialect):
        util.setup_connection_for_dialect(
            instance_mock, dialect, dbapi_connection, True
        )

    assert message in caplog.text


@pytest.mark.parametrize(
    ("mysql_version", "min_version"),
    [
        (
            "10.5.16-MariaDB",
            "10.5.17",
        ),
        (
            "10.6.8-MariaDB",
            "10.6.9",
        ),
        (
            "10.7.1-MariaDB",
            "10.7.5",
        ),
        (
            "10.8.0-MariaDB",
            "10.8.4",
        ),
    ],
)
async def test_issue_for_mariadb_with_MDEV_25020(
    hass: HomeAssistant,
    caplog: pytest.LogCaptureFixture,
    mysql_version,
    min_version,
    issue_registry: ir.IssueRegistry,
) -> None:
    """Test we create an issue for MariaDB versions affected.

    See https://jira.mariadb.org/browse/MDEV-25020.
    """
    instance_mock = MagicMock()
    instance_mock.hass = hass
    execute_args = []
    close_mock = MagicMock()

    def execute_mock(statement):
        nonlocal execute_args
        execute_args.append(statement)

    def fetchall_mock():
        nonlocal execute_args
        if execute_args[-1] == "SELECT VERSION()":
            return [[mysql_version]]
        return None

    def _make_cursor_mock(*_):
        return MagicMock(execute=execute_mock, close=close_mock, fetchall=fetchall_mock)

    dbapi_connection = MagicMock(cursor=_make_cursor_mock)

    database_engine = await hass.async_add_executor_job(
        util.setup_connection_for_dialect,
        instance_mock,
        "mysql",
        dbapi_connection,
        True,
    )
    await hass.async_block_till_done()

    issue = issue_registry.async_get_issue(DOMAIN, "maria_db_range_index_regression")
    assert issue is not None
    assert issue.translation_placeholders == {"min_version": min_version}

    assert database_engine is not None
    assert database_engine.optimizer.slow_range_in_select is True


@pytest.mark.parametrize(
    "mysql_version",
    [
        "10.5.17-MariaDB",
        "10.6.9-MariaDB",
        "10.7.5-MariaDB",
        "10.8.4-MariaDB",
        "10.9.1-MariaDB",
    ],
)
async def test_no_issue_for_mariadb_with_MDEV_25020(
    hass: HomeAssistant,
    caplog: pytest.LogCaptureFixture,
    mysql_version,
    issue_registry: ir.IssueRegistry,
) -> None:
    """Test we do not create an issue for MariaDB versions not affected.

    See https://jira.mariadb.org/browse/MDEV-25020.
    """
    instance_mock = MagicMock()
    instance_mock.hass = hass
    execute_args = []
    close_mock = MagicMock()

    def execute_mock(statement):
        nonlocal execute_args
        execute_args.append(statement)

    def fetchall_mock():
        nonlocal execute_args
        if execute_args[-1] == "SELECT VERSION()":
            return [[mysql_version]]
        return None

    def _make_cursor_mock(*_):
        return MagicMock(execute=execute_mock, close=close_mock, fetchall=fetchall_mock)

    dbapi_connection = MagicMock(cursor=_make_cursor_mock)

    database_engine = await hass.async_add_executor_job(
        util.setup_connection_for_dialect,
        instance_mock,
        "mysql",
        dbapi_connection,
        True,
    )
    await hass.async_block_till_done()

    issue = issue_registry.async_get_issue(DOMAIN, "maria_db_range_index_regression")
    assert issue is None

    assert database_engine is not None
    assert database_engine.optimizer.slow_range_in_select is False


async def test_issue_for_old_sqlite(
    hass: HomeAssistant,
<<<<<<< HEAD
    caplog: pytest.LogCaptureFixture,
    issue_registry: ir.IssueRegistry,
) -> None:
    """Test we create an issue for old sqlite versions."""
=======
    issue_registry: ir.IssueRegistry,
) -> None:
    """Test we create and delete an issue for old sqlite versions."""
>>>>>>> 26e6e967
    instance_mock = MagicMock()
    instance_mock.hass = hass
    execute_args = []
    close_mock = MagicMock()
    min_version = str(MIN_VERSION_SQLITE)

    def execute_mock(statement):
        nonlocal execute_args
        execute_args.append(statement)

    def fetchall_mock():
        nonlocal execute_args
        if execute_args[-1] == "SELECT sqlite_version()":
            return [[min_version]]
        return None

    def _make_cursor_mock(*_):
        return MagicMock(execute=execute_mock, close=close_mock, fetchall=fetchall_mock)

    dbapi_connection = MagicMock(cursor=_make_cursor_mock)

    database_engine = await hass.async_add_executor_job(
        util.setup_connection_for_dialect,
        instance_mock,
        "sqlite",
        dbapi_connection,
        True,
    )
    await hass.async_block_till_done()

    issue = issue_registry.async_get_issue(DOMAIN, "sqlite_too_old")
    assert issue is not None
    assert issue.translation_placeholders == {
        "min_version": str(UPCOMING_MIN_VERSION_SQLITE),
        "server_version": min_version,
    }

    min_version = str(UPCOMING_MIN_VERSION_SQLITE)
    database_engine = await hass.async_add_executor_job(
        util.setup_connection_for_dialect,
        instance_mock,
        "sqlite",
        dbapi_connection,
        True,
    )
    await hass.async_block_till_done()

    issue = issue_registry.async_get_issue(DOMAIN, "sqlite_too_old")
    assert issue is None
    assert database_engine is not None


@pytest.mark.skip_on_db_engine(["mysql", "postgresql"])
@pytest.mark.usefixtures("skip_by_db_engine")
async def test_basic_sanity_check(
    hass: HomeAssistant, setup_recorder: None, recorder_db_url: str
) -> None:
    """Test the basic sanity checks with a missing table.

    This test is specific for SQLite.
    """
    cursor = util.get_instance(hass).engine.raw_connection().cursor()

    assert util.basic_sanity_check(cursor) is True

    cursor.execute("DROP TABLE states;")

    with pytest.raises(sqlite3.DatabaseError):
        util.basic_sanity_check(cursor)


@pytest.mark.skip_on_db_engine(["mysql", "postgresql"])
@pytest.mark.usefixtures("skip_by_db_engine")
async def test_combined_checks(
    hass: HomeAssistant,
    setup_recorder: None,
    caplog: pytest.LogCaptureFixture,
    recorder_db_url: str,
) -> None:
    """Run Checks on the open database.

    This test is specific for SQLite.
    """
    instance = util.get_instance(hass)
    instance.db_retry_wait = 0

    cursor = instance.engine.raw_connection().cursor()

    assert util.run_checks_on_open_db("fake_db_path", cursor) is None
    assert "could not validate that the sqlite3 database" in caplog.text

    caplog.clear()

    # We are patching recorder.util here in order
    # to avoid creating the full database on disk
    with patch(
        "homeassistant.components.recorder.util.basic_sanity_check", return_value=False
    ):
        caplog.clear()
        assert util.run_checks_on_open_db("fake_db_path", cursor) is None
        assert "could not validate that the sqlite3 database" in caplog.text

    # We are patching recorder.util here in order
    # to avoid creating the full database on disk
    with patch("homeassistant.components.recorder.util.last_run_was_recently_clean"):
        caplog.clear()
        assert util.run_checks_on_open_db("fake_db_path", cursor) is None
        assert "restarted cleanly and passed the basic sanity check" in caplog.text

    caplog.clear()
    with (
        patch(
            "homeassistant.components.recorder.util.last_run_was_recently_clean",
            side_effect=sqlite3.DatabaseError,
        ),
        pytest.raises(sqlite3.DatabaseError),
    ):
        util.run_checks_on_open_db("fake_db_path", cursor)

    caplog.clear()
    with (
        patch(
            "homeassistant.components.recorder.util.last_run_was_recently_clean",
            side_effect=sqlite3.DatabaseError,
        ),
        pytest.raises(sqlite3.DatabaseError),
    ):
        util.run_checks_on_open_db("fake_db_path", cursor)

    cursor.execute("DROP TABLE events;")

    caplog.clear()
    with pytest.raises(sqlite3.DatabaseError):
        util.run_checks_on_open_db("fake_db_path", cursor)

    caplog.clear()
    with pytest.raises(sqlite3.DatabaseError):
        util.run_checks_on_open_db("fake_db_path", cursor)


async def test_end_incomplete_runs(
    hass: HomeAssistant, setup_recorder: None, caplog: pytest.LogCaptureFixture
) -> None:
    """Ensure we can end incomplete runs."""
    with session_scope(hass=hass) as session:
        run_info = run_information_with_session(session)
        assert isinstance(run_info, RecorderRuns)
        assert run_info.closed_incorrect is False

        now = dt_util.utcnow()
        end_incomplete_runs(session, now)
        run_info = run_information_with_session(session)
        assert run_info.closed_incorrect is True
        assert process_timestamp(run_info.end) == now
        session.flush()

        later = dt_util.utcnow()
        end_incomplete_runs(session, later)
        run_info = run_information_with_session(session)
        assert process_timestamp(run_info.end) == now

    assert "Ended unfinished session" in caplog.text


@pytest.mark.skip_on_db_engine(["mysql", "postgresql"])
@pytest.mark.usefixtures("skip_by_db_engine")
async def test_periodic_db_cleanups(
    hass: HomeAssistant, setup_recorder: None, recorder_db_url: str
) -> None:
    """Test periodic db cleanups.

    This test is specific for SQLite.
    """
    with patch.object(util.get_instance(hass).engine, "connect") as connect_mock:
        util.periodic_db_cleanups(util.get_instance(hass))

    text_obj = connect_mock.return_value.__enter__.return_value.execute.mock_calls[0][
        1
    ][0]
    assert isinstance(text_obj, TextClause)
    assert str(text_obj) == "PRAGMA wal_checkpoint(TRUNCATE);"


@pytest.mark.skip_on_db_engine(["mysql", "postgresql"])
@pytest.mark.usefixtures("skip_by_db_engine")
@pytest.mark.parametrize("persistent_database", [True])
async def test_write_lock_db(
    async_setup_recorder_instance: RecorderInstanceGenerator,
    hass: HomeAssistant,
    recorder_db_url: str,
) -> None:
    """Test database write lock.

    This is only supported for SQLite.

    Use file DB, in memory DB cannot do write locks.
    """

    config = {recorder.CONF_DB_URL: recorder_db_url + "?timeout=0.1"}
    instance = await async_setup_recorder_instance(hass, config)
    await hass.async_block_till_done()

    def _drop_table():
        with instance.engine.connect() as connection:
            connection.execute(text("DROP TABLE events;"))

    instance.recorder_and_worker_thread_ids.add(threading.get_ident())
    with util.write_lock_db_sqlite(instance), pytest.raises(OperationalError):
        # Database should be locked now, try writing SQL command
        # This needs to be called in another thread since
        # the lock method is BEGIN IMMEDIATE and since we have
        # a connection per thread with sqlite now, we cannot do it
        # in the same thread as the one holding the lock since it
        # would be allowed to proceed as the goal is to prevent
        # all the other threads from accessing the database
        await instance.async_add_executor_job(_drop_table)


def test_is_second_sunday() -> None:
    """Test we can find the second sunday of the month."""
    assert is_second_sunday(datetime(2022, 1, 9, 0, 0, 0, tzinfo=dt_util.UTC)) is True
    assert is_second_sunday(datetime(2022, 2, 13, 0, 0, 0, tzinfo=dt_util.UTC)) is True
    assert is_second_sunday(datetime(2022, 3, 13, 0, 0, 0, tzinfo=dt_util.UTC)) is True
    assert is_second_sunday(datetime(2022, 4, 10, 0, 0, 0, tzinfo=dt_util.UTC)) is True
    assert is_second_sunday(datetime(2022, 5, 8, 0, 0, 0, tzinfo=dt_util.UTC)) is True

    assert is_second_sunday(datetime(2022, 1, 10, 0, 0, 0, tzinfo=dt_util.UTC)) is False


def test_build_mysqldb_conv() -> None:
    """Test building the MySQLdb connect conv param."""
    mock_converters = Mock(conversions={"original": "preserved"})
    mock_constants = Mock(FIELD_TYPE=Mock(DATETIME="DATETIME"))
    with patch.dict(
        "sys.modules",
        **{"MySQLdb.constants": mock_constants, "MySQLdb.converters": mock_converters},
    ):
        conv = util.build_mysqldb_conv()

    assert conv["original"] == "preserved"
    assert conv["DATETIME"]("INVALID") is None
    assert conv["DATETIME"]("2022-05-13T22:33:12.741") == datetime(
        2022, 5, 13, 22, 33, 12, 741000, tzinfo=None
    )


@patch("homeassistant.components.recorder.util.QUERY_RETRY_WAIT", 0)
async def test_execute_stmt_lambda_element(
    hass: HomeAssistant,
    setup_recorder: None,
) -> None:
    """Test executing with execute_stmt_lambda_element."""
    instance = recorder.get_instance(hass)
    hass.states.async_set("sensor.on", "on")
    new_state = hass.states.get("sensor.on")
    await async_wait_recording_done(hass)
    now = dt_util.utcnow()
    tomorrow = now + timedelta(days=1)
    one_week_from_now = now + timedelta(days=7)
    all_calls = 0

    class MockExecutor:
        def __init__(self, stmt):
            assert isinstance(stmt, StatementLambdaElement)

        def all(self):
            nonlocal all_calls
            all_calls += 1
            if all_calls == 2:
                return ["mock_row"]
            raise SQLAlchemyError

    with session_scope(hass=hass) as session:
        # No time window, we always get a list
        metadata_id = instance.states_meta_manager.get("sensor.on", session, True)
        start_time_ts = dt_util.utcnow().timestamp()
        stmt = lambda_stmt(
            lambda: _get_single_entity_start_time_stmt(
                start_time_ts, metadata_id, False, False, False
            )
        )
        rows = util.execute_stmt_lambda_element(session, stmt)
        assert isinstance(rows, list)
        assert rows[0].state == new_state.state
        assert rows[0].metadata_id == metadata_id

        # Time window >= 2 days, we get a ChunkedIteratorResult
        rows = util.execute_stmt_lambda_element(session, stmt, now, one_week_from_now)
        assert isinstance(rows, ChunkedIteratorResult)
        row = next(rows)
        assert row.state == new_state.state
        assert row.metadata_id == metadata_id

        # Time window >= 2 days, we should not get a ChunkedIteratorResult
        # because orm_rows=False
        rows = util.execute_stmt_lambda_element(
            session, stmt, now, one_week_from_now, orm_rows=False
        )
        assert not isinstance(rows, ChunkedIteratorResult)
        row = next(rows)
        assert row.state == new_state.state
        assert row.metadata_id == metadata_id

        # Time window < 2 days, we get a list
        rows = util.execute_stmt_lambda_element(session, stmt, now, tomorrow)
        assert isinstance(rows, list)
        assert rows[0].state == new_state.state
        assert rows[0].metadata_id == metadata_id

        with patch.object(session, "execute", MockExecutor):
            rows = util.execute_stmt_lambda_element(session, stmt, now, tomorrow)
            assert rows == ["mock_row"]


@pytest.mark.freeze_time(datetime(2022, 10, 21, 7, 25, tzinfo=UTC))
async def test_resolve_period(hass: HomeAssistant) -> None:
    """Test statistic_during_period."""

    now = dt_util.utcnow()

    start_t, end_t = resolve_period({"calendar": {"period": "hour"}})
    assert start_t.isoformat() == "2022-10-21T07:00:00+00:00"
    assert end_t.isoformat() == "2022-10-21T08:00:00+00:00"

    start_t, end_t = resolve_period({"calendar": {"period": "hour"}})
    assert start_t.isoformat() == "2022-10-21T07:00:00+00:00"
    assert end_t.isoformat() == "2022-10-21T08:00:00+00:00"

    start_t, end_t = resolve_period({"calendar": {"period": "hour", "offset": -1}})
    assert start_t.isoformat() == "2022-10-21T06:00:00+00:00"
    assert end_t.isoformat() == "2022-10-21T07:00:00+00:00"

    start_t, end_t = resolve_period({"calendar": {"period": "day"}})
    assert start_t.isoformat() == "2022-10-21T07:00:00+00:00"
    assert end_t.isoformat() == "2022-10-22T07:00:00+00:00"

    start_t, end_t = resolve_period({"calendar": {"period": "day", "offset": -1}})
    assert start_t.isoformat() == "2022-10-20T07:00:00+00:00"
    assert end_t.isoformat() == "2022-10-21T07:00:00+00:00"

    start_t, end_t = resolve_period({"calendar": {"period": "week"}})
    assert start_t.isoformat() == "2022-10-17T07:00:00+00:00"
    assert end_t.isoformat() == "2022-10-24T07:00:00+00:00"

    start_t, end_t = resolve_period({"calendar": {"period": "week", "offset": -1}})
    assert start_t.isoformat() == "2022-10-10T07:00:00+00:00"
    assert end_t.isoformat() == "2022-10-17T07:00:00+00:00"

    start_t, end_t = resolve_period({"calendar": {"period": "month"}})
    assert start_t.isoformat() == "2022-10-01T07:00:00+00:00"
    assert end_t.isoformat() == "2022-11-01T07:00:00+00:00"

    start_t, end_t = resolve_period({"calendar": {"period": "month", "offset": -1}})
    assert start_t.isoformat() == "2022-09-01T07:00:00+00:00"
    assert end_t.isoformat() == "2022-10-01T07:00:00+00:00"

    start_t, end_t = resolve_period({"calendar": {"period": "year"}})
    assert start_t.isoformat() == "2022-01-01T08:00:00+00:00"
    assert end_t.isoformat() == "2023-01-01T08:00:00+00:00"

    start_t, end_t = resolve_period({"calendar": {"period": "year", "offset": -1}})
    assert start_t.isoformat() == "2021-01-01T08:00:00+00:00"
    assert end_t.isoformat() == "2022-01-01T08:00:00+00:00"

    # Fixed period
    assert resolve_period({}) == (None, None)

    assert resolve_period({"fixed_period": {"end_time": now}}) == (None, now)

    assert resolve_period({"fixed_period": {"start_time": now}}) == (now, None)

    assert resolve_period({"fixed_period": {"end_time": now, "start_time": now}}) == (
        now,
        now,
    )

    # Rolling window
    assert resolve_period(
        {"rolling_window": {"duration": timedelta(hours=1, minutes=25)}}
    ) == (now - timedelta(hours=1, minutes=25), now)

    assert resolve_period(
        {
            "rolling_window": {
                "duration": timedelta(hours=1),
                "offset": timedelta(minutes=-25),
            }
        }
    ) == (now - timedelta(hours=1, minutes=25), now - timedelta(minutes=25))<|MERGE_RESOLUTION|>--- conflicted
+++ resolved
@@ -729,16 +729,9 @@
 
 async def test_issue_for_old_sqlite(
     hass: HomeAssistant,
-<<<<<<< HEAD
-    caplog: pytest.LogCaptureFixture,
     issue_registry: ir.IssueRegistry,
 ) -> None:
-    """Test we create an issue for old sqlite versions."""
-=======
-    issue_registry: ir.IssueRegistry,
-) -> None:
     """Test we create and delete an issue for old sqlite versions."""
->>>>>>> 26e6e967
     instance_mock = MagicMock()
     instance_mock.hass = hass
     execute_args = []
