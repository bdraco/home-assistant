"""Test util methods."""

from datetime import UTC, datetime, timedelta
import os
from pathlib import Path
import sqlite3
import threading
from unittest.mock import MagicMock, Mock, patch

import pytest
from sqlalchemy import lambda_stmt, text
from sqlalchemy.engine.result import ChunkedIteratorResult
from sqlalchemy.exc import OperationalError, SQLAlchemyError
from sqlalchemy.sql.elements import TextClause
from sqlalchemy.sql.lambdas import StatementLambdaElement

from homeassistant.components import recorder
from homeassistant.components.recorder import Recorder, util
from homeassistant.components.recorder.const import DOMAIN, SQLITE_URL_PREFIX
from homeassistant.components.recorder.db_schema import RecorderRuns
from homeassistant.components.recorder.history.modern import (
    _get_single_entity_start_time_stmt,
)
from homeassistant.components.recorder.models import (
    UnsupportedDialect,
    process_timestamp,
)
from homeassistant.components.recorder.util import (
    MIN_VERSION_SQLITE,
    UPCOMING_MIN_VERSION_SQLITE,
    end_incomplete_runs,
    is_second_sunday,
    resolve_period,
    session_scope,
)
from homeassistant.const import EVENT_HOMEASSISTANT_STOP
from homeassistant.core import HomeAssistant
from homeassistant.helpers import issue_registry as ir
from homeassistant.util import dt as dt_util

from .common import (
    async_wait_recording_done,
    corrupt_db_file,
    run_information_with_session,
)

from tests.common import async_test_home_assistant
from tests.typing import RecorderInstanceGenerator


@pytest.fixture
async def mock_recorder_before_hass(
    async_test_recorder: RecorderInstanceGenerator,
) -> None:
    """Set up recorder."""


@pytest.fixture
def setup_recorder(recorder_mock: Recorder) -> None:
    """Set up recorder."""


async def test_session_scope_not_setup(
    hass: HomeAssistant,
    setup_recorder: None,
) -> None:
    """Try to create a session scope when not setup."""
    with (
        patch.object(util.get_instance(hass), "get_session", return_value=None),
        pytest.raises(RuntimeError),
        util.session_scope(hass=hass),
    ):
        pass


async def test_recorder_bad_execute(hass: HomeAssistant, setup_recorder: None) -> None:
    """Bad execute, retry 3 times."""

    def to_native(validate_entity_id=True):
        """Raise exception."""
        raise SQLAlchemyError

    mck1 = MagicMock()
    mck1.to_native = to_native

    with (
        pytest.raises(SQLAlchemyError),
        patch("homeassistant.components.recorder.core.time.sleep") as e_mock,
    ):
        util.execute((mck1,), to_native=True)

    assert e_mock.call_count == 2


def test_validate_or_move_away_sqlite_database(
    hass: HomeAssistant, tmp_path: Path, caplog: pytest.LogCaptureFixture
) -> None:
    """Ensure a malformed sqlite database is moved away."""
    test_dir = tmp_path.joinpath("test_validate_or_move_away_sqlite_database")
    test_dir.mkdir()
    test_db_file = f"{test_dir}/broken.db"
    dburl = f"{SQLITE_URL_PREFIX}{test_db_file}"

    assert util.validate_sqlite_database(test_db_file) is False
    assert os.path.exists(test_db_file) is True
    assert util.validate_or_move_away_sqlite_database(dburl) is False

    corrupt_db_file(test_db_file)

    assert util.validate_sqlite_database(dburl) is False

    assert util.validate_or_move_away_sqlite_database(dburl) is False

    assert "corrupt or malformed" in caplog.text

    assert util.validate_sqlite_database(dburl) is False

    assert util.validate_or_move_away_sqlite_database(dburl) is True


@pytest.mark.skip_on_db_engine(["mysql", "postgresql"])
@pytest.mark.usefixtures("skip_by_db_engine")
@pytest.mark.parametrize("persistent_database", [True])
@pytest.mark.usefixtures("hass_storage")  # Prevent test hass from writing to storage
async def test_last_run_was_recently_clean(
    async_setup_recorder_instance: RecorderInstanceGenerator,
) -> None:
    """Test we can check if the last recorder run was recently clean.

    This is only implemented for SQLite.
    """
    config = {
        recorder.CONF_COMMIT_INTERVAL: 1,
    }
    async with async_test_home_assistant() as hass:
        return_values = []
        real_last_run_was_recently_clean = util.last_run_was_recently_clean

        def _last_run_was_recently_clean(cursor):
            return_values.append(real_last_run_was_recently_clean(cursor))
            return return_values[-1]

        # Test last_run_was_recently_clean is not called on new DB
        with patch(
            "homeassistant.components.recorder.util.last_run_was_recently_clean",
            wraps=_last_run_was_recently_clean,
        ) as last_run_was_recently_clean_mock:
            await async_setup_recorder_instance(hass, config)
            await hass.async_block_till_done()
            last_run_was_recently_clean_mock.assert_not_called()

        # Restart HA, last_run_was_recently_clean should return True
        hass.bus.async_fire(EVENT_HOMEASSISTANT_STOP)
        await hass.async_block_till_done()
        await hass.async_stop()

    async with async_test_home_assistant() as hass:
        with patch(
            "homeassistant.components.recorder.util.last_run_was_recently_clean",
            wraps=_last_run_was_recently_clean,
        ) as last_run_was_recently_clean_mock:
            await async_setup_recorder_instance(hass, config)
            last_run_was_recently_clean_mock.assert_called_once()
            assert return_values[-1] is True

        # Restart HA with a long downtime, last_run_was_recently_clean should return False
        hass.bus.async_fire(EVENT_HOMEASSISTANT_STOP)
        await hass.async_block_till_done()
        await hass.async_stop()

    thirty_min_future_time = dt_util.utcnow() + timedelta(minutes=30)

    async with async_test_home_assistant() as hass:
        with (
            patch(
                "homeassistant.components.recorder.util.last_run_was_recently_clean",
                wraps=_last_run_was_recently_clean,
            ) as last_run_was_recently_clean_mock,
            patch(
                "homeassistant.components.recorder.core.dt_util.utcnow",
                return_value=thirty_min_future_time,
            ),
        ):
            await async_setup_recorder_instance(hass, config)
            last_run_was_recently_clean_mock.assert_called_once()
            assert return_values[-1] is False

        hass.bus.async_fire(EVENT_HOMEASSISTANT_STOP)
        await hass.async_block_till_done()
        await hass.async_stop()


@pytest.mark.parametrize(
    "mysql_version",
    ["10.3.0-MariaDB", "8.0.0"],
)
def test_setup_connection_for_dialect_mysql(mysql_version) -> None:
    """Test setting up the connection for a mysql dialect."""
    instance_mock = MagicMock()
    execute_args = []
    close_mock = MagicMock()

    def execute_mock(statement):
        nonlocal execute_args
        execute_args.append(statement)

    def fetchall_mock():
        nonlocal execute_args
        if execute_args[-1] == "SELECT VERSION()":
            return [[mysql_version]]
        return None

    def _make_cursor_mock(*_):
        return MagicMock(execute=execute_mock, close=close_mock, fetchall=fetchall_mock)

    dbapi_connection = MagicMock(cursor=_make_cursor_mock)

    util.setup_connection_for_dialect(instance_mock, "mysql", dbapi_connection, True)

    assert len(execute_args) == 3
    assert execute_args[0] == "SET session wait_timeout=28800"
    assert execute_args[1] == "SELECT VERSION()"
    assert execute_args[2] == "SET time_zone = '+00:00'"


@pytest.mark.parametrize(
    "sqlite_version",
    [str(UPCOMING_MIN_VERSION_SQLITE)],
)
def test_setup_connection_for_dialect_sqlite(sqlite_version: str) -> None:
    """Test setting up the connection for a sqlite dialect."""
    instance_mock = MagicMock()
    execute_args = []
    close_mock = MagicMock()

    def execute_mock(statement):
        nonlocal execute_args
        execute_args.append(statement)

    def fetchall_mock():
        nonlocal execute_args
        if execute_args[-1] == "SELECT sqlite_version()":
            return [[sqlite_version]]
        return None

    def _make_cursor_mock(*_):
        return MagicMock(execute=execute_mock, close=close_mock, fetchall=fetchall_mock)

    dbapi_connection = MagicMock(cursor=_make_cursor_mock)

    assert (
        util.setup_connection_for_dialect(
            instance_mock, "sqlite", dbapi_connection, True
        )
        is not None
    )

    assert len(execute_args) == 5
    assert execute_args[0] == "PRAGMA journal_mode=WAL"
    assert execute_args[1] == "SELECT sqlite_version()"
    assert execute_args[2] == "PRAGMA cache_size = -16384"
    assert execute_args[3] == "PRAGMA synchronous=NORMAL"
    assert execute_args[4] == "PRAGMA foreign_keys=ON"

    execute_args = []
    assert (
        util.setup_connection_for_dialect(
            instance_mock, "sqlite", dbapi_connection, False
        )
        is None
    )

    assert len(execute_args) == 3
    assert execute_args[0] == "PRAGMA cache_size = -16384"
    assert execute_args[1] == "PRAGMA synchronous=NORMAL"
    assert execute_args[2] == "PRAGMA foreign_keys=ON"


@pytest.mark.parametrize(
    "sqlite_version",
    [str(UPCOMING_MIN_VERSION_SQLITE)],
)
def test_setup_connection_for_dialect_sqlite_zero_commit_interval(
    sqlite_version: str,
) -> None:
    """Test setting up the connection for a sqlite dialect with a zero commit interval."""
    instance_mock = MagicMock(commit_interval=0)
    execute_args = []
    close_mock = MagicMock()

    def execute_mock(statement):
        nonlocal execute_args
        execute_args.append(statement)

    def fetchall_mock():
        nonlocal execute_args
        if execute_args[-1] == "SELECT sqlite_version()":
            return [[sqlite_version]]
        return None

    def _make_cursor_mock(*_):
        return MagicMock(execute=execute_mock, close=close_mock, fetchall=fetchall_mock)

    dbapi_connection = MagicMock(cursor=_make_cursor_mock)

    assert (
        util.setup_connection_for_dialect(
            instance_mock, "sqlite", dbapi_connection, True
        )
        is not None
    )

    assert len(execute_args) == 5
    assert execute_args[0] == "PRAGMA journal_mode=WAL"
    assert execute_args[1] == "SELECT sqlite_version()"
    assert execute_args[2] == "PRAGMA cache_size = -16384"
    assert execute_args[3] == "PRAGMA synchronous=FULL"
    assert execute_args[4] == "PRAGMA foreign_keys=ON"

    execute_args = []
    assert (
        util.setup_connection_for_dialect(
            instance_mock, "sqlite", dbapi_connection, False
        )
        is None
    )

    assert len(execute_args) == 3
    assert execute_args[0] == "PRAGMA cache_size = -16384"
    assert execute_args[1] == "PRAGMA synchronous=FULL"
    assert execute_args[2] == "PRAGMA foreign_keys=ON"


@pytest.mark.parametrize(
    ("mysql_version", "message"),
    [
        (
            "10.2.0-MariaDB",
            "Version 10.2.0 of MariaDB is not supported; minimum supported version is 10.3.0.",
        ),
        (
            "5.7.26-0ubuntu0.18.04.1",
            "Version 5.7.26 of MySQL is not supported; minimum supported version is 8.0.0.",
        ),
        (
            "some_random_response",
            "Version some_random_response of MySQL is not supported; minimum supported version is 8.0.0.",
        ),
    ],
)
def test_fail_outdated_mysql(
    caplog: pytest.LogCaptureFixture, mysql_version, message
) -> None:
    """Test setting up the connection for an outdated mysql version."""
    instance_mock = MagicMock()
    execute_args = []
    close_mock = MagicMock()

    def execute_mock(statement):
        nonlocal execute_args
        execute_args.append(statement)

    def fetchall_mock():
        nonlocal execute_args
        if execute_args[-1] == "SELECT VERSION()":
            return [[mysql_version]]
        return None

    def _make_cursor_mock(*_):
        return MagicMock(execute=execute_mock, close=close_mock, fetchall=fetchall_mock)

    dbapi_connection = MagicMock(cursor=_make_cursor_mock)

    with pytest.raises(UnsupportedDialect):
        util.setup_connection_for_dialect(
            instance_mock, "mysql", dbapi_connection, True
        )

    assert message in caplog.text


@pytest.mark.parametrize(
    "mysql_version",
    [
        ("10.3.0"),
        ("8.0.0"),
    ],
)
def test_supported_mysql(caplog: pytest.LogCaptureFixture, mysql_version) -> None:
    """Test setting up the connection for a supported mysql version."""
    instance_mock = MagicMock()
    execute_args = []
    close_mock = MagicMock()

    def execute_mock(statement):
        nonlocal execute_args
        execute_args.append(statement)

    def fetchall_mock():
        nonlocal execute_args
        if execute_args[-1] == "SELECT VERSION()":
            return [[mysql_version]]
        return None

    def _make_cursor_mock(*_):
        return MagicMock(execute=execute_mock, close=close_mock, fetchall=fetchall_mock)

    dbapi_connection = MagicMock(cursor=_make_cursor_mock)

    util.setup_connection_for_dialect(instance_mock, "mysql", dbapi_connection, True)

    assert "minimum supported version" not in caplog.text


@pytest.mark.parametrize(
    ("pgsql_version", "message"),
    [
        (
            "11.12 (Debian 11.12-1.pgdg100+1)",
            "Version 11.12 of PostgreSQL is not supported; minimum supported version is 12.0.",
        ),
        (
            "9.2.10",
            "Version 9.2.10 of PostgreSQL is not supported; minimum supported version is 12.0.",
        ),
        (
            "unexpected",
            "Version unexpected of PostgreSQL is not supported; minimum supported version is 12.0.",
        ),
    ],
)
def test_fail_outdated_pgsql(
    caplog: pytest.LogCaptureFixture, pgsql_version, message
) -> None:
    """Test setting up the connection for an outdated PostgreSQL version."""
    instance_mock = MagicMock()
    execute_args = []
    close_mock = MagicMock()

    def execute_mock(statement):
        nonlocal execute_args
        execute_args.append(statement)

    def fetchall_mock():
        nonlocal execute_args
        if execute_args[-1] == "SHOW server_version":
            return [[pgsql_version]]
        return None

    def _make_cursor_mock(*_):
        return MagicMock(execute=execute_mock, close=close_mock, fetchall=fetchall_mock)

    dbapi_connection = MagicMock(cursor=_make_cursor_mock)

    with pytest.raises(UnsupportedDialect):
        util.setup_connection_for_dialect(
            instance_mock, "postgresql", dbapi_connection, True
        )

    assert message in caplog.text


@pytest.mark.parametrize(
    "pgsql_version",
    ["14.0 (Debian 14.0-1.pgdg110+1)"],
)
def test_supported_pgsql(caplog: pytest.LogCaptureFixture, pgsql_version) -> None:
    """Test setting up the connection for a supported PostgreSQL version."""
    instance_mock = MagicMock()
    execute_args = []
    close_mock = MagicMock()

    def execute_mock(statement):
        nonlocal execute_args
        execute_args.append(statement)

    def fetchall_mock():
        nonlocal execute_args
        if execute_args[-1] == "SHOW server_version":
            return [[pgsql_version]]
        return None

    def _make_cursor_mock(*_):
        return MagicMock(execute=execute_mock, close=close_mock, fetchall=fetchall_mock)

    dbapi_connection = MagicMock(cursor=_make_cursor_mock)

    database_engine = util.setup_connection_for_dialect(
        instance_mock, "postgresql", dbapi_connection, True
    )

    assert "minimum supported version" not in caplog.text
    assert database_engine is not None
    assert database_engine.optimizer.slow_range_in_select is False


@pytest.mark.parametrize(
    ("sqlite_version", "message"),
    [
        (
            "3.30.0",
            "Version 3.30.0 of SQLite is not supported; minimum supported version is 3.31.0.",
        ),
        (
            "2.0.0",
            "Version 2.0.0 of SQLite is not supported; minimum supported version is 3.31.0.",
        ),
    ],
)
def test_fail_outdated_sqlite(
    caplog: pytest.LogCaptureFixture, sqlite_version, message
) -> None:
    """Test setting up the connection for an outdated sqlite version."""
    instance_mock = MagicMock()
    execute_args = []
    close_mock = MagicMock()

    def execute_mock(statement):
        nonlocal execute_args
        execute_args.append(statement)

    def fetchall_mock():
        nonlocal execute_args
        if execute_args[-1] == "SELECT sqlite_version()":
            return [[sqlite_version]]
        return None

    def _make_cursor_mock(*_):
        return MagicMock(execute=execute_mock, close=close_mock, fetchall=fetchall_mock)

    dbapi_connection = MagicMock(cursor=_make_cursor_mock)

    with pytest.raises(UnsupportedDialect):
        util.setup_connection_for_dialect(
            instance_mock, "sqlite", dbapi_connection, True
        )

    assert message in caplog.text


@pytest.mark.parametrize(
    "sqlite_version",
    [
        ("3.31.0"),
        ("3.33.0"),
    ],
)
def test_supported_sqlite(caplog: pytest.LogCaptureFixture, sqlite_version) -> None:
    """Test setting up the connection for a supported sqlite version."""
    instance_mock = MagicMock()
    execute_args = []
    close_mock = MagicMock()

    def execute_mock(statement):
        nonlocal execute_args
        execute_args.append(statement)

    def fetchall_mock():
        nonlocal execute_args
        if execute_args[-1] == "SELECT sqlite_version()":
            return [[sqlite_version]]
        return None

    def _make_cursor_mock(*_):
        return MagicMock(execute=execute_mock, close=close_mock, fetchall=fetchall_mock)

    dbapi_connection = MagicMock(cursor=_make_cursor_mock)

    database_engine = util.setup_connection_for_dialect(
        instance_mock, "sqlite", dbapi_connection, True
    )

    assert "minimum supported version" not in caplog.text
    assert database_engine is not None
    assert database_engine.optimizer.slow_range_in_select is False


@pytest.mark.parametrize(
    ("dialect", "message"),
    [
        ("mssql", "Database mssql is not supported"),
        ("oracle", "Database oracle is not supported"),
        ("some_db", "Database some_db is not supported"),
    ],
)
def test_warn_unsupported_dialect(
    caplog: pytest.LogCaptureFixture, dialect, message
) -> None:
    """Test setting up the connection for an outdated sqlite version."""
    instance_mock = MagicMock()
    dbapi_connection = MagicMock()

    with pytest.raises(UnsupportedDialect):
        util.setup_connection_for_dialect(
            instance_mock, dialect, dbapi_connection, True
        )

    assert message in caplog.text


@pytest.mark.parametrize(
    ("mysql_version", "min_version"),
    [
        (
            "10.5.16-MariaDB",
            "10.5.17",
        ),
        (
            "10.6.8-MariaDB",
            "10.6.9",
        ),
        (
            "10.7.1-MariaDB",
            "10.7.5",
        ),
        (
            "10.8.0-MariaDB",
            "10.8.4",
        ),
    ],
)
async def test_issue_for_mariadb_with_MDEV_25020(
    hass: HomeAssistant,
    caplog: pytest.LogCaptureFixture,
    mysql_version,
    min_version,
    issue_registry: ir.IssueRegistry,
) -> None:
    """Test we create an issue for MariaDB versions affected.

    See https://jira.mariadb.org/browse/MDEV-25020.
    """
    instance_mock = MagicMock()
    instance_mock.hass = hass
    execute_args = []
    close_mock = MagicMock()

    def execute_mock(statement):
        nonlocal execute_args
        execute_args.append(statement)

    def fetchall_mock():
        nonlocal execute_args
        if execute_args[-1] == "SELECT VERSION()":
            return [[mysql_version]]
        return None

    def _make_cursor_mock(*_):
        return MagicMock(execute=execute_mock, close=close_mock, fetchall=fetchall_mock)

    dbapi_connection = MagicMock(cursor=_make_cursor_mock)

    database_engine = await hass.async_add_executor_job(
        util.setup_connection_for_dialect,
        instance_mock,
        "mysql",
        dbapi_connection,
        True,
    )
    await hass.async_block_till_done()

    issue = issue_registry.async_get_issue(DOMAIN, "maria_db_range_index_regression")
    assert issue is not None
    assert issue.translation_placeholders == {"min_version": min_version}

    assert database_engine is not None
    assert database_engine.optimizer.slow_range_in_select is True


@pytest.mark.parametrize(
    "mysql_version",
    [
        "10.5.17-MariaDB",
        "10.6.9-MariaDB",
        "10.7.5-MariaDB",
        "10.8.4-MariaDB",
        "10.9.1-MariaDB",
    ],
)
async def test_no_issue_for_mariadb_with_MDEV_25020(
    hass: HomeAssistant,
    caplog: pytest.LogCaptureFixture,
    mysql_version,
    issue_registry: ir.IssueRegistry,
) -> None:
    """Test we do not create an issue for MariaDB versions not affected.

    See https://jira.mariadb.org/browse/MDEV-25020.
    """
    instance_mock = MagicMock()
    instance_mock.hass = hass
    execute_args = []
    close_mock = MagicMock()

    def execute_mock(statement):
        nonlocal execute_args
        execute_args.append(statement)

    def fetchall_mock():
        nonlocal execute_args
        if execute_args[-1] == "SELECT VERSION()":
            return [[mysql_version]]
        return None

    def _make_cursor_mock(*_):
        return MagicMock(execute=execute_mock, close=close_mock, fetchall=fetchall_mock)

    dbapi_connection = MagicMock(cursor=_make_cursor_mock)

    database_engine = await hass.async_add_executor_job(
        util.setup_connection_for_dialect,
        instance_mock,
        "mysql",
        dbapi_connection,
        True,
    )
    await hass.async_block_till_done()

    issue = issue_registry.async_get_issue(DOMAIN, "maria_db_range_index_regression")
    assert issue is None

    assert database_engine is not None
    assert database_engine.optimizer.slow_range_in_select is False


async def test_issue_for_old_sqlite(
    hass: HomeAssistant,
    issue_registry: ir.IssueRegistry,
) -> None:
    """Test we create and delete an issue for old sqlite versions."""
    instance_mock = MagicMock()
    instance_mock.hass = hass
    execute_args = []
    close_mock = MagicMock()
    min_version = str(MIN_VERSION_SQLITE)

    def execute_mock(statement):
        nonlocal execute_args
        execute_args.append(statement)

    def fetchall_mock():
        nonlocal execute_args
        if execute_args[-1] == "SELECT sqlite_version()":
            return [[min_version]]
        return None

    def _make_cursor_mock(*_):
        return MagicMock(execute=execute_mock, close=close_mock, fetchall=fetchall_mock)

    dbapi_connection = MagicMock(cursor=_make_cursor_mock)

    database_engine = await hass.async_add_executor_job(
        util.setup_connection_for_dialect,
        instance_mock,
        "sqlite",
        dbapi_connection,
        True,
    )
    await hass.async_block_till_done()

    issue = issue_registry.async_get_issue(DOMAIN, "sqlite_too_old")
    assert issue is not None
    assert issue.translation_placeholders == {
        "min_version": str(UPCOMING_MIN_VERSION_SQLITE),
        "server_version": min_version,
<<<<<<< HEAD
        "ha_version": "2025.2",
=======
>>>>>>> 95b2c5fa
    }

    min_version = str(UPCOMING_MIN_VERSION_SQLITE)
    database_engine = await hass.async_add_executor_job(
        util.setup_connection_for_dialect,
        instance_mock,
        "sqlite",
        dbapi_connection,
        True,
    )
    await hass.async_block_till_done()

    issue = issue_registry.async_get_issue(DOMAIN, "sqlite_too_old")
    assert issue is None
    assert database_engine is not None


@pytest.mark.skip_on_db_engine(["mysql", "postgresql"])
@pytest.mark.usefixtures("skip_by_db_engine")
async def test_basic_sanity_check(
    hass: HomeAssistant, setup_recorder: None, recorder_db_url: str
) -> None:
    """Test the basic sanity checks with a missing table.

    This test is specific for SQLite.
    """
    cursor = util.get_instance(hass).engine.raw_connection().cursor()

    assert util.basic_sanity_check(cursor) is True

    cursor.execute("DROP TABLE states;")

    with pytest.raises(sqlite3.DatabaseError):
        util.basic_sanity_check(cursor)


@pytest.mark.skip_on_db_engine(["mysql", "postgresql"])
@pytest.mark.usefixtures("skip_by_db_engine")
async def test_combined_checks(
    hass: HomeAssistant,
    setup_recorder: None,
    caplog: pytest.LogCaptureFixture,
    recorder_db_url: str,
) -> None:
    """Run Checks on the open database.

    This test is specific for SQLite.
    """
    instance = util.get_instance(hass)
    instance.db_retry_wait = 0

    cursor = instance.engine.raw_connection().cursor()

    assert util.run_checks_on_open_db("fake_db_path", cursor) is None
    assert "could not validate that the sqlite3 database" in caplog.text

    caplog.clear()

    # We are patching recorder.util here in order
    # to avoid creating the full database on disk
    with patch(
        "homeassistant.components.recorder.util.basic_sanity_check", return_value=False
    ):
        caplog.clear()
        assert util.run_checks_on_open_db("fake_db_path", cursor) is None
        assert "could not validate that the sqlite3 database" in caplog.text

    # We are patching recorder.util here in order
    # to avoid creating the full database on disk
    with patch("homeassistant.components.recorder.util.last_run_was_recently_clean"):
        caplog.clear()
        assert util.run_checks_on_open_db("fake_db_path", cursor) is None
        assert "restarted cleanly and passed the basic sanity check" in caplog.text

    caplog.clear()
    with (
        patch(
            "homeassistant.components.recorder.util.last_run_was_recently_clean",
            side_effect=sqlite3.DatabaseError,
        ),
        pytest.raises(sqlite3.DatabaseError),
    ):
        util.run_checks_on_open_db("fake_db_path", cursor)

    caplog.clear()
    with (
        patch(
            "homeassistant.components.recorder.util.last_run_was_recently_clean",
            side_effect=sqlite3.DatabaseError,
        ),
        pytest.raises(sqlite3.DatabaseError),
    ):
        util.run_checks_on_open_db("fake_db_path", cursor)

    cursor.execute("DROP TABLE events;")

    caplog.clear()
    with pytest.raises(sqlite3.DatabaseError):
        util.run_checks_on_open_db("fake_db_path", cursor)

    caplog.clear()
    with pytest.raises(sqlite3.DatabaseError):
        util.run_checks_on_open_db("fake_db_path", cursor)


async def test_end_incomplete_runs(
    hass: HomeAssistant, setup_recorder: None, caplog: pytest.LogCaptureFixture
) -> None:
    """Ensure we can end incomplete runs."""
    with session_scope(hass=hass) as session:
        run_info = run_information_with_session(session)
        assert isinstance(run_info, RecorderRuns)
        assert run_info.closed_incorrect is False

        now = dt_util.utcnow()
        end_incomplete_runs(session, now)
        run_info = run_information_with_session(session)
        assert run_info.closed_incorrect is True
        assert process_timestamp(run_info.end) == now
        session.flush()

        later = dt_util.utcnow()
        end_incomplete_runs(session, later)
        run_info = run_information_with_session(session)
        assert process_timestamp(run_info.end) == now

    assert "Ended unfinished session" in caplog.text


@pytest.mark.skip_on_db_engine(["mysql", "postgresql"])
@pytest.mark.usefixtures("skip_by_db_engine")
async def test_periodic_db_cleanups(
    hass: HomeAssistant, setup_recorder: None, recorder_db_url: str
) -> None:
    """Test periodic db cleanups.

    This test is specific for SQLite.
    """
    with patch.object(util.get_instance(hass).engine, "connect") as connect_mock:
        util.periodic_db_cleanups(util.get_instance(hass))

    text_obj = connect_mock.return_value.__enter__.return_value.execute.mock_calls[0][
        1
    ][0]
    assert isinstance(text_obj, TextClause)
    assert str(text_obj) == "PRAGMA wal_checkpoint(TRUNCATE);"


@pytest.mark.skip_on_db_engine(["mysql", "postgresql"])
@pytest.mark.usefixtures("skip_by_db_engine")
@pytest.mark.parametrize("persistent_database", [True])
async def test_write_lock_db(
    async_setup_recorder_instance: RecorderInstanceGenerator,
    hass: HomeAssistant,
    recorder_db_url: str,
) -> None:
    """Test database write lock.

    This is only supported for SQLite.

    Use file DB, in memory DB cannot do write locks.
    """

    config = {recorder.CONF_DB_URL: recorder_db_url + "?timeout=0.1"}
    instance = await async_setup_recorder_instance(hass, config)
    await hass.async_block_till_done()

    def _drop_table():
        with instance.engine.connect() as connection:
            connection.execute(text("DROP TABLE events;"))

    instance.recorder_and_worker_thread_ids.add(threading.get_ident())
    with util.write_lock_db_sqlite(instance), pytest.raises(OperationalError):
        # Database should be locked now, try writing SQL command
        # This needs to be called in another thread since
        # the lock method is BEGIN IMMEDIATE and since we have
        # a connection per thread with sqlite now, we cannot do it
        # in the same thread as the one holding the lock since it
        # would be allowed to proceed as the goal is to prevent
        # all the other threads from accessing the database
        await instance.async_add_executor_job(_drop_table)


def test_is_second_sunday() -> None:
    """Test we can find the second sunday of the month."""
    assert is_second_sunday(datetime(2022, 1, 9, 0, 0, 0, tzinfo=dt_util.UTC)) is True
    assert is_second_sunday(datetime(2022, 2, 13, 0, 0, 0, tzinfo=dt_util.UTC)) is True
    assert is_second_sunday(datetime(2022, 3, 13, 0, 0, 0, tzinfo=dt_util.UTC)) is True
    assert is_second_sunday(datetime(2022, 4, 10, 0, 0, 0, tzinfo=dt_util.UTC)) is True
    assert is_second_sunday(datetime(2022, 5, 8, 0, 0, 0, tzinfo=dt_util.UTC)) is True

    assert is_second_sunday(datetime(2022, 1, 10, 0, 0, 0, tzinfo=dt_util.UTC)) is False


def test_build_mysqldb_conv() -> None:
    """Test building the MySQLdb connect conv param."""
    mock_converters = Mock(conversions={"original": "preserved"})
    mock_constants = Mock(FIELD_TYPE=Mock(DATETIME="DATETIME"))
    with patch.dict(
        "sys.modules",
        **{"MySQLdb.constants": mock_constants, "MySQLdb.converters": mock_converters},
    ):
        conv = util.build_mysqldb_conv()

    assert conv["original"] == "preserved"
    assert conv["DATETIME"]("INVALID") is None
    assert conv["DATETIME"]("2022-05-13T22:33:12.741") == datetime(
        2022, 5, 13, 22, 33, 12, 741000, tzinfo=None
    )


@patch("homeassistant.components.recorder.util.QUERY_RETRY_WAIT", 0)
async def test_execute_stmt_lambda_element(
    hass: HomeAssistant,
    setup_recorder: None,
) -> None:
    """Test executing with execute_stmt_lambda_element."""
    instance = recorder.get_instance(hass)
    hass.states.async_set("sensor.on", "on")
    new_state = hass.states.get("sensor.on")
    await async_wait_recording_done(hass)
    now = dt_util.utcnow()
    tomorrow = now + timedelta(days=1)
    one_week_from_now = now + timedelta(days=7)
    all_calls = 0

    class MockExecutor:
        def __init__(self, stmt):
            assert isinstance(stmt, StatementLambdaElement)

        def all(self):
            nonlocal all_calls
            all_calls += 1
            if all_calls == 2:
                return ["mock_row"]
            raise SQLAlchemyError

    with session_scope(hass=hass) as session:
        # No time window, we always get a list
        metadata_id = instance.states_meta_manager.get("sensor.on", session, True)
        start_time_ts = dt_util.utcnow().timestamp()
        stmt = lambda_stmt(
            lambda: _get_single_entity_start_time_stmt(
                start_time_ts, metadata_id, False, False, False
            )
        )
        rows = util.execute_stmt_lambda_element(session, stmt)
        assert isinstance(rows, list)
        assert rows[0].state == new_state.state
        assert rows[0].metadata_id == metadata_id

        # Time window >= 2 days, we get a ChunkedIteratorResult
        rows = util.execute_stmt_lambda_element(session, stmt, now, one_week_from_now)
        assert isinstance(rows, ChunkedIteratorResult)
        row = next(rows)
        assert row.state == new_state.state
        assert row.metadata_id == metadata_id

        # Time window >= 2 days, we should not get a ChunkedIteratorResult
        # because orm_rows=False
        rows = util.execute_stmt_lambda_element(
            session, stmt, now, one_week_from_now, orm_rows=False
        )
        assert not isinstance(rows, ChunkedIteratorResult)
        row = next(rows)
        assert row.state == new_state.state
        assert row.metadata_id == metadata_id

        # Time window < 2 days, we get a list
        rows = util.execute_stmt_lambda_element(session, stmt, now, tomorrow)
        assert isinstance(rows, list)
        assert rows[0].state == new_state.state
        assert rows[0].metadata_id == metadata_id

        with patch.object(session, "execute", MockExecutor):
            rows = util.execute_stmt_lambda_element(session, stmt, now, tomorrow)
            assert rows == ["mock_row"]


@pytest.mark.freeze_time(datetime(2022, 10, 21, 7, 25, tzinfo=UTC))
async def test_resolve_period(hass: HomeAssistant) -> None:
    """Test statistic_during_period."""

    now = dt_util.utcnow()

    start_t, end_t = resolve_period({"calendar": {"period": "hour"}})
    assert start_t.isoformat() == "2022-10-21T07:00:00+00:00"
    assert end_t.isoformat() == "2022-10-21T08:00:00+00:00"

    start_t, end_t = resolve_period({"calendar": {"period": "hour"}})
    assert start_t.isoformat() == "2022-10-21T07:00:00+00:00"
    assert end_t.isoformat() == "2022-10-21T08:00:00+00:00"

    start_t, end_t = resolve_period({"calendar": {"period": "hour", "offset": -1}})
    assert start_t.isoformat() == "2022-10-21T06:00:00+00:00"
    assert end_t.isoformat() == "2022-10-21T07:00:00+00:00"

    start_t, end_t = resolve_period({"calendar": {"period": "day"}})
    assert start_t.isoformat() == "2022-10-21T07:00:00+00:00"
    assert end_t.isoformat() == "2022-10-22T07:00:00+00:00"

    start_t, end_t = resolve_period({"calendar": {"period": "day", "offset": -1}})
    assert start_t.isoformat() == "2022-10-20T07:00:00+00:00"
    assert end_t.isoformat() == "2022-10-21T07:00:00+00:00"

    start_t, end_t = resolve_period({"calendar": {"period": "week"}})
    assert start_t.isoformat() == "2022-10-17T07:00:00+00:00"
    assert end_t.isoformat() == "2022-10-24T07:00:00+00:00"

    start_t, end_t = resolve_period({"calendar": {"period": "week", "offset": -1}})
    assert start_t.isoformat() == "2022-10-10T07:00:00+00:00"
    assert end_t.isoformat() == "2022-10-17T07:00:00+00:00"

    start_t, end_t = resolve_period({"calendar": {"period": "month"}})
    assert start_t.isoformat() == "2022-10-01T07:00:00+00:00"
    assert end_t.isoformat() == "2022-11-01T07:00:00+00:00"

    start_t, end_t = resolve_period({"calendar": {"period": "month", "offset": -1}})
    assert start_t.isoformat() == "2022-09-01T07:00:00+00:00"
    assert end_t.isoformat() == "2022-10-01T07:00:00+00:00"

    start_t, end_t = resolve_period({"calendar": {"period": "year"}})
    assert start_t.isoformat() == "2022-01-01T08:00:00+00:00"
    assert end_t.isoformat() == "2023-01-01T08:00:00+00:00"

    start_t, end_t = resolve_period({"calendar": {"period": "year", "offset": -1}})
    assert start_t.isoformat() == "2021-01-01T08:00:00+00:00"
    assert end_t.isoformat() == "2022-01-01T08:00:00+00:00"

    # Fixed period
    assert resolve_period({}) == (None, None)

    assert resolve_period({"fixed_period": {"end_time": now}}) == (None, now)

    assert resolve_period({"fixed_period": {"start_time": now}}) == (now, None)

    assert resolve_period({"fixed_period": {"end_time": now, "start_time": now}}) == (
        now,
        now,
    )

    # Rolling window
    assert resolve_period(
        {"rolling_window": {"duration": timedelta(hours=1, minutes=25)}}
    ) == (now - timedelta(hours=1, minutes=25), now)

    assert resolve_period(
        {
            "rolling_window": {
                "duration": timedelta(hours=1),
                "offset": timedelta(minutes=-25),
            }
        }
    ) == (now - timedelta(hours=1, minutes=25), now - timedelta(minutes=25))<|MERGE_RESOLUTION|>--- conflicted
+++ resolved
@@ -763,10 +763,6 @@
     assert issue.translation_placeholders == {
         "min_version": str(UPCOMING_MIN_VERSION_SQLITE),
         "server_version": min_version,
-<<<<<<< HEAD
-        "ha_version": "2025.2",
-=======
->>>>>>> 95b2c5fa
     }
 
     min_version = str(UPCOMING_MIN_VERSION_SQLITE)
