--- conflicted
+++ resolved
@@ -127,8 +127,6 @@
         util.basic_sanity_check(cursor)
 
 
-<<<<<<< HEAD
-=======
 def test_combined_checks(hass_recorder):
     """Run Checks on the open database."""
     hass = hass_recorder()
@@ -154,7 +152,6 @@
         util.run_checks_on_open_db("fake_db_path", cursor)
 
 
->>>>>>> 91ba8c0e
 def _corrupt_db_file(test_db_file):
     """Corrupt an sqlite3 database file."""
     f = open(test_db_file, "a")
