"""The test repairing states schema."""

# pylint: disable=invalid-name
from unittest.mock import ANY, patch

import pytest

from homeassistant.core import HomeAssistant

from ...common import async_wait_recording_done

from tests.typing import RecorderInstanceGenerator


@pytest.mark.parametrize("enable_schema_validation", [True])
@pytest.mark.parametrize("db_engine", ("mysql", "postgresql"))
async def test_validate_db_schema_fix_float_issue(
    async_setup_recorder_instance: RecorderInstanceGenerator,
    hass: HomeAssistant,
    caplog: pytest.LogCaptureFixture,
    db_engine,
) -> None:
    """Test validating DB schema with postgresql and mysql.

    Note: The test uses SQLite, the purpose is only to exercise the code.
    """
    with patch(
        "homeassistant.components.recorder.core.Recorder.dialect_name", db_engine
    ), patch(
        "homeassistant.components.recorder.auto_repairs.schema._validate_db_schema_precision",
        return_value={"states.double precision"},
    ), patch(
        "homeassistant.components.recorder.migration._modify_columns"
    ) as modify_columns_mock:
        await async_setup_recorder_instance(hass)
        await async_wait_recording_done(hass)

    assert "Schema validation failed" not in caplog.text
    assert (
        "Database is about to correct DB schema errors: states.double precision"
        in caplog.text
    )
    modification = [
        "last_changed_ts DOUBLE PRECISION",
        "last_updated_ts DOUBLE PRECISION",
    ]
    modify_columns_mock.assert_called_once_with(ANY, ANY, "states", modification)


@pytest.mark.parametrize("enable_schema_validation", [True])
async def test_validate_db_schema_fix_utf8_issue_states(
    async_setup_recorder_instance: RecorderInstanceGenerator,
    hass: HomeAssistant,
    caplog: pytest.LogCaptureFixture,
) -> None:
    """Test validating DB schema with MySQL.

    Note: The test uses SQLite, the purpose is only to exercise the code.
    """
    with patch(
        "homeassistant.components.recorder.core.Recorder.dialect_name", "mysql"
    ), patch(
        "homeassistant.components.recorder.auto_repairs.schema._validate_table_schema_supports_utf8",
        return_value={"states.4-byte UTF-8"},
    ):
        await async_setup_recorder_instance(hass)
        await async_wait_recording_done(hass)

    assert "Schema validation failed" not in caplog.text
    assert (
        "Database is about to correct DB schema errors: states.4-byte UTF-8"
        in caplog.text
    )
    assert (
        "Updating character set and collation of table states to utf8mb4" in caplog.text
    )


@pytest.mark.parametrize("enable_schema_validation", [True])
async def test_validate_db_schema_fix_utf8_issue_state_attributes(
    async_setup_recorder_instance: RecorderInstanceGenerator,
    hass: HomeAssistant,
    caplog: pytest.LogCaptureFixture,
) -> None:
    """Test validating DB schema with MySQL.

    Note: The test uses SQLite, the purpose is only to exercise the code.
    """
    with patch(
        "homeassistant.components.recorder.core.Recorder.dialect_name", "mysql"
    ), patch(
<<<<<<< HEAD
        "homeassistant.components.recorder.auto_repairs.schema.validate_table_schema_supports_utf8",
=======
        "homeassistant.components.recorder.auto_repairs.schema._validate_table_schema_supports_utf8",
>>>>>>> b2ac29b5
        return_value={"state_attributes.4-byte UTF-8"},
    ):
        await async_setup_recorder_instance(hass)
        await async_wait_recording_done(hass)

    assert "Schema validation failed" not in caplog.text
    assert (
        "Database is about to correct DB schema errors: state_attributes.4-byte UTF-8"
        in caplog.text
    )
    assert (
        "Updating character set and collation of table state_attributes to utf8mb4"
        in caplog.text
    )<|MERGE_RESOLUTION|>--- conflicted
+++ resolved
@@ -89,11 +89,7 @@
     with patch(
         "homeassistant.components.recorder.core.Recorder.dialect_name", "mysql"
     ), patch(
-<<<<<<< HEAD
-        "homeassistant.components.recorder.auto_repairs.schema.validate_table_schema_supports_utf8",
-=======
         "homeassistant.components.recorder.auto_repairs.schema._validate_table_schema_supports_utf8",
->>>>>>> b2ac29b5
         return_value={"state_attributes.4-byte UTF-8"},
     ):
         await async_setup_recorder_instance(hass)
