--- conflicted
+++ resolved
@@ -126,11 +126,7 @@
         with session_scope(session=session_maker()) as session:
             session.execute(
                 text(
-<<<<<<< HEAD
-                    "ALTER TABLE states CHARACTER SET ascii COLLATE ascii_general_ci, "
-=======
                     "ALTER TABLE states CHARACTER SET utf8mb3 COLLATE utf8_general_ci, "
->>>>>>> 464c81ec
                     "LOCK=EXCLUSIVE;"
                 )
             )
