"""Models for SQLAlchemy.

This file contains the model definitions for schema version 28.
It is used to test the schema migration logic.
"""
from __future__ import annotations

from datetime import datetime, timedelta
import json
import logging
from typing import Any, TypedDict, cast, overload

from fnvhash import fnv1a_32
from sqlalchemy import (
    BigInteger,
    Boolean,
    Column,
    DateTime,
    Float,
    ForeignKey,
    Identity,
    Index,
    Integer,
    LargeBinary,
    SmallInteger,
    String,
    Text,
    distinct,
)
from sqlalchemy.dialects import mysql, oracle, postgresql
from sqlalchemy.engine.row import Row
from sqlalchemy.orm import declarative_base, relationship
from sqlalchemy.orm.session import Session

from homeassistant.components.recorder.const import ALL_DOMAIN_EXCLUDE_ATTRS, JSON_DUMP
from homeassistant.const import (
    MAX_LENGTH_EVENT_CONTEXT_ID,
    MAX_LENGTH_EVENT_EVENT_TYPE,
    MAX_LENGTH_EVENT_ORIGIN,
    MAX_LENGTH_STATE_ENTITY_ID,
    MAX_LENGTH_STATE_STATE,
)
from homeassistant.core import Context, Event, EventOrigin, State, split_entity_id
import homeassistant.util.dt as dt_util

# SQLAlchemy Schema
# pylint: disable=invalid-name
Base = declarative_base()

SCHEMA_VERSION = 28

_LOGGER = logging.getLogger(__name__)

DB_TIMEZONE = "+00:00"

TABLE_EVENTS = "events"
TABLE_EVENT_DATA = "event_data"
TABLE_EVENT_TYPES = "event_types"
TABLE_STATES = "states"
TABLE_STATES_META = "states_meta"
TABLE_STATE_ATTRIBUTES = "state_attributes"
TABLE_RECORDER_RUNS = "recorder_runs"
TABLE_SCHEMA_CHANGES = "schema_changes"
TABLE_STATISTICS = "statistics"
TABLE_STATISTICS_META = "statistics_meta"
TABLE_STATISTICS_RUNS = "statistics_runs"
TABLE_STATISTICS_SHORT_TERM = "statistics_short_term"

ALL_TABLES = [
    TABLE_STATES,
    TABLE_STATE_ATTRIBUTES,
    TABLE_EVENTS,
    TABLE_EVENT_DATA,
    TABLE_EVENT_TYPES,
    TABLE_RECORDER_RUNS,
    TABLE_SCHEMA_CHANGES,
    TABLE_STATISTICS,
    TABLE_STATISTICS_META,
    TABLE_STATISTICS_RUNS,
    TABLE_STATISTICS_SHORT_TERM,
]

TABLES_TO_CHECK = [
    TABLE_STATES,
    TABLE_EVENTS,
    TABLE_RECORDER_RUNS,
    TABLE_SCHEMA_CHANGES,
]


EMPTY_JSON_OBJECT = "{}"


DATETIME_TYPE = DateTime(timezone=True).with_variant(
    mysql.DATETIME(timezone=True, fsp=6), "mysql"
)
DOUBLE_TYPE = (
    Float()
    .with_variant(mysql.DOUBLE(asdecimal=False), "mysql")
    .with_variant(oracle.DOUBLE_PRECISION(), "oracle")
    .with_variant(postgresql.DOUBLE_PRECISION(), "postgresql")
)
EVENT_ORIGIN_ORDER = [EventOrigin.local, EventOrigin.remote]
EVENT_ORIGIN_TO_IDX = {origin: idx for idx, origin in enumerate(EVENT_ORIGIN_ORDER)}
CONTEXT_ID_BIN_MAX_LENGTH = 16
EVENTS_CONTEXT_ID_BIN_INDEX = "ix_events_context_id_bin"
STATES_CONTEXT_ID_BIN_INDEX = "ix_states_context_id_bin"

TIMESTAMP_TYPE = DOUBLE_TYPE


class Events(Base):  # type: ignore[misc,valid-type]
    """Event history data."""

    __table_args__ = (
        # Used for fetching events at a specific time
        # see logbook
        Index("ix_events_event_type_time_fired", "event_type", "time_fired"),
        Index(
            EVENTS_CONTEXT_ID_BIN_INDEX,
            "context_id_bin",
            mysql_length=CONTEXT_ID_BIN_MAX_LENGTH,
            mariadb_length=CONTEXT_ID_BIN_MAX_LENGTH,
        ),
        {"mysql_default_charset": "utf8mb4", "mysql_collate": "utf8mb4_unicode_ci"},
    )
    __tablename__ = TABLE_EVENTS
    event_id = Column(Integer, Identity(), primary_key=True)  # no longer used
    event_type = Column(String(MAX_LENGTH_EVENT_EVENT_TYPE))
    event_data = Column(Text().with_variant(mysql.LONGTEXT, "mysql"))
    origin = Column(String(MAX_LENGTH_EVENT_ORIGIN))  # no longer used
    origin_idx = Column(SmallInteger)
    time_fired = Column(DATETIME_TYPE, index=True)
    time_fired_ts = Column(
        TIMESTAMP_TYPE, index=True
<<<<<<< HEAD
    )  # *** Not originally in v30, only added for recorder to startup ok
=======
    )  # *** Not originally in v28, only added for recorder to startup ok
>>>>>>> d9dabe28
    context_id = Column(String(MAX_LENGTH_EVENT_CONTEXT_ID), index=True)
    context_user_id = Column(String(MAX_LENGTH_EVENT_CONTEXT_ID))
    context_parent_id = Column(String(MAX_LENGTH_EVENT_CONTEXT_ID))
    data_id = Column(Integer, ForeignKey("event_data.data_id"), index=True)
    context_id_bin = Column(
        LargeBinary(CONTEXT_ID_BIN_MAX_LENGTH)
    )  # *** Not originally in v28, only added for recorder to startup ok
    context_user_id_bin = Column(
        LargeBinary(CONTEXT_ID_BIN_MAX_LENGTH)
    )  # *** Not originally in v28, only added for recorder to startup ok
    context_parent_id_bin = Column(
        LargeBinary(CONTEXT_ID_BIN_MAX_LENGTH)
    )  # *** Not originally in v28, only added for recorder to startup ok
    event_type_id = Column(
        Integer, ForeignKey("event_types.event_type_id"), index=True
    )  # *** Not originally in v28, only added for recorder to startup ok
    event_data_rel = relationship("EventData")
    event_type_rel = relationship("EventTypes")

    def __repr__(self) -> str:
        """Return string representation of instance for debugging."""
        return (
            f"<recorder.Events("
            f"id={self.event_id}, type='{self.event_type}', "
            f"origin_idx='{self.origin_idx}', time_fired='{self.time_fired}'"
            f", data_id={self.data_id})>"
        )

    @staticmethod
    def from_event(event: Event) -> Events:
        """Create an event database object from a native event."""
        return Events(
            event_type=event.event_type,
            event_data=None,
            origin_idx=EVENT_ORIGIN_TO_IDX.get(event.origin),
            time_fired=event.time_fired,
            context_id=event.context.id,
            context_user_id=event.context.user_id,
            context_parent_id=event.context.parent_id,
        )

    def to_native(self, validate_entity_id: bool = True) -> Event | None:
        """Convert to a native HA Event."""
        context = Context(
            id=self.context_id,
            user_id=self.context_user_id,
            parent_id=self.context_parent_id,
        )
        try:
            return Event(
                self.event_type,
                json.loads(self.event_data) if self.event_data else {},
                EventOrigin(self.origin)
                if self.origin
                else EVENT_ORIGIN_ORDER[self.origin_idx],
                process_timestamp(self.time_fired),
                context=context,
            )
        except ValueError:
            # When json.loads fails
            _LOGGER.exception("Error converting to event: %s", self)
            return None


class EventData(Base):  # type: ignore[misc,valid-type]
    """Event data history."""

    __table_args__ = (
        {"mysql_default_charset": "utf8mb4", "mysql_collate": "utf8mb4_unicode_ci"},
    )
    __tablename__ = TABLE_EVENT_DATA
    data_id = Column(Integer, Identity(), primary_key=True)
    hash = Column(BigInteger, index=True)
    # Note that this is not named attributes to avoid confusion with the states table
    shared_data = Column(Text().with_variant(mysql.LONGTEXT, "mysql"))

    def __repr__(self) -> str:
        """Return string representation of instance for debugging."""
        return (
            f"<recorder.EventData("
            f"id={self.data_id}, hash='{self.hash}', data='{self.shared_data}'"
            f")>"
        )

    @staticmethod
    def from_event(event: Event) -> EventData:
        """Create object from an event."""
        shared_data = JSON_DUMP(event.data)
        return EventData(
            shared_data=shared_data, hash=EventData.hash_shared_data(shared_data)
        )

    @staticmethod
    def shared_data_from_event(event: Event) -> str:
        """Create shared_attrs from an event."""
        return JSON_DUMP(event.data)

    @staticmethod
    def hash_shared_data(shared_data: str) -> int:
        """Return the hash of json encoded shared data."""
        return cast(int, fnv1a_32(shared_data.encode("utf-8")))

    def to_native(self) -> dict[str, Any]:
        """Convert to an HA state object."""
        try:
            return cast(dict[str, Any], json.loads(self.shared_data))
        except ValueError:
            _LOGGER.exception("Error converting row to event data: %s", self)
            return {}


# *** Not originally in v28, only added for recorder to startup ok
# This is not being tested by the v28 statistics migration tests
class EventTypes(Base):  # type: ignore[misc,valid-type]
    """Event type history."""

    __table_args__ = (
        {"mysql_default_charset": "utf8mb4", "mysql_collate": "utf8mb4_unicode_ci"},
    )
    __tablename__ = TABLE_EVENT_TYPES
    event_type_id = Column(Integer, Identity(), primary_key=True)
    event_type = Column(String(MAX_LENGTH_EVENT_EVENT_TYPE))


class States(Base):  # type: ignore[misc,valid-type]
    """State change history."""

    __table_args__ = (
        # Used for fetching the state of entities at a specific time
        # (get_states in history.py)
        Index("ix_states_entity_id_last_updated", "entity_id", "last_updated"),
        {"mysql_default_charset": "utf8mb4", "mysql_collate": "utf8mb4_unicode_ci"},
    )
    __tablename__ = TABLE_STATES
    state_id = Column(Integer, Identity(), primary_key=True)
    entity_id = Column(String(MAX_LENGTH_STATE_ENTITY_ID))
    state = Column(String(MAX_LENGTH_STATE_STATE))
    attributes = Column(Text().with_variant(mysql.LONGTEXT, "mysql"))
    event_id = Column(
        Integer, ForeignKey("events.event_id", ondelete="CASCADE"), index=True
    )
    last_changed = Column(DATETIME_TYPE, default=dt_util.utcnow)
    last_updated = Column(DATETIME_TYPE, default=dt_util.utcnow, index=True)
    old_state_id = Column(Integer, ForeignKey("states.state_id"), index=True)
    attributes_id = Column(
        Integer, ForeignKey("state_attributes.attributes_id"), index=True
    )
    context_id = Column(String(MAX_LENGTH_EVENT_CONTEXT_ID), index=True)
    context_user_id = Column(String(MAX_LENGTH_EVENT_CONTEXT_ID))
    context_parent_id = Column(String(MAX_LENGTH_EVENT_CONTEXT_ID))
    origin_idx = Column(SmallInteger)  # 0 is local, 1 is remote
    metadata_id = Column(
        Integer, ForeignKey("states_meta.metadata_id"), index=True
    )  # *** Not originally in v28, only added for recorder to startup ok
    states_meta_rel = relationship("StatesMeta")
    old_state = relationship("States", remote_side=[state_id])
    state_attributes = relationship("StateAttributes")

    def __repr__(self) -> str:
        """Return string representation of instance for debugging."""
        return (
            f"<recorder.States("
            f"id={self.state_id}, entity_id='{self.entity_id}', "
            f"state='{self.state}', event_id='{self.event_id}', "
            f"last_updated='{self.last_updated.isoformat(sep=' ', timespec='seconds')}', "
            f"old_state_id={self.old_state_id}, attributes_id={self.attributes_id}"
            f")>"
        )

    @staticmethod
    def from_event(event: Event) -> States:
        """Create object from a state_changed event."""
        entity_id = event.data["entity_id"]
        state: State | None = event.data.get("new_state")
        dbstate = States(
            entity_id=entity_id,
            attributes=None,
            context_id=event.context.id,
            context_user_id=event.context.user_id,
            context_parent_id=event.context.parent_id,
            origin_idx=EVENT_ORIGIN_TO_IDX.get(event.origin),
        )

        # None state means the state was removed from the state machine
        if state is None:
            dbstate.state = ""
            dbstate.last_changed = event.time_fired
            dbstate.last_updated = event.time_fired
        else:
            dbstate.state = state.state
            dbstate.last_changed = state.last_changed
            dbstate.last_updated = state.last_updated

        return dbstate

    def to_native(self, validate_entity_id: bool = True) -> State | None:
        """Convert to an HA state object."""
        context = Context(
            id=self.context_id,
            user_id=self.context_user_id,
            parent_id=self.context_parent_id,
        )
        try:
            return State(
                self.entity_id,
                self.state,
                # Join the state_attributes table on attributes_id to get the attributes
                # for newer states
                json.loads(self.attributes) if self.attributes else {},
                process_timestamp(self.last_changed),
                process_timestamp(self.last_updated),
                context=context,
                validate_entity_id=validate_entity_id,
            )
        except ValueError:
            # When json.loads fails
            _LOGGER.exception("Error converting row to state: %s", self)
            return None


class StateAttributes(Base):  # type: ignore[misc,valid-type]
    """State attribute change history."""

    __table_args__ = (
        {"mysql_default_charset": "utf8mb4", "mysql_collate": "utf8mb4_unicode_ci"},
    )
    __tablename__ = TABLE_STATE_ATTRIBUTES
    attributes_id = Column(Integer, Identity(), primary_key=True)
    hash = Column(BigInteger, index=True)
    # Note that this is not named attributes to avoid confusion with the states table
    shared_attrs = Column(Text().with_variant(mysql.LONGTEXT, "mysql"))

    def __repr__(self) -> str:
        """Return string representation of instance for debugging."""
        return (
            f"<recorder.StateAttributes("
            f"id={self.attributes_id}, hash='{self.hash}', attributes='{self.shared_attrs}'"
            f")>"
        )

    @staticmethod
    def from_event(event: Event) -> StateAttributes:
        """Create object from a state_changed event."""
        state: State | None = event.data.get("new_state")
        # None state means the state was removed from the state machine
        dbstate = StateAttributes(
            shared_attrs="{}" if state is None else JSON_DUMP(state.attributes)
        )
        dbstate.hash = StateAttributes.hash_shared_attrs(dbstate.shared_attrs)
        return dbstate

    @staticmethod
    def shared_attrs_from_event(
        event: Event, exclude_attrs_by_domain: dict[str, set[str]]
    ) -> str:
        """Create shared_attrs from a state_changed event."""
        state: State | None = event.data.get("new_state")
        # None state means the state was removed from the state machine
        if state is None:
            return "{}"
        domain = split_entity_id(state.entity_id)[0]
        exclude_attrs = (
            exclude_attrs_by_domain.get(domain, set()) | ALL_DOMAIN_EXCLUDE_ATTRS
        )
        return JSON_DUMP(
            {k: v for k, v in state.attributes.items() if k not in exclude_attrs}
        )

    @staticmethod
    def hash_shared_attrs(shared_attrs: str) -> int:
        """Return the hash of json encoded shared attributes."""
        return cast(int, fnv1a_32(shared_attrs.encode("utf-8")))

    def to_native(self) -> dict[str, Any]:
        """Convert to an HA state object."""
        try:
            return cast(dict[str, Any], json.loads(self.shared_attrs))
        except ValueError:
            # When json.loads fails
            _LOGGER.exception("Error converting row to state attributes: %s", self)
            return {}


# *** Not originally in v23, only added for recorder to startup ok
# This is not being tested by the v23 statistics migration tests
class StatesMeta(Base):  # type: ignore[misc,valid-type]
    """Metadata for states."""

    __table_args__ = (
        {"mysql_default_charset": "utf8mb4", "mysql_collate": "utf8mb4_unicode_ci"},
    )
    __tablename__ = TABLE_STATES_META
    metadata_id = Column(Integer, Identity(), primary_key=True)
    entity_id = Column(String(MAX_LENGTH_STATE_ENTITY_ID))

    def __repr__(self) -> str:
        """Return string representation of instance for debugging."""
        return (
            "<recorder.StatesMeta("
            f"id={self.metadata_id}, entity_id='{self.entity_id}'"
            ")>"
        )


class StatisticResult(TypedDict):
    """Statistic result data class.

    Allows multiple datapoints for the same statistic_id.
    """

    meta: StatisticMetaData
    stat: StatisticData


class StatisticDataBase(TypedDict):
    """Mandatory fields for statistic data class."""

    start: datetime


class StatisticData(StatisticDataBase, total=False):
    """Statistic data class."""

    mean: float
    min: float
    max: float
    last_reset: datetime | None
    state: float
    sum: float


class StatisticsBase:
    """Statistics base class."""

    id = Column(Integer, Identity(), primary_key=True)
    created = Column(DATETIME_TYPE, default=dt_util.utcnow)
    metadata_id = Column(
        Integer,
        ForeignKey(f"{TABLE_STATISTICS_META}.id", ondelete="CASCADE"),
        index=True,
    )
    start = Column(DATETIME_TYPE, index=True)
    mean = Column(DOUBLE_TYPE)
    min = Column(DOUBLE_TYPE)
    max = Column(DOUBLE_TYPE)
    last_reset = Column(DATETIME_TYPE)
    state = Column(DOUBLE_TYPE)
    sum = Column(DOUBLE_TYPE)

    @classmethod
    def from_stats(cls, metadata_id: int, stats: StatisticData) -> StatisticsBase:
        """Create object from a statistics."""
        return cls(  # type: ignore[call-arg,misc]
            metadata_id=metadata_id,
            **stats,
        )


class Statistics(Base, StatisticsBase):  # type: ignore[misc,valid-type]
    """Long term statistics."""

    duration = timedelta(hours=1)

    __table_args__ = (
        # Used for fetching statistics for a certain entity at a specific time
        Index("ix_statistics_statistic_id_start", "metadata_id", "start", unique=True),
    )
    __tablename__ = TABLE_STATISTICS


class StatisticsShortTerm(Base, StatisticsBase):  # type: ignore[misc,valid-type]
    """Short term statistics."""

    duration = timedelta(minutes=5)

    __table_args__ = (
        # Used for fetching statistics for a certain entity at a specific time
        Index(
            "ix_statistics_short_term_statistic_id_start",
            "metadata_id",
            "start",
            unique=True,
        ),
    )
    __tablename__ = TABLE_STATISTICS_SHORT_TERM


class StatisticMetaData(TypedDict):
    """Statistic meta data class."""

    has_mean: bool
    has_sum: bool
    name: str | None
    source: str
    statistic_id: str
    unit_of_measurement: str | None


class StatisticsMeta(Base):  # type: ignore[misc,valid-type]
    """Statistics meta data."""

    __table_args__ = (
        {"mysql_default_charset": "utf8mb4", "mysql_collate": "utf8mb4_unicode_ci"},
    )
    __tablename__ = TABLE_STATISTICS_META
    id = Column(Integer, Identity(), primary_key=True)
    statistic_id = Column(String(255), index=True)
    source = Column(String(32))
    unit_of_measurement = Column(String(255))
    has_mean = Column(Boolean)
    has_sum = Column(Boolean)
    name = Column(String(255))

    @staticmethod
    def from_meta(meta: StatisticMetaData) -> StatisticsMeta:
        """Create object from meta data."""
        return StatisticsMeta(**meta)


class RecorderRuns(Base):  # type: ignore[misc,valid-type]
    """Representation of recorder run."""

    __table_args__ = (Index("ix_recorder_runs_start_end", "start", "end"),)
    __tablename__ = TABLE_RECORDER_RUNS
    run_id = Column(Integer, Identity(), primary_key=True)
    start = Column(DateTime(timezone=True), default=dt_util.utcnow)
    end = Column(DateTime(timezone=True))
    closed_incorrect = Column(Boolean, default=False)
    created = Column(DateTime(timezone=True), default=dt_util.utcnow)

    def __repr__(self) -> str:
        """Return string representation of instance for debugging."""
        end = (
            f"'{self.end.isoformat(sep=' ', timespec='seconds')}'" if self.end else None
        )
        return (
            f"<recorder.RecorderRuns("
            f"id={self.run_id}, start='{self.start.isoformat(sep=' ', timespec='seconds')}', "
            f"end={end}, closed_incorrect={self.closed_incorrect}, "
            f"created='{self.created.isoformat(sep=' ', timespec='seconds')}'"
            f")>"
        )

    def entity_ids(self, point_in_time: datetime | None = None) -> list[str]:
        """Return the entity ids that existed in this run.

        Specify point_in_time if you want to know which existed at that point
        in time inside the run.
        """
        session = Session.object_session(self)

        assert session is not None, "RecorderRuns need to be persisted"

        query = session.query(distinct(States.entity_id)).filter(
            States.last_updated >= self.start
        )

        if point_in_time is not None:
            query = query.filter(States.last_updated < point_in_time)
        elif self.end is not None:
            query = query.filter(States.last_updated < self.end)

        return [row[0] for row in query]

    def to_native(self, validate_entity_id: bool = True) -> RecorderRuns:
        """Return self, native format is this model."""
        return self


class SchemaChanges(Base):  # type: ignore[misc,valid-type]
    """Representation of schema version changes."""

    __tablename__ = TABLE_SCHEMA_CHANGES
    change_id = Column(Integer, Identity(), primary_key=True)
    schema_version = Column(Integer)
    changed = Column(DateTime(timezone=True), default=dt_util.utcnow)

    def __repr__(self) -> str:
        """Return string representation of instance for debugging."""
        return (
            f"<recorder.SchemaChanges("
            f"id={self.change_id}, schema_version={self.schema_version}, "
            f"changed='{self.changed.isoformat(sep=' ', timespec='seconds')}'"
            f")>"
        )


class StatisticsRuns(Base):  # type: ignore[misc,valid-type]
    """Representation of statistics run."""

    __tablename__ = TABLE_STATISTICS_RUNS
    run_id = Column(Integer, Identity(), primary_key=True)
    start = Column(DateTime(timezone=True), index=True)

    def __repr__(self) -> str:
        """Return string representation of instance for debugging."""
        return (
            f"<recorder.StatisticsRuns("
            f"id={self.run_id}, start='{self.start.isoformat(sep=' ', timespec='seconds')}', "
            f")>"
        )


@overload
def process_timestamp(ts: None) -> None:
    ...


@overload
def process_timestamp(ts: datetime) -> datetime:
    ...


def process_timestamp(ts: datetime | None) -> datetime | None:
    """Process a timestamp into datetime object."""
    if ts is None:
        return None
    if ts.tzinfo is None:
        return ts.replace(tzinfo=dt_util.UTC)

    return dt_util.as_utc(ts)


@overload
def process_timestamp_to_utc_isoformat(ts: None) -> None:
    ...


@overload
def process_timestamp_to_utc_isoformat(ts: datetime) -> str:
    ...


def process_timestamp_to_utc_isoformat(ts: datetime | None) -> str | None:
    """Process a timestamp into UTC isotime."""
    if ts is None:
        return None
    if ts.tzinfo == dt_util.UTC:
        return ts.isoformat()
    if ts.tzinfo is None:
        return f"{ts.isoformat()}{DB_TIMEZONE}"
    return ts.astimezone(dt_util.UTC).isoformat()


class LazyState(State):
    """A lazy version of core State."""

    __slots__ = [
        "_row",
        "_attributes",
        "_last_changed",
        "_last_updated",
        "_context",
        "_attr_cache",
    ]

    def __init__(  # pylint: disable=super-init-not-called
        self, row: Row, attr_cache: dict[str, dict[str, Any]] | None = None
    ) -> None:
        """Init the lazy state."""
        self._row = row
        self.entity_id: str = self._row.entity_id
        self.state = self._row.state or ""
        self._attributes: dict[str, Any] | None = None
        self._last_changed: datetime | None = None
        self._last_updated: datetime | None = None
        self._context: Context | None = None
        self._attr_cache = attr_cache

    @property  # type: ignore[override]
    def attributes(self) -> dict[str, Any]:  # type: ignore[override]
        """State attributes."""
        if self._attributes is None:
            source = self._row.shared_attrs or self._row.attributes
            if self._attr_cache is not None and (
                attributes := self._attr_cache.get(source)
            ):
                self._attributes = attributes
                return attributes
            if source == EMPTY_JSON_OBJECT or source is None:
                self._attributes = {}
                return self._attributes
            try:
                self._attributes = json.loads(source)
            except ValueError:
                # When json.loads fails
                _LOGGER.exception(
                    "Error converting row to state attributes: %s", self._row
                )
                self._attributes = {}
            if self._attr_cache is not None:
                self._attr_cache[source] = self._attributes
        return self._attributes

    @attributes.setter
    def attributes(self, value: dict[str, Any]) -> None:
        """Set attributes."""
        self._attributes = value

    @property  # type: ignore[override]
    def context(self) -> Context:  # type: ignore[override]
        """State context."""
        if self._context is None:
            self._context = Context(id=None)  # type: ignore[arg-type]
        return self._context

    @context.setter
    def context(self, value: Context) -> None:
        """Set context."""
        self._context = value

    @property  # type: ignore[override]
    def last_changed(self) -> datetime:  # type: ignore[override]
        """Last changed datetime."""
        if self._last_changed is None:
            self._last_changed = process_timestamp(self._row.last_changed)
        return self._last_changed

    @last_changed.setter
    def last_changed(self, value: datetime) -> None:
        """Set last changed datetime."""
        self._last_changed = value

    @property  # type: ignore[override]
    def last_updated(self) -> datetime:  # type: ignore[override]
        """Last updated datetime."""
        if self._last_updated is None:
            if (last_updated := self._row.last_updated) is not None:
                self._last_updated = process_timestamp(last_updated)
            else:
                self._last_updated = self.last_changed
        return self._last_updated

    @last_updated.setter
    def last_updated(self, value: datetime) -> None:
        """Set last updated datetime."""
        self._last_updated = value

    def as_dict(self) -> dict[str, Any]:  # type: ignore[override]
        """Return a dict representation of the LazyState.

        Async friendly.

        To be used for JSON serialization.
        """
        if self._last_changed is None and self._last_updated is None:
            last_changed_isoformat = process_timestamp_to_utc_isoformat(
                self._row.last_changed
            )
            if (
                self._row.last_updated is None
                or self._row.last_changed == self._row.last_updated
            ):
                last_updated_isoformat = last_changed_isoformat
            else:
                last_updated_isoformat = process_timestamp_to_utc_isoformat(
                    self._row.last_updated
                )
        else:
            last_changed_isoformat = self.last_changed.isoformat()
            if self.last_changed == self.last_updated:
                last_updated_isoformat = last_changed_isoformat
            else:
                last_updated_isoformat = self.last_updated.isoformat()
        return {
            "entity_id": self.entity_id,
            "state": self.state,
            "attributes": self._attributes or self.attributes,
            "last_changed": last_changed_isoformat,
            "last_updated": last_updated_isoformat,
        }

    def __eq__(self, other: Any) -> bool:
        """Return the comparison."""
        return (
            other.__class__ in [self.__class__, State]
            and self.entity_id == other.entity_id
            and self.state == other.state
            and self.attributes == other.attributes
        )<|MERGE_RESOLUTION|>--- conflicted
+++ resolved
@@ -133,11 +133,7 @@
     time_fired = Column(DATETIME_TYPE, index=True)
     time_fired_ts = Column(
         TIMESTAMP_TYPE, index=True
-<<<<<<< HEAD
-    )  # *** Not originally in v30, only added for recorder to startup ok
-=======
     )  # *** Not originally in v28, only added for recorder to startup ok
->>>>>>> d9dabe28
     context_id = Column(String(MAX_LENGTH_EVENT_CONTEXT_ID), index=True)
     context_user_id = Column(String(MAX_LENGTH_EVENT_CONTEXT_ID))
     context_parent_id = Column(String(MAX_LENGTH_EVENT_CONTEXT_ID))
