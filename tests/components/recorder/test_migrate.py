--- conflicted
+++ resolved
@@ -48,10 +48,7 @@
 
 async def test_schema_update_calls(hass):
     """Test that schema migrations occur in correct order."""
-<<<<<<< HEAD
-=======
-    assert await recorder.async_migration_in_progress(hass) is False
->>>>>>> 4c7a010c
+    assert await recorder.async_migration_in_progress(hass) is False
     await async_setup_component(hass, "persistent_notification", {})
     with patch(
         "homeassistant.components.recorder.create_engine", new=create_engine_test
@@ -73,8 +70,6 @@
     )
 
 
-<<<<<<< HEAD
-=======
 async def test_migration_in_progress(hass):
     """Test that we can check for migration in progress."""
     assert await recorder.async_migration_in_progress(hass) is False
@@ -93,16 +88,12 @@
     assert await recorder.async_migration_in_progress(hass) is False
 
 
->>>>>>> 4c7a010c
 async def test_database_migration_failed(hass):
     """Test we notify if the migration fails."""
     await async_setup_component(hass, "persistent_notification", {})
     create_calls = async_mock_service(hass, "persistent_notification", "create")
     dismiss_calls = async_mock_service(hass, "persistent_notification", "dismiss")
-<<<<<<< HEAD
-=======
-    assert await recorder.async_migration_in_progress(hass) is False
->>>>>>> 4c7a010c
+    assert await recorder.async_migration_in_progress(hass) is False
 
     with patch(
         "homeassistant.components.recorder.create_engine", new=create_engine_test
@@ -119,10 +110,7 @@
         await hass.async_add_executor_job(hass.data[DATA_INSTANCE].join)
         await hass.async_block_till_done()
 
-<<<<<<< HEAD
-=======
-    assert await recorder.async_migration_in_progress(hass) is False
->>>>>>> 4c7a010c
+    assert await recorder.async_migration_in_progress(hass) is False
     assert len(create_calls) == 2
     assert len(dismiss_calls) == 1
 
@@ -130,10 +118,7 @@
 async def test_database_migration_encounters_corruption(hass):
     """Test we move away the database if its corrupt."""
     await async_setup_component(hass, "persistent_notification", {})
-<<<<<<< HEAD
-=======
-    assert await recorder.async_migration_in_progress(hass) is False
->>>>>>> 4c7a010c
+    assert await recorder.async_migration_in_progress(hass) is False
 
     sqlite3_exception = DatabaseError("statement", {}, [])
     sqlite3_exception.__cause__ = sqlite3.DatabaseError()
@@ -154,10 +139,7 @@
         hass.states.async_set("my.entity", "off", {})
         await async_wait_recording_done_without_instance(hass)
 
-<<<<<<< HEAD
-=======
-    assert await recorder.async_migration_in_progress(hass) is False
->>>>>>> 4c7a010c
+    assert await recorder.async_migration_in_progress(hass) is False
     assert move_away.called
 
 
@@ -166,10 +148,7 @@
     await async_setup_component(hass, "persistent_notification", {})
     create_calls = async_mock_service(hass, "persistent_notification", "create")
     dismiss_calls = async_mock_service(hass, "persistent_notification", "dismiss")
-<<<<<<< HEAD
-=======
-    assert await recorder.async_migration_in_progress(hass) is False
->>>>>>> 4c7a010c
+    assert await recorder.async_migration_in_progress(hass) is False
 
     with patch(
         "homeassistant.components.recorder.migration.schema_is_current",
@@ -189,10 +168,7 @@
         await hass.async_add_executor_job(hass.data[DATA_INSTANCE].join)
         await hass.async_block_till_done()
 
-<<<<<<< HEAD
-=======
-    assert await recorder.async_migration_in_progress(hass) is False
->>>>>>> 4c7a010c
+    assert await recorder.async_migration_in_progress(hass) is False
     assert not move_away.called
     assert len(create_calls) == 2
     assert len(dismiss_calls) == 1
@@ -201,10 +177,7 @@
 async def test_events_during_migration_are_queued(hass):
     """Test that events during migration are queued."""
 
-<<<<<<< HEAD
-=======
-    assert await recorder.async_migration_in_progress(hass) is False
->>>>>>> 4c7a010c
+    assert await recorder.async_migration_in_progress(hass) is False
     await async_setup_component(hass, "persistent_notification", {})
     with patch(
         "homeassistant.components.recorder.create_engine", new=create_engine_test
@@ -221,10 +194,7 @@
         await hass.data[DATA_INSTANCE].async_recorder_ready.wait()
         await async_wait_recording_done_without_instance(hass)
 
-<<<<<<< HEAD
-=======
-    assert await recorder.async_migration_in_progress(hass) is False
->>>>>>> 4c7a010c
+    assert await recorder.async_migration_in_progress(hass) is False
     db_states = await hass.async_add_executor_job(_get_native_states, hass, "my.entity")
     assert len(db_states) == 2
 
@@ -232,10 +202,7 @@
 async def test_events_during_migration_queue_exhausted(hass):
     """Test that events during migration takes so long the queue is exhausted."""
     await async_setup_component(hass, "persistent_notification", {})
-<<<<<<< HEAD
-=======
-    assert await recorder.async_migration_in_progress(hass) is False
->>>>>>> 4c7a010c
+    assert await recorder.async_migration_in_progress(hass) is False
 
     with patch(
         "homeassistant.components.recorder.create_engine", new=create_engine_test
@@ -253,10 +220,7 @@
         await hass.data[DATA_INSTANCE].async_recorder_ready.wait()
         await async_wait_recording_done_without_instance(hass)
 
-<<<<<<< HEAD
-=======
-    assert await recorder.async_migration_in_progress(hass) is False
->>>>>>> 4c7a010c
+    assert await recorder.async_migration_in_progress(hass) is False
     db_states = await hass.async_add_executor_job(_get_native_states, hass, "my.entity")
     assert len(db_states) == 1
     hass.states.async_set("my.entity", "on", {})
@@ -296,6 +260,26 @@
     """Test that an invalid new version raises an exception."""
     with pytest.raises(ValueError):
         migration._apply_update(None, -1, 0)
+
+
+@pytest.mark.parametrize(
+    ["engine_type", "substr"],
+    [
+        ("postgresql", "ALTER event_type TYPE VARCHAR(64)"),
+        ("mssql", "ALTER COLUMN event_type VARCHAR(64)"),
+        ("mysql", "MODIFY event_type VARCHAR(64)"),
+        ("sqlite", None),
+    ],
+)
+def test_modify_column(engine_type, substr):
+    """Test that modify column generates the expected query."""
+    engine = Mock()
+    engine.dialect.name = engine_type
+    migration._modify_columns(engine, "events", ["event_type VARCHAR(64)"])
+    if substr:
+        assert substr in engine.execute.call_args[0][0].text
+    else:
+        assert not engine.execute.called
 
 
 def test_forgiving_add_column():
