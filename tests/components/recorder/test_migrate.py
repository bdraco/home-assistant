--- conflicted
+++ resolved
@@ -986,28 +986,6 @@
         ("states", "old_state_id", "states", "state_id", States),
     )
 
-<<<<<<< HEAD
-    assert "Could not update foreign options in events table" in caplog.text
-
-
-@pytest.mark.skip_on_db_engine(["sqlite"])
-@pytest.mark.usefixtures("skip_by_db_engine")
-def test_restore_foreign_key_constraints_with_integrity_error(
-    recorder_db_url: str,
-    caplog: pytest.LogCaptureFixture,
-) -> None:
-    """Test we can drop and then restore foreign keys.
-
-    This is not supported on SQLite
-    """
-
-    constraints = (
-        ("events", "data_id", "event_data", "data_id", Events),
-        ("states", "old_state_id", "states", "state_id", States),
-    )
-
-=======
->>>>>>> f6cb28eb
     engine = create_engine(recorder_db_url)
     db_schema.Base.metadata.create_all(engine)
 
@@ -1074,9 +1052,6 @@
     with pytest.raises(
         RuntimeError, match="_delete_foreign_key_violations not supported for sqlite"
     ):
-<<<<<<< HEAD
-        migration._delete_foreign_key_violations(session_maker, engine, "", "", "", "")
-=======
         migration._delete_foreign_key_violations(session_maker, engine, "", "", "", "")
 
 
@@ -1125,5 +1100,4 @@
         RuntimeError,
         match="_update_states_table_with_foreign_key_options not supported for sqlite",
     ):
-        migration._update_states_table_with_foreign_key_options(session_maker, engine)
->>>>>>> f6cb28eb
+        migration._update_states_table_with_foreign_key_options(session_maker, engine)