--- conflicted
+++ resolved
@@ -53,14 +53,10 @@
     assert "Database access is slower in the default executor" not in caplog.text
     assert connections[6] == connections[7]
 
-<<<<<<< HEAD
-    engine.pool.shutdown()
-=======
     shutdown = True
     caplog.clear()
     new_thread = threading.Thread(target=_get_connection_twice, name=DB_WORKER_PREFIX)
     new_thread.start()
     new_thread.join()
     assert "Database access is slower in the default executor" not in caplog.text
-    assert connections[8] != connections[9]
->>>>>>> ef71416e
+    assert connections[8] != connections[9]