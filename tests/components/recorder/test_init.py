--- conflicted
+++ resolved
@@ -1839,12 +1839,8 @@
     assert "start_time" in issue.translation_placeholders
     start_time = issue.translation_placeholders["start_time"]
     assert start_time is not None
-<<<<<<< HEAD
-    assert dt_util.parse_datetime(start_time) is not None
-=======
     # Should be in H:M:S format
     assert start_time.count(":") == 2
->>>>>>> 373bdbb6
 
 
 async def test_database_lock_and_overflow_checks_available_memory(
@@ -1930,12 +1926,8 @@
     assert "start_time" in issue.translation_placeholders
     start_time = issue.translation_placeholders["start_time"]
     assert start_time is not None
-<<<<<<< HEAD
-    assert dt_util.parse_datetime(start_time) is not None
-=======
     # Should be in H:M:S format
     assert start_time.count(":") == 2
->>>>>>> 373bdbb6
 
 
 async def test_database_lock_timeout(
@@ -1947,6 +1939,7 @@
         return
 
     hass.bus.async_fire(EVENT_HOMEASSISTANT_STOP)
+
     instance = get_instance(hass)
 
     class BlockQueue(recorder.tasks.RecorderTask):
