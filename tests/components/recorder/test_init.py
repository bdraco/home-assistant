"""The tests for the Recorder component."""
from __future__ import annotations

import asyncio
from collections.abc import Callable
from datetime import datetime, timedelta
from pathlib import Path
import sqlite3
import threading
from typing import cast
from unittest.mock import Mock, patch

import pytest
from sqlalchemy.exc import DatabaseError, OperationalError, SQLAlchemyError

from homeassistant.components import recorder
from homeassistant.components.recorder import (
    CONF_AUTO_PURGE,
    CONF_AUTO_REPACK,
    CONF_COMMIT_INTERVAL,
    CONF_DB_MAX_RETRIES,
    CONF_DB_RETRY_WAIT,
    CONF_DB_URL,
    CONFIG_SCHEMA,
    DOMAIN,
    SQLITE_URL_PREFIX,
    Recorder,
    get_instance,
    pool,
    statistics,
)
from homeassistant.components.recorder.const import (
    EVENT_RECORDER_5MIN_STATISTICS_GENERATED,
    EVENT_RECORDER_HOURLY_STATISTICS_GENERATED,
    KEEPALIVE_TIME,
    SupportedDialect,
)
from homeassistant.components.recorder.db_schema import (
    SCHEMA_VERSION,
    EventData,
    Events,
    RecorderRuns,
    StateAttributes,
    States,
    StatisticsRuns,
)
from homeassistant.components.recorder.models import process_timestamp
from homeassistant.components.recorder.services import (
    SERVICE_DISABLE,
    SERVICE_ENABLE,
    SERVICE_PURGE,
    SERVICE_PURGE_ENTITIES,
)
from homeassistant.components.recorder.util import session_scope
from homeassistant.const import (
    EVENT_COMPONENT_LOADED,
    EVENT_HOMEASSISTANT_FINAL_WRITE,
    EVENT_HOMEASSISTANT_STARTED,
    EVENT_HOMEASSISTANT_STOP,
    MATCH_ALL,
    STATE_LOCKED,
    STATE_UNLOCKED,
)
from homeassistant.core import CoreState, Event, HomeAssistant, callback
from homeassistant.helpers import entity_registry as er, recorder as recorder_helper
from homeassistant.setup import async_setup_component, setup_component
from homeassistant.util import dt as dt_util

from .common import (
    async_block_recorder,
    async_wait_recording_done,
    corrupt_db_file,
    run_information_with_session,
    wait_recording_done,
)

from tests.common import (
    MockEntity,
    MockEntityPlatform,
    async_fire_time_changed,
    fire_time_changed,
    get_test_home_assistant,
    mock_platform,
)
from tests.typing import RecorderInstanceGenerator


def _default_recorder(hass):
    """Return a recorder with reasonable defaults."""
    return Recorder(
        hass,
        auto_purge=True,
        auto_repack=True,
        keep_days=7,
        commit_interval=1,
        uri="sqlite://",
        db_max_retries=10,
        db_retry_wait=3,
        entity_filter=CONFIG_SCHEMA({DOMAIN: {}}),
        exclude_t=[],
        exclude_attributes_by_domain={},
    )


async def test_shutdown_before_startup_finishes(
    async_setup_recorder_instance: RecorderInstanceGenerator,
    hass: HomeAssistant,
    recorder_db_url: str,
    tmp_path: Path,
) -> None:
    """Test shutdown before recorder starts is clean."""
    if recorder_db_url == "sqlite://":
        # On-disk database because this test does not play nice with the
        # MutexPool
        recorder_db_url = "sqlite:///" + str(tmp_path / "pytest.db")
    config = {
        recorder.CONF_DB_URL: recorder_db_url,
        recorder.CONF_COMMIT_INTERVAL: 1,
    }
    hass.state = CoreState.not_running

    recorder_helper.async_initialize_recorder(hass)
    hass.create_task(async_setup_recorder_instance(hass, config))
    await recorder_helper.async_wait_recorder(hass)
    instance = get_instance(hass)

    session = await hass.async_add_executor_job(instance.get_session)

    with patch.object(instance, "engine"):
        hass.bus.async_fire(EVENT_HOMEASSISTANT_STOP)
        await hass.async_block_till_done()
        await hass.async_stop()

    run_info = await hass.async_add_executor_job(run_information_with_session, session)

    assert run_info.run_id == 1
    assert run_info.start is not None
    assert run_info.end is not None
    # We patched out engine to prevent the close from happening
    # so we need to manually close the session
    session.close()
    await hass.async_add_executor_job(instance._shutdown)


async def test_canceled_before_startup_finishes(
    async_setup_recorder_instance: RecorderInstanceGenerator,
    hass: HomeAssistant,
    caplog: pytest.LogCaptureFixture,
) -> None:
    """Test recorder shuts down when its startup future is canceled out from under it."""
    hass.state = CoreState.not_running
    recorder_helper.async_initialize_recorder(hass)
    hass.create_task(async_setup_recorder_instance(hass))
    await recorder_helper.async_wait_recorder(hass)

    instance = get_instance(hass)
    instance._hass_started.cancel()
    with patch.object(instance, "engine"):
        await hass.async_block_till_done()
        await hass.async_add_executor_job(instance.join)
    assert (
        "Recorder startup was externally canceled before it could complete"
        in caplog.text
    )
    # We patched out engine to prevent the close from happening
    # so we need to manually close the session
    await hass.async_add_executor_job(instance._shutdown)


async def test_shutdown_closes_connections(
    recorder_mock: Recorder, hass: HomeAssistant
) -> None:
    """Test shutdown closes connections."""

    hass.state = CoreState.not_running

    instance = get_instance(hass)
    await instance.async_db_ready
    await hass.async_block_till_done()
    pool = instance.engine.pool
    pool.shutdown = Mock()

    def _ensure_connected():
        with session_scope(hass=hass) as session:
            list(session.query(States))

    await instance.async_add_executor_job(_ensure_connected)

    hass.bus.async_fire(EVENT_HOMEASSISTANT_STOP)
    await hass.async_block_till_done()

    assert len(pool.shutdown.mock_calls) == 1
    with pytest.raises(RuntimeError):
        assert instance.get_session()


async def test_state_gets_saved_when_set_before_start_event(
    async_setup_recorder_instance: RecorderInstanceGenerator, hass: HomeAssistant
) -> None:
    """Test we can record an event when starting with not running."""

    hass.state = CoreState.not_running

    recorder_helper.async_initialize_recorder(hass)
    hass.create_task(async_setup_recorder_instance(hass))
    await recorder_helper.async_wait_recorder(hass)

    entity_id = "test.recorder"
    state = "restoring_from_db"
    attributes = {"test_attr": 5, "test_attr_10": "nice"}

    hass.states.async_set(entity_id, state, attributes)

    hass.bus.async_fire(EVENT_HOMEASSISTANT_STARTED)

    await async_wait_recording_done(hass)

    with session_scope(hass=hass) as session:
        db_states = list(session.query(States))
        assert len(db_states) == 1
        assert db_states[0].event_id is None


async def test_saving_state(recorder_mock: Recorder, hass: HomeAssistant) -> None:
    """Test saving and restoring a state."""
    entity_id = "test.recorder"
    state = "restoring_from_db"
    attributes = {"test_attr": 5, "test_attr_10": "nice"}

    hass.states.async_set(entity_id, state, attributes)

    await async_wait_recording_done(hass)

    with session_scope(hass=hass) as session:
        db_states = []
        for db_state, db_state_attributes in session.query(
            States, StateAttributes
        ).outerjoin(
            StateAttributes, States.attributes_id == StateAttributes.attributes_id
        ):
            db_states.append(db_state)
            state = db_state.to_native()
            state.attributes = db_state_attributes.to_native()
        assert len(db_states) == 1
        assert db_states[0].event_id is None

    assert state.as_dict() == _state_with_context(hass, entity_id).as_dict()


@pytest.mark.parametrize(
    ("dialect_name", "expected_attributes"),
    (
        (SupportedDialect.MYSQL, {"test_attr": 5, "test_attr_10": "silly\0stuff"}),
        (SupportedDialect.POSTGRESQL, {"test_attr": 5, "test_attr_10": "silly"}),
        (SupportedDialect.SQLITE, {"test_attr": 5, "test_attr_10": "silly\0stuff"}),
    ),
)
async def test_saving_state_with_nul(
    recorder_mock: Recorder, hass: HomeAssistant, dialect_name, expected_attributes
) -> None:
    """Test saving and restoring a state with nul in attributes."""
    entity_id = "test.recorder"
    state = "restoring_from_db"
    attributes = {"test_attr": 5, "test_attr_10": "silly\0stuff"}

    with patch(
        "homeassistant.components.recorder.core.Recorder.dialect_name", dialect_name
    ):
        hass.states.async_set(entity_id, state, attributes)
        await async_wait_recording_done(hass)

    with session_scope(hass=hass) as session:
        db_states = []
        for db_state, db_state_attributes in session.query(
            States, StateAttributes
        ).outerjoin(
            StateAttributes, States.attributes_id == StateAttributes.attributes_id
        ):
            db_states.append(db_state)
            state = db_state.to_native()
            state.attributes = db_state_attributes.to_native()
        assert len(db_states) == 1
        assert db_states[0].event_id is None

    expected = _state_with_context(hass, entity_id)
    expected.attributes = expected_attributes
    assert state.as_dict() == expected.as_dict()


async def test_saving_many_states(
    async_setup_recorder_instance: RecorderInstanceGenerator, hass: HomeAssistant
) -> None:
    """Test we expire after many commits."""
    instance = await async_setup_recorder_instance(
        hass, {recorder.CONF_COMMIT_INTERVAL: 0}
    )

    entity_id = "test.recorder"
    attributes = {"test_attr": 5, "test_attr_10": "nice"}

    with patch.object(instance.event_session, "expire_all") as expire_all, patch.object(
        recorder.core, "EXPIRE_AFTER_COMMITS", 2
    ):
        for _ in range(3):
            hass.states.async_set(entity_id, "on", attributes)
            await async_wait_recording_done(hass)
            hass.states.async_set(entity_id, "off", attributes)
            await async_wait_recording_done(hass)

    assert expire_all.called

    with session_scope(hass=hass) as session:
        db_states = list(session.query(States))
        assert len(db_states) == 6
        assert db_states[0].event_id is None


async def test_saving_state_with_intermixed_time_changes(
    recorder_mock: Recorder, hass: HomeAssistant
) -> None:
    """Test saving states with intermixed time changes."""
    entity_id = "test.recorder"
    state = "restoring_from_db"
    attributes = {"test_attr": 5, "test_attr_10": "nice"}
    attributes2 = {"test_attr": 10, "test_attr_10": "mean"}

    for _ in range(KEEPALIVE_TIME + 1):
        async_fire_time_changed(hass, dt_util.utcnow())
    hass.states.async_set(entity_id, state, attributes)
    for _ in range(KEEPALIVE_TIME + 1):
        async_fire_time_changed(hass, dt_util.utcnow())
    hass.states.async_set(entity_id, state, attributes2)

    await async_wait_recording_done(hass)

    with session_scope(hass=hass) as session:
        db_states = list(session.query(States))
        assert len(db_states) == 2
        assert db_states[0].event_id is None


def test_saving_state_with_exception(
    hass_recorder: Callable[..., HomeAssistant],
    hass: HomeAssistant,
    caplog: pytest.LogCaptureFixture,
) -> None:
    """Test saving and restoring a state."""
    hass = hass_recorder()

    entity_id = "test.recorder"
    state = "restoring_from_db"
    attributes = {"test_attr": 5, "test_attr_10": "nice"}

    def _throw_if_state_in_session(*args, **kwargs):
        for obj in get_instance(hass).event_session:
            if isinstance(obj, States):
                raise OperationalError(
                    "insert the state", "fake params", "forced to fail"
                )

    with patch("time.sleep"), patch.object(
        get_instance(hass).event_session,
        "flush",
        side_effect=_throw_if_state_in_session,
    ):
        hass.states.set(entity_id, "fail", attributes)
        wait_recording_done(hass)

    assert "Error executing query" in caplog.text
    assert "Error saving events" not in caplog.text

    caplog.clear()
    hass.states.set(entity_id, state, attributes)
    wait_recording_done(hass)

    with session_scope(hass=hass) as session:
        db_states = list(session.query(States))
        assert len(db_states) >= 1

    assert "Error executing query" not in caplog.text
    assert "Error saving events" not in caplog.text


def test_saving_state_with_sqlalchemy_exception(
    hass_recorder: Callable[..., HomeAssistant],
    hass: HomeAssistant,
    caplog: pytest.LogCaptureFixture,
) -> None:
    """Test saving state when there is an SQLAlchemyError."""
    hass = hass_recorder()

    entity_id = "test.recorder"
    state = "restoring_from_db"
    attributes = {"test_attr": 5, "test_attr_10": "nice"}

    def _throw_if_state_in_session(*args, **kwargs):
        for obj in get_instance(hass).event_session:
            if isinstance(obj, States):
                raise SQLAlchemyError(
                    "insert the state", "fake params", "forced to fail"
                )

    with patch("time.sleep"), patch.object(
        get_instance(hass).event_session,
        "flush",
        side_effect=_throw_if_state_in_session,
    ):
        hass.states.set(entity_id, "fail", attributes)
        wait_recording_done(hass)

    assert "SQLAlchemyError error processing task" in caplog.text

    caplog.clear()
    hass.states.set(entity_id, state, attributes)
    wait_recording_done(hass)

    with session_scope(hass=hass) as session:
        db_states = list(session.query(States))
        assert len(db_states) >= 1

    assert "Error executing query" not in caplog.text
    assert "Error saving events" not in caplog.text
    assert "SQLAlchemyError error processing task" not in caplog.text


async def test_force_shutdown_with_queue_of_writes_that_generate_exceptions(
    async_setup_recorder_instance: RecorderInstanceGenerator,
    hass: HomeAssistant,
    caplog: pytest.LogCaptureFixture,
) -> None:
    """Test forcing shutdown."""
    instance = await async_setup_recorder_instance(hass)

    entity_id = "test.recorder"
    attributes = {"test_attr": 5, "test_attr_10": "nice"}

    await async_wait_recording_done(hass)

    with patch.object(instance, "db_retry_wait", 0.05), patch.object(
        instance.event_session,
        "flush",
        side_effect=OperationalError(
            "insert the state", "fake params", "forced to fail"
        ),
    ):
        for _ in range(100):
            hass.states.async_set(entity_id, "on", attributes)
            hass.states.async_set(entity_id, "off", attributes)

        hass.bus.async_fire(EVENT_HOMEASSISTANT_STOP)
        hass.bus.async_fire(EVENT_HOMEASSISTANT_FINAL_WRITE)
        await hass.async_block_till_done()

    assert "Error executing query" in caplog.text
    assert "Error saving events" not in caplog.text


def test_saving_event(hass_recorder: Callable[..., HomeAssistant]) -> None:
    """Test saving and restoring an event."""
    hass = hass_recorder()

    event_type = "EVENT_TEST"
    event_data = {"test_attr": 5, "test_attr_10": "nice"}

    events = []

    @callback
    def event_listener(event):
        """Record events from eventbus."""
        if event.event_type == event_type:
            events.append(event)

    hass.bus.listen(MATCH_ALL, event_listener)

    hass.bus.fire(event_type, event_data)

    wait_recording_done(hass)

    assert len(events) == 1
    event: Event = events[0]

    get_instance(hass).block_till_done()
    events: list[Event] = []

    with session_scope(hass=hass) as session:
        for select_event, event_data in (
            session.query(Events, EventData)
            .filter_by(event_type=event_type)
            .outerjoin(EventData, Events.data_id == EventData.data_id)
        ):
            select_event = cast(Events, select_event)
            event_data = cast(EventData, event_data)

            native_event = select_event.to_native()
            native_event.data = event_data.to_native()
            events.append(native_event)

    db_event = events[0]

    assert event.event_type == db_event.event_type
    assert event.data == db_event.data
    assert event.origin == db_event.origin

    # Recorder uses SQLite and stores datetimes as integer unix timestamps
    assert event.time_fired.replace(microsecond=0) == db_event.time_fired.replace(
        microsecond=0
    )


def test_saving_state_with_commit_interval_zero(
    hass_recorder: Callable[..., HomeAssistant]
) -> None:
    """Test saving a state with a commit interval of zero."""
    hass = hass_recorder({"commit_interval": 0})
    get_instance(hass).commit_interval == 0

    entity_id = "test.recorder"
    state = "restoring_from_db"
    attributes = {"test_attr": 5, "test_attr_10": "nice"}

    hass.states.set(entity_id, state, attributes)

    wait_recording_done(hass)

    with session_scope(hass=hass) as session:
        db_states = list(session.query(States))
        assert len(db_states) == 1
        assert db_states[0].event_id is None


def _add_entities(hass, entity_ids):
    """Add entities."""
    attributes = {"test_attr": 5, "test_attr_10": "nice"}
    for idx, entity_id in enumerate(entity_ids):
        hass.states.set(entity_id, f"state{idx}", attributes)
    wait_recording_done(hass)

    with session_scope(hass=hass) as session:
        states = []
        for state, state_attributes in session.query(States, StateAttributes).outerjoin(
            StateAttributes, States.attributes_id == StateAttributes.attributes_id
        ):
            native_state = state.to_native()
            native_state.attributes = state_attributes.to_native()
            states.append(native_state)
        return states


def _add_events(hass, events):
    with session_scope(hass=hass) as session:
        session.query(Events).delete(synchronize_session=False)
    for event_type in events:
        hass.bus.fire(event_type)
    wait_recording_done(hass)

    with session_scope(hass=hass) as session:
        events = []
        for event, event_data in session.query(Events, EventData).outerjoin(
            EventData, Events.data_id == EventData.data_id
        ):
            event = cast(Events, event)
            event_data = cast(EventData, event_data)

            native_event = event.to_native()
            if event_data:
                native_event.data = event_data.to_native()
            events.append(native_event)
        return events


def _state_with_context(hass, entity_id):
    # We don't restore context unless we need it by joining the
    # events table on the event_id for state_changed events
    return hass.states.get(entity_id)


def test_setup_without_migration(hass_recorder: Callable[..., HomeAssistant]) -> None:
    """Verify the schema version without a migration."""
    hass = hass_recorder()
    assert recorder.get_instance(hass).schema_version == SCHEMA_VERSION


# pylint: disable=invalid-name
def test_saving_state_include_domains(
    hass_recorder: Callable[..., HomeAssistant]
) -> None:
    """Test saving and restoring a state."""
    hass = hass_recorder({"include": {"domains": "test2"}})
    states = _add_entities(hass, ["test.recorder", "test2.recorder"])
    assert len(states) == 1
    assert _state_with_context(hass, "test2.recorder").as_dict() == states[0].as_dict()


def test_saving_state_include_domains_globs(
    hass_recorder: Callable[..., HomeAssistant]
) -> None:
    """Test saving and restoring a state."""
    hass = hass_recorder(
        {"include": {"domains": "test2", "entity_globs": "*.included_*"}}
    )
    states = _add_entities(
        hass, ["test.recorder", "test2.recorder", "test3.included_entity"]
    )
    assert len(states) == 2
    state_map = {state.entity_id: state for state in states}

    assert (
        _state_with_context(hass, "test2.recorder").as_dict()
        == state_map["test2.recorder"].as_dict()
    )
    assert (
        _state_with_context(hass, "test3.included_entity").as_dict()
        == state_map["test3.included_entity"].as_dict()
    )


def test_saving_state_incl_entities(
    hass_recorder: Callable[..., HomeAssistant]
) -> None:
    """Test saving and restoring a state."""
    hass = hass_recorder({"include": {"entities": "test2.recorder"}})
    states = _add_entities(hass, ["test.recorder", "test2.recorder"])
    assert len(states) == 1
    assert _state_with_context(hass, "test2.recorder").as_dict() == states[0].as_dict()


def test_saving_event_exclude_event_type(
    hass_recorder: Callable[..., HomeAssistant]
) -> None:
    """Test saving and restoring an event."""
    hass = hass_recorder(
        {
            "exclude": {
                "event_types": [
                    "service_registered",
                    "homeassistant_start",
                    "component_loaded",
                    "core_config_updated",
                    "homeassistant_started",
                    "test",
                ]
            }
        }
    )
    events = _add_events(hass, ["test", "test2"])
    assert len(events) == 1
    assert events[0].event_type == "test2"


def test_saving_state_exclude_domains(
    hass_recorder: Callable[..., HomeAssistant]
) -> None:
    """Test saving and restoring a state."""
    hass = hass_recorder({"exclude": {"domains": "test"}})
    states = _add_entities(hass, ["test.recorder", "test2.recorder"])
    assert len(states) == 1
    assert _state_with_context(hass, "test2.recorder").as_dict() == states[0].as_dict()


def test_saving_state_exclude_domains_globs(
    hass_recorder: Callable[..., HomeAssistant]
) -> None:
    """Test saving and restoring a state."""
    hass = hass_recorder(
        {"exclude": {"domains": "test", "entity_globs": "*.excluded_*"}}
    )
    states = _add_entities(
        hass, ["test.recorder", "test2.recorder", "test2.excluded_entity"]
    )
    assert len(states) == 1
    assert _state_with_context(hass, "test2.recorder").as_dict() == states[0].as_dict()


def test_saving_state_exclude_entities(
    hass_recorder: Callable[..., HomeAssistant]
) -> None:
    """Test saving and restoring a state."""
    hass = hass_recorder({"exclude": {"entities": "test.recorder"}})
    states = _add_entities(hass, ["test.recorder", "test2.recorder"])
    assert len(states) == 1
    assert _state_with_context(hass, "test2.recorder").as_dict() == states[0].as_dict()


def test_saving_state_exclude_domain_include_entity(
    hass_recorder: Callable[..., HomeAssistant]
) -> None:
    """Test saving and restoring a state."""
    hass = hass_recorder(
        {"include": {"entities": "test.recorder"}, "exclude": {"domains": "test"}}
    )
    states = _add_entities(hass, ["test.recorder", "test2.recorder"])
    assert len(states) == 2


def test_saving_state_exclude_domain_glob_include_entity(
    hass_recorder: Callable[..., HomeAssistant]
) -> None:
    """Test saving and restoring a state."""
    hass = hass_recorder(
        {
            "include": {"entities": ["test.recorder", "test.excluded_entity"]},
            "exclude": {"domains": "test", "entity_globs": "*._excluded_*"},
        }
    )
    states = _add_entities(
        hass, ["test.recorder", "test2.recorder", "test.excluded_entity"]
    )
    assert len(states) == 3


def test_saving_state_include_domain_exclude_entity(
    hass_recorder: Callable[..., HomeAssistant]
) -> None:
    """Test saving and restoring a state."""
    hass = hass_recorder(
        {"exclude": {"entities": "test.recorder"}, "include": {"domains": "test"}}
    )
    states = _add_entities(hass, ["test.recorder", "test2.recorder", "test.ok"])
    assert len(states) == 1
    assert _state_with_context(hass, "test.ok").as_dict() == states[0].as_dict()
    assert _state_with_context(hass, "test.ok").state == "state2"


def test_saving_state_include_domain_glob_exclude_entity(
    hass_recorder: Callable[..., HomeAssistant]
) -> None:
    """Test saving and restoring a state."""
    hass = hass_recorder(
        {
            "exclude": {"entities": ["test.recorder", "test2.included_entity"]},
            "include": {"domains": "test", "entity_globs": "*._included_*"},
        }
    )
    states = _add_entities(
        hass, ["test.recorder", "test2.recorder", "test.ok", "test2.included_entity"]
    )
    assert len(states) == 1
    assert _state_with_context(hass, "test.ok").as_dict() == states[0].as_dict()
    assert _state_with_context(hass, "test.ok").state == "state2"


def test_saving_state_and_removing_entity(
    hass_recorder: Callable[..., HomeAssistant]
) -> None:
    """Test saving the state of a removed entity."""
    hass = hass_recorder()
    entity_id = "lock.mine"
    hass.states.set(entity_id, STATE_LOCKED)
    hass.states.set(entity_id, STATE_UNLOCKED)
    hass.states.remove(entity_id)

    wait_recording_done(hass)

    with session_scope(hass=hass) as session:
        states = list(session.query(States))
        assert len(states) == 3
        assert states[0].entity_id == entity_id
        assert states[0].state == STATE_LOCKED
        assert states[1].entity_id == entity_id
        assert states[1].state == STATE_UNLOCKED
        assert states[2].entity_id == entity_id
        assert states[2].state is None


def test_saving_state_with_oversized_attributes(
    hass_recorder: Callable[..., HomeAssistant], caplog: pytest.LogCaptureFixture
) -> None:
    """Test saving states is limited to 16KiB of JSON encoded attributes."""
    hass = hass_recorder()
    massive_dict = {"a": "b" * 16384}
    attributes = {"test_attr": 5, "test_attr_10": "nice"}
    hass.states.set("switch.sane", "on", attributes)
    hass.states.set("switch.too_big", "on", massive_dict)
    wait_recording_done(hass)
    states = []

    with session_scope(hass=hass) as session:
        for state, state_attributes in session.query(States, StateAttributes).outerjoin(
            StateAttributes, States.attributes_id == StateAttributes.attributes_id
        ):
            native_state = state.to_native()
            native_state.attributes = state_attributes.to_native()
            states.append(native_state)

    assert "switch.too_big" in caplog.text

    assert len(states) == 2
    assert _state_with_context(hass, "switch.sane").as_dict() == states[0].as_dict()
    assert states[1].state == "on"
    assert states[1].entity_id == "switch.too_big"
    assert states[1].attributes == {}


def test_recorder_setup_failure(hass: HomeAssistant) -> None:
    """Test some exceptions."""
    recorder_helper.async_initialize_recorder(hass)
    with patch.object(Recorder, "_setup_connection") as setup, patch(
        "homeassistant.components.recorder.core.time.sleep"
    ):
        setup.side_effect = ImportError("driver not found")
        rec = _default_recorder(hass)
        rec.async_initialize()
        rec.start()
        rec.join()

    hass.stop()


def test_recorder_validate_schema_failure(hass: HomeAssistant) -> None:
    """Test some exceptions."""
    recorder_helper.async_initialize_recorder(hass)
    with patch(
        "homeassistant.components.recorder.migration._get_schema_version"
    ) as inspect_schema_version, patch(
        "homeassistant.components.recorder.core.time.sleep"
    ):
        inspect_schema_version.side_effect = ImportError("driver not found")
        rec = _default_recorder(hass)
        rec.async_initialize()
        rec.start()
        rec.join()

    hass.stop()


def test_recorder_setup_failure_without_event_listener(hass: HomeAssistant) -> None:
    """Test recorder setup failure when the event listener is not setup."""
    recorder_helper.async_initialize_recorder(hass)
    with patch.object(Recorder, "_setup_connection") as setup, patch(
        "homeassistant.components.recorder.core.time.sleep"
    ):
        setup.side_effect = ImportError("driver not found")
        rec = _default_recorder(hass)
        rec.start()
        rec.join()

    hass.stop()


async def test_defaults_set(hass: HomeAssistant) -> None:
    """Test the config defaults are set."""
    recorder_config = None

    async def mock_setup(hass, config):
        """Mock setup."""
        nonlocal recorder_config
        recorder_config = config["recorder"]
        return True

    with patch("homeassistant.components.recorder.async_setup", side_effect=mock_setup):
        assert await async_setup_component(hass, "history", {})

    assert recorder_config is not None
    # pylint: disable=unsubscriptable-object
    assert recorder_config["auto_purge"]
    assert recorder_config["auto_repack"]
    assert recorder_config["purge_keep_days"] == 10


def run_tasks_at_time(hass, test_time):
    """Advance the clock and wait for any callbacks to finish."""
    fire_time_changed(hass, test_time)
    hass.block_till_done()
    get_instance(hass).block_till_done()


@pytest.mark.parametrize("enable_nightly_purge", [True])
def test_auto_purge(hass_recorder: Callable[..., HomeAssistant]) -> None:
    """Test periodic purge scheduling."""
    hass = hass_recorder()

    original_tz = dt_util.DEFAULT_TIME_ZONE

    tz = dt_util.get_time_zone("Europe/Copenhagen")
    dt_util.set_default_time_zone(tz)

    # Purging is scheduled to happen at 4:12am every day. Exercise this behavior by
    # firing time changed events and advancing the clock around this time. Pick an
    # arbitrary year in the future to avoid boundary conditions relative to the current
    # date.
    #
    # The clock is started at 4:15am then advanced forward below
    now = dt_util.utcnow()
    test_time = datetime(now.year + 2, 1, 1, 4, 15, 0, tzinfo=tz)
    run_tasks_at_time(hass, test_time)

    with patch(
        "homeassistant.components.recorder.purge.purge_old_data", return_value=True
    ) as purge_old_data, patch(
        "homeassistant.components.recorder.tasks.periodic_db_cleanups"
    ) as periodic_db_cleanups:
        # Advance one day, and the purge task should run
        test_time = test_time + timedelta(days=1)
        run_tasks_at_time(hass, test_time)
        assert len(purge_old_data.mock_calls) == 1
        assert len(periodic_db_cleanups.mock_calls) == 1

        purge_old_data.reset_mock()
        periodic_db_cleanups.reset_mock()

        # Advance one day, and the purge task should run again
        test_time = test_time + timedelta(days=1)
        run_tasks_at_time(hass, test_time)
        assert len(purge_old_data.mock_calls) == 1
        assert len(periodic_db_cleanups.mock_calls) == 1

        purge_old_data.reset_mock()
        periodic_db_cleanups.reset_mock()

        # Advance less than one full day.  The alarm should not yet fire.
        test_time = test_time + timedelta(hours=23)
        run_tasks_at_time(hass, test_time)
        assert len(purge_old_data.mock_calls) == 0
        assert len(periodic_db_cleanups.mock_calls) == 0

        # Advance to the next day and fire the alarm again
        test_time = test_time + timedelta(hours=1)
        run_tasks_at_time(hass, test_time)
        assert len(purge_old_data.mock_calls) == 1
        assert len(periodic_db_cleanups.mock_calls) == 1

    dt_util.set_default_time_zone(original_tz)


@pytest.mark.parametrize("enable_nightly_purge", [True])
def test_auto_purge_auto_repack_on_second_sunday(
    hass_recorder: Callable[..., HomeAssistant]
) -> None:
    """Test periodic purge scheduling does a repack on the 2nd sunday."""
    hass = hass_recorder()

    original_tz = dt_util.DEFAULT_TIME_ZONE

    tz = dt_util.get_time_zone("Europe/Copenhagen")
    dt_util.set_default_time_zone(tz)

    # Purging is scheduled to happen at 4:12am every day. Exercise this behavior by
    # firing time changed events and advancing the clock around this time. Pick an
    # arbitrary year in the future to avoid boundary conditions relative to the current
    # date.
    #
    # The clock is started at 4:15am then advanced forward below
    now = dt_util.utcnow()
    test_time = datetime(now.year + 2, 1, 1, 4, 15, 0, tzinfo=tz)
    run_tasks_at_time(hass, test_time)

    with patch(
        "homeassistant.components.recorder.core.is_second_sunday", return_value=True
    ), patch(
        "homeassistant.components.recorder.purge.purge_old_data", return_value=True
    ) as purge_old_data, patch(
        "homeassistant.components.recorder.tasks.periodic_db_cleanups"
    ) as periodic_db_cleanups:
        # Advance one day, and the purge task should run
        test_time = test_time + timedelta(days=1)
        run_tasks_at_time(hass, test_time)
        assert len(purge_old_data.mock_calls) == 1
        args, _ = purge_old_data.call_args_list[0]
        assert args[2] is True  # repack
        assert len(periodic_db_cleanups.mock_calls) == 1

    dt_util.set_default_time_zone(original_tz)


@pytest.mark.parametrize("enable_nightly_purge", [True])
def test_auto_purge_auto_repack_disabled_on_second_sunday(
    hass_recorder: Callable[..., HomeAssistant]
) -> None:
    """Test periodic purge scheduling does not auto repack on the 2nd sunday if disabled."""
    hass = hass_recorder({CONF_AUTO_REPACK: False})

    original_tz = dt_util.DEFAULT_TIME_ZONE

    tz = dt_util.get_time_zone("Europe/Copenhagen")
    dt_util.set_default_time_zone(tz)

    # Purging is scheduled to happen at 4:12am every day. Exercise this behavior by
    # firing time changed events and advancing the clock around this time. Pick an
    # arbitrary year in the future to avoid boundary conditions relative to the current
    # date.
    #
    # The clock is started at 4:15am then advanced forward below
    now = dt_util.utcnow()
    test_time = datetime(now.year + 2, 1, 1, 4, 15, 0, tzinfo=tz)
    run_tasks_at_time(hass, test_time)

    with patch(
        "homeassistant.components.recorder.core.is_second_sunday", return_value=True
    ), patch(
        "homeassistant.components.recorder.purge.purge_old_data", return_value=True
    ) as purge_old_data, patch(
        "homeassistant.components.recorder.tasks.periodic_db_cleanups"
    ) as periodic_db_cleanups:
        # Advance one day, and the purge task should run
        test_time = test_time + timedelta(days=1)
        run_tasks_at_time(hass, test_time)
        assert len(purge_old_data.mock_calls) == 1
        args, _ = purge_old_data.call_args_list[0]
        assert args[2] is False  # repack
        assert len(periodic_db_cleanups.mock_calls) == 1

    dt_util.set_default_time_zone(original_tz)


@pytest.mark.parametrize("enable_nightly_purge", [True])
def test_auto_purge_no_auto_repack_on_not_second_sunday(
    hass_recorder: Callable[..., HomeAssistant]
) -> None:
    """Test periodic purge scheduling does not do a repack unless its the 2nd sunday."""
    hass = hass_recorder()

    original_tz = dt_util.DEFAULT_TIME_ZONE

    tz = dt_util.get_time_zone("Europe/Copenhagen")
    dt_util.set_default_time_zone(tz)

    # Purging is scheduled to happen at 4:12am every day. Exercise this behavior by
    # firing time changed events and advancing the clock around this time. Pick an
    # arbitrary year in the future to avoid boundary conditions relative to the current
    # date.
    #
    # The clock is started at 4:15am then advanced forward below
    now = dt_util.utcnow()
    test_time = datetime(now.year + 2, 1, 1, 4, 15, 0, tzinfo=tz)
    run_tasks_at_time(hass, test_time)

    with patch(
        "homeassistant.components.recorder.core.is_second_sunday",
        return_value=False,
    ), patch(
        "homeassistant.components.recorder.purge.purge_old_data", return_value=True
    ) as purge_old_data, patch(
        "homeassistant.components.recorder.tasks.periodic_db_cleanups"
    ) as periodic_db_cleanups:
        # Advance one day, and the purge task should run
        test_time = test_time + timedelta(days=1)
        run_tasks_at_time(hass, test_time)
        assert len(purge_old_data.mock_calls) == 1
        args, _ = purge_old_data.call_args_list[0]
        assert args[2] is False  # repack
        assert len(periodic_db_cleanups.mock_calls) == 1

    dt_util.set_default_time_zone(original_tz)


@pytest.mark.parametrize("enable_nightly_purge", [True])
def test_auto_purge_disabled(hass_recorder: Callable[..., HomeAssistant]) -> None:
    """Test periodic db cleanup still run when auto purge is disabled."""
    hass = hass_recorder({CONF_AUTO_PURGE: False})

    original_tz = dt_util.DEFAULT_TIME_ZONE

    tz = dt_util.get_time_zone("Europe/Copenhagen")
    dt_util.set_default_time_zone(tz)

    # Purging is scheduled to happen at 4:12am every day. We want
    # to verify that when auto purge is disabled periodic db cleanups
    # are still scheduled
    #
    # The clock is started at 4:15am then advanced forward below
    now = dt_util.utcnow()
    test_time = datetime(now.year + 2, 1, 1, 4, 15, 0, tzinfo=tz)
    run_tasks_at_time(hass, test_time)

    with patch(
        "homeassistant.components.recorder.purge.purge_old_data", return_value=True
    ) as purge_old_data, patch(
        "homeassistant.components.recorder.tasks.periodic_db_cleanups"
    ) as periodic_db_cleanups:
        # Advance one day, and the purge task should run
        test_time = test_time + timedelta(days=1)
        run_tasks_at_time(hass, test_time)
        assert len(purge_old_data.mock_calls) == 0
        assert len(periodic_db_cleanups.mock_calls) == 1

        purge_old_data.reset_mock()
        periodic_db_cleanups.reset_mock()

    dt_util.set_default_time_zone(original_tz)


@pytest.mark.parametrize("enable_statistics", [True])
def test_auto_statistics(hass_recorder: Callable[..., HomeAssistant], freezer) -> None:
    """Test periodic statistics scheduling."""
    hass = hass_recorder()

    original_tz = dt_util.DEFAULT_TIME_ZONE

    tz = dt_util.get_time_zone("Europe/Copenhagen")
    dt_util.set_default_time_zone(tz)

    stats_5min = []
    stats_hourly = []

    @callback
    def async_5min_stats_updated_listener(event: Event) -> None:
        """Handle recorder 5 min stat updated."""
        stats_5min.append(event)

    def async_hourly_stats_updated_listener(event: Event) -> None:
        """Handle recorder 5 min stat updated."""
        stats_hourly.append(event)

    # Statistics is scheduled to happen every 5 minutes. Exercise this behavior by
    # firing time changed events and advancing the clock around this time. Pick an
    # arbitrary year in the future to avoid boundary conditions relative to the current
    # date.
    #
    # The clock is started at 4:51am then advanced forward below
    now = dt_util.utcnow()
    test_time = datetime(now.year + 2, 1, 1, 4, 51, 0, tzinfo=tz)
    freezer.move_to(test_time.isoformat())
    run_tasks_at_time(hass, test_time)
    hass.block_till_done()

    hass.bus.listen(
        EVENT_RECORDER_5MIN_STATISTICS_GENERATED, async_5min_stats_updated_listener
    )
    hass.bus.listen(
        EVENT_RECORDER_HOURLY_STATISTICS_GENERATED, async_hourly_stats_updated_listener
    )

    real_compile_statistics = statistics.compile_statistics
    with patch(
        "homeassistant.components.recorder.statistics.compile_statistics",
        side_effect=real_compile_statistics,
        autospec=True,
    ) as compile_statistics:
        # Advance 5 minutes, and the statistics task should run
        test_time = test_time + timedelta(minutes=5)
        freezer.move_to(test_time.isoformat())
        run_tasks_at_time(hass, test_time)
        assert len(compile_statistics.mock_calls) == 1
        hass.block_till_done()
        assert len(stats_5min) == 1
        assert len(stats_hourly) == 0

        compile_statistics.reset_mock()

        # Advance 5 minutes, and the statistics task should run again
        test_time = test_time + timedelta(minutes=5)
        freezer.move_to(test_time.isoformat())
        run_tasks_at_time(hass, test_time)
        assert len(compile_statistics.mock_calls) == 1
        hass.block_till_done()
        assert len(stats_5min) == 2
        assert len(stats_hourly) == 1

        compile_statistics.reset_mock()

        # Advance less than 5 minutes. The task should not run.
        test_time = test_time + timedelta(minutes=3)
        freezer.move_to(test_time.isoformat())
        run_tasks_at_time(hass, test_time)
        assert len(compile_statistics.mock_calls) == 0
        hass.block_till_done()
        assert len(stats_5min) == 2
        assert len(stats_hourly) == 1

        # Advance 5 minutes, and the statistics task should run again
        test_time = test_time + timedelta(minutes=5)
        freezer.move_to(test_time.isoformat())
        run_tasks_at_time(hass, test_time)
        assert len(compile_statistics.mock_calls) == 1
        hass.block_till_done()
        assert len(stats_5min) == 3
        assert len(stats_hourly) == 1

    dt_util.set_default_time_zone(original_tz)


def test_statistics_runs_initiated(hass_recorder: Callable[..., HomeAssistant]) -> None:
    """Test statistics_runs is initiated when DB is created."""
    now = dt_util.utcnow()
    with patch(
        "homeassistant.components.recorder.core.dt_util.utcnow", return_value=now
    ):
        hass = hass_recorder()

        wait_recording_done(hass)

        with session_scope(hass=hass) as session:
            statistics_runs = list(session.query(StatisticsRuns))
            assert len(statistics_runs) == 1
            last_run = process_timestamp(statistics_runs[0].start)
            assert process_timestamp(last_run) == now.replace(
                minute=now.minute - now.minute % 5, second=0, microsecond=0
            ) - timedelta(minutes=5)


@pytest.mark.freeze_time("2022-09-13 09:00:00+02:00")
def test_compile_missing_statistics(tmpdir, freezer) -> None:
    """Test missing statistics are compiled on startup."""
    now = dt_util.utcnow().replace(minute=0, second=0, microsecond=0)
    test_db_file = tmpdir.mkdir("sqlite").join("test_run_info.db")
    dburl = f"{SQLITE_URL_PREFIX}//{test_db_file}"

    hass = get_test_home_assistant()
    recorder_helper.async_initialize_recorder(hass)
    setup_component(hass, DOMAIN, {DOMAIN: {CONF_DB_URL: dburl}})
    hass.start()
    wait_recording_done(hass)
    wait_recording_done(hass)

    with session_scope(hass=hass) as session:
        statistics_runs = list(session.query(StatisticsRuns))
        assert len(statistics_runs) == 1
        last_run = process_timestamp(statistics_runs[0].start)
        assert last_run == now - timedelta(minutes=5)

    wait_recording_done(hass)
    wait_recording_done(hass)
    hass.stop()

    # Start Home Assistant one hour later
    stats_5min = []
    stats_hourly = []

    @callback
    def async_5min_stats_updated_listener(event: Event) -> None:
        """Handle recorder 5 min stat updated."""
        stats_5min.append(event)

    def async_hourly_stats_updated_listener(event: Event) -> None:
        """Handle recorder 5 min stat updated."""
        stats_hourly.append(event)

    freezer.tick(timedelta(hours=1))
    hass = get_test_home_assistant()
    hass.bus.listen(
        EVENT_RECORDER_5MIN_STATISTICS_GENERATED, async_5min_stats_updated_listener
    )
    hass.bus.listen(
        EVENT_RECORDER_HOURLY_STATISTICS_GENERATED, async_hourly_stats_updated_listener
    )

    recorder_helper.async_initialize_recorder(hass)
    setup_component(hass, DOMAIN, {DOMAIN: {CONF_DB_URL: dburl}})
    hass.start()
    wait_recording_done(hass)
    wait_recording_done(hass)

    with session_scope(hass=hass) as session:
        statistics_runs = list(session.query(StatisticsRuns))
        assert len(statistics_runs) == 13  # 12 5-minute runs
        last_run = process_timestamp(statistics_runs[1].start)
        assert last_run == now

    assert len(stats_5min) == 1
    assert len(stats_hourly) == 1

    wait_recording_done(hass)
    wait_recording_done(hass)
    hass.stop()


def test_saving_sets_old_state(hass_recorder: Callable[..., HomeAssistant]) -> None:
    """Test saving sets old state."""
    hass = hass_recorder()

    hass.states.set("test.one", "on", {})
    hass.states.set("test.two", "on", {})
    wait_recording_done(hass)
    hass.states.set("test.one", "off", {})
    hass.states.set("test.two", "off", {})
    wait_recording_done(hass)

    with session_scope(hass=hass) as session:
        states = list(session.query(States))
        assert len(states) == 4

        assert states[0].entity_id == "test.one"
        assert states[1].entity_id == "test.two"
        assert states[2].entity_id == "test.one"
        assert states[3].entity_id == "test.two"

        assert states[0].old_state_id is None
        assert states[1].old_state_id is None
        assert states[2].old_state_id == states[0].state_id
        assert states[3].old_state_id == states[1].state_id


def test_saving_state_with_serializable_data(
    hass_recorder: Callable[..., HomeAssistant], caplog: pytest.LogCaptureFixture
) -> None:
    """Test saving data that cannot be serialized does not crash."""
    hass = hass_recorder()

    hass.bus.fire("bad_event", {"fail": CannotSerializeMe()})
    hass.states.set("test.one", "on", {"fail": CannotSerializeMe()})
    wait_recording_done(hass)
    hass.states.set("test.two", "on", {})
    wait_recording_done(hass)
    hass.states.set("test.two", "off", {})
    wait_recording_done(hass)

    with session_scope(hass=hass) as session:
        states = list(session.query(States))
        assert len(states) == 2

        assert states[0].entity_id == "test.two"
        assert states[1].entity_id == "test.two"
        assert states[0].old_state_id is None
        assert states[1].old_state_id == states[0].state_id

    assert "State is not JSON serializable" in caplog.text


def test_has_services(hass_recorder: Callable[..., HomeAssistant]) -> None:
    """Test the services exist."""
    hass = hass_recorder()

    assert hass.services.has_service(DOMAIN, SERVICE_DISABLE)
    assert hass.services.has_service(DOMAIN, SERVICE_ENABLE)
    assert hass.services.has_service(DOMAIN, SERVICE_PURGE)
    assert hass.services.has_service(DOMAIN, SERVICE_PURGE_ENTITIES)


def test_service_disable_events_not_recording(
    hass_recorder: Callable[..., HomeAssistant]
) -> None:
    """Test that events are not recorded when recorder is disabled using service."""
    hass = hass_recorder()

    assert hass.services.call(
        DOMAIN,
        SERVICE_DISABLE,
        {},
        blocking=True,
    )

    event_type = "EVENT_TEST"

    events = []

    @callback
    def event_listener(event):
        """Record events from eventbus."""
        if event.event_type == event_type:
            events.append(event)

    hass.bus.listen(MATCH_ALL, event_listener)

    event_data1 = {"test_attr": 5, "test_attr_10": "nice"}
    hass.bus.fire(event_type, event_data1)
    wait_recording_done(hass)

    assert len(events) == 1
    event = events[0]

    with session_scope(hass=hass) as session:
        db_events = list(session.query(Events).filter_by(event_type=event_type))
        assert len(db_events) == 0

    assert hass.services.call(
        DOMAIN,
        SERVICE_ENABLE,
        {},
        blocking=True,
    )

    event_data2 = {"attr_one": 5, "attr_two": "nice"}
    hass.bus.fire(event_type, event_data2)
    wait_recording_done(hass)

    assert len(events) == 2
    assert events[0] != events[1]
    assert events[0].data != events[1].data

    db_events = []
    with session_scope(hass=hass) as session:
        for select_event, event_data in (
            session.query(Events, EventData)
            .filter_by(event_type=event_type)
            .outerjoin(EventData, Events.data_id == EventData.data_id)
        ):
            select_event = cast(Events, select_event)
            event_data = cast(EventData, event_data)

            native_event = select_event.to_native()
            native_event.data = event_data.to_native()
            db_events.append(native_event)

    assert len(db_events) == 1
    db_event = db_events[0]
    event = events[1]

    assert event.event_type == db_event.event_type
    assert event.data == db_event.data
    assert event.origin == db_event.origin
    assert event.time_fired.replace(microsecond=0) == db_event.time_fired.replace(
        microsecond=0
    )


def test_service_disable_states_not_recording(
    hass_recorder: Callable[..., HomeAssistant]
) -> None:
    """Test that state changes are not recorded when recorder is disabled using service."""
    hass = hass_recorder()

    assert hass.services.call(
        DOMAIN,
        SERVICE_DISABLE,
        {},
        blocking=True,
    )

    hass.states.set("test.one", "on", {})
    wait_recording_done(hass)

    with session_scope(hass=hass) as session:
        assert len(list(session.query(States))) == 0

    assert hass.services.call(
        DOMAIN,
        SERVICE_ENABLE,
        {},
        blocking=True,
    )

    hass.states.set("test.two", "off", {})
    wait_recording_done(hass)

    with session_scope(hass=hass) as session:
        db_states = list(session.query(States))
        assert len(db_states) == 1
        assert db_states[0].event_id is None
        assert (
            db_states[0].to_native().as_dict()
            == _state_with_context(hass, "test.two").as_dict()
        )


def test_service_disable_run_information_recorded(tmpdir) -> None:
    """Test that runs are still recorded when recorder is disabled."""
    test_db_file = tmpdir.mkdir("sqlite").join("test_run_info.db")
    dburl = f"{SQLITE_URL_PREFIX}//{test_db_file}"

    hass = get_test_home_assistant()
    recorder_helper.async_initialize_recorder(hass)
    setup_component(hass, DOMAIN, {DOMAIN: {CONF_DB_URL: dburl}})
    hass.start()
    wait_recording_done(hass)

    with session_scope(hass=hass) as session:
        db_run_info = list(session.query(RecorderRuns))
        assert len(db_run_info) == 1
        assert db_run_info[0].start is not None
        assert db_run_info[0].end is None

    assert hass.services.call(
        DOMAIN,
        SERVICE_DISABLE,
        {},
        blocking=True,
    )

    wait_recording_done(hass)
    hass.stop()

    hass = get_test_home_assistant()
    recorder_helper.async_initialize_recorder(hass)
    setup_component(hass, DOMAIN, {DOMAIN: {CONF_DB_URL: dburl}})
    hass.start()
    wait_recording_done(hass)

    with session_scope(hass=hass) as session:
        db_run_info = list(session.query(RecorderRuns))
        assert len(db_run_info) == 2
        assert db_run_info[0].start is not None
        assert db_run_info[0].end is not None
        assert db_run_info[1].start is not None
        assert db_run_info[1].end is None

    hass.stop()


class CannotSerializeMe:
    """A class that the JSONEncoder cannot serialize."""


async def test_database_corruption_while_running(
    hass: HomeAssistant, tmpdir, caplog: pytest.LogCaptureFixture
) -> None:
    """Test we can recover from sqlite3 db corruption."""

    def _create_tmpdir_for_test_db():
        return tmpdir.mkdir("sqlite").join("test.db")

    test_db_file = await hass.async_add_executor_job(_create_tmpdir_for_test_db)
    dburl = f"{SQLITE_URL_PREFIX}//{test_db_file}"

    recorder_helper.async_initialize_recorder(hass)
    assert await async_setup_component(
        hass, DOMAIN, {DOMAIN: {CONF_DB_URL: dburl, CONF_COMMIT_INTERVAL: 0}}
    )
    await hass.async_block_till_done()
    caplog.clear()

    original_start_time = get_instance(hass).run_history.recording_start

    hass.states.async_set("test.lost", "on", {})

    sqlite3_exception = DatabaseError("statement", {}, [])
    sqlite3_exception.__cause__ = sqlite3.DatabaseError()

    await async_wait_recording_done(hass)
    with patch.object(
        get_instance(hass).event_session,
        "close",
        side_effect=OperationalError("statement", {}, []),
    ):
        await async_wait_recording_done(hass)
        await hass.async_add_executor_job(corrupt_db_file, test_db_file)
        await async_wait_recording_done(hass)

        with patch.object(
            get_instance(hass).event_session,
            "commit",
            side_effect=[sqlite3_exception, None],
        ):
            # This state will not be recorded because
            # the database corruption will be discovered
            # and we will have to rollback to recover
            hass.states.async_set("test.one", "off", {})
            await async_wait_recording_done(hass)

    assert "Unrecoverable sqlite3 database corruption detected" in caplog.text
    assert "The system will rename the corrupt database file" in caplog.text
    assert "Connected to recorder database" in caplog.text

    # This state should go into the new database
    hass.states.async_set("test.two", "on", {})
    await async_wait_recording_done(hass)

    def _get_last_state():
        with session_scope(hass=hass) as session:
            db_states = list(session.query(States))
            assert len(db_states) == 1
            assert db_states[0].event_id is None
            return db_states[0].to_native()

    state = await hass.async_add_executor_job(_get_last_state)
    assert state.entity_id == "test.two"
    assert state.state == "on"

    new_start_time = get_instance(hass).run_history.recording_start
    assert original_start_time < new_start_time

    hass.bus.async_fire(EVENT_HOMEASSISTANT_STOP)
    await hass.async_block_till_done()
    hass.stop()


def test_entity_id_filter(hass_recorder: Callable[..., HomeAssistant]) -> None:
    """Test that entity ID filtering filters string and list."""
    hass = hass_recorder(
        {"include": {"domains": "hello"}, "exclude": {"domains": "hidden_domain"}}
    )

    for idx, data in enumerate(
        (
            {},
            {"entity_id": "hello.world"},
            {"entity_id": ["hello.world"]},
            {"entity_id": ["hello.world", "hidden_domain.person"]},
            {"entity_id": {"unexpected": "data"}},
        )
    ):
        hass.bus.fire("hello", data)
        wait_recording_done(hass)

        with session_scope(hass=hass) as session:
            db_events = list(session.query(Events).filter_by(event_type="hello"))
            assert len(db_events) == idx + 1, data

    for data in (
        {"entity_id": "hidden_domain.person"},
        {"entity_id": ["hidden_domain.person"]},
    ):
        hass.bus.fire("hello", data)
        wait_recording_done(hass)

        with session_scope(hass=hass) as session:
            db_events = list(session.query(Events).filter_by(event_type="hello"))
            # Keep referring idx + 1, as no new events are being added
            assert len(db_events) == idx + 1, data


async def test_database_lock_and_unlock(
    async_setup_recorder_instance: RecorderInstanceGenerator,
    hass: HomeAssistant,
    recorder_db_url: str,
    tmp_path: Path,
) -> None:
    """Test writing events during lock getting written after unlocking."""
    if recorder_db_url.startswith(("mysql://", "postgresql://")):
        # Database locking is only used for SQLite
        return

    if recorder_db_url == "sqlite://":
        # Use file DB, in memory DB cannot do write locks.
        recorder_db_url = "sqlite:///" + str(tmp_path / "pytest.db")
    config = {
        recorder.CONF_COMMIT_INTERVAL: 0,
        recorder.CONF_DB_URL: recorder_db_url,
    }
    await async_setup_recorder_instance(hass, config)
    await hass.async_block_till_done()

    def _get_db_events():
        with session_scope(hass=hass) as session:
            return list(session.query(Events).filter_by(event_type=event_type))

    instance = get_instance(hass)

    assert await instance.lock_database()

    assert not await instance.lock_database()

    event_type = "EVENT_TEST"
    event_data = {"test_attr": 5, "test_attr_10": "nice"}
    hass.bus.async_fire(event_type, event_data)
    task = asyncio.create_task(async_wait_recording_done(hass))

    # Recording can't be finished while lock is held
    with pytest.raises(asyncio.TimeoutError):
        await asyncio.wait_for(asyncio.shield(task), timeout=1)
        db_events = await hass.async_add_executor_job(_get_db_events)
        assert len(db_events) == 0

    assert instance.unlock_database()

    await task
    db_events = await hass.async_add_executor_job(_get_db_events)
    assert len(db_events) == 1


async def test_database_lock_and_overflow(
    async_setup_recorder_instance: RecorderInstanceGenerator,
    hass: HomeAssistant,
    recorder_db_url: str,
    tmp_path: Path,
) -> None:
    """Test writing events during lock leading to overflow the queue causes the database to unlock."""
    if recorder_db_url.startswith(("mysql://", "postgresql://")):
        # Database locking is only used for SQLite
        return

    # Use file DB, in memory DB cannot do write locks.
    if recorder_db_url == "sqlite://":
        # Use file DB, in memory DB cannot do write locks.
        recorder_db_url = "sqlite:///" + str(tmp_path / "pytest.db")
    config = {
        recorder.CONF_COMMIT_INTERVAL: 0,
        recorder.CONF_DB_URL: recorder_db_url,
    }
    await async_setup_recorder_instance(hass, config)
    await hass.async_block_till_done()

    def _get_db_events():
        with session_scope(hass=hass) as session:
            return list(session.query(Events).filter_by(event_type=event_type))

    instance = get_instance(hass)

    with patch.object(recorder.core, "MAX_QUEUE_BACKLOG", 1), patch.object(
        recorder.core, "DB_LOCK_QUEUE_CHECK_TIMEOUT", 0.1
    ):
        await instance.lock_database()

        event_type = "EVENT_TEST"
        event_data = {"test_attr": 5, "test_attr_10": "nice"}
        hass.bus.fire(event_type, event_data)

        # Check that this causes the queue to overflow and write succeeds
        # even before unlocking.
        await async_wait_recording_done(hass)

        db_events = await hass.async_add_executor_job(_get_db_events)
        assert len(db_events) == 1

        assert not instance.unlock_database()


async def test_database_lock_timeout(
    recorder_mock: Recorder, hass: HomeAssistant, recorder_db_url: str
) -> None:
    """Test locking database timeout when recorder stopped."""
    if recorder_db_url.startswith(("mysql://", "postgresql://")):
        # This test is specific for SQLite: Locking is not implemented for other engines
        return

    hass.bus.async_fire(EVENT_HOMEASSISTANT_STOP)
    instance = get_instance(hass)

    class BlockQueue(recorder.tasks.RecorderTask):
        event: threading.Event = threading.Event()

        def run(self, instance: Recorder) -> None:
            self.event.wait()

    block_task = BlockQueue()
    instance.queue_task(block_task)
    with patch.object(recorder.core, "DB_LOCK_TIMEOUT", 0.1):
        try:
            with pytest.raises(TimeoutError):
                await instance.lock_database()
        finally:
            instance.unlock_database()
            block_task.event.set()


async def test_database_lock_without_instance(
    recorder_mock: Recorder, hass: HomeAssistant
) -> None:
    """Test database lock doesn't fail if instance is not initialized."""
    hass.bus.async_fire(EVENT_HOMEASSISTANT_STOP)

    instance = get_instance(hass)
    with patch.object(instance, "engine"):
        try:
            assert await instance.lock_database()
        finally:
            assert instance.unlock_database()


async def test_in_memory_database(
    hass: HomeAssistant, caplog: pytest.LogCaptureFixture
) -> None:
    """Test connecting to an in-memory recorder is not allowed."""
    assert not await async_setup_component(
        hass, recorder.DOMAIN, {recorder.DOMAIN: {recorder.CONF_DB_URL: "sqlite://"}}
    )
    assert "In-memory SQLite database is not supported" in caplog.text


async def test_database_connection_keep_alive(
    async_setup_recorder_instance: RecorderInstanceGenerator,
    hass: HomeAssistant,
    caplog: pytest.LogCaptureFixture,
) -> None:
    """Test we keep alive socket based dialects."""
    with patch("homeassistant.components.recorder.Recorder.dialect_name"):
        instance = await async_setup_recorder_instance(hass)
        # We have to mock this since we don't have a mock
        # MySQL server available in tests.
        hass.bus.async_fire(EVENT_HOMEASSISTANT_STARTED)
        await instance.async_recorder_ready.wait()

    async_fire_time_changed(
        hass, dt_util.utcnow() + timedelta(seconds=recorder.core.KEEPALIVE_TIME)
    )
    await async_wait_recording_done(hass)
    assert "Sending keepalive" in caplog.text


async def test_database_connection_keep_alive_disabled_on_sqlite(
    async_setup_recorder_instance: RecorderInstanceGenerator,
    hass: HomeAssistant,
    caplog: pytest.LogCaptureFixture,
    recorder_db_url: str,
) -> None:
    """Test we do not do keep alive for sqlite."""
    if recorder_db_url.startswith(("mysql://", "postgresql://")):
        # This test is specific for SQLite, keepalive runs on other engines
        return

    instance = await async_setup_recorder_instance(hass)
    hass.bus.async_fire(EVENT_HOMEASSISTANT_STARTED)
    await instance.async_recorder_ready.wait()

    async_fire_time_changed(
        hass, dt_util.utcnow() + timedelta(seconds=recorder.core.KEEPALIVE_TIME)
    )
    await async_wait_recording_done(hass)
    assert "Sending keepalive" not in caplog.text


def test_deduplication_event_data_inside_commit_interval(
    hass_recorder: Callable[..., HomeAssistant], caplog: pytest.LogCaptureFixture
) -> None:
    """Test deduplication of event data inside the commit interval."""
    hass = hass_recorder()

    for _ in range(10):
        hass.bus.fire("this_event", {"de": "dupe"})
    wait_recording_done(hass)
    for _ in range(10):
        hass.bus.fire("this_event", {"de": "dupe"})
    wait_recording_done(hass)

    with session_scope(hass=hass) as session:
        events = list(
            session.query(Events)
            .filter(Events.event_type == "this_event")
            .outerjoin(EventData, (Events.data_id == EventData.data_id))
        )
        assert len(events) == 20
        first_data_id = events[0].data_id
        assert all(event.data_id == first_data_id for event in events)


# Patch STATE_ATTRIBUTES_ID_CACHE_SIZE since otherwise
# the CI can fail because the test takes too long to run
@patch("homeassistant.components.recorder.core.STATE_ATTRIBUTES_ID_CACHE_SIZE", 5)
def test_deduplication_state_attributes_inside_commit_interval(
    hass_recorder: Callable[..., HomeAssistant], caplog: pytest.LogCaptureFixture
) -> None:
    """Test deduplication of state attributes inside the commit interval."""
    hass = hass_recorder()

    entity_id = "test.recorder"
    attributes = {"test_attr": 5, "test_attr_10": "nice"}

    hass.states.set(entity_id, "on", attributes)
    hass.states.set(entity_id, "off", attributes)

    # Now exaust the cache to ensure we go back to the db
    for attr_id in range(5):
        hass.states.set(entity_id, "on", {"test_attr": attr_id})
        hass.states.set(entity_id, "off", {"test_attr": attr_id})

    wait_recording_done(hass)
    for _ in range(5):
        hass.states.set(entity_id, "on", attributes)
        hass.states.set(entity_id, "off", attributes)
    wait_recording_done(hass)

    with session_scope(hass=hass) as session:
        states = list(
            session.query(States)
            .filter(States.entity_id == entity_id)
            .outerjoin(
                StateAttributes, (States.attributes_id == StateAttributes.attributes_id)
            )
        )
        assert len(states) == 22
        first_attributes_id = states[0].attributes_id
        last_attributes_id = states[-1].attributes_id
        assert first_attributes_id == last_attributes_id


async def test_async_block_till_done(
    async_setup_recorder_instance: RecorderInstanceGenerator, hass: HomeAssistant
) -> None:
    """Test we can block until recordering is done."""
    instance = await async_setup_recorder_instance(hass)
    await async_wait_recording_done(hass)

    entity_id = "test.recorder"
    attributes = {"test_attr": 5, "test_attr_10": "nice"}

    hass.states.async_set(entity_id, "on", attributes)
    hass.states.async_set(entity_id, "off", attributes)

    def _fetch_states():
        with session_scope(hass=hass) as session:
            return list(session.query(States).filter(States.entity_id == entity_id))

    await async_block_recorder(hass, 0.1)
    await instance.async_block_till_done()
    states = await instance.async_add_executor_job(_fetch_states)
    assert len(states) == 2
    await hass.async_block_till_done()


@pytest.mark.parametrize(
    ("db_url", "echo"),
    (
        ("sqlite://blabla", None),
        ("mariadb://blabla", False),
        ("mysql://blabla", False),
        ("mariadb+pymysql://blabla", False),
        ("mysql+pymysql://blabla", False),
        ("postgresql://blabla", False),
    ),
)
async def test_disable_echo(
    hass: HomeAssistant, db_url, echo, caplog: pytest.LogCaptureFixture
) -> None:
    """Test echo is disabled for non sqlite databases."""
    recorder_helper.async_initialize_recorder(hass)

    class MockEvent:
        def listen(self, _, _2, callback):
            callback(None, None)

    mock_event = MockEvent()
    with patch(
        "homeassistant.components.recorder.core.create_engine"
    ) as create_engine_mock, patch(
        "homeassistant.components.recorder.core.sqlalchemy_event", mock_event
    ):
        await async_setup_component(hass, DOMAIN, {DOMAIN: {CONF_DB_URL: db_url}})
        create_engine_mock.assert_called_once()
        assert create_engine_mock.mock_calls[0][2].get("echo") == echo


@pytest.mark.parametrize(
    ("config_url", "expected_connect_args"),
    (
        (
            "mariadb://user:password@SERVER_IP/DB_NAME",
            {"charset": "utf8mb4"},
        ),
        (
            "mariadb+pymysql://user:password@SERVER_IP/DB_NAME",
            {"charset": "utf8mb4"},
        ),
        (
            "mysql://user:password@SERVER_IP/DB_NAME",
            {"charset": "utf8mb4"},
        ),
        (
            "mysql+pymysql://user:password@SERVER_IP/DB_NAME",
            {"charset": "utf8mb4"},
        ),
        (
            "mysql://user:password@SERVER_IP/DB_NAME?charset=utf8mb4",
            {"charset": "utf8mb4"},
        ),
        (
            "mysql://user:password@SERVER_IP/DB_NAME?blah=bleh&charset=other",
            {"charset": "utf8mb4"},
        ),
        (
            "postgresql://blabla",
            {},
        ),
        (
            "sqlite://blabla",
            {},
        ),
    ),
)
async def test_mysql_missing_utf8mb4(
    hass: HomeAssistant, config_url, expected_connect_args
) -> None:
    """Test recorder fails to setup if charset=utf8mb4 is missing from db_url."""
    recorder_helper.async_initialize_recorder(hass)

    class MockEvent:
        def listen(self, _, _2, callback):
            callback(None, None)

    mock_event = MockEvent()
    with patch(
        "homeassistant.components.recorder.core.create_engine"
    ) as create_engine_mock, patch(
        "homeassistant.components.recorder.core.sqlalchemy_event", mock_event
    ):
        await async_setup_component(hass, DOMAIN, {DOMAIN: {CONF_DB_URL: config_url}})
        create_engine_mock.assert_called_once()

        connect_args = create_engine_mock.mock_calls[0][2].get("connect_args", {})
        for key, value in expected_connect_args.items():
            assert connect_args[key] == value


@pytest.mark.parametrize(
    "config_url",
    (
        "mysql://user:password@SERVER_IP/DB_NAME",
        "mysql://user:password@SERVER_IP/DB_NAME?charset=utf8mb4",
        "mysql://user:password@SERVER_IP/DB_NAME?blah=bleh&charset=other",
    ),
)
async def test_connect_args_priority(hass: HomeAssistant, config_url) -> None:
    """Test connect_args has priority over URL query."""
    connect_params = []
    recorder_helper.async_initialize_recorder(hass)

    class MockDialect:
        """Non functioning dialect, good enough that SQLAlchemy tries connecting."""

        __bases__ = []
        _has_events = False

        def __init__(*args, **kwargs):
            ...

        def connect(self, *args, **params):
            nonlocal connect_params
            connect_params.append(params)
            return True

        def create_connect_args(self, url):
            return ([], {"charset": "invalid"})

        @property
        def name(self) -> str:
            return "mysql"

        @classmethod
        def dbapi(cls):
            ...

        def engine_created(*args):
            ...

        def get_dialect_pool_class(self, *args):
            return pool.RecorderPool

        def initialize(*args):
            ...

        def on_connect_url(self, url):
            return False

        def _builtin_onconnect(self):
            ...

    class MockEntrypoint:
        def engine_created(*_):
            ...

        def get_dialect_cls(*_):
            return MockDialect

    with patch("sqlalchemy.engine.url.URL._get_entrypoint", MockEntrypoint), patch(
        "sqlalchemy.engine.create.util.get_cls_kwargs", return_value=["echo"]
    ):
        await async_setup_component(
            hass,
            DOMAIN,
            {
                DOMAIN: {
                    CONF_DB_URL: config_url,
                    CONF_DB_MAX_RETRIES: 1,
                    CONF_DB_RETRY_WAIT: 0,
                }
            },
        )
    assert connect_params[0]["charset"] == "utf8mb4"


async def test_excluding_attributes_by_integration(
    recorder_mock: Recorder, hass: HomeAssistant, entity_registry: er.EntityRegistry
) -> None:
    """Test that an integration's recorder platform can exclude attributes."""
    state = "restoring_from_db"
    attributes = {"test_attr": 5, "excluded": 10}
    mock_platform(
        hass,
        "fake_integration.recorder",
        Mock(exclude_attributes=lambda hass: {"excluded"}),
    )
    hass.config.components.add("fake_integration")
    hass.bus.async_fire(EVENT_COMPONENT_LOADED, {"component": "fake_integration"})
    await hass.async_block_till_done()

    entity_id = "test.fake_integration_recorder"
    platform = MockEntityPlatform(hass, platform_name="fake_integration")
    entity_platform = MockEntity(entity_id=entity_id, extra_state_attributes=attributes)
    await platform.async_add_entities([entity_platform])

    await async_wait_recording_done(hass)

    with session_scope(hass=hass) as session:
        db_states = []
        for db_state, db_state_attributes in session.query(
            States, StateAttributes
        ).outerjoin(
            StateAttributes, States.attributes_id == StateAttributes.attributes_id
        ):
            db_states.append(db_state)
            state = db_state.to_native()
            state.attributes = db_state_attributes.to_native()
        assert len(db_states) == 1
        assert db_states[0].event_id is None

    expected = _state_with_context(hass, entity_id)
    expected.attributes = {"test_attr": 5}
    assert state.as_dict() == expected.as_dict()


async def test_lru_increases_with_many_entities(
    recorder_mock: Recorder, hass: HomeAssistant
) -> None:
    """Test that the recorder's internal LRU cache increases with many entities."""
<<<<<<< HEAD
    # We do not actually want to record 4096 entities, so we mock the recorder
    # to not actually record anything.
    with patch(
        "homeassistant.components.recorder.Recorder._process_state_changed_event_into_session"
    ):
        for entity_idx in range(4096):
            hass.states.async_set(f"test.entity_{entity_idx}", "any")
        await async_wait_recording_done(hass)

    async_fire_time_changed(hass, dt_util.utcnow() + timedelta(minutes=10))
    await hass.async_block_till_done()

    current_entities_count = hass.states.async_entity_ids_count()
    assert recorder_mock._state_attributes_ids.get_size() == current_entities_count * 2
=======
    # We do not actually want to record 4096 entities so we mock the entity count
    mock_entity_count = 4096
    with patch.object(
        hass.states, "async_entity_ids_count", return_value=mock_entity_count
    ):
        async_fire_time_changed(hass, dt_util.utcnow() + timedelta(minutes=10))
        await hass.async_block_till_done()

    assert recorder_mock._state_attributes_ids.get_size() == mock_entity_count * 2
>>>>>>> 9df00bd2
<|MERGE_RESOLUTION|>--- conflicted
+++ resolved
@@ -2080,22 +2080,6 @@
     recorder_mock: Recorder, hass: HomeAssistant
 ) -> None:
     """Test that the recorder's internal LRU cache increases with many entities."""
-<<<<<<< HEAD
-    # We do not actually want to record 4096 entities, so we mock the recorder
-    # to not actually record anything.
-    with patch(
-        "homeassistant.components.recorder.Recorder._process_state_changed_event_into_session"
-    ):
-        for entity_idx in range(4096):
-            hass.states.async_set(f"test.entity_{entity_idx}", "any")
-        await async_wait_recording_done(hass)
-
-    async_fire_time_changed(hass, dt_util.utcnow() + timedelta(minutes=10))
-    await hass.async_block_till_done()
-
-    current_entities_count = hass.states.async_entity_ids_count()
-    assert recorder_mock._state_attributes_ids.get_size() == current_entities_count * 2
-=======
     # We do not actually want to record 4096 entities so we mock the entity count
     mock_entity_count = 4096
     with patch.object(
@@ -2104,5 +2088,4 @@
         async_fire_time_changed(hass, dt_util.utcnow() + timedelta(minutes=10))
         await hass.async_block_till_done()
 
-    assert recorder_mock._state_attributes_ids.get_size() == mock_entity_count * 2
->>>>>>> 9df00bd2
+    assert recorder_mock._state_attributes_ids.get_size() == mock_entity_count * 2