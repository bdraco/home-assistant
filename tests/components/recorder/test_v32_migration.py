--- conflicted
+++ resolved
@@ -7,11 +7,7 @@
 
 import pytest
 from sqlalchemy import create_engine, inspect
-<<<<<<< HEAD
-from sqlalchemy.exc import InternalError, SQLAlchemyError
-=======
 from sqlalchemy.exc import OperationalError, SQLAlchemyError
->>>>>>> 747afe72
 from sqlalchemy.orm import Session
 
 from homeassistant.components import recorder
@@ -451,11 +447,8 @@
         await hass.async_stop()
 
 
-<<<<<<< HEAD
-=======
 @pytest.mark.usefixtures("skip_by_db_engine")
 @pytest.mark.skip_on_db_engine(["mysql", "postgresql"])
->>>>>>> 747afe72
 @pytest.mark.parametrize("enable_migrate_event_ids", [True])
 @pytest.mark.parametrize("persistent_database", [True])
 @pytest.mark.usefixtures("hass_storage")  # Prevent test hass from writing to storage
@@ -578,13 +571,9 @@
         ),
         patch(
             "homeassistant.components.recorder.migration.DropConstraint",
-<<<<<<< HEAD
-            side_effect=InternalError,
-=======
             side_effect=OperationalError(
                 None, None, OSError("No space left on device")
             ),
->>>>>>> 747afe72
         ),
     ):
         async with (
@@ -631,8 +620,6 @@
         assert "Rebuilding SQLite table states finished" in caplog.text
         assert await instance.async_add_executor_job(_get_event_id_foreign_keys) is None
 
-<<<<<<< HEAD
-=======
         await hass.async_stop()
 
 
@@ -802,5 +789,4 @@
         assert "ix_states_event_id" not in states_index_names
         assert await instance.async_add_executor_job(_get_event_id_foreign_keys) is None
 
->>>>>>> 747afe72
         await hass.async_stop()