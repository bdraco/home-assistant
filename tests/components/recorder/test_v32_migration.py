--- conflicted
+++ resolved
@@ -433,10 +433,6 @@
             await hass.async_stop()
             await hass.async_block_till_done()
 
-<<<<<<< HEAD
-    assert "ix_states_event_id" not in states_index_names
-=======
->>>>>>> c6a0c20c
     assert "ix_states_entity_id_last_updated_ts" in states_index_names
 
     async with (
