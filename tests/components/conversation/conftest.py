"""Conversation test helpers."""

from unittest.mock import patch

import pytest

from homeassistant.components import conversation
from homeassistant.components.shopping_list import intent as sl_intent
from homeassistant.const import MATCH_ALL
from homeassistant.core import HomeAssistant
from homeassistant.setup import async_setup_component

from . import MockAgent

from tests.common import MockConfigEntry


@pytest.fixture
def mock_agent_support_all(hass: HomeAssistant):
    """Mock agent that supports all languages."""
    entry = MockConfigEntry(entry_id="mock-entry-support-all")
    entry.add_to_hass(hass)
    agent = MockAgent(entry.entry_id, MATCH_ALL)
    conversation.async_set_agent(hass, entry, agent)
    return agent


@pytest.fixture(autouse=True)
def mock_shopping_list_io():
    """Stub out the persistence."""
    with (
        patch("homeassistant.components.shopping_list.ShoppingData.save"),
        patch("homeassistant.components.shopping_list.ShoppingData.async_load"),
    ):
        yield


@pytest.fixture
async def sl_setup(hass: HomeAssistant):
    """Set up the shopping list."""

    entry = MockConfigEntry(domain="shopping_list")
    entry.add_to_hass(hass)

    assert await hass.config_entries.async_setup(entry.entry_id)

    await sl_intent.async_setup_intents(hass)


@pytest.fixture
async def init_components(hass: HomeAssistant):
    """Initialize relevant components with empty configs."""
    assert await async_setup_component(hass, "homeassistant", {})
<<<<<<< HEAD
    assert await async_setup_component(hass, "conversation", {})
    assert await async_setup_component(hass, "intent", {})
    await hass.async_block_till_done()
=======
    assert await async_setup_component(hass, "conversation", {})
>>>>>>> ab2c8835
<|MERGE_RESOLUTION|>--- conflicted
+++ resolved
@@ -51,10 +51,6 @@
 async def init_components(hass: HomeAssistant):
     """Initialize relevant components with empty configs."""
     assert await async_setup_component(hass, "homeassistant", {})
-<<<<<<< HEAD
     assert await async_setup_component(hass, "conversation", {})
     assert await async_setup_component(hass, "intent", {})
-    await hass.async_block_till_done()
-=======
-    assert await async_setup_component(hass, "conversation", {})
->>>>>>> ab2c8835
+    await hass.async_block_till_done()