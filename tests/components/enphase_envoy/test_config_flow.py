--- conflicted
+++ resolved
@@ -282,13 +282,6 @@
         {
             "host": "1.1.1.2",
             "username": "test-username",
-<<<<<<< HEAD
-            "password": "changed-password",
-        },
-    )
-    assert result2["type"] == "abort"
-    assert result2["reason"] == "reauth_successful"
-=======
             "password": "wrong-password",
         },
     )
@@ -313,7 +306,6 @@
     assert result3["reason"] == "reauth_successful"
 
     # updated config with new ip and changed pw
->>>>>>> 53692ea1
     assert config_entry.data["host"] == "1.1.1.2"
     assert config_entry.data["username"] == "test-username"
     assert config_entry.data["password"] == "changed-password"
