--- conflicted
+++ resolved
@@ -529,11 +529,7 @@
         data={
             CONF_HOST: IP_ADDRESS,
             CONF_NAME: DEFAULT_ENTRY_TITLE,
-<<<<<<< HEAD
-            CONF_WHITE_CHANNEL_TYPE: "cold",
-=======
             CONF_WHITE_CHANNEL_TYPE: WhiteChannelType.COLD.name.lower(),
->>>>>>> bb42f3c7
         },
         unique_id=MAC_ADDRESS,
     )
@@ -639,11 +635,7 @@
         data={
             CONF_HOST: IP_ADDRESS,
             CONF_NAME: DEFAULT_ENTRY_TITLE,
-<<<<<<< HEAD
-            CONF_WHITE_CHANNEL_TYPE: "warm",
-=======
             CONF_WHITE_CHANNEL_TYPE: WhiteChannelType.WARM.name.lower(),
->>>>>>> bb42f3c7
         },
         unique_id=MAC_ADDRESS,
     )
