"""Tests for light platform."""
from datetime import timedelta
from unittest.mock import AsyncMock, Mock

from flux_led.const import (
    COLOR_MODE_ADDRESSABLE as FLUX_COLOR_MODE_ADDRESSABLE,
    COLOR_MODE_CCT as FLUX_COLOR_MODE_CCT,
    COLOR_MODE_DIM as FLUX_COLOR_MODE_DIM,
    COLOR_MODE_RGB as FLUX_COLOR_MODE_RGB,
    COLOR_MODE_RGBW as FLUX_COLOR_MODE_RGBW,
    COLOR_MODE_RGBWW as FLUX_COLOR_MODE_RGBWW,
    COLOR_MODES_RGB_W as FLUX_COLOR_MODES_RGB_W,
    MultiColorEffects,
)
import pytest

from homeassistant.components import flux_led
from homeassistant.components.flux_led.const import (
    CONF_COLORS,
    CONF_CUSTOM_EFFECT_COLORS,
    CONF_CUSTOM_EFFECT_SPEED_PCT,
    CONF_CUSTOM_EFFECT_TRANSITION,
<<<<<<< HEAD
    CONF_DEVICES,
    CONF_EFFECT,
    CONF_MINOR_VERSION,
    CONF_MODEL,
    CONF_REMOTE_ACCESS_ENABLED,
    CONF_REMOTE_ACCESS_HOST,
    CONF_REMOTE_ACCESS_PORT,
=======
>>>>>>> b79ce351
    CONF_SPEED_PCT,
    CONF_TRANSITION,
    DOMAIN,
    TRANSITION_JUMP,
)
from homeassistant.components.light import (
    ATTR_BRIGHTNESS,
    ATTR_COLOR_MODE,
    ATTR_COLOR_TEMP,
    ATTR_EFFECT,
    ATTR_EFFECT_LIST,
    ATTR_HS_COLOR,
    ATTR_RGB_COLOR,
    ATTR_RGBW_COLOR,
    ATTR_RGBWW_COLOR,
    ATTR_SUPPORTED_COLOR_MODES,
    ATTR_WHITE,
    DOMAIN as LIGHT_DOMAIN,
)
from homeassistant.const import (
    ATTR_ENTITY_ID,
    CONF_HOST,
    CONF_MODE,
    CONF_NAME,
    STATE_OFF,
    STATE_ON,
    STATE_UNAVAILABLE,
)
from homeassistant.core import HomeAssistant
from homeassistant.helpers import device_registry as dr, entity_registry as er
from homeassistant.setup import async_setup_component
from homeassistant.util.dt import utcnow

from . import (
    DEFAULT_ENTRY_TITLE,
    IP_ADDRESS,
    MAC_ADDRESS,
    _mocked_bulb,
    _patch_discovery,
    _patch_wifibulb,
    async_mock_device_turn_off,
    async_mock_device_turn_on,
)

from tests.common import MockConfigEntry, async_fire_time_changed


async def test_light_unique_id(hass: HomeAssistant) -> None:
    """Test a light unique id."""
    config_entry = MockConfigEntry(
        domain=DOMAIN,
        data={CONF_HOST: IP_ADDRESS, CONF_NAME: DEFAULT_ENTRY_TITLE},
        unique_id=MAC_ADDRESS,
    )
    config_entry.add_to_hass(hass)
    bulb = _mocked_bulb()
    with _patch_discovery(), _patch_wifibulb(device=bulb):
        await async_setup_component(hass, flux_led.DOMAIN, {flux_led.DOMAIN: {}})
        await hass.async_block_till_done()

    entity_id = "light.bulb_rgbcw_ddeeff"
    entity_registry = er.async_get(hass)
    assert entity_registry.async_get(entity_id).unique_id == MAC_ADDRESS
    state = hass.states.get(entity_id)
    assert state.state == STATE_ON


async def test_light_goes_unavailable_and_recovers(hass: HomeAssistant) -> None:
    """Test a light goes unavailable and then recovers."""
    config_entry = MockConfigEntry(
        domain=DOMAIN,
        data={CONF_HOST: IP_ADDRESS, CONF_NAME: DEFAULT_ENTRY_TITLE},
        unique_id=MAC_ADDRESS,
    )
    config_entry.add_to_hass(hass)
    bulb = _mocked_bulb()
    with _patch_discovery(), _patch_wifibulb(device=bulb):
        await async_setup_component(hass, flux_led.DOMAIN, {flux_led.DOMAIN: {}})
        await hass.async_block_till_done()

    entity_id = "light.bulb_rgbcw_ddeeff"
    entity_registry = er.async_get(hass)
    assert entity_registry.async_get(entity_id).unique_id == MAC_ADDRESS
    state = hass.states.get(entity_id)
    assert state.state == STATE_ON

    now = utcnow()
    bulb.async_update = AsyncMock(side_effect=RuntimeError)
    for i in range(10, 50, 10):
        async_fire_time_changed(hass, now + timedelta(seconds=i))
        await hass.async_block_till_done()
    state = hass.states.get(entity_id)
    assert state.state == STATE_UNAVAILABLE
    bulb.async_update = AsyncMock()
    for i in range(60, 100, 10):
        async_fire_time_changed(hass, now + timedelta(seconds=i))
        await hass.async_block_till_done()
    state = hass.states.get(entity_id)
    assert state.state == STATE_ON


async def test_light_no_unique_id(hass: HomeAssistant) -> None:
    """Test a light without a unique id."""
    config_entry = MockConfigEntry(
        domain=DOMAIN, data={CONF_HOST: IP_ADDRESS, CONF_NAME: DEFAULT_ENTRY_TITLE}
    )
    config_entry.add_to_hass(hass)
    bulb = _mocked_bulb()
    with _patch_discovery(no_device=True), _patch_wifibulb(device=bulb):
        await async_setup_component(hass, flux_led.DOMAIN, {flux_led.DOMAIN: {}})
        await hass.async_block_till_done()

    entity_id = "light.bulb_rgbcw_ddeeff"
    entity_registry = er.async_get(hass)
    assert entity_registry.async_get(entity_id) is None
    state = hass.states.get(entity_id)
    assert state.state == STATE_ON


@pytest.mark.parametrize(
    "protocol,sw_version,model_num,model",
    [
        ("LEDENET_ORIGINAL", 1, 0x01, "Original LEDEDNET (0x35)"),
        ("LEDENET", 8, 0x33, "Magic Home Branded RGB Controller (0x33)"),
    ],
)
async def test_light_device_registry(
    hass: HomeAssistant, protocol: str, sw_version: int, model_num: int, model: str
) -> None:
    """Test a light device registry entry."""
    config_entry = MockConfigEntry(
        domain=DOMAIN,
        data={CONF_HOST: IP_ADDRESS, CONF_NAME: DEFAULT_ENTRY_TITLE},
        unique_id=MAC_ADDRESS,
    )
    config_entry.add_to_hass(hass)
    bulb = _mocked_bulb()
    bulb.version_num = sw_version
    bulb.protocol = protocol
    bulb.model_num = model_num
    bulb.model = model

    with _patch_discovery(no_device=True), _patch_wifibulb(device=bulb):
        await async_setup_component(hass, flux_led.DOMAIN, {flux_led.DOMAIN: {}})
        await hass.async_block_till_done()

    device_registry = dr.async_get(hass)
    device = device_registry.async_get_device(
        identifiers={}, connections={(dr.CONNECTION_NETWORK_MAC, MAC_ADDRESS)}
    )
    assert device.sw_version == str(sw_version)
    assert device.model == model


async def test_rgb_light(hass: HomeAssistant) -> None:
    """Test an rgb light."""
    config_entry = MockConfigEntry(
        domain=DOMAIN,
        data={CONF_HOST: IP_ADDRESS, CONF_NAME: DEFAULT_ENTRY_TITLE},
        unique_id=MAC_ADDRESS,
    )
    config_entry.add_to_hass(hass)
    bulb = _mocked_bulb()
    bulb.raw_state = bulb.raw_state._replace(model_num=0x33)  # RGB only model
    bulb.color_modes = {FLUX_COLOR_MODE_RGB}
    bulb.color_mode = FLUX_COLOR_MODE_RGB
    with _patch_discovery(no_device=True), _patch_wifibulb(device=bulb):
        await async_setup_component(hass, flux_led.DOMAIN, {flux_led.DOMAIN: {}})
        await hass.async_block_till_done()

    entity_id = "light.bulb_rgbcw_ddeeff"

    state = hass.states.get(entity_id)
    assert state.state == STATE_ON
    attributes = state.attributes
    assert attributes[ATTR_BRIGHTNESS] == 128
    assert attributes[ATTR_COLOR_MODE] == "rgb"
    assert attributes[ATTR_EFFECT_LIST] == bulb.effect_list
    assert attributes[ATTR_SUPPORTED_COLOR_MODES] == ["rgb"]
    assert attributes[ATTR_HS_COLOR] == (0, 100)

    await hass.services.async_call(
        LIGHT_DOMAIN, "turn_off", {ATTR_ENTITY_ID: entity_id}, blocking=True
    )
    bulb.async_turn_off.assert_called_once()

    await async_mock_device_turn_off(hass, bulb)
    assert hass.states.get(entity_id).state == STATE_OFF

    bulb.brightness = 0
    await hass.services.async_call(
        LIGHT_DOMAIN,
        "turn_on",
        {ATTR_ENTITY_ID: entity_id, ATTR_RGB_COLOR: (10, 10, 30)},
        blocking=True,
    )
    # If the bulb is off and we are using existing brightness
    # it has to be at least 1 or the bulb won't turn on
    bulb.async_set_levels.assert_called_with(10, 10, 30, brightness=1)
    bulb.async_set_levels.reset_mock()
    bulb.async_turn_on.reset_mock()

    await hass.services.async_call(
        LIGHT_DOMAIN,
        "turn_on",
        {ATTR_ENTITY_ID: entity_id, ATTR_BRIGHTNESS: 100},
        blocking=True,
    )
    # If its off and the device requires the turn on
    # command before setting brightness we need to make sure its called
    bulb.async_turn_on.assert_called_once()
    bulb.async_set_brightness.assert_called_with(100)
    bulb.async_set_brightness.reset_mock()
    await async_mock_device_turn_on(hass, bulb)
    assert hass.states.get(entity_id).state == STATE_ON

    await hass.services.async_call(
        LIGHT_DOMAIN,
        "turn_on",
        {ATTR_ENTITY_ID: entity_id, ATTR_RGB_COLOR: (10, 10, 30)},
        blocking=True,
    )
    # If the bulb is on and we are using existing brightness
    # and brightness was 0 it means we could not read it because
    # an effect is in progress so we use 255
    bulb.async_set_levels.assert_called_with(10, 10, 30, brightness=255)
    bulb.async_set_levels.reset_mock()

    bulb.brightness = 128
    await hass.services.async_call(
        LIGHT_DOMAIN,
        "turn_on",
        {ATTR_ENTITY_ID: entity_id, ATTR_HS_COLOR: (10, 30)},
        blocking=True,
    )
    bulb.async_set_levels.assert_called_with(255, 191, 178, brightness=128)
    bulb.async_set_levels.reset_mock()

    await hass.services.async_call(
        LIGHT_DOMAIN,
        "turn_on",
        {ATTR_ENTITY_ID: entity_id, ATTR_EFFECT: "random"},
        blocking=True,
    )
    bulb.async_set_effect.assert_called_once()
    bulb.async_set_effect.reset_mock()

    await hass.services.async_call(
        LIGHT_DOMAIN,
        "turn_on",
        {ATTR_ENTITY_ID: entity_id, ATTR_EFFECT: "purple_fade"},
        blocking=True,
    )
    bulb.async_set_effect.assert_called_with("purple_fade", 50, 50)
    bulb.async_set_effect.reset_mock()


async def test_rgb_light_auto_on(hass: HomeAssistant) -> None:
    """Test an rgb light that does not need the turn on command sent."""
    config_entry = MockConfigEntry(
        domain=DOMAIN,
        data={CONF_HOST: IP_ADDRESS, CONF_NAME: DEFAULT_ENTRY_TITLE},
        unique_id=MAC_ADDRESS,
    )
    config_entry.add_to_hass(hass)
    bulb = _mocked_bulb()
    bulb.requires_turn_on = False
    bulb.raw_state = bulb.raw_state._replace(model_num=0x33)  # RGB only model
    bulb.color_modes = {FLUX_COLOR_MODE_RGB}
    bulb.color_mode = FLUX_COLOR_MODE_RGB
    with _patch_discovery(), _patch_wifibulb(device=bulb):
        await async_setup_component(hass, flux_led.DOMAIN, {flux_led.DOMAIN: {}})
        await hass.async_block_till_done()

    entity_id = "light.bulb_rgbcw_ddeeff"

    state = hass.states.get(entity_id)
    assert state.state == STATE_ON
    attributes = state.attributes
    assert attributes[ATTR_BRIGHTNESS] == 128
    assert attributes[ATTR_COLOR_MODE] == "rgb"
    assert attributes[ATTR_EFFECT_LIST] == bulb.effect_list
    assert attributes[ATTR_SUPPORTED_COLOR_MODES] == ["rgb"]
    assert attributes[ATTR_HS_COLOR] == (0, 100)

    await hass.services.async_call(
        LIGHT_DOMAIN, "turn_off", {ATTR_ENTITY_ID: entity_id}, blocking=True
    )
    bulb.async_turn_off.assert_called_once()

    await async_mock_device_turn_off(hass, bulb)
    assert hass.states.get(entity_id).state == STATE_OFF

    bulb.brightness = 0
    await hass.services.async_call(
        LIGHT_DOMAIN,
        "turn_on",
        {ATTR_ENTITY_ID: entity_id, ATTR_RGB_COLOR: (10, 10, 30)},
        blocking=True,
    )
    # If the bulb is off and we are using existing brightness
    # it has to be at least 1 or the bulb won't turn on
    bulb.async_turn_on.assert_not_called()
    bulb.async_set_levels.assert_called_with(10, 10, 30, brightness=1)
    bulb.async_set_levels.reset_mock()
    bulb.async_turn_on.reset_mock()

    # Should still be called with no kwargs
    await hass.services.async_call(
        LIGHT_DOMAIN, "turn_on", {ATTR_ENTITY_ID: entity_id}, blocking=True
    )
    bulb.async_turn_on.assert_called_once()
    await async_mock_device_turn_on(hass, bulb)
    assert hass.states.get(entity_id).state == STATE_ON
    bulb.async_turn_on.reset_mock()

    await hass.services.async_call(
        LIGHT_DOMAIN,
        "turn_on",
        {ATTR_ENTITY_ID: entity_id, ATTR_BRIGHTNESS: 100},
        blocking=True,
    )
    bulb.async_turn_on.assert_not_called()
    bulb.async_set_brightness.assert_called_with(100)
    bulb.async_set_brightness.reset_mock()

    await hass.services.async_call(
        LIGHT_DOMAIN,
        "turn_on",
        {ATTR_ENTITY_ID: entity_id, ATTR_RGB_COLOR: (10, 10, 30)},
        blocking=True,
    )
    # If the bulb is on and we are using existing brightness
    # and brightness was 0 it means we could not read it because
    # an effect is in progress so we use 255
    bulb.async_turn_on.assert_not_called()
    bulb.async_set_levels.assert_called_with(10, 10, 30, brightness=255)
    bulb.async_set_levels.reset_mock()

    bulb.brightness = 128
    await hass.services.async_call(
        LIGHT_DOMAIN,
        "turn_on",
        {ATTR_ENTITY_ID: entity_id, ATTR_HS_COLOR: (10, 30)},
        blocking=True,
    )
    bulb.async_turn_on.assert_not_called()
    bulb.async_set_levels.assert_called_with(255, 191, 178, brightness=128)
    bulb.async_set_levels.reset_mock()

    await hass.services.async_call(
        LIGHT_DOMAIN,
        "turn_on",
        {ATTR_ENTITY_ID: entity_id, ATTR_EFFECT: "random"},
        blocking=True,
    )
    bulb.async_turn_on.assert_not_called()
    bulb.async_set_effect.assert_called_once()
    bulb.async_set_effect.reset_mock()

    await hass.services.async_call(
        LIGHT_DOMAIN,
        "turn_on",
        {ATTR_ENTITY_ID: entity_id, ATTR_EFFECT: "purple_fade"},
        blocking=True,
    )
    bulb.async_turn_on.assert_not_called()
    bulb.async_set_effect.assert_called_with("purple_fade", 50, 50)
    bulb.async_set_effect.reset_mock()


async def test_rgb_cct_light(hass: HomeAssistant) -> None:
    """Test an rgb cct light."""
    config_entry = MockConfigEntry(
        domain=DOMAIN,
        data={CONF_HOST: IP_ADDRESS, CONF_NAME: DEFAULT_ENTRY_TITLE},
        unique_id=MAC_ADDRESS,
    )
    config_entry.add_to_hass(hass)
    bulb = _mocked_bulb()
    bulb.raw_state = bulb.raw_state._replace(model_num=0x35)  # RGB & CCT model
    bulb.color_modes = {FLUX_COLOR_MODE_RGB, FLUX_COLOR_MODE_CCT}
    bulb.color_mode = FLUX_COLOR_MODE_RGB
    with _patch_discovery(), _patch_wifibulb(device=bulb):
        await async_setup_component(hass, flux_led.DOMAIN, {flux_led.DOMAIN: {}})
        await hass.async_block_till_done()

    entity_id = "light.bulb_rgbcw_ddeeff"

    state = hass.states.get(entity_id)
    assert state.state == STATE_ON
    attributes = state.attributes
    assert attributes[ATTR_BRIGHTNESS] == 128
    assert attributes[ATTR_COLOR_MODE] == "rgb"
    assert attributes[ATTR_EFFECT_LIST] == bulb.effect_list
    assert attributes[ATTR_SUPPORTED_COLOR_MODES] == ["color_temp", "rgb"]
    assert attributes[ATTR_HS_COLOR] == (0, 100)

    await hass.services.async_call(
        LIGHT_DOMAIN, "turn_off", {ATTR_ENTITY_ID: entity_id}, blocking=True
    )
    bulb.async_turn_off.assert_called_once()
    await async_mock_device_turn_off(hass, bulb)

    assert hass.states.get(entity_id).state == STATE_OFF

    await hass.services.async_call(
        LIGHT_DOMAIN, "turn_on", {ATTR_ENTITY_ID: entity_id}, blocking=True
    )
    bulb.async_turn_on.assert_called_once()
    bulb.async_turn_on.reset_mock()

    await hass.services.async_call(
        LIGHT_DOMAIN,
        "turn_on",
        {ATTR_ENTITY_ID: entity_id, ATTR_BRIGHTNESS: 100},
        blocking=True,
    )
    bulb.async_set_brightness.assert_called_with(100)
    bulb.async_set_brightness.reset_mock()

    await hass.services.async_call(
        LIGHT_DOMAIN,
        "turn_on",
        {ATTR_ENTITY_ID: entity_id, ATTR_HS_COLOR: (10, 30)},
        blocking=True,
    )
    bulb.async_set_levels.assert_called_with(255, 191, 178, brightness=128)
    bulb.async_set_levels.reset_mock()

    await hass.services.async_call(
        LIGHT_DOMAIN,
        "turn_on",
        {ATTR_ENTITY_ID: entity_id, ATTR_EFFECT: "random"},
        blocking=True,
    )
    bulb.async_set_effect.assert_called_once()
    bulb.async_set_effect.reset_mock()

    await hass.services.async_call(
        LIGHT_DOMAIN,
        "turn_on",
        {ATTR_ENTITY_ID: entity_id, ATTR_EFFECT: "purple_fade"},
        blocking=True,
    )
    bulb.async_set_effect.assert_called_with("purple_fade", 50, 50)
    bulb.async_set_effect.reset_mock()
    bulb.color_mode = FLUX_COLOR_MODE_CCT
    bulb.getWhiteTemperature = Mock(return_value=(5000, 128))
    bulb.color_temp = 5000

    bulb.raw_state = bulb.raw_state._replace(
        red=0, green=0, blue=0, warm_white=1, cool_white=2
    )
    await async_mock_device_turn_on(hass, bulb)
    state = hass.states.get(entity_id)
    assert state.state == STATE_ON
    attributes = state.attributes
    assert attributes[ATTR_BRIGHTNESS] == 128
    assert attributes[ATTR_COLOR_MODE] == "color_temp"
    assert attributes[ATTR_SUPPORTED_COLOR_MODES] == ["color_temp", "rgb"]
    assert attributes[ATTR_COLOR_TEMP] == 200

    await hass.services.async_call(
        LIGHT_DOMAIN,
        "turn_on",
        {ATTR_ENTITY_ID: entity_id, ATTR_COLOR_TEMP: 370},
        blocking=True,
    )
    bulb.async_set_white_temp.assert_called_with(2702, 128)
    bulb.async_set_white_temp.reset_mock()

    await hass.services.async_call(
        LIGHT_DOMAIN,
        "turn_on",
        {ATTR_ENTITY_ID: entity_id, ATTR_BRIGHTNESS: 255},
        blocking=True,
    )
    bulb.async_set_brightness.assert_called_with(255)
    bulb.async_set_brightness.reset_mock()

    await hass.services.async_call(
        LIGHT_DOMAIN,
        "turn_on",
        {ATTR_ENTITY_ID: entity_id, ATTR_BRIGHTNESS: 128},
        blocking=True,
    )
    bulb.async_set_brightness.assert_called_with(128)
    bulb.async_set_brightness.reset_mock()


async def test_rgbw_light(hass: HomeAssistant) -> None:
    """Test an rgbw light."""
    config_entry = MockConfigEntry(
        domain=DOMAIN,
        data={CONF_HOST: IP_ADDRESS, CONF_NAME: DEFAULT_ENTRY_TITLE},
        unique_id=MAC_ADDRESS,
    )
    config_entry.add_to_hass(hass)
    bulb = _mocked_bulb()
    bulb.color_modes = {FLUX_COLOR_MODE_RGBW}
    bulb.color_mode = FLUX_COLOR_MODE_RGBW
    with _patch_discovery(), _patch_wifibulb(device=bulb):
        await async_setup_component(hass, flux_led.DOMAIN, {flux_led.DOMAIN: {}})
        await hass.async_block_till_done()

    entity_id = "light.bulb_rgbcw_ddeeff"

    state = hass.states.get(entity_id)
    assert state.state == STATE_ON
    attributes = state.attributes
    assert attributes[ATTR_BRIGHTNESS] == 128
    assert attributes[ATTR_COLOR_MODE] == "rgbw"
    assert attributes[ATTR_EFFECT_LIST] == bulb.effect_list
    assert attributes[ATTR_SUPPORTED_COLOR_MODES] == ["rgbw"]
    assert attributes[ATTR_RGB_COLOR] == (255, 42, 42)

    await hass.services.async_call(
        LIGHT_DOMAIN, "turn_off", {ATTR_ENTITY_ID: entity_id}, blocking=True
    )
    bulb.async_turn_off.assert_called_once()
    await async_mock_device_turn_off(hass, bulb)

    assert hass.states.get(entity_id).state == STATE_OFF

    await hass.services.async_call(
        LIGHT_DOMAIN, "turn_on", {ATTR_ENTITY_ID: entity_id}, blocking=True
    )
    bulb.async_turn_on.assert_called_once()
    bulb.async_turn_on.reset_mock()
    bulb.is_on = True

    await hass.services.async_call(
        LIGHT_DOMAIN,
        "turn_on",
        {ATTR_ENTITY_ID: entity_id, ATTR_BRIGHTNESS: 100},
        blocking=True,
    )
    bulb.async_set_brightness.assert_called_with(100)
    bulb.async_set_brightness.reset_mock()
    state = hass.states.get(entity_id)
    assert state.state == STATE_ON

    await hass.services.async_call(
        LIGHT_DOMAIN,
        "turn_on",
        {
            ATTR_ENTITY_ID: entity_id,
            ATTR_RGBW_COLOR: (255, 255, 255, 255),
            ATTR_BRIGHTNESS: 128,
        },
        blocking=True,
    )
    bulb.async_set_levels.assert_called_with(128, 128, 128, 128)
    bulb.async_set_levels.reset_mock()

    await hass.services.async_call(
        LIGHT_DOMAIN,
        "turn_on",
        {ATTR_ENTITY_ID: entity_id, ATTR_RGBW_COLOR: (255, 255, 255, 255)},
        blocking=True,
    )
    bulb.async_set_levels.assert_called_with(255, 255, 255, 255)
    bulb.async_set_levels.reset_mock()

    await hass.services.async_call(
        LIGHT_DOMAIN,
        "turn_on",
        {ATTR_ENTITY_ID: entity_id, ATTR_RGBW_COLOR: (255, 191, 178, 0)},
        blocking=True,
    )
    bulb.async_set_levels.assert_called_with(255, 191, 178, 0)
    bulb.async_set_levels.reset_mock()

    await hass.services.async_call(
        LIGHT_DOMAIN,
        "turn_on",
        {ATTR_ENTITY_ID: entity_id, ATTR_EFFECT: "random"},
        blocking=True,
    )
    bulb.async_set_effect.assert_called_once()
    bulb.async_set_effect.reset_mock()

    await hass.services.async_call(
        LIGHT_DOMAIN,
        "turn_on",
        {ATTR_ENTITY_ID: entity_id, ATTR_EFFECT: "purple_fade", ATTR_BRIGHTNESS: 255},
        blocking=True,
    )
    bulb.async_set_effect.assert_called_with("purple_fade", 50, 100)
    bulb.async_set_effect.reset_mock()


async def test_rgb_or_w_light(hass: HomeAssistant) -> None:
    """Test an rgb or w light."""
    config_entry = MockConfigEntry(
        domain=DOMAIN,
        data={CONF_HOST: IP_ADDRESS, CONF_NAME: DEFAULT_ENTRY_TITLE},
        unique_id=MAC_ADDRESS,
    )
    config_entry.add_to_hass(hass)
    bulb = _mocked_bulb()
    bulb.color_modes = FLUX_COLOR_MODES_RGB_W
    bulb.color_mode = FLUX_COLOR_MODE_RGB
    with _patch_discovery(), _patch_wifibulb(device=bulb):
        await async_setup_component(hass, flux_led.DOMAIN, {flux_led.DOMAIN: {}})
        await hass.async_block_till_done()

    entity_id = "light.bulb_rgbcw_ddeeff"

    state = hass.states.get(entity_id)
    assert state.state == STATE_ON
    attributes = state.attributes
    assert attributes[ATTR_BRIGHTNESS] == 128
    assert attributes[ATTR_COLOR_MODE] == "rgb"
    assert attributes[ATTR_EFFECT_LIST] == bulb.effect_list
    assert attributes[ATTR_SUPPORTED_COLOR_MODES] == ["rgb", "white"]
    assert attributes[ATTR_RGB_COLOR] == (255, 0, 0)

    await hass.services.async_call(
        LIGHT_DOMAIN, "turn_off", {ATTR_ENTITY_ID: entity_id}, blocking=True
    )
    bulb.async_turn_off.assert_called_once()
    await async_mock_device_turn_off(hass, bulb)

    assert hass.states.get(entity_id).state == STATE_OFF

    await hass.services.async_call(
        LIGHT_DOMAIN, "turn_on", {ATTR_ENTITY_ID: entity_id}, blocking=True
    )
    bulb.async_turn_on.assert_called_once()
    bulb.async_turn_on.reset_mock()
    bulb.is_on = True

    await hass.services.async_call(
        LIGHT_DOMAIN,
        "turn_on",
        {ATTR_ENTITY_ID: entity_id, ATTR_BRIGHTNESS: 100},
        blocking=True,
    )
    bulb.async_set_brightness.assert_called_with(100)
    bulb.async_set_brightness.reset_mock()
    state = hass.states.get(entity_id)
    assert state.state == STATE_ON

    await hass.services.async_call(
        LIGHT_DOMAIN,
        "turn_on",
        {
            ATTR_ENTITY_ID: entity_id,
            ATTR_RGB_COLOR: (255, 255, 255),
            ATTR_BRIGHTNESS: 128,
        },
        blocking=True,
    )
    bulb.async_set_levels.assert_called_with(255, 255, 255, brightness=128)
    bulb.async_set_levels.reset_mock()

    await hass.services.async_call(
        LIGHT_DOMAIN,
        "turn_on",
        {ATTR_ENTITY_ID: entity_id, ATTR_EFFECT: "random"},
        blocking=True,
    )
    bulb.async_set_effect.assert_called_once()
    bulb.async_set_effect.reset_mock()

    await hass.services.async_call(
        LIGHT_DOMAIN,
        "turn_on",
        {ATTR_ENTITY_ID: entity_id, ATTR_EFFECT: "purple_fade", ATTR_BRIGHTNESS: 255},
        blocking=True,
    )
    bulb.async_set_effect.assert_called_with("purple_fade", 50, 100)
    bulb.async_set_effect.reset_mock()

    await hass.services.async_call(
        LIGHT_DOMAIN,
        "turn_on",
        {
            ATTR_ENTITY_ID: entity_id,
            ATTR_WHITE: 128,
        },
        blocking=True,
    )
    bulb.async_set_levels.assert_called_with(w=128)
    bulb.async_set_levels.reset_mock()

    bulb.color_mode = FLUX_COLOR_MODE_DIM

    await hass.services.async_call(
        LIGHT_DOMAIN,
        "turn_on",
        {
            ATTR_ENTITY_ID: entity_id,
            ATTR_BRIGHTNESS: 100,
        },
        blocking=True,
    )
    bulb.async_set_brightness.assert_called_with(100)
    bulb.async_set_brightness.reset_mock()


async def test_rgbcw_light(hass: HomeAssistant) -> None:
    """Test an rgbcw light."""
    config_entry = MockConfigEntry(
        domain=DOMAIN,
        data={CONF_HOST: IP_ADDRESS, CONF_NAME: DEFAULT_ENTRY_TITLE},
        unique_id=MAC_ADDRESS,
    )
    config_entry.add_to_hass(hass)
    bulb = _mocked_bulb()
    bulb.raw_state = bulb.raw_state._replace(warm_white=1, cool_white=2)
    bulb.color_modes = {FLUX_COLOR_MODE_RGBWW, FLUX_COLOR_MODE_CCT}
    bulb.color_mode = FLUX_COLOR_MODE_RGBWW
    with _patch_discovery(), _patch_wifibulb(device=bulb):
        await async_setup_component(hass, flux_led.DOMAIN, {flux_led.DOMAIN: {}})
        await hass.async_block_till_done()

    entity_id = "light.bulb_rgbcw_ddeeff"

    state = hass.states.get(entity_id)
    assert state.state == STATE_ON
    attributes = state.attributes
    assert attributes[ATTR_BRIGHTNESS] == 128
    assert attributes[ATTR_COLOR_MODE] == "rgbww"
    assert attributes[ATTR_EFFECT_LIST] == bulb.effect_list
    assert attributes[ATTR_SUPPORTED_COLOR_MODES] == ["color_temp", "rgbww"]
    assert attributes[ATTR_HS_COLOR] == (3.237, 94.51)

    await hass.services.async_call(
        LIGHT_DOMAIN, "turn_off", {ATTR_ENTITY_ID: entity_id}, blocking=True
    )
    bulb.async_turn_off.assert_called_once()
    await async_mock_device_turn_off(hass, bulb)

    assert hass.states.get(entity_id).state == STATE_OFF

    await hass.services.async_call(
        LIGHT_DOMAIN, "turn_on", {ATTR_ENTITY_ID: entity_id}, blocking=True
    )
    bulb.async_turn_on.assert_called_once()
    bulb.async_turn_on.reset_mock()

    await hass.services.async_call(
        LIGHT_DOMAIN,
        "turn_on",
        {ATTR_ENTITY_ID: entity_id, ATTR_BRIGHTNESS: 100},
        blocking=True,
    )
    bulb.async_set_brightness.assert_called_with(100)
    bulb.async_set_brightness.reset_mock()
    bulb.is_on = True

    await hass.services.async_call(
        LIGHT_DOMAIN,
        "turn_on",
        {
            ATTR_ENTITY_ID: entity_id,
            ATTR_RGBWW_COLOR: (255, 255, 255, 0, 255),
            ATTR_BRIGHTNESS: 128,
        },
        blocking=True,
    )
    bulb.async_set_levels.assert_called_with(192, 192, 192, 192, 0)
    bulb.async_set_levels.reset_mock()

    await hass.services.async_call(
        LIGHT_DOMAIN,
        "turn_on",
        {ATTR_ENTITY_ID: entity_id, ATTR_RGBWW_COLOR: (255, 255, 255, 255, 50)},
        blocking=True,
    )
    bulb.async_set_levels.assert_called_with(255, 255, 255, 50, 255)
    bulb.async_set_levels.reset_mock()

    await hass.services.async_call(
        LIGHT_DOMAIN,
        "turn_on",
        {ATTR_ENTITY_ID: entity_id, ATTR_COLOR_TEMP: 154},
        blocking=True,
    )
    bulb.async_set_levels.assert_called_with(r=0, b=0, g=0, w=0, w2=127)
    bulb.async_set_levels.reset_mock()

    await hass.services.async_call(
        LIGHT_DOMAIN,
        "turn_on",
        {ATTR_ENTITY_ID: entity_id, ATTR_COLOR_TEMP: 154, ATTR_BRIGHTNESS: 255},
        blocking=True,
    )
    bulb.async_set_levels.assert_called_with(r=0, b=0, g=0, w=0, w2=255)
    bulb.async_set_levels.reset_mock()

    await hass.services.async_call(
        LIGHT_DOMAIN,
        "turn_on",
        {ATTR_ENTITY_ID: entity_id, ATTR_COLOR_TEMP: 290},
        blocking=True,
    )
    bulb.async_set_levels.assert_called_with(r=0, b=0, g=0, w=102, w2=25)
    bulb.async_set_levels.reset_mock()

    await hass.services.async_call(
        LIGHT_DOMAIN,
        "turn_on",
        {ATTR_ENTITY_ID: entity_id, ATTR_RGBWW_COLOR: (255, 191, 178, 0, 0)},
        blocking=True,
    )
    bulb.async_set_levels.assert_called_with(255, 191, 178, 0, 0)
    bulb.async_set_levels.reset_mock()

    await hass.services.async_call(
        LIGHT_DOMAIN,
        "turn_on",
        {ATTR_ENTITY_ID: entity_id, ATTR_EFFECT: "random"},
        blocking=True,
    )
    bulb.async_set_effect.assert_called_once()
    bulb.async_set_effect.reset_mock()

    await hass.services.async_call(
        LIGHT_DOMAIN,
        "turn_on",
        {ATTR_ENTITY_ID: entity_id, ATTR_EFFECT: "purple_fade"},
        blocking=True,
    )
    bulb.async_set_effect.assert_called_with("purple_fade", 50, 50)
    bulb.async_set_effect.reset_mock()
    bulb.effect = "purple_fade"
    bulb.brightness = 128

    await hass.services.async_call(
        LIGHT_DOMAIN,
        "turn_on",
        {ATTR_ENTITY_ID: entity_id, ATTR_BRIGHTNESS: 255},
        blocking=True,
    )
    bulb.async_set_brightness.assert_called_with(255)
    bulb.async_set_brightness.reset_mock()


async def test_white_light(hass: HomeAssistant) -> None:
    """Test a white light."""
    config_entry = MockConfigEntry(
        domain=DOMAIN,
        data={CONF_HOST: IP_ADDRESS, CONF_NAME: DEFAULT_ENTRY_TITLE},
        unique_id=MAC_ADDRESS,
    )
    config_entry.add_to_hass(hass)
    bulb = _mocked_bulb()
    bulb.mode = "ww"
    bulb.protocol = None
    bulb.color_modes = {FLUX_COLOR_MODE_DIM}
    bulb.color_mode = FLUX_COLOR_MODE_DIM
    with _patch_discovery(), _patch_wifibulb(device=bulb):
        await async_setup_component(hass, flux_led.DOMAIN, {flux_led.DOMAIN: {}})
        await hass.async_block_till_done()

    entity_id = "light.bulb_rgbcw_ddeeff"

    state = hass.states.get(entity_id)
    assert state.state == STATE_ON
    attributes = state.attributes
    assert attributes[ATTR_BRIGHTNESS] == 128
    assert attributes[ATTR_COLOR_MODE] == "brightness"
    assert attributes[ATTR_SUPPORTED_COLOR_MODES] == ["brightness"]
    assert ATTR_EFFECT_LIST in attributes  # single channel now supports effects

    await hass.services.async_call(
        LIGHT_DOMAIN, "turn_off", {ATTR_ENTITY_ID: entity_id}, blocking=True
    )
    bulb.async_turn_off.assert_called_once()
    await async_mock_device_turn_off(hass, bulb)

    assert hass.states.get(entity_id).state == STATE_OFF

    await hass.services.async_call(
        LIGHT_DOMAIN, "turn_on", {ATTR_ENTITY_ID: entity_id}, blocking=True
    )
    bulb.async_turn_on.assert_called_once()
    bulb.async_turn_on.reset_mock()

    await hass.services.async_call(
        LIGHT_DOMAIN,
        "turn_on",
        {ATTR_ENTITY_ID: entity_id, ATTR_BRIGHTNESS: 100},
        blocking=True,
    )
    bulb.async_set_brightness.assert_called_with(100)
    bulb.async_set_brightness.reset_mock()


async def test_no_color_modes(hass: HomeAssistant) -> None:
    """Test a light that has no color modes defined in the database."""
    config_entry = MockConfigEntry(
        domain=DOMAIN,
        data={CONF_HOST: IP_ADDRESS, CONF_NAME: DEFAULT_ENTRY_TITLE},
        unique_id=MAC_ADDRESS,
    )
    config_entry.add_to_hass(hass)
    bulb = _mocked_bulb()
    bulb.mode = "ww"
    bulb.protocol = None
    bulb.color_modes = set()
    bulb.color_mode = None
    with _patch_discovery(), _patch_wifibulb(device=bulb):
        await async_setup_component(hass, flux_led.DOMAIN, {flux_led.DOMAIN: {}})
        await hass.async_block_till_done()

    entity_id = "light.bulb_rgbcw_ddeeff"

    state = hass.states.get(entity_id)
    assert state.state == STATE_ON
    attributes = state.attributes
    assert attributes[ATTR_COLOR_MODE] == "onoff"
    assert ATTR_EFFECT_LIST in attributes  # single channel now supports effects

    await hass.services.async_call(
        LIGHT_DOMAIN, "turn_off", {ATTR_ENTITY_ID: entity_id}, blocking=True
    )
    bulb.async_turn_off.assert_called_once()
    await async_mock_device_turn_off(hass, bulb)

    assert hass.states.get(entity_id).state == STATE_OFF

    await hass.services.async_call(
        LIGHT_DOMAIN, "turn_on", {ATTR_ENTITY_ID: entity_id}, blocking=True
    )
    bulb.async_turn_on.assert_called_once()
    bulb.async_turn_on.reset_mock()


async def test_rgb_light_custom_effects(hass: HomeAssistant) -> None:
    """Test an rgb light with a custom effect."""
    config_entry = MockConfigEntry(
        domain=DOMAIN,
        data={CONF_HOST: IP_ADDRESS, CONF_NAME: DEFAULT_ENTRY_TITLE},
        unique_id=MAC_ADDRESS,
        options={
            CONF_MODE: "auto",
            CONF_CUSTOM_EFFECT_COLORS: "[0,0,255], [255,0,0]",
            CONF_CUSTOM_EFFECT_SPEED_PCT: 88,
            CONF_CUSTOM_EFFECT_TRANSITION: TRANSITION_JUMP,
        },
    )
    config_entry.add_to_hass(hass)
    bulb = _mocked_bulb()
    bulb.color_modes = {FLUX_COLOR_MODE_RGB}
    bulb.color_mode = FLUX_COLOR_MODE_RGB
    with _patch_discovery(), _patch_wifibulb(device=bulb):
        await async_setup_component(hass, flux_led.DOMAIN, {flux_led.DOMAIN: {}})
        await hass.async_block_till_done()

    entity_id = "light.bulb_rgbcw_ddeeff"

    state = hass.states.get(entity_id)
    assert state.state == STATE_ON
    attributes = state.attributes
    assert attributes[ATTR_BRIGHTNESS] == 128
    assert attributes[ATTR_COLOR_MODE] == "rgb"
    assert attributes[ATTR_EFFECT_LIST] == [*bulb.effect_list, "custom"]
    assert attributes[ATTR_SUPPORTED_COLOR_MODES] == ["rgb"]
    assert attributes[ATTR_HS_COLOR] == (0, 100)

    await hass.services.async_call(
        LIGHT_DOMAIN, "turn_off", {ATTR_ENTITY_ID: entity_id}, blocking=True
    )
    bulb.async_turn_off.assert_called_once()
    await async_mock_device_turn_off(hass, bulb)
    await hass.async_block_till_done()
    assert hass.states.get(entity_id).state == STATE_OFF

    await hass.services.async_call(
        LIGHT_DOMAIN,
        "turn_on",
        {ATTR_ENTITY_ID: entity_id, ATTR_EFFECT: "custom"},
        blocking=True,
    )
    bulb.effect = "custom"
    bulb.async_set_custom_pattern.assert_called_with(
        [[0, 0, 255], [255, 0, 0]], 88, "jump"
    )
    bulb.async_set_custom_pattern.reset_mock()
    await async_mock_device_turn_on(hass, bulb)

    state = hass.states.get(entity_id)
    assert state.state == STATE_ON
    attributes = state.attributes
    assert attributes[ATTR_EFFECT] == "custom"

    await hass.services.async_call(
        LIGHT_DOMAIN,
        "turn_on",
        {ATTR_ENTITY_ID: entity_id, ATTR_BRIGHTNESS: 55, ATTR_EFFECT: "custom"},
        blocking=True,
    )
    bulb.effect = "custom"
    bulb.async_set_custom_pattern.assert_called_with(
        [[0, 0, 255], [255, 0, 0]], 88, "jump"
    )
    bulb.async_set_custom_pattern.reset_mock()
    await async_mock_device_turn_on(hass, bulb)

    state = hass.states.get(entity_id)
    assert state.state == STATE_ON
    attributes = state.attributes
    assert attributes[ATTR_EFFECT] == "custom"


@pytest.mark.parametrize("effect_colors", [":: CANNOT BE PARSED ::", None])
async def test_rgb_light_custom_effects_invalid_colors(
    hass: HomeAssistant, effect_colors: str
) -> None:
    """Test an rgb light with a invalid effect."""
    options = {
        CONF_MODE: "auto",
        CONF_CUSTOM_EFFECT_SPEED_PCT: 88,
        CONF_CUSTOM_EFFECT_TRANSITION: TRANSITION_JUMP,
    }
    if effect_colors:
        options[CONF_CUSTOM_EFFECT_COLORS] = effect_colors
    config_entry = MockConfigEntry(
        domain=DOMAIN,
        data={CONF_HOST: IP_ADDRESS, CONF_NAME: DEFAULT_ENTRY_TITLE},
        options=options,
        unique_id=MAC_ADDRESS,
    )
    config_entry.add_to_hass(hass)
    bulb = _mocked_bulb()
    bulb.color_modes = {FLUX_COLOR_MODE_RGB}
    bulb.color_mode = FLUX_COLOR_MODE_RGB
    with _patch_discovery(), _patch_wifibulb(device=bulb):
        await async_setup_component(hass, flux_led.DOMAIN, {flux_led.DOMAIN: {}})
        await hass.async_block_till_done()

    entity_id = "light.bulb_rgbcw_ddeeff"

    state = hass.states.get(entity_id)
    assert state.state == STATE_ON
    attributes = state.attributes
    assert attributes[ATTR_BRIGHTNESS] == 128
    assert attributes[ATTR_COLOR_MODE] == "rgb"
    assert attributes[ATTR_EFFECT_LIST] == bulb.effect_list
    assert attributes[ATTR_SUPPORTED_COLOR_MODES] == ["rgb"]
    assert attributes[ATTR_HS_COLOR] == (0, 100)


async def test_rgb_light_custom_effect_via_service(
    hass: HomeAssistant, caplog: pytest.LogCaptureFixture
) -> None:
    """Test an rgb light with a custom effect set via the service."""
    config_entry = MockConfigEntry(
        domain=DOMAIN,
        data={CONF_HOST: IP_ADDRESS, CONF_NAME: DEFAULT_ENTRY_TITLE},
        unique_id=MAC_ADDRESS,
    )
    config_entry.add_to_hass(hass)
    bulb = _mocked_bulb()
    bulb.color_modes = {FLUX_COLOR_MODE_RGB}
    bulb.color_mode = FLUX_COLOR_MODE_RGB
    with _patch_discovery(), _patch_wifibulb(device=bulb):
        await async_setup_component(hass, flux_led.DOMAIN, {flux_led.DOMAIN: {}})
        await hass.async_block_till_done()

    entity_id = "light.bulb_rgbcw_ddeeff"

    state = hass.states.get(entity_id)
    assert state.state == STATE_ON
    attributes = state.attributes
    assert attributes[ATTR_BRIGHTNESS] == 128
    assert attributes[ATTR_COLOR_MODE] == "rgb"
    assert attributes[ATTR_EFFECT_LIST] == bulb.effect_list
    assert attributes[ATTR_SUPPORTED_COLOR_MODES] == ["rgb"]
    assert attributes[ATTR_HS_COLOR] == (0, 100)

    await hass.services.async_call(
        LIGHT_DOMAIN, "turn_off", {ATTR_ENTITY_ID: entity_id}, blocking=True
    )
    bulb.async_turn_off.assert_called_once()

    await async_mock_device_turn_off(hass, bulb)
    assert hass.states.get(entity_id).state == STATE_OFF

    await hass.services.async_call(
        DOMAIN,
        "set_custom_effect",
        {
            ATTR_ENTITY_ID: entity_id,
            CONF_COLORS: [[0, 0, 255], [255, 0, 0]],
            CONF_SPEED_PCT: 30,
            CONF_TRANSITION: "jump",
        },
        blocking=True,
    )
    bulb.async_set_custom_pattern.assert_called_with(
        [(0, 0, 255), (255, 0, 0)], 30, "jump"
    )
    bulb.async_set_custom_pattern.reset_mock()

    await hass.services.async_call(
        DOMAIN,
        "set_zones",
        {
            ATTR_ENTITY_ID: entity_id,
            CONF_COLORS: [[0, 0, 255], [255, 0, 0]],
            CONF_EFFECT: "running_water",
        },
        blocking=True,
    )
    bulb.async_set_zones.assert_called_with(
        [(0, 0, 255), (255, 0, 0)], 50, MultiColorEffects.RUNNING_WATER
    )
    bulb.async_set_zones.reset_mock()

    await hass.services.async_call(
        DOMAIN,
        "set_zones",
        {
            ATTR_ENTITY_ID: entity_id,
            CONF_COLORS: [[0, 0, 255], [255, 0, 0]],
            CONF_SPEED_PCT: 30,
        },
        blocking=True,
    )
    bulb.async_set_zones.assert_called_with(
        [(0, 0, 255), (255, 0, 0)], 30, MultiColorEffects.STATIC
    )
    bulb.async_set_zones.reset_mock()


async def test_addressable_light(hass: HomeAssistant) -> None:
    """Test an addressable light."""
    config_entry = MockConfigEntry(
        domain=DOMAIN,
        data={CONF_HOST: IP_ADDRESS, CONF_NAME: DEFAULT_ENTRY_TITLE},
        unique_id=MAC_ADDRESS,
    )
    config_entry.add_to_hass(hass)
    bulb = _mocked_bulb()
    bulb.raw_state = bulb.raw_state._replace(model_num=0x33)  # RGB only model
    bulb.color_modes = {FLUX_COLOR_MODE_ADDRESSABLE}
    bulb.color_mode = FLUX_COLOR_MODE_ADDRESSABLE
    with _patch_discovery(), _patch_wifibulb(device=bulb):
        await async_setup_component(hass, flux_led.DOMAIN, {flux_led.DOMAIN: {}})
        await hass.async_block_till_done()

    entity_id = "light.bulb_rgbcw_ddeeff"

    state = hass.states.get(entity_id)
    assert state.state == STATE_ON
    attributes = state.attributes
    assert attributes[ATTR_COLOR_MODE] == "onoff"
    assert ATTR_EFFECT_LIST in attributes
    assert attributes[ATTR_SUPPORTED_COLOR_MODES] == ["onoff"]

    await hass.services.async_call(
        LIGHT_DOMAIN, "turn_off", {ATTR_ENTITY_ID: entity_id}, blocking=True
    )
    bulb.async_turn_off.assert_called_once()

    await async_mock_device_turn_off(hass, bulb)
    assert hass.states.get(entity_id).state == STATE_OFF

    await hass.services.async_call(
        LIGHT_DOMAIN, "turn_on", {ATTR_ENTITY_ID: entity_id}, blocking=True
    )
    bulb.async_turn_on.assert_called_once()
    bulb.async_turn_on.reset_mock()
    await async_mock_device_turn_on(hass, bulb)<|MERGE_RESOLUTION|>--- conflicted
+++ resolved
@@ -20,16 +20,7 @@
     CONF_CUSTOM_EFFECT_COLORS,
     CONF_CUSTOM_EFFECT_SPEED_PCT,
     CONF_CUSTOM_EFFECT_TRANSITION,
-<<<<<<< HEAD
-    CONF_DEVICES,
     CONF_EFFECT,
-    CONF_MINOR_VERSION,
-    CONF_MODEL,
-    CONF_REMOTE_ACCESS_ENABLED,
-    CONF_REMOTE_ACCESS_HOST,
-    CONF_REMOTE_ACCESS_PORT,
-=======
->>>>>>> b79ce351
     CONF_SPEED_PCT,
     CONF_TRANSITION,
     DOMAIN,
