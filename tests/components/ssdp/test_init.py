"""Test the SSDP integration."""
import asyncio
from datetime import timedelta
from ipaddress import IPv4Address, IPv6Address
from unittest.mock import patch

import aiohttp
from async_upnp_client.search import SSDPListener
import pytest

from homeassistant import config_entries
from homeassistant.components import ssdp
from homeassistant.const import EVENT_HOMEASSISTANT_STARTED, EVENT_HOMEASSISTANT_STOP
from homeassistant.core import callback
from homeassistant.setup import async_setup_component
import homeassistant.util.dt as dt_util

from tests.common import async_fire_time_changed, mock_coro


def _patched_ssdp_listener(info, *args, **kwargs):
    listener = SSDPListener(*args, **kwargs)

    async def _async_callback(*_):
        await listener.async_callback(info)

    listener.async_start = _async_callback
    return listener


async def _async_run_mocked_scan(hass, mock_ssdp_response, mock_get_ssdp):
    def _generate_fake_ssdp_listener(*args, **kwargs):
        return _patched_ssdp_listener(
            mock_ssdp_response,
            *args,
            **kwargs,
        )

    with patch(
        "homeassistant.components.ssdp.async_get_ssdp",
        return_value=mock_get_ssdp,
    ), patch(
        "homeassistant.components.ssdp.SSDPListener",
        new=_generate_fake_ssdp_listener,
    ), patch.object(
        hass.config_entries.flow, "async_init", return_value=mock_coro()
    ) as mock_init:
        assert await async_setup_component(hass, ssdp.DOMAIN, {ssdp.DOMAIN: {}})
        hass.bus.async_fire(EVENT_HOMEASSISTANT_STARTED)
        await hass.async_block_till_done()
        await hass.async_block_till_done()

    return mock_init


async def test_scan_match_st(hass, caplog):
    """Test matching based on ST."""
    mock_ssdp_response = {
        "st": "mock-st",
        "location": None,
        "usn": "mock-usn",
        "server": "mock-server",
        "ext": "",
    }
    mock_get_ssdp = {"mock-domain": [{"st": "mock-st"}]}
    mock_init = await _async_run_mocked_scan(hass, mock_ssdp_response, mock_get_ssdp)

    assert len(mock_init.mock_calls) == 1
    assert mock_init.mock_calls[0][1][0] == "mock-domain"
    assert mock_init.mock_calls[0][2]["context"] == {
        "source": config_entries.SOURCE_SSDP
    }
    assert mock_init.mock_calls[0][2]["data"] == {
        ssdp.ATTR_SSDP_ST: "mock-st",
        ssdp.ATTR_SSDP_LOCATION: None,
        ssdp.ATTR_SSDP_USN: "mock-usn",
        ssdp.ATTR_SSDP_SERVER: "mock-server",
        ssdp.ATTR_SSDP_EXT: "",
    }
    assert "Failed to fetch ssdp data" not in caplog.text


@pytest.mark.parametrize(
    "key", (ssdp.ATTR_UPNP_MANUFACTURER, ssdp.ATTR_UPNP_DEVICE_TYPE)
)
async def test_scan_match_upnp_devicedesc(hass, aioclient_mock, key):
    """Test matching based on UPnP device description data."""
    aioclient_mock.get(
        "http://1.1.1.1",
        text=f"""
<root>
  <device>
    <{key}>Paulus</{key}>
  </device>
</root>
    """,
    )
    mock_get_ssdp = {"mock-domain": [{key: "Paulus"}]}
    mock_ssdp_response = {
        "st": "mock-st",
        "location": "http://1.1.1.1",
    }
    mock_init = await _async_run_mocked_scan(hass, mock_ssdp_response, mock_get_ssdp)
    # If we get duplicate respones, ensure we only look it up once
    assert len(aioclient_mock.mock_calls) == 1
    assert len(mock_init.mock_calls) == 1
    assert mock_init.mock_calls[0][1][0] == "mock-domain"
    assert mock_init.mock_calls[0][2]["context"] == {
        "source": config_entries.SOURCE_SSDP
    }


async def test_scan_not_all_present(hass, aioclient_mock):
    """Test match fails if some specified attributes are not present."""
    aioclient_mock.get(
        "http://1.1.1.1",
        text="""
<root>
  <device>
    <deviceType>Paulus</deviceType>
  </device>
</root>
    """,
    )
    mock_ssdp_response = {
        "st": "mock-st",
        "location": "http://1.1.1.1",
    }
    mock_get_ssdp = {
        "mock-domain": [
            {
                ssdp.ATTR_UPNP_DEVICE_TYPE: "Paulus",
                ssdp.ATTR_UPNP_MANUFACTURER: "Paulus",
            }
        ]
    }
    mock_init = await _async_run_mocked_scan(hass, mock_ssdp_response, mock_get_ssdp)

    assert not mock_init.mock_calls


async def test_scan_not_all_match(hass, aioclient_mock):
    """Test match fails if some specified attribute values differ."""
    aioclient_mock.get(
        "http://1.1.1.1",
        text="""
<root>
  <device>
    <deviceType>Paulus</deviceType>
    <manufacturer>Paulus</manufacturer>
  </device>
</root>
    """,
    )
    mock_ssdp_response = {
        "st": "mock-st",
        "location": "http://1.1.1.1",
    }
    mock_get_ssdp = {
        "mock-domain": [
            {
                ssdp.ATTR_UPNP_DEVICE_TYPE: "Paulus",
                ssdp.ATTR_UPNP_MANUFACTURER: "Not-Paulus",
            }
        ]
    }
    mock_init = await _async_run_mocked_scan(hass, mock_ssdp_response, mock_get_ssdp)

    assert not mock_init.mock_calls


@pytest.mark.parametrize("exc", [asyncio.TimeoutError, aiohttp.ClientError])
async def test_scan_description_fetch_fail(hass, aioclient_mock, exc):
    """Test failing to fetch description."""
    aioclient_mock.get("http://1.1.1.1", exc=exc)
    mock_ssdp_response = {
        "st": "mock-st",
        "location": "http://1.1.1.1",
    }
    mock_get_ssdp = {
        "mock-domain": [
            {
                ssdp.ATTR_UPNP_DEVICE_TYPE: "Paulus",
                ssdp.ATTR_UPNP_MANUFACTURER: "Paulus",
            }
        ]
    }
    mock_init = await _async_run_mocked_scan(hass, mock_ssdp_response, mock_get_ssdp)

    assert not mock_init.mock_calls


async def test_scan_description_parse_fail(hass, aioclient_mock):
    """Test invalid XML."""
    aioclient_mock.get(
        "http://1.1.1.1",
        text="""
<root>INVALIDXML
    """,
    )

    mock_ssdp_response = {
        "st": "mock-st",
        "location": "http://1.1.1.1",
    }
    mock_get_ssdp = {
        "mock-domain": [
            {
                ssdp.ATTR_UPNP_DEVICE_TYPE: "Paulus",
                ssdp.ATTR_UPNP_MANUFACTURER: "Paulus",
            }
        ]
    }
    mock_init = await _async_run_mocked_scan(hass, mock_ssdp_response, mock_get_ssdp)

    assert not mock_init.mock_calls


async def test_invalid_characters(hass, aioclient_mock):
    """Test that we replace bad characters with placeholders."""
    aioclient_mock.get(
        "http://1.1.1.1",
        text="""
<root>
  <device>
    <deviceType>ABC</deviceType>
    <serialNumber>\xff\xff\xff\xff</serialNumber>
  </device>
</root>
    """,
    )

    mock_ssdp_response = {
        "st": "mock-st",
        "location": "http://1.1.1.1",
    }
    mock_get_ssdp = {
        "mock-domain": [
            {
                ssdp.ATTR_UPNP_DEVICE_TYPE: "ABC",
            }
        ]
    }

    mock_init = await _async_run_mocked_scan(hass, mock_ssdp_response, mock_get_ssdp)

    assert len(mock_init.mock_calls) == 1
    assert mock_init.mock_calls[0][1][0] == "mock-domain"
    assert mock_init.mock_calls[0][2]["context"] == {
        "source": config_entries.SOURCE_SSDP
    }
    assert mock_init.mock_calls[0][2]["data"] == {
        "ssdp_location": "http://1.1.1.1",
        "ssdp_st": "mock-st",
        "deviceType": "ABC",
        "serialNumber": "ÿÿÿÿ",
    }


@patch("homeassistant.components.ssdp.SSDPListener.async_start")
@patch("homeassistant.components.ssdp.SSDPListener.async_search")
async def test_start_stop_scanner(async_start_mock, async_search_mock, hass):
    """Test we start and stop the scanner."""
    assert await async_setup_component(hass, ssdp.DOMAIN, {ssdp.DOMAIN: {}})

    hass.bus.async_fire(EVENT_HOMEASSISTANT_STARTED)
    await hass.async_block_till_done()
    async_fire_time_changed(hass, dt_util.utcnow() + timedelta(seconds=200))
    await hass.async_block_till_done()
    assert async_start_mock.call_count == 1
    assert async_search_mock.call_count == 1

    hass.bus.async_fire(EVENT_HOMEASSISTANT_STOP)
    await hass.async_block_till_done()
    async_fire_time_changed(hass, dt_util.utcnow() + timedelta(seconds=200))
    await hass.async_block_till_done()
    assert async_start_mock.call_count == 1
    assert async_search_mock.call_count == 1


async def test_unexpected_exception_while_fetching(hass, aioclient_mock, caplog):
    """Test unexpected exception while fetching."""
    aioclient_mock.get(
        "http://1.1.1.1",
        text="""
<root>
  <device>
    <deviceType>ABC</deviceType>
    <serialNumber>\xff\xff\xff\xff</serialNumber>
  </device>
</root>
    """,
    )
    mock_ssdp_response = {
        "st": "mock-st",
        "location": "http://1.1.1.1",
    }
    mock_get_ssdp = {
        "mock-domain": [
            {
                ssdp.ATTR_UPNP_DEVICE_TYPE: "ABC",
            }
        ]
    }

    with patch(
        "homeassistant.components.ssdp.descriptions.ElementTree.fromstring",
        side_effect=ValueError,
    ):
        mock_init = await _async_run_mocked_scan(
            hass, mock_ssdp_response, mock_get_ssdp
<<<<<<< HEAD
        )

    assert len(mock_init.mock_calls) == 0
    assert "Failed to fetch ssdp data from: http://1.1.1.1" in caplog.text


async def test_scan_with_registered_callback(hass, aioclient_mock, caplog):
    """Test matching based on callback."""
    aioclient_mock.get(
        "http://1.1.1.1",
        text="""
<root>
  <device>
    <deviceType>Paulus</deviceType>
  </device>
</root>
    """,
    )
    mock_ssdp_response = {
        "st": "mock-st",
        "location": "http://1.1.1.1",
        "usn": "mock-usn",
        "server": "mock-server",
        "ext": "",
    }
    not_matching_intergration_callbacks = []
    intergration_callbacks = []
    match_any_callbacks = []

    @callback
    def _async_exception_callbacks(info):
        raise ValueError

    @callback
    def _async_intergration_callbacks(info):
        intergration_callbacks.append(info)

    @callback
    def _async_not_matching_intergration_callbacks(info):
        not_matching_intergration_callbacks.append(info)

    @callback
    def _async_match_any_callbacks(info):
        match_any_callbacks.append(info)

    def _generate_fake_ssdp_listener(*args, **kwargs):
        listener = SSDPListener(*args, **kwargs)

        async def _async_callback(*_):
            await listener.async_callback(mock_ssdp_response)

        @callback
        def _callback(*_):
            hass.async_create_task(listener.async_callback(mock_ssdp_response))

        listener.async_start = _async_callback
        listener.async_search = _callback
        return listener

    with patch(
        "homeassistant.components.ssdp.SSDPListener",
        new=_generate_fake_ssdp_listener,
    ):
        assert await async_setup_component(hass, ssdp.DOMAIN, {ssdp.DOMAIN: {}})
        await hass.async_block_till_done()
        ssdp.async_register_callback(hass, _async_exception_callbacks, {})
        ssdp.async_register_callback(
            hass,
            _async_intergration_callbacks,
            {ssdp.ATTR_SSDP_ST: "mock-st"},
        )
        ssdp.async_register_callback(
            hass,
            _async_not_matching_intergration_callbacks,
            {ssdp.ATTR_SSDP_ST: "not-match-mock-st"},
=======
>>>>>>> 590d338e
        )
        ssdp.async_register_callback(
            hass,
            _async_match_any_callbacks,
        )
        hass.bus.async_fire(EVENT_HOMEASSISTANT_STARTED)
        await hass.async_block_till_done()
        async_fire_time_changed(hass, dt_util.utcnow() + timedelta(seconds=200))
        await hass.async_block_till_done()

    assert len(intergration_callbacks) == 1
    assert len(match_any_callbacks) == 1
    assert len(not_matching_intergration_callbacks) == 0
    assert intergration_callbacks[0] == {
        ssdp.ATTR_UPNP_DEVICE_TYPE: "Paulus",
        ssdp.ATTR_SSDP_EXT: "",
        ssdp.ATTR_SSDP_LOCATION: "http://1.1.1.1",
        ssdp.ATTR_SSDP_SERVER: "mock-server",
        ssdp.ATTR_SSDP_ST: "mock-st",
        ssdp.ATTR_SSDP_USN: "mock-usn",
    }
    assert "Failed to callback info" in caplog.text


async def test_scan_second_hit(hass, aioclient_mock, caplog):
    """Test matching on second scan."""
    aioclient_mock.get(
        "http://1.1.1.1",
        text="""
<root>
  <device>
    <deviceType>Paulus</deviceType>
  </device>
</root>
    """,
    )
    mock_ssdp_response = {
        "st": "mock-st",
        "location": "http://1.1.1.1",
        "usn": "mock-usn",
        "server": "mock-server",
        "ext": "",
    }
    mock_get_ssdp = {"mock-domain": [{"st": "mock-st"}]}
    intergration_callbacks = []

    @callback
    def _async_intergration_callbacks(info):
        intergration_callbacks.append(info)

    def _generate_fake_ssdp_listener(*args, **kwargs):
        listener = SSDPListener(*args, **kwargs)

        async def _async_callback(*_):
            pass

        @callback
        def _callback(*_):
            hass.async_create_task(listener.async_callback(mock_ssdp_response))

        listener.async_start = _async_callback
        listener.async_search = _callback
        return listener

    assert len(mock_init.mock_calls) == 0
    assert "Failed to fetch ssdp data from: http://1.1.1.1" in caplog.text


async def test_scan_with_registered_callback(hass, aioclient_mock, caplog):
    """Test matching based on callback."""
    aioclient_mock.get(
        "http://1.1.1.1",
        text="""
<root>
  <device>
    <deviceType>Paulus</deviceType>
  </device>
</root>
    """,
    )
    mock_ssdp_response = {
        "st": "mock-st",
        "location": "http://1.1.1.1",
        "usn": "uuid:TIVRTLSR7ANF-D6E-1557809135086-RETAIL::urn:mdx-netflix-com:service:target:3",
        "server": "mock-server",
        "ext": "",
    }
    not_matching_intergration_callbacks = []
    intergration_callbacks = []
    match_any_callbacks = []

    @callback
    def _async_exception_callbacks(info):
        raise ValueError

    @callback
    def _async_intergration_callbacks(info):
        intergration_callbacks.append(info)

    @callback
    def _async_not_matching_intergration_callbacks(info):
        not_matching_intergration_callbacks.append(info)

    @callback
    def _async_match_any_callbacks(info):
        match_any_callbacks.append(info)

    def _generate_fake_ssdp_listener(*args, **kwargs):
        listener = SSDPListener(*args, **kwargs)

        async def _async_callback(*_):
            await listener.async_callback(mock_ssdp_response)

        @callback
        def _callback(*_):
            hass.async_create_task(listener.async_callback(mock_ssdp_response))

        listener.async_start = _async_callback
        listener.async_search = _callback
        return listener

    with patch(
<<<<<<< HEAD
=======
        "homeassistant.components.ssdp.SSDPListener",
        new=_generate_fake_ssdp_listener,
    ):
        assert await async_setup_component(hass, ssdp.DOMAIN, {ssdp.DOMAIN: {}})
        await hass.async_block_till_done()
        ssdp.async_register_callback(hass, _async_exception_callbacks, {})
        ssdp.async_register_callback(
            hass,
            _async_intergration_callbacks,
            {ssdp.ATTR_SSDP_ST: "mock-st"},
        )
        ssdp.async_register_callback(
            hass,
            _async_not_matching_intergration_callbacks,
            {ssdp.ATTR_SSDP_ST: "not-match-mock-st"},
        )
        ssdp.async_register_callback(
            hass,
            _async_match_any_callbacks,
        )
        hass.bus.async_fire(EVENT_HOMEASSISTANT_STARTED)
        await hass.async_block_till_done()
        async_fire_time_changed(hass, dt_util.utcnow() + timedelta(seconds=200))
        await hass.async_block_till_done()

    assert len(intergration_callbacks) == 1
    assert len(match_any_callbacks) == 1
    assert len(not_matching_intergration_callbacks) == 0
    assert intergration_callbacks[0] == {
        ssdp.ATTR_UPNP_DEVICE_TYPE: "Paulus",
        ssdp.ATTR_SSDP_EXT: "",
        ssdp.ATTR_SSDP_LOCATION: "http://1.1.1.1",
        ssdp.ATTR_SSDP_SERVER: "mock-server",
        ssdp.ATTR_SSDP_ST: "mock-st",
        ssdp.ATTR_SSDP_USN: "uuid:TIVRTLSR7ANF-D6E-1557809135086-RETAIL::urn:mdx-netflix-com:service:target:3",
        ssdp.ATTR_UPNP_UDN: "uuid:TIVRTLSR7ANF-D6E-1557809135086-RETAIL",
    }
    assert "Failed to callback info" in caplog.text


async def test_scan_second_hit(hass, aioclient_mock, caplog):
    """Test matching on second scan."""
    aioclient_mock.get(
        "http://1.1.1.1",
        text="""
<root>
  <device>
    <deviceType>Paulus</deviceType>
  </device>
</root>
    """,
    )
    mock_ssdp_response = {
        "st": "mock-st",
        "location": "http://1.1.1.1",
        "usn": "uuid:TIVRTLSR7ANF-D6E-1557809135086-RETAIL::urn:mdx-netflix-com:service:target:3",
        "server": "mock-server",
        "ext": "",
    }
    mock_get_ssdp = {"mock-domain": [{"st": "mock-st"}]}
    intergration_callbacks = []

    @callback
    def _async_intergration_callbacks(info):
        intergration_callbacks.append(info)

    def _generate_fake_ssdp_listener(*args, **kwargs):
        listener = SSDPListener(*args, **kwargs)

        async def _async_callback(*_):
            pass

        @callback
        def _callback(*_):
            hass.async_create_task(listener.async_callback(mock_ssdp_response))

        listener.async_start = _async_callback
        listener.async_search = _callback
        return listener

    with patch(
>>>>>>> 590d338e
        "homeassistant.components.ssdp.async_get_ssdp",
        return_value=mock_get_ssdp,
    ), patch(
        "homeassistant.components.ssdp.SSDPListener",
        new=_generate_fake_ssdp_listener,
    ), patch.object(
        hass.config_entries.flow, "async_init", return_value=mock_coro()
    ) as mock_init:
        assert await async_setup_component(hass, ssdp.DOMAIN, {ssdp.DOMAIN: {}})
        await hass.async_block_till_done()
        remove = ssdp.async_register_callback(
            hass,
            _async_intergration_callbacks,
            {ssdp.ATTR_SSDP_ST: "mock-st"},
        )
        hass.bus.async_fire(EVENT_HOMEASSISTANT_STARTED)
        await hass.async_block_till_done()
        async_fire_time_changed(hass, dt_util.utcnow() + timedelta(seconds=200))
        await hass.async_block_till_done()
        async_fire_time_changed(hass, dt_util.utcnow() + timedelta(seconds=200))
        await hass.async_block_till_done()
        remove()
        async_fire_time_changed(hass, dt_util.utcnow() + timedelta(seconds=200))
        await hass.async_block_till_done()

    assert len(intergration_callbacks) == 2
    assert intergration_callbacks[0] == {
        ssdp.ATTR_UPNP_DEVICE_TYPE: "Paulus",
        ssdp.ATTR_SSDP_EXT: "",
        ssdp.ATTR_SSDP_LOCATION: "http://1.1.1.1",
        ssdp.ATTR_SSDP_SERVER: "mock-server",
        ssdp.ATTR_SSDP_ST: "mock-st",
<<<<<<< HEAD
        ssdp.ATTR_SSDP_USN: "mock-usn",
=======
        ssdp.ATTR_SSDP_USN: "uuid:TIVRTLSR7ANF-D6E-1557809135086-RETAIL::urn:mdx-netflix-com:service:target:3",
        ssdp.ATTR_UPNP_UDN: "uuid:TIVRTLSR7ANF-D6E-1557809135086-RETAIL",
>>>>>>> 590d338e
    }
    assert len(mock_init.mock_calls) == 1
    assert mock_init.mock_calls[0][1][0] == "mock-domain"
    assert mock_init.mock_calls[0][2]["context"] == {
        "source": config_entries.SOURCE_SSDP
    }
    assert mock_init.mock_calls[0][2]["data"] == {
        ssdp.ATTR_UPNP_DEVICE_TYPE: "Paulus",
        ssdp.ATTR_SSDP_ST: "mock-st",
        ssdp.ATTR_SSDP_LOCATION: "http://1.1.1.1",
<<<<<<< HEAD
        ssdp.ATTR_SSDP_USN: "mock-usn",
        ssdp.ATTR_SSDP_SERVER: "mock-server",
        ssdp.ATTR_SSDP_EXT: "",
    }
    assert "Failed to fetch ssdp data" not in caplog.text
=======
        ssdp.ATTR_SSDP_SERVER: "mock-server",
        ssdp.ATTR_SSDP_EXT: "",
        ssdp.ATTR_SSDP_USN: "uuid:TIVRTLSR7ANF-D6E-1557809135086-RETAIL::urn:mdx-netflix-com:service:target:3",
        ssdp.ATTR_UPNP_UDN: "uuid:TIVRTLSR7ANF-D6E-1557809135086-RETAIL",
    }
    assert "Failed to fetch ssdp data" not in caplog.text
    assert (
        ssdp.async_get_location_by_udn_st(
            hass, "uuid:TIVRTLSR7ANF-D6E-1557809135086-RETAIL", "mock-st"
        )
        == "http://1.1.1.1"
    )
>>>>>>> 590d338e


_ADAPTERS_WITH_MANUAL_CONFIG = [
    {
        "auto": True,
        "default": False,
        "enabled": True,
        "ipv4": [],
        "ipv6": [
            {
                "address": "2001:db8::",
                "network_prefix": 8,
                "flowinfo": 1,
                "scope_id": 1,
            }
        ],
        "name": "eth0",
    },
    {
        "auto": True,
        "default": False,
        "enabled": True,
        "ipv4": [{"address": "192.168.1.5", "network_prefix": 23}],
        "ipv6": [],
        "name": "eth1",
    },
    {
        "auto": False,
        "default": False,
        "enabled": False,
        "ipv4": [{"address": "169.254.3.2", "network_prefix": 16}],
        "ipv6": [],
        "name": "vtun0",
    },
]


async def test_async_detect_interfaces_setting_empty_route(hass):
    """Test without default interface config and the route returns nothing."""
    mock_get_ssdp = {
        "mock-domain": [
            {
                ssdp.ATTR_UPNP_DEVICE_TYPE: "ABC",
            }
        ]
    }
    create_args = []

    def _generate_fake_ssdp_listener(*args, **kwargs):
        create_args.append([args, kwargs])
        listener = SSDPListener(*args, **kwargs)

        async def _async_callback(*_):
            pass

        @callback
        def _callback(*_):
            pass

        listener.async_start = _async_callback
        listener.async_search = _callback
        return listener

    with patch(
        "homeassistant.components.ssdp.async_get_ssdp",
        return_value=mock_get_ssdp,
    ), patch(
        "homeassistant.components.ssdp.SSDPListener",
        new=_generate_fake_ssdp_listener,
    ), patch(
        "homeassistant.components.ssdp.network.async_get_adapters",
        return_value=_ADAPTERS_WITH_MANUAL_CONFIG,
    ):
        assert await async_setup_component(hass, ssdp.DOMAIN, {ssdp.DOMAIN: {}})
        await hass.async_block_till_done()
        hass.bus.async_fire(EVENT_HOMEASSISTANT_STARTED)
        await hass.async_block_till_done()

    assert {create_args[0][1]["source_ip"], create_args[1][1]["source_ip"]} == {
        IPv4Address("192.168.1.5"),
        IPv6Address("2001:db8::"),
    }<|MERGE_RESOLUTION|>--- conflicted
+++ resolved
@@ -309,7 +309,6 @@
     ):
         mock_init = await _async_run_mocked_scan(
             hass, mock_ssdp_response, mock_get_ssdp
-<<<<<<< HEAD
         )
 
     assert len(mock_init.mock_calls) == 0
@@ -331,7 +330,7 @@
     mock_ssdp_response = {
         "st": "mock-st",
         "location": "http://1.1.1.1",
-        "usn": "mock-usn",
+        "usn": "uuid:TIVRTLSR7ANF-D6E-1557809135086-RETAIL::urn:mdx-netflix-com:service:target:3",
         "server": "mock-server",
         "ext": "",
     }
@@ -370,147 +369,6 @@
         return listener
 
     with patch(
-        "homeassistant.components.ssdp.SSDPListener",
-        new=_generate_fake_ssdp_listener,
-    ):
-        assert await async_setup_component(hass, ssdp.DOMAIN, {ssdp.DOMAIN: {}})
-        await hass.async_block_till_done()
-        ssdp.async_register_callback(hass, _async_exception_callbacks, {})
-        ssdp.async_register_callback(
-            hass,
-            _async_intergration_callbacks,
-            {ssdp.ATTR_SSDP_ST: "mock-st"},
-        )
-        ssdp.async_register_callback(
-            hass,
-            _async_not_matching_intergration_callbacks,
-            {ssdp.ATTR_SSDP_ST: "not-match-mock-st"},
-=======
->>>>>>> 590d338e
-        )
-        ssdp.async_register_callback(
-            hass,
-            _async_match_any_callbacks,
-        )
-        hass.bus.async_fire(EVENT_HOMEASSISTANT_STARTED)
-        await hass.async_block_till_done()
-        async_fire_time_changed(hass, dt_util.utcnow() + timedelta(seconds=200))
-        await hass.async_block_till_done()
-
-    assert len(intergration_callbacks) == 1
-    assert len(match_any_callbacks) == 1
-    assert len(not_matching_intergration_callbacks) == 0
-    assert intergration_callbacks[0] == {
-        ssdp.ATTR_UPNP_DEVICE_TYPE: "Paulus",
-        ssdp.ATTR_SSDP_EXT: "",
-        ssdp.ATTR_SSDP_LOCATION: "http://1.1.1.1",
-        ssdp.ATTR_SSDP_SERVER: "mock-server",
-        ssdp.ATTR_SSDP_ST: "mock-st",
-        ssdp.ATTR_SSDP_USN: "mock-usn",
-    }
-    assert "Failed to callback info" in caplog.text
-
-
-async def test_scan_second_hit(hass, aioclient_mock, caplog):
-    """Test matching on second scan."""
-    aioclient_mock.get(
-        "http://1.1.1.1",
-        text="""
-<root>
-  <device>
-    <deviceType>Paulus</deviceType>
-  </device>
-</root>
-    """,
-    )
-    mock_ssdp_response = {
-        "st": "mock-st",
-        "location": "http://1.1.1.1",
-        "usn": "mock-usn",
-        "server": "mock-server",
-        "ext": "",
-    }
-    mock_get_ssdp = {"mock-domain": [{"st": "mock-st"}]}
-    intergration_callbacks = []
-
-    @callback
-    def _async_intergration_callbacks(info):
-        intergration_callbacks.append(info)
-
-    def _generate_fake_ssdp_listener(*args, **kwargs):
-        listener = SSDPListener(*args, **kwargs)
-
-        async def _async_callback(*_):
-            pass
-
-        @callback
-        def _callback(*_):
-            hass.async_create_task(listener.async_callback(mock_ssdp_response))
-
-        listener.async_start = _async_callback
-        listener.async_search = _callback
-        return listener
-
-    assert len(mock_init.mock_calls) == 0
-    assert "Failed to fetch ssdp data from: http://1.1.1.1" in caplog.text
-
-
-async def test_scan_with_registered_callback(hass, aioclient_mock, caplog):
-    """Test matching based on callback."""
-    aioclient_mock.get(
-        "http://1.1.1.1",
-        text="""
-<root>
-  <device>
-    <deviceType>Paulus</deviceType>
-  </device>
-</root>
-    """,
-    )
-    mock_ssdp_response = {
-        "st": "mock-st",
-        "location": "http://1.1.1.1",
-        "usn": "uuid:TIVRTLSR7ANF-D6E-1557809135086-RETAIL::urn:mdx-netflix-com:service:target:3",
-        "server": "mock-server",
-        "ext": "",
-    }
-    not_matching_intergration_callbacks = []
-    intergration_callbacks = []
-    match_any_callbacks = []
-
-    @callback
-    def _async_exception_callbacks(info):
-        raise ValueError
-
-    @callback
-    def _async_intergration_callbacks(info):
-        intergration_callbacks.append(info)
-
-    @callback
-    def _async_not_matching_intergration_callbacks(info):
-        not_matching_intergration_callbacks.append(info)
-
-    @callback
-    def _async_match_any_callbacks(info):
-        match_any_callbacks.append(info)
-
-    def _generate_fake_ssdp_listener(*args, **kwargs):
-        listener = SSDPListener(*args, **kwargs)
-
-        async def _async_callback(*_):
-            await listener.async_callback(mock_ssdp_response)
-
-        @callback
-        def _callback(*_):
-            hass.async_create_task(listener.async_callback(mock_ssdp_response))
-
-        listener.async_start = _async_callback
-        listener.async_search = _callback
-        return listener
-
-    with patch(
-<<<<<<< HEAD
-=======
         "homeassistant.components.ssdp.SSDPListener",
         new=_generate_fake_ssdp_listener,
     ):
@@ -592,7 +450,6 @@
         return listener
 
     with patch(
->>>>>>> 590d338e
         "homeassistant.components.ssdp.async_get_ssdp",
         return_value=mock_get_ssdp,
     ), patch(
@@ -625,12 +482,8 @@
         ssdp.ATTR_SSDP_LOCATION: "http://1.1.1.1",
         ssdp.ATTR_SSDP_SERVER: "mock-server",
         ssdp.ATTR_SSDP_ST: "mock-st",
-<<<<<<< HEAD
-        ssdp.ATTR_SSDP_USN: "mock-usn",
-=======
         ssdp.ATTR_SSDP_USN: "uuid:TIVRTLSR7ANF-D6E-1557809135086-RETAIL::urn:mdx-netflix-com:service:target:3",
         ssdp.ATTR_UPNP_UDN: "uuid:TIVRTLSR7ANF-D6E-1557809135086-RETAIL",
->>>>>>> 590d338e
     }
     assert len(mock_init.mock_calls) == 1
     assert mock_init.mock_calls[0][1][0] == "mock-domain"
@@ -641,13 +494,6 @@
         ssdp.ATTR_UPNP_DEVICE_TYPE: "Paulus",
         ssdp.ATTR_SSDP_ST: "mock-st",
         ssdp.ATTR_SSDP_LOCATION: "http://1.1.1.1",
-<<<<<<< HEAD
-        ssdp.ATTR_SSDP_USN: "mock-usn",
-        ssdp.ATTR_SSDP_SERVER: "mock-server",
-        ssdp.ATTR_SSDP_EXT: "",
-    }
-    assert "Failed to fetch ssdp data" not in caplog.text
-=======
         ssdp.ATTR_SSDP_SERVER: "mock-server",
         ssdp.ATTR_SSDP_EXT: "",
         ssdp.ATTR_SSDP_USN: "uuid:TIVRTLSR7ANF-D6E-1557809135086-RETAIL::urn:mdx-netflix-com:service:target:3",
@@ -660,7 +506,6 @@
         )
         == "http://1.1.1.1"
     )
->>>>>>> 590d338e
 
 
 _ADAPTERS_WITH_MANUAL_CONFIG = [
