"""Test the SSDP integration."""

from datetime import datetime
from ipaddress import IPv4Address
from unittest.mock import ANY, AsyncMock, patch

from async_upnp_client.server import UpnpServer
from async_upnp_client.ssdp import udn_from_headers
from async_upnp_client.ssdp_listener import SsdpListener
from async_upnp_client.utils import CaseInsensitiveDict
import pytest

from homeassistant import config_entries
from homeassistant.components import ssdp
from homeassistant.const import (
    EVENT_HOMEASSISTANT_STARTED,
    EVENT_HOMEASSISTANT_STOP,
    MATCH_ALL,
)
from homeassistant.core import HomeAssistant
from homeassistant.helpers.discovery_flow import DiscoveryKey
from homeassistant.setup import async_setup_component
import homeassistant.util.dt as dt_util

from tests.common import (
    MockConfigEntry,
    MockModule,
    async_fire_time_changed,
    mock_integration,
)
from tests.test_util.aiohttp import AiohttpClientMocker


def _ssdp_headers(headers):
    ssdp_headers = CaseInsensitiveDict(headers, _timestamp=datetime.now())
    ssdp_headers["_udn"] = udn_from_headers(ssdp_headers)
    return ssdp_headers


async def init_ssdp_component(hass: HomeAssistant) -> SsdpListener:
    """Initialize ssdp component and get SsdpListener."""
    await async_setup_component(hass, ssdp.DOMAIN, {ssdp.DOMAIN: {}})
    await hass.async_block_till_done()
    return hass.data[ssdp.DOMAIN][ssdp.SSDP_SCANNER]._ssdp_listeners[0]


@patch(
    "homeassistant.components.ssdp.async_get_ssdp",
    return_value={"mock-domain": [{"st": "mock-st"}]},
)
async def test_ssdp_flow_dispatched_on_st(
    mock_get_ssdp, hass: HomeAssistant, caplog: pytest.LogCaptureFixture, mock_flow_init
) -> None:
    """Test matching based on ST."""
    mock_ssdp_search_response = _ssdp_headers(
        {
            "st": "mock-st",
            "location": "http://1.1.1.1",
            "usn": "uuid:mock-udn::mock-st",
            "server": "mock-server",
            "ext": "",
            "_source": "search",
        }
    )
    ssdp_listener = await init_ssdp_component(hass)
    ssdp_listener._on_search(mock_ssdp_search_response)
    await hass.async_block_till_done()
    hass.bus.async_fire(EVENT_HOMEASSISTANT_STARTED)
    await hass.async_block_till_done()

    assert len(mock_flow_init.mock_calls) == 1
    assert mock_flow_init.mock_calls[0][1][0] == "mock-domain"
    assert mock_flow_init.mock_calls[0][2]["context"] == {
        "discovery_key": DiscoveryKey(domain="ssdp", key="uuid:mock-udn", version=1),
        "source": config_entries.SOURCE_SSDP,
    }
    mock_call_data: ssdp.SsdpServiceInfo = mock_flow_init.mock_calls[0][2]["data"]
    assert mock_call_data.ssdp_st == "mock-st"
    assert mock_call_data.ssdp_location == "http://1.1.1.1"
    assert mock_call_data.ssdp_usn == "uuid:mock-udn::mock-st"
    assert mock_call_data.ssdp_server == "mock-server"
    assert mock_call_data.ssdp_ext == ""
    assert mock_call_data.ssdp_udn == ANY
    assert mock_call_data.ssdp_headers["_timestamp"] == ANY
    assert mock_call_data.x_homeassistant_matching_domains == {"mock-domain"}
    assert mock_call_data.upnp == {ssdp.ATTR_UPNP_UDN: "uuid:mock-udn"}
    assert "Failed to fetch ssdp data" not in caplog.text


@patch(
    "homeassistant.components.ssdp.async_get_ssdp",
    return_value={"mock-domain": [{"manufacturerURL": "mock-url"}]},
)
async def test_ssdp_flow_dispatched_on_manufacturer_url(
    mock_get_ssdp, hass: HomeAssistant, caplog: pytest.LogCaptureFixture, mock_flow_init
) -> None:
    """Test matching based on manufacturerURL."""
    mock_ssdp_search_response = _ssdp_headers(
        {
            "st": "mock-st",
            "manufacturerURL": "mock-url",
            "location": "http://1.1.1.1",
            "usn": "uuid:mock-udn::mock-st",
            "server": "mock-server",
            "ext": "",
            "_source": "search",
        }
    )
    ssdp_listener = await init_ssdp_component(hass)
    ssdp_listener._on_search(mock_ssdp_search_response)
    await hass.async_block_till_done()
    hass.bus.async_fire(EVENT_HOMEASSISTANT_STARTED)
    await hass.async_block_till_done()

    assert len(mock_flow_init.mock_calls) == 1
    assert mock_flow_init.mock_calls[0][1][0] == "mock-domain"
    assert mock_flow_init.mock_calls[0][2]["context"] == {
        "discovery_key": DiscoveryKey(domain="ssdp", key="uuid:mock-udn", version=1),
        "source": config_entries.SOURCE_SSDP,
    }
    mock_call_data: ssdp.SsdpServiceInfo = mock_flow_init.mock_calls[0][2]["data"]
    assert mock_call_data.ssdp_st == "mock-st"
    assert mock_call_data.ssdp_location == "http://1.1.1.1"
    assert mock_call_data.ssdp_usn == "uuid:mock-udn::mock-st"
    assert mock_call_data.ssdp_server == "mock-server"
    assert mock_call_data.ssdp_ext == ""
    assert mock_call_data.ssdp_udn == ANY
    assert mock_call_data.ssdp_headers["_timestamp"] == ANY
    assert mock_call_data.x_homeassistant_matching_domains == {"mock-domain"}
    assert mock_call_data.upnp == {ssdp.ATTR_UPNP_UDN: "uuid:mock-udn"}
    assert "Failed to fetch ssdp data" not in caplog.text


@patch(
    "homeassistant.components.ssdp.async_get_ssdp",
    return_value={"mock-domain": [{"manufacturer": "Paulus"}]},
)
async def test_scan_match_upnp_devicedesc_manufacturer(
    mock_get_ssdp,
    hass: HomeAssistant,
    aioclient_mock: AiohttpClientMocker,
    mock_flow_init,
) -> None:
    """Test matching based on UPnP device description data."""
    aioclient_mock.get(
        "http://1.1.1.1",
        text="""
<root>
  <device>
    <manufacturer>Paulus</manufacturer>
  </device>
</root>
    """,
    )
    mock_ssdp_search_response = _ssdp_headers(
        {
            "st": "mock-st",
            "location": "http://1.1.1.1",
            "usn": "uuid:mock-udn::mock-st",
            "_source": "search",
        }
    )
    ssdp_listener = await init_ssdp_component(hass)
    ssdp_listener._on_search(mock_ssdp_search_response)
    await hass.async_block_till_done()
    hass.bus.async_fire(EVENT_HOMEASSISTANT_STARTED)
    await hass.async_block_till_done()

    # If we get duplicate response, ensure we only look it up once
    assert len(aioclient_mock.mock_calls) == 1
    assert len(mock_flow_init.mock_calls) == 1
    assert mock_flow_init.mock_calls[0][1][0] == "mock-domain"
    assert mock_flow_init.mock_calls[0][2]["context"] == {
        "discovery_key": DiscoveryKey(domain="ssdp", key="uuid:mock-udn", version=1),
        "source": config_entries.SOURCE_SSDP,
    }


@patch(
    "homeassistant.components.ssdp.async_get_ssdp",
    return_value={"mock-domain": [{"deviceType": "Paulus"}]},
)
async def test_scan_match_upnp_devicedesc_devicetype(
    mock_get_ssdp,
    hass: HomeAssistant,
    aioclient_mock: AiohttpClientMocker,
    mock_flow_init,
) -> None:
    """Test matching based on UPnP device description data."""
    aioclient_mock.get(
        "http://1.1.1.1",
        text="""
<root>
  <device>
    <deviceType>Paulus</deviceType>
  </device>
</root>
    """,
    )
    mock_ssdp_search_response = _ssdp_headers(
        {
            "st": "mock-st",
            "location": "http://1.1.1.1",
            "usn": "uuid:mock-udn::mock-st",
            "_source": "search",
        }
    )
    ssdp_listener = await init_ssdp_component(hass)
    ssdp_listener._on_search(mock_ssdp_search_response)
    await hass.async_block_till_done()

    hass.bus.async_fire(EVENT_HOMEASSISTANT_STARTED)
    await hass.async_block_till_done()

    # If we get duplicate response, ensure we only look it up once
    assert len(aioclient_mock.mock_calls) == 1
    assert len(mock_flow_init.mock_calls) == 1
    assert mock_flow_init.mock_calls[0][1][0] == "mock-domain"
    assert mock_flow_init.mock_calls[0][2]["context"] == {
        "discovery_key": DiscoveryKey(domain="ssdp", key="uuid:mock-udn", version=1),
        "source": config_entries.SOURCE_SSDP,
    }


@patch(
    "homeassistant.components.ssdp.async_get_ssdp",
    return_value={
        "mock-domain": [
            {
                ssdp.ATTR_UPNP_DEVICE_TYPE: "Paulus",
                ssdp.ATTR_UPNP_MANUFACTURER: "Paulus",
            }
        ]
    },
)
async def test_scan_not_all_present(
    mock_get_ssdp,
    hass: HomeAssistant,
    aioclient_mock: AiohttpClientMocker,
    mock_flow_init,
) -> None:
    """Test match fails if some specified attributes are not present."""
    aioclient_mock.get(
        "http://1.1.1.1",
        text="""
<root>
  <device>
    <deviceType>Paulus</deviceType>
  </device>
</root>
    """,
    )
    mock_ssdp_search_response = _ssdp_headers(
        {
            "st": "mock-st",
            "location": "http://1.1.1.1",
        }
    )
    ssdp_listener = await init_ssdp_component(hass)
    ssdp_listener._on_search(mock_ssdp_search_response)
    await hass.async_block_till_done()
    hass.bus.async_fire(EVENT_HOMEASSISTANT_STARTED)
    await hass.async_block_till_done()

    assert not mock_flow_init.mock_calls


@patch(
    "homeassistant.components.ssdp.async_get_ssdp",
    return_value={
        "mock-domain": [
            {
                ssdp.ATTR_UPNP_DEVICE_TYPE: "Paulus",
                ssdp.ATTR_UPNP_MANUFACTURER: "Not-Paulus",
            }
        ]
    },
)
async def test_scan_not_all_match(
    mock_get_ssdp,
    hass: HomeAssistant,
    aioclient_mock: AiohttpClientMocker,
    mock_flow_init,
) -> None:
    """Test match fails if some specified attribute values differ."""
    aioclient_mock.get(
        "http://1.1.1.1",
        text="""
<root>
  <device>
    <deviceType>Paulus</deviceType>
    <manufacturer>Paulus</manufacturer>
  </device>
</root>
    """,
    )
    mock_ssdp_search_response = _ssdp_headers(
        {
            "st": "mock-st",
            "location": "http://1.1.1.1",
            "usn": "uuid:mock-udn::mock-st",
            "_source": "search",
        }
    )
    ssdp_listener = await init_ssdp_component(hass)
    ssdp_listener._on_search(mock_ssdp_search_response)
    await hass.async_block_till_done()
    hass.bus.async_fire(EVENT_HOMEASSISTANT_STARTED)
    await hass.async_block_till_done()

    assert not mock_flow_init.mock_calls


@patch(
    "homeassistant.components.ssdp.async_get_ssdp",
    return_value={"mock-domain": [{"deviceType": "Paulus"}]},
)
async def test_flow_start_only_alive(
    mock_get_ssdp,
    hass: HomeAssistant,
    aioclient_mock: AiohttpClientMocker,
    mock_flow_init,
) -> None:
    """Test config flow is only started for alive devices."""
    aioclient_mock.get(
        "http://1.1.1.1",
        text="""
<root>
  <device>
    <deviceType>Paulus</deviceType>
  </device>
</root>
    """,
    )
    ssdp_listener = await init_ssdp_component(hass)
    hass.bus.async_fire(EVENT_HOMEASSISTANT_STARTED)
    await hass.async_block_till_done()

    # Search should start a flow
    mock_ssdp_search_response = _ssdp_headers(
        {
            "st": "mock-st",
            "location": "http://1.1.1.1",
            "usn": "uuid:mock-udn::mock-st",
            "_source": "search",
        }
    )
    ssdp_listener._on_search(mock_ssdp_search_response)
    await hass.async_block_till_done(wait_background_tasks=True)

    mock_flow_init.assert_awaited_once_with(
        "mock-domain",
        context={
            "discovery_key": DiscoveryKey(
                domain="ssdp", key="uuid:mock-udn", version=1
            ),
            "source": config_entries.SOURCE_SSDP,
        },
        data=ANY,
    )

    # ssdp:alive advertisement should start a flow
    mock_flow_init.reset_mock()
    mock_ssdp_advertisement = _ssdp_headers(
        {
            "location": "http://1.1.1.1",
            "usn": "uuid:mock-udn::mock-st",
            "nt": "upnp:rootdevice",
            "nts": "ssdp:alive",
            "_source": "advertisement",
        }
    )
    ssdp_listener._on_alive(mock_ssdp_advertisement)
    await hass.async_block_till_done()
    mock_flow_init.assert_awaited_once_with(
        "mock-domain",
        context={
            "discovery_key": DiscoveryKey(
                domain="ssdp", key="uuid:mock-udn", version=1
            ),
            "source": config_entries.SOURCE_SSDP,
        },
        data=ANY,
    )

    # ssdp:byebye advertisement should not start a flow
    mock_flow_init.reset_mock()
    mock_ssdp_advertisement["nts"] = "ssdp:byebye"
    ssdp_listener._on_byebye(mock_ssdp_advertisement)
    await hass.async_block_till_done()
    mock_flow_init.assert_not_called()

    # ssdp:update advertisement should start a flow
    mock_flow_init.reset_mock()
    mock_ssdp_advertisement["nts"] = "ssdp:update"
    ssdp_listener._on_update(mock_ssdp_advertisement)
    await hass.async_block_till_done()
    mock_flow_init.assert_awaited_once_with(
        "mock-domain",
        context={
            "discovery_key": DiscoveryKey(
                domain="ssdp", key="uuid:mock-udn", version=1
            ),
            "source": config_entries.SOURCE_SSDP,
        },
        data=ANY,
    )


@patch(
    "homeassistant.components.ssdp.async_get_ssdp",
    return_value={},
)
async def test_discovery_from_advertisement_sets_ssdp_st(
    mock_get_ssdp,
    hass: HomeAssistant,
    aioclient_mock: AiohttpClientMocker,
    mock_flow_init,
) -> None:
    """Test discovery from advertisement sets `ssdp_st` for more compatibility."""
    aioclient_mock.get(
        "http://1.1.1.1",
        text="""
<root>
  <device>
    <deviceType>Paulus</deviceType>
  </device>
</root>
    """,
    )
    ssdp_listener = await init_ssdp_component(hass)
    hass.bus.async_fire(EVENT_HOMEASSISTANT_STARTED)
    await hass.async_block_till_done()

    mock_ssdp_advertisement = _ssdp_headers(
        {
            "nt": "mock-st",
            "nts": "ssdp:alive",
            "location": "http://1.1.1.1",
            "usn": "uuid:mock-udn::mock-st",
            "_source": "advertisement",
        }
    )
    ssdp_listener._on_alive(mock_ssdp_advertisement)
    await hass.async_block_till_done()

    discovery_info = await ssdp.async_get_discovery_info_by_udn(hass, "uuid:mock-udn")
    discovery_info = discovery_info[0]
    assert discovery_info.ssdp_location == "http://1.1.1.1"
    assert discovery_info.ssdp_nt == "mock-st"
    # Set by ssdp component, not in original advertisement.
    assert discovery_info.ssdp_st == "mock-st"
    assert discovery_info.ssdp_usn == "uuid:mock-udn::mock-st"
    assert discovery_info.ssdp_udn == ANY
    assert discovery_info.ssdp_headers["nts"] == "ssdp:alive"
    assert discovery_info.ssdp_headers["_timestamp"] == ANY
    assert discovery_info.upnp == {
        ssdp.ATTR_UPNP_DEVICE_TYPE: "Paulus",
        ssdp.ATTR_UPNP_UDN: "uuid:mock-udn",
    }


@patch(
    "homeassistant.components.ssdp.async_build_source_set",
    return_value={IPv4Address("192.168.1.1")},
)
async def test_start_stop_scanner(mock_source_set, hass: HomeAssistant) -> None:
    """Test we start and stop the scanner."""
    ssdp_listener = await init_ssdp_component(hass)
    hass.bus.async_fire(EVENT_HOMEASSISTANT_STARTED)
    await hass.async_block_till_done()

    async_fire_time_changed(hass, dt_util.utcnow() + ssdp.SCAN_INTERVAL)
    await hass.async_block_till_done()
    assert ssdp_listener.async_start.call_count == 1
    assert ssdp_listener.async_search.call_count == 4
    assert ssdp_listener.async_stop.call_count == 0

    hass.bus.async_fire(EVENT_HOMEASSISTANT_STOP)
    await hass.async_block_till_done()
    async_fire_time_changed(hass, dt_util.utcnow() + ssdp.SCAN_INTERVAL)
    await hass.async_block_till_done()
    assert ssdp_listener.async_start.call_count == 1
    assert ssdp_listener.async_search.call_count == 4
    assert ssdp_listener.async_stop.call_count == 1


@pytest.mark.no_fail_on_log_exception
@patch("homeassistant.components.ssdp.async_get_ssdp", return_value={})
async def test_scan_with_registered_callback(
    mock_get_ssdp,
    hass: HomeAssistant,
    aioclient_mock: AiohttpClientMocker,
    caplog: pytest.LogCaptureFixture,
) -> None:
    """Test matching based on callback."""
    aioclient_mock.get(
        "http://1.1.1.1",
        text="""
<root>
  <device>
    <deviceType>Paulus</deviceType>
  </device>
</root>
    """,
    )
    mock_ssdp_search_response = _ssdp_headers(
        {
            "st": "mock-st",
            "location": "http://1.1.1.1",
            "usn": "uuid:TIVRTLSR7ANF-D6E-1557809135086-RETAIL::mock-st",
            "server": "mock-server",
            "x-rincon-bootseq": "55",
            "ext": "",
            "_source": "search",
        }
    )
    ssdp_listener = await init_ssdp_component(hass)

    async_exception_callback = AsyncMock(side_effect=ValueError)
    await ssdp.async_register_callback(hass, async_exception_callback, {})

    async_integration_callback = AsyncMock()
    await ssdp.async_register_callback(
        hass, async_integration_callback, {"st": "mock-st"}
    )

    async_integration_match_all_callback = AsyncMock()
    await ssdp.async_register_callback(
        hass, async_integration_match_all_callback, {"x-rincon-bootseq": MATCH_ALL}
    )

    async_integration_match_all_not_present_callback = AsyncMock()
    await ssdp.async_register_callback(
        hass,
        async_integration_match_all_not_present_callback,
        {"x-not-there": MATCH_ALL},
    )

    async_not_matching_integration_callback = AsyncMock()
    await ssdp.async_register_callback(
        hass, async_not_matching_integration_callback, {"st": "not-match-mock-st"}
    )

    async_match_any_callback = AsyncMock()
    await ssdp.async_register_callback(hass, async_match_any_callback)

    await hass.async_block_till_done(wait_background_tasks=True)
    ssdp_listener._on_search(mock_ssdp_search_response)
    await hass.async_block_till_done(wait_background_tasks=True)

    assert async_integration_callback.call_count == 1
    assert async_integration_match_all_callback.call_count == 1
    assert async_integration_match_all_not_present_callback.call_count == 0
    assert async_match_any_callback.call_count == 1
    assert async_not_matching_integration_callback.call_count == 0
    assert async_integration_callback.call_args[0][1] == ssdp.SsdpChange.ALIVE
    mock_call_data: ssdp.SsdpServiceInfo = async_integration_callback.call_args[0][0]
    assert mock_call_data.ssdp_ext == ""
    assert mock_call_data.ssdp_location == "http://1.1.1.1"
    assert mock_call_data.ssdp_server == "mock-server"
    assert mock_call_data.ssdp_st == "mock-st"
    assert (
        mock_call_data.ssdp_usn == "uuid:TIVRTLSR7ANF-D6E-1557809135086-RETAIL::mock-st"
    )
    assert mock_call_data.ssdp_headers["x-rincon-bootseq"] == "55"
    assert mock_call_data.ssdp_udn == "uuid:TIVRTLSR7ANF-D6E-1557809135086-RETAIL"
    assert mock_call_data.ssdp_headers["_timestamp"] == ANY
    assert mock_call_data.x_homeassistant_matching_domains == set()
    assert mock_call_data.upnp == {
        ssdp.ATTR_UPNP_DEVICE_TYPE: "Paulus",
        ssdp.ATTR_UPNP_UDN: "uuid:TIVRTLSR7ANF-D6E-1557809135086-RETAIL",
    }
    assert "Exception in SSDP callback" in caplog.text

    async_integration_callback_from_cache = AsyncMock()
    await ssdp.async_register_callback(
        hass, async_integration_callback_from_cache, {"st": "mock-st"}
    )
    await hass.async_block_till_done()
    assert async_integration_callback_from_cache.call_count == 1


@patch(
    "homeassistant.components.ssdp.async_get_ssdp",
    return_value={"mock-domain": [{"st": "mock-st"}]},
)
async def test_getting_existing_headers(
    mock_get_ssdp,
    hass: HomeAssistant,
    aioclient_mock: AiohttpClientMocker,
    mock_flow_init,
) -> None:
    """Test getting existing/previously scanned headers."""
    aioclient_mock.get(
        "http://1.1.1.1",
        text="""
<root>
  <device>
    <deviceType>Paulus</deviceType>
  </device>
</root>
    """,
    )
    mock_ssdp_search_response = _ssdp_headers(
        {
            "ST": "mock-st",
            "LOCATION": "http://1.1.1.1",
            "USN": "uuid:TIVRTLSR7ANF-D6E-1557809135086-RETAIL::urn:mdx-netflix-com:service:target:3",
            "SERVER": "mock-server",
            "EXT": "",
            "_source": "search",
        }
    )
    ssdp_listener = await init_ssdp_component(hass)
    ssdp_listener._on_search(mock_ssdp_search_response)

    discovery_info_by_st = await ssdp.async_get_discovery_info_by_st(hass, "mock-st")
    discovery_info_by_st = discovery_info_by_st[0]
    assert discovery_info_by_st.ssdp_ext == ""
    assert discovery_info_by_st.ssdp_location == "http://1.1.1.1"
    assert discovery_info_by_st.ssdp_server == "mock-server"
    assert discovery_info_by_st.ssdp_st == "mock-st"
    assert (
        discovery_info_by_st.ssdp_usn
        == "uuid:TIVRTLSR7ANF-D6E-1557809135086-RETAIL::urn:mdx-netflix-com:service:target:3"
    )
    assert discovery_info_by_st.ssdp_udn == ANY
    assert discovery_info_by_st.ssdp_headers["_timestamp"] == ANY
    assert discovery_info_by_st.upnp == {
        ssdp.ATTR_UPNP_DEVICE_TYPE: "Paulus",
        ssdp.ATTR_UPNP_UDN: "uuid:TIVRTLSR7ANF-D6E-1557809135086-RETAIL",
    }

    discovery_info_by_udn = await ssdp.async_get_discovery_info_by_udn(
        hass, "uuid:TIVRTLSR7ANF-D6E-1557809135086-RETAIL"
    )
    discovery_info_by_udn = discovery_info_by_udn[0]
    assert discovery_info_by_udn.ssdp_ext == ""
    assert discovery_info_by_udn.ssdp_location == "http://1.1.1.1"
    assert discovery_info_by_udn.ssdp_server == "mock-server"
    assert discovery_info_by_udn.ssdp_st == "mock-st"
    assert (
        discovery_info_by_udn.ssdp_usn
        == "uuid:TIVRTLSR7ANF-D6E-1557809135086-RETAIL::urn:mdx-netflix-com:service:target:3"
    )
    assert discovery_info_by_udn.ssdp_udn == ANY
    assert discovery_info_by_udn.ssdp_headers["_timestamp"] == ANY
    assert discovery_info_by_udn.upnp == {
        ssdp.ATTR_UPNP_DEVICE_TYPE: "Paulus",
        ssdp.ATTR_UPNP_UDN: "uuid:TIVRTLSR7ANF-D6E-1557809135086-RETAIL",
    }

    discovery_info_by_udn_st = await ssdp.async_get_discovery_info_by_udn_st(
        hass, "uuid:TIVRTLSR7ANF-D6E-1557809135086-RETAIL", "mock-st"
    )
    assert discovery_info_by_udn_st.ssdp_ext == ""
    assert discovery_info_by_udn_st.ssdp_location == "http://1.1.1.1"
    assert discovery_info_by_udn_st.ssdp_server == "mock-server"
    assert discovery_info_by_udn_st.ssdp_st == "mock-st"
    assert (
        discovery_info_by_udn_st.ssdp_usn
        == "uuid:TIVRTLSR7ANF-D6E-1557809135086-RETAIL::urn:mdx-netflix-com:service:target:3"
    )
    assert discovery_info_by_udn_st.ssdp_udn == ANY
    assert discovery_info_by_udn_st.ssdp_headers["_timestamp"] == ANY
    assert discovery_info_by_udn_st.upnp == {
        ssdp.ATTR_UPNP_DEVICE_TYPE: "Paulus",
        ssdp.ATTR_UPNP_UDN: "uuid:TIVRTLSR7ANF-D6E-1557809135086-RETAIL",
    }

    assert (
        await ssdp.async_get_discovery_info_by_udn_st(hass, "wrong", "mock-st") is None
    )


_ADAPTERS_WITH_MANUAL_CONFIG = [
    {
        "auto": True,
        "default": False,
        "enabled": True,
        "ipv4": [],
        "ipv6": [
            {
                "address": "2001:db8::",
                "network_prefix": 8,
                "flowinfo": 1,
                "scope_id": 1,
            }
        ],
        "name": "eth0",
    },
    {
        "auto": True,
        "default": False,
        "enabled": True,
        "ipv4": [{"address": "192.168.1.5", "network_prefix": 23}],
        "ipv6": [],
        "name": "eth1",
    },
    {
        "auto": False,
        "default": False,
        "enabled": False,
        "ipv4": [{"address": "169.254.3.2", "network_prefix": 16}],
        "ipv6": [],
        "name": "vtun0",
    },
]


@patch(
    "homeassistant.components.ssdp.async_get_ssdp",
    return_value={
        "mock-domain": [
            {
                ssdp.ATTR_UPNP_DEVICE_TYPE: "ABC",
            }
        ]
    },
)
@patch(
    "homeassistant.components.ssdp.network.async_get_adapters",
    return_value=_ADAPTERS_WITH_MANUAL_CONFIG,
)
async def test_async_detect_interfaces_setting_empty_route(
    mock_get_adapters, mock_get_ssdp, hass: HomeAssistant
) -> None:
    """Test without default interface config and the route returns nothing."""
    await init_ssdp_component(hass)

    ssdp_listeners = hass.data[ssdp.DOMAIN][ssdp.SSDP_SCANNER]._ssdp_listeners
    sources = {ssdp_listener.source for ssdp_listener in ssdp_listeners}
    assert sources == {("2001:db8::", 0, 0, 1), ("192.168.1.5", 0)}


@patch(
    "homeassistant.components.ssdp.async_get_ssdp",
    return_value={
        "mock-domain": [
            {
                ssdp.ATTR_UPNP_DEVICE_TYPE: "ABC",
            }
        ]
    },
)
@patch(
    "homeassistant.components.ssdp.network.async_get_adapters",
    return_value=_ADAPTERS_WITH_MANUAL_CONFIG,
)
async def test_bind_failure_skips_adapter(
    mock_get_adapters,
    mock_get_ssdp,
    hass: HomeAssistant,
    caplog: pytest.LogCaptureFixture,
) -> None:
    """Test that an adapter with a bind failure is skipped."""

    async def _async_start(self):
        if self.source == ("2001:db8::", 0, 0, 1):
            raise OSError

    SsdpListener.async_start = _async_start
    UpnpServer.async_start = _async_start
    await init_ssdp_component(hass)
    hass.bus.async_fire(EVENT_HOMEASSISTANT_STARTED)
    await hass.async_block_till_done()

    assert "Failed to setup listener for" in caplog.text

    ssdp_listeners: list[SsdpListener] = hass.data[ssdp.DOMAIN][
        ssdp.SSDP_SCANNER
    ]._ssdp_listeners
    sources = {ssdp_listener.source for ssdp_listener in ssdp_listeners}
    assert sources == {("192.168.1.5", 0)}  # Note no SsdpListener for IPv6 address.

    assert "Failed to setup server for" in caplog.text

    upnp_servers: list[UpnpServer] = hass.data[ssdp.DOMAIN][
        ssdp.UPNP_SERVER
    ]._upnp_servers
    sources = {upnp_server.source for upnp_server in upnp_servers}
    assert sources == {("192.168.1.5", 0)}  # Note no UpnpServer for IPv6 address.


@patch(
    "homeassistant.components.ssdp.async_get_ssdp",
    return_value={
        "mock-domain": [
            {
                ssdp.ATTR_UPNP_DEVICE_TYPE: "ABC",
            }
        ]
    },
)
@patch(
    "homeassistant.components.ssdp.network.async_get_adapters",
    return_value=_ADAPTERS_WITH_MANUAL_CONFIG,
)
async def test_ipv4_does_additional_search_for_sonos(
    mock_get_adapters, mock_get_ssdp, hass: HomeAssistant
) -> None:
    """Test that only ipv4 does an additional search for Sonos."""
    ssdp_listener = await init_ssdp_component(hass)

    hass.bus.async_fire(EVENT_HOMEASSISTANT_STARTED)
    await hass.async_block_till_done()
    async_fire_time_changed(hass, dt_util.utcnow() + ssdp.SCAN_INTERVAL)
    await hass.async_block_till_done()

    assert ssdp_listener.async_search.call_count == 6
    assert ssdp_listener.async_search.call_args[0] == (
        (
            "255.255.255.255",
            1900,
        ),
    )
    assert ssdp_listener.async_search.call_args[1] == {}


@patch(
    "homeassistant.components.ssdp.async_get_ssdp",
    return_value={"mock-domain": [{"deviceType": "Paulus"}]},
)
async def test_flow_dismiss_on_byebye(
    mock_get_ssdp,
    hass: HomeAssistant,
    aioclient_mock: AiohttpClientMocker,
    mock_flow_init,
) -> None:
    """Test config flow is only started for alive devices."""
    aioclient_mock.get(
        "http://1.1.1.1",
        text="""
<root>
  <device>
    <deviceType>Paulus</deviceType>
  </device>
</root>
    """,
    )
    ssdp_listener = await init_ssdp_component(hass)
    hass.bus.async_fire(EVENT_HOMEASSISTANT_STARTED)
    await hass.async_block_till_done()

    # Search should start a flow
    mock_ssdp_search_response = _ssdp_headers(
        {
            "st": "mock-st",
            "location": "http://1.1.1.1",
            "usn": "uuid:mock-udn::mock-st",
            "_source": "search",
        }
    )
    ssdp_listener._on_search(mock_ssdp_search_response)
    await hass.async_block_till_done(wait_background_tasks=True)

    mock_flow_init.assert_awaited_once_with(
        "mock-domain",
        context={
            "discovery_key": DiscoveryKey(
                domain="ssdp", key="uuid:mock-udn", version=1
            ),
            "source": config_entries.SOURCE_SSDP,
        },
        data=ANY,
    )

    # ssdp:alive advertisement should start a flow
    mock_flow_init.reset_mock()
    mock_ssdp_advertisement = _ssdp_headers(
        {
            "location": "http://1.1.1.1",
            "usn": "uuid:mock-udn::mock-st",
            "nt": "upnp:rootdevice",
            "nts": "ssdp:alive",
            "_source": "advertisement",
        }
    )
    ssdp_listener._on_alive(mock_ssdp_advertisement)
    await hass.async_block_till_done(wait_background_tasks=True)
    mock_flow_init.assert_awaited_once_with(
        "mock-domain",
        context={
            "discovery_key": DiscoveryKey(
                domain="ssdp", key="uuid:mock-udn", version=1
            ),
            "source": config_entries.SOURCE_SSDP,
        },
        data=ANY,
    )

    mock_ssdp_advertisement["nts"] = "ssdp:byebye"
    # ssdp:byebye advertisement should dismiss existing flows
    with (
        patch.object(
            hass.config_entries.flow,
            "async_progress_by_init_data_type",
            return_value=[{"flow_id": "mock_flow_id"}],
        ) as mock_async_progress_by_init_data_type,
        patch.object(hass.config_entries.flow, "async_abort") as mock_async_abort,
    ):
        ssdp_listener._on_byebye(mock_ssdp_advertisement)
        await hass.async_block_till_done(wait_background_tasks=True)

    assert len(mock_async_progress_by_init_data_type.mock_calls) == 1
    assert mock_async_abort.mock_calls[0][1][0] == "mock_flow_id"


@patch(
    "homeassistant.components.ssdp.async_get_ssdp",
    return_value={"mock-domain": [{"st": "mock-st"}]},
)
@pytest.mark.parametrize(
    (
        "entry_domain",
        "entry_discovery_keys",
    ),
    [
        # Matching discovery key
        (
            "mock-domain",
            {"ssdp": (DiscoveryKey(domain="ssdp", key="uuid:mock-udn", version=1),)},
        ),
        # Matching discovery key
        (
            "mock-domain",
            {
                "ssdp": (DiscoveryKey(domain="ssdp", key="uuid:mock-udn", version=1),),
                "other": (DiscoveryKey(domain="other", key="blah", version=1),),
            },
        ),
        # Matching discovery key, other domain
        # Note: Rediscovery is not currently restricted to the domain of the removed
        # entry. Such a check can be added if needed.
        (
            "comp",
            {"ssdp": (DiscoveryKey(domain="ssdp", key="uuid:mock-udn", version=1),)},
        ),
    ],
)
@pytest.mark.parametrize("entry_source", [config_entries.SOURCE_IGNORE])
async def test_ssdp_rediscover(
    mock_get_ssdp,
    hass: HomeAssistant,
<<<<<<< HEAD
=======
    aioclient_mock: AiohttpClientMocker,
>>>>>>> c099f4f5
    mock_flow_init,
    entry_domain: str,
    entry_discovery_keys: tuple,
    entry_source: str,
) -> None:
    """Test we reinitiate flows when an ignored config entry is removed."""
    entry = MockConfigEntry(
        domain=entry_domain,
        discovery_keys=entry_discovery_keys,
        unique_id="mock-unique-id",
        state=config_entries.ConfigEntryState.LOADED,
        source=entry_source,
    )
    entry.add_to_hass(hass)

    mock_ssdp_search_response = _ssdp_headers(
        {
            "st": "mock-st",
            "location": "http://1.1.1.1",
            "usn": "uuid:mock-udn::mock-st",
            "server": "mock-server",
            "ext": "",
            "_source": "search",
        }
    )
<<<<<<< HEAD
=======
    aioclient_mock.get(
        "http://1.1.1.1",
        text="""
<root>
  <device>
    <deviceType>Paulus</deviceType>
    <manufacturer>Paulus</manufacturer>
  </device>
</root>
    """,
    )
>>>>>>> c099f4f5
    ssdp_listener = await init_ssdp_component(hass)
    ssdp_listener._on_search(mock_ssdp_search_response)
    await hass.async_block_till_done()
    hass.bus.async_fire(EVENT_HOMEASSISTANT_STARTED)
    await hass.async_block_till_done()

    expected_context = {
        "discovery_key": DiscoveryKey(domain="ssdp", key="uuid:mock-udn", version=1),
        "source": config_entries.SOURCE_SSDP,
    }
    assert len(mock_flow_init.mock_calls) == 1
    assert mock_flow_init.mock_calls[0][1][0] == "mock-domain"
    assert mock_flow_init.mock_calls[0][2]["context"] == expected_context
    mock_call_data: ssdp.SsdpServiceInfo = mock_flow_init.mock_calls[0][2]["data"]
    assert mock_call_data.ssdp_st == "mock-st"
    assert mock_call_data.ssdp_location == "http://1.1.1.1"

    await hass.config_entries.async_remove(entry.entry_id)
    await hass.async_block_till_done()

    assert len(mock_flow_init.mock_calls) == 3
    assert mock_flow_init.mock_calls[1][1][0] == entry_domain
    assert mock_flow_init.mock_calls[1][2]["context"] == {"source": "unignore"}
    assert mock_flow_init.mock_calls[2][1][0] == "mock-domain"
    assert mock_flow_init.mock_calls[2][2]["context"] == expected_context
    assert (
        mock_flow_init.mock_calls[2][2]["data"]
        == mock_flow_init.mock_calls[0][2]["data"]
    )


@patch(
    "homeassistant.components.ssdp.async_get_ssdp",
    return_value={"mock-domain": [{"st": "mock-st"}]},
)
@pytest.mark.parametrize(
    (
        "entry_domain",
        "entry_discovery_keys",
    ),
    [
        # Matching discovery key
        (
            "mock-domain",
            {"ssdp": (DiscoveryKey(domain="ssdp", key="uuid:mock-udn", version=1),)},
        ),
        # Matching discovery key
        (
            "mock-domain",
            {
                "ssdp": (DiscoveryKey(domain="ssdp", key="uuid:mock-udn", version=1),),
                "other": (DiscoveryKey(domain="other", key="blah", version=1),),
            },
        ),
        # Matching discovery key, other domain
        # Note: Rediscovery is not currently restricted to the domain of the removed
        # entry. Such a check can be added if needed.
        (
            "comp",
            {"ssdp": (DiscoveryKey(domain="ssdp", key="uuid:mock-udn", version=1),)},
        ),
    ],
)
@pytest.mark.parametrize(
    "entry_source", [config_entries.SOURCE_USER, config_entries.SOURCE_ZEROCONF]
)
async def test_ssdp_rediscover_2(
    mock_get_ssdp,
    hass: HomeAssistant,
<<<<<<< HEAD
=======
    aioclient_mock: AiohttpClientMocker,
>>>>>>> c099f4f5
    mock_flow_init,
    entry_domain: str,
    entry_discovery_keys: tuple,
    entry_source: str,
) -> None:
    """Test we reinitiate flows when an ignored config entry is removed.

    This test can be merged with test_zeroconf_rediscover when
    async_step_unignore has been removed from the ConfigFlow base class.
    """
    entry = MockConfigEntry(
        domain=entry_domain,
        discovery_keys=entry_discovery_keys,
        unique_id="mock-unique-id",
        state=config_entries.ConfigEntryState.LOADED,
        source=entry_source,
    )
    entry.add_to_hass(hass)

    mock_ssdp_search_response = _ssdp_headers(
        {
            "st": "mock-st",
            "location": "http://1.1.1.1",
            "usn": "uuid:mock-udn::mock-st",
            "server": "mock-server",
            "ext": "",
            "_source": "search",
        }
    )
<<<<<<< HEAD
=======
    aioclient_mock.get(
        "http://1.1.1.1",
        text="""
<root>
  <device>
    <deviceType>Paulus</deviceType>
    <manufacturer>Paulus</manufacturer>
  </device>
</root>
    """,
    )
>>>>>>> c099f4f5
    ssdp_listener = await init_ssdp_component(hass)
    ssdp_listener._on_search(mock_ssdp_search_response)
    await hass.async_block_till_done()
    hass.bus.async_fire(EVENT_HOMEASSISTANT_STARTED)
    await hass.async_block_till_done()

    expected_context = {
        "discovery_key": DiscoveryKey(domain="ssdp", key="uuid:mock-udn", version=1),
        "source": config_entries.SOURCE_SSDP,
    }
    assert len(mock_flow_init.mock_calls) == 1
    assert mock_flow_init.mock_calls[0][1][0] == "mock-domain"
    assert mock_flow_init.mock_calls[0][2]["context"] == expected_context
    mock_call_data: ssdp.SsdpServiceInfo = mock_flow_init.mock_calls[0][2]["data"]
    assert mock_call_data.ssdp_st == "mock-st"
    assert mock_call_data.ssdp_location == "http://1.1.1.1"

    await hass.config_entries.async_remove(entry.entry_id)
    await hass.async_block_till_done()

    assert len(mock_flow_init.mock_calls) == 2
    assert mock_flow_init.mock_calls[1][1][0] == "mock-domain"
    assert mock_flow_init.mock_calls[1][2]["context"] == expected_context
    assert (
        mock_flow_init.mock_calls[1][2]["data"]
        == mock_flow_init.mock_calls[0][2]["data"]
    )


@patch(
    "homeassistant.components.ssdp.async_get_ssdp",
    return_value={"mock-domain": [{"st": "mock-st"}]},
)
@pytest.mark.parametrize(
    (
        "entry_domain",
        "entry_discovery_keys",
        "entry_source",
        "entry_unique_id",
    ),
    [
        # Discovery key from other domain
        (
            "mock-domain",
            {"dhcp": (DiscoveryKey(domain="dhcp", key="uuid:mock-udn", version=1),)},
            config_entries.SOURCE_IGNORE,
            "mock-unique-id",
        ),
        # Discovery key from the future
        (
            "mock-domain",
            {"ssdp": (DiscoveryKey(domain="ssdp", key="uuid:mock-udn", version=2),)},
            config_entries.SOURCE_IGNORE,
            "mock-unique-id",
        ),
    ],
)
async def test_ssdp_rediscover_no_match(
    mock_get_ssdp,
    hass: HomeAssistant,
    mock_flow_init,
    entry_domain: str,
    entry_discovery_keys: tuple,
    entry_source: str,
    entry_unique_id: str,
) -> None:
    """Test we don't reinitiate flows when a non matching config entry is removed."""
    mock_integration(hass, MockModule(entry_domain))
    entry = MockConfigEntry(
        domain=entry_domain,
        discovery_keys=entry_discovery_keys,
        unique_id=entry_unique_id,
        state=config_entries.ConfigEntryState.LOADED,
        source=entry_source,
    )
    entry.add_to_hass(hass)

    mock_ssdp_search_response = _ssdp_headers(
        {
            "st": "mock-st",
            "location": "http://1.1.1.1",
            "usn": "uuid:mock-udn::mock-st",
            "server": "mock-server",
            "ext": "",
            "_source": "search",
        }
    )
    ssdp_listener = await init_ssdp_component(hass)
    ssdp_listener._on_search(mock_ssdp_search_response)
    await hass.async_block_till_done()
    hass.bus.async_fire(EVENT_HOMEASSISTANT_STARTED)
    await hass.async_block_till_done()

    expected_context = {
        "discovery_key": DiscoveryKey(domain="ssdp", key="uuid:mock-udn", version=1),
        "source": config_entries.SOURCE_SSDP,
    }
    assert len(mock_flow_init.mock_calls) == 1
    assert mock_flow_init.mock_calls[0][1][0] == "mock-domain"
    assert mock_flow_init.mock_calls[0][2]["context"] == expected_context
    mock_call_data: ssdp.SsdpServiceInfo = mock_flow_init.mock_calls[0][2]["data"]
    assert mock_call_data.ssdp_st == "mock-st"
    assert mock_call_data.ssdp_location == "http://1.1.1.1"

    await hass.config_entries.async_remove(entry.entry_id)
    await hass.async_block_till_done()

    assert len(mock_flow_init.mock_calls) == 2
    assert mock_flow_init.mock_calls[1][1][0] == entry_domain
    assert mock_flow_init.mock_calls[1][2]["context"] == {"source": "unignore"}<|MERGE_RESOLUTION|>--- conflicted
+++ resolved
@@ -577,7 +577,6 @@
     await ssdp.async_register_callback(
         hass, async_integration_callback_from_cache, {"st": "mock-st"}
     )
-    await hass.async_block_till_done()
     assert async_integration_callback_from_cache.call_count == 1
 
 
@@ -943,10 +942,7 @@
 async def test_ssdp_rediscover(
     mock_get_ssdp,
     hass: HomeAssistant,
-<<<<<<< HEAD
-=======
     aioclient_mock: AiohttpClientMocker,
->>>>>>> c099f4f5
     mock_flow_init,
     entry_domain: str,
     entry_discovery_keys: tuple,
@@ -972,8 +968,6 @@
             "_source": "search",
         }
     )
-<<<<<<< HEAD
-=======
     aioclient_mock.get(
         "http://1.1.1.1",
         text="""
@@ -985,7 +979,6 @@
 </root>
     """,
     )
->>>>>>> c099f4f5
     ssdp_listener = await init_ssdp_component(hass)
     ssdp_listener._on_search(mock_ssdp_search_response)
     await hass.async_block_till_done()
@@ -1055,10 +1048,7 @@
 async def test_ssdp_rediscover_2(
     mock_get_ssdp,
     hass: HomeAssistant,
-<<<<<<< HEAD
-=======
     aioclient_mock: AiohttpClientMocker,
->>>>>>> c099f4f5
     mock_flow_init,
     entry_domain: str,
     entry_discovery_keys: tuple,
@@ -1088,8 +1078,6 @@
             "_source": "search",
         }
     )
-<<<<<<< HEAD
-=======
     aioclient_mock.get(
         "http://1.1.1.1",
         text="""
@@ -1101,7 +1089,6 @@
 </root>
     """,
     )
->>>>>>> c099f4f5
     ssdp_listener = await init_ssdp_component(hass)
     ssdp_listener._on_search(mock_ssdp_search_response)
     await hass.async_block_till_done()
