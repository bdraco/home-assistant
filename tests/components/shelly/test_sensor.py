--- conflicted
+++ resolved
@@ -1303,12 +1303,7 @@
     freezer.tick(60)
     async_fire_time_changed(hass)
     await hass.async_block_till_done()
-<<<<<<< HEAD
-    # There should be no log messages
-    assert caplog.get_records("call") == []
-=======
     assert "NotInitialized" not in caplog.text
->>>>>>> 59785390
 
     monkeypatch.setattr(mock_rpc_device, "connected", True)
     monkeypatch.setattr(mock_rpc_device, "initialized", True)
