--- conflicted
+++ resolved
@@ -1293,9 +1293,5 @@
     mock_rpc_device.mock_disconnected()
     assert temp_sensor_state.state == STATE_UNAVAILABLE
     monkeypatch.setattr(mock_rpc_device, "connected", True)
-<<<<<<< HEAD
-    mock_rpc_device.mock_connected()
-=======
     mock_rpc_device.mock_initialized()
->>>>>>> 74019ddb
     assert temp_sensor_state.state != STATE_UNAVAILABLE