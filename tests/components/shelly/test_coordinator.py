"""Tests for Shelly coordinator."""
from datetime import timedelta
from unittest.mock import AsyncMock, patch

from aioshelly.const import MODEL_BULB, MODEL_BUTTON1
from aioshelly.exceptions import (
    DeviceConnectionError,
    FirmwareUnsupported,
    InvalidAuthError,
)
from freezegun.api import FrozenDateTimeFactory

from homeassistant.components.binary_sensor import DOMAIN as BINARY_SENSOR_DOMAIN
from homeassistant.components.sensor import DOMAIN as SENSOR_DOMAIN
from homeassistant.components.shelly.const import (
    ATTR_CHANNEL,
    ATTR_CLICK_TYPE,
    ATTR_DEVICE,
    ATTR_GENERATION,
    DOMAIN,
    ENTRY_RELOAD_COOLDOWN,
    MAX_PUSH_UPDATE_FAILURES,
    RPC_RECONNECT_INTERVAL,
    SLEEP_PERIOD_MULTIPLIER,
    UPDATE_PERIOD_MULTIPLIER,
)
from homeassistant.config_entries import SOURCE_REAUTH, ConfigEntryState
from homeassistant.const import ATTR_DEVICE_ID, STATE_ON, STATE_UNAVAILABLE
from homeassistant.core import HomeAssistant
from homeassistant.helpers.device_registry import (
    CONNECTION_NETWORK_MAC,
    async_entries_for_config_entry,
    async_get as async_get_dev_reg,
    format_mac,
)
import homeassistant.helpers.issue_registry as ir

from . import (
    MOCK_MAC,
    get_entity_state,
    init_integration,
    inject_rpc_device_event,
    mock_polling_rpc_update,
    mock_rest_update,
    register_entity,
)

from tests.common import async_fire_time_changed

RELAY_BLOCK_ID = 0
LIGHT_BLOCK_ID = 2
SENSOR_BLOCK_ID = 3
DEVICE_BLOCK_ID = 4


async def test_block_reload_on_cfg_change(
    hass: HomeAssistant, freezer: FrozenDateTimeFactory, mock_block_device, monkeypatch
) -> None:
    """Test block reload on config change."""
    await init_integration(hass, 1)

    monkeypatch.setattr(mock_block_device.blocks[DEVICE_BLOCK_ID], "cfgChanged", 1)
    mock_block_device.mock_update()
    await hass.async_block_till_done()

    # Generate config change from switch to light
    monkeypatch.setitem(
        mock_block_device.settings["relays"][RELAY_BLOCK_ID], "appliance_type", "light"
    )
    monkeypatch.setattr(mock_block_device.blocks[DEVICE_BLOCK_ID], "cfgChanged", 2)
    mock_block_device.mock_update()
    await hass.async_block_till_done()

    assert hass.states.get("switch.test_name_channel_1") is not None

    # Wait for debouncer
    freezer.tick(timedelta(seconds=ENTRY_RELOAD_COOLDOWN))
    async_fire_time_changed(hass)
    await hass.async_block_till_done()

    assert hass.states.get("switch.test_name_channel_1") is None


async def test_block_no_reload_on_bulb_changes(
    hass: HomeAssistant, freezer: FrozenDateTimeFactory, mock_block_device, monkeypatch
) -> None:
    """Test block no reload on bulb mode/effect change."""
    await init_integration(hass, 1, model=MODEL_BULB)

    monkeypatch.setattr(mock_block_device.blocks[DEVICE_BLOCK_ID], "cfgChanged", 1)
    mock_block_device.mock_update()
    await hass.async_block_till_done()

    # Test no reload  on mode change
    monkeypatch.setitem(
        mock_block_device.settings["relays"][RELAY_BLOCK_ID], "appliance_type", "light"
    )
    monkeypatch.setattr(mock_block_device.blocks[LIGHT_BLOCK_ID], "mode", "white")
    monkeypatch.setattr(mock_block_device.blocks[DEVICE_BLOCK_ID], "cfgChanged", 2)
    mock_block_device.mock_update()
    await hass.async_block_till_done()

    assert hass.states.get("switch.test_name_channel_1") is not None

    # Wait for debouncer
    freezer.tick(timedelta(seconds=ENTRY_RELOAD_COOLDOWN))
    async_fire_time_changed(hass)
    await hass.async_block_till_done()

    assert hass.states.get("switch.test_name_channel_1") is not None

    # Test no reload  on effect change
    monkeypatch.setattr(mock_block_device.blocks[LIGHT_BLOCK_ID], "effect", 1)
    monkeypatch.setattr(mock_block_device.blocks[DEVICE_BLOCK_ID], "cfgChanged", 3)
    mock_block_device.mock_update()
    await hass.async_block_till_done()

    assert hass.states.get("switch.test_name_channel_1") is not None

    # Wait for debouncer
    freezer.tick(timedelta(seconds=ENTRY_RELOAD_COOLDOWN))
    async_fire_time_changed(hass)
    await hass.async_block_till_done()

    assert hass.states.get("switch.test_name_channel_1") is not None


async def test_block_polling_auth_error(
    hass: HomeAssistant, freezer: FrozenDateTimeFactory, mock_block_device, monkeypatch
) -> None:
    """Test block device polling authentication error."""
    monkeypatch.setattr(
        mock_block_device,
        "update",
        AsyncMock(side_effect=InvalidAuthError),
    )
    entry = await init_integration(hass, 1)

    assert entry.state == ConfigEntryState.LOADED

    # Move time to generate polling
    freezer.tick(timedelta(seconds=UPDATE_PERIOD_MULTIPLIER * 15))
    async_fire_time_changed(hass)
    await hass.async_block_till_done()

    assert entry.state == ConfigEntryState.LOADED

    flows = hass.config_entries.flow.async_progress()
    assert len(flows) == 1

    flow = flows[0]
    assert flow.get("step_id") == "reauth_confirm"
    assert flow.get("handler") == DOMAIN

    assert "context" in flow
    assert flow["context"].get("source") == SOURCE_REAUTH
    assert flow["context"].get("entry_id") == entry.entry_id


async def test_block_rest_update_auth_error(
    hass: HomeAssistant, freezer: FrozenDateTimeFactory, mock_block_device, monkeypatch
) -> None:
    """Test block REST update authentication error."""
    register_entity(hass, BINARY_SENSOR_DOMAIN, "test_name_cloud", "cloud")
    monkeypatch.setitem(mock_block_device.status, "cloud", {"connected": False})
    monkeypatch.setitem(mock_block_device.status, "uptime", 1)
    entry = await init_integration(hass, 1)

    monkeypatch.setattr(
        mock_block_device,
        "update_shelly",
        AsyncMock(side_effect=InvalidAuthError),
    )

    assert entry.state == ConfigEntryState.LOADED

    await mock_rest_update(hass, freezer)

    assert entry.state == ConfigEntryState.LOADED

    flows = hass.config_entries.flow.async_progress()
    assert len(flows) == 1

    flow = flows[0]
    assert flow.get("step_id") == "reauth_confirm"
    assert flow.get("handler") == DOMAIN

    assert "context" in flow
    assert flow["context"].get("source") == SOURCE_REAUTH
    assert flow["context"].get("entry_id") == entry.entry_id


async def test_block_firmware_unsupported(
    hass: HomeAssistant, freezer: FrozenDateTimeFactory, mock_block_device, monkeypatch
) -> None:
    """Test block device polling authentication error."""
    monkeypatch.setattr(
        mock_block_device,
        "update",
        AsyncMock(side_effect=FirmwareUnsupported),
    )
    entry = await init_integration(hass, 1)

<<<<<<< HEAD
    assert entry.state == ConfigEntryState.LOADED
=======
    assert entry.state is ConfigEntryState.LOADED
>>>>>>> 9143a54c

    # Move time to generate polling
    freezer.tick(timedelta(seconds=UPDATE_PERIOD_MULTIPLIER * 15))
    async_fire_time_changed(hass)
    await hass.async_block_till_done()

<<<<<<< HEAD
    assert entry.state == ConfigEntryState.LOADED
=======
    assert entry.state is ConfigEntryState.LOADED
>>>>>>> 9143a54c


async def test_block_polling_connection_error(
    hass: HomeAssistant, freezer: FrozenDateTimeFactory, mock_block_device, monkeypatch
) -> None:
    """Test block device polling connection error."""
    monkeypatch.setattr(
        mock_block_device,
        "update",
        AsyncMock(side_effect=DeviceConnectionError),
    )
    await init_integration(hass, 1)

    assert get_entity_state(hass, "switch.test_name_channel_1") == STATE_ON

    # Move time to generate polling
    freezer.tick(timedelta(seconds=UPDATE_PERIOD_MULTIPLIER * 15))
    async_fire_time_changed(hass)
    await hass.async_block_till_done()

    assert get_entity_state(hass, "switch.test_name_channel_1") == STATE_UNAVAILABLE


async def test_block_rest_update_connection_error(
    hass: HomeAssistant, freezer: FrozenDateTimeFactory, mock_block_device, monkeypatch
) -> None:
    """Test block REST update connection error."""
    entity_id = register_entity(hass, BINARY_SENSOR_DOMAIN, "test_name_cloud", "cloud")
    monkeypatch.setitem(mock_block_device.status, "cloud", {"connected": True})
    monkeypatch.setitem(mock_block_device.status, "uptime", 1)
    await init_integration(hass, 1)

    await mock_rest_update(hass, freezer)
    assert get_entity_state(hass, entity_id) == STATE_ON

    monkeypatch.setattr(
        mock_block_device,
        "update_shelly",
        AsyncMock(side_effect=DeviceConnectionError),
    )
    await mock_rest_update(hass, freezer)

    assert get_entity_state(hass, entity_id) == STATE_UNAVAILABLE


async def test_block_sleeping_device_no_periodic_updates(
    hass: HomeAssistant, freezer: FrozenDateTimeFactory, mock_block_device
) -> None:
    """Test block sleeping device no periodic updates."""
    entity_id = f"{SENSOR_DOMAIN}.test_name_temperature"
    await init_integration(hass, 1, sleep_period=1000)

    # Make device online
    mock_block_device.mock_update()
    await hass.async_block_till_done()

    assert get_entity_state(hass, entity_id) == "22.1"

    # Move time to generate polling
    freezer.tick(timedelta(seconds=UPDATE_PERIOD_MULTIPLIER * 1000))
    async_fire_time_changed(hass)
    await hass.async_block_till_done()

    assert get_entity_state(hass, entity_id) == STATE_UNAVAILABLE


async def test_block_device_push_updates_failure(
    hass: HomeAssistant,
    mock_block_device,
    monkeypatch,
    issue_registry: ir.IssueRegistry,
) -> None:
    """Test block device with push updates failure."""
    await init_integration(hass, 1)

    # Updates with COAP_REPLAY type should create an issue
    for _ in range(MAX_PUSH_UPDATE_FAILURES):
        mock_block_device.mock_update_reply()
        await hass.async_block_till_done()

    assert issue_registry.async_get_issue(
        domain=DOMAIN, issue_id=f"push_update_{MOCK_MAC}"
    )

    # An update with COAP_PERIODIC type should clear the issue
    mock_block_device.mock_update()
    await hass.async_block_till_done()

    assert not issue_registry.async_get_issue(
        domain=DOMAIN, issue_id=f"push_update_{MOCK_MAC}"
    )


async def test_block_button_click_event(
    hass: HomeAssistant, mock_block_device, events, monkeypatch
) -> None:
    """Test block click event for Shelly button."""
    monkeypatch.setattr(mock_block_device.blocks[RELAY_BLOCK_ID], "sensor_ids", {})
    monkeypatch.setattr(
        mock_block_device.blocks[DEVICE_BLOCK_ID],
        "sensor_ids",
        {"inputEvent": "S", "inputEventCnt": 0},
    )
    entry = await init_integration(hass, 1, model=MODEL_BUTTON1, sleep_period=1000)

    # Make device online
    mock_block_device.mock_update()
    await hass.async_block_till_done()

    dev_reg = async_get_dev_reg(hass)
    device = async_entries_for_config_entry(dev_reg, entry.entry_id)[0]

    # Generate button click event
    mock_block_device.mock_update()
    await hass.async_block_till_done()

    assert len(events) == 1
    assert events[0].data == {
        ATTR_DEVICE_ID: device.id,
        ATTR_DEVICE: "test-host",
        ATTR_CHANNEL: 1,
        ATTR_CLICK_TYPE: "single",
        ATTR_GENERATION: 1,
    }

    # Test ignore empty event
    monkeypatch.setattr(mock_block_device.blocks[DEVICE_BLOCK_ID], "inputEvent", "")
    mock_block_device.mock_update()
    await hass.async_block_till_done()

    mock_block_device.mock_update()
    await hass.async_block_till_done()

    assert len(events) == 1


async def test_rpc_reload_on_cfg_change(
    hass: HomeAssistant, freezer: FrozenDateTimeFactory, mock_rpc_device, monkeypatch
) -> None:
    """Test RPC reload on config change."""
    await init_integration(hass, 2)

    # Generate config change from switch to light
    monkeypatch.setitem(
        mock_rpc_device.config["sys"]["ui_data"], "consumption_types", ["lights"]
    )
    inject_rpc_device_event(
        monkeypatch,
        mock_rpc_device,
        {
            "events": [
                {
                    "data": [],
                    "event": "config_changed",
                    "id": 1,
                    "ts": 1668522399.2,
                },
                {
                    "data": [],
                    "id": 2,
                    "ts": 1668522399.2,
                },
            ],
            "ts": 1668522399.2,
        },
    )
    await hass.async_block_till_done()

    assert hass.states.get("switch.test_switch_0") is not None

    # Wait for debouncer
    freezer.tick(timedelta(seconds=ENTRY_RELOAD_COOLDOWN))
    async_fire_time_changed(hass)
    await hass.async_block_till_done()

    assert hass.states.get("switch.test_switch_0") is None


async def test_rpc_reload_with_invalid_auth(
    hass: HomeAssistant, freezer: FrozenDateTimeFactory, mock_rpc_device, monkeypatch
) -> None:
    """Test RPC when InvalidAuthError is raising during config entry reload."""
    with patch(
        "homeassistant.components.shelly.coordinator.async_stop_scanner",
        side_effect=[None, InvalidAuthError, None],
    ):
        entry = await init_integration(hass, 2)

        inject_rpc_device_event(
            monkeypatch,
            mock_rpc_device,
            {
                "events": [
                    {
                        "data": [],
                        "event": "config_changed",
                        "id": 1,
                        "ts": 1668522399.2,
                    },
                    {
                        "data": [],
                        "id": 2,
                        "ts": 1668522399.2,
                    },
                ],
                "ts": 1668522399.2,
            },
        )

        await hass.async_block_till_done()

        # Move time to generate reconnect
        freezer.tick(timedelta(seconds=RPC_RECONNECT_INTERVAL))
        async_fire_time_changed(hass)
        await hass.async_block_till_done()

    assert entry.state == ConfigEntryState.LOADED

    flows = hass.config_entries.flow.async_progress()
    assert len(flows) == 1

    flow = flows[0]
    assert flow.get("step_id") == "reauth_confirm"
    assert flow.get("handler") == DOMAIN

    assert "context" in flow
    assert flow["context"].get("source") == SOURCE_REAUTH
    assert flow["context"].get("entry_id") == entry.entry_id


async def test_rpc_click_event(
    hass: HomeAssistant, mock_rpc_device, events, monkeypatch
) -> None:
    """Test RPC click event."""
    entry = await init_integration(hass, 2)

    dev_reg = async_get_dev_reg(hass)
    device = async_entries_for_config_entry(dev_reg, entry.entry_id)[0]

    # Generate config change from switch to light
    inject_rpc_device_event(
        monkeypatch,
        mock_rpc_device,
        {
            "events": [
                {
                    "data": [],
                    "event": "single_push",
                    "id": 0,
                    "ts": 1668522399.2,
                }
            ],
            "ts": 1668522399.2,
        },
    )
    await hass.async_block_till_done()

    assert len(events) == 1
    assert events[0].data == {
        ATTR_DEVICE_ID: device.id,
        ATTR_DEVICE: "test-host",
        ATTR_CHANNEL: 1,
        ATTR_CLICK_TYPE: "single_push",
        ATTR_GENERATION: 2,
    }


async def test_rpc_update_entry_sleep_period(
    hass: HomeAssistant, freezer: FrozenDateTimeFactory, mock_rpc_device, monkeypatch
) -> None:
    """Test RPC update entry sleep period."""
    entry = await init_integration(hass, 2, sleep_period=600)
    register_entity(
        hass,
        SENSOR_DOMAIN,
        "test_name_temperature",
        "temperature:0-temperature_0",
        entry,
    )

    # Make device online
    mock_rpc_device.mock_update()
    await hass.async_block_till_done()

    assert entry.data["sleep_period"] == 600

    # Move time to generate sleep period update
    monkeypatch.setitem(mock_rpc_device.status["sys"], "wakeup_period", 3600)
    freezer.tick(timedelta(seconds=600 * SLEEP_PERIOD_MULTIPLIER))
    async_fire_time_changed(hass)
    await hass.async_block_till_done()

    assert entry.data["sleep_period"] == 3600


async def test_rpc_sleeping_device_no_periodic_updates(
    hass: HomeAssistant, freezer: FrozenDateTimeFactory, mock_rpc_device, monkeypatch
) -> None:
    """Test RPC sleeping device no periodic updates."""
    entity_id = f"{SENSOR_DOMAIN}.test_name_temperature"
    entry = await init_integration(hass, 2, sleep_period=1000)
    register_entity(
        hass,
        SENSOR_DOMAIN,
        "test_name_temperature",
        "temperature:0-temperature_0",
        entry,
    )

    # Make device online
    mock_rpc_device.mock_update()
    await hass.async_block_till_done()

    assert get_entity_state(hass, entity_id) == "22.9"

    # Move time to generate polling
    freezer.tick(timedelta(seconds=SLEEP_PERIOD_MULTIPLIER * 1000))
    async_fire_time_changed(hass)
    await hass.async_block_till_done()

    assert get_entity_state(hass, entity_id) is STATE_UNAVAILABLE


async def test_rpc_firmware_unsupported(
    hass: HomeAssistant, freezer: FrozenDateTimeFactory, mock_rpc_device, monkeypatch
) -> None:
    """Test RPC update entry unsupported firmware."""
    entry = await init_integration(hass, 2)
    register_entity(
        hass,
        SENSOR_DOMAIN,
        "test_name_temperature",
        "temperature:0-temperature_0",
        entry,
    )

    # Move time to generate sleep period update
    freezer.tick(timedelta(seconds=600 * SLEEP_PERIOD_MULTIPLIER))
    async_fire_time_changed(hass)
    await hass.async_block_till_done()

    assert entry.state is ConfigEntryState.LOADED


async def test_rpc_firmware_unsupported(
    hass: HomeAssistant, freezer: FrozenDateTimeFactory, mock_rpc_device, monkeypatch
) -> None:
    """Test RPC update entry unsupported firmware."""
    entry = await init_integration(hass, 2)
    register_entity(
        hass,
        SENSOR_DOMAIN,
        "test_name_temperature",
        "temperature:0-temperature_0",
        entry,
    )

    # Move time to generate sleep period update
    freezer.tick(timedelta(seconds=600 * SLEEP_PERIOD_MULTIPLIER))
    async_fire_time_changed(hass)
    await hass.async_block_till_done()

    assert entry.state == ConfigEntryState.LOADED


async def test_rpc_reconnect_auth_error(
    hass: HomeAssistant, freezer: FrozenDateTimeFactory, mock_rpc_device, monkeypatch
) -> None:
    """Test RPC reconnect authentication error."""
    entry = await init_integration(hass, 2)

    monkeypatch.setattr(mock_rpc_device, "connected", False)
    monkeypatch.setattr(
        mock_rpc_device,
        "initialize",
        AsyncMock(
            side_effect=InvalidAuthError,
        ),
    )

    assert entry.state == ConfigEntryState.LOADED

    # Move time to generate reconnect
    freezer.tick(timedelta(seconds=RPC_RECONNECT_INTERVAL))
    async_fire_time_changed(hass)
    await hass.async_block_till_done()

    assert entry.state == ConfigEntryState.LOADED

    flows = hass.config_entries.flow.async_progress()
    assert len(flows) == 1

    flow = flows[0]
    assert flow.get("step_id") == "reauth_confirm"
    assert flow.get("handler") == DOMAIN

    assert "context" in flow
    assert flow["context"].get("source") == SOURCE_REAUTH
    assert flow["context"].get("entry_id") == entry.entry_id


async def test_rpc_polling_auth_error(
    hass: HomeAssistant, freezer: FrozenDateTimeFactory, mock_rpc_device, monkeypatch
) -> None:
    """Test RPC polling authentication error."""
    register_entity(hass, SENSOR_DOMAIN, "test_name_rssi", "wifi-rssi")
    entry = await init_integration(hass, 2)

    monkeypatch.setattr(
        mock_rpc_device,
        "update_status",
        AsyncMock(
            side_effect=InvalidAuthError,
        ),
    )

    assert entry.state == ConfigEntryState.LOADED

    await mock_polling_rpc_update(hass, freezer)

    assert entry.state == ConfigEntryState.LOADED

    flows = hass.config_entries.flow.async_progress()
    assert len(flows) == 1

    flow = flows[0]
    assert flow.get("step_id") == "reauth_confirm"
    assert flow.get("handler") == DOMAIN

    assert "context" in flow
    assert flow["context"].get("source") == SOURCE_REAUTH
    assert flow["context"].get("entry_id") == entry.entry_id


async def test_rpc_reconnect_error(
    hass: HomeAssistant, freezer: FrozenDateTimeFactory, mock_rpc_device, monkeypatch
) -> None:
    """Test RPC reconnect error."""
    await init_integration(hass, 2)

    assert get_entity_state(hass, "switch.test_switch_0") == STATE_ON

    monkeypatch.setattr(mock_rpc_device, "connected", False)
    monkeypatch.setattr(
        mock_rpc_device,
        "initialize",
        AsyncMock(
            side_effect=DeviceConnectionError,
        ),
    )

    # Move time to generate reconnect
    freezer.tick(timedelta(seconds=RPC_RECONNECT_INTERVAL))
    async_fire_time_changed(hass)
    await hass.async_block_till_done()

    assert get_entity_state(hass, "switch.test_switch_0") == STATE_UNAVAILABLE


async def test_rpc_polling_connection_error(
    hass: HomeAssistant, freezer: FrozenDateTimeFactory, mock_rpc_device, monkeypatch
) -> None:
    """Test RPC polling connection error."""
    entity_id = register_entity(hass, SENSOR_DOMAIN, "test_name_rssi", "wifi-rssi")
    await init_integration(hass, 2)

    monkeypatch.setattr(
        mock_rpc_device,
        "update_status",
        AsyncMock(
            side_effect=DeviceConnectionError,
        ),
    )

    assert get_entity_state(hass, entity_id) == "-63"

    await mock_polling_rpc_update(hass, freezer)

    assert get_entity_state(hass, entity_id) == STATE_UNAVAILABLE


async def test_rpc_polling_disconnected(
    hass: HomeAssistant, freezer: FrozenDateTimeFactory, mock_rpc_device, monkeypatch
) -> None:
    """Test RPC polling device disconnected."""
    entity_id = register_entity(hass, SENSOR_DOMAIN, "test_name_rssi", "wifi-rssi")
    await init_integration(hass, 2)

    monkeypatch.setattr(mock_rpc_device, "connected", False)

    assert get_entity_state(hass, entity_id) == "-63"

    await mock_polling_rpc_update(hass, freezer)

    assert get_entity_state(hass, entity_id) == STATE_UNAVAILABLE


async def test_rpc_update_entry_fw_ver(
    hass: HomeAssistant, mock_rpc_device, monkeypatch
) -> None:
    """Test RPC update entry firmware version."""
    entry = await init_integration(hass, 2, sleep_period=600)
    dev_reg = async_get_dev_reg(hass)

    # Make device online
    mock_rpc_device.mock_update()
    await hass.async_block_till_done()

    assert entry.unique_id
    device = dev_reg.async_get_device(
        identifiers={(DOMAIN, entry.entry_id)},
        connections={(CONNECTION_NETWORK_MAC, format_mac(entry.unique_id))},
    )
    assert device
    assert device.sw_version == "some fw string"

    monkeypatch.setattr(mock_rpc_device, "firmware_version", "99.0.0")

    mock_rpc_device.mock_update()
    await hass.async_block_till_done()

    device = dev_reg.async_get_device(
        identifiers={(DOMAIN, entry.entry_id)},
        connections={(CONNECTION_NETWORK_MAC, format_mac(entry.unique_id))},
    )
    assert device
    assert device.sw_version == "99.0.0"<|MERGE_RESOLUTION|>--- conflicted
+++ resolved
@@ -201,22 +201,14 @@
     )
     entry = await init_integration(hass, 1)
 
-<<<<<<< HEAD
-    assert entry.state == ConfigEntryState.LOADED
-=======
     assert entry.state is ConfigEntryState.LOADED
->>>>>>> 9143a54c
 
     # Move time to generate polling
     freezer.tick(timedelta(seconds=UPDATE_PERIOD_MULTIPLIER * 15))
     async_fire_time_changed(hass)
     await hass.async_block_till_done()
 
-<<<<<<< HEAD
-    assert entry.state == ConfigEntryState.LOADED
-=======
     assert entry.state is ConfigEntryState.LOADED
->>>>>>> 9143a54c
 
 
 async def test_block_polling_connection_error(
@@ -561,27 +553,6 @@
     assert entry.state is ConfigEntryState.LOADED
 
 
-async def test_rpc_firmware_unsupported(
-    hass: HomeAssistant, freezer: FrozenDateTimeFactory, mock_rpc_device, monkeypatch
-) -> None:
-    """Test RPC update entry unsupported firmware."""
-    entry = await init_integration(hass, 2)
-    register_entity(
-        hass,
-        SENSOR_DOMAIN,
-        "test_name_temperature",
-        "temperature:0-temperature_0",
-        entry,
-    )
-
-    # Move time to generate sleep period update
-    freezer.tick(timedelta(seconds=600 * SLEEP_PERIOD_MULTIPLIER))
-    async_fire_time_changed(hass)
-    await hass.async_block_till_done()
-
-    assert entry.state == ConfigEntryState.LOADED
-
-
 async def test_rpc_reconnect_auth_error(
     hass: HomeAssistant, freezer: FrozenDateTimeFactory, mock_rpc_device, monkeypatch
 ) -> None:
