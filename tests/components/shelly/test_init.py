--- conflicted
+++ resolved
@@ -219,11 +219,8 @@
 ) -> None:
     """Test entry unload."""
     monkeypatch.delitem(mock_rpc_device.status, "cover:0")
-<<<<<<< HEAD
-=======
     monkeypatch.delitem(mock_rpc_device.status, "thermostat:0")
     monkeypatch.delitem(mock_rpc_device.config, "thermostat:0")
->>>>>>> b63b28fd
     entry = await init_integration(hass, gen)
 
     assert entry.state is ConfigEntryState.LOADED
@@ -266,11 +263,8 @@
         "homeassistant.components.shelly.coordinator.async_stop_scanner"
     ) as mock_stop_scanner:
         monkeypatch.delitem(mock_rpc_device.status, "cover:0")
-<<<<<<< HEAD
-=======
         monkeypatch.delitem(mock_rpc_device.status, "thermostat:0")
         monkeypatch.delitem(mock_rpc_device.config, "thermostat:0")
->>>>>>> b63b28fd
         entry = await init_integration(
             hass, 2, options={CONF_BLE_SCANNER_MODE: BLEScannerMode.ACTIVE}
         )
@@ -298,11 +292,8 @@
         side_effect=DeviceConnectionError,
     ) as mock_stop_scanner:
         monkeypatch.delitem(mock_rpc_device.status, "cover:0")
-<<<<<<< HEAD
-=======
         monkeypatch.delitem(mock_rpc_device.status, "thermostat:0")
         monkeypatch.delitem(mock_rpc_device.config, "thermostat:0")
->>>>>>> b63b28fd
         entry = await init_integration(
             hass, 2, options={CONF_BLE_SCANNER_MODE: BLEScannerMode.ACTIVE}
         )
