"""Tests for async util methods from Python source."""

import contextlib
import glob
import importlib
import os
from pathlib import Path, PurePosixPath
import time
from typing import Any
from unittest.mock import Mock, patch

import pytest

from homeassistant import block_async_io
from homeassistant.core import HomeAssistant

from .common import extract_stack_to_frame


@pytest.fixture(autouse=True)
<<<<<<< HEAD
def unpatch_block_async_io(disable_block_async_io):
    """Unpatch block_async_io after each test."""
=======
def disable_block_async_io(disable_block_async_io):
    """Disable the loop protection from block_async_io after each test."""
>>>>>>> e34c42c0


async def test_protect_loop_debugger_sleep(caplog: pytest.LogCaptureFixture) -> None:
    """Test time.sleep injected by the debugger is not reported."""
    block_async_io.enable()
    frames = extract_stack_to_frame(
        [
            Mock(
                filename="/home/paulus/homeassistant/.venv/blah/pydevd.py",
                lineno="23",
                line="do_something()",
            ),
        ]
    )
    with (
        patch(
            "homeassistant.block_async_io.get_current_frame",
            return_value=frames,
        ),
        patch(
            "homeassistant.helpers.frame.get_current_frame",
            return_value=frames,
        ),
    ):
        time.sleep(0)
    assert "Detected blocking call inside the event loop" not in caplog.text


async def test_protect_loop_sleep() -> None:
    """Test time.sleep not injected by the debugger raises."""
    block_async_io.enable()
    frames = extract_stack_to_frame(
        [
            Mock(
                filename="/home/paulus/homeassistant/no_dev.py",
                lineno="23",
                line="do_something()",
            ),
        ]
    )
    with (
        pytest.raises(
            RuntimeError, match="Detected blocking call to sleep inside the event loop"
        ),
        patch(
            "homeassistant.block_async_io.get_current_frame",
            return_value=frames,
        ),
        patch(
            "homeassistant.helpers.frame.get_current_frame",
            return_value=frames,
        ),
    ):
        time.sleep(0)


async def test_protect_loop_sleep_get_current_frame_raises() -> None:
    """Test time.sleep when get_current_frame raises ValueError."""
    block_async_io.enable()
    frames = extract_stack_to_frame(
        [
            Mock(
                filename="/home/paulus/homeassistant/no_dev.py",
                lineno="23",
                line="do_something()",
            ),
        ]
    )
    with (
        pytest.raises(
            RuntimeError, match="Detected blocking call to sleep inside the event loop"
        ),
        patch(
            "homeassistant.block_async_io.get_current_frame",
            side_effect=ValueError,
        ),
        patch(
            "homeassistant.helpers.frame.get_current_frame",
            return_value=frames,
        ),
    ):
        time.sleep(0)


async def test_protect_loop_importlib_import_module_non_integration(
    caplog: pytest.LogCaptureFixture,
) -> None:
    """Test import_module in the loop for non-loaded module."""
    frames = extract_stack_to_frame(
        [
            Mock(
                filename="/home/paulus/homeassistant/no_dev.py",
                lineno="23",
                line="do_something()",
            ),
        ]
    )
    with (
        patch.object(block_async_io, "_IN_TESTS", False),
        patch(
            "homeassistant.block_async_io.get_current_frame",
            return_value=frames,
        ),
        patch(
            "homeassistant.helpers.frame.get_current_frame",
            return_value=frames,
        ),
    ):
        block_async_io.enable()
        with pytest.raises(ImportError):
            importlib.import_module("not_loaded_module")

    assert "Detected blocking call to import_module" in caplog.text


async def test_protect_loop_importlib_import_loaded_module_non_integration(
    caplog: pytest.LogCaptureFixture,
) -> None:
    """Test import_module in the loop for a loaded module."""
    frames = extract_stack_to_frame(
        [
            Mock(
                filename="/home/paulus/homeassistant/no_dev.py",
                lineno="23",
                line="do_something()",
            ),
        ]
    )
    with (
        patch.object(block_async_io, "_IN_TESTS", False),
        patch(
            "homeassistant.block_async_io.get_current_frame",
            return_value=frames,
        ),
        patch(
            "homeassistant.helpers.frame.get_current_frame",
            return_value=frames,
        ),
    ):
        block_async_io.enable()
        importlib.import_module("sys")

    assert "Detected blocking call to import_module" not in caplog.text


async def test_protect_loop_importlib_import_module_in_integration(
    caplog: pytest.LogCaptureFixture,
) -> None:
    """Test import_module in the loop for non-loaded module in an integration."""
    frames = extract_stack_to_frame(
        [
            Mock(
                filename="/home/paulus/homeassistant/core.py",
                lineno="23",
                line="do_something()",
            ),
            Mock(
                filename="/home/paulus/homeassistant/components/hue/light.py",
                lineno="23",
                line="self.light.is_on",
            ),
            Mock(
                filename="/home/paulus/aiohue/lights.py",
                lineno="2",
                line="something()",
            ),
        ]
    )
    with (
        patch.object(block_async_io, "_IN_TESTS", False),
        patch(
            "homeassistant.block_async_io.get_current_frame",
            return_value=frames,
        ),
        patch(
            "homeassistant.helpers.frame.get_current_frame",
            return_value=frames,
        ),
    ):
        block_async_io.enable()
        with pytest.raises(ImportError):
            importlib.import_module("not_loaded_module")

    assert (
        "Detected blocking call to import_module inside the event loop by "
        "integration 'hue' at homeassistant/components/hue/light.py, line 23"
    ) in caplog.text


async def test_protect_loop_open(caplog: pytest.LogCaptureFixture) -> None:
    """Test open of a file in /proc is not reported."""
    block_async_io.enable()
    with contextlib.suppress(FileNotFoundError):
        open("/proc/does_not_exist", encoding="utf8").close()
    assert "Detected blocking call to open with args" not in caplog.text


async def test_protect_open(caplog: pytest.LogCaptureFixture) -> None:
    """Test opening a file in the event loop logs."""
    with patch.object(block_async_io, "_IN_TESTS", False):
        block_async_io.enable()
    with contextlib.suppress(FileNotFoundError):
        open("/config/data_not_exist", encoding="utf8").close()

    assert "Detected blocking call to open with args" in caplog.text


async def test_enable_multiple_times(caplog: pytest.LogCaptureFixture) -> None:
    """Test trying to enable multiple times."""
    with patch.object(block_async_io, "_IN_TESTS", False):
        block_async_io.enable()

    with pytest.raises(
        RuntimeError, match="Blocking call detection is already enabled"
    ):
        block_async_io.enable()


@pytest.mark.parametrize(
    "path",
    [
        "/config/data_not_exist",
        Path("/config/data_not_exist"),
        PurePosixPath("/config/data_not_exist"),
    ],
)
async def test_protect_open_path(path: Any, caplog: pytest.LogCaptureFixture) -> None:
    """Test opening a file by path in the event loop logs."""
    with patch.object(block_async_io, "_IN_TESTS", False):
        block_async_io.enable()
    with contextlib.suppress(FileNotFoundError):
        open(path, encoding="utf8").close()

    assert "Detected blocking call to open with args" in caplog.text


async def test_protect_loop_glob(
    hass: HomeAssistant, caplog: pytest.LogCaptureFixture
) -> None:
    """Test glob calls in the loop are logged."""
    with patch.object(block_async_io, "_IN_TESTS", False):
        block_async_io.enable()
    glob.glob("/dev/null")
    assert "Detected blocking call to glob with args" in caplog.text
    caplog.clear()
    await hass.async_add_executor_job(glob.glob, "/dev/null")
    assert "Detected blocking call to glob with args" not in caplog.text


async def test_protect_loop_iglob(
    hass: HomeAssistant, caplog: pytest.LogCaptureFixture
) -> None:
    """Test iglob calls in the loop are logged."""
    with patch.object(block_async_io, "_IN_TESTS", False):
        block_async_io.enable()
    glob.iglob("/dev/null")
    assert "Detected blocking call to iglob with args" in caplog.text
    caplog.clear()
    await hass.async_add_executor_job(glob.iglob, "/dev/null")
    assert "Detected blocking call to iglob with args" not in caplog.text


async def test_protect_loop_scandir(
    hass: HomeAssistant, caplog: pytest.LogCaptureFixture
) -> None:
    """Test glob calls in the loop are logged."""
    with patch.object(block_async_io, "_IN_TESTS", False):
        block_async_io.enable()
    with contextlib.suppress(FileNotFoundError):
        os.scandir("/path/that/does/not/exists")
    assert "Detected blocking call to scandir with args" in caplog.text
    caplog.clear()
    with contextlib.suppress(FileNotFoundError):
        await hass.async_add_executor_job(os.scandir, "/path/that/does/not/exists")
    assert "Detected blocking call to scandir with args" not in caplog.text


async def test_protect_loop_listdir(
    hass: HomeAssistant, caplog: pytest.LogCaptureFixture
) -> None:
    """Test listdir calls in the loop are logged."""
    with patch.object(block_async_io, "_IN_TESTS", False):
        block_async_io.enable()
    with contextlib.suppress(FileNotFoundError):
        os.listdir("/path/that/does/not/exists")
    assert "Detected blocking call to listdir with args" in caplog.text
    caplog.clear()
    with contextlib.suppress(FileNotFoundError):
        await hass.async_add_executor_job(os.listdir, "/path/that/does/not/exists")
    assert "Detected blocking call to listdir with args" not in caplog.text


async def test_protect_loop_walk(
    hass: HomeAssistant, caplog: pytest.LogCaptureFixture
) -> None:
    """Test os.walk calls in the loop are logged."""
    with patch.object(block_async_io, "_IN_TESTS", False):
        block_async_io.enable()
    with contextlib.suppress(FileNotFoundError):
        os.walk("/path/that/does/not/exists")
    assert "Detected blocking call to walk with args" in caplog.text
    caplog.clear()
    with contextlib.suppress(FileNotFoundError):
        await hass.async_add_executor_job(os.walk, "/path/that/does/not/exists")
    assert "Detected blocking call to walk with args" not in caplog.text


async def test_open_calls_ignored_in_tests(caplog: pytest.LogCaptureFixture) -> None:
    """Test opening a file in tests is ignored."""
    assert block_async_io._IN_TESTS
    block_async_io.enable()
    with contextlib.suppress(FileNotFoundError):
        open("/config/data_not_exist", encoding="utf8").close()

    assert "Detected blocking call to open with args" not in caplog.text<|MERGE_RESOLUTION|>--- conflicted
+++ resolved
@@ -18,13 +18,8 @@
 
 
 @pytest.fixture(autouse=True)
-<<<<<<< HEAD
-def unpatch_block_async_io(disable_block_async_io):
-    """Unpatch block_async_io after each test."""
-=======
 def disable_block_async_io(disable_block_async_io):
     """Disable the loop protection from block_async_io after each test."""
->>>>>>> e34c42c0
 
 
 async def test_protect_loop_debugger_sleep(caplog: pytest.LogCaptureFixture) -> None:
