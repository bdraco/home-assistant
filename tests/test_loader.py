"""Test to verify that we can load components."""

import asyncio
import os
import sys
import threading
from typing import Any
from unittest.mock import MagicMock, Mock, patch

from awesomeversion import AwesomeVersion
import pytest

from homeassistant import loader
from homeassistant.components import http, hue
from homeassistant.components.hue import light as hue_light
from homeassistant.core import HomeAssistant, callback
from homeassistant.helpers import frame

from .common import MockModule, async_get_persistent_notifications, mock_integration


async def test_circular_component_dependencies(hass: HomeAssistant) -> None:
    """Test if we can detect circular dependencies of components."""
    mock_integration(hass, MockModule("mod1"))
    mock_integration(hass, MockModule("mod2", ["mod1"]))
    mock_integration(hass, MockModule("mod3", ["mod1"]))
    mod_4 = mock_integration(hass, MockModule("mod4", ["mod2", "mod3"]))

    deps = await loader._async_component_dependencies(hass, mod_4)
    assert deps == {"mod1", "mod2", "mod3", "mod4"}

    # Create a circular dependency
    mock_integration(hass, MockModule("mod1", ["mod4"]))
    with pytest.raises(loader.CircularDependency):
        await loader._async_component_dependencies(hass, mod_4)

    # Create a different circular dependency
    mock_integration(hass, MockModule("mod1", ["mod3"]))
    with pytest.raises(loader.CircularDependency):
        await loader._async_component_dependencies(hass, mod_4)

    # Create a circular after_dependency
    mock_integration(
        hass, MockModule("mod1", partial_manifest={"after_dependencies": ["mod4"]})
    )
    with pytest.raises(loader.CircularDependency):
        await loader._async_component_dependencies(hass, mod_4)

    # Create a different circular after_dependency
    mock_integration(
        hass, MockModule("mod1", partial_manifest={"after_dependencies": ["mod3"]})
    )
    with pytest.raises(loader.CircularDependency):
        await loader._async_component_dependencies(hass, mod_4)


async def test_nonexistent_component_dependencies(hass: HomeAssistant) -> None:
    """Test if we can detect nonexistent dependencies of components."""
    mod_1 = mock_integration(hass, MockModule("mod1", ["nonexistent"]))
    with pytest.raises(loader.IntegrationNotFound):
        await loader._async_component_dependencies(hass, mod_1)


def test_component_loader(hass: HomeAssistant) -> None:
    """Test loading components."""
    components = loader.Components(hass)
    assert components.http.CONFIG_SCHEMA is http.CONFIG_SCHEMA
    assert hass.components.http.CONFIG_SCHEMA is http.CONFIG_SCHEMA


def test_component_loader_non_existing(hass: HomeAssistant) -> None:
    """Test loading components."""
    components = loader.Components(hass)
    with pytest.raises(ImportError):
        _ = components.non_existing


async def test_component_wrapper(hass: HomeAssistant) -> None:
    """Test component wrapper."""
    components = loader.Components(hass)
    components.persistent_notification.async_create("message")

    notifications = async_get_persistent_notifications(hass)
    assert len(notifications)


async def test_helpers_wrapper(hass: HomeAssistant) -> None:
    """Test helpers wrapper."""
    helpers = loader.Helpers(hass)

    result = []

    @callback
    def discovery_callback(service, discovered):
        """Handle discovery callback."""
        result.append(discovered)

    helpers.discovery.async_listen("service_name", discovery_callback)

    await helpers.discovery.async_discover("service_name", "hello", None, {})
    await hass.async_block_till_done()

    assert result == ["hello"]


async def test_custom_component_name(
    hass: HomeAssistant, enable_custom_integrations: None
) -> None:
    """Test the name attribute of custom components."""
    with pytest.raises(loader.IntegrationNotFound):
        await loader.async_get_integration(hass, "test_standalone")

    integration = await loader.async_get_integration(hass, "test_package")

    int_comp = integration.get_component()
    assert int_comp.__name__ == "custom_components.test_package"
    assert int_comp.__package__ == "custom_components.test_package"

    comp = hass.components.test_package
    assert comp.__name__ == "custom_components.test_package"
    assert comp.__package__ == "custom_components.test_package"

    integration = await loader.async_get_integration(hass, "test")
    platform = integration.get_platform("light")
    assert integration.get_platform_cached("light") is platform

    assert platform.__name__ == "custom_components.test.light"
    assert platform.__package__ == "custom_components.test"

    # Test custom components is mounted
    from custom_components.test_package import TEST

    assert TEST == 5


async def test_log_warning_custom_component(
    hass: HomeAssistant,
    caplog: pytest.LogCaptureFixture,
    enable_custom_integrations: None,
) -> None:
    """Test that we log a warning when loading a custom component."""

    await loader.async_get_integration(hass, "test_package")
    assert "We found a custom integration test_package" in caplog.text

    await loader.async_get_integration(hass, "test")
    assert "We found a custom integration test " in caplog.text


async def test_custom_integration_version_not_valid(
    hass: HomeAssistant,
    caplog: pytest.LogCaptureFixture,
    enable_custom_integrations: None,
) -> None:
    """Test that we log a warning when custom integrations have a invalid version."""
    with pytest.raises(loader.IntegrationNotFound):
        await loader.async_get_integration(hass, "test_no_version")

    assert (
        "The custom integration 'test_no_version' does not have a version key in the"
        " manifest file and was blocked from loading."
    ) in caplog.text

    with pytest.raises(loader.IntegrationNotFound):
        await loader.async_get_integration(hass, "test2")
    assert (
        "The custom integration 'test_bad_version' does not have a valid version key"
        " (bad) in the manifest file and was blocked from loading."
    ) in caplog.text


@pytest.mark.parametrize(
    "blocked_versions",
    [
        loader.BlockedIntegration(None, "breaks Home Assistant"),
        loader.BlockedIntegration(AwesomeVersion("2.0.0"), "breaks Home Assistant"),
    ],
)
async def test_custom_integration_version_blocked(
    hass: HomeAssistant,
    caplog: pytest.LogCaptureFixture,
    enable_custom_integrations: None,
    blocked_versions,
) -> None:
    """Test that we log a warning when custom integrations have a blocked version."""
    with patch.dict(
        loader.BLOCKED_CUSTOM_INTEGRATIONS, {"test_blocked_version": blocked_versions}
    ):
        with pytest.raises(loader.IntegrationNotFound):
            await loader.async_get_integration(hass, "test_blocked_version")

        assert (
            "Version 1.0.0 of custom integration 'test_blocked_version' breaks"
            " Home Assistant and was blocked from loading, please report it to the"
            " author of the 'test_blocked_version' custom integration"
        ) in caplog.text


@pytest.mark.parametrize(
    "blocked_versions",
    [
        loader.BlockedIntegration(AwesomeVersion("0.9.9"), "breaks Home Assistant"),
        loader.BlockedIntegration(AwesomeVersion("1.0.0"), "breaks Home Assistant"),
    ],
)
async def test_custom_integration_version_not_blocked(
    hass: HomeAssistant,
    caplog: pytest.LogCaptureFixture,
    enable_custom_integrations: None,
    blocked_versions,
) -> None:
    """Test that we log a warning when custom integrations have a blocked version."""
    with patch.dict(
        loader.BLOCKED_CUSTOM_INTEGRATIONS, {"test_blocked_version": blocked_versions}
    ):
        await loader.async_get_integration(hass, "test_blocked_version")

        assert (
            "Version 1.0.0 of custom integration 'test_blocked_version'"
        ) not in caplog.text


async def test_get_integration(hass: HomeAssistant) -> None:
    """Test resolving integration."""
    with pytest.raises(loader.IntegrationNotLoaded):
        loader.async_get_loaded_integration(hass, "hue")

    integration = await loader.async_get_integration(hass, "hue")
    assert hue == integration.get_component()
    assert hue_light == integration.get_platform("light")

    integration = loader.async_get_loaded_integration(hass, "hue")
    assert hue == integration.get_component()
    assert hue_light == integration.get_platform("light")


async def test_async_get_component(hass: HomeAssistant) -> None:
    """Test resolving integration."""
    with pytest.raises(loader.IntegrationNotLoaded):
        loader.async_get_loaded_integration(hass, "hue")

    integration = await loader.async_get_integration(hass, "hue")
    assert await integration.async_get_component() == hue
    assert integration.get_platform("light") == hue_light

    integration = loader.async_get_loaded_integration(hass, "hue")
    assert await integration.async_get_component() == hue
    assert integration.get_platform("light") == hue_light


async def test_get_integration_exceptions(hass: HomeAssistant) -> None:
    """Test resolving integration."""
    integration = await loader.async_get_integration(hass, "hue")

    with (
        pytest.raises(ImportError),
        patch(
            "homeassistant.loader.importlib.import_module",
            side_effect=ValueError("Boom"),
        ),
    ):
        assert hue == integration.get_component()

    with (
        pytest.raises(ImportError),
        patch(
            "homeassistant.loader.importlib.import_module",
            side_effect=ValueError("Boom"),
        ),
    ):
        assert hue_light == integration.get_platform("light")


async def test_get_platform_caches_failures_when_component_loaded(
    hass: HomeAssistant,
) -> None:
    """Test get_platform caches failures only when the component is loaded.

    Only ModuleNotFoundError is cached, ImportError is not cached.
    """
    integration = await loader.async_get_integration(hass, "hue")

    with (
        pytest.raises(ModuleNotFoundError),
        patch(
            "homeassistant.loader.importlib.import_module",
            side_effect=ModuleNotFoundError("Boom"),
        ),
    ):
        assert integration.get_component() == hue

    with (
        pytest.raises(ModuleNotFoundError),
        patch(
            "homeassistant.loader.importlib.import_module",
            side_effect=ModuleNotFoundError("Boom"),
        ),
    ):
        assert integration.get_platform("light") == hue_light

    # Hue is not loaded so we should still hit the import_module path
    with (
        pytest.raises(ModuleNotFoundError),
        patch(
            "homeassistant.loader.importlib.import_module",
            side_effect=ModuleNotFoundError("Boom"),
        ),
    ):
        assert integration.get_platform("light") == hue_light

    assert integration.get_component() == hue

    # Hue is loaded so we should cache the import_module failure now
    with (
        pytest.raises(ModuleNotFoundError),
        patch(
            "homeassistant.loader.importlib.import_module",
            side_effect=ModuleNotFoundError("Boom"),
        ),
    ):
        assert integration.get_platform("light") == hue_light

    # Hue is loaded and the last call should have cached the import_module failure
    with pytest.raises(ModuleNotFoundError):
        assert integration.get_platform("light") == hue_light


async def test_get_platform_only_cached_module_not_found_when_component_loaded(
    hass: HomeAssistant,
) -> None:
    """Test get_platform cache only cache module not found when the component is loaded."""
    integration = await loader.async_get_integration(hass, "hue")

    with (
        pytest.raises(ImportError),
        patch(
            "homeassistant.loader.importlib.import_module",
            side_effect=ImportError("Boom"),
        ),
    ):
        assert integration.get_component() == hue

    with (
        pytest.raises(ImportError),
        patch(
            "homeassistant.loader.importlib.import_module",
            side_effect=ImportError("Boom"),
        ),
    ):
        assert integration.get_platform("light") == hue_light

    # Hue is not loaded so we should still hit the import_module path
    with (
        pytest.raises(ImportError),
        patch(
            "homeassistant.loader.importlib.import_module",
            side_effect=ImportError("Boom"),
        ),
    ):
        assert integration.get_platform("light") == hue_light

    assert integration.get_component() == hue

    # Hue is loaded so we should cache the import_module failure now
    with (
        pytest.raises(ImportError),
        patch(
            "homeassistant.loader.importlib.import_module",
            side_effect=ImportError("Boom"),
        ),
    ):
        assert integration.get_platform("light") == hue_light

    # ImportError is not cached because we only cache ModuleNotFoundError
    assert integration.get_platform("light") == hue_light


async def test_async_get_platform_caches_failures_when_component_loaded(
    hass: HomeAssistant,
) -> None:
    """Test async_get_platform caches failures only when the component is loaded.

    Only ModuleNotFoundError is cached, ImportError is not cached.
    """
    integration = await loader.async_get_integration(hass, "hue")

    with (
        pytest.raises(ModuleNotFoundError),
        patch(
            "homeassistant.loader.importlib.import_module",
            side_effect=ModuleNotFoundError("Boom"),
        ),
    ):
        assert integration.get_component() == hue

    with (
        pytest.raises(ModuleNotFoundError),
        patch(
            "homeassistant.loader.importlib.import_module",
            side_effect=ModuleNotFoundError("Boom"),
        ),
    ):
        assert await integration.async_get_platform("light") == hue_light

    # Hue is not loaded so we should still hit the import_module path
    with (
        pytest.raises(ModuleNotFoundError),
        patch(
            "homeassistant.loader.importlib.import_module",
            side_effect=ModuleNotFoundError("Boom"),
        ),
    ):
        assert await integration.async_get_platform("light") == hue_light

    assert integration.get_component() == hue

    # Hue is loaded so we should cache the import_module failure now
    with (
        pytest.raises(ModuleNotFoundError),
        patch(
            "homeassistant.loader.importlib.import_module",
            side_effect=ModuleNotFoundError("Boom"),
        ),
    ):
        assert await integration.async_get_platform("light") == hue_light

    # Hue is loaded and the last call should have cached the import_module failure
    with pytest.raises(ModuleNotFoundError):
        assert await integration.async_get_platform("light") == hue_light

    # The cache should never be filled because the import error is remembered
    assert integration.get_platform_cached("light") is None


async def test_async_get_platforms_caches_failures_when_component_loaded(
    hass: HomeAssistant,
) -> None:
    """Test async_get_platforms cache failures only when the component is loaded.

    Only ModuleNotFoundError is cached, ImportError is not cached.
    """
    integration = await loader.async_get_integration(hass, "hue")

    with (
        pytest.raises(ModuleNotFoundError),
        patch(
            "homeassistant.loader.importlib.import_module",
            side_effect=ModuleNotFoundError("Boom"),
        ),
    ):
        assert integration.get_component() == hue

    with (
        pytest.raises(ModuleNotFoundError),
        patch(
            "homeassistant.loader.importlib.import_module",
            side_effect=ModuleNotFoundError("Boom"),
        ),
    ):
        assert await integration.async_get_platforms(["light"]) == {"light": hue_light}

    # Hue is not loaded so we should still hit the import_module path
    with (
        pytest.raises(ModuleNotFoundError),
        patch(
            "homeassistant.loader.importlib.import_module",
            side_effect=ModuleNotFoundError("Boom"),
        ),
    ):
        assert await integration.async_get_platforms(["light"]) == {"light": hue_light}

    assert integration.get_component() == hue

    # Hue is loaded so we should cache the import_module failure now
    with (
        pytest.raises(ModuleNotFoundError),
        patch(
            "homeassistant.loader.importlib.import_module",
            side_effect=ModuleNotFoundError("Boom"),
        ),
    ):
        assert await integration.async_get_platforms(["light"]) == {"light": hue_light}

    # Hue is loaded and the last call should have cached the import_module failure
    with pytest.raises(ModuleNotFoundError):
        assert await integration.async_get_platforms(["light"]) == {"light": hue_light}

    # The cache should never be filled because the import error is remembered
    assert integration.get_platform_cached("light") is None


async def test_get_integration_legacy(
    hass: HomeAssistant, enable_custom_integrations: None
) -> None:
    """Test resolving integration."""
    integration = await loader.async_get_integration(hass, "test_embedded")
    assert integration.get_component().DOMAIN == "test_embedded"
    assert integration.get_platform("switch") is not None
    assert integration.get_platform_cached("switch") is not None


async def test_get_integration_custom_component(
    hass: HomeAssistant, enable_custom_integrations: None
) -> None:
    """Test resolving integration."""
    integration = await loader.async_get_integration(hass, "test_package")

    assert integration.get_component().DOMAIN == "test_package"
    assert integration.name == "Test Package"


def test_integration_properties(hass: HomeAssistant) -> None:
    """Test integration properties."""
    integration = loader.Integration(
        hass,
        "homeassistant.components.hue",
        None,
        {
            "name": "Philips Hue",
            "domain": "hue",
            "dependencies": ["test-dep"],
            "requirements": ["test-req==1.0.0"],
            "zeroconf": ["_hue._tcp.local."],
            "homekit": {"models": ["BSB002"]},
            "dhcp": [
                {"hostname": "tesla_*", "macaddress": "4CFCAA*"},
                {"hostname": "tesla_*", "macaddress": "044EAF*"},
                {"hostname": "tesla_*", "macaddress": "98ED5C*"},
                {"registered_devices": True},
            ],
            "bluetooth": [{"manufacturer_id": 76, "manufacturer_data_start": [0x06]}],
            "usb": [
                {"vid": "10C4", "pid": "EA60"},
                {"vid": "1CF1", "pid": "0030"},
                {"vid": "1A86", "pid": "7523"},
                {"vid": "10C4", "pid": "8A2A"},
            ],
            "ssdp": [
                {
                    "manufacturer": "Royal Philips Electronics",
                    "modelName": "Philips hue bridge 2012",
                },
                {
                    "manufacturer": "Royal Philips Electronics",
                    "modelName": "Philips hue bridge 2015",
                },
                {"manufacturer": "Signify", "modelName": "Philips hue bridge 2015"},
            ],
            "mqtt": ["hue/discovery"],
            "version": "1.0.0",
        },
    )
    assert integration.name == "Philips Hue"
    assert integration.domain == "hue"
    assert integration.homekit == {"models": ["BSB002"]}
    assert integration.zeroconf == ["_hue._tcp.local."]
    assert integration.dhcp == [
        {"hostname": "tesla_*", "macaddress": "4CFCAA*"},
        {"hostname": "tesla_*", "macaddress": "044EAF*"},
        {"hostname": "tesla_*", "macaddress": "98ED5C*"},
        {"registered_devices": True},
    ]
    assert integration.usb == [
        {"vid": "10C4", "pid": "EA60"},
        {"vid": "1CF1", "pid": "0030"},
        {"vid": "1A86", "pid": "7523"},
        {"vid": "10C4", "pid": "8A2A"},
    ]
    assert integration.bluetooth == [
        {"manufacturer_id": 76, "manufacturer_data_start": [0x06]}
    ]
    assert integration.ssdp == [
        {
            "manufacturer": "Royal Philips Electronics",
            "modelName": "Philips hue bridge 2012",
        },
        {
            "manufacturer": "Royal Philips Electronics",
            "modelName": "Philips hue bridge 2015",
        },
        {"manufacturer": "Signify", "modelName": "Philips hue bridge 2015"},
    ]
    assert integration.mqtt == ["hue/discovery"]
    assert integration.dependencies == ["test-dep"]
    assert integration.requirements == ["test-req==1.0.0"]
    assert integration.is_built_in is True
    assert integration.version == "1.0.0"

    integration = loader.Integration(
        hass,
        "custom_components.hue",
        None,
        {
            "name": "Philips Hue",
            "domain": "hue",
            "dependencies": ["test-dep"],
            "requirements": ["test-req==1.0.0"],
        },
    )
    assert integration.is_built_in is False
    assert integration.homekit is None
    assert integration.zeroconf is None
    assert integration.dhcp is None
    assert integration.bluetooth is None
    assert integration.usb is None
    assert integration.ssdp is None
    assert integration.mqtt is None
    assert integration.version is None

    integration = loader.Integration(
        hass,
        "custom_components.hue",
        None,
        {
            "name": "Philips Hue",
            "domain": "hue",
            "dependencies": ["test-dep"],
            "zeroconf": [{"type": "_hue._tcp.local.", "name": "hue*"}],
            "requirements": ["test-req==1.0.0"],
        },
    )
    assert integration.is_built_in is False
    assert integration.homekit is None
    assert integration.zeroconf == [{"type": "_hue._tcp.local.", "name": "hue*"}]
    assert integration.dhcp is None
    assert integration.usb is None
    assert integration.bluetooth is None
    assert integration.ssdp is None


async def test_integrations_only_once(hass: HomeAssistant) -> None:
    """Test that we load integrations only once."""
    int_1 = hass.async_create_task(loader.async_get_integration(hass, "hue"))
    int_2 = hass.async_create_task(loader.async_get_integration(hass, "hue"))

    assert await int_1 is await int_2


def _get_test_integration(
    hass: HomeAssistant, name: str, config_flow: bool, import_executor: bool = False
) -> loader.Integration:
    """Return a generated test integration."""
    return loader.Integration(
        hass,
        f"homeassistant.components.{name}",
        None,
        {
            "name": name,
            "domain": name,
            "config_flow": config_flow,
            "dependencies": [],
            "requirements": [],
            "zeroconf": [f"_{name}._tcp.local."],
            "homekit": {"models": [name]},
            "ssdp": [{"manufacturer": name, "modelName": name}],
            "mqtt": [f"{name}/discovery"],
            "import_executor": import_executor,
        },
    )


def _get_test_integration_with_application_credentials(hass, name):
    """Return a generated test integration with application_credentials support."""
    return loader.Integration(
        hass,
        f"homeassistant.components.{name}",
        None,
        {
            "name": name,
            "domain": name,
            "config_flow": True,
            "dependencies": ["application_credentials"],
            "requirements": [],
            "zeroconf": [f"_{name}._tcp.local."],
            "homekit": {"models": [name]},
            "ssdp": [{"manufacturer": name, "modelName": name}],
            "mqtt": [f"{name}/discovery"],
        },
    )


def _get_test_integration_with_zeroconf_matcher(hass, name, config_flow):
    """Return a generated test integration with a zeroconf matcher."""
    return loader.Integration(
        hass,
        f"homeassistant.components.{name}",
        None,
        {
            "name": name,
            "domain": name,
            "config_flow": config_flow,
            "dependencies": [],
            "requirements": [],
            "zeroconf": [{"type": f"_{name}._tcp.local.", "name": f"{name}*"}],
            "homekit": {"models": [name]},
            "ssdp": [{"manufacturer": name, "modelName": name}],
        },
    )


def _get_test_integration_with_legacy_zeroconf_matcher(hass, name, config_flow):
    """Return a generated test integration with a legacy zeroconf matcher."""
    return loader.Integration(
        hass,
        f"homeassistant.components.{name}",
        None,
        {
            "name": name,
            "domain": name,
            "config_flow": config_flow,
            "dependencies": [],
            "requirements": [],
            "zeroconf": [
                {
                    "type": f"_{name}._tcp.local.",
                    "macaddress": "AABBCC*",
                    "manufacturer": "legacy*",
                    "model": "legacy*",
                    "name": f"{name}*",
                }
            ],
            "homekit": {"models": [name]},
            "ssdp": [{"manufacturer": name, "modelName": name}],
        },
    )


def _get_test_integration_with_dhcp_matcher(hass, name, config_flow):
    """Return a generated test integration with a dhcp matcher."""
    return loader.Integration(
        hass,
        f"homeassistant.components.{name}",
        None,
        {
            "name": name,
            "domain": name,
            "config_flow": config_flow,
            "dependencies": [],
            "requirements": [],
            "zeroconf": [],
            "dhcp": [
                {"hostname": "tesla_*", "macaddress": "4CFCAA*"},
                {"hostname": "tesla_*", "macaddress": "044EAF*"},
                {"hostname": "tesla_*", "macaddress": "98ED5C*"},
            ],
            "homekit": {"models": [name]},
            "ssdp": [{"manufacturer": name, "modelName": name}],
        },
    )


def _get_test_integration_with_bluetooth_matcher(hass, name, config_flow):
    """Return a generated test integration with a bluetooth matcher."""
    return loader.Integration(
        hass,
        f"homeassistant.components.{name}",
        None,
        {
            "name": name,
            "domain": name,
            "config_flow": config_flow,
            "bluetooth": [
                {
                    "local_name": "Prodigio_*",
                },
            ],
        },
    )


def _get_test_integration_with_usb_matcher(hass, name, config_flow):
    """Return a generated test integration with a usb matcher."""
    return loader.Integration(
        hass,
        f"homeassistant.components.{name}",
        None,
        {
            "name": name,
            "domain": name,
            "config_flow": config_flow,
            "dependencies": [],
            "requirements": [],
            "usb": [
                {
                    "vid": "10C4",
                    "pid": "EA60",
                    "known_devices": ["slae.sh cc2652rb stick"],
                },
                {"vid": "1CF1", "pid": "0030", "known_devices": ["Conbee II"]},
                {
                    "vid": "1A86",
                    "pid": "7523",
                    "known_devices": ["Electrolama zig-a-zig-ah"],
                },
                {"vid": "10C4", "pid": "8A2A", "known_devices": ["Nortek HUSBZB-1"]},
            ],
        },
    )


async def test_get_custom_components(
    hass: HomeAssistant, enable_custom_integrations: None
) -> None:
    """Verify that custom components are cached."""
    test_1_integration = _get_test_integration(hass, "test_1", False)
    test_2_integration = _get_test_integration(hass, "test_2", True)

    name = "homeassistant.loader._async_get_custom_components"
    with patch(name) as mock_get:
        mock_get.return_value = {
            "test_1": test_1_integration,
            "test_2": test_2_integration,
        }
        integrations = await loader.async_get_custom_components(hass)
        assert integrations == mock_get.return_value
        integrations = await loader.async_get_custom_components(hass)
        assert integrations == mock_get.return_value
        mock_get.assert_called_once_with(hass)


async def test_get_config_flows(hass: HomeAssistant) -> None:
    """Verify that custom components with config_flow are available."""
    test_1_integration = _get_test_integration(hass, "test_1", False)
    test_2_integration = _get_test_integration(hass, "test_2", True)

    with patch("homeassistant.loader.async_get_custom_components") as mock_get:
        mock_get.return_value = {
            "test_1": test_1_integration,
            "test_2": test_2_integration,
        }
        flows = await loader.async_get_config_flows(hass)
        assert "test_2" in flows
        assert "test_1" not in flows


async def test_get_zeroconf(hass: HomeAssistant) -> None:
    """Verify that custom components with zeroconf are found."""
    test_1_integration = _get_test_integration(hass, "test_1", True)
    test_2_integration = _get_test_integration_with_zeroconf_matcher(
        hass, "test_2", True
    )

    with patch("homeassistant.loader.async_get_custom_components") as mock_get:
        mock_get.return_value = {
            "test_1": test_1_integration,
            "test_2": test_2_integration,
        }
        zeroconf = await loader.async_get_zeroconf(hass)
        assert zeroconf["_test_1._tcp.local."] == [{"domain": "test_1"}]
        assert zeroconf["_test_2._tcp.local."] == [
            {"domain": "test_2", "name": "test_2*"}
        ]


async def test_get_application_credentials(hass: HomeAssistant) -> None:
    """Verify that custom components with application_credentials are found."""
    test_1_integration = _get_test_integration(hass, "test_1", True)
    test_2_integration = _get_test_integration_with_application_credentials(
        hass, "test_2"
    )

    with patch("homeassistant.loader.async_get_custom_components") as mock_get:
        mock_get.return_value = {
            "test_1": test_1_integration,
            "test_2": test_2_integration,
        }
        application_credentials = await loader.async_get_application_credentials(hass)
        assert "test_2" in application_credentials
        assert "test_1" not in application_credentials


async def test_get_zeroconf_back_compat(hass: HomeAssistant) -> None:
    """Verify that custom components with zeroconf are found and legacy matchers are converted."""
    test_1_integration = _get_test_integration(hass, "test_1", True)
    test_2_integration = _get_test_integration_with_legacy_zeroconf_matcher(
        hass, "test_2", True
    )

    with patch("homeassistant.loader.async_get_custom_components") as mock_get:
        mock_get.return_value = {
            "test_1": test_1_integration,
            "test_2": test_2_integration,
        }
        zeroconf = await loader.async_get_zeroconf(hass)
        assert zeroconf["_test_1._tcp.local."] == [{"domain": "test_1"}]
        assert zeroconf["_test_2._tcp.local."] == [
            {
                "domain": "test_2",
                "name": "test_2*",
                "properties": {
                    "macaddress": "aabbcc*",
                    "model": "legacy*",
                    "manufacturer": "legacy*",
                },
            }
        ]


async def test_get_bluetooth(hass: HomeAssistant) -> None:
    """Verify that custom components with bluetooth are found."""
    test_1_integration = _get_test_integration_with_bluetooth_matcher(
        hass, "test_1", True
    )
    test_2_integration = _get_test_integration_with_dhcp_matcher(hass, "test_2", True)
    with patch("homeassistant.loader.async_get_custom_components") as mock_get:
        mock_get.return_value = {
            "test_1": test_1_integration,
            "test_2": test_2_integration,
        }
        bluetooth = await loader.async_get_bluetooth(hass)
        bluetooth_for_domain = [
            entry for entry in bluetooth if entry["domain"] == "test_1"
        ]
        assert bluetooth_for_domain == [
            {"domain": "test_1", "local_name": "Prodigio_*"},
        ]


async def test_get_dhcp(hass: HomeAssistant) -> None:
    """Verify that custom components with dhcp are found."""
    test_1_integration = _get_test_integration_with_dhcp_matcher(hass, "test_1", True)

    with patch("homeassistant.loader.async_get_custom_components") as mock_get:
        mock_get.return_value = {
            "test_1": test_1_integration,
        }
        dhcp = await loader.async_get_dhcp(hass)
        dhcp_for_domain = [entry for entry in dhcp if entry["domain"] == "test_1"]
        assert dhcp_for_domain == [
            {"domain": "test_1", "hostname": "tesla_*", "macaddress": "4CFCAA*"},
            {"domain": "test_1", "hostname": "tesla_*", "macaddress": "044EAF*"},
            {"domain": "test_1", "hostname": "tesla_*", "macaddress": "98ED5C*"},
        ]


async def test_get_usb(hass: HomeAssistant) -> None:
    """Verify that custom components with usb matchers are found."""
    test_1_integration = _get_test_integration_with_usb_matcher(hass, "test_1", True)

    with patch("homeassistant.loader.async_get_custom_components") as mock_get:
        mock_get.return_value = {
            "test_1": test_1_integration,
        }
        usb = await loader.async_get_usb(hass)
        usb_for_domain = [entry for entry in usb if entry["domain"] == "test_1"]
        assert usb_for_domain == [
            {"domain": "test_1", "vid": "10C4", "pid": "EA60"},
            {"domain": "test_1", "vid": "1CF1", "pid": "0030"},
            {"domain": "test_1", "vid": "1A86", "pid": "7523"},
            {"domain": "test_1", "vid": "10C4", "pid": "8A2A"},
        ]


async def test_get_homekit(hass: HomeAssistant) -> None:
    """Verify that custom components with homekit are found."""
    test_1_integration = _get_test_integration(hass, "test_1", True)
    test_2_integration = _get_test_integration(hass, "test_2", True)

    with patch("homeassistant.loader.async_get_custom_components") as mock_get:
        mock_get.return_value = {
            "test_1": test_1_integration,
            "test_2": test_2_integration,
        }
        homekit = await loader.async_get_homekit(hass)
        assert homekit["test_1"] == loader.HomeKitDiscoveredIntegration("test_1", True)
        assert homekit["test_2"] == loader.HomeKitDiscoveredIntegration("test_2", True)


async def test_get_ssdp(hass: HomeAssistant) -> None:
    """Verify that custom components with ssdp are found."""
    test_1_integration = _get_test_integration(hass, "test_1", True)
    test_2_integration = _get_test_integration(hass, "test_2", True)

    with patch("homeassistant.loader.async_get_custom_components") as mock_get:
        mock_get.return_value = {
            "test_1": test_1_integration,
            "test_2": test_2_integration,
        }
        ssdp = await loader.async_get_ssdp(hass)
        assert ssdp["test_1"] == [{"manufacturer": "test_1", "modelName": "test_1"}]
        assert ssdp["test_2"] == [{"manufacturer": "test_2", "modelName": "test_2"}]


async def test_get_mqtt(hass: HomeAssistant) -> None:
    """Verify that custom components with MQTT are found."""
    test_1_integration = _get_test_integration(hass, "test_1", True)
    test_2_integration = _get_test_integration(hass, "test_2", True)

    with patch("homeassistant.loader.async_get_custom_components") as mock_get:
        mock_get.return_value = {
            "test_1": test_1_integration,
            "test_2": test_2_integration,
        }
        mqtt = await loader.async_get_mqtt(hass)
        assert mqtt["test_1"] == ["test_1/discovery"]
        assert mqtt["test_2"] == ["test_2/discovery"]


async def test_import_platform_executor(
    hass: HomeAssistant, enable_custom_integrations: None
) -> None:
    """Test import a platform in the executor."""
    integration = await loader.async_get_integration(
        hass, "test_package_loaded_executor"
    )

    config_flow_task_1 = asyncio.create_task(
        integration.async_get_platform("config_flow")
    )
    config_flow_task_2 = asyncio.create_task(
        integration.async_get_platform("config_flow")
    )
    config_flow_task_3 = asyncio.create_task(
        integration.async_get_platform("config_flow")
    )

    config_flow_task1_result = await config_flow_task_1
    config_flow_task2_result = await config_flow_task_2
    config_flow_task3_result = await config_flow_task_3

    assert (
        config_flow_task1_result == config_flow_task2_result == config_flow_task3_result
    )

    assert await config_flow_task1_result._async_has_devices(hass) is True


async def test_get_custom_components_recovery_mode(hass: HomeAssistant) -> None:
    """Test that we get empty custom components in recovery mode."""
    hass.config.recovery_mode = True
    assert await loader.async_get_custom_components(hass) == {}


async def test_custom_integration_missing_version(
    hass: HomeAssistant, caplog: pytest.LogCaptureFixture
) -> None:
    """Test trying to load a custom integration without a version twice does not deadlock."""
    with pytest.raises(loader.IntegrationNotFound):
        await loader.async_get_integration(hass, "test_no_version")

    with pytest.raises(loader.IntegrationNotFound):
        await loader.async_get_integration(hass, "test_no_version")


async def test_custom_integration_missing(
    hass: HomeAssistant, caplog: pytest.LogCaptureFixture
) -> None:
    """Test trying to load a custom integration that is missing twice not deadlock."""
    with patch("homeassistant.loader.async_get_custom_components") as mock_get:
        mock_get.return_value = {}

        with pytest.raises(loader.IntegrationNotFound):
            await loader.async_get_integration(hass, "test1")

        with pytest.raises(loader.IntegrationNotFound):
            await loader.async_get_integration(hass, "test1")


async def test_validation(hass: HomeAssistant) -> None:
    """Test we raise if invalid domain passed in."""
    with pytest.raises(ValueError):
        await loader.async_get_integration(hass, "some.thing")


async def test_loggers(hass: HomeAssistant) -> None:
    """Test we can fetch the loggers from the integration."""
    name = "dummy"
    integration = loader.Integration(
        hass,
        f"homeassistant.components.{name}",
        None,
        {
            "name": name,
            "domain": name,
            "config_flow": True,
            "dependencies": [],
            "requirements": [],
            "loggers": ["name1", "name2"],
        },
    )
    assert integration.loggers == ["name1", "name2"]


CORE_ISSUE_TRACKER = (
    "https://github.com/home-assistant/core/issues?q=is%3Aopen+is%3Aissue"
)
CORE_ISSUE_TRACKER_BUILT_IN = (
    CORE_ISSUE_TRACKER + "+label%3A%22integration%3A+bla_built_in%22"
)
CORE_ISSUE_TRACKER_CUSTOM = (
    CORE_ISSUE_TRACKER + "+label%3A%22integration%3A+bla_custom%22"
)
CORE_ISSUE_TRACKER_CUSTOM_NO_TRACKER = (
    CORE_ISSUE_TRACKER + "+label%3A%22integration%3A+bla_custom_no_tracker%22"
)
CORE_ISSUE_TRACKER_HUE = CORE_ISSUE_TRACKER + "+label%3A%22integration%3A+hue%22"
CUSTOM_ISSUE_TRACKER = "https://blablabla.com"


@pytest.mark.parametrize(
    ("domain", "module", "issue_tracker"),
    [
        # If no information is available, open issue on core
        (None, None, CORE_ISSUE_TRACKER),
        ("hue", "homeassistant.components.hue.sensor", CORE_ISSUE_TRACKER_HUE),
        ("hue", None, CORE_ISSUE_TRACKER_HUE),
        ("bla_built_in", None, CORE_ISSUE_TRACKER_BUILT_IN),
        # Integration domain is not currently deduced from module
        (None, "homeassistant.components.hue.sensor", CORE_ISSUE_TRACKER),
        ("hue", "homeassistant.components.mqtt.sensor", CORE_ISSUE_TRACKER_HUE),
        # Custom integration with known issue tracker
        ("bla_custom", "custom_components.bla_custom.sensor", CUSTOM_ISSUE_TRACKER),
        ("bla_custom", None, CUSTOM_ISSUE_TRACKER),
        # Custom integration without known issue tracker
        (None, "custom_components.bla.sensor", None),
        ("bla_custom_no_tracker", "custom_components.bla_custom.sensor", None),
        ("bla_custom_no_tracker", None, None),
        ("hue", "custom_components.bla.sensor", None),
        # Integration domain has priority over module
        ("bla_custom_no_tracker", "homeassistant.components.bla_custom.sensor", None),
    ],
)
async def test_async_get_issue_tracker(
    hass, domain: str | None, module: str | None, issue_tracker: str | None
) -> None:
    """Test async_get_issue_tracker."""
    mock_integration(hass, MockModule("bla_built_in"))
    mock_integration(
        hass,
        MockModule(
            "bla_custom", partial_manifest={"issue_tracker": CUSTOM_ISSUE_TRACKER}
        ),
        built_in=False,
    )
    mock_integration(hass, MockModule("bla_custom_no_tracker"), built_in=False)
    assert (
        loader.async_get_issue_tracker(hass, integration_domain=domain, module=module)
        == issue_tracker
    )


@pytest.mark.parametrize(
    ("domain", "module", "issue_tracker"),
    [
        # If no information is available, open issue on core
        (None, None, CORE_ISSUE_TRACKER),
        ("hue", "homeassistant.components.hue.sensor", CORE_ISSUE_TRACKER_HUE),
        ("hue", None, CORE_ISSUE_TRACKER_HUE),
        ("bla_built_in", None, CORE_ISSUE_TRACKER_BUILT_IN),
        # Integration domain is not currently deduced from module
        (None, "homeassistant.components.hue.sensor", CORE_ISSUE_TRACKER),
        ("hue", "homeassistant.components.mqtt.sensor", CORE_ISSUE_TRACKER_HUE),
        # Custom integration with known issue tracker - can't find it without hass
        ("bla_custom", "custom_components.bla_custom.sensor", None),
        # Assumed to be a core integration without hass and without module
        ("bla_custom", None, CORE_ISSUE_TRACKER_CUSTOM),
    ],
)
async def test_async_get_issue_tracker_no_hass(
    hass, domain: str | None, module: str | None, issue_tracker: str
) -> None:
    """Test async_get_issue_tracker."""
    mock_integration(hass, MockModule("bla_built_in"))
    mock_integration(
        hass,
        MockModule(
            "bla_custom", partial_manifest={"issue_tracker": CUSTOM_ISSUE_TRACKER}
        ),
        built_in=False,
    )
    assert (
        loader.async_get_issue_tracker(None, integration_domain=domain, module=module)
        == issue_tracker
    )


REPORT_CUSTOM = (
    "report it to the author of the 'bla_custom_no_tracker' custom integration"
)
REPORT_CUSTOM_UNKNOWN = "report it to the custom integration author"


@pytest.mark.parametrize(
    ("domain", "module", "report_issue"),
    [
        (None, None, f"create a bug report at {CORE_ISSUE_TRACKER}"),
        ("bla_custom", None, f"create a bug report at {CUSTOM_ISSUE_TRACKER}"),
        ("bla_custom_no_tracker", None, REPORT_CUSTOM),
        (None, "custom_components.hue.sensor", REPORT_CUSTOM_UNKNOWN),
    ],
)
async def test_async_suggest_report_issue(
    hass, domain: str | None, module: str | None, report_issue: str
) -> None:
    """Test async_suggest_report_issue."""
    mock_integration(hass, MockModule("bla_built_in"))
    mock_integration(
        hass,
        MockModule(
            "bla_custom", partial_manifest={"issue_tracker": CUSTOM_ISSUE_TRACKER}
        ),
        built_in=False,
    )
    mock_integration(hass, MockModule("bla_custom_no_tracker"), built_in=False)
    assert (
        loader.async_suggest_report_issue(
            hass, integration_domain=domain, module=module
        )
        == report_issue
    )


def test_import_executor_default(hass: HomeAssistant) -> None:
    """Test that import_executor defaults."""
    custom_comp = mock_integration(hass, MockModule("any_random"), built_in=False)
    assert custom_comp.import_executor is True
    built_in_comp = mock_integration(hass, MockModule("other_random"), built_in=True)
    assert built_in_comp.import_executor is True


async def test_config_folder_not_in_path(hass):
    """Test that config folder is not in path."""

    # Verify that we are unable to import this file from top level
    with pytest.raises(ImportError):
        import check_config_not_in_path  # noqa: F401

    # Verify that we are able to load the file with absolute path
    import tests.testing_config.check_config_not_in_path  # noqa: F401


async def test_hass_components_use_reported(
    hass: HomeAssistant, caplog: pytest.LogCaptureFixture, mock_integration_frame: Mock
) -> None:
    """Test that use of hass.components is reported."""
    mock_integration_frame.filename = (
        "/home/paulus/homeassistant/custom_components/demo/light.py"
    )
    integration_frame = frame.IntegrationFrame(
        custom_integration=True,
        _frame=mock_integration_frame,
        integration="test_integration_frame",
        module="custom_components.test_integration_frame",
        relative_filename="custom_components/test_integration_frame/__init__.py",
    )

    with (
        patch(
            "homeassistant.helpers.frame.get_integration_frame",
            return_value=integration_frame,
        ),
        patch(
            "homeassistant.components.http.start_http_server_and_save_config",
            return_value=None,
        ),
    ):
        await hass.components.http.start_http_server_and_save_config(hass, [], None)

        assert (
            "Detected that custom integration 'test_integration_frame'"
            " accesses hass.components.http. This is deprecated"
        ) in caplog.text


async def test_async_get_component_preloads_config_and_config_flow(
    hass: HomeAssistant, caplog: pytest.LogCaptureFixture
) -> None:
    """Verify async_get_component will try to preload the config and config_flow platform."""
    executor_import_integration = _get_test_integration(
        hass, "executor_import", True, import_executor=True
    )
    assert executor_import_integration.import_executor is True

    assert "homeassistant.components.executor_import" not in sys.modules
    assert "custom_components.executor_import" not in sys.modules

    platform_exists_calls = []

    def mock_platforms_exists(platforms: list[str]) -> bool:
        platform_exists_calls.append(platforms)
        return platforms

    with (
        patch("homeassistant.loader.importlib.import_module") as mock_import,
        patch.object(
            executor_import_integration, "platforms_exists", mock_platforms_exists
        ),
    ):
        await executor_import_integration.async_get_component()

    assert len(platform_exists_calls[0]) == len(loader.BASE_PRELOAD_PLATFORMS)
    assert mock_import.call_count == 1 + len(loader.BASE_PRELOAD_PLATFORMS)
    assert (
        mock_import.call_args_list[0][0][0]
        == "homeassistant.components.executor_import"
    )
    checked_platforms = {
        mock_import.call_args_list[i][0][0]
        for i in range(1, len(mock_import.call_args_list))
    }
    assert checked_platforms == {
        "homeassistant.components.executor_import.config_flow",
        *(
            f"homeassistant.components.executor_import.{platform}"
            for platform in loader.BASE_PRELOAD_PLATFORMS
        ),
    }


async def test_async_get_component_loads_loop_if_already_in_sys_modules(
    hass: HomeAssistant,
    caplog: pytest.LogCaptureFixture,
    enable_custom_integrations: None,
) -> None:
    """Verify async_get_component does not create an executor job if the module is already in sys.modules."""
    integration = await loader.async_get_integration(
        hass, "test_package_loaded_executor"
    )
    assert integration.pkg_path == "custom_components.test_package_loaded_executor"
    assert integration.import_executor is True
    assert integration.config_flow is True

    assert "test_package_loaded_executor" not in hass.config.components
    assert "test_package_loaded_executor.config_flow" not in hass.config.components

    config_flow_module_name = f"{integration.pkg_path}.config_flow"
    module_mock = MagicMock(__file__="__init__.py")
    config_flow_module_mock = MagicMock(__file__="config_flow.py")

    def import_module(name: str) -> Any:
        if name == integration.pkg_path:
            return module_mock
        if name == config_flow_module_name:
            return config_flow_module_mock
        raise ImportError

    modules_without_config_flow = {
        k: v for k, v in sys.modules.items() if k != config_flow_module_name
    }
    with (
        patch.dict(
            "sys.modules",
            {**modules_without_config_flow, integration.pkg_path: module_mock},
            clear=True,
        ),
        patch("homeassistant.loader.importlib.import_module", import_module),
    ):
        module = await integration.async_get_component()

    # The config flow is missing so we should load
    # in the executor
    assert "loaded_executor=True" in caplog.text
    assert "loaded_executor=False" not in caplog.text
    assert module is module_mock
    caplog.clear()

    with (
        patch.dict(
            "sys.modules",
            {
                integration.pkg_path: module_mock,
                config_flow_module_name: config_flow_module_mock,
            },
        ),
        patch("homeassistant.loader.importlib.import_module", import_module),
    ):
        module = await integration.async_get_component()

    # Everything is already in the integration cache
    # so it should not have to call the load
    assert "loaded_executor" not in caplog.text
    assert module is module_mock


async def test_async_get_component_concurrent_loads(
    hass: HomeAssistant,
    caplog: pytest.LogCaptureFixture,
    enable_custom_integrations: None,
) -> None:
    """Verify async_get_component waits if the first load if called again when still in progress."""
    integration = await loader.async_get_integration(
        hass, "test_package_loaded_executor"
    )
    assert integration.pkg_path == "custom_components.test_package_loaded_executor"
    assert integration.import_executor is True
    assert integration.config_flow is True

    assert "test_package_loaded_executor" not in hass.config.components
    assert "test_package_loaded_executor.config_flow" not in hass.config.components

    config_flow_module_name = f"{integration.pkg_path}.config_flow"
    module_mock = MagicMock(__file__="__init__.py")
    config_flow_module_mock = MagicMock(__file__="config_flow.py")
    imports = []
    start_event = threading.Event()
    import_event = asyncio.Event()

    def import_module(name: str) -> Any:
        hass.loop.call_soon_threadsafe(import_event.set)
        imports.append(name)
        start_event.wait()
        if name == integration.pkg_path:
            return module_mock
        if name == config_flow_module_name:
            return config_flow_module_mock
        raise ImportError

    modules_without_integration = {
        k: v
        for k, v in sys.modules.items()
        if k not in (config_flow_module_name, integration.pkg_path)
    }
    with (
        patch.dict(
            "sys.modules",
            {**modules_without_integration},
            clear=True,
        ),
        patch("homeassistant.loader.importlib.import_module", import_module),
    ):
        load_task1 = asyncio.create_task(integration.async_get_component())
        load_task2 = asyncio.create_task(integration.async_get_component())
        await import_event.wait()  # make sure the import is started
        assert not integration._component_future.done()
        start_event.set()
        comp1 = await load_task1
        comp2 = await load_task2
        assert integration._component_future is None

    assert comp1 is module_mock
    assert comp2 is module_mock

    assert integration.pkg_path in imports
    assert config_flow_module_name in imports


async def test_async_get_component_deadlock_fallback(
    hass: HomeAssistant, caplog: pytest.LogCaptureFixture
) -> None:
    """Verify async_get_component fallback to importing in the event loop on deadlock."""
    executor_import_integration = _get_test_integration(
        hass, "executor_import", True, import_executor=True
    )
    assert executor_import_integration.import_executor is True
    module_mock = MagicMock(__file__="__init__.py")
    import_attempts = 0

    def mock_import(module: str, *args: Any, **kwargs: Any) -> Any:
        nonlocal import_attempts
        if module == "homeassistant.components.executor_import":
            import_attempts += 1

        if import_attempts == 1:
            # _DeadlockError inherits from RuntimeError
            raise RuntimeError(
                "Detected deadlock trying to import homeassistant.components.executor_import"
            )

        return module_mock

    assert "homeassistant.components.executor_import" not in sys.modules
    assert "custom_components.executor_import" not in sys.modules
    with patch("homeassistant.loader.importlib.import_module", mock_import):
        module = await executor_import_integration.async_get_component()

    assert (
        "Detected deadlock trying to import homeassistant.components.executor_import"
        in caplog.text
    )
    assert "loaded_executor=False" in caplog.text
    assert module is module_mock


async def test_async_get_component_deadlock_fallback_module_not_found(
    hass: HomeAssistant, caplog: pytest.LogCaptureFixture
) -> None:
    """Verify async_get_component fallback behavior.

    Ensure that fallback is not triggered on ModuleNotFoundError.
    """
    executor_import_integration = _get_test_integration(
        hass, "executor_import", True, import_executor=True
    )
    assert executor_import_integration.import_executor is True
    module_mock = MagicMock(__file__="__init__.py")
    import_attempts = 0

    def mock_import(module: str, *args: Any, **kwargs: Any) -> Any:
        nonlocal import_attempts
        if module == "homeassistant.components.executor_import":
            import_attempts += 1

        if import_attempts == 1:
            raise ModuleNotFoundError(
                "homeassistant.components.executor_import not found",
                name="homeassistant.components.executor_import",
            )

        return module_mock

    assert "homeassistant.components.executor_import" not in sys.modules
    assert "custom_components.executor_import" not in sys.modules
    with (
        patch("homeassistant.loader.importlib.import_module", mock_import),
        pytest.raises(
            ModuleNotFoundError, match="homeassistant.components.executor_import"
        ),
    ):
        await executor_import_integration.async_get_component()

<<<<<<< HEAD
=======
    # We should not have tried to fall back to the event loop import
>>>>>>> 97acbb03
    assert "loaded_executor=False" not in caplog.text
    assert "homeassistant.components.executor_import" not in sys.modules
    assert "custom_components.executor_import" not in sys.modules
    assert import_attempts == 1


async def test_async_get_component_raises_after_import_failure(
    hass: HomeAssistant, caplog: pytest.LogCaptureFixture
) -> None:
    """Verify async_get_component raises if we fail to import in both the executor and loop."""
    executor_import_integration = _get_test_integration(
        hass, "executor_import", True, import_executor=True
    )
    assert executor_import_integration.import_executor is True
    module_mock = MagicMock()
    import_attempts = 0

    def mock_import(module: str, *args: Any, **kwargs: Any) -> Any:
        nonlocal import_attempts
        if module == "homeassistant.components.executor_import":
            import_attempts += 1

        if import_attempts == 1:
            # _DeadlockError inherits from RuntimeError
            raise RuntimeError(
                "Detected deadlock trying to import homeassistant.components.executor_import"
            )

        if import_attempts == 2:
            raise ImportError("Failed import homeassistant.components.executor_import")
        return module_mock

    assert "homeassistant.components.executor_import" not in sys.modules
    assert "custom_components.executor_import" not in sys.modules
    with (
        patch("homeassistant.loader.importlib.import_module", mock_import),
        pytest.raises(ImportError),
    ):
        await executor_import_integration.async_get_component()

    assert (
        "Detected deadlock trying to import homeassistant.components.executor_import"
        in caplog.text
    )
    assert "loaded_executor=False" not in caplog.text


async def test_async_get_platform_deadlock_fallback(
    hass: HomeAssistant, caplog: pytest.LogCaptureFixture
) -> None:
    """Verify async_get_platform fallback to importing in the event loop on deadlock."""
    executor_import_integration = _get_test_integration(
        hass, "executor_import", True, import_executor=True
    )
    assert executor_import_integration.import_executor is True
    module_mock = MagicMock()
    import_attempts = 0

    def mock_import(module: str, *args: Any, **kwargs: Any) -> Any:
        nonlocal import_attempts
        if module == "homeassistant.components.executor_import.config_flow":
            import_attempts += 1

        if import_attempts == 1:
            # _DeadlockError inherits from RuntimeError
            raise RuntimeError(
                "Detected deadlock trying to import homeassistant.components.executor_import"
            )

        return module_mock

    assert "homeassistant.components.executor_import" not in sys.modules
    assert "custom_components.executor_import" not in sys.modules
    with patch("homeassistant.loader.importlib.import_module", mock_import):
        module = await executor_import_integration.async_get_platform("config_flow")

    assert (
        "Detected deadlock trying to import homeassistant.components.executor_import"
        in caplog.text
    )
    # We should have tried both the executor and loop
    assert "executor=['config_flow']" in caplog.text
    assert "loop=['config_flow']" in caplog.text
    assert module is module_mock


async def test_async_get_platform_deadlock_fallback_module_not_found(
    hass: HomeAssistant, caplog: pytest.LogCaptureFixture
) -> None:
    """Verify async_get_platform fallback behavior.

    Ensure that fallback is not triggered on ModuleNotFoundError.
    """
    executor_import_integration = _get_test_integration(
        hass, "executor_import", True, import_executor=True
    )
    assert executor_import_integration.import_executor is True
    module_mock = MagicMock()
    import_attempts = 0

    def mock_import(module: str, *args: Any, **kwargs: Any) -> Any:
        nonlocal import_attempts
        if module == "homeassistant.components.executor_import.config_flow":
            import_attempts += 1

        if import_attempts == 1:
            raise ModuleNotFoundError(
                "Not found homeassistant.components.executor_import.config_flow",
                name="homeassistant.components.executor_import.config_flow",
            )

        return module_mock

    assert "homeassistant.components.executor_import" not in sys.modules
    assert "custom_components.executor_import" not in sys.modules
    with (
        patch("homeassistant.loader.importlib.import_module", mock_import),
        pytest.raises(
            ModuleNotFoundError,
            match="homeassistant.components.executor_import.config_flow",
        ),
    ):
        await executor_import_integration.async_get_platform("config_flow")

<<<<<<< HEAD
    # We should not have tried to fallback to the event loop import
=======
    # We should not have tried to fall back to the event loop import
>>>>>>> 97acbb03
    assert "executor=['config_flow']" in caplog.text
    assert "loop=['config_flow']" not in caplog.text
    assert "homeassistant.components.executor_import" not in sys.modules
    assert "custom_components.executor_import" not in sys.modules
    assert import_attempts == 1


async def test_async_get_platform_raises_after_import_failure(
    hass: HomeAssistant, caplog: pytest.LogCaptureFixture
) -> None:
    """Verify async_get_platform raises if we fail to import in both the executor and loop."""
    executor_import_integration = _get_test_integration(
        hass, "executor_import", True, import_executor=True
    )
    assert executor_import_integration.import_executor is True
    module_mock = MagicMock()
    import_attempts = 0

    def mock_import(module: str, *args: Any, **kwargs: Any) -> Any:
        nonlocal import_attempts
        if module == "homeassistant.components.executor_import.config_flow":
            import_attempts += 1

        if import_attempts == 1:
            # _DeadlockError inherits from RuntimeError
            raise RuntimeError(
                "Detected deadlock trying to import homeassistant.components.executor_import"
            )

        if import_attempts == 2:
            # _DeadlockError inherits from RuntimeError
            raise ImportError(
                "Error trying to import homeassistant.components.executor_import"
            )

        return module_mock

    assert "homeassistant.components.executor_import" not in sys.modules
    assert "custom_components.executor_import" not in sys.modules
    with (
        patch("homeassistant.loader.importlib.import_module", mock_import),
        pytest.raises(ImportError),
    ):
        await executor_import_integration.async_get_platform("config_flow")

    assert (
        "Detected deadlock trying to import homeassistant.components.executor_import"
        in caplog.text
    )
    assert "loaded_executor=False" not in caplog.text


async def test_platforms_exists(
    hass: HomeAssistant, enable_custom_integrations: None
) -> None:
    """Test platforms_exists."""
    original_os_listdir = os.listdir

    paths: list[str] = []

    def mock_list_dir(path: str) -> list[str]:
        paths.append(path)
        return original_os_listdir(path)

    with patch("homeassistant.loader.os.listdir", mock_list_dir):
        integration = await loader.async_get_integration(
            hass, "test_integration_platform"
        )
        assert integration.domain == "test_integration_platform"

    # Verify the files cache is primed
    assert integration.file_path in paths

    # component is loaded, should now return False
    with patch("homeassistant.loader.os.listdir", wraps=os.listdir) as mock_exists:
        component = integration.get_component()
    assert component.DOMAIN == "test_integration_platform"

    # The files cache should be primed when
    # the integration is resolved
    assert mock_exists.call_count == 0

    # component is loaded, should now return False
    with patch("homeassistant.loader.os.listdir", wraps=os.listdir) as mock_exists:
        assert integration.platforms_exists(("non_existing",)) == []

    # We should remember which files exist
    assert mock_exists.call_count == 0

    # component is loaded, should now return False
    with patch("homeassistant.loader.os.listdir", wraps=os.listdir) as mock_exists:
        assert integration.platforms_exists(("non_existing",)) == []

    # We should remember the file does not exist
    assert mock_exists.call_count == 0

    assert integration.platforms_exists(["group"]) == ["group"]

    platform = await integration.async_get_platform("group")
    assert platform.MAGIC == 1

    platform = integration.get_platform("group")
    assert platform.MAGIC == 1

    assert integration.platforms_exists(["group"]) == ["group"]

    assert integration.platforms_are_loaded(["group"]) is True
    assert integration.platforms_are_loaded(["other"]) is False


async def test_async_get_platforms_loads_loop_if_already_in_sys_modules(
    hass: HomeAssistant,
    caplog: pytest.LogCaptureFixture,
    enable_custom_integrations: None,
) -> None:
    """Verify async_get_platforms does not create an executor job.

    Case is for when the module is already in sys.modules.
    """
    integration = await loader.async_get_integration(
        hass, "test_package_loaded_executor"
    )
    assert integration.pkg_path == "custom_components.test_package_loaded_executor"
    assert integration.import_executor is True
    assert integration.config_flow is True

    assert "test_package_loaded_executor" not in hass.config.components
    assert "test_package_loaded_executor.config_flow" not in hass.config.components
    await integration.async_get_component()

    button_module_name = f"{integration.pkg_path}.button"
    switch_module_name = f"{integration.pkg_path}.switch"
    light_module_name = f"{integration.pkg_path}.light"
    button_module_mock = MagicMock()
    switch_module_mock = MagicMock()
    light_module_mock = MagicMock()

    def import_module(name: str) -> Any:
        if name == button_module_name:
            return button_module_mock
        if name == switch_module_name:
            return switch_module_mock
        if name == light_module_name:
            return light_module_mock
        raise ImportError

    modules_without_button = {
        k: v for k, v in sys.modules.items() if k != button_module_name
    }
    with (
        patch.dict(
            "sys.modules",
            modules_without_button,
            clear=True,
        ),
        patch("homeassistant.loader.importlib.import_module", import_module),
    ):
        module = (await integration.async_get_platforms(["button"]))["button"]

    # The button module is missing so we should load
    # in the executor
    assert "executor=['button']" in caplog.text
    assert "loop=[]" in caplog.text
    assert module is button_module_mock
    caplog.clear()

    with (
        patch.dict(
            "sys.modules",
            {
                **modules_without_button,
                button_module_name: button_module_mock,
            },
        ),
        patch("homeassistant.loader.importlib.import_module", import_module),
    ):
        module = (await integration.async_get_platforms(["button"]))["button"]

    # Everything is cached so there should be no logging
    assert "loop=" not in caplog.text
    assert "executor=" not in caplog.text
    assert module is button_module_mock
    caplog.clear()

    modules_without_switch = {
        k: v for k, v in sys.modules.items() if k not in switch_module_name
    }
    with (
        patch.dict(
            "sys.modules",
            {**modules_without_switch, light_module_name: light_module_mock},
            clear=True,
        ),
        patch("homeassistant.loader.importlib.import_module", import_module),
    ):
        modules = await integration.async_get_platforms(["button", "switch", "light"])

    # The button module is already in the cache so nothing happens
    # The switch module is loaded in the executor since its not in the cache
    # The light module is in memory but not in the cache so its loaded in the loop
    assert "['button']" not in caplog.text
    assert "executor=['switch']" in caplog.text
    assert "loop=['light']" in caplog.text
    assert modules == {
        "button": button_module_mock,
        "switch": switch_module_mock,
        "light": light_module_mock,
    }
    assert integration.get_platform_cached("button") is button_module_mock
    assert integration.get_platform_cached("switch") is switch_module_mock
    assert integration.get_platform_cached("light") is light_module_mock


async def test_async_get_platforms_concurrent_loads(
    hass: HomeAssistant,
    caplog: pytest.LogCaptureFixture,
    enable_custom_integrations: None,
) -> None:
    """Verify async_get_platforms waits if the first load if called again.

    Case is for when when a second load is called
    and the first is still in progress.
    """
    integration = await loader.async_get_integration(
        hass, "test_package_loaded_executor"
    )
    assert integration.pkg_path == "custom_components.test_package_loaded_executor"
    assert integration.import_executor is True
    assert integration.config_flow is True

    assert "test_package_loaded_executor" not in hass.config.components
    assert "test_package_loaded_executor.config_flow" not in hass.config.components
    await integration.async_get_component()

    button_module_name = f"{integration.pkg_path}.button"
    button_module_mock = MagicMock()

    imports = []
    start_event = threading.Event()
    import_event = asyncio.Event()

    def import_module(name: str) -> Any:
        hass.loop.call_soon_threadsafe(import_event.set)
        imports.append(name)
        start_event.wait()
        if name == button_module_name:
            return button_module_mock
        raise ImportError

    modules_without_button = {
        k: v
        for k, v in sys.modules.items()
        if k not in (button_module_name, integration.pkg_path)
    }
    with (
        patch.dict(
            "sys.modules",
            modules_without_button,
            clear=True,
        ),
        patch("homeassistant.loader.importlib.import_module", import_module),
    ):
        load_task1 = asyncio.create_task(integration.async_get_platforms(["button"]))
        load_task2 = asyncio.create_task(integration.async_get_platforms(["button"]))
        await import_event.wait()  # make sure the import is started
        assert not integration._import_futures["button"].done()
        start_event.set()
        load_result1 = await load_task1
        load_result2 = await load_task2
        assert integration._import_futures is not None

    assert load_result1 == {"button": button_module_mock}
    assert load_result2 == {"button": button_module_mock}

    assert imports == [button_module_name]
    assert integration.get_platform_cached("button") is button_module_mock


async def test_integration_warnings(
    hass: HomeAssistant,
    enable_custom_integrations: None,
    caplog: pytest.LogCaptureFixture,
) -> None:
    """Test integration warnings."""
    await loader.async_get_integration(hass, "test_package_loaded_loop")
    assert "configured to to import its code in the event loop" in caplog.text


async def test_has_services(hass: HomeAssistant, enable_custom_integrations) -> None:
    """Test has_services."""
    integration = await loader.async_get_integration(hass, "test")
    assert integration.has_services is False
    integration = await loader.async_get_integration(hass, "test_with_services")
    assert integration.has_services is True


async def test_hass_helpers_use_reported(
    hass: HomeAssistant, caplog: pytest.LogCaptureFixture, mock_integration_frame: Mock
) -> None:
    """Test that use of hass.components is reported."""
    integration_frame = frame.IntegrationFrame(
        custom_integration=True,
        _frame=mock_integration_frame,
        integration="test_integration_frame",
        module="custom_components.test_integration_frame",
        relative_filename="custom_components/test_integration_frame/__init__.py",
    )

    with (
        patch.object(frame, "_REPORTED_INTEGRATIONS", new=set()),
        patch(
            "homeassistant.helpers.frame.get_integration_frame",
            return_value=integration_frame,
        ),
        patch(
            "homeassistant.helpers.aiohttp_client.async_get_clientsession",
            return_value=None,
        ),
    ):
        hass.helpers.aiohttp_client.async_get_clientsession()

        assert (
            "Detected that custom integration 'test_integration_frame' "
            "accesses hass.helpers.aiohttp_client. This is deprecated"
        ) in caplog.text<|MERGE_RESOLUTION|>--- conflicted
+++ resolved
@@ -1508,10 +1508,7 @@
     ):
         await executor_import_integration.async_get_component()
 
-<<<<<<< HEAD
-=======
     # We should not have tried to fall back to the event loop import
->>>>>>> 97acbb03
     assert "loaded_executor=False" not in caplog.text
     assert "homeassistant.components.executor_import" not in sys.modules
     assert "custom_components.executor_import" not in sys.modules
@@ -1636,11 +1633,7 @@
     ):
         await executor_import_integration.async_get_platform("config_flow")
 
-<<<<<<< HEAD
-    # We should not have tried to fallback to the event loop import
-=======
     # We should not have tried to fall back to the event loop import
->>>>>>> 97acbb03
     assert "executor=['config_flow']" in caplog.text
     assert "loop=['config_flow']" not in caplog.text
     assert "homeassistant.components.executor_import" not in sys.modules
