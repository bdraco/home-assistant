--- conflicted
+++ resolved
@@ -274,11 +274,7 @@
 async def test_get_platform_caches_failures_when_component_loaded(
     hass: HomeAssistant,
 ) -> None:
-<<<<<<< HEAD
-    """Test get_platform cache failures only when the component is loaded.
-=======
     """Test get_platform caches failures only when the component is loaded.
->>>>>>> ab2c8835
 
     Only ModuleNotFoundError is cached, ImportError is not cached.
     """
@@ -382,11 +378,7 @@
 async def test_async_get_platform_caches_failures_when_component_loaded(
     hass: HomeAssistant,
 ) -> None:
-<<<<<<< HEAD
-    """Test async_get_platform cache failures only when the component is loaded.
-=======
     """Test async_get_platform caches failures only when the component is loaded.
->>>>>>> ab2c8835
 
     Only ModuleNotFoundError is cached, ImportError is not cached.
     """
