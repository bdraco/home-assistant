"""Test component/platform setup."""

import asyncio
import threading
from unittest.mock import ANY, AsyncMock, Mock, patch

import pytest
import voluptuous as vol

from homeassistant import config_entries, loader, setup
from homeassistant.const import EVENT_COMPONENT_LOADED, EVENT_HOMEASSISTANT_START
from homeassistant.core import CoreState, HomeAssistant, callback
from homeassistant.exceptions import HomeAssistantError
from homeassistant.helpers import discovery, translation
from homeassistant.helpers.config_validation import (
    PLATFORM_SCHEMA,
    PLATFORM_SCHEMA_BASE,
)

from .common import (
    MockConfigEntry,
    MockModule,
    MockPlatform,
    assert_setup_component,
    mock_integration,
    mock_platform,
)


@pytest.fixture
def mock_handlers():
    """Mock config flows."""

    class MockFlowHandler(config_entries.ConfigFlow):
        """Define a mock flow handler."""

        VERSION = 1

    with patch.dict(config_entries.HANDLERS, {"comp": MockFlowHandler}):
        yield


async def test_validate_component_config(hass: HomeAssistant) -> None:
    """Test validating component configuration."""
    config_schema = vol.Schema({"comp_conf": {"hello": str}}, required=True)
    mock_integration(hass, MockModule("comp_conf", config_schema=config_schema))

    with assert_setup_component(0):
        assert not await setup.async_setup_component(hass, "comp_conf", {})

    hass.data.pop(setup.DATA_SETUP)

    with assert_setup_component(0):
        assert not await setup.async_setup_component(
            hass, "comp_conf", {"comp_conf": None}
        )

    hass.data.pop(setup.DATA_SETUP)

    with assert_setup_component(0):
        assert not await setup.async_setup_component(
            hass, "comp_conf", {"comp_conf": {}}
        )

    hass.data.pop(setup.DATA_SETUP)

    with assert_setup_component(0):
        assert not await setup.async_setup_component(
            hass,
            "comp_conf",
            {"comp_conf": {"hello": "world", "invalid": "extra"}},
        )

    hass.data.pop(setup.DATA_SETUP)

    with assert_setup_component(1):
        assert await setup.async_setup_component(
            hass, "comp_conf", {"comp_conf": {"hello": "world"}}
        )


async def test_validate_platform_config(
    hass: HomeAssistant, caplog: pytest.LogCaptureFixture
) -> None:
    """Test validating platform configuration."""
    platform_schema = PLATFORM_SCHEMA.extend({"hello": str})
    platform_schema_base = PLATFORM_SCHEMA_BASE.extend({})
    mock_integration(
        hass,
        MockModule("platform_conf", platform_schema_base=platform_schema_base),
    )
    mock_platform(
        hass,
        "whatever.platform_conf",
        MockPlatform(platform_schema=platform_schema),
    )

    with assert_setup_component(0):
        assert await setup.async_setup_component(
            hass,
            "platform_conf",
            {"platform_conf": {"platform": "not_existing", "hello": "world"}},
        )

    hass.data.pop(setup.DATA_SETUP)
    hass.config.components.remove("platform_conf")

    with assert_setup_component(1):
        assert await setup.async_setup_component(
            hass,
            "platform_conf",
            {"platform_conf": {"platform": "whatever", "hello": "world"}},
        )

    hass.data.pop(setup.DATA_SETUP)
    hass.config.components.remove("platform_conf")

    with assert_setup_component(1):
        assert await setup.async_setup_component(
            hass,
            "platform_conf",
            {"platform_conf": [{"platform": "whatever", "hello": "world"}]},
        )

    hass.data.pop(setup.DATA_SETUP)
    hass.config.components.remove("platform_conf")

    # Any falsey platform config will be ignored (None, {}, etc)
    with assert_setup_component(0) as config:
        assert await setup.async_setup_component(
            hass, "platform_conf", {"platform_conf": None}
        )
        assert "platform_conf" in hass.config.components
        assert not config["platform_conf"]  # empty

        assert await setup.async_setup_component(
            hass, "platform_conf", {"platform_conf": {}}
        )
        assert "platform_conf" in hass.config.components
        assert not config["platform_conf"]  # empty


async def test_validate_platform_config_2(
    hass: HomeAssistant, caplog: pytest.LogCaptureFixture
) -> None:
    """Test component PLATFORM_SCHEMA_BASE prio over PLATFORM_SCHEMA."""
    platform_schema = PLATFORM_SCHEMA.extend({"hello": str})
    platform_schema_base = PLATFORM_SCHEMA_BASE.extend({"hello": "world"})
    mock_integration(
        hass,
        MockModule(
            "platform_conf",
            platform_schema=platform_schema,
            platform_schema_base=platform_schema_base,
        ),
    )

    mock_platform(
        hass,
        "whatever.platform_conf",
        MockPlatform("whatever", platform_schema=platform_schema),
    )

    with assert_setup_component(1):
        assert await setup.async_setup_component(
            hass,
            "platform_conf",
            {
                # pass
                "platform_conf": {"platform": "whatever", "hello": "world"},
                # fail: key hello violates component platform_schema_base
                "platform_conf 2": {"platform": "whatever", "hello": "there"},
            },
        )


async def test_validate_platform_config_3(
    hass: HomeAssistant, caplog: pytest.LogCaptureFixture
) -> None:
    """Test fallback to component PLATFORM_SCHEMA."""
    component_schema = PLATFORM_SCHEMA_BASE.extend({"hello": str})
    platform_schema = PLATFORM_SCHEMA.extend({"cheers": str, "hello": "world"})
    mock_integration(
        hass, MockModule("platform_conf", platform_schema=component_schema)
    )

    mock_platform(
        hass,
        "whatever.platform_conf",
        MockPlatform("whatever", platform_schema=platform_schema),
    )

    with assert_setup_component(1):
        assert await setup.async_setup_component(
            hass,
            "platform_conf",
            {
                # pass
                "platform_conf": {"platform": "whatever", "hello": "world"},
                # fail: key hello violates component platform_schema
                "platform_conf 2": {"platform": "whatever", "hello": "there"},
            },
        )


async def test_validate_platform_config_4(hass: HomeAssistant) -> None:
    """Test entity_namespace in PLATFORM_SCHEMA."""
    component_schema = PLATFORM_SCHEMA_BASE
    platform_schema = PLATFORM_SCHEMA
    mock_integration(
        hass,
        MockModule("platform_conf", platform_schema_base=component_schema),
    )

    mock_platform(
        hass,
        "whatever.platform_conf",
        MockPlatform(platform_schema=platform_schema),
    )

    with assert_setup_component(1):
        assert await setup.async_setup_component(
            hass,
            "platform_conf",
            {
                "platform_conf": {
                    # pass: entity_namespace accepted by PLATFORM_SCHEMA
                    "platform": "whatever",
                    "entity_namespace": "yummy",
                }
            },
        )

    hass.data.pop(setup.DATA_SETUP)
    hass.config.components.remove("platform_conf")


async def test_component_not_found(hass: HomeAssistant) -> None:
    """setup_component should not crash if component doesn't exist."""
    assert await setup.async_setup_component(hass, "non_existing", {}) is False


async def test_component_not_double_initialized(hass: HomeAssistant) -> None:
    """Test we do not set up a component twice."""
    mock_setup = Mock(return_value=True)

    mock_integration(hass, MockModule("comp", setup=mock_setup))

    assert await setup.async_setup_component(hass, "comp", {})
    assert mock_setup.called

    mock_setup.reset_mock()

    assert await setup.async_setup_component(hass, "comp", {})
    assert not mock_setup.called


async def test_component_not_installed_if_requirement_fails(
    hass: HomeAssistant,
) -> None:
    """Component setup should fail if requirement can't install."""
    hass.config.skip_pip = False
    mock_integration(hass, MockModule("comp", requirements=["package==0.0.1"]))

    with patch("homeassistant.util.package.install_package", return_value=False):
        assert not await setup.async_setup_component(hass, "comp", {})

    assert "comp" not in hass.config.components


async def test_component_not_setup_twice_if_loaded_during_other_setup(
    hass: HomeAssistant,
) -> None:
    """Test component setup while waiting for lock is not set up twice."""
    result = []

    async def async_setup(hass, config):
        """Tracking Setup."""
        result.append(1)

    mock_integration(hass, MockModule("comp", async_setup=async_setup))

    def setup_component():
        """Set up the component."""
        setup.setup_component(hass, "comp", {})

    thread = threading.Thread(target=setup_component)
    thread.start()
    await setup.async_setup_component(hass, "comp", {})

    await hass.async_add_executor_job(thread.join)

    assert len(result) == 1


async def test_component_not_setup_missing_dependencies(hass: HomeAssistant) -> None:
    """Test we do not set up a component if not all dependencies loaded."""
    deps = ["maybe_existing"]
    mock_integration(hass, MockModule("comp", dependencies=deps))

    assert not await setup.async_setup_component(hass, "comp", {})
    assert "comp" not in hass.config.components

    hass.data.pop(setup.DATA_SETUP)

    mock_integration(hass, MockModule("comp2", dependencies=deps))
    mock_integration(hass, MockModule("maybe_existing"))

    assert await setup.async_setup_component(hass, "comp2", {})


async def test_component_failing_setup(hass: HomeAssistant) -> None:
    """Test component that fails setup."""
    mock_integration(hass, MockModule("comp", setup=lambda hass, config: False))

    assert not await setup.async_setup_component(hass, "comp", {})
    assert "comp" not in hass.config.components


async def test_component_exception_setup(hass: HomeAssistant) -> None:
    """Test component that raises exception during setup."""
    setup.async_set_domains_to_be_loaded(hass, {"comp"})

    def exception_setup(hass, config):
        """Raise exception."""
        raise Exception("fail!")

    mock_integration(hass, MockModule("comp", setup=exception_setup))

    assert not await setup.async_setup_component(hass, "comp", {})
    assert "comp" not in hass.config.components


async def test_component_base_exception_setup(hass: HomeAssistant) -> None:
    """Test component that raises exception during setup."""
    setup.async_set_domains_to_be_loaded(hass, {"comp"})

    def exception_setup(hass, config):
        """Raise exception."""
        raise BaseException("fail!")

    mock_integration(hass, MockModule("comp", setup=exception_setup))

    with pytest.raises(BaseException):
        await setup.async_setup_component(hass, "comp", {})

    assert "comp" not in hass.config.components


async def test_component_setup_with_validation_and_dependency(
    hass: HomeAssistant,
) -> None:
    """Test all config is passed to dependencies."""

    def config_check_setup(hass, config):
        """Test that config is passed in."""
        if config.get("comp_a", {}).get("valid", False):
            return True
        raise Exception(f"Config not passed in: {config}")

    platform = MockPlatform()

    mock_integration(hass, MockModule("comp_a", setup=config_check_setup))
    mock_integration(
        hass,
        MockModule("platform_a", setup=config_check_setup, dependencies=["comp_a"]),
    )

    mock_platform(hass, "platform_a.switch", platform)

    await setup.async_setup_component(
        hass,
        "switch",
        {"comp_a": {"valid": True}, "switch": {"platform": "platform_a"}},
    )
    await hass.async_block_till_done()
    assert "comp_a" in hass.config.components


async def test_platform_specific_config_validation(hass: HomeAssistant) -> None:
    """Test platform that specifies config."""
    platform_schema = PLATFORM_SCHEMA.extend({"valid": True}, extra=vol.PREVENT_EXTRA)

    mock_setup = Mock(spec_set=True)

    mock_platform(
        hass,
        "platform_a.switch",
        MockPlatform(platform_schema=platform_schema, setup_platform=mock_setup),
    )

    with assert_setup_component(0, "switch"), patch(
        "homeassistant.setup.async_notify_setup_error"
    ) as mock_notify:
        assert await setup.async_setup_component(
            hass,
            "switch",
            {"switch": {"platform": "platform_a", "invalid": True}},
        )
        await hass.async_block_till_done()
        assert mock_setup.call_count == 0
        assert len(mock_notify.mock_calls) == 1

    hass.data.pop(setup.DATA_SETUP)
    hass.config.components.remove("switch")

    with assert_setup_component(0), patch(
        "homeassistant.setup.async_notify_setup_error"
    ) as mock_notify:
        assert await setup.async_setup_component(
            hass,
            "switch",
            {
                "switch": {
                    "platform": "platform_a",
                    "valid": True,
                    "invalid_extra": True,
                }
            },
        )
        await hass.async_block_till_done()
        assert mock_setup.call_count == 0
        assert len(mock_notify.mock_calls) == 1

    hass.data.pop(setup.DATA_SETUP)
    hass.config.components.remove("switch")

    with assert_setup_component(1, "switch"), patch(
        "homeassistant.setup.async_notify_setup_error"
    ) as mock_notify:
        assert await setup.async_setup_component(
            hass,
            "switch",
            {"switch": {"platform": "platform_a", "valid": True}},
        )
        await hass.async_block_till_done()
        assert mock_setup.call_count == 1
        assert len(mock_notify.mock_calls) == 0


async def test_disable_component_if_invalid_return(hass: HomeAssistant) -> None:
    """Test disabling component if invalid return."""
    mock_integration(
        hass, MockModule("disabled_component", setup=lambda hass, config: None)
    )

    assert not await setup.async_setup_component(hass, "disabled_component", {})
    assert "disabled_component" not in hass.config.components

    hass.data.pop(setup.DATA_SETUP)
    mock_integration(
        hass,
        MockModule("disabled_component", setup=lambda hass, config: False),
    )

    assert not await setup.async_setup_component(hass, "disabled_component", {})
    assert "disabled_component" not in hass.config.components

    hass.data.pop(setup.DATA_SETUP)
    mock_integration(
        hass, MockModule("disabled_component", setup=lambda hass, config: True)
    )

    assert await setup.async_setup_component(hass, "disabled_component", {})
    assert "disabled_component" in hass.config.components


async def test_all_work_done_before_start(hass: HomeAssistant) -> None:
    """Test all init work done till start."""
    call_order = []

    async def component1_setup(hass, config):
        """Set up mock component."""
        await discovery.async_discover(
            hass, "test_component2", {}, "test_component2", {}
        )
        await discovery.async_discover(
            hass, "test_component3", {}, "test_component3", {}
        )
        return True

    def component_track_setup(hass, config):
        """Set up mock component."""
        call_order.append(1)
        return True

    mock_integration(hass, MockModule("test_component1", async_setup=component1_setup))

    mock_integration(hass, MockModule("test_component2", setup=component_track_setup))

    mock_integration(hass, MockModule("test_component3", setup=component_track_setup))

    @callback
    def track_start(event):
        """Track start event."""
        call_order.append(2)

    hass.bus.async_listen_once(EVENT_HOMEASSISTANT_START, track_start)

    hass.add_job(setup.async_setup_component(hass, "test_component1", {}))
    await hass.async_block_till_done()
    await hass.async_start()
    assert call_order == [1, 1, 2]


async def test_component_warn_slow_setup(hass: HomeAssistant) -> None:
    """Warn we log when a component setup takes a long time."""
    mock_integration(hass, MockModule("test_component1"))
    with patch.object(hass.loop, "call_later") as mock_call:
        result = await setup.async_setup_component(hass, "test_component1", {})
        assert result
        assert mock_call.called

        assert len(mock_call.mock_calls) == 3
        timeout, logger_method = mock_call.mock_calls[0][1][:2]

        assert timeout == setup.SLOW_SETUP_WARNING
        assert logger_method == setup._LOGGER.warning

        assert mock_call().cancel.called


async def test_platform_no_warn_slow(hass: HomeAssistant) -> None:
    """Do not warn for long entity setup time."""
    mock_integration(
        hass, MockModule("test_component1", platform_schema=PLATFORM_SCHEMA)
    )
    with patch.object(hass.loop, "call_later") as mock_call:
        result = await setup.async_setup_component(hass, "test_component1", {})
        assert result
        assert len(mock_call.mock_calls) == 0


async def test_platform_error_slow_setup(
    hass: HomeAssistant, caplog: pytest.LogCaptureFixture
) -> None:
    """Don't block startup more than SLOW_SETUP_MAX_WAIT."""

    with patch.object(setup, "SLOW_SETUP_MAX_WAIT", 0.1):
        called = []

        async def async_setup(*args):
            """Tracking Setup."""
            called.append(1)
            await asyncio.sleep(2)

        mock_integration(hass, MockModule("test_component1", async_setup=async_setup))
        result = await setup.async_setup_component(hass, "test_component1", {})
        assert len(called) == 1
        assert not result
        assert "'test_component1' is taking longer than 0.1 seconds" in caplog.text


async def test_when_setup_already_loaded(hass: HomeAssistant) -> None:
    """Test when setup."""
    calls = []

    async def mock_callback(hass, component):
        """Mock callback."""
        calls.append(component)

    setup.async_when_setup(hass, "test", mock_callback)
    await hass.async_block_till_done()
    assert calls == []

    hass.config.components.add("test")
    hass.bus.async_fire(EVENT_COMPONENT_LOADED, {"component": "test"})
    await hass.async_block_till_done()
    assert calls == ["test"]

    # Event listener should be gone
    hass.bus.async_fire(EVENT_COMPONENT_LOADED, {"component": "test"})
    await hass.async_block_till_done()
    assert calls == ["test"]

    # Should be called right away
    setup.async_when_setup(hass, "test", mock_callback)
    await hass.async_block_till_done()
    assert calls == ["test", "test"]


async def test_async_when_setup_or_start_already_loaded(hass: HomeAssistant) -> None:
    """Test when setup or start."""
    calls = []

    async def mock_callback(hass, component):
        """Mock callback."""
        calls.append(component)

    setup.async_when_setup_or_start(hass, "test", mock_callback)
    await hass.async_block_till_done()
    assert calls == []

    hass.config.components.add("test")
    hass.bus.async_fire(EVENT_COMPONENT_LOADED, {"component": "test"})
    await hass.async_block_till_done()
    assert calls == ["test"]

    # Event listener should be gone
    hass.bus.async_fire(EVENT_COMPONENT_LOADED, {"component": "test"})
    await hass.async_block_till_done()
    assert calls == ["test"]

    # Should be called right away
    setup.async_when_setup_or_start(hass, "test", mock_callback)
    await hass.async_block_till_done()
    assert calls == ["test", "test"]

    setup.async_when_setup_or_start(hass, "not_loaded", mock_callback)
    await hass.async_block_till_done()
    assert calls == ["test", "test"]
    hass.bus.async_fire(EVENT_HOMEASSISTANT_START)
    await hass.async_block_till_done()
    assert calls == ["test", "test", "not_loaded"]


async def test_setup_import_blows_up(hass: HomeAssistant) -> None:
    """Test that we handle it correctly when importing integration blows up."""
    with patch(
        "homeassistant.loader.Integration.async_get_component", side_effect=ImportError
    ):
        assert not await setup.async_setup_component(hass, "sun", {})


async def test_parallel_entry_setup(hass: HomeAssistant, mock_handlers) -> None:
    """Test config entries are set up in parallel."""
    MockConfigEntry(domain="comp", data={"value": 1}).add_to_hass(hass)
    MockConfigEntry(domain="comp", data={"value": 2}).add_to_hass(hass)

    calls = []

    async def mock_async_setup_entry(hass, entry):
        """Mock setting up an entry."""
        calls.append(entry.data["value"])
        await asyncio.sleep(0)
        calls.append(entry.data["value"])
        return True

    mock_integration(
        hass,
        MockModule(
            "comp",
            async_setup_entry=mock_async_setup_entry,
        ),
    )
    mock_platform(hass, "comp.config_flow", None)
    await setup.async_setup_component(hass, "comp", {})

    assert calls == [1, 2, 1, 2]


async def test_integration_disabled(
    hass: HomeAssistant, caplog: pytest.LogCaptureFixture
) -> None:
    """Test we can disable an integration."""
    disabled_reason = "Dependency contains code that breaks Home Assistant"
    mock_integration(
        hass,
        MockModule("test_component1", partial_manifest={"disabled": disabled_reason}),
    )
    result = await setup.async_setup_component(hass, "test_component1", {})
    assert not result
    assert disabled_reason in caplog.text


async def test_integration_logs_is_custom(
    hass: HomeAssistant, caplog: pytest.LogCaptureFixture
) -> None:
    """Test we highlight it's a custom component when errors happen."""
    mock_integration(
        hass,
        MockModule("test_component1"),
        built_in=False,
    )
    with patch(
        "homeassistant.setup.async_process_deps_reqs",
        side_effect=HomeAssistantError("Boom"),
    ):
        result = await setup.async_setup_component(hass, "test_component1", {})
    assert not result
    assert "Setup failed for custom integration 'test_component1': Boom" in caplog.text


async def test_async_get_loaded_integrations(hass: HomeAssistant) -> None:
    """Test we can enumerate loaded integrations."""
    hass.config.components.add("notbase")
    hass.config.components.add("switch")
    hass.config.components.add("notbase.switch")
    hass.config.components.add("myintegration")
    hass.config.components.add("device_tracker")
    hass.config.components.add("other.device_tracker")
    hass.config.components.add("myintegration.light")
    assert setup.async_get_loaded_integrations(hass) == {
        "other",
        "switch",
        "notbase",
        "myintegration",
        "device_tracker",
    }


async def test_integration_no_setup(
    hass: HomeAssistant, caplog: pytest.LogCaptureFixture
) -> None:
    """Test we fail integration setup without setup functions."""
    mock_integration(
        hass,
        MockModule("test_integration_without_setup", setup=False),
    )
    result = await setup.async_setup_component(
        hass, "test_integration_without_setup", {}
    )
    assert not result
    assert "No setup or config entry setup function defined" in caplog.text


async def test_integration_only_setup_entry(hass: HomeAssistant) -> None:
    """Test we have an integration with only a setup entry method."""
    mock_integration(
        hass,
        MockModule(
            "test_integration_only_entry",
            setup=False,
            async_setup_entry=AsyncMock(return_value=True),
        ),
    )
    assert await setup.async_setup_component(hass, "test_integration_only_entry", {})


async def test_async_start_setup_running(hass: HomeAssistant) -> None:
    """Test setup started context manager does nothing when running."""
    assert hass.state is CoreState.running
    setup_started: dict[tuple[str, str | None], float]
    setup_started = hass.data.setdefault(setup.DATA_SETUP_STARTED, {})
<<<<<<< HEAD

    with setup.async_start_setup(
        hass, integration="august", phase=setup.SetupPhases.SETUP
    ):
        assert not setup_started


async def test_async_start_setup_config_entry(hass: HomeAssistant) -> None:
    """Test setup started keeps track of setup times with a config entry."""
    hass.set_state(CoreState.not_running)
    setup_started: dict[tuple[str, str | None], float]
    setup_started = hass.data.setdefault(setup.DATA_SETUP_STARTED, {})
    setup_time = setup._setup_times(hass)

    with setup.async_start_setup(
        hass, integration="august", phase=setup.SetupPhases.SETUP
    ):
        assert isinstance(setup_started[("august", None)], float)

    with setup.async_start_setup(
        hass,
        integration="august",
        group="entry_id",
        phase=setup.SetupPhases.CONFIG_ENTRY_SETUP,
    ):
        assert isinstance(setup_started[("august", "entry_id")], float)
        with setup.async_start_setup(
            hass,
            integration="august",
            group="entry_id",
            phase=setup.SetupPhases.CONFIG_ENTRY_PLATFORM_SETUP,
        ):
            assert isinstance(setup_started[("august", "entry_id")], float)

    # CONFIG_ENTRY_PLATFORM_SETUP inside of CONFIG_ENTRY_SETUP should not be tracked
    assert setup_time["august"] == {
        None: {setup.SetupPhases.SETUP: ANY},
        "entry_id": {setup.SetupPhases.CONFIG_ENTRY_SETUP: ANY},
    }
    with setup.async_start_setup(
        hass,
        integration="august",
        group="entry_id",
        phase=setup.SetupPhases.CONFIG_ENTRY_PLATFORM_SETUP,
    ):
        assert isinstance(setup_started[("august", "entry_id")], float)
    # Platforms outside of CONFIG_ENTRY_SETUP should be tracked
    # This is simulates a late platform forward
    assert setup_time["august"] == {
        None: {setup.SetupPhases.SETUP: ANY},
        "entry_id": {
            setup.SetupPhases.CONFIG_ENTRY_SETUP: ANY,
            setup.SetupPhases.CONFIG_ENTRY_PLATFORM_SETUP: ANY,
        },
    }

    with setup.async_start_setup(
        hass,
        integration="august",
        group="entry_id2",
        phase=setup.SetupPhases.CONFIG_ENTRY_SETUP,
    ):
        assert isinstance(setup_started[("august", "entry_id2")], float)
        # We wrap places were we wait for other components
        # or the import of a module with async_freeze_setup
        # so we can subtract the time waited from the total setup time
        with setup.async_pause_setup(hass, setup.SetupPhases.WAIT_BASE_PLATFORM_SETUP):
            await asyncio.sleep(0)

    # Wait time should be added if freeze_setup is used
    assert setup_time["august"] == {
        None: {setup.SetupPhases.SETUP: ANY},
        "entry_id": {
            setup.SetupPhases.CONFIG_ENTRY_SETUP: ANY,
            setup.SetupPhases.CONFIG_ENTRY_PLATFORM_SETUP: ANY,
        },
        "entry_id2": {
            setup.SetupPhases.CONFIG_ENTRY_SETUP: ANY,
            setup.SetupPhases.WAIT_BASE_PLATFORM_SETUP: ANY,
        },
    }


async def test_async_start_setup_top_level_yaml(hass: HomeAssistant) -> None:
    """Test setup started context manager keeps track of setup times with modern yaml."""
    hass.set_state(CoreState.not_running)
    setup_started: dict[tuple[str, str | None], float]
    setup_started = hass.data.setdefault(setup.DATA_SETUP_STARTED, {})
    setup_time = setup._setup_times(hass)

    with setup.async_start_setup(
        hass, integration="command_line", phase=setup.SetupPhases.SETUP
    ):
        assert isinstance(setup_started[("command_line", None)], float)

    assert setup_time["command_line"] == {
        None: {setup.SetupPhases.SETUP: ANY},
    }


async def test_async_start_setup_platform_integration(hass: HomeAssistant) -> None:
    """Test setup started keeps track of setup times a platform integration."""
    hass.set_state(CoreState.not_running)
    setup_started: dict[tuple[str, str | None], float]
    setup_started = hass.data.setdefault(setup.DATA_SETUP_STARTED, {})
    setup_time = setup._setup_times(hass)

    with setup.async_start_setup(
        hass, integration="sensor", phase=setup.SetupPhases.SETUP
    ):
        assert isinstance(setup_started[("sensor", None)], float)

    # Platform integration setups happen in another task
    with setup.async_start_setup(
        hass,
        integration="filter",
        group="123456",
        phase=setup.SetupPhases.PLATFORM_SETUP,
    ):
        assert isinstance(setup_started[("filter", "123456")], float)

    assert setup_time["sensor"] == {
        None: {
            setup.SetupPhases.SETUP: ANY,
        },
    }
    assert setup_time["filter"] == {
        "123456": {
            setup.SetupPhases.PLATFORM_SETUP: ANY,
        },
    }


=======

    with setup.async_start_setup(
        hass, integration="august", phase=setup.SetupPhases.SETUP
    ):
        assert not setup_started


async def test_async_start_setup_config_entry(hass: HomeAssistant) -> None:
    """Test setup started keeps track of setup times with a config entry."""
    hass.set_state(CoreState.not_running)
    setup_started: dict[tuple[str, str | None], float]
    setup_started = hass.data.setdefault(setup.DATA_SETUP_STARTED, {})
    setup_time = setup._setup_times(hass)

    with setup.async_start_setup(
        hass, integration="august", phase=setup.SetupPhases.SETUP
    ):
        assert isinstance(setup_started[("august", None)], float)

    with setup.async_start_setup(
        hass,
        integration="august",
        group="entry_id",
        phase=setup.SetupPhases.CONFIG_ENTRY_SETUP,
    ):
        assert isinstance(setup_started[("august", "entry_id")], float)
        with setup.async_start_setup(
            hass,
            integration="august",
            group="entry_id",
            phase=setup.SetupPhases.CONFIG_ENTRY_PLATFORM_SETUP,
        ):
            assert isinstance(setup_started[("august", "entry_id")], float)

    # CONFIG_ENTRY_PLATFORM_SETUP inside of CONFIG_ENTRY_SETUP should not be tracked
    assert setup_time["august"] == {
        None: {setup.SetupPhases.SETUP: ANY},
        "entry_id": {setup.SetupPhases.CONFIG_ENTRY_SETUP: ANY},
    }
    with setup.async_start_setup(
        hass,
        integration="august",
        group="entry_id",
        phase=setup.SetupPhases.CONFIG_ENTRY_PLATFORM_SETUP,
    ):
        assert isinstance(setup_started[("august", "entry_id")], float)
    # Platforms outside of CONFIG_ENTRY_SETUP should be tracked
    # This simulates a late platform forward
    assert setup_time["august"] == {
        None: {setup.SetupPhases.SETUP: ANY},
        "entry_id": {
            setup.SetupPhases.CONFIG_ENTRY_SETUP: ANY,
            setup.SetupPhases.CONFIG_ENTRY_PLATFORM_SETUP: ANY,
        },
    }

    with setup.async_start_setup(
        hass,
        integration="august",
        group="entry_id2",
        phase=setup.SetupPhases.CONFIG_ENTRY_SETUP,
    ):
        assert isinstance(setup_started[("august", "entry_id2")], float)
        # We wrap places where we wait for other components
        # or the import of a module with async_freeze_setup
        # so we can subtract the time waited from the total setup time
        with setup.async_pause_setup(hass, setup.SetupPhases.WAIT_BASE_PLATFORM_SETUP):
            await asyncio.sleep(0)

    # Wait time should be added if freeze_setup is used
    assert setup_time["august"] == {
        None: {setup.SetupPhases.SETUP: ANY},
        "entry_id": {
            setup.SetupPhases.CONFIG_ENTRY_SETUP: ANY,
            setup.SetupPhases.CONFIG_ENTRY_PLATFORM_SETUP: ANY,
        },
        "entry_id2": {
            setup.SetupPhases.CONFIG_ENTRY_SETUP: ANY,
            setup.SetupPhases.WAIT_BASE_PLATFORM_SETUP: ANY,
        },
    }


async def test_async_start_setup_top_level_yaml(hass: HomeAssistant) -> None:
    """Test setup started context manager keeps track of setup times with modern yaml."""
    hass.set_state(CoreState.not_running)
    setup_started: dict[tuple[str, str | None], float]
    setup_started = hass.data.setdefault(setup.DATA_SETUP_STARTED, {})
    setup_time = setup._setup_times(hass)

    with setup.async_start_setup(
        hass, integration="command_line", phase=setup.SetupPhases.SETUP
    ):
        assert isinstance(setup_started[("command_line", None)], float)

    assert setup_time["command_line"] == {
        None: {setup.SetupPhases.SETUP: ANY},
    }


async def test_async_start_setup_platform_integration(hass: HomeAssistant) -> None:
    """Test setup started keeps track of setup times a platform integration."""
    hass.set_state(CoreState.not_running)
    setup_started: dict[tuple[str, str | None], float]
    setup_started = hass.data.setdefault(setup.DATA_SETUP_STARTED, {})
    setup_time = setup._setup_times(hass)

    with setup.async_start_setup(
        hass, integration="sensor", phase=setup.SetupPhases.SETUP
    ):
        assert isinstance(setup_started[("sensor", None)], float)

    # Platform integration setups happen in another task
    with setup.async_start_setup(
        hass,
        integration="filter",
        group="123456",
        phase=setup.SetupPhases.PLATFORM_SETUP,
    ):
        assert isinstance(setup_started[("filter", "123456")], float)

    assert setup_time["sensor"] == {
        None: {
            setup.SetupPhases.SETUP: ANY,
        },
    }
    assert setup_time["filter"] == {
        "123456": {
            setup.SetupPhases.PLATFORM_SETUP: ANY,
        },
    }


>>>>>>> c05e8f34
async def test_async_start_setup_legacy_platform_integration(
    hass: HomeAssistant,
) -> None:
    """Test setup started keeps track of setup times for a legacy platform integration."""
    hass.set_state(CoreState.not_running)
    setup_started: dict[tuple[str, str | None], float]
    setup_started = hass.data.setdefault(setup.DATA_SETUP_STARTED, {})
    setup_time = setup._setup_times(hass)

    with setup.async_start_setup(
        hass, integration="notify", phase=setup.SetupPhases.SETUP
    ):
        assert isinstance(setup_started[("notify", None)], float)

<<<<<<< HEAD
        # Platform integration setup is awaited inside SETUP for legacy platforms
        with setup.async_pause_setup(
            hass, setup.SetupPhases.WAIT_PLATFORM_INTEGRATION
        ), setup.async_start_setup(
            hass,
            integration="legacy_notify_integration",
            group="123456",
            phase=setup.SetupPhases.PLATFORM_SETUP,
        ):
            assert isinstance(
                setup_started[("legacy_notify_integration", "123456")], float
            )
=======
    with setup.async_start_setup(
        hass,
        integration="legacy_notify_integration",
        group="123456",
        phase=setup.SetupPhases.PLATFORM_SETUP,
    ):
        assert isinstance(setup_started[("legacy_notify_integration", "123456")], float)
>>>>>>> c05e8f34

    assert setup_time["notify"] == {
        None: {
            setup.SetupPhases.SETUP: ANY,
<<<<<<< HEAD
            setup.SetupPhases.WAIT_PLATFORM_INTEGRATION: ANY,
=======
>>>>>>> c05e8f34
        },
    }
    assert setup_time["legacy_notify_integration"] == {
        "123456": {
            setup.SetupPhases.PLATFORM_SETUP: ANY,
        },
    }


async def test_async_start_setup_simple_integration_end_to_end(
    hass: HomeAssistant,
) -> None:
    """Test end to end timings for a simple integration with no platforms."""
    hass.set_state(CoreState.not_running)
    mock_integration(
        hass,
        MockModule(
            "test_integration_no_platforms",
            setup=False,
            async_setup_entry=AsyncMock(return_value=True),
        ),
    )
    assert await setup.async_setup_component(hass, "test_integration_no_platforms", {})
    await hass.async_block_till_done()
    assert setup.async_get_setup_timings(hass) == {
        "test_integration_no_platforms": ANY,
    }


async def test_async_get_setup_timings(hass) -> None:
    """Test we can get the setup timings from the setup time data."""
    setup_time = setup._setup_times(hass)
    # Mock setup time data
    setup_time.update(
        {
            "august": {
                None: {setup.SetupPhases.SETUP: 1},
                "entry_id": {
                    setup.SetupPhases.CONFIG_ENTRY_SETUP: 1,
                    setup.SetupPhases.CONFIG_ENTRY_PLATFORM_SETUP: 4,
                },
                "entry_id2": {
                    setup.SetupPhases.CONFIG_ENTRY_SETUP: 7,
                    setup.SetupPhases.WAIT_BASE_PLATFORM_SETUP: -5,
                },
            },
            "notify": {
                None: {
                    setup.SetupPhases.SETUP: 2,
<<<<<<< HEAD
                    setup.SetupPhases.WAIT_PLATFORM_INTEGRATION: -1,
=======
>>>>>>> c05e8f34
                },
            },
            "legacy_notify_integration": {
                "123456": {
                    setup.SetupPhases.PLATFORM_SETUP: 3,
                },
            },
            "sensor": {
                None: {
                    setup.SetupPhases.SETUP: 1,
                },
            },
            "filter": {
                "123456": {
                    setup.SetupPhases.PLATFORM_SETUP: 2,
                },
            },
        }
    )
    assert setup.async_get_setup_timings(hass) == {
        "august": 6,
<<<<<<< HEAD
        "filter": 2,
        "legacy_notify_integration": 3,
        "notify": 1,
        "sensor": 1,
=======
        "notify": 2,
        "legacy_notify_integration": 3,
        "sensor": 1,
        "filter": 2,
>>>>>>> c05e8f34
    }


async def test_setup_config_entry_from_yaml(
    hass: HomeAssistant, caplog: pytest.LogCaptureFixture
) -> None:
    """Test attempting to setup an integration which only supports config_entries."""
    expected_warning = (
        "The 'test_integration_only_entry' integration does not support YAML setup, "
        "please remove it from your configuration"
    )

    mock_integration(
        hass,
        MockModule(
            "test_integration_only_entry",
            setup=False,
            async_setup_entry=AsyncMock(return_value=True),
        ),
    )

    assert await setup.async_setup_component(hass, "test_integration_only_entry", {})
    assert expected_warning not in caplog.text
    caplog.clear()
    hass.data.pop(setup.DATA_SETUP)
    hass.config.components.remove("test_integration_only_entry")

    # There should be a warning, but setup should not fail
    assert await setup.async_setup_component(
        hass, "test_integration_only_entry", {"test_integration_only_entry": None}
    )
    assert expected_warning in caplog.text
    caplog.clear()
    hass.data.pop(setup.DATA_SETUP)
    hass.config.components.remove("test_integration_only_entry")

    # There should be a warning, but setup should not fail
    assert await setup.async_setup_component(
        hass, "test_integration_only_entry", {"test_integration_only_entry": {}}
    )
    assert expected_warning in caplog.text
    caplog.clear()
    hass.data.pop(setup.DATA_SETUP)
    hass.config.components.remove("test_integration_only_entry")

    # There should be a warning, but setup should not fail
    assert await setup.async_setup_component(
        hass,
        "test_integration_only_entry",
        {"test_integration_only_entry": {"hello": "world"}},
    )
    assert expected_warning in caplog.text
    caplog.clear()
    hass.data.pop(setup.DATA_SETUP)
    hass.config.components.remove("test_integration_only_entry")


async def test_loading_component_loads_translations(hass: HomeAssistant) -> None:
    """Test that loading a component loads translations."""
    assert translation.async_translations_loaded(hass, {"comp"}) is False
    mock_setup = Mock(return_value=True)

    mock_integration(hass, MockModule("comp", setup=mock_setup))

    assert await setup.async_setup_component(hass, "comp", {})
    assert mock_setup.called
    assert translation.async_translations_loaded(hass, {"comp"}) is True


async def test_importing_integration_in_executor(
    hass: HomeAssistant, enable_custom_integrations: None
) -> None:
    """Test we can import an integration in an executor."""
    assert await setup.async_setup_component(hass, "test_package_loaded_executor", {})
    assert await setup.async_setup_component(hass, "test_package_loaded_executor", {})
    await hass.async_block_till_done()


async def test_async_prepare_setup_platform(
    hass: HomeAssistant,
    enable_custom_integrations: None,
    caplog: pytest.LogCaptureFixture,
) -> None:
    """Test we can prepare a platform setup."""
    integration = await loader.async_get_integration(hass, "test")
    with patch.object(
        integration, "async_get_component", side_effect=ImportError("test is broken")
    ):
        assert (
            await setup.async_prepare_setup_platform(hass, {}, "config", "test") is None
        )

    assert "test is broken" in caplog.text

    caplog.clear()
    # There is no actual config platform for this integration
    assert await setup.async_prepare_setup_platform(hass, {}, "config", "test") is None
    assert "No module named 'custom_components.test.config'" in caplog.text

    button_platform = (
        await setup.async_prepare_setup_platform(hass, {}, "button", "test") is None
    )
    assert button_platform is not None<|MERGE_RESOLUTION|>--- conflicted
+++ resolved
@@ -732,7 +732,6 @@
     assert hass.state is CoreState.running
     setup_started: dict[tuple[str, str | None], float]
     setup_started = hass.data.setdefault(setup.DATA_SETUP_STARTED, {})
-<<<<<<< HEAD
 
     with setup.async_start_setup(
         hass, integration="august", phase=setup.SetupPhases.SETUP
@@ -780,7 +779,7 @@
     ):
         assert isinstance(setup_started[("august", "entry_id")], float)
     # Platforms outside of CONFIG_ENTRY_SETUP should be tracked
-    # This is simulates a late platform forward
+    # This simulates a late platform forward
     assert setup_time["august"] == {
         None: {setup.SetupPhases.SETUP: ANY},
         "entry_id": {
@@ -796,7 +795,7 @@
         phase=setup.SetupPhases.CONFIG_ENTRY_SETUP,
     ):
         assert isinstance(setup_started[("august", "entry_id2")], float)
-        # We wrap places were we wait for other components
+        # We wrap places where we wait for other components
         # or the import of a module with async_freeze_setup
         # so we can subtract the time waited from the total setup time
         with setup.async_pause_setup(hass, setup.SetupPhases.WAIT_BASE_PLATFORM_SETUP):
@@ -866,141 +865,6 @@
     }
 
 
-=======
-
-    with setup.async_start_setup(
-        hass, integration="august", phase=setup.SetupPhases.SETUP
-    ):
-        assert not setup_started
-
-
-async def test_async_start_setup_config_entry(hass: HomeAssistant) -> None:
-    """Test setup started keeps track of setup times with a config entry."""
-    hass.set_state(CoreState.not_running)
-    setup_started: dict[tuple[str, str | None], float]
-    setup_started = hass.data.setdefault(setup.DATA_SETUP_STARTED, {})
-    setup_time = setup._setup_times(hass)
-
-    with setup.async_start_setup(
-        hass, integration="august", phase=setup.SetupPhases.SETUP
-    ):
-        assert isinstance(setup_started[("august", None)], float)
-
-    with setup.async_start_setup(
-        hass,
-        integration="august",
-        group="entry_id",
-        phase=setup.SetupPhases.CONFIG_ENTRY_SETUP,
-    ):
-        assert isinstance(setup_started[("august", "entry_id")], float)
-        with setup.async_start_setup(
-            hass,
-            integration="august",
-            group="entry_id",
-            phase=setup.SetupPhases.CONFIG_ENTRY_PLATFORM_SETUP,
-        ):
-            assert isinstance(setup_started[("august", "entry_id")], float)
-
-    # CONFIG_ENTRY_PLATFORM_SETUP inside of CONFIG_ENTRY_SETUP should not be tracked
-    assert setup_time["august"] == {
-        None: {setup.SetupPhases.SETUP: ANY},
-        "entry_id": {setup.SetupPhases.CONFIG_ENTRY_SETUP: ANY},
-    }
-    with setup.async_start_setup(
-        hass,
-        integration="august",
-        group="entry_id",
-        phase=setup.SetupPhases.CONFIG_ENTRY_PLATFORM_SETUP,
-    ):
-        assert isinstance(setup_started[("august", "entry_id")], float)
-    # Platforms outside of CONFIG_ENTRY_SETUP should be tracked
-    # This simulates a late platform forward
-    assert setup_time["august"] == {
-        None: {setup.SetupPhases.SETUP: ANY},
-        "entry_id": {
-            setup.SetupPhases.CONFIG_ENTRY_SETUP: ANY,
-            setup.SetupPhases.CONFIG_ENTRY_PLATFORM_SETUP: ANY,
-        },
-    }
-
-    with setup.async_start_setup(
-        hass,
-        integration="august",
-        group="entry_id2",
-        phase=setup.SetupPhases.CONFIG_ENTRY_SETUP,
-    ):
-        assert isinstance(setup_started[("august", "entry_id2")], float)
-        # We wrap places where we wait for other components
-        # or the import of a module with async_freeze_setup
-        # so we can subtract the time waited from the total setup time
-        with setup.async_pause_setup(hass, setup.SetupPhases.WAIT_BASE_PLATFORM_SETUP):
-            await asyncio.sleep(0)
-
-    # Wait time should be added if freeze_setup is used
-    assert setup_time["august"] == {
-        None: {setup.SetupPhases.SETUP: ANY},
-        "entry_id": {
-            setup.SetupPhases.CONFIG_ENTRY_SETUP: ANY,
-            setup.SetupPhases.CONFIG_ENTRY_PLATFORM_SETUP: ANY,
-        },
-        "entry_id2": {
-            setup.SetupPhases.CONFIG_ENTRY_SETUP: ANY,
-            setup.SetupPhases.WAIT_BASE_PLATFORM_SETUP: ANY,
-        },
-    }
-
-
-async def test_async_start_setup_top_level_yaml(hass: HomeAssistant) -> None:
-    """Test setup started context manager keeps track of setup times with modern yaml."""
-    hass.set_state(CoreState.not_running)
-    setup_started: dict[tuple[str, str | None], float]
-    setup_started = hass.data.setdefault(setup.DATA_SETUP_STARTED, {})
-    setup_time = setup._setup_times(hass)
-
-    with setup.async_start_setup(
-        hass, integration="command_line", phase=setup.SetupPhases.SETUP
-    ):
-        assert isinstance(setup_started[("command_line", None)], float)
-
-    assert setup_time["command_line"] == {
-        None: {setup.SetupPhases.SETUP: ANY},
-    }
-
-
-async def test_async_start_setup_platform_integration(hass: HomeAssistant) -> None:
-    """Test setup started keeps track of setup times a platform integration."""
-    hass.set_state(CoreState.not_running)
-    setup_started: dict[tuple[str, str | None], float]
-    setup_started = hass.data.setdefault(setup.DATA_SETUP_STARTED, {})
-    setup_time = setup._setup_times(hass)
-
-    with setup.async_start_setup(
-        hass, integration="sensor", phase=setup.SetupPhases.SETUP
-    ):
-        assert isinstance(setup_started[("sensor", None)], float)
-
-    # Platform integration setups happen in another task
-    with setup.async_start_setup(
-        hass,
-        integration="filter",
-        group="123456",
-        phase=setup.SetupPhases.PLATFORM_SETUP,
-    ):
-        assert isinstance(setup_started[("filter", "123456")], float)
-
-    assert setup_time["sensor"] == {
-        None: {
-            setup.SetupPhases.SETUP: ANY,
-        },
-    }
-    assert setup_time["filter"] == {
-        "123456": {
-            setup.SetupPhases.PLATFORM_SETUP: ANY,
-        },
-    }
-
-
->>>>>>> c05e8f34
 async def test_async_start_setup_legacy_platform_integration(
     hass: HomeAssistant,
 ) -> None:
@@ -1015,20 +879,6 @@
     ):
         assert isinstance(setup_started[("notify", None)], float)
 
-<<<<<<< HEAD
-        # Platform integration setup is awaited inside SETUP for legacy platforms
-        with setup.async_pause_setup(
-            hass, setup.SetupPhases.WAIT_PLATFORM_INTEGRATION
-        ), setup.async_start_setup(
-            hass,
-            integration="legacy_notify_integration",
-            group="123456",
-            phase=setup.SetupPhases.PLATFORM_SETUP,
-        ):
-            assert isinstance(
-                setup_started[("legacy_notify_integration", "123456")], float
-            )
-=======
     with setup.async_start_setup(
         hass,
         integration="legacy_notify_integration",
@@ -1036,15 +886,10 @@
         phase=setup.SetupPhases.PLATFORM_SETUP,
     ):
         assert isinstance(setup_started[("legacy_notify_integration", "123456")], float)
->>>>>>> c05e8f34
 
     assert setup_time["notify"] == {
         None: {
             setup.SetupPhases.SETUP: ANY,
-<<<<<<< HEAD
-            setup.SetupPhases.WAIT_PLATFORM_INTEGRATION: ANY,
-=======
->>>>>>> c05e8f34
         },
     }
     assert setup_time["legacy_notify_integration"] == {
@@ -1094,10 +939,6 @@
             "notify": {
                 None: {
                     setup.SetupPhases.SETUP: 2,
-<<<<<<< HEAD
-                    setup.SetupPhases.WAIT_PLATFORM_INTEGRATION: -1,
-=======
->>>>>>> c05e8f34
                 },
             },
             "legacy_notify_integration": {
@@ -1119,17 +960,10 @@
     )
     assert setup.async_get_setup_timings(hass) == {
         "august": 6,
-<<<<<<< HEAD
-        "filter": 2,
-        "legacy_notify_integration": 3,
-        "notify": 1,
-        "sensor": 1,
-=======
         "notify": 2,
         "legacy_notify_integration": 3,
         "sensor": 1,
         "filter": 2,
->>>>>>> c05e8f34
     }
 
 
