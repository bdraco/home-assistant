"""Test to verify that Home Assistant core works."""
# pylint: disable=protected-access
import asyncio
from datetime import datetime, timedelta
import functools
import logging
import os
from tempfile import TemporaryDirectory
from unittest.mock import MagicMock, Mock, PropertyMock, patch

import pytest
import voluptuous as vol

from homeassistant.const import (
    ATTR_FRIENDLY_NAME,
    ATTR_NOW,
    ATTR_SECONDS,
    CONF_UNIT_SYSTEM,
    EVENT_CALL_SERVICE,
    EVENT_CORE_CONFIG_UPDATE,
    EVENT_HOMEASSISTANT_CLOSE,
    EVENT_HOMEASSISTANT_FINAL_WRITE,
    EVENT_HOMEASSISTANT_START,
    EVENT_HOMEASSISTANT_STARTED,
    EVENT_HOMEASSISTANT_STOP,
    EVENT_SERVICE_REGISTERED,
    EVENT_SERVICE_REMOVED,
    EVENT_STATE_CHANGED,
    EVENT_TIME_CHANGED,
    EVENT_TIMER_OUT_OF_SYNC,
    MATCH_ALL,
    __version__,
)
import homeassistant.core as ha
from homeassistant.exceptions import (
    InvalidEntityFormatError,
    InvalidStateError,
    MaxLengthExceeded,
    ServiceNotFound,
)
import homeassistant.util.dt as dt_util
from homeassistant.util.read_only_dict import ReadOnlyDict
from homeassistant.util.unit_system import METRIC_SYSTEM

from tests.common import async_capture_events, async_mock_service

PST = dt_util.get_time_zone("America/Los_Angeles")


def test_split_entity_id():
    """Test split_entity_id."""
    assert ha.split_entity_id("domain.object_id") == ["domain", "object_id"]


def test_async_add_hass_job_schedule_callback():
    """Test that we schedule coroutines and add jobs to the job pool."""
    hass = MagicMock()
    job = MagicMock()

    ha.HomeAssistant.async_add_hass_job(hass, ha.HassJob(ha.callback(job)))
    assert len(hass.loop.call_soon.mock_calls) == 1
    assert len(hass.loop.create_task.mock_calls) == 0
    assert len(hass.add_job.mock_calls) == 0


def test_async_add_hass_job_schedule_partial_callback():
    """Test that we schedule partial coros and add jobs to the job pool."""
    hass = MagicMock()
    job = MagicMock()
    partial = functools.partial(ha.callback(job))

    ha.HomeAssistant.async_add_hass_job(hass, ha.HassJob(partial))
    assert len(hass.loop.call_soon.mock_calls) == 1
    assert len(hass.loop.create_task.mock_calls) == 0
    assert len(hass.add_job.mock_calls) == 0


def test_async_add_hass_job_schedule_coroutinefunction(loop):
    """Test that we schedule coroutines and add jobs to the job pool."""
    hass = MagicMock(loop=MagicMock(wraps=loop))

    async def job():
        pass

    ha.HomeAssistant.async_add_hass_job(hass, ha.HassJob(job))
    assert len(hass.loop.call_soon.mock_calls) == 0
    assert len(hass.loop.create_task.mock_calls) == 1
    assert len(hass.add_job.mock_calls) == 0


def test_async_add_hass_job_schedule_partial_coroutinefunction(loop):
    """Test that we schedule partial coros and add jobs to the job pool."""
    hass = MagicMock(loop=MagicMock(wraps=loop))

    async def job():
        pass

    partial = functools.partial(job)

    ha.HomeAssistant.async_add_hass_job(hass, ha.HassJob(partial))
    assert len(hass.loop.call_soon.mock_calls) == 0
    assert len(hass.loop.create_task.mock_calls) == 1
    assert len(hass.add_job.mock_calls) == 0


def test_async_add_job_add_hass_threaded_job_to_pool():
    """Test that we schedule coroutines and add jobs to the job pool."""
    hass = MagicMock()

    def job():
        pass

    ha.HomeAssistant.async_add_hass_job(hass, ha.HassJob(job))
    assert len(hass.loop.call_soon.mock_calls) == 0
    assert len(hass.loop.create_task.mock_calls) == 0
    assert len(hass.loop.run_in_executor.mock_calls) == 1


def test_async_create_task_schedule_coroutine(loop):
    """Test that we schedule coroutines and add jobs to the job pool."""
    hass = MagicMock(loop=MagicMock(wraps=loop))

    async def job():
        pass

    ha.HomeAssistant.async_create_task(hass, job())
    assert len(hass.loop.call_soon.mock_calls) == 0
    assert len(hass.loop.create_task.mock_calls) == 1
    assert len(hass.add_job.mock_calls) == 0


def test_async_run_hass_job_calls_callback():
    """Test that the callback annotation is respected."""
    hass = MagicMock()
    calls = []

    def job():
        calls.append(1)

    ha.HomeAssistant.async_run_hass_job(hass, ha.HassJob(ha.callback(job)))
    assert len(calls) == 1
    assert len(hass.async_add_job.mock_calls) == 0


def test_async_run_hass_job_delegates_non_async():
    """Test that the callback annotation is respected."""
    hass = MagicMock()
    calls = []

    def job():
        calls.append(1)

    ha.HomeAssistant.async_run_hass_job(hass, ha.HassJob(job))
    assert len(calls) == 0
    assert len(hass.async_add_hass_job.mock_calls) == 1


async def test_stage_shutdown(hass):
    """Simulate a shutdown, test calling stuff."""
    test_stop = async_capture_events(hass, EVENT_HOMEASSISTANT_STOP)
    test_final_write = async_capture_events(hass, EVENT_HOMEASSISTANT_FINAL_WRITE)
    test_close = async_capture_events(hass, EVENT_HOMEASSISTANT_CLOSE)
    test_all = async_capture_events(hass, MATCH_ALL)

    await hass.async_stop()

    assert len(test_stop) == 1
    assert len(test_close) == 1
    assert len(test_final_write) == 1
    assert len(test_all) == 2


async def test_shutdown_calls_block_till_done_after_shutdown_run_callback_threadsafe(
    hass,
):
    """Ensure shutdown_run_callback_threadsafe is called before the final async_block_till_done."""
    stop_calls = []

    async def _record_block_till_done():
        nonlocal stop_calls
        stop_calls.append("async_block_till_done")

    def _record_shutdown_run_callback_threadsafe(loop):
        nonlocal stop_calls
        stop_calls.append(("shutdown_run_callback_threadsafe", loop))

    with patch.object(hass, "async_block_till_done", _record_block_till_done), patch(
        "homeassistant.core.shutdown_run_callback_threadsafe",
        _record_shutdown_run_callback_threadsafe,
    ):
        await hass.async_stop()

    assert stop_calls[-2] == ("shutdown_run_callback_threadsafe", hass.loop)
    assert stop_calls[-1] == "async_block_till_done"


async def test_pending_sheduler(hass):
    """Add a coro to pending tasks."""
    call_count = []

    async def test_coro():
        """Test Coro."""
        call_count.append("call")

    for _ in range(3):
        hass.async_add_job(test_coro())

    await asyncio.wait(hass._pending_tasks)

    assert len(hass._pending_tasks) == 3
    assert len(call_count) == 3


async def test_async_add_job_pending_tasks_coro(hass):
    """Add a coro to pending tasks."""
    call_count = []

    async def test_coro():
        """Test Coro."""
        call_count.append("call")

    for _ in range(2):
        hass.add_job(test_coro())

    async def wait_finish_callback():
        """Wait until all stuff is scheduled."""
        await asyncio.sleep(0)
        await asyncio.sleep(0)

    await wait_finish_callback()

    assert len(hass._pending_tasks) == 2
    await hass.async_block_till_done()
    assert len(call_count) == 2


async def test_async_create_task_pending_tasks_coro(hass):
    """Add a coro to pending tasks."""
    call_count = []

    async def test_coro():
        """Test Coro."""
        call_count.append("call")

    for _ in range(2):
        hass.create_task(test_coro())

    async def wait_finish_callback():
        """Wait until all stuff is scheduled."""
        await asyncio.sleep(0)
        await asyncio.sleep(0)

    await wait_finish_callback()

    assert len(hass._pending_tasks) == 2
    await hass.async_block_till_done()
    assert len(call_count) == 2


async def test_async_add_job_pending_tasks_executor(hass):
    """Run an executor in pending tasks."""
    call_count = []

    def test_executor():
        """Test executor."""
        call_count.append("call")

    async def wait_finish_callback():
        """Wait until all stuff is scheduled."""
        await asyncio.sleep(0)
        await asyncio.sleep(0)

    for _ in range(2):
        hass.async_add_job(test_executor)

    await wait_finish_callback()

    assert len(hass._pending_tasks) == 2
    await hass.async_block_till_done()
    assert len(call_count) == 2


async def test_async_add_job_pending_tasks_callback(hass):
    """Run a callback in pending tasks."""
    call_count = []

    @ha.callback
    def test_callback():
        """Test callback."""
        call_count.append("call")

    async def wait_finish_callback():
        """Wait until all stuff is scheduled."""
        await asyncio.sleep(0)
        await asyncio.sleep(0)

    for _ in range(2):
        hass.async_add_job(test_callback)

    await wait_finish_callback()

    await hass.async_block_till_done()

    assert len(hass._pending_tasks) == 0
    assert len(call_count) == 2


async def test_add_job_with_none(hass):
    """Try to add a job with None as function."""
    with pytest.raises(ValueError):
        hass.async_add_job(None, "test_arg")


def test_event_eq():
    """Test events."""
    now = dt_util.utcnow()
    data = {"some": "attr"}
    context = ha.Context()
    event1, event2 = (
        ha.Event("some_type", data, time_fired=now, context=context) for _ in range(2)
    )

    assert event1 == event2


def test_event_repr():
    """Test that Event repr method works."""
    assert str(ha.Event("TestEvent")) == "<Event TestEvent[L]>"

    assert (
        str(ha.Event("TestEvent", {"beer": "nice"}, ha.EventOrigin.remote))
        == "<Event TestEvent[R]: beer=nice>"
    )


def test_event_as_dict():
    """Test an Event as dictionary."""
    event_type = "some_type"
    now = dt_util.utcnow()
    data = {"some": "attr"}

    event = ha.Event(event_type, data, ha.EventOrigin.local, now)
    expected = {
        "event_type": event_type,
        "data": data,
        "origin": "LOCAL",
        "time_fired": now.isoformat(),
        "context": {
            "id": event.context.id,
            "parent_id": None,
            "user_id": event.context.user_id,
        },
    }
    assert event.as_dict() == expected
    # 2nd time to verify cache
    assert event.as_dict() == expected


def test_state_as_dict():
    """Test a State as dictionary."""
    last_time = datetime(1984, 12, 8, 12, 0, 0)
    state = ha.State(
        "happy.happy",
        "on",
        {"pig": "dog"},
        last_updated=last_time,
        last_changed=last_time,
    )
    expected = {
        "context": {
            "id": state.context.id,
            "parent_id": None,
            "user_id": state.context.user_id,
        },
        "entity_id": "happy.happy",
        "attributes": {"pig": "dog"},
        "last_changed": last_time.isoformat(),
        "last_updated": last_time.isoformat(),
        "state": "on",
    }
    as_dict_1 = state.as_dict()
<<<<<<< HEAD
=======
    assert isinstance(as_dict_1, ReadOnlyDict)
    assert isinstance(as_dict_1["attributes"], ReadOnlyDict)
    assert isinstance(as_dict_1["context"], ReadOnlyDict)
>>>>>>> 5da923c3
    assert as_dict_1 == expected
    # 2nd time to verify cache
    assert state.as_dict() == expected
    assert state.as_dict() is as_dict_1
<<<<<<< HEAD

    # Verify it's immutable
    with pytest.raises(RuntimeError):
        as_dict_1.pop("state")
    with pytest.raises(RuntimeError):
        as_dict_1["state"] = "yo"
    with pytest.raises(RuntimeError):
        as_dict_1["context"]["user_id"] = None
=======
>>>>>>> 5da923c3


async def test_eventbus_add_remove_listener(hass):
    """Test remove_listener method."""
    old_count = len(hass.bus.async_listeners())

    def listener(_):
        pass

    unsub = hass.bus.async_listen("test", listener)

    assert old_count + 1 == len(hass.bus.async_listeners())

    # Remove listener
    unsub()
    assert old_count == len(hass.bus.async_listeners())

    # Should do nothing now
    unsub()


async def test_eventbus_filtered_listener(hass):
    """Test we can prefilter events."""
    calls = []

    @ha.callback
    def listener(event):
        """Mock listener."""
        calls.append(event)

    @ha.callback
    def filter(event):
        """Mock filter."""
        return not event.data["filtered"]

    unsub = hass.bus.async_listen("test", listener, event_filter=filter)

    hass.bus.async_fire("test", {"filtered": True})
    await hass.async_block_till_done()

    assert len(calls) == 0

    hass.bus.async_fire("test", {"filtered": False})
    await hass.async_block_till_done()

    assert len(calls) == 1

    unsub()


async def test_eventbus_unsubscribe_listener(hass):
    """Test unsubscribe listener from returned function."""
    calls = []

    @ha.callback
    def listener(event):
        """Mock listener."""
        calls.append(event)

    unsub = hass.bus.async_listen("test", listener)

    hass.bus.async_fire("test")
    await hass.async_block_till_done()

    assert len(calls) == 1

    unsub()

    hass.bus.async_fire("event")
    await hass.async_block_till_done()

    assert len(calls) == 1


async def test_eventbus_listen_once_event_with_callback(hass):
    """Test listen_once_event method."""
    runs = []

    @ha.callback
    def event_handler(event):
        runs.append(event)

    hass.bus.async_listen_once("test_event", event_handler)

    hass.bus.async_fire("test_event")
    # Second time it should not increase runs
    hass.bus.async_fire("test_event")

    await hass.async_block_till_done()
    assert len(runs) == 1


async def test_eventbus_listen_once_event_with_coroutine(hass):
    """Test listen_once_event method."""
    runs = []

    async def event_handler(event):
        runs.append(event)

    hass.bus.async_listen_once("test_event", event_handler)

    hass.bus.async_fire("test_event")
    # Second time it should not increase runs
    hass.bus.async_fire("test_event")

    await hass.async_block_till_done()
    assert len(runs) == 1


async def test_eventbus_listen_once_event_with_thread(hass):
    """Test listen_once_event method."""
    runs = []

    def event_handler(event):
        runs.append(event)

    hass.bus.async_listen_once("test_event", event_handler)

    hass.bus.async_fire("test_event")
    # Second time it should not increase runs
    hass.bus.async_fire("test_event")

    await hass.async_block_till_done()
    assert len(runs) == 1


async def test_eventbus_thread_event_listener(hass):
    """Test thread event listener."""
    thread_calls = []

    def thread_listener(event):
        thread_calls.append(event)

    hass.bus.async_listen("test_thread", thread_listener)
    hass.bus.async_fire("test_thread")
    await hass.async_block_till_done()
    assert len(thread_calls) == 1


async def test_eventbus_callback_event_listener(hass):
    """Test callback event listener."""
    callback_calls = []

    @ha.callback
    def callback_listener(event):
        callback_calls.append(event)

    hass.bus.async_listen("test_callback", callback_listener)
    hass.bus.async_fire("test_callback")
    await hass.async_block_till_done()
    assert len(callback_calls) == 1


async def test_eventbus_coroutine_event_listener(hass):
    """Test coroutine event listener."""
    coroutine_calls = []

    async def coroutine_listener(event):
        coroutine_calls.append(event)

    hass.bus.async_listen("test_coroutine", coroutine_listener)
    hass.bus.async_fire("test_coroutine")
    await hass.async_block_till_done()
    assert len(coroutine_calls) == 1


async def test_eventbus_max_length_exceeded(hass):
    """Test that an exception is raised when the max character length is exceeded."""

    long_evt_name = (
        "this_event_exceeds_the_max_character_length_even_with_the_new_limit"
    )

    with pytest.raises(MaxLengthExceeded) as exc_info:
        hass.bus.async_fire(long_evt_name)

    assert exc_info.value.property_name == "event_type"
    assert exc_info.value.max_length == 64
    assert exc_info.value.value == long_evt_name


def test_state_init():
    """Test state.init."""
    with pytest.raises(InvalidEntityFormatError):
        ha.State("invalid_entity_format", "test_state")

    with pytest.raises(InvalidStateError):
        ha.State("domain.long_state", "t" * 256)


def test_state_domain():
    """Test domain."""
    state = ha.State("some_domain.hello", "world")
    assert state.domain == "some_domain"


def test_state_object_id():
    """Test object ID."""
    state = ha.State("domain.hello", "world")
    assert state.object_id == "hello"


def test_state_name_if_no_friendly_name_attr():
    """Test if there is no friendly name."""
    state = ha.State("domain.hello_world", "world")
    assert state.name == "hello world"


def test_state_name_if_friendly_name_attr():
    """Test if there is a friendly name."""
    name = "Some Unique Name"
    state = ha.State("domain.hello_world", "world", {ATTR_FRIENDLY_NAME: name})
    assert state.name == name


def test_state_dict_conversion():
    """Test conversion of dict."""
    state = ha.State("domain.hello", "world", {"some": "attr"})
    assert state == ha.State.from_dict(state.as_dict())


def test_state_dict_conversion_with_wrong_data():
    """Test conversion with wrong data."""
    assert ha.State.from_dict(None) is None
    assert ha.State.from_dict({"state": "yes"}) is None
    assert ha.State.from_dict({"entity_id": "yes"}) is None
    # Make sure invalid context data doesn't crash
    wrong_context = ha.State.from_dict(
        {
            "entity_id": "light.kitchen",
            "state": "on",
            "context": {"id": "123", "non-existing": "crash"},
        }
    )
    assert wrong_context is not None
    assert wrong_context.context.id == "123"


def test_state_repr():
    """Test state.repr."""
    assert (
        str(ha.State("happy.happy", "on", last_changed=datetime(1984, 12, 8, 12, 0, 0)))
        == "<state happy.happy=on @ 1984-12-08T12:00:00+00:00>"
    )

    assert (
        str(
            ha.State(
                "happy.happy",
                "on",
                {"brightness": 144},
                datetime(1984, 12, 8, 12, 0, 0),
            )
        )
        == "<state happy.happy=on; brightness=144 @ "
        "1984-12-08T12:00:00+00:00>"
    )


async def test_statemachine_is_state(hass):
    """Test is_state method."""
    hass.states.async_set("light.bowl", "on", {})
    assert hass.states.is_state("light.Bowl", "on")
    assert not hass.states.is_state("light.Bowl", "off")
    assert not hass.states.is_state("light.Non_existing", "on")


async def test_statemachine_entity_ids(hass):
    """Test get_entity_ids method."""
    hass.states.async_set("light.bowl", "on", {})
    hass.states.async_set("SWITCH.AC", "off", {})
    ent_ids = hass.states.async_entity_ids()
    assert len(ent_ids) == 2
    assert "light.bowl" in ent_ids
    assert "switch.ac" in ent_ids

    ent_ids = hass.states.async_entity_ids("light")
    assert len(ent_ids) == 1
    assert "light.bowl" in ent_ids

    states = sorted(state.entity_id for state in hass.states.async_all())
    assert states == ["light.bowl", "switch.ac"]


async def test_statemachine_remove(hass):
    """Test remove method."""
    hass.states.async_set("light.bowl", "on", {})
    events = async_capture_events(hass, EVENT_STATE_CHANGED)

    assert "light.bowl" in hass.states.async_entity_ids()
    assert hass.states.async_remove("light.bowl")
    await hass.async_block_till_done()

    assert "light.bowl" not in hass.states.async_entity_ids()
    assert len(events) == 1
    assert events[0].data.get("entity_id") == "light.bowl"
    assert events[0].data.get("old_state") is not None
    assert events[0].data["old_state"].entity_id == "light.bowl"
    assert events[0].data.get("new_state") is None

    # If it does not exist, we should get False
    assert not hass.states.async_remove("light.Bowl")
    await hass.async_block_till_done()
    assert len(events) == 1


async def test_statemachine_case_insensitivty(hass):
    """Test insensitivty."""
    events = async_capture_events(hass, EVENT_STATE_CHANGED)

    hass.states.async_set("light.BOWL", "off")
    await hass.async_block_till_done()

    assert hass.states.is_state("light.bowl", "off")
    assert len(events) == 1


async def test_statemachine_last_changed_not_updated_on_same_state(hass):
    """Test to not update the existing, same state."""
    hass.states.async_set("light.bowl", "on", {})
    state = hass.states.get("light.Bowl")

    future = dt_util.utcnow() + timedelta(hours=10)

    with patch("homeassistant.util.dt.utcnow", return_value=future):
        hass.states.async_set("light.Bowl", "on", {"attr": "triggers_change"})
        await hass.async_block_till_done()

    state2 = hass.states.get("light.Bowl")
    assert state2 is not None
    assert state.last_changed == state2.last_changed


async def test_statemachine_force_update(hass):
    """Test force update option."""
    hass.states.async_set("light.bowl", "on", {})
    events = async_capture_events(hass, EVENT_STATE_CHANGED)

    hass.states.async_set("light.bowl", "on")
    await hass.async_block_till_done()
    assert len(events) == 0

    hass.states.async_set("light.bowl", "on", None, True)
    await hass.async_block_till_done()
    assert len(events) == 1


def test_service_call_repr():
    """Test ServiceCall repr."""
    call = ha.ServiceCall("homeassistant", "start")
    assert str(call) == f"<ServiceCall homeassistant.start (c:{call.context.id})>"

    call2 = ha.ServiceCall("homeassistant", "start", {"fast": "yes"})
    assert (
        str(call2)
        == f"<ServiceCall homeassistant.start (c:{call2.context.id}): fast=yes>"
    )


async def test_serviceregistry_has_service(hass):
    """Test has_service method."""
    hass.services.async_register("test_domain", "test_service", lambda call: None)
    assert len(hass.services.async_services()) == 1
    assert hass.services.has_service("tesT_domaiN", "tesT_servicE")
    assert not hass.services.has_service("test_domain", "non_existing")
    assert not hass.services.has_service("non_existing", "test_service")


async def test_serviceregistry_call_with_blocking_done_in_time(hass):
    """Test call with blocking."""
    registered_events = async_capture_events(hass, EVENT_SERVICE_REGISTERED)
    calls = async_mock_service(hass, "test_domain", "register_calls")
    await hass.async_block_till_done()

    assert len(registered_events) == 1
    assert registered_events[0].data["domain"] == "test_domain"
    assert registered_events[0].data["service"] == "register_calls"

    assert await hass.services.async_call(
        "test_domain", "REGISTER_CALLS", blocking=True
    )
    assert len(calls) == 1


async def test_serviceregistry_call_non_existing_with_blocking(hass):
    """Test non-existing with blocking."""
    with pytest.raises(ha.ServiceNotFound):
        await hass.services.async_call("test_domain", "i_do_not_exist", blocking=True)


async def test_serviceregistry_async_service(hass):
    """Test registering and calling an async service."""
    calls = []

    async def service_handler(call):
        """Service handler coroutine."""
        calls.append(call)

    hass.services.async_register("test_domain", "register_calls", service_handler)

    assert await hass.services.async_call(
        "test_domain", "REGISTER_CALLS", blocking=True
    )
    assert len(calls) == 1


async def test_serviceregistry_async_service_partial(hass):
    """Test registering and calling an wrapped async service."""
    calls = []

    async def service_handler(call):
        """Service handler coroutine."""
        calls.append(call)

    hass.services.async_register(
        "test_domain", "register_calls", functools.partial(service_handler)
    )
    await hass.async_block_till_done()

    assert await hass.services.async_call(
        "test_domain", "REGISTER_CALLS", blocking=True
    )
    assert len(calls) == 1


async def test_serviceregistry_callback_service(hass):
    """Test registering and calling an async service."""
    calls = []

    @ha.callback
    def service_handler(call):
        """Service handler coroutine."""
        calls.append(call)

    hass.services.async_register("test_domain", "register_calls", service_handler)

    assert await hass.services.async_call(
        "test_domain", "REGISTER_CALLS", blocking=True
    )
    assert len(calls) == 1


async def test_serviceregistry_remove_service(hass):
    """Test remove service."""
    calls_remove = async_capture_events(hass, EVENT_SERVICE_REMOVED)

    hass.services.async_register("test_domain", "test_service", lambda call: None)
    assert hass.services.has_service("test_Domain", "test_Service")

    hass.services.async_remove("test_Domain", "test_Service")
    await hass.async_block_till_done()

    assert not hass.services.has_service("test_Domain", "test_Service")
    assert len(calls_remove) == 1
    assert calls_remove[-1].data["domain"] == "test_domain"
    assert calls_remove[-1].data["service"] == "test_service"


async def test_serviceregistry_service_that_not_exists(hass):
    """Test remove service that not exists."""
    calls_remove = async_capture_events(hass, EVENT_SERVICE_REMOVED)
    assert not hass.services.has_service("test_xxx", "test_yyy")
    hass.services.async_remove("test_xxx", "test_yyy")
    await hass.async_block_till_done()
    assert len(calls_remove) == 0

    with pytest.raises(ServiceNotFound):
        await hass.services.async_call("test_do_not", "exist", {})


async def test_serviceregistry_async_service_raise_exception(hass):
    """Test registering and calling an async service raise exception."""

    async def service_handler(_):
        """Service handler coroutine."""
        raise ValueError

    hass.services.async_register("test_domain", "register_calls", service_handler)

    with pytest.raises(ValueError):
        assert await hass.services.async_call(
            "test_domain", "REGISTER_CALLS", blocking=True
        )

    # Non-blocking service call never throw exception
    await hass.services.async_call("test_domain", "REGISTER_CALLS", blocking=False)
    await hass.async_block_till_done()


async def test_serviceregistry_callback_service_raise_exception(hass):
    """Test registering and calling an callback service raise exception."""

    @ha.callback
    def service_handler(_):
        """Service handler coroutine."""
        raise ValueError

    hass.services.async_register("test_domain", "register_calls", service_handler)

    with pytest.raises(ValueError):
        assert await hass.services.async_call(
            "test_domain", "REGISTER_CALLS", blocking=True
        )

    # Non-blocking service call never throw exception
    await hass.services.async_call("test_domain", "REGISTER_CALLS", blocking=False)
    await hass.async_block_till_done()


def test_config_defaults():
    """Test config defaults."""
    hass = Mock()
    config = ha.Config(hass)
    assert config.hass is hass
    assert config.latitude == 0
    assert config.longitude == 0
    assert config.elevation == 0
    assert config.location_name == "Home"
    assert config.time_zone == "UTC"
    assert config.internal_url is None
    assert config.external_url is None
    assert config.config_source is ha.ConfigSource.DEFAULT
    assert config.skip_pip is False
    assert config.components == set()
    assert config.api is None
    assert config.config_dir is None
    assert config.allowlist_external_dirs == set()
    assert config.allowlist_external_urls == set()
    assert config.media_dirs == {}
    assert config.safe_mode is False
    assert config.legacy_templates is False
    assert config.currency == "EUR"


def test_config_path_with_file():
    """Test get_config_path method."""
    config = ha.Config(None)
    config.config_dir = "/test/ha-config"
    assert config.path("test.conf") == "/test/ha-config/test.conf"


def test_config_path_with_dir_and_file():
    """Test get_config_path method."""
    config = ha.Config(None)
    config.config_dir = "/test/ha-config"
    assert config.path("dir", "test.conf") == "/test/ha-config/dir/test.conf"


def test_config_as_dict():
    """Test as dict."""
    config = ha.Config(None)
    config.config_dir = "/test/ha-config"
    config.hass = MagicMock()
    type(config.hass.state).value = PropertyMock(return_value="RUNNING")
    expected = {
        "latitude": 0,
        "longitude": 0,
        "elevation": 0,
        CONF_UNIT_SYSTEM: METRIC_SYSTEM.as_dict(),
        "location_name": "Home",
        "time_zone": "UTC",
        "components": set(),
        "config_dir": "/test/ha-config",
        "whitelist_external_dirs": set(),
        "allowlist_external_dirs": set(),
        "allowlist_external_urls": set(),
        "version": __version__,
        "config_source": ha.ConfigSource.DEFAULT,
        "safe_mode": False,
        "state": "RUNNING",
        "external_url": None,
        "internal_url": None,
        "currency": "EUR",
    }

    assert expected == config.as_dict()


def test_config_is_allowed_path():
    """Test is_allowed_path method."""
    config = ha.Config(None)
    with TemporaryDirectory() as tmp_dir:
        # The created dir is in /tmp. This is a symlink on OS X
        # causing this test to fail unless we resolve path first.
        config.allowlist_external_dirs = {os.path.realpath(tmp_dir)}

        test_file = os.path.join(tmp_dir, "test.jpg")
        with open(test_file, "w") as tmp_file:
            tmp_file.write("test")

        valid = [test_file, tmp_dir, os.path.join(tmp_dir, "notfound321")]
        for path in valid:
            assert config.is_allowed_path(path)

        config.allowlist_external_dirs = {"/home", "/var"}

        invalid = [
            "/hass/config/secure",
            "/etc/passwd",
            "/root/secure_file",
            "/var/../etc/passwd",
            test_file,
        ]
        for path in invalid:
            assert not config.is_allowed_path(path)

        with pytest.raises(AssertionError):
            config.is_allowed_path(None)


def test_config_is_allowed_external_url():
    """Test is_allowed_external_url method."""
    config = ha.Config(None)
    config.allowlist_external_urls = [
        "http://x.com/",
        "https://y.com/bla/",
        "https://z.com/images/1.jpg/",
    ]

    valid = [
        "http://x.com/1.jpg",
        "http://x.com",
        "https://y.com/bla/",
        "https://y.com/bla/2.png",
        "https://z.com/images/1.jpg",
    ]
    for url in valid:
        assert config.is_allowed_external_url(url)

    invalid = [
        "https://a.co",
        "https://y.com/bla_wrong",
        "https://y.com/bla/../image.jpg",
        "https://z.com/images",
    ]
    for url in invalid:
        assert not config.is_allowed_external_url(url)


async def test_event_on_update(hass):
    """Test that event is fired on update."""
    events = []

    @ha.callback
    def callback(event):
        events.append(event)

    hass.bus.async_listen(EVENT_CORE_CONFIG_UPDATE, callback)

    assert hass.config.latitude != 12

    await hass.config.async_update(latitude=12)
    await hass.async_block_till_done()

    assert hass.config.latitude == 12
    assert len(events) == 1
    assert events[0].data == {"latitude": 12}


async def test_bad_timezone_raises_value_error(hass):
    """Test bad timezone raises ValueError."""
    with pytest.raises(ValueError):
        await hass.config.async_update(time_zone="not_a_timezone")


@patch("homeassistant.core.monotonic")
def test_create_timer(mock_monotonic, loop):
    """Test create timer."""
    hass = MagicMock()
    funcs = []
    orig_callback = ha.callback

    def mock_callback(func):
        funcs.append(func)
        return orig_callback(func)

    mock_monotonic.side_effect = 10.2, 10.8, 11.3

    with patch.object(ha, "callback", mock_callback), patch(
        "homeassistant.core.dt_util.utcnow",
        return_value=datetime(2018, 12, 31, 3, 4, 5, 333333),
    ):
        ha._async_create_timer(hass)

    assert len(funcs) == 2
    fire_time_event, stop_timer = funcs

    assert len(hass.loop.call_later.mock_calls) == 1
    delay, callback, target = hass.loop.call_later.mock_calls[0][1]
    assert abs(delay - 0.666667) < 0.001
    assert callback is fire_time_event
    assert abs(target - 10.866667) < 0.001

    with patch(
        "homeassistant.core.dt_util.utcnow",
        return_value=datetime(2018, 12, 31, 3, 4, 6, 100000),
    ):
        callback(target)

    assert len(hass.bus.async_listen_once.mock_calls) == 1
    assert len(hass.bus.async_fire.mock_calls) == 1
    assert len(hass.loop.call_later.mock_calls) == 2

    event_type, callback = hass.bus.async_listen_once.mock_calls[0][1]
    assert event_type == EVENT_HOMEASSISTANT_STOP
    assert callback is stop_timer

    delay, callback, target = hass.loop.call_later.mock_calls[1][1]
    assert abs(delay - 0.9) < 0.001
    assert callback is fire_time_event
    assert abs(target - 12.2) < 0.001

    event_type, event_data = hass.bus.async_fire.mock_calls[0][1]
    assert event_type == EVENT_TIME_CHANGED
    assert event_data[ATTR_NOW] == datetime(2018, 12, 31, 3, 4, 6, 100000)


@patch("homeassistant.core.monotonic")
def test_timer_out_of_sync(mock_monotonic, loop):
    """Test create timer."""
    hass = MagicMock()
    funcs = []
    orig_callback = ha.callback

    def mock_callback(func):
        funcs.append(func)
        return orig_callback(func)

    mock_monotonic.side_effect = 10.2, 13.3, 13.4

    with patch.object(ha, "callback", mock_callback), patch(
        "homeassistant.core.dt_util.utcnow",
        return_value=datetime(2018, 12, 31, 3, 4, 5, 333333),
    ):
        ha._async_create_timer(hass)

    delay, callback, target = hass.loop.call_later.mock_calls[0][1]

    with patch(
        "homeassistant.core.dt_util.utcnow",
        return_value=datetime(2018, 12, 31, 3, 4, 8, 200000),
    ):
        callback(target)

        _, event_0_args, event_0_kwargs = hass.bus.async_fire.mock_calls[0]
        event_context_0 = event_0_kwargs["context"]

        event_type_0, _ = event_0_args
        assert event_type_0 == EVENT_TIME_CHANGED

        _, event_1_args, event_1_kwargs = hass.bus.async_fire.mock_calls[1]
        event_type_1, event_data_1 = event_1_args
        event_context_1 = event_1_kwargs["context"]

        assert event_type_1 == EVENT_TIMER_OUT_OF_SYNC
        assert abs(event_data_1[ATTR_SECONDS] - 2.433333) < 0.001

        assert event_context_0 == event_context_1

        assert len(funcs) == 2
        fire_time_event, _ = funcs

    assert len(hass.loop.call_later.mock_calls) == 2

    delay, callback, target = hass.loop.call_later.mock_calls[1][1]
    assert abs(delay - 0.8) < 0.001
    assert callback is fire_time_event
    assert abs(target - 14.2) < 0.001


async def test_hass_start_starts_the_timer(loop):
    """Test when hass starts, it starts the timer."""
    hass = ha.HomeAssistant()

    try:
        with patch("homeassistant.core._async_create_timer") as mock_timer:
            await hass.async_start()

        assert hass.state == ha.CoreState.running
        assert not hass._track_task
        assert len(mock_timer.mock_calls) == 1
        assert mock_timer.mock_calls[0][1][0] is hass

    finally:
        await hass.async_stop()
        assert hass.state == ha.CoreState.stopped


async def test_start_taking_too_long(loop, caplog):
    """Test when async_start takes too long."""
    hass = ha.HomeAssistant()
    caplog.set_level(logging.WARNING)

    try:
        with patch.object(
            hass, "async_block_till_done", side_effect=asyncio.TimeoutError
        ), patch("homeassistant.core._async_create_timer") as mock_timer:
            await hass.async_start()

        assert hass.state == ha.CoreState.running
        assert len(mock_timer.mock_calls) == 1
        assert mock_timer.mock_calls[0][1][0] is hass
        assert "Something is blocking Home Assistant" in caplog.text

    finally:
        await hass.async_stop()
        assert hass.state == ha.CoreState.stopped


async def test_track_task_functions(loop):
    """Test function to start/stop track task and initial state."""
    hass = ha.HomeAssistant()
    try:
        assert hass._track_task

        hass.async_stop_track_tasks()
        assert not hass._track_task

        hass.async_track_tasks()
        assert hass._track_task
    finally:
        await hass.async_stop()


async def test_service_executed_with_subservices(hass):
    """Test we block correctly till all services done."""
    calls = async_mock_service(hass, "test", "inner")
    context = ha.Context()

    async def handle_outer(call):
        """Handle outer service call."""
        calls.append(call)
        call1 = hass.services.async_call(
            "test", "inner", blocking=True, context=call.context
        )
        call2 = hass.services.async_call(
            "test", "inner", blocking=True, context=call.context
        )
        await asyncio.wait([call1, call2])
        calls.append(call)

    hass.services.async_register("test", "outer", handle_outer)

    await hass.services.async_call("test", "outer", blocking=True, context=context)

    assert len(calls) == 4
    assert [call.service for call in calls] == ["outer", "inner", "inner", "outer"]
    assert all(call.context is context for call in calls)


async def test_service_call_event_contains_original_data(hass):
    """Test that service call event contains original data."""
    events = []

    @ha.callback
    def callback(event):
        events.append(event)

    hass.bus.async_listen(EVENT_CALL_SERVICE, callback)

    calls = async_mock_service(
        hass, "test", "service", vol.Schema({"number": vol.Coerce(int)})
    )

    context = ha.Context()
    await hass.services.async_call(
        "test", "service", {"number": "23"}, blocking=True, context=context
    )
    await hass.async_block_till_done()
    assert len(events) == 1
    assert events[0].data["service_data"]["number"] == "23"
    assert events[0].context is context
    assert len(calls) == 1
    assert calls[0].data["number"] == 23
    assert calls[0].context is context


def test_context():
    """Test context init."""
    c = ha.Context()
    assert c.user_id is None
    assert c.parent_id is None
    assert c.id is not None

    c = ha.Context(23, 100)
    assert c.user_id == 23
    assert c.parent_id == 100
    assert c.id is not None


async def test_async_functions_with_callback(hass):
    """Test we deal with async functions accidentally marked as callback."""
    runs = []

    @ha.callback
    async def test():
        runs.append(True)

    await hass.async_add_job(test)
    assert len(runs) == 1

    hass.async_run_job(test)
    await hass.async_block_till_done()
    assert len(runs) == 2

    @ha.callback
    async def service_handler(call):
        runs.append(True)

    hass.services.async_register("test_domain", "test_service", service_handler)

    await hass.services.async_call("test_domain", "test_service", blocking=True)
    assert len(runs) == 3


@pytest.mark.parametrize("cancel_call", [True, False])
async def test_cancel_service_task(hass, cancel_call):
    """Test cancellation."""
    service_called = asyncio.Event()
    service_cancelled = False

    async def service_handler(call):
        nonlocal service_cancelled
        service_called.set()
        try:
            await asyncio.sleep(10)
        except asyncio.CancelledError:
            service_cancelled = True
            raise

    hass.services.async_register("test_domain", "test_service", service_handler)
    call_task = hass.async_create_task(
        hass.services.async_call("test_domain", "test_service", blocking=True)
    )

    tasks_1 = asyncio.all_tasks()
    await asyncio.wait_for(service_called.wait(), timeout=1)
    tasks_2 = asyncio.all_tasks() - tasks_1
    assert len(tasks_2) == 1
    service_task = tasks_2.pop()

    if cancel_call:
        call_task.cancel()
    else:
        service_task.cancel()
    with pytest.raises(asyncio.CancelledError):
        await call_task

    assert service_cancelled


def test_valid_entity_id():
    """Test valid entity ID."""
    for invalid in [
        "_light.kitchen",
        ".kitchen",
        ".light.kitchen",
        "light_.kitchen",
        "light._kitchen",
        "light.",
        "light.kitchen__ceiling",
        "light.kitchen_yo_",
        "light.kitchen.",
        "Light.kitchen",
        "light.Kitchen",
        "lightkitchen",
    ]:
        assert not ha.valid_entity_id(invalid), invalid

    for valid in [
        "1.a",
        "1light.kitchen",
        "a.1",
        "a.a",
        "input_boolean.hello_world_0123",
        "light.1kitchen",
        "light.kitchen",
        "light.something_yoo",
    ]:
        assert ha.valid_entity_id(valid), valid


async def test_additional_data_in_core_config(hass, hass_storage):
    """Test that we can handle additional data in core configuration."""
    config = ha.Config(hass)
    hass_storage[ha.CORE_STORAGE_KEY] = {
        "version": 1,
        "data": {"location_name": "Test Name", "additional_valid_key": "value"},
    }
    await config.async_load()
    assert config.location_name == "Test Name"


async def test_incorrect_internal_external_url(hass, hass_storage, caplog):
    """Test that we warn when detecting invalid internal/extenral url."""
    config = ha.Config(hass)

    hass_storage[ha.CORE_STORAGE_KEY] = {
        "version": 1,
        "data": {
            "internal_url": None,
            "external_url": None,
        },
    }
    await config.async_load()
    assert "Invalid external_url set" not in caplog.text
    assert "Invalid internal_url set" not in caplog.text

    hass_storage[ha.CORE_STORAGE_KEY] = {
        "version": 1,
        "data": {
            "internal_url": "https://community.home-assistant.io/profile",
            "external_url": "https://www.home-assistant.io/blue",
        },
    }
    await config.async_load()
    assert "Invalid external_url set" in caplog.text
    assert "Invalid internal_url set" in caplog.text


async def test_start_events(hass):
    """Test events fired when starting Home Assistant."""
    hass.state = ha.CoreState.not_running

    all_events = []

    @ha.callback
    def capture_events(ev):
        all_events.append(ev.event_type)

    hass.bus.async_listen(MATCH_ALL, capture_events)

    core_states = []

    @ha.callback
    def capture_core_state(_):
        core_states.append(hass.state)

    hass.bus.async_listen(EVENT_CORE_CONFIG_UPDATE, capture_core_state)

    await hass.async_start()
    await hass.async_block_till_done()

    assert all_events == [
        EVENT_CORE_CONFIG_UPDATE,
        EVENT_HOMEASSISTANT_START,
        EVENT_CORE_CONFIG_UPDATE,
        EVENT_HOMEASSISTANT_STARTED,
    ]
    assert core_states == [ha.CoreState.starting, ha.CoreState.running]


async def test_log_blocking_events(hass, caplog):
    """Ensure we log which task is blocking startup when debug logging is on."""
    caplog.set_level(logging.DEBUG)

    async def _wait_a_bit_1():
        await asyncio.sleep(0.1)

    async def _wait_a_bit_2():
        await asyncio.sleep(0.1)

    hass.async_create_task(_wait_a_bit_1())
    await hass.async_block_till_done()

    with patch.object(ha, "BLOCK_LOG_TIMEOUT", 0.0001):
        hass.async_create_task(_wait_a_bit_2())
        await hass.async_block_till_done()

    assert "_wait_a_bit_2" in caplog.text
    assert "_wait_a_bit_1" not in caplog.text


async def test_chained_logging_hits_log_timeout(hass, caplog):
    """Ensure we log which task is blocking startup when there is a task chain and debug logging is on."""
    caplog.set_level(logging.DEBUG)

    created = 0

    async def _task_chain_1():
        nonlocal created
        created += 1
        if created > 1000:
            return
        hass.async_create_task(_task_chain_2())

    async def _task_chain_2():
        nonlocal created
        created += 1
        if created > 1000:
            return
        hass.async_create_task(_task_chain_1())

    with patch.object(ha, "BLOCK_LOG_TIMEOUT", 0.0001):
        hass.async_create_task(_task_chain_1())
        await hass.async_block_till_done()

    assert "_task_chain_" in caplog.text


async def test_chained_logging_misses_log_timeout(hass, caplog):
    """Ensure we do not log which task is blocking startup if we do not hit the timeout."""
    caplog.set_level(logging.DEBUG)

    created = 0

    async def _task_chain_1():
        nonlocal created
        created += 1
        if created > 10:
            return
        hass.async_create_task(_task_chain_2())

    async def _task_chain_2():
        nonlocal created
        created += 1
        if created > 10:
            return
        hass.async_create_task(_task_chain_1())

    hass.async_create_task(_task_chain_1())
    await hass.async_block_till_done()

    assert "_task_chain_" not in caplog.text


async def test_async_all(hass):
    """Test async_all."""

    hass.states.async_set("switch.link", "on")
    hass.states.async_set("light.bowl", "on")
    hass.states.async_set("light.frog", "on")
    hass.states.async_set("vacuum.floor", "on")

    assert {state.entity_id for state in hass.states.async_all()} == {
        "switch.link",
        "light.bowl",
        "light.frog",
        "vacuum.floor",
    }
    assert {state.entity_id for state in hass.states.async_all("light")} == {
        "light.bowl",
        "light.frog",
    }
    assert {
        state.entity_id for state in hass.states.async_all(["light", "switch"])
    } == {"light.bowl", "light.frog", "switch.link"}


async def test_async_entity_ids_count(hass):
    """Test async_entity_ids_count."""

    hass.states.async_set("switch.link", "on")
    hass.states.async_set("light.bowl", "on")
    hass.states.async_set("light.frog", "on")
    hass.states.async_set("vacuum.floor", "on")

    assert hass.states.async_entity_ids_count() == 4
    assert hass.states.async_entity_ids_count("light") == 2

    hass.states.async_set("light.cow", "on")

    assert hass.states.async_entity_ids_count() == 5
    assert hass.states.async_entity_ids_count("light") == 3


async def test_hassjob_forbid_coroutine():
    """Test hassjob forbids coroutines."""

    async def bla():
        pass

    coro = bla()

    with pytest.raises(ValueError):
        ha.HassJob(coro)

    # To avoid warning about unawaited coro
    await coro


async def test_reserving_states(hass):
    """Test we can reserve a state in the state machine."""

    hass.states.async_reserve("light.bedroom")
    assert hass.states.async_available("light.bedroom") is False
    hass.states.async_set("light.bedroom", "on")
    assert hass.states.async_available("light.bedroom") is False

    with pytest.raises(ha.HomeAssistantError):
        hass.states.async_reserve("light.bedroom")

    hass.states.async_remove("light.bedroom")
    assert hass.states.async_available("light.bedroom") is True
    hass.states.async_set("light.bedroom", "on")

    with pytest.raises(ha.HomeAssistantError):
        hass.states.async_reserve("light.bedroom")

    assert hass.states.async_available("light.bedroom") is False
    hass.states.async_remove("light.bedroom")
    assert hass.states.async_available("light.bedroom") is True


async def test_state_change_events_match_state_time(hass):
    """Test last_updated and timed_fired only call utcnow once."""

    events = []

    @ha.callback
    def _event_listener(event):
        events.append(event)

    hass.bus.async_listen(ha.EVENT_STATE_CHANGED, _event_listener)

    hass.states.async_set("light.bedroom", "on")
    await hass.async_block_till_done()
    state = hass.states.get("light.bedroom")

    assert state.last_updated == events[0].time_fired<|MERGE_RESOLUTION|>--- conflicted
+++ resolved
@@ -379,27 +379,13 @@
         "state": "on",
     }
     as_dict_1 = state.as_dict()
-<<<<<<< HEAD
-=======
     assert isinstance(as_dict_1, ReadOnlyDict)
     assert isinstance(as_dict_1["attributes"], ReadOnlyDict)
     assert isinstance(as_dict_1["context"], ReadOnlyDict)
->>>>>>> 5da923c3
     assert as_dict_1 == expected
     # 2nd time to verify cache
     assert state.as_dict() == expected
     assert state.as_dict() is as_dict_1
-<<<<<<< HEAD
-
-    # Verify it's immutable
-    with pytest.raises(RuntimeError):
-        as_dict_1.pop("state")
-    with pytest.raises(RuntimeError):
-        as_dict_1["state"] = "yo"
-    with pytest.raises(RuntimeError):
-        as_dict_1["context"]["user_id"] = None
-=======
->>>>>>> 5da923c3
 
 
 async def test_eventbus_add_remove_listener(hass):
