--- conflicted
+++ resolved
@@ -921,11 +921,7 @@
 
 
 def test_event_origin_idx() -> None:
-<<<<<<< HEAD
-    """Test that Event origin idx."""
-=======
     """Test the EventOrigin idx."""
->>>>>>> 7c07f3ea
     assert ha.EventOrigin.remote is ha.EventOrigin.remote
     assert ha.EventOrigin.local is ha.EventOrigin.local
     assert ha.EventOrigin.local.idx == 0
