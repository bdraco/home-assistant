"""Test to verify that Home Assistant core works."""

from __future__ import annotations

import array
import asyncio
from datetime import datetime, timedelta
import functools
import gc
import logging
import os
from tempfile import TemporaryDirectory
import threading
import time
from typing import Any
from unittest.mock import MagicMock, Mock, PropertyMock, patch

from freezegun import freeze_time
import pytest
from pytest_unordered import unordered
import voluptuous as vol

from homeassistant.const import (
    ATTR_FRIENDLY_NAME,
    CONF_UNIT_SYSTEM,
    EVENT_CALL_SERVICE,
    EVENT_CORE_CONFIG_UPDATE,
    EVENT_HOMEASSISTANT_CLOSE,
    EVENT_HOMEASSISTANT_FINAL_WRITE,
    EVENT_HOMEASSISTANT_START,
    EVENT_HOMEASSISTANT_STARTED,
    EVENT_HOMEASSISTANT_STOP,
    EVENT_SERVICE_REGISTERED,
    EVENT_SERVICE_REMOVED,
    EVENT_STATE_CHANGED,
    EVENT_STATE_REPORTED,
    MATCH_ALL,
    __version__,
)
import homeassistant.core as ha
from homeassistant.core import (
    CoreState,
    HassJob,
    HomeAssistant,
    ServiceCall,
    ServiceResponse,
    State,
    SupportsResponse,
    callback,
    get_release_channel,
)
from homeassistant.exceptions import (
    HomeAssistantError,
    InvalidEntityFormatError,
    InvalidStateError,
    MaxLengthExceeded,
    ServiceNotFound,
)
from homeassistant.helpers.json import json_dumps
from homeassistant.setup import async_setup_component
from homeassistant.util.async_ import create_eager_task
import homeassistant.util.dt as dt_util
from homeassistant.util.read_only_dict import ReadOnlyDict
from homeassistant.util.unit_system import METRIC_SYSTEM

from .common import (
    async_capture_events,
    async_mock_service,
    help_test_all,
    import_and_test_deprecated_constant_enum,
)

PST = dt_util.get_time_zone("America/Los_Angeles")


def test_split_entity_id() -> None:
    """Test split_entity_id."""
    assert ha.split_entity_id("domain.object_id") == ("domain", "object_id")
    with pytest.raises(ValueError):
        ha.split_entity_id("")
    with pytest.raises(ValueError):
        ha.split_entity_id(".")
    with pytest.raises(ValueError):
        ha.split_entity_id("just_domain")
    with pytest.raises(ValueError):
        ha.split_entity_id("empty_object_id.")
    with pytest.raises(ValueError):
        ha.split_entity_id(".empty_domain")


async def test_async_add_hass_job_schedule_callback() -> None:
    """Test that we schedule callbacks and add jobs to the job pool."""
    hass = MagicMock()
    job = MagicMock()

    ha.HomeAssistant._async_add_hass_job(hass, ha.HassJob(ha.callback(job)))
    assert len(hass.loop.call_soon.mock_calls) == 1
    assert len(hass.loop.create_task.mock_calls) == 0
    assert len(hass.add_job.mock_calls) == 0


async def test_async_add_hass_job_eager_start_coro_suspends(
    hass: HomeAssistant,
) -> None:
    """Test scheduling a coro as a task that will suspend with eager_start."""

    async def job_that_suspends():
        await asyncio.sleep(0)

    task = hass._async_add_hass_job(
        ha.HassJob(ha.callback(job_that_suspends)), eager_start=True
    )
    assert not task.done()
    assert task in hass._tasks
    await task
    assert task not in hass._tasks


async def test_async_run_hass_job_eager_start_coro_suspends(
    hass: HomeAssistant,
) -> None:
    """Test scheduling a coro as a task that will suspend with eager_start."""

    async def job_that_suspends():
        await asyncio.sleep(0)

    task = hass.async_run_hass_job(ha.HassJob(ha.callback(job_that_suspends)))
    assert not task.done()
    assert task in hass._tasks
    await task
    assert task not in hass._tasks


async def test_async_add_hass_job_background(hass: HomeAssistant) -> None:
    """Test scheduling a coro as a background task with async_add_hass_job."""

    async def job_that_suspends():
        await asyncio.sleep(0)

    task = hass._async_add_hass_job(
        ha.HassJob(ha.callback(job_that_suspends)), background=True
    )
    assert not task.done()
    assert task in hass._background_tasks
    await task
    assert task not in hass._background_tasks


async def test_async_run_hass_job_background(hass: HomeAssistant) -> None:
    """Test scheduling a coro as a background task with async_run_hass_job."""

    async def job_that_suspends():
        await asyncio.sleep(0)

    task = hass.async_run_hass_job(
        ha.HassJob(ha.callback(job_that_suspends)), background=True
    )
    assert not task.done()
    assert task in hass._background_tasks
    await task
    assert task not in hass._background_tasks


async def test_async_add_hass_job_eager_background(hass: HomeAssistant) -> None:
    """Test scheduling a coro as an eager background task with async_add_hass_job."""

    async def job_that_suspends():
        await asyncio.sleep(0)

    task = hass._async_add_hass_job(
        ha.HassJob(ha.callback(job_that_suspends)), background=True
    )
    assert not task.done()
    assert task in hass._background_tasks
    await task
    assert task not in hass._background_tasks


async def test_async_run_hass_job_eager_background(hass: HomeAssistant) -> None:
    """Test scheduling a coro as an eager background task with async_run_hass_job."""

    async def job_that_suspends():
        await asyncio.sleep(0)

    task = hass.async_run_hass_job(
        ha.HassJob(ha.callback(job_that_suspends)), background=True
    )
    assert not task.done()
    assert task in hass._background_tasks
    await task
    assert task not in hass._background_tasks


async def test_async_run_hass_job_background_synchronous(hass: HomeAssistant) -> None:
    """Test scheduling a coro as an eager background task with async_run_hass_job."""

    async def job_that_does_not_suspends():
        pass

    task = hass.async_run_hass_job(
        ha.HassJob(ha.callback(job_that_does_not_suspends)),
        background=True,
    )
    assert task.done()
    assert task not in hass._background_tasks
    assert task not in hass._tasks
    await task


async def test_async_run_hass_job_synchronous(hass: HomeAssistant) -> None:
    """Test scheduling a coro as an eager task with async_run_hass_job."""

    async def job_that_does_not_suspends():
        pass

    task = hass.async_run_hass_job(
        ha.HassJob(ha.callback(job_that_does_not_suspends)),
        background=False,
    )
    assert task.done()
    assert task not in hass._background_tasks
    assert task not in hass._tasks
    await task


async def test_async_add_hass_job_coro_named(hass: HomeAssistant) -> None:
    """Test that we schedule coroutines and add jobs to the job pool with a name."""

    async def mycoro():
        pass

    job = ha.HassJob(mycoro, "named coro")
    assert "named coro" in str(job)
    assert job.name == "named coro"
    task = ha.HomeAssistant._async_add_hass_job(hass, job)
    assert "named coro" in str(task)


async def test_async_add_hass_job_eager_start(hass: HomeAssistant) -> None:
    """Test eager_start with async_add_hass_job."""

    async def mycoro():
        pass

    job = ha.HassJob(mycoro, "named coro")
    assert "named coro" in str(job)
    assert job.name == "named coro"
    task = ha.HomeAssistant._async_add_hass_job(hass, job, eager_start=True)
    assert "named coro" in str(task)


async def test_async_add_hass_job_schedule_partial_callback() -> None:
    """Test that we schedule partial coros and add jobs to the job pool."""
    hass = MagicMock()
    job = MagicMock()
    partial = functools.partial(ha.callback(job))

    ha.HomeAssistant._async_add_hass_job(hass, ha.HassJob(partial))
    assert len(hass.loop.call_soon.mock_calls) == 1
    assert len(hass.loop.create_task.mock_calls) == 0
    assert len(hass.add_job.mock_calls) == 0


async def test_async_add_hass_job_schedule_coroutinefunction() -> None:
    """Test that we schedule coroutines and add jobs to the job pool."""
    hass = MagicMock(loop=MagicMock(wraps=asyncio.get_running_loop()))

    async def job():
        pass

    ha.HomeAssistant._async_add_hass_job(hass, ha.HassJob(job))
    assert len(hass.loop.call_soon.mock_calls) == 0
    assert len(hass.loop.create_task.mock_calls) == 1
    assert len(hass.add_job.mock_calls) == 0


async def test_async_add_hass_job_schedule_corofunction_eager_start() -> None:
    """Test that we schedule coroutines and add jobs to the job pool."""
    hass = MagicMock(loop=MagicMock(wraps=asyncio.get_running_loop()))

    async def job():
        pass

    with patch(
        "homeassistant.core.create_eager_task", wraps=create_eager_task
    ) as mock_create_eager_task:
        hass_job = ha.HassJob(job)
        task = ha.HomeAssistant._async_add_hass_job(hass, hass_job, eager_start=True)
        assert len(hass.loop.call_soon.mock_calls) == 0
        assert len(hass.add_job.mock_calls) == 0
        assert mock_create_eager_task.mock_calls
        await task


async def test_async_add_hass_job_schedule_partial_coroutinefunction() -> None:
    """Test that we schedule partial coros and add jobs to the job pool."""
    hass = MagicMock(loop=MagicMock(wraps=asyncio.get_running_loop()))

    async def job():
        pass

    partial = functools.partial(job)

    ha.HomeAssistant._async_add_hass_job(hass, ha.HassJob(partial))
    assert len(hass.loop.call_soon.mock_calls) == 0
    assert len(hass.loop.create_task.mock_calls) == 1
    assert len(hass.add_job.mock_calls) == 0


async def test_async_add_job_add_hass_threaded_job_to_pool() -> None:
    """Test that we schedule coroutines and add jobs to the job pool."""
    hass = MagicMock()

    def job():
        pass

    ha.HomeAssistant._async_add_hass_job(hass, ha.HassJob(job))
    assert len(hass.loop.call_soon.mock_calls) == 0
    assert len(hass.loop.create_task.mock_calls) == 0
    assert len(hass.loop.run_in_executor.mock_calls) == 2


async def test_async_create_task_schedule_coroutine() -> None:
    """Test that we schedule coroutines and add jobs to the job pool."""
    hass = MagicMock(loop=MagicMock(wraps=asyncio.get_running_loop()))

    async def job():
        pass

    ha.HomeAssistant.async_create_task(hass, job(), eager_start=False)
    assert len(hass.loop.call_soon.mock_calls) == 0
    assert len(hass.loop.create_task.mock_calls) == 1
    assert len(hass.add_job.mock_calls) == 0


async def test_async_create_task_eager_start_schedule_coroutine() -> None:
    """Test that we schedule coroutines and add jobs to the job pool."""
    hass = MagicMock(loop=MagicMock(wraps=asyncio.get_running_loop()))

    async def job():
        pass

    ha.HomeAssistant.async_create_task(hass, job(), eager_start=True)
    # Should create the task directly since 3.12 supports eager_start
    assert len(hass.loop.create_task.mock_calls) == 0
    assert len(hass.add_job.mock_calls) == 0


async def test_async_create_task_schedule_coroutine_with_name() -> None:
    """Test that we schedule coroutines and add jobs to the job pool with a name."""
    hass = MagicMock(loop=MagicMock(wraps=asyncio.get_running_loop()))

    async def job():
        pass

    task = ha.HomeAssistant.async_create_task(
        hass, job(), "named task", eager_start=False
    )
    assert len(hass.loop.call_soon.mock_calls) == 0
    assert len(hass.loop.create_task.mock_calls) == 1
    assert len(hass.add_job.mock_calls) == 0
    assert "named task" in str(task)


async def test_async_run_eager_hass_job_calls_callback() -> None:
    """Test that the callback annotation is respected."""
    hass = MagicMock()
    calls = []

    def job():
        asyncio.get_running_loop()  # ensure we are in the event loop
        calls.append(1)

    ha.HomeAssistant.async_run_hass_job(hass, ha.HassJob(ha.callback(job)))
    assert len(calls) == 1


async def test_async_run_eager_hass_job_calls_coro_function() -> None:
    """Test running coros from async_run_hass_job with eager_start."""
    hass = MagicMock()

    async def job():
        pass

    ha.HomeAssistant.async_run_hass_job(hass, ha.HassJob(job))
    assert len(hass._async_add_hass_job.mock_calls) == 1


async def test_async_run_hass_job_calls_callback() -> None:
    """Test that the callback annotation is respected."""
    hass = MagicMock()
    calls = []

    def job():
        calls.append(1)

    ha.HomeAssistant.async_run_hass_job(hass, ha.HassJob(ha.callback(job)))
    assert len(calls) == 1
    assert len(hass.async_add_job.mock_calls) == 0


async def test_async_run_hass_job_delegates_non_async() -> None:
    """Test that the callback annotation is respected."""
    hass = MagicMock()
    calls = []

    def job():
        calls.append(1)

    ha.HomeAssistant.async_run_hass_job(hass, ha.HassJob(job))
    assert len(calls) == 0
    assert len(hass._async_add_hass_job.mock_calls) == 1


async def test_async_get_hass_can_be_called(hass: HomeAssistant) -> None:
    """Test calling async_get_hass via different paths.

    The test asserts async_get_hass can be called from:
    - Coroutines and callbacks
    - Callbacks scheduled from callbacks, coroutines and threads
    - Coroutines scheduled from callbacks, coroutines and threads

    The test also asserts async_get_hass can not be called from threads
    other than the event loop.
    """
    task_finished = asyncio.Event()

    def can_call_async_get_hass() -> bool:
        """Test if it's possible to call async_get_hass."""
        try:
            if ha.async_get_hass() is hass:
                return True
            raise Exception
        except HomeAssistantError:
            return False

        raise Exception

    # Test scheduling a coroutine which calls async_get_hass via hass.async_create_task
    async def _async_create_task() -> None:
        task_finished.set()
        assert can_call_async_get_hass()

    hass.async_create_task(_async_create_task(), "create_task")
    async with asyncio.timeout(1):
        await task_finished.wait()
    task_finished.clear()

    # Test scheduling a callback which calls async_get_hass via hass.async_add_job
    @callback
    def _add_job() -> None:
        assert can_call_async_get_hass()
        task_finished.set()

    hass.async_add_job(_add_job)
    async with asyncio.timeout(1):
        await task_finished.wait()
    task_finished.clear()

    # Test scheduling a callback which calls async_get_hass from a callback
    @callback
    def _schedule_callback_from_callback() -> None:
        @callback
        def _callback():
            assert can_call_async_get_hass()
            task_finished.set()

        # Test the scheduled callback itself can call async_get_hass
        assert can_call_async_get_hass()
        hass.async_add_job(_callback)

    _schedule_callback_from_callback()
    async with asyncio.timeout(1):
        await task_finished.wait()
    task_finished.clear()

    # Test scheduling a coroutine which calls async_get_hass from a callback
    @callback
    def _schedule_coroutine_from_callback() -> None:
        async def _coroutine():
            assert can_call_async_get_hass()
            task_finished.set()

        # Test the scheduled callback itself can call async_get_hass
        assert can_call_async_get_hass()
        hass.async_add_job(_coroutine())

    _schedule_coroutine_from_callback()
    async with asyncio.timeout(1):
        await task_finished.wait()
    task_finished.clear()

    # Test scheduling a callback which calls async_get_hass from a coroutine
    async def _schedule_callback_from_coroutine() -> None:
        @callback
        def _callback():
            assert can_call_async_get_hass()
            task_finished.set()

        # Test the coroutine itself can call async_get_hass
        assert can_call_async_get_hass()
        hass.async_add_job(_callback)

    await _schedule_callback_from_coroutine()
    async with asyncio.timeout(1):
        await task_finished.wait()
    task_finished.clear()

    # Test scheduling a coroutine which calls async_get_hass from a coroutine
    async def _schedule_callback_from_coroutine() -> None:
        async def _coroutine():
            assert can_call_async_get_hass()
            task_finished.set()

        # Test the coroutine itself can call async_get_hass
        assert can_call_async_get_hass()
        await hass.async_create_task(_coroutine())

    await _schedule_callback_from_coroutine()
    async with asyncio.timeout(1):
        await task_finished.wait()
    task_finished.clear()

    # Test scheduling a callback which calls async_get_hass from an executor
    def _async_add_executor_job_add_job() -> None:
        @callback
        def _async_add_job():
            assert can_call_async_get_hass()
            task_finished.set()

        # Test the executor itself can not call async_get_hass
        assert not can_call_async_get_hass()
        hass.add_job(_async_add_job)

    await hass.async_add_executor_job(_async_add_executor_job_add_job)
    async with asyncio.timeout(1):
        await task_finished.wait()
    task_finished.clear()

    # Test scheduling a coroutine which calls async_get_hass from an executor
    def _async_add_executor_job_create_task() -> None:
        async def _async_create_task() -> None:
            assert can_call_async_get_hass()
            task_finished.set()

        # Test the executor itself can not call async_get_hass
        assert not can_call_async_get_hass()
        hass.create_task(_async_create_task())

    await hass.async_add_executor_job(_async_add_executor_job_create_task)
    async with asyncio.timeout(1):
        await task_finished.wait()
    task_finished.clear()

    # Test scheduling a callback which calls async_get_hass from a worker thread
    class MyJobAddJob(threading.Thread):
        @callback
        def _my_threaded_job_add_job(self) -> None:
            assert can_call_async_get_hass()
            task_finished.set()

        def run(self) -> None:
            # Test the worker thread itself can not call async_get_hass
            assert not can_call_async_get_hass()
            hass.add_job(self._my_threaded_job_add_job)

    my_job_add_job = MyJobAddJob()
    my_job_add_job.start()
    async with asyncio.timeout(1):
        await task_finished.wait()
    task_finished.clear()
    my_job_add_job.join()

    # Test scheduling a coroutine which calls async_get_hass from a worker thread
    class MyJobCreateTask(threading.Thread):
        async def _my_threaded_job_create_task(self) -> None:
            assert can_call_async_get_hass()
            task_finished.set()

        def run(self) -> None:
            # Test the worker thread itself can not call async_get_hass
            assert not can_call_async_get_hass()
            hass.create_task(self._my_threaded_job_create_task())

    my_job_create_task = MyJobCreateTask()
    my_job_create_task.start()
    async with asyncio.timeout(1):
        await task_finished.wait()
    task_finished.clear()
    my_job_create_task.join()


async def test_async_add_executor_job_background(hass: HomeAssistant) -> None:
    """Test running an executor job in the background."""
    calls = []

    def job():
        time.sleep(0.01)
        calls.append(1)

    async def _async_add_executor_job():
        await hass.async_add_executor_job(job)

    task = hass.async_create_background_task(
        _async_add_executor_job(), "background", eager_start=True
    )
    await hass.async_block_till_done()
    assert len(calls) == 0
    await hass.async_block_till_done(wait_background_tasks=True)
    assert len(calls) == 1
    await task


async def test_async_add_executor_job(hass: HomeAssistant) -> None:
    """Test running an executor job."""
    calls = []

    def job():
        time.sleep(0.01)
        calls.append(1)

    async def _async_add_executor_job():
        await hass.async_add_executor_job(job)

    task = hass.async_create_task(
        _async_add_executor_job(), "background", eager_start=True
    )
    await hass.async_block_till_done()
    assert len(calls) == 1
    await task


async def test_stage_shutdown(hass: HomeAssistant) -> None:
    """Simulate a shutdown, test calling stuff."""
    test_stop = async_capture_events(hass, EVENT_HOMEASSISTANT_STOP)
    test_final_write = async_capture_events(hass, EVENT_HOMEASSISTANT_FINAL_WRITE)
    test_close = async_capture_events(hass, EVENT_HOMEASSISTANT_CLOSE)
    test_all = async_capture_events(hass, MATCH_ALL)

    await hass.async_stop()

    assert len(test_stop) == 1
    assert len(test_close) == 1
    assert len(test_final_write) == 1
    assert len(test_all) == 2


async def test_stage_shutdown_timeouts(hass: HomeAssistant) -> None:
    """Simulate a shutdown, test timeouts at each step."""

    with patch.object(hass.timeout, "async_timeout", side_effect=TimeoutError):
        await hass.async_stop()

    assert hass.state is CoreState.stopped


async def test_stage_shutdown_generic_error(hass: HomeAssistant, caplog) -> None:
    """Simulate a shutdown, test that a generic error at the final stage doesn't prevent it."""

    task = asyncio.Future()
    hass._tasks.add(task)

    def fail_the_task(_):
        task.set_exception(Exception("test_exception"))

    with patch.object(task, "cancel", side_effect=fail_the_task) as patched_call:
        await hass.async_stop()
        assert patched_call.called

    assert "test_exception" in caplog.text
    assert hass.state == ha.CoreState.stopped


async def test_stage_shutdown_with_exit_code(hass: HomeAssistant) -> None:
    """Simulate a shutdown, test calling stuff with exit code checks."""
    test_stop = async_capture_events(hass, EVENT_HOMEASSISTANT_STOP)
    test_final_write = async_capture_events(hass, EVENT_HOMEASSISTANT_FINAL_WRITE)
    test_close = async_capture_events(hass, EVENT_HOMEASSISTANT_CLOSE)
    test_all = async_capture_events(hass, MATCH_ALL)

    event_call_counters = [0, 0, 0]
    expected_exit_code = 101

    async def async_on_stop(event) -> None:
        if hass.exit_code == expected_exit_code:
            event_call_counters[0] += 1

    async def async_on_final_write(event) -> None:
        if hass.exit_code == expected_exit_code:
            event_call_counters[1] += 1

    async def async_on_close(event) -> None:
        if hass.exit_code == expected_exit_code:
            event_call_counters[2] += 1

    hass.bus.async_listen_once(EVENT_HOMEASSISTANT_STOP, async_on_stop)
    hass.bus.async_listen_once(EVENT_HOMEASSISTANT_FINAL_WRITE, async_on_final_write)
    hass.bus.async_listen_once(EVENT_HOMEASSISTANT_CLOSE, async_on_close)

    await hass.async_stop(expected_exit_code)

    assert len(test_stop) == 1
    assert len(test_close) == 1
    assert len(test_final_write) == 1
    assert len(test_all) == 2

    assert (
        event_call_counters[0] == 1
        and event_call_counters[1] == 1
        and event_call_counters[2] == 1
    )


async def test_shutdown_calls_block_till_done_after_shutdown_run_callback_threadsafe(
    hass: HomeAssistant,
) -> None:
    """Ensure shutdown_run_callback_threadsafe is called before the final async_block_till_done."""
    stop_calls = []

    async def _record_block_till_done(wait_background_tasks: bool = False):
        nonlocal stop_calls
        stop_calls.append("async_block_till_done")

    def _record_shutdown_run_callback_threadsafe(loop):
        nonlocal stop_calls
        stop_calls.append(("shutdown_run_callback_threadsafe", loop))

    with (
        patch.object(hass, "async_block_till_done", _record_block_till_done),
        patch(
            "homeassistant.core.shutdown_run_callback_threadsafe",
            _record_shutdown_run_callback_threadsafe,
        ),
    ):
        await hass.async_stop()

    assert stop_calls[-2] == ("shutdown_run_callback_threadsafe", hass.loop)
    assert stop_calls[-1] == "async_block_till_done"


async def test_pending_scheduler(hass: HomeAssistant) -> None:
    """Add a coro to pending tasks."""
    call_count = []

    async def test_coro():
        """Test Coro."""
        call_count.append("call")

    for _ in range(3):
        hass.async_add_job(test_coro())

    await asyncio.wait(hass._tasks)

    assert len(hass._tasks) == 0
    assert len(call_count) == 3


def test_add_job_pending_tasks_coro(hass: HomeAssistant) -> None:
    """Add a coro to pending tasks."""

    async def test_coro():
        """Test Coro."""

    for _ in range(2):
        hass.add_job(test_coro())

    # Ensure add_job does not run immediately
    assert len(hass._tasks) == 0


async def test_async_add_job_pending_tasks_coro(hass: HomeAssistant) -> None:
    """Add a coro to pending tasks."""
    call_count = []

    async def test_coro():
        """Test Coro."""
        call_count.append("call")

    for _ in range(2):
        hass.async_add_job(test_coro())

    assert len(hass._tasks) == 2
    await hass.async_block_till_done()
    assert len(call_count) == 2
    assert len(hass._tasks) == 0


async def test_async_create_task_pending_tasks_coro(hass: HomeAssistant) -> None:
    """Add a coro to pending tasks."""
    call_count = []

    async def test_coro():
        """Test Coro."""
        call_count.append("call")

    for _ in range(2):
        hass.async_create_task(test_coro())

    assert len(hass._tasks) == 2
    await hass.async_block_till_done()
    assert len(call_count) == 2
    assert len(hass._tasks) == 0


async def test_async_add_job_pending_tasks_executor(hass: HomeAssistant) -> None:
    """Run an executor in pending tasks."""
    call_count = []

    def test_executor():
        """Test executor."""
        call_count.append("call")

    async def wait_finish_callback():
        """Wait until all stuff is scheduled."""
        await asyncio.sleep(0)
        await asyncio.sleep(0)

    for _ in range(2):
        hass.async_add_job(test_executor)

    await wait_finish_callback()

    await hass.async_block_till_done()
    assert len(call_count) == 2


async def test_async_add_job_pending_tasks_callback(hass: HomeAssistant) -> None:
    """Run a callback in pending tasks."""
    call_count = []

    @ha.callback
    def test_callback():
        """Test callback."""
        call_count.append("call")

    async def wait_finish_callback():
        """Wait until all stuff is scheduled."""
        await asyncio.sleep(0)
        await asyncio.sleep(0)

    for _ in range(2):
        hass.async_add_job(test_callback)

    await wait_finish_callback()

    await hass.async_block_till_done()

    assert len(hass._tasks) == 0
    assert len(call_count) == 2


async def test_add_job_with_none(hass: HomeAssistant) -> None:
    """Try to add a job with None as function."""
    with pytest.raises(ValueError):
        hass.async_add_job(None, "test_arg")


def test_event_eq() -> None:
    """Test events."""
    now = dt_util.utcnow()
    data = {"some": "attr"}
    context = ha.Context()
    event1, event2 = (
        ha.Event(
            "some_type", data, time_fired_timestamp=now.timestamp(), context=context
        )
        for _ in range(2)
    )

    assert event1.as_dict() == event2.as_dict()


def test_event_time() -> None:
    """Test time_fired and time_fired_timestamp."""
    now = dt_util.utcnow()
    event = ha.Event(
        "some_type", {"some": "attr"}, time_fired_timestamp=now.timestamp()
    )
    assert event.time_fired_timestamp == now.timestamp()
    assert event.time_fired == now


def test_event_json_fragment() -> None:
    """Test event JSON fragments."""
    now = dt_util.utcnow()
    data = {"some": "attr"}
    context = ha.Context()
    event1, event2 = (
        ha.Event(
            "some_type", data, time_fired_timestamp=now.timestamp(), context=context
        )
        for _ in range(2)
    )

    # We are testing that the JSON fragments are the same when as_dict is called
    # after json_fragment or before.
    json_fragment_1 = event1.json_fragment
    as_dict_1 = event1.as_dict()
    as_dict_2 = event2.as_dict()
    json_fragment_2 = event2.json_fragment

    assert json_dumps(json_fragment_1) == json_dumps(json_fragment_2)
    # We also test that the as_dict is the same
    assert as_dict_1 == as_dict_2

    # Finally we verify that the as_dict is a ReadOnlyDict
    # as is the data and context inside regardless of
    # if the json fragment was called first or not
    assert isinstance(as_dict_1, ReadOnlyDict)
    assert isinstance(as_dict_1["data"], ReadOnlyDict)
    assert isinstance(as_dict_1["context"], ReadOnlyDict)

    assert isinstance(as_dict_2, ReadOnlyDict)
    assert isinstance(as_dict_2["data"], ReadOnlyDict)
    assert isinstance(as_dict_2["context"], ReadOnlyDict)


def test_event_repr() -> None:
    """Test that Event repr method works."""
    assert str(ha.Event("TestEvent")) == "<Event TestEvent[L]>"

    assert (
        str(ha.Event("TestEvent", {"beer": "nice"}, ha.EventOrigin.remote))
        == "<Event TestEvent[R]: beer=nice>"
    )


def test_event_as_dict() -> None:
    """Test an Event as dictionary."""
    event_type = "some_type"
    now = dt_util.utcnow()
    data = {"some": "attr"}

    event = ha.Event(event_type, data, ha.EventOrigin.local, now.timestamp())
    expected = {
        "event_type": event_type,
        "data": data,
        "origin": "LOCAL",
        "time_fired": now.isoformat(),
        "context": {
            "id": event.context.id,
            "parent_id": None,
            "user_id": event.context.user_id,
        },
    }
    assert event.as_dict() == expected
    # 2nd time to verify cache
    assert event.as_dict() == expected


def test_state_as_dict() -> None:
    """Test a State as dictionary."""
    last_time = datetime(1984, 12, 8, 12, 0, 0)
    state = ha.State(
        "happy.happy",
        "on",
        {"pig": "dog"},
        last_changed=last_time,
        last_reported=last_time,
        last_updated=last_time,
    )
    expected = {
        "context": {
            "id": state.context.id,
            "parent_id": None,
            "user_id": state.context.user_id,
        },
        "entity_id": "happy.happy",
        "attributes": {"pig": "dog"},
        "last_changed": last_time.isoformat(),
        "last_reported": last_time.isoformat(),
        "last_updated": last_time.isoformat(),
        "state": "on",
    }
    as_dict_1 = state.as_dict()
    assert isinstance(as_dict_1, ReadOnlyDict)
    assert isinstance(as_dict_1["attributes"], ReadOnlyDict)
    assert isinstance(as_dict_1["context"], ReadOnlyDict)
    assert as_dict_1 == expected
    # 2nd time to verify cache
    assert state.as_dict() == expected
    assert state.as_dict() is as_dict_1


def test_state_as_dict_json() -> None:
    """Test a State as JSON."""
    last_time = datetime(1984, 12, 8, 12, 0, 0)
    state = ha.State(
        "happy.happy",
        "on",
        {"pig": "dog"},
        context=ha.Context(id="01H0D6K3RFJAYAV2093ZW30PCW"),
        last_changed=last_time,
        last_reported=last_time,
        last_updated=last_time,
    )
    expected = (
        b'{"entity_id":"happy.happy","state":"on","attributes":{"pig":"dog"},'
        b'"last_changed":"1984-12-08T12:00:00","last_reported":"1984-12-08T12:00:00",'
        b'"last_updated":"1984-12-08T12:00:00",'
        b'"context":{"id":"01H0D6K3RFJAYAV2093ZW30PCW","parent_id":null,"user_id":null}}'
    )
    as_dict_json_1 = state.as_dict_json
    assert as_dict_json_1 == expected
    # 2nd time to verify cache
    assert state.as_dict_json == expected
    assert state.as_dict_json is as_dict_json_1


def test_state_json_fragment() -> None:
    """Test state JSON fragments."""
    last_time = datetime(1984, 12, 8, 12, 0, 0)
    state1, state2 = (
        ha.State(
            "happy.happy",
            "on",
            {"pig": "dog"},
            context=ha.Context(id="01H0D6K3RFJAYAV2093ZW30PCW"),
            last_changed=last_time,
            last_reported=last_time,
            last_updated=last_time,
        )
        for _ in range(2)
    )

    # We are testing that the JSON fragments are the same when as_dict is called
    # after json_fragment or before.
    json_fragment_1 = state1.json_fragment
    as_dict_1 = state1.as_dict()
    as_dict_2 = state2.as_dict()
    json_fragment_2 = state2.json_fragment

    assert json_dumps(json_fragment_1) == json_dumps(json_fragment_2)
    # We also test that the as_dict is the same
    assert as_dict_1 == as_dict_2

    # Finally we verify that the as_dict is a ReadOnlyDict
    # as is the attributes and context inside regardless of
    # if the json fragment was called first or not
    assert isinstance(as_dict_1, ReadOnlyDict)
    assert isinstance(as_dict_1["attributes"], ReadOnlyDict)
    assert isinstance(as_dict_1["context"], ReadOnlyDict)

    assert isinstance(as_dict_2, ReadOnlyDict)
    assert isinstance(as_dict_2["attributes"], ReadOnlyDict)
    assert isinstance(as_dict_2["context"], ReadOnlyDict)


def test_state_as_compressed_state() -> None:
    """Test a State as compressed state."""
    last_time = datetime(1984, 12, 8, 12, 0, 0, tzinfo=dt_util.UTC)
    state = ha.State(
        "happy.happy",
        "on",
        {"pig": "dog"},
        last_updated=last_time,
        last_changed=last_time,
    )
    expected = {
        "a": {"pig": "dog"},
        "c": state.context.id,
        "lc": last_time.timestamp(),
        "s": "on",
    }
    as_compressed_state = state.as_compressed_state
    # We are not too concerned about these being ReadOnlyDict
    # since we don't expect them to be called by external callers
    assert as_compressed_state == expected
    # 2nd time to verify cache
    assert state.as_compressed_state == expected


def test_state_as_compressed_state_unique_last_updated() -> None:
    """Test a State as compressed state where last_changed is not last_updated."""
    last_changed = datetime(1984, 12, 8, 11, 0, 0, tzinfo=dt_util.UTC)
    last_updated = datetime(1984, 12, 8, 12, 0, 0, tzinfo=dt_util.UTC)
    state = ha.State(
        "happy.happy",
        "on",
        {"pig": "dog"},
        last_updated=last_updated,
        last_changed=last_changed,
    )
    expected = {
        "a": {"pig": "dog"},
        "c": state.context.id,
        "lc": last_changed.timestamp(),
        "lu": last_updated.timestamp(),
        "s": "on",
    }
    as_compressed_state = state.as_compressed_state
    # We are not too concerned about these being ReadOnlyDict
    # since we don't expect them to be called by external callers
    assert as_compressed_state == expected
    # 2nd time to verify cache
    assert state.as_compressed_state == expected


def test_state_as_compressed_state_json() -> None:
    """Test a State as a JSON compressed state."""
    last_time = datetime(1984, 12, 8, 12, 0, 0, tzinfo=dt_util.UTC)
    state = ha.State(
        "happy.happy",
        "on",
        {"pig": "dog"},
        last_updated=last_time,
        last_changed=last_time,
        context=ha.Context(id="01H0D6H5K3SZJ3XGDHED1TJ79N"),
    )
    expected = b'"happy.happy":{"s":"on","a":{"pig":"dog"},"c":"01H0D6H5K3SZJ3XGDHED1TJ79N","lc":471355200.0}'
    as_compressed_state = state.as_compressed_state_json
    # We are not too concerned about these being ReadOnlyDict
    # since we don't expect them to be called by external callers
    assert as_compressed_state == expected
    # 2nd time to verify cache
    assert state.as_compressed_state_json == expected
    assert state.as_compressed_state_json is as_compressed_state


async def test_eventbus_add_remove_listener(hass: HomeAssistant) -> None:
    """Test remove_listener method."""
    old_count = len(hass.bus.async_listeners())

    def listener(_):
        pass

    unsub = hass.bus.async_listen("test", listener)

    assert old_count + 1 == len(hass.bus.async_listeners())

    # Remove listener
    unsub()
    assert old_count == len(hass.bus.async_listeners())

    # Should do nothing now
    unsub()


async def test_eventbus_filtered_listener(hass: HomeAssistant) -> None:
    """Test we can prefilter events."""
    calls = []

    @ha.callback
    def listener(event):
        """Mock listener."""
        calls.append(event)

    @ha.callback
    def filter(event_data):
        """Mock filter."""
        return not event_data["filtered"]

    unsub = hass.bus.async_listen("test", listener, event_filter=filter)

    hass.bus.async_fire("test", {"filtered": True})
    await hass.async_block_till_done()

    assert len(calls) == 0

    hass.bus.async_fire("test", {"filtered": False})
    await hass.async_block_till_done()

    assert len(calls) == 1

    unsub()


async def test_eventbus_run_immediately_callback(hass: HomeAssistant) -> None:
    """Test we can call events immediately with a callback."""
    calls = []

    @ha.callback
    def listener(event):
        """Mock listener."""
        calls.append(event)

    unsub = hass.bus.async_listen("test", listener)

    hass.bus.async_fire("test", {"event": True})
    # No async_block_till_done here
    assert len(calls) == 1

    unsub()


async def test_eventbus_run_immediately_coro(hass: HomeAssistant) -> None:
    """Test we can call events immediately with a coro."""
    calls = []

    async def listener(event):
        """Mock listener."""
        calls.append(event)

    unsub = hass.bus.async_listen("test", listener)

    hass.bus.async_fire("test", {"event": True})
    # No async_block_till_done here
    assert len(calls) == 1

    unsub()


async def test_eventbus_listen_once_run_immediately_coro(hass: HomeAssistant) -> None:
    """Test we can call events immediately with a coro."""
    calls = []

    async def listener(event):
        """Mock listener."""
        calls.append(event)

    hass.bus.async_listen_once("test", listener)

    hass.bus.async_fire("test", {"event": True})
    # No async_block_till_done here
    assert len(calls) == 1


async def test_eventbus_unsubscribe_listener(hass: HomeAssistant) -> None:
    """Test unsubscribe listener from returned function."""
    calls = []

    @ha.callback
    def listener(event):
        """Mock listener."""
        calls.append(event)

    unsub = hass.bus.async_listen("test", listener)

    hass.bus.async_fire("test")
    await hass.async_block_till_done()

    assert len(calls) == 1

    unsub()

    hass.bus.async_fire("event")
    await hass.async_block_till_done()

    assert len(calls) == 1


async def test_eventbus_listen_once_event_with_callback(hass: HomeAssistant) -> None:
    """Test listen_once_event method."""
    runs = []

    @ha.callback
    def event_handler(event):
        runs.append(event)

    hass.bus.async_listen_once("test_event", event_handler)

    hass.bus.async_fire("test_event")
    # Second time it should not increase runs
    hass.bus.async_fire("test_event")

    await hass.async_block_till_done()
    assert len(runs) == 1


async def test_eventbus_listen_once_event_with_coroutine(hass: HomeAssistant) -> None:
    """Test listen_once_event method."""
    runs = []

    async def event_handler(event):
        runs.append(event)

    hass.bus.async_listen_once("test_event", event_handler)

    hass.bus.async_fire("test_event")
    # Second time it should not increase runs
    hass.bus.async_fire("test_event")

    await hass.async_block_till_done()
    assert len(runs) == 1


async def test_eventbus_listen_once_event_with_thread(hass: HomeAssistant) -> None:
    """Test listen_once_event method."""
    runs = []

    def event_handler(event):
        runs.append(event)

    hass.bus.async_listen_once("test_event", event_handler)

    hass.bus.async_fire("test_event")
    # Second time it should not increase runs
    hass.bus.async_fire("test_event")

    await hass.async_block_till_done()
    assert len(runs) == 1


async def test_eventbus_thread_event_listener(hass: HomeAssistant) -> None:
    """Test thread event listener."""
    thread_calls = []

    def thread_listener(event):
        thread_calls.append(event)

    hass.bus.async_listen("test_thread", thread_listener)
    hass.bus.async_fire("test_thread")
    await hass.async_block_till_done()
    assert len(thread_calls) == 1


async def test_eventbus_callback_event_listener(hass: HomeAssistant) -> None:
    """Test callback event listener."""
    callback_calls = []

    @ha.callback
    def callback_listener(event):
        callback_calls.append(event)

    hass.bus.async_listen("test_callback", callback_listener)
    hass.bus.async_fire("test_callback")
    await hass.async_block_till_done()
    assert len(callback_calls) == 1


async def test_eventbus_coroutine_event_listener(hass: HomeAssistant) -> None:
    """Test coroutine event listener."""
    coroutine_calls = []

    async def coroutine_listener(event):
        coroutine_calls.append(event)

    hass.bus.async_listen("test_coroutine", coroutine_listener)
    hass.bus.async_fire("test_coroutine")
    await hass.async_block_till_done()
    assert len(coroutine_calls) == 1


async def test_eventbus_max_length_exceeded(hass: HomeAssistant) -> None:
    """Test that an exception is raised when the max character length is exceeded."""

    long_evt_name = (
        "this_event_exceeds_the_max_character_length_even_with_the_new_limit"
    )

    # Without cached translations the translation key is returned
    with pytest.raises(MaxLengthExceeded) as exc_info:
        hass.bus.async_fire(long_evt_name)

    assert str(exc_info.value) == "max_length_exceeded"
    assert exc_info.value.property_name == "event_type"
    assert exc_info.value.max_length == 64
    assert exc_info.value.value == long_evt_name

    # Fetch translations
    await async_setup_component(hass, "homeassistant", {})

    # With cached translations the formatted message is returned
    with pytest.raises(MaxLengthExceeded) as exc_info:
        hass.bus.async_fire(long_evt_name)

    assert (
        str(exc_info.value)
        == f"Value {long_evt_name} for property event_type has a maximum length of 64 characters"
    )
    assert exc_info.value.property_name == "event_type"
    assert exc_info.value.max_length == 64
    assert exc_info.value.value == long_evt_name


def test_state_init() -> None:
    """Test state.init."""
    with pytest.raises(InvalidEntityFormatError):
        ha.State("invalid_entity_format", "test_state")

    with pytest.raises(InvalidStateError):
        ha.State("domain.long_state", "t" * 256)


def test_state_domain() -> None:
    """Test domain."""
    state = ha.State("some_domain.hello", "world")
    assert state.domain == "some_domain"


def test_state_object_id() -> None:
    """Test object ID."""
    state = ha.State("domain.hello", "world")
    assert state.object_id == "hello"


def test_state_name_if_no_friendly_name_attr() -> None:
    """Test if there is no friendly name."""
    state = ha.State("domain.hello_world", "world")
    assert state.name == "hello world"


def test_state_name_if_friendly_name_attr() -> None:
    """Test if there is a friendly name."""
    name = "Some Unique Name"
    state = ha.State("domain.hello_world", "world", {ATTR_FRIENDLY_NAME: name})
    assert state.name == name


def test_state_dict_conversion() -> None:
    """Test conversion of dict."""
    state = ha.State("domain.hello", "world", {"some": "attr"})
    assert state.as_dict() == ha.State.from_dict(state.as_dict()).as_dict()


def test_state_dict_conversion_with_wrong_data() -> None:
    """Test conversion with wrong data."""
    assert ha.State.from_dict(None) is None
    assert ha.State.from_dict({"state": "yes"}) is None
    assert ha.State.from_dict({"entity_id": "yes"}) is None
    # Make sure invalid context data doesn't crash
    wrong_context = ha.State.from_dict(
        {
            "entity_id": "light.kitchen",
            "state": "on",
            "context": {"id": "123", "non-existing": "crash"},
        }
    )
    assert wrong_context is not None
    assert wrong_context.context.id == "123"


def test_state_repr() -> None:
    """Test state.repr."""
    assert (
        str(ha.State("happy.happy", "on", last_changed=datetime(1984, 12, 8, 12, 0, 0)))
        == "<state happy.happy=on @ 1984-12-08T12:00:00+00:00>"
    )

    assert (
        str(
            ha.State(
                "happy.happy",
                "on",
                {"brightness": 144},
                last_changed=datetime(1984, 12, 8, 12, 0, 0),
            )
        )
        == "<state happy.happy=on; brightness=144 @ 1984-12-08T12:00:00+00:00>"
    )


async def test_statemachine_is_state(hass: HomeAssistant) -> None:
    """Test is_state method."""
    hass.states.async_set("light.bowl", "on", {})
    assert hass.states.is_state("light.Bowl", "on")
    assert not hass.states.is_state("light.Bowl", "off")
    assert not hass.states.is_state("light.Non_existing", "on")


async def test_statemachine_entity_ids(hass: HomeAssistant) -> None:
    """Test async_entity_ids method."""
    assert hass.states.async_entity_ids() == []
    assert hass.states.async_entity_ids("light") == []
    assert hass.states.async_entity_ids(("light", "switch", "other")) == []

    hass.states.async_set("light.bowl", "on", {})
    hass.states.async_set("SWITCH.AC", "off", {})
    assert hass.states.async_entity_ids() == unordered(["light.bowl", "switch.ac"])
    assert hass.states.async_entity_ids("light") == ["light.bowl"]
    assert hass.states.async_entity_ids(("light", "switch", "other")) == unordered(
        ["light.bowl", "switch.ac"]
    )

    states = sorted(state.entity_id for state in hass.states.async_all())
    assert states == ["light.bowl", "switch.ac"]


async def test_statemachine_remove(hass: HomeAssistant) -> None:
    """Test remove method."""
    hass.states.async_set("light.bowl", "on", {})
    events = async_capture_events(hass, EVENT_STATE_CHANGED)

    assert "light.bowl" in hass.states.async_entity_ids()
    assert hass.states.async_remove("light.bowl")
    await hass.async_block_till_done()

    assert "light.bowl" not in hass.states.async_entity_ids()
    assert len(events) == 1
    assert events[0].data.get("entity_id") == "light.bowl"
    assert events[0].data.get("old_state") is not None
    assert events[0].data["old_state"].entity_id == "light.bowl"
    assert events[0].data.get("new_state") is None

    # If it does not exist, we should get False
    assert not hass.states.async_remove("light.Bowl")
    await hass.async_block_till_done()
    assert len(events) == 1


async def test_state_machine_case_insensitivity(hass: HomeAssistant) -> None:
    """Test setting and getting states entity_id insensitivity."""
    events = async_capture_events(hass, EVENT_STATE_CHANGED)

    hass.states.async_set("light.BOWL", "off")
    await hass.async_block_till_done()

    assert hass.states.is_state("light.bowl", "off")
    assert len(events) == 1

    hass.states.async_set("ligHT.Bowl", "on")
    assert hass.states.get("light.bowl").state == "on"

    hass.states.async_set("light.BOWL", "off")
    assert hass.states.get("light.BoWL").state == "off"

    hass.states.async_set("light.bowl", "on")
    assert hass.states.get("light.bowl").state == "on"


async def test_statemachine_last_changed_not_updated_on_same_state(
    hass: HomeAssistant,
) -> None:
    """Test to not update the existing, same state."""
    hass.states.async_set("light.bowl", "on", {})
    state = hass.states.get("light.Bowl")

    future = dt_util.utcnow() + timedelta(hours=10)

    with freeze_time(future):
        hass.states.async_set("light.Bowl", "on", {"attr": "triggers_change"})
        await hass.async_block_till_done()

    state2 = hass.states.get("light.Bowl")
    assert state2 is not None
    assert state.last_changed == state2.last_changed


async def test_statemachine_force_update(hass: HomeAssistant) -> None:
    """Test force update option."""
    hass.states.async_set("light.bowl", "on", {})
    events = async_capture_events(hass, EVENT_STATE_CHANGED)

    hass.states.async_set("light.bowl", "on")
    await hass.async_block_till_done()
    assert len(events) == 0

    hass.states.async_set("light.bowl", "on", None, True)
    await hass.async_block_till_done()
    assert len(events) == 1


async def test_statemachine_avoids_updating_attributes(hass: HomeAssistant) -> None:
    """Test async_set avoids recreating ReadOnly dicts when possible."""
    attrs = {"some_attr": "attr_value"}

    hass.states.async_set("light.bowl", "off", attrs)
    await hass.async_block_till_done()

    state = hass.states.get("light.bowl")
    assert state.attributes == attrs

    hass.states.async_set("light.bowl", "on", attrs)
    await hass.async_block_till_done()

    new_state = hass.states.get("light.bowl")
    assert new_state.attributes == attrs

    assert new_state.attributes is state.attributes
    assert isinstance(new_state.attributes, ReadOnlyDict)


def test_service_call_repr() -> None:
    """Test ServiceCall repr."""
    call = ha.ServiceCall("homeassistant", "start")
    assert str(call) == f"<ServiceCall homeassistant.start (c:{call.context.id})>"

    call2 = ha.ServiceCall("homeassistant", "start", {"fast": "yes"})
    assert (
        str(call2)
        == f"<ServiceCall homeassistant.start (c:{call2.context.id}): fast=yes>"
    )


async def test_service_registry_has_service(hass: HomeAssistant) -> None:
    """Test has_service method."""
    hass.services.async_register("test_domain", "test_service", lambda call: None)
    assert len(hass.services.async_services()) == 1
    assert hass.services.has_service("tesT_domaiN", "tesT_servicE")
    assert not hass.services.has_service("test_domain", "non_existing")
    assert not hass.services.has_service("non_existing", "test_service")


async def test_service_registry_service_enumeration(hass: HomeAssistant) -> None:
    """Test enumerating services methods."""
    hass.services.async_register("test_domain", "test_service", lambda call: None)
    services1 = hass.services.async_services()
    services2 = hass.services.async_services()
    assert len(services1) == 1
    assert services1 == services2
    assert services1 is not services2  # should be a copy

    services1 = hass.services.async_services_internal()
    services2 = hass.services.async_services_internal()
    assert len(services1) == 1
    assert services1 == services2
    assert services1 is services2  # should be the same object

    assert hass.services.async_services_for_domain("unknown") == {}

    services1 = hass.services.async_services_for_domain("test_domain")
    services2 = hass.services.async_services_for_domain("test_domain")
    assert len(services1) == 1
    assert services1 == services2
    assert services1 is not services2  # should be a copy


async def test_serviceregistry_call_with_blocking_done_in_time(
    hass: HomeAssistant,
) -> None:
    """Test call with blocking."""
    registered_events = async_capture_events(hass, EVENT_SERVICE_REGISTERED)
    calls = async_mock_service(hass, "test_domain", "register_calls")
    await hass.async_block_till_done()

    assert len(registered_events) == 1
    assert registered_events[0].data["domain"] == "test_domain"
    assert registered_events[0].data["service"] == "register_calls"

    await hass.services.async_call("test_domain", "REGISTER_CALLS", blocking=True)
    assert len(calls) == 1


async def test_serviceregistry_call_non_existing_with_blocking(
    hass: HomeAssistant,
) -> None:
    """Test non-existing with blocking."""
    with pytest.raises(ha.ServiceNotFound):
        await hass.services.async_call("test_domain", "i_do_not_exist", blocking=True)


async def test_serviceregistry_async_service(hass: HomeAssistant) -> None:
    """Test registering and calling an async service."""
    calls = []

    async def service_handler(call):
        """Service handler coroutine."""
        calls.append(call)

    hass.services.async_register("test_domain", "register_calls", service_handler)

    await hass.services.async_call("test_domain", "REGISTER_CALLS", blocking=True)
    assert len(calls) == 1


async def test_serviceregistry_async_service_partial(hass: HomeAssistant) -> None:
    """Test registering and calling an wrapped async service."""
    calls = []

    async def service_handler(call):
        """Service handler coroutine."""
        calls.append(call)

    hass.services.async_register(
        "test_domain", "register_calls", functools.partial(service_handler)
    )
    await hass.async_block_till_done()

    await hass.services.async_call("test_domain", "REGISTER_CALLS", blocking=True)
    assert len(calls) == 1


async def test_serviceregistry_callback_service(hass: HomeAssistant) -> None:
    """Test registering and calling an async service."""
    calls = []

    @ha.callback
    def service_handler(call):
        """Service handler coroutine."""
        calls.append(call)

    hass.services.async_register("test_domain", "register_calls", service_handler)

    await hass.services.async_call("test_domain", "REGISTER_CALLS", blocking=True)
    assert len(calls) == 1


async def test_serviceregistry_remove_service(hass: HomeAssistant) -> None:
    """Test remove service."""
    calls_remove = async_capture_events(hass, EVENT_SERVICE_REMOVED)

    hass.services.async_register("test_domain", "test_service", lambda call: None)
    assert hass.services.has_service("test_Domain", "test_Service")

    hass.services.async_remove("test_Domain", "test_Service")
    await hass.async_block_till_done()

    assert not hass.services.has_service("test_Domain", "test_Service")
    assert len(calls_remove) == 1
    assert calls_remove[-1].data["domain"] == "test_domain"
    assert calls_remove[-1].data["service"] == "test_service"


async def test_serviceregistry_service_that_not_exists(hass: HomeAssistant) -> None:
    """Test remove service that not exists."""
    await async_setup_component(hass, "homeassistant", {})
    calls_remove = async_capture_events(hass, EVENT_SERVICE_REMOVED)
    assert not hass.services.has_service("test_xxx", "test_yyy")
    hass.services.async_remove("test_xxx", "test_yyy")
    await hass.async_block_till_done()
    assert len(calls_remove) == 0

    with pytest.raises(ServiceNotFound) as exc:
        await hass.services.async_call("test_do_not", "exist", {})
    assert exc.value.translation_domain == "homeassistant"
    assert exc.value.translation_key == "service_not_found"
    assert exc.value.translation_placeholders == {
        "domain": "test_do_not",
        "service": "exist",
    }
    assert exc.value.domain == "test_do_not"
    assert exc.value.service == "exist"

    assert str(exc.value) == "Service test_do_not.exist not found"


async def test_serviceregistry_async_service_raise_exception(
    hass: HomeAssistant,
) -> None:
    """Test registering and calling an async service raise exception."""

    async def service_handler(_):
        """Service handler coroutine."""
        raise ValueError

    hass.services.async_register("test_domain", "register_calls", service_handler)

    with pytest.raises(ValueError):
        await hass.services.async_call("test_domain", "REGISTER_CALLS", blocking=True)

    # Non-blocking service call never throw exception
    await hass.services.async_call("test_domain", "REGISTER_CALLS", blocking=False)
    await hass.async_block_till_done()


async def test_serviceregistry_callback_service_raise_exception(
    hass: HomeAssistant,
) -> None:
    """Test registering and calling an callback service raise exception."""

    @ha.callback
    def service_handler(_):
        """Service handler coroutine."""
        raise ValueError

    hass.services.async_register("test_domain", "register_calls", service_handler)

    with pytest.raises(ValueError):
        await hass.services.async_call("test_domain", "REGISTER_CALLS", blocking=True)

    # Non-blocking service call never throw exception
    await hass.services.async_call("test_domain", "REGISTER_CALLS", blocking=False)
    await hass.async_block_till_done()


@pytest.mark.parametrize(
    "supports_response",
    [
        SupportsResponse.ONLY,
        SupportsResponse.OPTIONAL,
    ],
)
async def test_serviceregistry_async_return_response(
    hass: HomeAssistant, supports_response: SupportsResponse
) -> None:
    """Test service call for a service that returns response data."""

    async def service_handler(call: ServiceCall) -> ServiceResponse:
        """Service handler coroutine."""
        assert call.return_response
        return {"test-reply": "test-value1"}

    hass.services.async_register(
        "test_domain",
        "test_service",
        service_handler,
        supports_response=supports_response,
    )
    result = await hass.services.async_call(
        "test_domain",
        "test_service",
        service_data={},
        blocking=True,
        return_response=True,
    )
    await hass.async_block_till_done()
    assert result == {"test-reply": "test-value1"}


async def test_services_call_return_response_requires_blocking(
    hass: HomeAssistant,
) -> None:
    """Test that non-blocking service calls cannot ask for response data."""
    async_mock_service(hass, "test_domain", "test_service")
    with pytest.raises(ValueError, match="when blocking=False"):
        await hass.services.async_call(
            "test_domain",
            "test_service",
            service_data={},
            blocking=False,
            return_response=True,
        )


@pytest.mark.parametrize(
    ("response_data", "expected_error"),
    [
        (True, "expected a dictionary"),
        (False, "expected a dictionary"),
        (None, "expected a dictionary"),
        ("some-value", "expected a dictionary"),
        (["some-list"], "expected a dictionary"),
    ],
)
async def test_serviceregistry_return_response_invalid(
    hass: HomeAssistant, response_data: Any, expected_error: str
) -> None:
    """Test service call response data must be json serializable objects."""

    def service_handler(call: ServiceCall) -> ServiceResponse:
        """Service handler coroutine."""
        assert call.return_response
        return response_data

    hass.services.async_register(
        "test_domain",
        "test_service",
        service_handler,
        supports_response=SupportsResponse.ONLY,
    )
    with pytest.raises(HomeAssistantError, match=expected_error):
        await hass.services.async_call(
            "test_domain",
            "test_service",
            service_data={},
            blocking=True,
            return_response=True,
        )
        await hass.async_block_till_done()


@pytest.mark.parametrize(
    ("supports_response", "return_response", "expected_error"),
    [
        (SupportsResponse.NONE, True, "not support responses"),
        (SupportsResponse.ONLY, False, "caller did not ask for responses"),
    ],
)
async def test_serviceregistry_return_response_arguments(
    hass: HomeAssistant,
    supports_response: SupportsResponse,
    return_response: bool,
    expected_error: str,
) -> None:
    """Test service call response data invalid arguments."""

    hass.services.async_register(
        "test_domain",
        "test_service",
        "service_handler",
        supports_response=supports_response,
    )

    with pytest.raises(ValueError, match=expected_error):
        await hass.services.async_call(
            "test_domain",
            "test_service",
            service_data={},
            blocking=True,
            return_response=return_response,
        )


@pytest.mark.parametrize(
    ("return_response", "expected_response_data"),
    [
        (True, {"key": "value"}),
        (False, None),
    ],
)
async def test_serviceregistry_return_response_optional(
    hass: HomeAssistant,
    return_response: bool,
    expected_response_data: Any,
) -> None:
    """Test optional service call response data."""

    def service_handler(call: ServiceCall) -> ServiceResponse:
        """Service handler coroutine."""
        if call.return_response:
            return {"key": "value"}
        return None

    hass.services.async_register(
        "test_domain",
        "test_service",
        service_handler,
        supports_response=SupportsResponse.OPTIONAL,
    )
    response_data = await hass.services.async_call(
        "test_domain",
        "test_service",
        service_data={},
        blocking=True,
        return_response=return_response,
    )
    await hass.async_block_till_done()
    assert response_data == expected_response_data


async def test_config_defaults() -> None:
    """Test config defaults."""
    hass = Mock()
    hass.data = {}
    config = ha.Config(hass, "/test/ha-config")
    assert config.hass is hass
    assert config.latitude == 0
    assert config.longitude == 0
    assert config.elevation == 0
    assert config.location_name == "Home"
    assert config.time_zone == "UTC"
    assert config.internal_url is None
    assert config.external_url is None
    assert config.config_source is ha.ConfigSource.DEFAULT
    assert config.skip_pip is False
    assert config.skip_pip_packages == []
    assert config.components == set()
    assert config.api is None
    assert config.config_dir == "/test/ha-config"
    assert config.allowlist_external_dirs == set()
    assert config.allowlist_external_urls == set()
    assert config.media_dirs == {}
    assert config.recovery_mode is False
    assert config.legacy_templates is False
    assert config.currency == "EUR"
    assert config.country is None
    assert config.language == "en"


async def test_config_path_with_file() -> None:
    """Test get_config_path method."""
    hass = Mock()
    hass.data = {}
    config = ha.Config(hass, "/test/ha-config")
    assert config.path("test.conf") == "/test/ha-config/test.conf"


async def test_config_path_with_dir_and_file() -> None:
    """Test get_config_path method."""
    hass = Mock()
    hass.data = {}
    config = ha.Config(hass, "/test/ha-config")
    assert config.path("dir", "test.conf") == "/test/ha-config/dir/test.conf"


async def test_config_as_dict() -> None:
    """Test as dict."""
    hass = Mock()
    hass.data = {}
    config = ha.Config(hass, "/test/ha-config")
    type(config.hass.state).value = PropertyMock(return_value="RUNNING")
    expected = {
        "latitude": 0,
        "longitude": 0,
        "elevation": 0,
        CONF_UNIT_SYSTEM: METRIC_SYSTEM.as_dict(),
        "location_name": "Home",
        "time_zone": "UTC",
        "components": [],
        "config_dir": "/test/ha-config",
        "whitelist_external_dirs": [],
        "allowlist_external_dirs": [],
        "allowlist_external_urls": [],
        "version": __version__,
        "config_source": ha.ConfigSource.DEFAULT,
        "recovery_mode": False,
        "state": "RUNNING",
        "external_url": None,
        "internal_url": None,
        "currency": "EUR",
        "country": None,
        "language": "en",
        "safe_mode": False,
    }

    assert expected == config.as_dict()


async def test_config_is_allowed_path() -> None:
    """Test is_allowed_path method."""
    hass = Mock()
    hass.data = {}
    config = ha.Config(hass, "/test/ha-config")
    with TemporaryDirectory() as tmp_dir:
        # The created dir is in /tmp. This is a symlink on OS X
        # causing this test to fail unless we resolve path first.
        config.allowlist_external_dirs = {os.path.realpath(tmp_dir)}

        test_file = os.path.join(tmp_dir, "test.jpg")
        with open(test_file, "w") as tmp_file:
            tmp_file.write("test")

        valid = [test_file, tmp_dir, os.path.join(tmp_dir, "notfound321")]
        for path in valid:
            assert config.is_allowed_path(path)

        config.allowlist_external_dirs = {"/home", "/var"}

        invalid = [
            "/hass/config/secure",
            "/etc/passwd",
            "/root/secure_file",
            "/var/../etc/passwd",
            test_file,
        ]
        for path in invalid:
            assert not config.is_allowed_path(path)

        with pytest.raises(AssertionError):
            config.is_allowed_path(None)


async def test_config_is_allowed_external_url() -> None:
    """Test is_allowed_external_url method."""
    hass = Mock()
    hass.data = {}
    config = ha.Config(hass, "/test/ha-config")
    config.allowlist_external_urls = [
        "http://x.com/",
        "https://y.com/bla/",
        "https://z.com/images/1.jpg/",
    ]

    valid = [
        "http://x.com/1.jpg",
        "http://x.com",
        "https://y.com/bla/",
        "https://y.com/bla/2.png",
        "https://z.com/images/1.jpg",
    ]
    for url in valid:
        assert config.is_allowed_external_url(url)

    invalid = [
        "https://a.co",
        "https://y.com/bla_wrong",
        "https://y.com/bla/../image.jpg",
        "https://z.com/images",
    ]
    for url in invalid:
        assert not config.is_allowed_external_url(url)


async def test_event_on_update(hass: HomeAssistant) -> None:
    """Test that event is fired on update."""
    events = async_capture_events(hass, EVENT_CORE_CONFIG_UPDATE)

    assert hass.config.latitude != 12

    await hass.config.async_update(latitude=12)
    await hass.async_block_till_done()

    assert hass.config.latitude == 12
    assert len(events) == 1
    assert events[0].data == {"latitude": 12}


async def test_bad_timezone_raises_value_error(hass: HomeAssistant) -> None:
    """Test bad timezone raises ValueError."""
    with pytest.raises(ValueError):
        await hass.config.async_update(time_zone="not_a_timezone")


async def test_start_taking_too_long(caplog: pytest.LogCaptureFixture) -> None:
    """Test when async_start takes too long."""
    hass = ha.HomeAssistant("/test/ha-config")
    caplog.set_level(logging.WARNING)
    hass.async_create_task(asyncio.sleep(0))

    try:
        with patch("asyncio.wait", return_value=(set(), {asyncio.Future()})):
            await hass.async_start()

        assert hass.state == ha.CoreState.running
        assert "Something is blocking Home Assistant" in caplog.text

    finally:
        await hass.async_stop()
        assert hass.state == ha.CoreState.stopped


async def test_service_executed_with_subservices(hass: HomeAssistant) -> None:
    """Test we block correctly till all services done."""
    calls = async_mock_service(hass, "test", "inner")
    context = ha.Context()

    async def handle_outer(call):
        """Handle outer service call."""
        calls.append(call)
        call1 = hass.services.async_call(
            "test", "inner", blocking=True, context=call.context
        )
        call2 = hass.services.async_call(
            "test", "inner", blocking=True, context=call.context
        )
        await asyncio.wait(
            [
                hass.async_create_task(call1),
                hass.async_create_task(call2),
            ]
        )
        calls.append(call)

    hass.services.async_register("test", "outer", handle_outer)

    await hass.services.async_call("test", "outer", blocking=True, context=context)

    assert len(calls) == 4
    assert [call.service for call in calls] == ["outer", "inner", "inner", "outer"]
    assert all(call.context is context for call in calls)


async def test_service_call_event_contains_original_data(hass: HomeAssistant) -> None:
    """Test that service call event contains original data."""
    events = async_capture_events(hass, EVENT_CALL_SERVICE)

    calls = async_mock_service(
        hass, "test", "service", vol.Schema({"number": vol.Coerce(int)})
    )

    context = ha.Context()
    await hass.services.async_call(
        "test", "service", {"number": "23"}, blocking=True, context=context
    )
    await hass.async_block_till_done()
    assert len(events) == 1
    assert events[0].data["service_data"]["number"] == "23"
    assert events[0].context is context
    assert len(calls) == 1
    assert calls[0].data["number"] == 23
    assert calls[0].context is context


def test_context() -> None:
    """Test context init."""
    c = ha.Context()
    assert c.user_id is None
    assert c.parent_id is None
    assert c.id is not None

    c = ha.Context(23, 100)
    assert c.user_id == 23
    assert c.parent_id == 100
    assert c.id is not None


def test_context_json_fragment() -> None:
    """Test context JSON fragments."""
    context1, context2 = (ha.Context(id="01H0D6K3RFJAYAV2093ZW30PCW") for _ in range(2))

    # We are testing that the JSON fragments are the same when as_dict is called
    # after json_fragment or before.
    json_fragment_1 = context1.json_fragment
    as_dict_1 = context1.as_dict()
    as_dict_2 = context2.as_dict()
    json_fragment_2 = context2.json_fragment

    assert json_dumps(json_fragment_1) == json_dumps(json_fragment_2)
    # We also test that the as_dict is the same
    assert as_dict_1 == as_dict_2

    # Finally we verify that the as_dict is a ReadOnlyDict
    # regardless of if the json fragment was called first or not
    assert isinstance(as_dict_1, ReadOnlyDict)
    assert isinstance(as_dict_2, ReadOnlyDict)


async def test_async_functions_with_callback(hass: HomeAssistant) -> None:
    """Test we deal with async functions accidentally marked as callback."""
    runs = []

    @ha.callback
    async def test():
        runs.append(True)

    await hass.async_add_job(test)
    assert len(runs) == 1

    hass.async_run_job(test)
    await hass.async_block_till_done()
    assert len(runs) == 2

    @ha.callback
    async def service_handler(call):
        runs.append(True)

    hass.services.async_register("test_domain", "test_service", service_handler)

    await hass.services.async_call("test_domain", "test_service", blocking=True)
    assert len(runs) == 3


async def test_async_run_job_starts_tasks_eagerly(hass: HomeAssistant) -> None:
    """Test async_run_job starts tasks eagerly."""
    runs = []

    async def _test():
        runs.append(True)

    task = hass.async_run_job(_test)
    # No call to hass.async_block_till_done to ensure the task is run eagerly
    assert len(runs) == 1
    assert task.done()
    await task


async def test_async_run_job_starts_coro_eagerly(hass: HomeAssistant) -> None:
    """Test async_run_job starts coros eagerly."""
    runs = []

    async def _test():
        runs.append(True)

    task = hass.async_run_job(_test())
    # No call to hass.async_block_till_done to ensure the task is run eagerly
    assert len(runs) == 1
    assert task.done()
    await task


def test_valid_entity_id() -> None:
    """Test valid entity ID."""
    for invalid in [
        "_light.kitchen",
        ".kitchen",
        ".light.kitchen",
        "light_.kitchen",
        "light._kitchen",
        "light.",
        "light.kitchen__ceiling",
        "light.kitchen_yo_",
        "light.kitchen.",
        "Light.kitchen",
        "light.Kitchen",
        "lightkitchen",
    ]:
        assert not ha.valid_entity_id(invalid), invalid

    for valid in [
        "1.a",
        "1light.kitchen",
        "a.1",
        "a.a",
        "input_boolean.hello_world_0123",
        "light.1kitchen",
        "light.kitchen",
        "light.something_yoo",
    ]:
        assert ha.valid_entity_id(valid), valid


def test_valid_domain() -> None:
    """Test valid domain."""
    for invalid in [
        "_light",
        ".kitchen",
        ".light.kitchen",
        "light_.kitchen",
        "._kitchen",
        "light.",
        "light.kitchen__ceiling",
        "light.kitchen_yo_",
        "light.kitchen.",
        "Light",
    ]:
        assert not ha.valid_domain(invalid), invalid

    for valid in [
        "1",
        "1light",
        "a",
        "input_boolean",
        "light",
    ]:
        assert ha.valid_domain(valid), valid


async def test_additional_data_in_core_config(
    hass: HomeAssistant, hass_storage: dict[str, Any]
) -> None:
    """Test that we can handle additional data in core configuration."""
    config = ha.Config(hass, "/test/ha-config")
    config.async_initialize()
    hass_storage[ha.CORE_STORAGE_KEY] = {
        "version": 1,
        "data": {"location_name": "Test Name", "additional_valid_key": "value"},
    }
    await config.async_load()
    assert config.location_name == "Test Name"


async def test_incorrect_internal_external_url(
    hass: HomeAssistant, hass_storage: dict[str, Any], caplog: pytest.LogCaptureFixture
) -> None:
    """Test that we warn when detecting invalid internal/external url."""
    config = ha.Config(hass, "/test/ha-config")
    config.async_initialize()

    hass_storage[ha.CORE_STORAGE_KEY] = {
        "version": 1,
        "data": {
            "internal_url": None,
            "external_url": None,
        },
    }
    await config.async_load()
    assert "Invalid external_url set" not in caplog.text
    assert "Invalid internal_url set" not in caplog.text

    config = ha.Config(hass, "/test/ha-config")
    config.async_initialize()

    hass_storage[ha.CORE_STORAGE_KEY] = {
        "version": 1,
        "data": {
            "internal_url": "https://community.home-assistant.io/profile",
            "external_url": "https://www.home-assistant.io/blue",
        },
    }
    await config.async_load()
    assert "Invalid external_url set" in caplog.text
    assert "Invalid internal_url set" in caplog.text


async def test_start_events(hass: HomeAssistant) -> None:
    """Test events fired when starting Home Assistant."""
    hass.state = ha.CoreState.not_running

    all_events = []

    @ha.callback
    def capture_events(ev):
        all_events.append(ev.event_type)

    hass.bus.async_listen(MATCH_ALL, capture_events)

    core_states = []

    @ha.callback
    def capture_core_state(_):
        core_states.append(hass.state)

    hass.bus.async_listen(EVENT_CORE_CONFIG_UPDATE, capture_core_state)

    await hass.async_start()
    await hass.async_block_till_done()

    assert all_events == [
        EVENT_CORE_CONFIG_UPDATE,
        EVENT_HOMEASSISTANT_START,
        EVENT_CORE_CONFIG_UPDATE,
        EVENT_HOMEASSISTANT_STARTED,
    ]
    assert core_states == [ha.CoreState.starting, ha.CoreState.running]


async def test_log_blocking_events(
    hass: HomeAssistant, caplog: pytest.LogCaptureFixture
) -> None:
    """Ensure we log which task is blocking startup when debug logging is on."""
    caplog.set_level(logging.DEBUG)

    async def _wait_a_bit_1():
        await asyncio.sleep(0.1)

    async def _wait_a_bit_2():
        await asyncio.sleep(0.1)

    hass.async_create_task(_wait_a_bit_1())
    await hass.async_block_till_done()

    with patch.object(ha, "BLOCK_LOG_TIMEOUT", 0.0001):
        hass.async_create_task(_wait_a_bit_2())
        await hass.async_block_till_done()

    assert "_wait_a_bit_2" in caplog.text
    assert "_wait_a_bit_1" not in caplog.text


async def test_chained_logging_hits_log_timeout(
    hass: HomeAssistant, caplog: pytest.LogCaptureFixture
) -> None:
    """Ensure we log which task is blocking startup when there is a task chain and debug logging is on."""
    caplog.set_level(logging.DEBUG)

    created = 0

    async def _task_chain_1():
        nonlocal created
        created += 1
        if created > 1000:
            return
        hass.async_create_task(_task_chain_2())

    async def _task_chain_2():
        nonlocal created
        created += 1
        if created > 1000:
            return
        hass.async_create_task(_task_chain_1())

    with patch.object(ha, "BLOCK_LOG_TIMEOUT", 0.0):
        hass.async_create_task(_task_chain_1())
        await hass.async_block_till_done(wait_background_tasks=False)

    assert "_task_chain_" in caplog.text


async def test_chained_logging_misses_log_timeout(
    hass: HomeAssistant, caplog: pytest.LogCaptureFixture
) -> None:
    """Ensure we do not log which task is blocking startup if we do not hit the timeout."""
    caplog.set_level(logging.DEBUG)

    created = 0

    async def _task_chain_1():
        nonlocal created
        created += 1
        if created > 10:
            return
        hass.async_create_task(_task_chain_2())

    async def _task_chain_2():
        nonlocal created
        created += 1
        if created > 10:
            return
        hass.async_create_task(_task_chain_1())

    hass.async_create_task(_task_chain_1())
    await hass.async_block_till_done()

    assert "_task_chain_" not in caplog.text


async def test_async_all(hass: HomeAssistant) -> None:
    """Test async_all."""
    assert hass.states.async_all() == []
    assert hass.states.async_all("light") == []
    assert hass.states.async_all(["light", "switch"]) == []

    hass.states.async_set("switch.link", "on")
    hass.states.async_set("light.bowl", "on")
    hass.states.async_set("light.frog", "on")
    hass.states.async_set("vacuum.floor", "on")

    assert {state.entity_id for state in hass.states.async_all()} == {
        "switch.link",
        "light.bowl",
        "light.frog",
        "vacuum.floor",
    }
    assert {state.entity_id for state in hass.states.async_all("light")} == {
        "light.bowl",
        "light.frog",
    }
    assert {
        state.entity_id for state in hass.states.async_all(["light", "switch"])
    } == {"light.bowl", "light.frog", "switch.link"}


async def test_async_entity_ids_count(hass: HomeAssistant) -> None:
    """Test async_entity_ids_count."""

    assert hass.states.async_entity_ids_count() == 0
    assert hass.states.async_entity_ids_count("light") == 0
    assert hass.states.async_entity_ids_count({"light", "vacuum"}) == 0

    hass.states.async_set("switch.link", "on")
    hass.states.async_set("light.bowl", "on")
    hass.states.async_set("light.frog", "on")
    hass.states.async_set("vacuum.floor", "on")

    assert hass.states.async_entity_ids_count() == 4
    assert hass.states.async_entity_ids_count("light") == 2

    hass.states.async_set("light.cow", "on")

    assert hass.states.async_entity_ids_count() == 5
    assert hass.states.async_entity_ids_count("light") == 3
    assert hass.states.async_entity_ids_count({"light", "vacuum"}) == 4


async def test_hassjob_forbid_coroutine() -> None:
    """Test hassjob forbids coroutines."""

    async def bla():
        pass

    coro = bla()

    with pytest.raises(ValueError):
        _ = ha.HassJob(coro).job_type

    # To avoid warning about unawaited coro
    await coro


async def test_reserving_states(hass: HomeAssistant) -> None:
    """Test we can reserve a state in the state machine."""

    hass.states.async_reserve("light.bedroom")
    assert hass.states.async_available("light.bedroom") is False
    hass.states.async_set("light.bedroom", "on")
    assert hass.states.async_available("light.bedroom") is False

    with pytest.raises(ha.HomeAssistantError):
        hass.states.async_reserve("light.bedroom")

    hass.states.async_remove("light.bedroom")
    assert hass.states.async_available("light.bedroom") is True
    hass.states.async_set("light.bedroom", "on")

    with pytest.raises(ha.HomeAssistantError):
        hass.states.async_reserve("light.bedroom")

    assert hass.states.async_available("light.bedroom") is False
    hass.states.async_remove("light.bedroom")
    assert hass.states.async_available("light.bedroom") is True


def _ulid_timestamp(ulid: str) -> int:
    encoded = ulid[:10].encode("ascii")
    # This unpacks the time from the ulid

    # Copied from
    # https://github.com/ahawker/ulid/blob/06289583e9de4286b4d80b4ad000d137816502ca/ulid/base32.py#L296
    decoding = array.array(
        "B",
        (
            0xFF,
            0xFF,
            0xFF,
            0xFF,
            0xFF,
            0xFF,
            0xFF,
            0xFF,
            0xFF,
            0xFF,
            0xFF,
            0xFF,
            0xFF,
            0xFF,
            0xFF,
            0xFF,
            0xFF,
            0xFF,
            0xFF,
            0xFF,
            0xFF,
            0xFF,
            0xFF,
            0xFF,
            0xFF,
            0xFF,
            0xFF,
            0xFF,
            0xFF,
            0xFF,
            0xFF,
            0xFF,
            0xFF,
            0xFF,
            0xFF,
            0xFF,
            0xFF,
            0xFF,
            0xFF,
            0xFF,
            0xFF,
            0xFF,
            0xFF,
            0xFF,
            0xFF,
            0xFF,
            0xFF,
            0xFF,
            0x00,
            0x01,
            0x02,
            0x03,
            0x04,
            0x05,
            0x06,
            0x07,
            0x08,
            0x09,
            0xFF,
            0xFF,
            0xFF,
            0xFF,
            0xFF,
            0xFF,
            0xFF,
            0x0A,
            0x0B,
            0x0C,
            0x0D,
            0x0E,
            0x0F,
            0x10,
            0x11,
            0x01,
            0x12,
            0x13,
            0x01,
            0x14,
            0x15,
            0x00,
            0x16,
            0x17,
            0x18,
            0x19,
            0x1A,
            0xFF,
            0x1B,
            0x1C,
            0x1D,
            0x1E,
            0x1F,
            0xFF,
            0xFF,
            0xFF,
            0xFF,
            0xFF,
            0xFF,
            0x0A,
            0x0B,
            0x0C,
            0x0D,
            0x0E,
            0x0F,
            0x10,
            0x11,
            0x01,
            0x12,
            0x13,
            0x01,
            0x14,
            0x15,
            0x00,
            0x16,
            0x17,
            0x18,
            0x19,
            0x1A,
            0xFF,
            0x1B,
            0x1C,
            0x1D,
            0x1E,
            0x1F,
            0xFF,
            0xFF,
            0xFF,
            0xFF,
            0xFF,
            0xFF,
            0xFF,
            0xFF,
            0xFF,
            0xFF,
            0xFF,
            0xFF,
            0xFF,
            0xFF,
            0xFF,
            0xFF,
            0xFF,
            0xFF,
            0xFF,
            0xFF,
            0xFF,
            0xFF,
            0xFF,
            0xFF,
            0xFF,
            0xFF,
            0xFF,
            0xFF,
            0xFF,
            0xFF,
            0xFF,
            0xFF,
            0xFF,
            0xFF,
            0xFF,
            0xFF,
            0xFF,
            0xFF,
            0xFF,
            0xFF,
            0xFF,
            0xFF,
            0xFF,
            0xFF,
            0xFF,
            0xFF,
            0xFF,
            0xFF,
            0xFF,
            0xFF,
            0xFF,
            0xFF,
            0xFF,
            0xFF,
            0xFF,
            0xFF,
            0xFF,
            0xFF,
            0xFF,
            0xFF,
            0xFF,
            0xFF,
            0xFF,
            0xFF,
            0xFF,
            0xFF,
            0xFF,
            0xFF,
            0xFF,
            0xFF,
            0xFF,
            0xFF,
            0xFF,
            0xFF,
            0xFF,
            0xFF,
            0xFF,
            0xFF,
            0xFF,
            0xFF,
            0xFF,
            0xFF,
            0xFF,
            0xFF,
            0xFF,
            0xFF,
            0xFF,
            0xFF,
            0xFF,
            0xFF,
            0xFF,
            0xFF,
            0xFF,
            0xFF,
            0xFF,
            0xFF,
            0xFF,
            0xFF,
            0xFF,
            0xFF,
            0xFF,
            0xFF,
            0xFF,
            0xFF,
            0xFF,
            0xFF,
            0xFF,
            0xFF,
            0xFF,
            0xFF,
            0xFF,
            0xFF,
            0xFF,
            0xFF,
            0xFF,
            0xFF,
            0xFF,
            0xFF,
            0xFF,
            0xFF,
            0xFF,
            0xFF,
            0xFF,
            0xFF,
            0xFF,
            0xFF,
            0xFF,
            0xFF,
            0xFF,
            0xFF,
            0xFF,
            0xFF,
            0xFF,
        ),
    )
    return int.from_bytes(
        bytes(
            (
                ((decoding[encoded[0]] << 5) | decoding[encoded[1]]) & 0xFF,
                ((decoding[encoded[2]] << 3) | (decoding[encoded[3]] >> 2)) & 0xFF,
                (
                    (decoding[encoded[3]] << 6)
                    | (decoding[encoded[4]] << 1)
                    | (decoding[encoded[5]] >> 4)
                )
                & 0xFF,
                ((decoding[encoded[5]] << 4) | (decoding[encoded[6]] >> 1)) & 0xFF,
                (
                    (decoding[encoded[6]] << 7)
                    | (decoding[encoded[7]] << 2)
                    | (decoding[encoded[8]] >> 3)
                )
                & 0xFF,
                ((decoding[encoded[8]] << 5) | (decoding[encoded[9]])) & 0xFF,
            )
        ),
        byteorder="big",
    )


async def test_state_change_events_context_id_match_state_time(
    hass: HomeAssistant,
) -> None:
    """Test last_updated, timed_fired, and the ulid all have the same time."""
    events = async_capture_events(hass, ha.EVENT_STATE_CHANGED)
    hass.states.async_set("light.bedroom", "on")
    await hass.async_block_till_done()
    state: State = hass.states.get("light.bedroom")
    assert state.last_updated == events[0].time_fired
    assert len(state.context.id) == 26
    # ULIDs store time to 3 decimal places compared to python timestamps
    assert _ulid_timestamp(state.context.id) == int(
        state.last_updated.timestamp() * 1000
    )


def test_state_timestamps() -> None:
    """Test timestamp functions for State."""
    now = dt_util.utcnow()
    state = ha.State(
        "light.bedroom",
        "on",
        {"brightness": 100},
        last_changed=now,
        last_reported=now,
        last_updated=now,
        context=ha.Context(id="1234"),
    )
    assert state.last_changed_timestamp == now.timestamp()
    assert state.last_changed_timestamp == now.timestamp()
    assert state.last_reported_timestamp == now.timestamp()
    assert state.last_reported_timestamp == now.timestamp()
    assert state.last_updated_timestamp == now.timestamp()
    assert state.last_updated_timestamp == now.timestamp()


<<<<<<< HEAD
=======
def test_state_timestamp_conversion() -> None:
    """Test timestamp functions for State."""
    last_updated_timestamp = time.time_ns() / 1000000000
    now = dt_util.utc_from_timestamp(last_updated_timestamp)
    state = ha.State(
        "light.bedroom",
        "on",
        {"brightness": 100},
        last_changed=now,
        last_reported=now,
        last_updated=now,
        context=ha.Context(id="1234"),
        _last_updated_timestamp=last_updated_timestamp,
    )
    assert state.last_changed_timestamp == now.timestamp()
    assert state.last_changed_timestamp == now.timestamp()
    assert state.last_reported_timestamp == now.timestamp()
    assert state.last_reported_timestamp == now.timestamp()
    assert state.last_updated_timestamp == now.timestamp()
    assert state.last_updated_timestamp == now.timestamp()


def test_state_timestamps_with_timestamp_passed() -> None:
    """Test timestamp functions for State."""
    now = dt_util.utcnow()
    state = ha.State(
        "light.bedroom",
        "on",
        {"brightness": 100},
        last_changed=now,
        last_reported=now,
        last_updated=now,
        context=ha.Context(id="1234"),
        _last_updated_timestamp=now.timestamp(),
    )
    assert state.last_changed_timestamp == now.timestamp()
    assert state.last_changed_timestamp == now.timestamp()
    assert state.last_reported_timestamp == now.timestamp()
    assert state.last_reported_timestamp == now.timestamp()
    assert state.last_updated_timestamp == now.timestamp()
    assert state.last_updated_timestamp == now.timestamp()


def test_state_timestamps_rounds_timestamp_passed() -> None:
    """Test timestamp functions for State."""
    timestamp = time.time()
    now = dt_util.utc_from_timestamp(timestamp)
    state = ha.State(
        "light.bedroom",
        "on",
        {"brightness": 100},
        last_changed=now,
        last_reported=now,
        last_updated=now,
        context=ha.Context(id="1234"),
        _last_updated_timestamp=timestamp,
    )
    assert state.last_changed_timestamp == now.timestamp()
    assert state.last_changed_timestamp == now.timestamp()
    assert state.last_reported_timestamp == now.timestamp()
    assert state.last_reported_timestamp == now.timestamp()
    assert state.last_updated_timestamp == now.timestamp()
    assert state.last_updated_timestamp == now.timestamp()


>>>>>>> 964bb20c
async def test_state_firing_event_matches_context_id_ulid_time(
    hass: HomeAssistant,
) -> None:
    """Test timed_fired and the ulid have the same time."""
    events = async_capture_events(hass, EVENT_HOMEASSISTANT_STARTED)
    hass.bus.async_fire(EVENT_HOMEASSISTANT_STARTED)
    await hass.async_block_till_done()

    event = events[0]
    assert len(event.context.id) == 26
    # ULIDs store time to 3 decimal places compared to python timestamps
    assert _ulid_timestamp(event.context.id) == int(
        events[0].time_fired.timestamp() * 1000
    )


async def test_event_context(hass: HomeAssistant) -> None:
    """Test we can lookup the origin of a context from an event."""
    events = []

    @ha.callback
    def capture_events(event):
        nonlocal events
        events.append(event)

    cancel = hass.bus.async_listen("dummy_event", capture_events)
    cancel2 = hass.bus.async_listen("dummy_event_2", capture_events)

    hass.bus.async_fire("dummy_event")
    await hass.async_block_till_done()

    dummy_event: ha.Event = events[0]

    hass.bus.async_fire("dummy_event_2", context=dummy_event.context)
    await hass.async_block_till_done()
    context_id = dummy_event.context.id

    dummy_event2: ha.Event = events[1]
    assert dummy_event2.context == dummy_event.context
    assert dummy_event2.context.id == context_id
    cancel()
    cancel2()

    assert dummy_event2.context.origin_event == dummy_event


def _get_full_name(obj) -> str:
    """Get the full name of an object in memory."""
    objtype = type(obj)
    name = objtype.__name__
    if module := getattr(objtype, "__module__", None):
        return f"{module}.{name}"
    return name


def _get_by_type(full_name: str) -> list[Any]:
    """Get all objects in memory with a specific type."""
    return [obj for obj in gc.get_objects() if _get_full_name(obj) == full_name]


# The logger will hold a strong reference to the event for the life of the tests
# so we must patch it out
@pytest.mark.skipif(
    not os.environ.get("DEBUG_MEMORY"),
    reason="Takes too long on the CI",
)
@patch.object(ha._LOGGER, "debug", lambda *args: None)
async def test_state_changed_events_to_not_leak_contexts(hass: HomeAssistant) -> None:
    """Test state changed events do not leak contexts."""
    gc.collect()
    # Other tests can log Contexts which keep them in memory
    # so we need to look at how many exist at the start
    init_count = len(_get_by_type("homeassistant.core.Context"))

    assert len(_get_by_type("homeassistant.core.Context")) == init_count
    for i in range(20):
        hass.states.async_set("light.switch", str(i))
    await hass.async_block_till_done()
    gc.collect()

    assert len(_get_by_type("homeassistant.core.Context")) == init_count + 2

    hass.states.async_remove("light.switch")
    await hass.async_block_till_done()
    gc.collect()

    assert len(_get_by_type("homeassistant.core.Context")) == init_count


@pytest.mark.parametrize("eager_start", [True, False])
async def test_background_task(hass: HomeAssistant, eager_start: bool) -> None:
    """Test background tasks being quit."""
    result = asyncio.Future()

    async def test_task():
        try:
            await asyncio.sleep(1)
        except asyncio.CancelledError:
            result.set_result(hass.state)
            raise

    task = hass.async_create_background_task(
        test_task(), "happy task", eager_start=eager_start
    )
    assert "happy task" in str(task)
    await asyncio.sleep(0)
    await hass.async_stop()
    assert result.result() == ha.CoreState.stopping


async def test_shutdown_does_not_block_on_normal_tasks(
    hass: HomeAssistant,
) -> None:
    """Ensure shutdown does not block on normal tasks."""
    result = asyncio.Future()
    unshielded_task = asyncio.sleep(10)

    async def test_task():
        try:
            await unshielded_task
        except asyncio.CancelledError:
            result.set_result(hass.state)

    start = time.monotonic()
    task = hass.async_create_task(test_task())
    await asyncio.sleep(0)
    await hass.async_stop()
    await asyncio.sleep(0)
    assert result.done()
    assert task.done()
    assert time.monotonic() - start < 0.5


async def test_shutdown_does_not_block_on_shielded_tasks(
    hass: HomeAssistant,
) -> None:
    """Ensure shutdown does not block on shielded tasks."""
    result = asyncio.Future()
    sleep_task = asyncio.ensure_future(asyncio.sleep(10))
    shielded_task = asyncio.shield(sleep_task)

    async def test_task():
        try:
            await shielded_task
        except asyncio.CancelledError:
            result.set_result(hass.state)

    start = time.monotonic()
    task = hass.async_create_task(test_task())
    await asyncio.sleep(0)
    await hass.async_stop()
    await asyncio.sleep(0)
    assert result.done()
    assert task.done()
    assert time.monotonic() - start < 0.5

    # Cleanup lingering task after test is done
    sleep_task.cancel()


@pytest.mark.parametrize("eager_start", [True, False])
async def test_cancellable_hassjob(hass: HomeAssistant, eager_start: bool) -> None:
    """Simulate a shutdown, ensure cancellable jobs are cancelled."""
    job = MagicMock()

    @ha.callback
    def run_job(job: HassJob) -> None:
        """Call the action."""
        hass.async_run_hass_job(job, eager_start=True)

    timer1 = hass.loop.call_later(
        60, run_job, HassJob(ha.callback(job), cancel_on_shutdown=True)
    )
    timer2 = hass.loop.call_later(60, run_job, HassJob(ha.callback(job)))

    await hass.async_stop()

    assert timer1.cancelled()
    assert not timer2.cancelled()

    # Cleanup
    timer2.cancel()


async def test_validate_state(hass: HomeAssistant) -> None:
    """Test validate_state."""
    assert ha.validate_state("test") == "test"
    with pytest.raises(InvalidStateError):
        ha.validate_state("t" * 256)


@pytest.mark.parametrize(
    ("version", "release_channel"),
    [
        ("0.115.0.dev20200815", "nightly"),
        ("0.115.0", "stable"),
        ("0.115.0b4", "beta"),
        ("0.115.0dev0", "dev"),
    ],
)
async def test_get_release_channel(version: str, release_channel: str) -> None:
    """Test if release channel detection works from Home Assistant version number."""
    with patch("homeassistant.core.__version__", f"{version}"):
        assert get_release_channel() == release_channel


def test_is_callback_check_partial():
    """Test is_callback_check_partial matches HassJob."""

    @ha.callback
    def callback_func():
        pass

    def not_callback_func():
        pass

    assert ha.is_callback(callback_func)
    assert HassJob(callback_func).job_type == ha.HassJobType.Callback
    assert ha.is_callback_check_partial(functools.partial(callback_func))
    assert HassJob(functools.partial(callback_func)).job_type == ha.HassJobType.Callback
    assert ha.is_callback_check_partial(
        functools.partial(functools.partial(callback_func))
    )
    assert HassJob(functools.partial(functools.partial(callback_func))).job_type == (
        ha.HassJobType.Callback
    )
    assert not ha.is_callback_check_partial(not_callback_func)
    assert HassJob(not_callback_func).job_type == ha.HassJobType.Executor
    assert not ha.is_callback_check_partial(functools.partial(not_callback_func))
    assert HassJob(functools.partial(not_callback_func)).job_type == (
        ha.HassJobType.Executor
    )

    # We check the inner function, not the outer one
    assert not ha.is_callback_check_partial(
        ha.callback(functools.partial(not_callback_func))
    )
    assert HassJob(ha.callback(functools.partial(not_callback_func))).job_type == (
        ha.HassJobType.Executor
    )


def test_hassjob_passing_job_type():
    """Test passing the job type to HassJob when we already know it."""

    @ha.callback
    def callback_func():
        pass

    def not_callback_func():
        pass

    assert (
        HassJob(callback_func, job_type=ha.HassJobType.Callback).job_type
        == ha.HassJobType.Callback
    )

    # We should trust the job_type passed in
    assert (
        HassJob(not_callback_func, job_type=ha.HassJobType.Callback).job_type
        == ha.HassJobType.Callback
    )


async def test_shutdown_job(hass: HomeAssistant) -> None:
    """Test async_add_shutdown_job."""
    evt = asyncio.Event()

    async def shutdown_func() -> None:
        # Sleep to ensure core is waiting for the task to finish
        await asyncio.sleep(0.01)
        # Set the event
        evt.set()

    job = HassJob(shutdown_func, "shutdown_job")
    hass.async_add_shutdown_job(job)
    await hass.async_stop()
    assert evt.is_set()


async def test_cancel_shutdown_job(hass: HomeAssistant) -> None:
    """Test cancelling a job added to async_add_shutdown_job."""
    evt = asyncio.Event()

    async def shutdown_func() -> None:
        evt.set()

    job = HassJob(shutdown_func, "shutdown_job")
    cancel = hass.async_add_shutdown_job(job)
    cancel()
    await hass.async_stop()
    assert not evt.is_set()


def test_all() -> None:
    """Test module.__all__ is correctly set."""
    help_test_all(ha)


@pytest.mark.parametrize(
    ("enum"),
    [
        ha.ConfigSource.DISCOVERED,
        ha.ConfigSource.YAML,
        ha.ConfigSource.STORAGE,
    ],
)
def test_deprecated_constants(
    caplog: pytest.LogCaptureFixture,
    enum: ha.ConfigSource,
) -> None:
    """Test deprecated constants."""
    import_and_test_deprecated_constant_enum(caplog, ha, enum, "SOURCE_", "2025.1")


def test_one_time_listener_repr(hass: HomeAssistant) -> None:
    """Test one time listener repr."""

    def _listener(event: ha.Event):
        """Test listener."""

    one_time_listener = ha._OneTimeListener(hass, HassJob(_listener))
    repr_str = repr(one_time_listener)
    assert "OneTimeListener" in repr_str
    assert "test_core" in repr_str
    assert "_listener" in repr_str


async def test_async_add_import_executor_job(hass: HomeAssistant) -> None:
    """Test async_add_import_executor_job works and is limited to one thread."""
    evt = threading.Event()
    loop = asyncio.get_running_loop()

    def executor_func() -> None:
        evt.set()
        return evt

    future = hass.async_add_import_executor_job(executor_func)
    await loop.run_in_executor(None, evt.wait)
    assert await future is evt

    assert hass.import_executor._max_workers == 1


async def test_async_run_job_deprecated(
    hass: HomeAssistant, caplog: pytest.LogCaptureFixture
) -> None:
    """Test async_run_job warns about its deprecation."""

    async def _test():
        pass

    hass.async_run_job(_test)
    assert (
        "Detected code that calls `async_run_job`, which is deprecated "
        "and will be removed in Home Assistant 2025.4; Please review "
        "https://developers.home-assistant.io/blog/2024/03/13/deprecate_add_run_job"
        " for replacement options"
    ) in caplog.text


async def test_async_add_job_deprecated(
    hass: HomeAssistant, caplog: pytest.LogCaptureFixture
) -> None:
    """Test async_add_job warns about its deprecation."""

    async def _test():
        pass

    hass.async_add_job(_test)
    assert (
        "Detected code that calls `async_add_job`, which is deprecated "
        "and will be removed in Home Assistant 2025.4; Please review "
        "https://developers.home-assistant.io/blog/2024/03/13/deprecate_add_run_job"
        " for replacement options"
    ) in caplog.text


async def test_async_add_hass_job_deprecated(
    hass: HomeAssistant, caplog: pytest.LogCaptureFixture
) -> None:
    """Test async_add_hass_job warns about its deprecation."""

    async def _test():
        pass

    hass.async_add_hass_job(HassJob(_test))
    assert (
        "Detected code that calls `async_add_hass_job`, which is deprecated "
        "and will be removed in Home Assistant 2025.5; Please review "
        "https://developers.home-assistant.io/blog/2024/04/07/deprecate_add_hass_job"
        " for replacement options"
    ) in caplog.text


async def test_eventbus_lazy_object_creation(hass: HomeAssistant) -> None:
    """Test we don't create unneeded objects when firing events."""
    calls = []

    @ha.callback
    def listener(event):
        """Mock listener."""
        calls.append(event)

    @ha.callback
    def filter(event_data):
        """Mock filter."""
        return not event_data["filtered"]

    unsub = hass.bus.async_listen("test_1", listener, event_filter=filter)

    # Test lazy creation of Event objects
    with patch("homeassistant.core.Event") as mock_event:
        # Fire an event which is filtered out by its listener
        hass.bus.async_fire("test_1", {"filtered": True})
        await hass.async_block_till_done()
        mock_event.assert_not_called()
        assert len(calls) == 0

        # Fire an event which has no listener
        hass.bus.async_fire("test_2")
        await hass.async_block_till_done()
        mock_event.assert_not_called()
        assert len(calls) == 0

        # Fire an event which is not filtered out by its listener
        hass.bus.async_fire("test_1", {"filtered": False})
        await hass.async_block_till_done()
        mock_event.assert_called_once()
        assert len(calls) == 1

    calls = []
    # Test lazy creation of Context objects
    with patch("homeassistant.core.Context") as mock_context:
        # Fire an event which is filtered out by its listener
        hass.bus.async_fire("test_1", {"filtered": True})
        await hass.async_block_till_done()
        mock_context.assert_not_called()
        assert len(calls) == 0

        # Fire an event which has no listener
        hass.bus.async_fire("test_2")
        await hass.async_block_till_done()
        mock_context.assert_not_called()
        assert len(calls) == 0

        # Fire an event which is not filtered out by its listener
        hass.bus.async_fire("test_1", {"filtered": False})
        await hass.async_block_till_done()
        mock_context.assert_called_once()
        assert len(calls) == 1

    unsub()


async def test_event_filter_sanity_checks(hass: HomeAssistant) -> None:
    """Test raising on bad event filters."""

    @ha.callback
    def listener(event):
        """Mock listener."""

    def bad_filter(event_data):
        """Mock filter."""
        return False

    with pytest.raises(HomeAssistantError):
        hass.bus.async_listen("test", listener, event_filter=bad_filter)


async def test_statemachine_report_state(hass: HomeAssistant) -> None:
    """Test report state event."""

    @ha.callback
    def filter(event_data):
        """Mock filter."""
        return True

    @callback
    def listener(event: ha.Event) -> None:
        state_reported_events.append(event)

    hass.states.async_set("light.bowl", "on", {})
    state_changed_events = async_capture_events(hass, EVENT_STATE_CHANGED)
    state_reported_events = []
    hass.bus.async_listen(EVENT_STATE_REPORTED, listener, event_filter=filter)

    hass.states.async_set("light.bowl", "on")
    await hass.async_block_till_done()
    assert len(state_changed_events) == 0
    assert len(state_reported_events) == 1

    hass.states.async_set("light.bowl", "on", None, True)
    await hass.async_block_till_done()
    assert len(state_changed_events) == 1
    assert len(state_reported_events) == 2

    hass.states.async_set("light.bowl", "off")
    await hass.async_block_till_done()
    assert len(state_changed_events) == 2
    assert len(state_reported_events) == 3

    hass.states.async_remove("light.bowl")
    await hass.async_block_till_done()
    assert len(state_changed_events) == 3
    assert len(state_reported_events) == 4


async def test_report_state_listener_restrictions(hass: HomeAssistant) -> None:
    """Test we enforce requirements for EVENT_STATE_REPORTED listeners."""

    @ha.callback
    def listener(event):
        """Mock listener."""

    @ha.callback
    def filter(event_data):
        """Mock filter."""
        return False

    # no filter
    with pytest.raises(HomeAssistantError):
        hass.bus.async_listen(EVENT_STATE_REPORTED, listener)

    # Both filter and run_immediately
    hass.bus.async_listen(EVENT_STATE_REPORTED, listener, event_filter=filter)


@pytest.mark.parametrize(
    "run_immediately",
    [True, False],
)
@pytest.mark.parametrize(
    "method",
    ["async_listen", "async_listen_once"],
)
async def test_async_listen_with_run_immediately_deprecated(
    hass: HomeAssistant,
    caplog: pytest.LogCaptureFixture,
    run_immediately: bool,
    method: str,
) -> None:
    """Test async_add_job warns about its deprecation."""

    async def _test(event: ha.Event):
        pass

    func = getattr(hass.bus, method)
    func(EVENT_HOMEASSISTANT_START, _test, run_immediately=run_immediately)
    assert (
        f"Detected code that calls `{method}` with run_immediately, which is "
        "deprecated and will be removed in Assistant 2025.5."
    ) in caplog.text<|MERGE_RESOLUTION|>--- conflicted
+++ resolved
@@ -2858,8 +2858,6 @@
     assert state.last_updated_timestamp == now.timestamp()
 
 
-<<<<<<< HEAD
-=======
 def test_state_timestamp_conversion() -> None:
     """Test timestamp functions for State."""
     last_updated_timestamp = time.time_ns() / 1000000000
@@ -2925,7 +2923,6 @@
     assert state.last_updated_timestamp == now.timestamp()
 
 
->>>>>>> 964bb20c
 async def test_state_firing_event_matches_context_id_ulid_time(
     hass: HomeAssistant,
 ) -> None:
