"""Test to verify that Home Assistant core works."""

from __future__ import annotations

import array
import asyncio
from datetime import datetime, timedelta
import functools
import gc
import logging
import os
import sys
from tempfile import TemporaryDirectory
import threading
import time
from typing import Any
from unittest.mock import MagicMock, Mock, PropertyMock, patch

from freezegun import freeze_time
import pytest
from pytest_unordered import unordered
import voluptuous as vol

from homeassistant.const import (
    ATTR_FRIENDLY_NAME,
    CONF_UNIT_SYSTEM,
    EVENT_CALL_SERVICE,
    EVENT_CORE_CONFIG_UPDATE,
    EVENT_HOMEASSISTANT_CLOSE,
    EVENT_HOMEASSISTANT_FINAL_WRITE,
    EVENT_HOMEASSISTANT_START,
    EVENT_HOMEASSISTANT_STARTED,
    EVENT_HOMEASSISTANT_STOP,
    EVENT_SERVICE_REGISTERED,
    EVENT_SERVICE_REMOVED,
    EVENT_STATE_CHANGED,
    MATCH_ALL,
    __version__,
)
import homeassistant.core as ha
from homeassistant.core import (
    CoreState,
    HassJob,
    HomeAssistant,
    ServiceCall,
    ServiceResponse,
    State,
    SupportsResponse,
    callback,
    get_release_channel,
)
from homeassistant.exceptions import (
    HomeAssistantError,
    InvalidEntityFormatError,
    InvalidStateError,
    MaxLengthExceeded,
    ServiceNotFound,
)
from homeassistant.helpers.json import json_dumps
from homeassistant.util.async_ import create_eager_task
import homeassistant.util.dt as dt_util
from homeassistant.util.read_only_dict import ReadOnlyDict
from homeassistant.util.unit_system import METRIC_SYSTEM

from .common import (
    async_capture_events,
    async_mock_service,
    help_test_all,
    import_and_test_deprecated_constant_enum,
)

PST = dt_util.get_time_zone("America/Los_Angeles")


def test_split_entity_id() -> None:
    """Test split_entity_id."""
    assert ha.split_entity_id("domain.object_id") == ("domain", "object_id")
    with pytest.raises(ValueError):
        ha.split_entity_id("")
    with pytest.raises(ValueError):
        ha.split_entity_id(".")
    with pytest.raises(ValueError):
        ha.split_entity_id("just_domain")
    with pytest.raises(ValueError):
        ha.split_entity_id("empty_object_id.")
    with pytest.raises(ValueError):
        ha.split_entity_id(".empty_domain")


async def test_async_add_hass_job_schedule_callback() -> None:
    """Test that we schedule callbacks and add jobs to the job pool."""
    hass = MagicMock()
    job = MagicMock()

    ha.HomeAssistant.async_add_hass_job(hass, ha.HassJob(ha.callback(job)))
    assert len(hass.loop.call_soon.mock_calls) == 1
    assert len(hass.loop.create_task.mock_calls) == 0
    assert len(hass.add_job.mock_calls) == 0


async def test_async_add_hass_job_eager_start_coro_suspends(
    hass: HomeAssistant,
) -> None:
    """Test scheduling a coro as a task that will suspend with eager_start."""

    async def job_that_suspends():
        await asyncio.sleep(0)

    task = hass.async_add_hass_job(
        ha.HassJob(ha.callback(job_that_suspends)), eager_start=True
    )
    assert not task.done()
    assert task in hass._tasks
    await task
    assert task not in hass._tasks


async def test_async_run_hass_job_eager_start_coro_suspends(
    hass: HomeAssistant,
) -> None:
    """Test scheduling a coro as a task that will suspend with eager_start."""

    async def job_that_suspends():
        await asyncio.sleep(0)

    task = hass.async_run_hass_job(ha.HassJob(ha.callback(job_that_suspends)))
    assert not task.done()
    assert task in hass._tasks
    await task
    assert task not in hass._tasks


async def test_async_add_hass_job_background(hass: HomeAssistant) -> None:
    """Test scheduling a coro as a background task with async_add_hass_job."""

    async def job_that_suspends():
        await asyncio.sleep(0)

    task = hass.async_add_hass_job(
        ha.HassJob(ha.callback(job_that_suspends)), background=True
    )
    assert not task.done()
    assert task in hass._background_tasks
    await task
    assert task not in hass._background_tasks


async def test_async_run_hass_job_background(hass: HomeAssistant) -> None:
    """Test scheduling a coro as a background task with async_run_hass_job."""

    async def job_that_suspends():
        await asyncio.sleep(0)

    task = hass.async_run_hass_job(
        ha.HassJob(ha.callback(job_that_suspends)), background=True
    )
    assert not task.done()
    assert task in hass._background_tasks
    await task
    assert task not in hass._background_tasks


async def test_async_add_hass_job_eager_background(hass: HomeAssistant) -> None:
    """Test scheduling a coro as an eager background task with async_add_hass_job."""

    async def job_that_suspends():
        await asyncio.sleep(0)

    task = hass.async_add_hass_job(
        ha.HassJob(ha.callback(job_that_suspends)), background=True
    )
    assert not task.done()
    assert task in hass._background_tasks
    await task
    assert task not in hass._background_tasks


async def test_async_run_hass_job_eager_background(hass: HomeAssistant) -> None:
    """Test scheduling a coro as an eager background task with async_run_hass_job."""

    async def job_that_suspends():
        await asyncio.sleep(0)

    task = hass.async_run_hass_job(
        ha.HassJob(ha.callback(job_that_suspends)), background=True
    )
    assert not task.done()
    assert task in hass._background_tasks
    await task
    assert task not in hass._background_tasks


async def test_async_run_hass_job_background_synchronous(hass: HomeAssistant) -> None:
    """Test scheduling a coro as an eager background task with async_run_hass_job."""

    async def job_that_does_not_suspends():
        pass

    task = hass.async_run_hass_job(
        ha.HassJob(ha.callback(job_that_does_not_suspends)),
        background=True,
    )
    assert task.done()
    assert task not in hass._background_tasks
    assert task not in hass._tasks
    await task


async def test_async_run_hass_job_synchronous(hass: HomeAssistant) -> None:
    """Test scheduling a coro as an eager task with async_run_hass_job."""

    async def job_that_does_not_suspends():
        pass

    task = hass.async_run_hass_job(
        ha.HassJob(ha.callback(job_that_does_not_suspends)),
        background=False,
    )
    assert task.done()
    assert task not in hass._background_tasks
    assert task not in hass._tasks
    await task


async def test_async_add_hass_job_coro_named(hass: HomeAssistant) -> None:
    """Test that we schedule coroutines and add jobs to the job pool with a name."""

    async def mycoro():
        pass

    job = ha.HassJob(mycoro, "named coro")
    assert "named coro" in str(job)
    assert job.name == "named coro"
    task = ha.HomeAssistant.async_add_hass_job(hass, job)
    assert "named coro" in str(task)


async def test_async_add_hass_job_eager_start(hass: HomeAssistant) -> None:
    """Test eager_start with async_add_hass_job."""

    async def mycoro():
        pass

    job = ha.HassJob(mycoro, "named coro")
    assert "named coro" in str(job)
    assert job.name == "named coro"
    task = ha.HomeAssistant.async_add_hass_job(hass, job, eager_start=True)
    assert "named coro" in str(task)


async def test_async_add_hass_job_schedule_partial_callback() -> None:
    """Test that we schedule partial coros and add jobs to the job pool."""
    hass = MagicMock()
    job = MagicMock()
    partial = functools.partial(ha.callback(job))

    ha.HomeAssistant.async_add_hass_job(hass, ha.HassJob(partial))
    assert len(hass.loop.call_soon.mock_calls) == 1
    assert len(hass.loop.create_task.mock_calls) == 0
    assert len(hass.add_job.mock_calls) == 0


async def test_async_add_hass_job_schedule_coroutinefunction() -> None:
    """Test that we schedule coroutines and add jobs to the job pool."""
    hass = MagicMock(loop=MagicMock(wraps=asyncio.get_running_loop()))

    async def job():
        pass

    ha.HomeAssistant.async_add_hass_job(hass, ha.HassJob(job))
    assert len(hass.loop.call_soon.mock_calls) == 0
    assert len(hass.loop.create_task.mock_calls) == 1
    assert len(hass.add_job.mock_calls) == 0


async def test_async_add_hass_job_schedule_corofunction_eager_start() -> None:
    """Test that we schedule coroutines and add jobs to the job pool."""
    hass = MagicMock(loop=MagicMock(wraps=asyncio.get_running_loop()))

    async def job():
        pass

    with patch(
        "homeassistant.core.create_eager_task", wraps=create_eager_task
    ) as mock_create_eager_task:
        hass_job = ha.HassJob(job)
        task = ha.HomeAssistant.async_add_hass_job(hass, hass_job, eager_start=True)
        assert len(hass.loop.call_soon.mock_calls) == 0
        assert len(hass.add_job.mock_calls) == 0
        assert mock_create_eager_task.mock_calls
        await task


async def test_async_add_hass_job_schedule_partial_coroutinefunction() -> None:
    """Test that we schedule partial coros and add jobs to the job pool."""
    hass = MagicMock(loop=MagicMock(wraps=asyncio.get_running_loop()))

    async def job():
        pass

    partial = functools.partial(job)

    ha.HomeAssistant.async_add_hass_job(hass, ha.HassJob(partial))
    assert len(hass.loop.call_soon.mock_calls) == 0
    assert len(hass.loop.create_task.mock_calls) == 1
    assert len(hass.add_job.mock_calls) == 0


async def test_async_add_job_add_hass_threaded_job_to_pool() -> None:
    """Test that we schedule coroutines and add jobs to the job pool."""
    hass = MagicMock()

    def job():
        pass

    ha.HomeAssistant.async_add_hass_job(hass, ha.HassJob(job))
    assert len(hass.loop.call_soon.mock_calls) == 0
    assert len(hass.loop.create_task.mock_calls) == 0
    assert len(hass.loop.run_in_executor.mock_calls) == 2


async def test_async_create_task_schedule_coroutine() -> None:
    """Test that we schedule coroutines and add jobs to the job pool."""
    hass = MagicMock(loop=MagicMock(wraps=asyncio.get_running_loop()))

    async def job():
        pass

    ha.HomeAssistant.async_create_task(hass, job())
    assert len(hass.loop.call_soon.mock_calls) == 0
    assert len(hass.loop.create_task.mock_calls) == 1
    assert len(hass.add_job.mock_calls) == 0


@pytest.mark.skipif(
    sys.version_info < (3, 12), reason="eager_start is only supported for Python 3.12"
)
async def test_async_create_task_eager_start_schedule_coroutine() -> None:
    """Test that we schedule coroutines and add jobs to the job pool."""
    hass = MagicMock(loop=MagicMock(wraps=asyncio.get_running_loop()))

    async def job():
        pass

    ha.HomeAssistant.async_create_task(hass, job(), eager_start=True)
    # Should create the task directly since 3.12 supports eager_start
    assert len(hass.loop.create_task.mock_calls) == 0
    assert len(hass.add_job.mock_calls) == 0


@pytest.mark.skipif(
    sys.version_info >= (3, 12), reason="eager_start is not supported on < 3.12"
)
async def test_async_create_task_eager_start_fallback_schedule_coroutine() -> None:
    """Test that we schedule coroutines and add jobs to the job pool."""
    hass = MagicMock(loop=MagicMock(wraps=asyncio.get_running_loop()))

    async def job():
        pass

    ha.HomeAssistant.async_create_task(hass, job(), eager_start=True)
    assert len(hass.loop.call_soon.mock_calls) == 1
    # Should fallback to loop.create_task since 3.11 does
    # not support eager_start
    assert len(hass.loop.create_task.mock_calls) == 0
    assert len(hass.add_job.mock_calls) == 0


async def test_async_create_task_schedule_coroutine_with_name() -> None:
    """Test that we schedule coroutines and add jobs to the job pool with a name."""
    hass = MagicMock(loop=MagicMock(wraps=asyncio.get_running_loop()))

    async def job():
        pass

    task = ha.HomeAssistant.async_create_task(hass, job(), "named task")
    assert len(hass.loop.call_soon.mock_calls) == 0
    assert len(hass.loop.create_task.mock_calls) == 1
    assert len(hass.add_job.mock_calls) == 0
    assert "named task" in str(task)


async def test_async_run_eager_hass_job_calls_callback() -> None:
    """Test that the callback annotation is respected."""
    hass = MagicMock()
    calls = []

    def job():
        asyncio.get_running_loop()  # ensure we are in the event loop
        calls.append(1)

    ha.HomeAssistant.async_run_hass_job(hass, ha.HassJob(ha.callback(job)))
    assert len(calls) == 1


async def test_async_run_eager_hass_job_calls_coro_function() -> None:
    """Test running coros from async_run_hass_job with eager_start."""
    hass = MagicMock()

    async def job():
        pass

    ha.HomeAssistant.async_run_hass_job(hass, ha.HassJob(job))
    assert len(hass.async_add_hass_job.mock_calls) == 1


async def test_async_run_hass_job_calls_callback() -> None:
    """Test that the callback annotation is respected."""
    hass = MagicMock()
    calls = []

    def job():
        calls.append(1)

    ha.HomeAssistant.async_run_hass_job(hass, ha.HassJob(ha.callback(job)))
    assert len(calls) == 1
    assert len(hass.async_add_job.mock_calls) == 0


async def test_async_run_hass_job_delegates_non_async() -> None:
    """Test that the callback annotation is respected."""
    hass = MagicMock()
    calls = []

    def job():
        calls.append(1)

    ha.HomeAssistant.async_run_hass_job(hass, ha.HassJob(job))
    assert len(calls) == 0
    assert len(hass.async_add_hass_job.mock_calls) == 1


async def test_async_get_hass_can_be_called(hass: HomeAssistant) -> None:
    """Test calling async_get_hass via different paths.

    The test asserts async_get_hass can be called from:
    - Coroutines and callbacks
    - Callbacks scheduled from callbacks, coroutines and threads
    - Coroutines scheduled from callbacks, coroutines and threads

    The test also asserts async_get_hass can not be called from threads
    other than the event loop.
    """
    task_finished = asyncio.Event()

    def can_call_async_get_hass() -> bool:
        """Test if it's possible to call async_get_hass."""
        try:
            if ha.async_get_hass() is hass:
                return True
            raise Exception
        except HomeAssistantError:
            return False

        raise Exception

    # Test scheduling a coroutine which calls async_get_hass via hass.async_create_task
    async def _async_create_task() -> None:
        task_finished.set()
        assert can_call_async_get_hass()

    hass.async_create_task(_async_create_task(), "create_task")
    async with asyncio.timeout(1):
        await task_finished.wait()
    task_finished.clear()

    # Test scheduling a callback which calls async_get_hass via hass.async_add_job
    @callback
    def _add_job() -> None:
        assert can_call_async_get_hass()
        task_finished.set()

    hass.async_add_job(_add_job)
    async with asyncio.timeout(1):
        await task_finished.wait()
    task_finished.clear()

    # Test scheduling a callback which calls async_get_hass from a callback
    @callback
    def _schedule_callback_from_callback() -> None:
        @callback
        def _callback():
            assert can_call_async_get_hass()
            task_finished.set()

        # Test the scheduled callback itself can call async_get_hass
        assert can_call_async_get_hass()
        hass.async_add_job(_callback)

    _schedule_callback_from_callback()
    async with asyncio.timeout(1):
        await task_finished.wait()
    task_finished.clear()

    # Test scheduling a coroutine which calls async_get_hass from a callback
    @callback
    def _schedule_coroutine_from_callback() -> None:
        async def _coroutine():
            assert can_call_async_get_hass()
            task_finished.set()

        # Test the scheduled callback itself can call async_get_hass
        assert can_call_async_get_hass()
        hass.async_add_job(_coroutine())

    _schedule_coroutine_from_callback()
    async with asyncio.timeout(1):
        await task_finished.wait()
    task_finished.clear()

    # Test scheduling a callback which calls async_get_hass from a coroutine
    async def _schedule_callback_from_coroutine() -> None:
        @callback
        def _callback():
            assert can_call_async_get_hass()
            task_finished.set()

        # Test the coroutine itself can call async_get_hass
        assert can_call_async_get_hass()
        hass.async_add_job(_callback)

    await _schedule_callback_from_coroutine()
    async with asyncio.timeout(1):
        await task_finished.wait()
    task_finished.clear()

    # Test scheduling a coroutine which calls async_get_hass from a coroutine
    async def _schedule_callback_from_coroutine() -> None:
        async def _coroutine():
            assert can_call_async_get_hass()
            task_finished.set()

        # Test the coroutine itself can call async_get_hass
        assert can_call_async_get_hass()
        await hass.async_create_task(_coroutine())

    await _schedule_callback_from_coroutine()
    async with asyncio.timeout(1):
        await task_finished.wait()
    task_finished.clear()

    # Test scheduling a callback which calls async_get_hass from an executor
    def _async_add_executor_job_add_job() -> None:
        @callback
        def _async_add_job():
            assert can_call_async_get_hass()
            task_finished.set()

        # Test the executor itself can not call async_get_hass
        assert not can_call_async_get_hass()
        hass.add_job(_async_add_job)

    await hass.async_add_executor_job(_async_add_executor_job_add_job)
    async with asyncio.timeout(1):
        await task_finished.wait()
    task_finished.clear()

    # Test scheduling a coroutine which calls async_get_hass from an executor
    def _async_add_executor_job_create_task() -> None:
        async def _async_create_task() -> None:
            assert can_call_async_get_hass()
            task_finished.set()

        # Test the executor itself can not call async_get_hass
        assert not can_call_async_get_hass()
        hass.create_task(_async_create_task())

    await hass.async_add_executor_job(_async_add_executor_job_create_task)
    async with asyncio.timeout(1):
        await task_finished.wait()
    task_finished.clear()

    # Test scheduling a callback which calls async_get_hass from a worker thread
    class MyJobAddJob(threading.Thread):
        @callback
        def _my_threaded_job_add_job(self) -> None:
            assert can_call_async_get_hass()
            task_finished.set()

        def run(self) -> None:
            # Test the worker thread itself can not call async_get_hass
            assert not can_call_async_get_hass()
            hass.add_job(self._my_threaded_job_add_job)

    my_job_add_job = MyJobAddJob()
    my_job_add_job.start()
    async with asyncio.timeout(1):
        await task_finished.wait()
    task_finished.clear()
    my_job_add_job.join()

    # Test scheduling a coroutine which calls async_get_hass from a worker thread
    class MyJobCreateTask(threading.Thread):
        async def _my_threaded_job_create_task(self) -> None:
            assert can_call_async_get_hass()
            task_finished.set()

        def run(self) -> None:
            # Test the worker thread itself can not call async_get_hass
            assert not can_call_async_get_hass()
            hass.create_task(self._my_threaded_job_create_task())

    my_job_create_task = MyJobCreateTask()
    my_job_create_task.start()
    async with asyncio.timeout(1):
        await task_finished.wait()
    task_finished.clear()
    my_job_create_task.join()


async def test_stage_shutdown(hass: HomeAssistant) -> None:
    """Simulate a shutdown, test calling stuff."""
    test_stop = async_capture_events(hass, EVENT_HOMEASSISTANT_STOP)
    test_final_write = async_capture_events(hass, EVENT_HOMEASSISTANT_FINAL_WRITE)
    test_close = async_capture_events(hass, EVENT_HOMEASSISTANT_CLOSE)
    test_all = async_capture_events(hass, MATCH_ALL)

    await hass.async_stop()

    assert len(test_stop) == 1
    assert len(test_close) == 1
    assert len(test_final_write) == 1
    assert len(test_all) == 2


async def test_stage_shutdown_timeouts(hass: HomeAssistant) -> None:
    """Simulate a shutdown, test timeouts at each step."""

    with patch.object(hass.timeout, "async_timeout", side_effect=TimeoutError):
        await hass.async_stop()

    assert hass.state is CoreState.stopped


async def test_stage_shutdown_generic_error(hass: HomeAssistant, caplog) -> None:
    """Simulate a shutdown, test that a generic error at the final stage doesn't prevent it."""

    task = asyncio.Future()
    hass._tasks.add(task)

    def fail_the_task(_):
        task.set_exception(Exception("test_exception"))

    with patch.object(task, "cancel", side_effect=fail_the_task) as patched_call:
        await hass.async_stop()
        assert patched_call.called

    assert "test_exception" in caplog.text
    assert hass.state == ha.CoreState.stopped


async def test_stage_shutdown_with_exit_code(hass: HomeAssistant) -> None:
    """Simulate a shutdown, test calling stuff with exit code checks."""
    test_stop = async_capture_events(hass, EVENT_HOMEASSISTANT_STOP)
    test_final_write = async_capture_events(hass, EVENT_HOMEASSISTANT_FINAL_WRITE)
    test_close = async_capture_events(hass, EVENT_HOMEASSISTANT_CLOSE)
    test_all = async_capture_events(hass, MATCH_ALL)

    event_call_counters = [0, 0, 0]
    expected_exit_code = 101

    async def async_on_stop(event) -> None:
        if hass.exit_code == expected_exit_code:
            event_call_counters[0] += 1

    async def async_on_final_write(event) -> None:
        if hass.exit_code == expected_exit_code:
            event_call_counters[1] += 1

    async def async_on_close(event) -> None:
        if hass.exit_code == expected_exit_code:
            event_call_counters[2] += 1

    hass.bus.async_listen_once(EVENT_HOMEASSISTANT_STOP, async_on_stop)
    hass.bus.async_listen_once(EVENT_HOMEASSISTANT_FINAL_WRITE, async_on_final_write)
    hass.bus.async_listen_once(EVENT_HOMEASSISTANT_CLOSE, async_on_close)

    await hass.async_stop(expected_exit_code)

    assert len(test_stop) == 1
    assert len(test_close) == 1
    assert len(test_final_write) == 1
    assert len(test_all) == 2

    assert (
        event_call_counters[0] == 1
        and event_call_counters[1] == 1
        and event_call_counters[2] == 1
    )


async def test_shutdown_calls_block_till_done_after_shutdown_run_callback_threadsafe(
    hass: HomeAssistant,
) -> None:
    """Ensure shutdown_run_callback_threadsafe is called before the final async_block_till_done."""
    stop_calls = []

    async def _record_block_till_done(wait_background_tasks: bool = False):
        nonlocal stop_calls
        stop_calls.append("async_block_till_done")

    def _record_shutdown_run_callback_threadsafe(loop):
        nonlocal stop_calls
        stop_calls.append(("shutdown_run_callback_threadsafe", loop))

    with patch.object(hass, "async_block_till_done", _record_block_till_done), patch(
        "homeassistant.core.shutdown_run_callback_threadsafe",
        _record_shutdown_run_callback_threadsafe,
    ):
        await hass.async_stop()

    assert stop_calls[-2] == ("shutdown_run_callback_threadsafe", hass.loop)
    assert stop_calls[-1] == "async_block_till_done"


async def test_pending_scheduler(hass: HomeAssistant) -> None:
    """Add a coro to pending tasks."""
    call_count = []

    async def test_coro():
        """Test Coro."""
        call_count.append("call")

    for _ in range(3):
        hass.async_add_job(test_coro())

    await asyncio.wait(hass._tasks)

    assert len(hass._tasks) == 0
    assert len(call_count) == 3


def test_add_job_pending_tasks_coro(hass: HomeAssistant) -> None:
    """Add a coro to pending tasks."""

    async def test_coro():
        """Test Coro."""
        pass

    for _ in range(2):
        hass.add_job(test_coro())

    # Ensure add_job does not run immediately
    assert len(hass._tasks) == 0


async def test_async_add_job_pending_tasks_coro(hass: HomeAssistant) -> None:
    """Add a coro to pending tasks."""
    call_count = []

    async def test_coro():
        """Test Coro."""
        call_count.append("call")

    for _ in range(2):
        hass.async_add_job(test_coro())

    assert len(hass._tasks) == 2
    await hass.async_block_till_done()
    assert len(call_count) == 2
    assert len(hass._tasks) == 0


async def test_async_create_task_pending_tasks_coro(hass: HomeAssistant) -> None:
    """Add a coro to pending tasks."""
    call_count = []

    async def test_coro():
        """Test Coro."""
        call_count.append("call")

    for _ in range(2):
        hass.async_create_task(test_coro())

    assert len(hass._tasks) == 2
    await hass.async_block_till_done()
    assert len(call_count) == 2
    assert len(hass._tasks) == 0


async def test_async_add_job_pending_tasks_executor(hass: HomeAssistant) -> None:
    """Run an executor in pending tasks."""
    call_count = []

    def test_executor():
        """Test executor."""
        call_count.append("call")

    async def wait_finish_callback():
        """Wait until all stuff is scheduled."""
        await asyncio.sleep(0)
        await asyncio.sleep(0)

    for _ in range(2):
        hass.async_add_job(test_executor)

    await wait_finish_callback()

    await hass.async_block_till_done()
    assert len(call_count) == 2


async def test_async_add_job_pending_tasks_callback(hass: HomeAssistant) -> None:
    """Run a callback in pending tasks."""
    call_count = []

    @ha.callback
    def test_callback():
        """Test callback."""
        call_count.append("call")

    async def wait_finish_callback():
        """Wait until all stuff is scheduled."""
        await asyncio.sleep(0)
        await asyncio.sleep(0)

    for _ in range(2):
        hass.async_add_job(test_callback)

    await wait_finish_callback()

    await hass.async_block_till_done()

    assert len(hass._tasks) == 0
    assert len(call_count) == 2


async def test_add_job_with_none(hass: HomeAssistant) -> None:
    """Try to add a job with None as function."""
    with pytest.raises(ValueError):
        hass.async_add_job(None, "test_arg")


def test_event_eq() -> None:
    """Test events."""
    now = dt_util.utcnow()
    data = {"some": "attr"}
    context = ha.Context()
    event1, event2 = (
        ha.Event("some_type", data, time_fired=now, context=context) for _ in range(2)
    )

    assert event1.as_dict() == event2.as_dict()


def test_event_time_fired_timestamp() -> None:
    """Test time_fired_timestamp."""
    now = dt_util.utcnow()
    event = ha.Event("some_type", {"some": "attr"}, time_fired=now)
    assert event.time_fired_timestamp == now.timestamp()
    assert event.time_fired_timestamp == now.timestamp()


def test_event_json_fragment() -> None:
    """Test event JSON fragments."""
    now = dt_util.utcnow()
    data = {"some": "attr"}
    context = ha.Context()
    event1, event2 = (
        ha.Event("some_type", data, time_fired=now, context=context) for _ in range(2)
    )

    # We are testing that the JSON fragments are the same when as_dict is called
    # after json_fragment or before.
    json_fragment_1 = event1.json_fragment
    as_dict_1 = event1.as_dict()
    as_dict_2 = event2.as_dict()
    json_fragment_2 = event2.json_fragment

    assert json_dumps(json_fragment_1) == json_dumps(json_fragment_2)
    # We also test that the as_dict is the same
    assert as_dict_1 == as_dict_2

    # Finally we verify that the as_dict is a ReadOnlyDict
    # as is the data and context inside regardless of
    # if the json fragment was called first or not
    assert isinstance(as_dict_1, ReadOnlyDict)
    assert isinstance(as_dict_1["data"], ReadOnlyDict)
    assert isinstance(as_dict_1["context"], ReadOnlyDict)

    assert isinstance(as_dict_2, ReadOnlyDict)
    assert isinstance(as_dict_2["data"], ReadOnlyDict)
    assert isinstance(as_dict_2["context"], ReadOnlyDict)


def test_event_repr() -> None:
    """Test that Event repr method works."""
    assert str(ha.Event("TestEvent")) == "<Event TestEvent[L]>"

    assert (
        str(ha.Event("TestEvent", {"beer": "nice"}, ha.EventOrigin.remote))
        == "<Event TestEvent[R]: beer=nice>"
    )


def test_event_as_dict() -> None:
    """Test an Event as dictionary."""
    event_type = "some_type"
    now = dt_util.utcnow()
    data = {"some": "attr"}

    event = ha.Event(event_type, data, ha.EventOrigin.local, now)
    expected = {
        "event_type": event_type,
        "data": data,
        "origin": "LOCAL",
        "time_fired": now.isoformat(),
        "context": {
            "id": event.context.id,
            "parent_id": None,
            "user_id": event.context.user_id,
        },
    }
    assert event.as_dict() == expected
    # 2nd time to verify cache
    assert event.as_dict() == expected


def test_state_as_dict() -> None:
    """Test a State as dictionary."""
    last_time = datetime(1984, 12, 8, 12, 0, 0)
    state = ha.State(
        "happy.happy",
        "on",
        {"pig": "dog"},
        last_updated=last_time,
        last_changed=last_time,
    )
    expected = {
        "context": {
            "id": state.context.id,
            "parent_id": None,
            "user_id": state.context.user_id,
        },
        "entity_id": "happy.happy",
        "attributes": {"pig": "dog"},
        "last_changed": last_time.isoformat(),
        "last_updated": last_time.isoformat(),
        "state": "on",
    }
    as_dict_1 = state.as_dict()
    assert isinstance(as_dict_1, ReadOnlyDict)
    assert isinstance(as_dict_1["attributes"], ReadOnlyDict)
    assert isinstance(as_dict_1["context"], ReadOnlyDict)
    assert as_dict_1 == expected
    # 2nd time to verify cache
    assert state.as_dict() == expected
    assert state.as_dict() is as_dict_1


def test_state_as_dict_json() -> None:
    """Test a State as JSON."""
    last_time = datetime(1984, 12, 8, 12, 0, 0)
    state = ha.State(
        "happy.happy",
        "on",
        {"pig": "dog"},
        last_updated=last_time,
        last_changed=last_time,
        context=ha.Context(id="01H0D6K3RFJAYAV2093ZW30PCW"),
    )
    expected = (
        b'{"entity_id":"happy.happy","state":"on","attributes":{"pig":"dog"},'
        b'"last_changed":"1984-12-08T12:00:00","last_updated":"1984-12-08T12:00:00",'
        b'"context":{"id":"01H0D6K3RFJAYAV2093ZW30PCW","parent_id":null,"user_id":null}}'
    )
    as_dict_json_1 = state.as_dict_json
    assert as_dict_json_1 == expected
    # 2nd time to verify cache
    assert state.as_dict_json == expected
    assert state.as_dict_json is as_dict_json_1


def test_state_json_fragment() -> None:
    """Test state JSON fragments."""
    last_time = datetime(1984, 12, 8, 12, 0, 0)
    state1, state2 = (
        ha.State(
            "happy.happy",
            "on",
            {"pig": "dog"},
            last_updated=last_time,
            last_changed=last_time,
            context=ha.Context(id="01H0D6K3RFJAYAV2093ZW30PCW"),
        )
        for _ in range(2)
    )

    # We are testing that the JSON fragments are the same when as_dict is called
    # after json_fragment or before.
    json_fragment_1 = state1.json_fragment
    as_dict_1 = state1.as_dict()
    as_dict_2 = state2.as_dict()
    json_fragment_2 = state2.json_fragment

    assert json_dumps(json_fragment_1) == json_dumps(json_fragment_2)
    # We also test that the as_dict is the same
    assert as_dict_1 == as_dict_2

    # Finally we verify that the as_dict is a ReadOnlyDict
    # as is the attributes and context inside regardless of
    # if the json fragment was called first or not
    assert isinstance(as_dict_1, ReadOnlyDict)
    assert isinstance(as_dict_1["attributes"], ReadOnlyDict)
    assert isinstance(as_dict_1["context"], ReadOnlyDict)

    assert isinstance(as_dict_2, ReadOnlyDict)
    assert isinstance(as_dict_2["attributes"], ReadOnlyDict)
    assert isinstance(as_dict_2["context"], ReadOnlyDict)


def test_state_as_compressed_state() -> None:
    """Test a State as compressed state."""
    last_time = datetime(1984, 12, 8, 12, 0, 0, tzinfo=dt_util.UTC)
    state = ha.State(
        "happy.happy",
        "on",
        {"pig": "dog"},
        last_updated=last_time,
        last_changed=last_time,
    )
    expected = {
        "a": {"pig": "dog"},
        "c": state.context.id,
        "lc": last_time.timestamp(),
        "s": "on",
    }
    as_compressed_state = state.as_compressed_state
    # We are not too concerned about these being ReadOnlyDict
    # since we don't expect them to be called by external callers
    assert as_compressed_state == expected
    # 2nd time to verify cache
    assert state.as_compressed_state == expected


def test_state_as_compressed_state_unique_last_updated() -> None:
    """Test a State as compressed state where last_changed is not last_updated."""
    last_changed = datetime(1984, 12, 8, 11, 0, 0, tzinfo=dt_util.UTC)
    last_updated = datetime(1984, 12, 8, 12, 0, 0, tzinfo=dt_util.UTC)
    state = ha.State(
        "happy.happy",
        "on",
        {"pig": "dog"},
        last_updated=last_updated,
        last_changed=last_changed,
    )
    expected = {
        "a": {"pig": "dog"},
        "c": state.context.id,
        "lc": last_changed.timestamp(),
        "lu": last_updated.timestamp(),
        "s": "on",
    }
    as_compressed_state = state.as_compressed_state
    # We are not too concerned about these being ReadOnlyDict
    # since we don't expect them to be called by external callers
    assert as_compressed_state == expected
    # 2nd time to verify cache
    assert state.as_compressed_state == expected


def test_state_as_compressed_state_json() -> None:
    """Test a State as a JSON compressed state."""
    last_time = datetime(1984, 12, 8, 12, 0, 0, tzinfo=dt_util.UTC)
    state = ha.State(
        "happy.happy",
        "on",
        {"pig": "dog"},
        last_updated=last_time,
        last_changed=last_time,
        context=ha.Context(id="01H0D6H5K3SZJ3XGDHED1TJ79N"),
    )
    expected = b'"happy.happy":{"s":"on","a":{"pig":"dog"},"c":"01H0D6H5K3SZJ3XGDHED1TJ79N","lc":471355200.0}'
    as_compressed_state = state.as_compressed_state_json
    # We are not too concerned about these being ReadOnlyDict
    # since we don't expect them to be called by external callers
    assert as_compressed_state == expected
    # 2nd time to verify cache
    assert state.as_compressed_state_json == expected
    assert state.as_compressed_state_json is as_compressed_state


async def test_eventbus_add_remove_listener(hass: HomeAssistant) -> None:
    """Test remove_listener method."""
    old_count = len(hass.bus.async_listeners())

    def listener(_):
        pass

    unsub = hass.bus.async_listen("test", listener)

    assert old_count + 1 == len(hass.bus.async_listeners())

    # Remove listener
    unsub()
    assert old_count == len(hass.bus.async_listeners())

    # Should do nothing now
    unsub()


async def test_eventbus_filtered_listener(hass: HomeAssistant) -> None:
    """Test we can prefilter events."""
    calls = []

    @ha.callback
    def listener(event):
        """Mock listener."""
        calls.append(event)

    @ha.callback
    def filter(event):
        """Mock filter."""
        return not event.data["filtered"]

    unsub = hass.bus.async_listen("test", listener, event_filter=filter)

    hass.bus.async_fire("test", {"filtered": True})
    await hass.async_block_till_done()

    assert len(calls) == 0

    hass.bus.async_fire("test", {"filtered": False})
    await hass.async_block_till_done()

    assert len(calls) == 1

    unsub()


async def test_eventbus_run_immediately_callback(hass: HomeAssistant) -> None:
    """Test we can call events immediately with a callback."""
    calls = []

    @ha.callback
    def listener(event):
        """Mock listener."""
        calls.append(event)

    unsub = hass.bus.async_listen("test", listener, run_immediately=True)

    hass.bus.async_fire("test", {"event": True})
    # No async_block_till_done here
    assert len(calls) == 1

    unsub()


async def test_eventbus_run_immediately_coro(hass: HomeAssistant) -> None:
    """Test we can call events immediately with a coro."""
    calls = []

    async def listener(event):
        """Mock listener."""
        calls.append(event)

    unsub = hass.bus.async_listen("test", listener, run_immediately=True)

    hass.bus.async_fire("test", {"event": True})
    # No async_block_till_done here
    assert len(calls) == 1

    unsub()


async def test_eventbus_listen_once_run_immediately_coro(hass: HomeAssistant) -> None:
    """Test we can call events immediately with a coro."""
    calls = []

    async def listener(event):
        """Mock listener."""
        calls.append(event)

    hass.bus.async_listen_once("test", listener, run_immediately=True)

    hass.bus.async_fire("test", {"event": True})
    # No async_block_till_done here
    assert len(calls) == 1


async def test_eventbus_unsubscribe_listener(hass: HomeAssistant) -> None:
    """Test unsubscribe listener from returned function."""
    calls = []

    @ha.callback
    def listener(event):
        """Mock listener."""
        calls.append(event)

    unsub = hass.bus.async_listen("test", listener)

    hass.bus.async_fire("test")
    await hass.async_block_till_done()

    assert len(calls) == 1

    unsub()

    hass.bus.async_fire("event")
    await hass.async_block_till_done()

    assert len(calls) == 1


async def test_eventbus_listen_once_event_with_callback(hass: HomeAssistant) -> None:
    """Test listen_once_event method."""
    runs = []

    @ha.callback
    def event_handler(event):
        runs.append(event)

    hass.bus.async_listen_once("test_event", event_handler)

    hass.bus.async_fire("test_event")
    # Second time it should not increase runs
    hass.bus.async_fire("test_event")

    await hass.async_block_till_done()
    assert len(runs) == 1


async def test_eventbus_listen_once_event_with_coroutine(hass: HomeAssistant) -> None:
    """Test listen_once_event method."""
    runs = []

    async def event_handler(event):
        runs.append(event)

    hass.bus.async_listen_once("test_event", event_handler)

    hass.bus.async_fire("test_event")
    # Second time it should not increase runs
    hass.bus.async_fire("test_event")

    await hass.async_block_till_done()
    assert len(runs) == 1


async def test_eventbus_listen_once_event_with_thread(hass: HomeAssistant) -> None:
    """Test listen_once_event method."""
    runs = []

    def event_handler(event):
        runs.append(event)

    hass.bus.async_listen_once("test_event", event_handler)

    hass.bus.async_fire("test_event")
    # Second time it should not increase runs
    hass.bus.async_fire("test_event")

    await hass.async_block_till_done()
    assert len(runs) == 1


async def test_eventbus_thread_event_listener(hass: HomeAssistant) -> None:
    """Test thread event listener."""
    thread_calls = []

    def thread_listener(event):
        thread_calls.append(event)

    hass.bus.async_listen("test_thread", thread_listener)
    hass.bus.async_fire("test_thread")
    await hass.async_block_till_done()
    assert len(thread_calls) == 1


async def test_eventbus_callback_event_listener(hass: HomeAssistant) -> None:
    """Test callback event listener."""
    callback_calls = []

    @ha.callback
    def callback_listener(event):
        callback_calls.append(event)

    hass.bus.async_listen("test_callback", callback_listener)
    hass.bus.async_fire("test_callback")
    await hass.async_block_till_done()
    assert len(callback_calls) == 1


async def test_eventbus_coroutine_event_listener(hass: HomeAssistant) -> None:
    """Test coroutine event listener."""
    coroutine_calls = []

    async def coroutine_listener(event):
        coroutine_calls.append(event)

    hass.bus.async_listen("test_coroutine", coroutine_listener)
    hass.bus.async_fire("test_coroutine")
    await hass.async_block_till_done()
    assert len(coroutine_calls) == 1


async def test_eventbus_max_length_exceeded(hass: HomeAssistant) -> None:
    """Test that an exception is raised when the max character length is exceeded."""

    long_evt_name = (
        "this_event_exceeds_the_max_character_length_even_with_the_new_limit"
    )

    with pytest.raises(MaxLengthExceeded) as exc_info:
        hass.bus.async_fire(long_evt_name)

    assert exc_info.value.property_name == "event_type"
    assert exc_info.value.max_length == 64
    assert exc_info.value.value == long_evt_name


def test_state_init() -> None:
    """Test state.init."""
    with pytest.raises(InvalidEntityFormatError):
        ha.State("invalid_entity_format", "test_state")

    with pytest.raises(InvalidStateError):
        ha.State("domain.long_state", "t" * 256)


def test_state_domain() -> None:
    """Test domain."""
    state = ha.State("some_domain.hello", "world")
    assert state.domain == "some_domain"


def test_state_object_id() -> None:
    """Test object ID."""
    state = ha.State("domain.hello", "world")
    assert state.object_id == "hello"


def test_state_name_if_no_friendly_name_attr() -> None:
    """Test if there is no friendly name."""
    state = ha.State("domain.hello_world", "world")
    assert state.name == "hello world"


def test_state_name_if_friendly_name_attr() -> None:
    """Test if there is a friendly name."""
    name = "Some Unique Name"
    state = ha.State("domain.hello_world", "world", {ATTR_FRIENDLY_NAME: name})
    assert state.name == name


def test_state_dict_conversion() -> None:
    """Test conversion of dict."""
    state = ha.State("domain.hello", "world", {"some": "attr"})
    assert state.as_dict() == ha.State.from_dict(state.as_dict()).as_dict()


def test_state_dict_conversion_with_wrong_data() -> None:
    """Test conversion with wrong data."""
    assert ha.State.from_dict(None) is None
    assert ha.State.from_dict({"state": "yes"}) is None
    assert ha.State.from_dict({"entity_id": "yes"}) is None
    # Make sure invalid context data doesn't crash
    wrong_context = ha.State.from_dict(
        {
            "entity_id": "light.kitchen",
            "state": "on",
            "context": {"id": "123", "non-existing": "crash"},
        }
    )
    assert wrong_context is not None
    assert wrong_context.context.id == "123"


def test_state_repr() -> None:
    """Test state.repr."""
    assert (
        str(ha.State("happy.happy", "on", last_changed=datetime(1984, 12, 8, 12, 0, 0)))
        == "<state happy.happy=on @ 1984-12-08T12:00:00+00:00>"
    )

    assert (
        str(
            ha.State(
                "happy.happy",
                "on",
                {"brightness": 144},
                datetime(1984, 12, 8, 12, 0, 0),
            )
        )
        == "<state happy.happy=on; brightness=144 @ 1984-12-08T12:00:00+00:00>"
    )


async def test_statemachine_is_state(hass: HomeAssistant) -> None:
    """Test is_state method."""
    hass.states.async_set("light.bowl", "on", {})
    assert hass.states.is_state("light.Bowl", "on")
    assert not hass.states.is_state("light.Bowl", "off")
    assert not hass.states.is_state("light.Non_existing", "on")


async def test_statemachine_entity_ids(hass: HomeAssistant) -> None:
    """Test async_entity_ids method."""
    assert hass.states.async_entity_ids() == []
    assert hass.states.async_entity_ids("light") == []
    assert hass.states.async_entity_ids(("light", "switch", "other")) == []

    hass.states.async_set("light.bowl", "on", {})
    hass.states.async_set("SWITCH.AC", "off", {})
    assert hass.states.async_entity_ids() == unordered(["light.bowl", "switch.ac"])
    assert hass.states.async_entity_ids("light") == ["light.bowl"]
    assert hass.states.async_entity_ids(("light", "switch", "other")) == unordered(
        ["light.bowl", "switch.ac"]
    )

    states = sorted(state.entity_id for state in hass.states.async_all())
    assert states == ["light.bowl", "switch.ac"]


async def test_statemachine_remove(hass: HomeAssistant) -> None:
    """Test remove method."""
    hass.states.async_set("light.bowl", "on", {})
    events = async_capture_events(hass, EVENT_STATE_CHANGED)

    assert "light.bowl" in hass.states.async_entity_ids()
    assert hass.states.async_remove("light.bowl")
    await hass.async_block_till_done()

    assert "light.bowl" not in hass.states.async_entity_ids()
    assert len(events) == 1
    assert events[0].data.get("entity_id") == "light.bowl"
    assert events[0].data.get("old_state") is not None
    assert events[0].data["old_state"].entity_id == "light.bowl"
    assert events[0].data.get("new_state") is None

    # If it does not exist, we should get False
    assert not hass.states.async_remove("light.Bowl")
    await hass.async_block_till_done()
    assert len(events) == 1


async def test_state_machine_case_insensitivity(hass: HomeAssistant) -> None:
    """Test setting and getting states entity_id insensitivity."""
    events = async_capture_events(hass, EVENT_STATE_CHANGED)

    hass.states.async_set("light.BOWL", "off")
    await hass.async_block_till_done()

    assert hass.states.is_state("light.bowl", "off")
    assert len(events) == 1

    hass.states.async_set("ligHT.Bowl", "on")
    assert hass.states.get("light.bowl").state == "on"

    hass.states.async_set("light.BOWL", "off")
    assert hass.states.get("light.BoWL").state == "off"

    hass.states.async_set("light.bowl", "on")
    assert hass.states.get("light.bowl").state == "on"


async def test_statemachine_last_changed_not_updated_on_same_state(
    hass: HomeAssistant,
) -> None:
    """Test to not update the existing, same state."""
    hass.states.async_set("light.bowl", "on", {})
    state = hass.states.get("light.Bowl")

    future = dt_util.utcnow() + timedelta(hours=10)

    with freeze_time(future):
        hass.states.async_set("light.Bowl", "on", {"attr": "triggers_change"})
        await hass.async_block_till_done()

    state2 = hass.states.get("light.Bowl")
    assert state2 is not None
    assert state.last_changed == state2.last_changed


async def test_statemachine_force_update(hass: HomeAssistant) -> None:
    """Test force update option."""
    hass.states.async_set("light.bowl", "on", {})
    events = async_capture_events(hass, EVENT_STATE_CHANGED)

    hass.states.async_set("light.bowl", "on")
    await hass.async_block_till_done()
    assert len(events) == 0

    hass.states.async_set("light.bowl", "on", None, True)
    await hass.async_block_till_done()
    assert len(events) == 1


async def test_statemachine_avoids_updating_attributes(hass: HomeAssistant) -> None:
    """Test async_set avoids recreating ReadOnly dicts when possible."""
    attrs = {"some_attr": "attr_value"}

    hass.states.async_set("light.bowl", "off", attrs)
    await hass.async_block_till_done()

    state = hass.states.get("light.bowl")
    assert state.attributes == attrs

    hass.states.async_set("light.bowl", "on", attrs)
    await hass.async_block_till_done()

    new_state = hass.states.get("light.bowl")
    assert new_state.attributes == attrs

    assert new_state.attributes is state.attributes
    assert isinstance(new_state.attributes, ReadOnlyDict)


def test_service_call_repr() -> None:
    """Test ServiceCall repr."""
    call = ha.ServiceCall("homeassistant", "start")
    assert str(call) == f"<ServiceCall homeassistant.start (c:{call.context.id})>"

    call2 = ha.ServiceCall("homeassistant", "start", {"fast": "yes"})
    assert (
        str(call2)
        == f"<ServiceCall homeassistant.start (c:{call2.context.id}): fast=yes>"
    )


async def test_service_registry_has_service(hass: HomeAssistant) -> None:
    """Test has_service method."""
    hass.services.async_register("test_domain", "test_service", lambda call: None)
    assert len(hass.services.async_services()) == 1
    assert hass.services.has_service("tesT_domaiN", "tesT_servicE")
    assert not hass.services.has_service("test_domain", "non_existing")
    assert not hass.services.has_service("non_existing", "test_service")


async def test_service_registry_service_enumeration(hass: HomeAssistant) -> None:
    """Test enumerating services methods."""
    hass.services.async_register("test_domain", "test_service", lambda call: None)
    services1 = hass.services.async_services()
    services2 = hass.services.async_services()
    assert len(services1) == 1
    assert services1 == services2
    assert services1 is not services2  # should be a copy

    services1 = hass.services.async_services_internal()
    services2 = hass.services.async_services_internal()
    assert len(services1) == 1
    assert services1 == services2
    assert services1 is services2  # should be the same object

    assert hass.services.async_services_for_domain("unknown") == {}

    services1 = hass.services.async_services_for_domain("test_domain")
    services2 = hass.services.async_services_for_domain("test_domain")
    assert len(services1) == 1
    assert services1 == services2
    assert services1 is not services2  # should be a copy


async def test_serviceregistry_call_with_blocking_done_in_time(
    hass: HomeAssistant,
) -> None:
    """Test call with blocking."""
    registered_events = async_capture_events(hass, EVENT_SERVICE_REGISTERED)
    calls = async_mock_service(hass, "test_domain", "register_calls")
    await hass.async_block_till_done()

    assert len(registered_events) == 1
    assert registered_events[0].data["domain"] == "test_domain"
    assert registered_events[0].data["service"] == "register_calls"

    await hass.services.async_call("test_domain", "REGISTER_CALLS", blocking=True)
    assert len(calls) == 1


async def test_serviceregistry_call_non_existing_with_blocking(
    hass: HomeAssistant,
) -> None:
    """Test non-existing with blocking."""
    with pytest.raises(ha.ServiceNotFound):
        await hass.services.async_call("test_domain", "i_do_not_exist", blocking=True)


async def test_serviceregistry_async_service(hass: HomeAssistant) -> None:
    """Test registering and calling an async service."""
    calls = []

    async def service_handler(call):
        """Service handler coroutine."""
        calls.append(call)

    hass.services.async_register("test_domain", "register_calls", service_handler)

    await hass.services.async_call("test_domain", "REGISTER_CALLS", blocking=True)
    assert len(calls) == 1


async def test_serviceregistry_async_service_partial(hass: HomeAssistant) -> None:
    """Test registering and calling an wrapped async service."""
    calls = []

    async def service_handler(call):
        """Service handler coroutine."""
        calls.append(call)

    hass.services.async_register(
        "test_domain", "register_calls", functools.partial(service_handler)
    )
    await hass.async_block_till_done()

    await hass.services.async_call("test_domain", "REGISTER_CALLS", blocking=True)
    assert len(calls) == 1


async def test_serviceregistry_callback_service(hass: HomeAssistant) -> None:
    """Test registering and calling an async service."""
    calls = []

    @ha.callback
    def service_handler(call):
        """Service handler coroutine."""
        calls.append(call)

    hass.services.async_register("test_domain", "register_calls", service_handler)

    await hass.services.async_call("test_domain", "REGISTER_CALLS", blocking=True)
    assert len(calls) == 1


async def test_serviceregistry_remove_service(hass: HomeAssistant) -> None:
    """Test remove service."""
    calls_remove = async_capture_events(hass, EVENT_SERVICE_REMOVED)

    hass.services.async_register("test_domain", "test_service", lambda call: None)
    assert hass.services.has_service("test_Domain", "test_Service")

    hass.services.async_remove("test_Domain", "test_Service")
    await hass.async_block_till_done()

    assert not hass.services.has_service("test_Domain", "test_Service")
    assert len(calls_remove) == 1
    assert calls_remove[-1].data["domain"] == "test_domain"
    assert calls_remove[-1].data["service"] == "test_service"


async def test_serviceregistry_service_that_not_exists(hass: HomeAssistant) -> None:
    """Test remove service that not exists."""
    calls_remove = async_capture_events(hass, EVENT_SERVICE_REMOVED)
    assert not hass.services.has_service("test_xxx", "test_yyy")
    hass.services.async_remove("test_xxx", "test_yyy")
    await hass.async_block_till_done()
    assert len(calls_remove) == 0

    with pytest.raises(ServiceNotFound):
        await hass.services.async_call("test_do_not", "exist", {})


async def test_serviceregistry_async_service_raise_exception(
    hass: HomeAssistant,
) -> None:
    """Test registering and calling an async service raise exception."""

    async def service_handler(_):
        """Service handler coroutine."""
        raise ValueError

    hass.services.async_register("test_domain", "register_calls", service_handler)

    with pytest.raises(ValueError):
        await hass.services.async_call("test_domain", "REGISTER_CALLS", blocking=True)

    # Non-blocking service call never throw exception
    await hass.services.async_call("test_domain", "REGISTER_CALLS", blocking=False)
    await hass.async_block_till_done()


async def test_serviceregistry_callback_service_raise_exception(
    hass: HomeAssistant,
) -> None:
    """Test registering and calling an callback service raise exception."""

    @ha.callback
    def service_handler(_):
        """Service handler coroutine."""
        raise ValueError

    hass.services.async_register("test_domain", "register_calls", service_handler)

    with pytest.raises(ValueError):
        await hass.services.async_call("test_domain", "REGISTER_CALLS", blocking=True)

    # Non-blocking service call never throw exception
    await hass.services.async_call("test_domain", "REGISTER_CALLS", blocking=False)
    await hass.async_block_till_done()


@pytest.mark.parametrize(
    "supports_response",
    [
        SupportsResponse.ONLY,
        SupportsResponse.OPTIONAL,
    ],
)
async def test_serviceregistry_async_return_response(
    hass: HomeAssistant, supports_response: SupportsResponse
) -> None:
    """Test service call for a service that returns response data."""

    async def service_handler(call: ServiceCall) -> ServiceResponse:
        """Service handler coroutine."""
        assert call.return_response
        return {"test-reply": "test-value1"}

    hass.services.async_register(
        "test_domain",
        "test_service",
        service_handler,
        supports_response=supports_response,
    )
    result = await hass.services.async_call(
        "test_domain",
        "test_service",
        service_data={},
        blocking=True,
        return_response=True,
    )
    await hass.async_block_till_done()
    assert result == {"test-reply": "test-value1"}


async def test_services_call_return_response_requires_blocking(
    hass: HomeAssistant,
) -> None:
    """Test that non-blocking service calls cannot ask for response data."""
    async_mock_service(hass, "test_domain", "test_service")
    with pytest.raises(ValueError, match="when blocking=False"):
        await hass.services.async_call(
            "test_domain",
            "test_service",
            service_data={},
            blocking=False,
            return_response=True,
        )


@pytest.mark.parametrize(
    ("response_data", "expected_error"),
    [
        (True, "expected a dictionary"),
        (False, "expected a dictionary"),
        (None, "expected a dictionary"),
        ("some-value", "expected a dictionary"),
        (["some-list"], "expected a dictionary"),
    ],
)
async def test_serviceregistry_return_response_invalid(
    hass: HomeAssistant, response_data: Any, expected_error: str
) -> None:
    """Test service call response data must be json serializable objects."""

    def service_handler(call: ServiceCall) -> ServiceResponse:
        """Service handler coroutine."""
        assert call.return_response
        return response_data

    hass.services.async_register(
        "test_domain",
        "test_service",
        service_handler,
        supports_response=SupportsResponse.ONLY,
    )
    with pytest.raises(HomeAssistantError, match=expected_error):
        await hass.services.async_call(
            "test_domain",
            "test_service",
            service_data={},
            blocking=True,
            return_response=True,
        )
        await hass.async_block_till_done()


@pytest.mark.parametrize(
    ("supports_response", "return_response", "expected_error"),
    [
        (SupportsResponse.NONE, True, "not support responses"),
        (SupportsResponse.ONLY, False, "caller did not ask for responses"),
    ],
)
async def test_serviceregistry_return_response_arguments(
    hass: HomeAssistant,
    supports_response: SupportsResponse,
    return_response: bool,
    expected_error: str,
) -> None:
    """Test service call response data invalid arguments."""

    hass.services.async_register(
        "test_domain",
        "test_service",
        "service_handler",
        supports_response=supports_response,
    )

    with pytest.raises(ValueError, match=expected_error):
        await hass.services.async_call(
            "test_domain",
            "test_service",
            service_data={},
            blocking=True,
            return_response=return_response,
        )


@pytest.mark.parametrize(
    ("return_response", "expected_response_data"),
    [
        (True, {"key": "value"}),
        (False, None),
    ],
)
async def test_serviceregistry_return_response_optional(
    hass: HomeAssistant,
    return_response: bool,
    expected_response_data: Any,
) -> None:
    """Test optional service call response data."""

    def service_handler(call: ServiceCall) -> ServiceResponse:
        """Service handler coroutine."""
        if call.return_response:
            return {"key": "value"}
        return None

    hass.services.async_register(
        "test_domain",
        "test_service",
        service_handler,
        supports_response=SupportsResponse.OPTIONAL,
    )
    response_data = await hass.services.async_call(
        "test_domain",
        "test_service",
        service_data={},
        blocking=True,
        return_response=return_response,
    )
    await hass.async_block_till_done()
    assert response_data == expected_response_data


async def test_config_defaults() -> None:
    """Test config defaults."""
    hass = Mock()
    config = ha.Config(hass, "/test/ha-config")
    assert config.hass is hass
    assert config.latitude == 0
    assert config.longitude == 0
    assert config.elevation == 0
    assert config.location_name == "Home"
    assert config.time_zone == "UTC"
    assert config.internal_url is None
    assert config.external_url is None
    assert config.config_source is ha.ConfigSource.DEFAULT
    assert config.skip_pip is False
    assert config.skip_pip_packages == []
    assert config.components == set()
    assert config.api is None
    assert config.config_dir == "/test/ha-config"
    assert config.allowlist_external_dirs == set()
    assert config.allowlist_external_urls == set()
    assert config.media_dirs == {}
    assert config.recovery_mode is False
    assert config.legacy_templates is False
    assert config.currency == "EUR"
    assert config.country is None
    assert config.language == "en"


async def test_config_path_with_file() -> None:
    """Test get_config_path method."""
    config = ha.Config(None, "/test/ha-config")
    assert config.path("test.conf") == "/test/ha-config/test.conf"


async def test_config_path_with_dir_and_file() -> None:
    """Test get_config_path method."""
    config = ha.Config(None, "/test/ha-config")
    assert config.path("dir", "test.conf") == "/test/ha-config/dir/test.conf"


async def test_config_as_dict() -> None:
    """Test as dict."""
    config = ha.Config(None, "/test/ha-config")
    config.hass = MagicMock()
    type(config.hass.state).value = PropertyMock(return_value="RUNNING")
    expected = {
        "latitude": 0,
        "longitude": 0,
        "elevation": 0,
        CONF_UNIT_SYSTEM: METRIC_SYSTEM.as_dict(),
        "location_name": "Home",
        "time_zone": "UTC",
        "components": [],
        "config_dir": "/test/ha-config",
        "whitelist_external_dirs": [],
        "allowlist_external_dirs": [],
        "allowlist_external_urls": [],
        "version": __version__,
        "config_source": ha.ConfigSource.DEFAULT,
        "recovery_mode": False,
        "state": "RUNNING",
        "external_url": None,
        "internal_url": None,
        "currency": "EUR",
        "country": None,
        "language": "en",
        "safe_mode": False,
    }

    assert expected == config.as_dict()


async def test_config_is_allowed_path() -> None:
    """Test is_allowed_path method."""
    config = ha.Config(None, "/test/ha-config")
    with TemporaryDirectory() as tmp_dir:
        # The created dir is in /tmp. This is a symlink on OS X
        # causing this test to fail unless we resolve path first.
        config.allowlist_external_dirs = {os.path.realpath(tmp_dir)}

        test_file = os.path.join(tmp_dir, "test.jpg")
        with open(test_file, "w") as tmp_file:
            tmp_file.write("test")

        valid = [test_file, tmp_dir, os.path.join(tmp_dir, "notfound321")]
        for path in valid:
            assert config.is_allowed_path(path)

        config.allowlist_external_dirs = {"/home", "/var"}

        invalid = [
            "/hass/config/secure",
            "/etc/passwd",
            "/root/secure_file",
            "/var/../etc/passwd",
            test_file,
        ]
        for path in invalid:
            assert not config.is_allowed_path(path)

        with pytest.raises(AssertionError):
            config.is_allowed_path(None)


async def test_config_is_allowed_external_url() -> None:
    """Test is_allowed_external_url method."""
    config = ha.Config(None, "/test/ha-config")
    config.allowlist_external_urls = [
        "http://x.com/",
        "https://y.com/bla/",
        "https://z.com/images/1.jpg/",
    ]

    valid = [
        "http://x.com/1.jpg",
        "http://x.com",
        "https://y.com/bla/",
        "https://y.com/bla/2.png",
        "https://z.com/images/1.jpg",
    ]
    for url in valid:
        assert config.is_allowed_external_url(url)

    invalid = [
        "https://a.co",
        "https://y.com/bla_wrong",
        "https://y.com/bla/../image.jpg",
        "https://z.com/images",
    ]
    for url in invalid:
        assert not config.is_allowed_external_url(url)


async def test_event_on_update(hass: HomeAssistant) -> None:
    """Test that event is fired on update."""
    events = async_capture_events(hass, EVENT_CORE_CONFIG_UPDATE)

    assert hass.config.latitude != 12

    await hass.config.async_update(latitude=12)
    await hass.async_block_till_done()

    assert hass.config.latitude == 12
    assert len(events) == 1
    assert events[0].data == {"latitude": 12}


async def test_bad_timezone_raises_value_error(hass: HomeAssistant) -> None:
    """Test bad timezone raises ValueError."""
    with pytest.raises(ValueError):
        await hass.config.async_update(time_zone="not_a_timezone")


async def test_start_taking_too_long(caplog: pytest.LogCaptureFixture) -> None:
    """Test when async_start takes too long."""
    hass = ha.HomeAssistant("/test/ha-config")
    caplog.set_level(logging.WARNING)
    hass.async_create_task(asyncio.sleep(0))

    try:
        with patch("asyncio.wait", return_value=(set(), {asyncio.Future()})):
            await hass.async_start()

        assert hass.state == ha.CoreState.running
        assert "Something is blocking Home Assistant" in caplog.text

    finally:
        await hass.async_stop()
        assert hass.state == ha.CoreState.stopped


async def test_service_executed_with_subservices(hass: HomeAssistant) -> None:
    """Test we block correctly till all services done."""
    calls = async_mock_service(hass, "test", "inner")
    context = ha.Context()

    async def handle_outer(call):
        """Handle outer service call."""
        calls.append(call)
        call1 = hass.services.async_call(
            "test", "inner", blocking=True, context=call.context
        )
        call2 = hass.services.async_call(
            "test", "inner", blocking=True, context=call.context
        )
        await asyncio.wait(
            [
                hass.async_create_task(call1),
                hass.async_create_task(call2),
            ]
        )
        calls.append(call)

    hass.services.async_register("test", "outer", handle_outer)

    await hass.services.async_call("test", "outer", blocking=True, context=context)

    assert len(calls) == 4
    assert [call.service for call in calls] == ["outer", "inner", "inner", "outer"]
    assert all(call.context is context for call in calls)


async def test_service_call_event_contains_original_data(hass: HomeAssistant) -> None:
    """Test that service call event contains original data."""
    events = async_capture_events(hass, EVENT_CALL_SERVICE)

    calls = async_mock_service(
        hass, "test", "service", vol.Schema({"number": vol.Coerce(int)})
    )

    context = ha.Context()
    await hass.services.async_call(
        "test", "service", {"number": "23"}, blocking=True, context=context
    )
    await hass.async_block_till_done()
    assert len(events) == 1
    assert events[0].data["service_data"]["number"] == "23"
    assert events[0].context is context
    assert len(calls) == 1
    assert calls[0].data["number"] == 23
    assert calls[0].context is context


def test_context() -> None:
    """Test context init."""
    c = ha.Context()
    assert c.user_id is None
    assert c.parent_id is None
    assert c.id is not None

    c = ha.Context(23, 100)
    assert c.user_id == 23
    assert c.parent_id == 100
    assert c.id is not None


def test_context_json_fragment() -> None:
    """Test context JSON fragments."""
    context1, context2 = (ha.Context(id="01H0D6K3RFJAYAV2093ZW30PCW") for _ in range(2))

    # We are testing that the JSON fragments are the same when as_dict is called
    # after json_fragment or before.
    json_fragment_1 = context1.json_fragment
    as_dict_1 = context1.as_dict()
    as_dict_2 = context2.as_dict()
    json_fragment_2 = context2.json_fragment

    assert json_dumps(json_fragment_1) == json_dumps(json_fragment_2)
    # We also test that the as_dict is the same
    assert as_dict_1 == as_dict_2

    # Finally we verify that the as_dict is a ReadOnlyDict
    # regardless of if the json fragment was called first or not
    assert isinstance(as_dict_1, ReadOnlyDict)
    assert isinstance(as_dict_2, ReadOnlyDict)


async def test_async_functions_with_callback(hass: HomeAssistant) -> None:
    """Test we deal with async functions accidentally marked as callback."""
    runs = []

    @ha.callback
    async def test():
        runs.append(True)

    await hass.async_add_job(test)
    assert len(runs) == 1

    hass.async_run_job(test)
    await hass.async_block_till_done()
    assert len(runs) == 2

    @ha.callback
    async def service_handler(call):
        runs.append(True)

    hass.services.async_register("test_domain", "test_service", service_handler)

    await hass.services.async_call("test_domain", "test_service", blocking=True)
    assert len(runs) == 3


async def test_async_run_job_starts_tasks_eagerly(hass: HomeAssistant) -> None:
    """Test async_run_job starts tasks eagerly."""
    runs = []

    async def _test():
        runs.append(True)

    task = hass.async_run_job(_test)
    # No call to hass.async_block_till_done to ensure the task is run eagerly
    assert len(runs) == 1
    assert task.done()
    await task


<<<<<<< HEAD
=======
async def test_async_run_job_starts_coro_eagerly(hass: HomeAssistant) -> None:
    """Test async_run_job starts coros eagerly."""
    runs = []

    async def _test():
        runs.append(True)

    task = hass.async_run_job(_test())
    # No call to hass.async_block_till_done to ensure the task is run eagerly
    assert len(runs) == 1
    assert task.done()
    await task


>>>>>>> bbb8e7a7
def test_valid_entity_id() -> None:
    """Test valid entity ID."""
    for invalid in [
        "_light.kitchen",
        ".kitchen",
        ".light.kitchen",
        "light_.kitchen",
        "light._kitchen",
        "light.",
        "light.kitchen__ceiling",
        "light.kitchen_yo_",
        "light.kitchen.",
        "Light.kitchen",
        "light.Kitchen",
        "lightkitchen",
    ]:
        assert not ha.valid_entity_id(invalid), invalid

    for valid in [
        "1.a",
        "1light.kitchen",
        "a.1",
        "a.a",
        "input_boolean.hello_world_0123",
        "light.1kitchen",
        "light.kitchen",
        "light.something_yoo",
    ]:
        assert ha.valid_entity_id(valid), valid


def test_valid_domain() -> None:
    """Test valid domain."""
    for invalid in [
        "_light",
        ".kitchen",
        ".light.kitchen",
        "light_.kitchen",
        "._kitchen",
        "light.",
        "light.kitchen__ceiling",
        "light.kitchen_yo_",
        "light.kitchen.",
        "Light",
    ]:
        assert not ha.valid_domain(invalid), invalid

    for valid in [
        "1",
        "1light",
        "a",
        "input_boolean",
        "light",
    ]:
        assert ha.valid_domain(valid), valid


async def test_additional_data_in_core_config(
    hass: HomeAssistant, hass_storage: dict[str, Any]
) -> None:
    """Test that we can handle additional data in core configuration."""
    config = ha.Config(hass, "/test/ha-config")
    hass_storage[ha.CORE_STORAGE_KEY] = {
        "version": 1,
        "data": {"location_name": "Test Name", "additional_valid_key": "value"},
    }
    await config.async_load()
    assert config.location_name == "Test Name"


async def test_incorrect_internal_external_url(
    hass: HomeAssistant, hass_storage: dict[str, Any], caplog: pytest.LogCaptureFixture
) -> None:
    """Test that we warn when detecting invalid internal/external url."""
    config = ha.Config(hass, "/test/ha-config")

    hass_storage[ha.CORE_STORAGE_KEY] = {
        "version": 1,
        "data": {
            "internal_url": None,
            "external_url": None,
        },
    }
    await config.async_load()
    assert "Invalid external_url set" not in caplog.text
    assert "Invalid internal_url set" not in caplog.text

    config = ha.Config(hass, "/test/ha-config")

    hass_storage[ha.CORE_STORAGE_KEY] = {
        "version": 1,
        "data": {
            "internal_url": "https://community.home-assistant.io/profile",
            "external_url": "https://www.home-assistant.io/blue",
        },
    }
    await config.async_load()
    assert "Invalid external_url set" in caplog.text
    assert "Invalid internal_url set" in caplog.text


async def test_start_events(hass: HomeAssistant) -> None:
    """Test events fired when starting Home Assistant."""
    hass.state = ha.CoreState.not_running

    all_events = []

    @ha.callback
    def capture_events(ev):
        all_events.append(ev.event_type)

    hass.bus.async_listen(MATCH_ALL, capture_events)

    core_states = []

    @ha.callback
    def capture_core_state(_):
        core_states.append(hass.state)

    hass.bus.async_listen(EVENT_CORE_CONFIG_UPDATE, capture_core_state)

    await hass.async_start()
    await hass.async_block_till_done()

    assert all_events == [
        EVENT_CORE_CONFIG_UPDATE,
        EVENT_HOMEASSISTANT_START,
        EVENT_CORE_CONFIG_UPDATE,
        EVENT_HOMEASSISTANT_STARTED,
    ]
    assert core_states == [ha.CoreState.starting, ha.CoreState.running]


async def test_log_blocking_events(
    hass: HomeAssistant, caplog: pytest.LogCaptureFixture
) -> None:
    """Ensure we log which task is blocking startup when debug logging is on."""
    caplog.set_level(logging.DEBUG)

    async def _wait_a_bit_1():
        await asyncio.sleep(0.1)

    async def _wait_a_bit_2():
        await asyncio.sleep(0.1)

    hass.async_create_task(_wait_a_bit_1())
    await hass.async_block_till_done()

    with patch.object(ha, "BLOCK_LOG_TIMEOUT", 0.0001):
        hass.async_create_task(_wait_a_bit_2())
        await hass.async_block_till_done()

    assert "_wait_a_bit_2" in caplog.text
    assert "_wait_a_bit_1" not in caplog.text


async def test_chained_logging_hits_log_timeout(
    hass: HomeAssistant, caplog: pytest.LogCaptureFixture
) -> None:
    """Ensure we log which task is blocking startup when there is a task chain and debug logging is on."""
    caplog.set_level(logging.DEBUG)

    created = 0

    async def _task_chain_1():
        nonlocal created
        created += 1
        if created > 1000:
            return
        hass.async_create_task(_task_chain_2())

    async def _task_chain_2():
        nonlocal created
        created += 1
        if created > 1000:
            return
        hass.async_create_task(_task_chain_1())

    with patch.object(ha, "BLOCK_LOG_TIMEOUT", 0.0):
        hass.async_create_task(_task_chain_1())
        await hass.async_block_till_done(wait_background_tasks=False)

    assert "_task_chain_" in caplog.text


async def test_chained_logging_misses_log_timeout(
    hass: HomeAssistant, caplog: pytest.LogCaptureFixture
) -> None:
    """Ensure we do not log which task is blocking startup if we do not hit the timeout."""
    caplog.set_level(logging.DEBUG)

    created = 0

    async def _task_chain_1():
        nonlocal created
        created += 1
        if created > 10:
            return
        hass.async_create_task(_task_chain_2())

    async def _task_chain_2():
        nonlocal created
        created += 1
        if created > 10:
            return
        hass.async_create_task(_task_chain_1())

    hass.async_create_task(_task_chain_1())
    await hass.async_block_till_done()

    assert "_task_chain_" not in caplog.text


async def test_async_all(hass: HomeAssistant) -> None:
    """Test async_all."""
    assert hass.states.async_all() == []
    assert hass.states.async_all("light") == []
    assert hass.states.async_all(["light", "switch"]) == []

    hass.states.async_set("switch.link", "on")
    hass.states.async_set("light.bowl", "on")
    hass.states.async_set("light.frog", "on")
    hass.states.async_set("vacuum.floor", "on")

    assert {state.entity_id for state in hass.states.async_all()} == {
        "switch.link",
        "light.bowl",
        "light.frog",
        "vacuum.floor",
    }
    assert {state.entity_id for state in hass.states.async_all("light")} == {
        "light.bowl",
        "light.frog",
    }
    assert {
        state.entity_id for state in hass.states.async_all(["light", "switch"])
    } == {"light.bowl", "light.frog", "switch.link"}


async def test_async_entity_ids_count(hass: HomeAssistant) -> None:
    """Test async_entity_ids_count."""

    assert hass.states.async_entity_ids_count() == 0
    assert hass.states.async_entity_ids_count("light") == 0
    assert hass.states.async_entity_ids_count({"light", "vacuum"}) == 0

    hass.states.async_set("switch.link", "on")
    hass.states.async_set("light.bowl", "on")
    hass.states.async_set("light.frog", "on")
    hass.states.async_set("vacuum.floor", "on")

    assert hass.states.async_entity_ids_count() == 4
    assert hass.states.async_entity_ids_count("light") == 2

    hass.states.async_set("light.cow", "on")

    assert hass.states.async_entity_ids_count() == 5
    assert hass.states.async_entity_ids_count("light") == 3
    assert hass.states.async_entity_ids_count({"light", "vacuum"}) == 4


async def test_hassjob_forbid_coroutine() -> None:
    """Test hassjob forbids coroutines."""

    async def bla():
        pass

    coro = bla()

    with pytest.raises(ValueError):
        ha.HassJob(coro).job_type

    # To avoid warning about unawaited coro
    await coro


async def test_reserving_states(hass: HomeAssistant) -> None:
    """Test we can reserve a state in the state machine."""

    hass.states.async_reserve("light.bedroom")
    assert hass.states.async_available("light.bedroom") is False
    hass.states.async_set("light.bedroom", "on")
    assert hass.states.async_available("light.bedroom") is False

    with pytest.raises(ha.HomeAssistantError):
        hass.states.async_reserve("light.bedroom")

    hass.states.async_remove("light.bedroom")
    assert hass.states.async_available("light.bedroom") is True
    hass.states.async_set("light.bedroom", "on")

    with pytest.raises(ha.HomeAssistantError):
        hass.states.async_reserve("light.bedroom")

    assert hass.states.async_available("light.bedroom") is False
    hass.states.async_remove("light.bedroom")
    assert hass.states.async_available("light.bedroom") is True


def _ulid_timestamp(ulid: str) -> int:
    encoded = ulid[:10].encode("ascii")
    # This unpacks the time from the ulid

    # Copied from
    # https://github.com/ahawker/ulid/blob/06289583e9de4286b4d80b4ad000d137816502ca/ulid/base32.py#L296
    decoding = array.array(
        "B",
        (
            0xFF,
            0xFF,
            0xFF,
            0xFF,
            0xFF,
            0xFF,
            0xFF,
            0xFF,
            0xFF,
            0xFF,
            0xFF,
            0xFF,
            0xFF,
            0xFF,
            0xFF,
            0xFF,
            0xFF,
            0xFF,
            0xFF,
            0xFF,
            0xFF,
            0xFF,
            0xFF,
            0xFF,
            0xFF,
            0xFF,
            0xFF,
            0xFF,
            0xFF,
            0xFF,
            0xFF,
            0xFF,
            0xFF,
            0xFF,
            0xFF,
            0xFF,
            0xFF,
            0xFF,
            0xFF,
            0xFF,
            0xFF,
            0xFF,
            0xFF,
            0xFF,
            0xFF,
            0xFF,
            0xFF,
            0xFF,
            0x00,
            0x01,
            0x02,
            0x03,
            0x04,
            0x05,
            0x06,
            0x07,
            0x08,
            0x09,
            0xFF,
            0xFF,
            0xFF,
            0xFF,
            0xFF,
            0xFF,
            0xFF,
            0x0A,
            0x0B,
            0x0C,
            0x0D,
            0x0E,
            0x0F,
            0x10,
            0x11,
            0x01,
            0x12,
            0x13,
            0x01,
            0x14,
            0x15,
            0x00,
            0x16,
            0x17,
            0x18,
            0x19,
            0x1A,
            0xFF,
            0x1B,
            0x1C,
            0x1D,
            0x1E,
            0x1F,
            0xFF,
            0xFF,
            0xFF,
            0xFF,
            0xFF,
            0xFF,
            0x0A,
            0x0B,
            0x0C,
            0x0D,
            0x0E,
            0x0F,
            0x10,
            0x11,
            0x01,
            0x12,
            0x13,
            0x01,
            0x14,
            0x15,
            0x00,
            0x16,
            0x17,
            0x18,
            0x19,
            0x1A,
            0xFF,
            0x1B,
            0x1C,
            0x1D,
            0x1E,
            0x1F,
            0xFF,
            0xFF,
            0xFF,
            0xFF,
            0xFF,
            0xFF,
            0xFF,
            0xFF,
            0xFF,
            0xFF,
            0xFF,
            0xFF,
            0xFF,
            0xFF,
            0xFF,
            0xFF,
            0xFF,
            0xFF,
            0xFF,
            0xFF,
            0xFF,
            0xFF,
            0xFF,
            0xFF,
            0xFF,
            0xFF,
            0xFF,
            0xFF,
            0xFF,
            0xFF,
            0xFF,
            0xFF,
            0xFF,
            0xFF,
            0xFF,
            0xFF,
            0xFF,
            0xFF,
            0xFF,
            0xFF,
            0xFF,
            0xFF,
            0xFF,
            0xFF,
            0xFF,
            0xFF,
            0xFF,
            0xFF,
            0xFF,
            0xFF,
            0xFF,
            0xFF,
            0xFF,
            0xFF,
            0xFF,
            0xFF,
            0xFF,
            0xFF,
            0xFF,
            0xFF,
            0xFF,
            0xFF,
            0xFF,
            0xFF,
            0xFF,
            0xFF,
            0xFF,
            0xFF,
            0xFF,
            0xFF,
            0xFF,
            0xFF,
            0xFF,
            0xFF,
            0xFF,
            0xFF,
            0xFF,
            0xFF,
            0xFF,
            0xFF,
            0xFF,
            0xFF,
            0xFF,
            0xFF,
            0xFF,
            0xFF,
            0xFF,
            0xFF,
            0xFF,
            0xFF,
            0xFF,
            0xFF,
            0xFF,
            0xFF,
            0xFF,
            0xFF,
            0xFF,
            0xFF,
            0xFF,
            0xFF,
            0xFF,
            0xFF,
            0xFF,
            0xFF,
            0xFF,
            0xFF,
            0xFF,
            0xFF,
            0xFF,
            0xFF,
            0xFF,
            0xFF,
            0xFF,
            0xFF,
            0xFF,
            0xFF,
            0xFF,
            0xFF,
            0xFF,
            0xFF,
            0xFF,
            0xFF,
            0xFF,
            0xFF,
            0xFF,
            0xFF,
            0xFF,
            0xFF,
            0xFF,
            0xFF,
            0xFF,
            0xFF,
            0xFF,
        ),
    )
    return int.from_bytes(
        bytes(
            (
                ((decoding[encoded[0]] << 5) | decoding[encoded[1]]) & 0xFF,
                ((decoding[encoded[2]] << 3) | (decoding[encoded[3]] >> 2)) & 0xFF,
                (
                    (decoding[encoded[3]] << 6)
                    | (decoding[encoded[4]] << 1)
                    | (decoding[encoded[5]] >> 4)
                )
                & 0xFF,
                ((decoding[encoded[5]] << 4) | (decoding[encoded[6]] >> 1)) & 0xFF,
                (
                    (decoding[encoded[6]] << 7)
                    | (decoding[encoded[7]] << 2)
                    | (decoding[encoded[8]] >> 3)
                )
                & 0xFF,
                ((decoding[encoded[8]] << 5) | (decoding[encoded[9]])) & 0xFF,
            )
        ),
        byteorder="big",
    )


async def test_state_change_events_context_id_match_state_time(
    hass: HomeAssistant,
) -> None:
    """Test last_updated, timed_fired, and the ulid all have the same time."""
    events = async_capture_events(hass, ha.EVENT_STATE_CHANGED)
    hass.states.async_set("light.bedroom", "on")
    await hass.async_block_till_done()
    state: State = hass.states.get("light.bedroom")
    assert state.last_updated == events[0].time_fired
    assert len(state.context.id) == 26
    # ULIDs store time to 3 decimal places compared to python timestamps
    assert _ulid_timestamp(state.context.id) == int(
        state.last_updated.timestamp() * 1000
    )


def test_state_timestamps() -> None:
    """Test timestamp functions for State."""
    now = dt_util.utcnow()
    state = ha.State(
        "light.bedroom",
        "on",
        {"brightness": 100},
        last_changed=now,
        last_updated=now,
        context=ha.Context(id="1234"),
    )
    assert state.last_changed_timestamp == now.timestamp()
    assert state.last_changed_timestamp == now.timestamp()
    assert state.last_updated_timestamp == now.timestamp()
    assert state.last_updated_timestamp == now.timestamp()


async def test_state_firing_event_matches_context_id_ulid_time(
    hass: HomeAssistant,
) -> None:
    """Test timed_fired and the ulid have the same time."""
    events = async_capture_events(hass, EVENT_HOMEASSISTANT_STARTED)
    hass.bus.async_fire(EVENT_HOMEASSISTANT_STARTED)
    await hass.async_block_till_done()

    event = events[0]
    assert len(event.context.id) == 26
    # ULIDs store time to 3 decimal places compared to python timestamps
    assert _ulid_timestamp(event.context.id) == int(
        events[0].time_fired.timestamp() * 1000
    )


async def test_event_context(hass: HomeAssistant) -> None:
    """Test we can lookup the origin of a context from an event."""
    events = []

    @ha.callback
    def capture_events(event):
        nonlocal events
        events.append(event)

    cancel = hass.bus.async_listen("dummy_event", capture_events)
    cancel2 = hass.bus.async_listen("dummy_event_2", capture_events)

    hass.bus.async_fire("dummy_event")
    await hass.async_block_till_done()

    dummy_event: ha.Event = events[0]

    hass.bus.async_fire("dummy_event_2", context=dummy_event.context)
    await hass.async_block_till_done()
    context_id = dummy_event.context.id

    dummy_event2: ha.Event = events[1]
    assert dummy_event2.context == dummy_event.context
    assert dummy_event2.context.id == context_id
    cancel()
    cancel2()

    assert dummy_event2.context.origin_event == dummy_event


def _get_full_name(obj) -> str:
    """Get the full name of an object in memory."""
    objtype = type(obj)
    name = objtype.__name__
    if module := getattr(objtype, "__module__", None):
        return f"{module}.{name}"
    return name


def _get_by_type(full_name: str) -> list[Any]:
    """Get all objects in memory with a specific type."""
    return [obj for obj in gc.get_objects() if _get_full_name(obj) == full_name]


# The logger will hold a strong reference to the event for the life of the tests
# so we must patch it out
@pytest.mark.skipif(
    not os.environ.get("DEBUG_MEMORY"),
    reason="Takes too long on the CI",
)
@patch.object(ha._LOGGER, "debug", lambda *args: None)
async def test_state_changed_events_to_not_leak_contexts(hass: HomeAssistant) -> None:
    """Test state changed events do not leak contexts."""
    gc.collect()
    # Other tests can log Contexts which keep them in memory
    # so we need to look at how many exist at the start
    init_count = len(_get_by_type("homeassistant.core.Context"))

    assert len(_get_by_type("homeassistant.core.Context")) == init_count
    for i in range(20):
        hass.states.async_set("light.switch", str(i))
    await hass.async_block_till_done()
    gc.collect()

    assert len(_get_by_type("homeassistant.core.Context")) == init_count + 2

    hass.states.async_remove("light.switch")
    await hass.async_block_till_done()
    gc.collect()

    assert len(_get_by_type("homeassistant.core.Context")) == init_count


@pytest.mark.parametrize("eager_start", (True, False))
async def test_background_task(hass: HomeAssistant, eager_start: bool) -> None:
    """Test background tasks being quit."""
    result = asyncio.Future()

    async def test_task():
        try:
            await asyncio.sleep(1)
        except asyncio.CancelledError:
            result.set_result(hass.state)
            raise

    task = hass.async_create_background_task(
        test_task(), "happy task", eager_start=eager_start
    )
    assert "happy task" in str(task)
    await asyncio.sleep(0)
    await hass.async_stop()
    assert result.result() == ha.CoreState.stopping


async def test_shutdown_does_not_block_on_normal_tasks(
    hass: HomeAssistant,
) -> None:
    """Ensure shutdown does not block on normal tasks."""
    result = asyncio.Future()
    unshielded_task = asyncio.sleep(10)

    async def test_task():
        try:
            await unshielded_task
        except asyncio.CancelledError:
            result.set_result(hass.state)

    start = time.monotonic()
    task = hass.async_create_task(test_task())
    await asyncio.sleep(0)
    await hass.async_stop()
    await asyncio.sleep(0)
    assert result.done()
    assert task.done()
    assert time.monotonic() - start < 0.5


async def test_shutdown_does_not_block_on_shielded_tasks(
    hass: HomeAssistant,
) -> None:
    """Ensure shutdown does not block on shielded tasks."""
    result = asyncio.Future()
    sleep_task = asyncio.ensure_future(asyncio.sleep(10))
    shielded_task = asyncio.shield(sleep_task)

    async def test_task():
        try:
            await shielded_task
        except asyncio.CancelledError:
            result.set_result(hass.state)

    start = time.monotonic()
    task = hass.async_create_task(test_task())
    await asyncio.sleep(0)
    await hass.async_stop()
    await asyncio.sleep(0)
    assert result.done()
    assert task.done()
    assert time.monotonic() - start < 0.5

    # Cleanup lingering task after test is done
    sleep_task.cancel()


@pytest.mark.parametrize("eager_start", (True, False))
async def test_cancellable_hassjob(hass: HomeAssistant, eager_start: bool) -> None:
    """Simulate a shutdown, ensure cancellable jobs are cancelled."""
    job = MagicMock()

    @ha.callback
    def run_job(job: HassJob) -> None:
        """Call the action."""
        hass.async_run_hass_job(job, eager_start=True)

    timer1 = hass.loop.call_later(
        60, run_job, HassJob(ha.callback(job), cancel_on_shutdown=True)
    )
    timer2 = hass.loop.call_later(60, run_job, HassJob(ha.callback(job)))

    await hass.async_stop()

    assert timer1.cancelled()
    assert not timer2.cancelled()

    # Cleanup
    timer2.cancel()


async def test_validate_state(hass: HomeAssistant) -> None:
    """Test validate_state."""
    assert ha.validate_state("test") == "test"
    with pytest.raises(InvalidStateError):
        ha.validate_state("t" * 256)


@pytest.mark.parametrize(
    ("version", "release_channel"),
    [
        ("0.115.0.dev20200815", "nightly"),
        ("0.115.0", "stable"),
        ("0.115.0b4", "beta"),
        ("0.115.0dev0", "dev"),
    ],
)
async def test_get_release_channel(version: str, release_channel: str) -> None:
    """Test if release channel detection works from Home Assistant version number."""
    with patch("homeassistant.core.__version__", f"{version}"):
        assert get_release_channel() == release_channel


def test_is_callback_check_partial():
    """Test is_callback_check_partial matches HassJob."""

    @ha.callback
    def callback_func():
        pass

    def not_callback_func():
        pass

    assert ha.is_callback(callback_func)
    assert HassJob(callback_func).job_type == ha.HassJobType.Callback
    assert ha.is_callback_check_partial(functools.partial(callback_func))
    assert HassJob(functools.partial(callback_func)).job_type == ha.HassJobType.Callback
    assert ha.is_callback_check_partial(
        functools.partial(functools.partial(callback_func))
    )
    assert HassJob(functools.partial(functools.partial(callback_func))).job_type == (
        ha.HassJobType.Callback
    )
    assert not ha.is_callback_check_partial(not_callback_func)
    assert HassJob(not_callback_func).job_type == ha.HassJobType.Executor
    assert not ha.is_callback_check_partial(functools.partial(not_callback_func))
    assert HassJob(functools.partial(not_callback_func)).job_type == (
        ha.HassJobType.Executor
    )

    # We check the inner function, not the outer one
    assert not ha.is_callback_check_partial(
        ha.callback(functools.partial(not_callback_func))
    )
    assert HassJob(ha.callback(functools.partial(not_callback_func))).job_type == (
        ha.HassJobType.Executor
    )


def test_hassjob_passing_job_type():
    """Test passing the job type to HassJob when we already know it."""

    @ha.callback
    def callback_func():
        pass

    def not_callback_func():
        pass

    assert (
        HassJob(callback_func, job_type=ha.HassJobType.Callback).job_type
        == ha.HassJobType.Callback
    )

    # We should trust the job_type passed in
    assert (
        HassJob(not_callback_func, job_type=ha.HassJobType.Callback).job_type
        == ha.HassJobType.Callback
    )


async def test_shutdown_job(hass: HomeAssistant) -> None:
    """Test async_add_shutdown_job."""
    evt = asyncio.Event()

    async def shutdown_func() -> None:
        # Sleep to ensure core is waiting for the task to finish
        await asyncio.sleep(0.01)
        # Set the event
        evt.set()

    job = HassJob(shutdown_func, "shutdown_job")
    hass.async_add_shutdown_job(job)
    await hass.async_stop()
    assert evt.is_set()


async def test_cancel_shutdown_job(hass: HomeAssistant) -> None:
    """Test cancelling a job added to async_add_shutdown_job."""
    evt = asyncio.Event()

    async def shutdown_func() -> None:
        evt.set()

    job = HassJob(shutdown_func, "shutdown_job")
    cancel = hass.async_add_shutdown_job(job)
    cancel()
    await hass.async_stop()
    assert not evt.is_set()


def test_all() -> None:
    """Test module.__all__ is correctly set."""
    help_test_all(ha)


@pytest.mark.parametrize(
    ("enum"),
    [
        ha.ConfigSource.DISCOVERED,
        ha.ConfigSource.YAML,
        ha.ConfigSource.STORAGE,
    ],
)
def test_deprecated_constants(
    caplog: pytest.LogCaptureFixture,
    enum: ha.ConfigSource,
) -> None:
    """Test deprecated constants."""
    import_and_test_deprecated_constant_enum(caplog, ha, enum, "SOURCE_", "2025.1")


def test_one_time_listener_repr(hass: HomeAssistant) -> None:
    """Test one time listener repr."""

    def _listener(event: ha.Event):
        """Test listener."""

    one_time_listener = ha._OneTimeListener(hass, _listener)
    repr_str = repr(one_time_listener)
    assert "OneTimeListener" in repr_str
    assert "test_core" in repr_str
    assert "_listener" in repr_str


async def test_async_add_import_executor_job(hass: HomeAssistant) -> None:
    """Test async_add_import_executor_job works and is limited to one thread."""
    evt = threading.Event()
    loop = asyncio.get_running_loop()

    def executor_func() -> None:
        evt.set()
        return evt

    future = hass.async_add_import_executor_job(executor_func)
    await loop.run_in_executor(None, evt.wait)
    assert await future is evt

    assert hass.import_executor._max_workers == 1<|MERGE_RESOLUTION|>--- conflicted
+++ resolved
@@ -2139,8 +2139,6 @@
     await task
 
 
-<<<<<<< HEAD
-=======
 async def test_async_run_job_starts_coro_eagerly(hass: HomeAssistant) -> None:
     """Test async_run_job starts coros eagerly."""
     runs = []
@@ -2155,7 +2153,6 @@
     await task
 
 
->>>>>>> bbb8e7a7
 def test_valid_entity_id() -> None:
     """Test valid entity ID."""
     for invalid in [
