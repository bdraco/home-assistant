"""Test the helper method for writing tests."""

from __future__ import annotations

import asyncio
from collections.abc import AsyncGenerator, Generator, Mapping, Sequence
from contextlib import asynccontextmanager, contextmanager
from datetime import UTC, datetime, timedelta
from enum import Enum
import functools as ft
from functools import lru_cache
from io import StringIO
import json
import logging
import os
import pathlib
import threading
import time
from types import FrameType, ModuleType
from typing import Any, NoReturn, TypeVar
from unittest.mock import AsyncMock, Mock, patch

from aiohttp.test_utils import unused_port as get_test_instance_port  # noqa: F401
import pytest
import voluptuous as vol

from homeassistant import auth, bootstrap, config_entries, loader
from homeassistant.auth import (
    auth_store,
    models as auth_models,
    permissions as auth_permissions,
    providers as auth_providers,
)
from homeassistant.auth.permissions import system_policies
from homeassistant.components import device_automation, persistent_notification as pn
from homeassistant.components.device_automation import (  # noqa: F401
    _async_get_device_automation_capabilities as async_get_device_automation_capabilities,
)
from homeassistant.config import async_process_component_config
from homeassistant.config_entries import ConfigEntry, ConfigFlow
from homeassistant.const import (
    DEVICE_DEFAULT_NAME,
    EVENT_HOMEASSISTANT_CLOSE,
    EVENT_HOMEASSISTANT_STOP,
    EVENT_STATE_CHANGED,
    STATE_OFF,
    STATE_ON,
)
from homeassistant.core import (
    CoreState,
    Event,
    HomeAssistant,
    ServiceCall,
    ServiceResponse,
    State,
    SupportsResponse,
    callback,
)
from homeassistant.helpers import (
    area_registry as ar,
    category_registry as cr,
    device_registry as dr,
    entity,
    entity_platform,
    entity_registry as er,
    event,
    floor_registry as fr,
    intent,
    issue_registry as ir,
    label_registry as lr,
    recorder as recorder_helper,
    restore_state,
    restore_state as rs,
    storage,
    translation,
)
from homeassistant.helpers.dispatcher import (
    async_dispatcher_connect,
    async_dispatcher_send,
)
from homeassistant.helpers.entity import Entity
from homeassistant.helpers.entity_platform import AddEntitiesCallback
from homeassistant.helpers.json import JSONEncoder, _orjson_default_encoder, json_dumps
from homeassistant.helpers.typing import ConfigType, DiscoveryInfoType
from homeassistant.setup import setup_component
from homeassistant.util.async_ import run_callback_threadsafe
import homeassistant.util.dt as dt_util
from homeassistant.util.json import (
    JsonArrayType,
    JsonObjectType,
    JsonValueType,
    json_loads,
    json_loads_array,
    json_loads_object,
)
from homeassistant.util.signal_type import SignalType
from homeassistant.util.unit_system import METRIC_SYSTEM
import homeassistant.util.uuid as uuid_util
import homeassistant.util.yaml.loader as yaml_loader

from tests.testing_config.custom_components.test_constant_deprecation import (
    import_deprecated_constant,
)

_LOGGER = logging.getLogger(__name__)
INSTANCES = []
CLIENT_ID = "https://example.com/app"
CLIENT_REDIRECT_URI = "https://example.com/app/callback"


async def async_get_device_automations(
    hass: HomeAssistant,
    automation_type: device_automation.DeviceAutomationType,
    device_id: str,
) -> Any:
    """Get a device automation for a single device id."""
    automations = await device_automation.async_get_device_automations(
        hass, automation_type, [device_id]
    )
    return automations.get(device_id)


def threadsafe_callback_factory(func):
    """Create threadsafe functions out of callbacks.

    Callback needs to have `hass` as first argument.
    """

    @ft.wraps(func)
    def threadsafe(*args, **kwargs):
        """Call func threadsafe."""
        hass = args[0]
        return run_callback_threadsafe(
            hass.loop, ft.partial(func, *args, **kwargs)
        ).result()

    return threadsafe


def threadsafe_coroutine_factory(func):
    """Create threadsafe functions out of coroutine.

    Callback needs to have `hass` as first argument.
    """

    @ft.wraps(func)
    def threadsafe(*args, **kwargs):
        """Call func threadsafe."""
        hass = args[0]
        return asyncio.run_coroutine_threadsafe(
            func(*args, **kwargs), hass.loop
        ).result()

    return threadsafe


def get_test_config_dir(*add_path):
    """Return a path to a test config dir."""
    return os.path.join(os.path.dirname(__file__), "testing_config", *add_path)


@contextmanager
def get_test_home_assistant() -> Generator[HomeAssistant, None, None]:
    """Return a Home Assistant object pointing at test config directory."""
    loop = asyncio.new_event_loop()
    asyncio.set_event_loop(loop)
    context_manager = async_test_home_assistant(loop)
    hass = loop.run_until_complete(context_manager.__aenter__())

    loop_stop_event = threading.Event()

    def run_loop() -> None:
        """Run event loop."""

        loop._thread_ident = threading.get_ident()
        loop.run_forever()
        loop_stop_event.set()

    orig_stop = hass.stop
    hass._stopped = Mock(set=loop.stop)

    def start_hass(*mocks: Any) -> None:
        """Start hass."""
        asyncio.run_coroutine_threadsafe(hass.async_start(), loop).result()

    def stop_hass() -> None:
        """Stop hass."""
        orig_stop()
        loop_stop_event.wait()

    hass.start = start_hass
    hass.stop = stop_hass

    threading.Thread(name="LoopThread", target=run_loop, daemon=False).start()

    yield hass
    loop.run_until_complete(context_manager.__aexit__(None, None, None))
    loop.close()


_T = TypeVar("_T", bound=Mapping[str, Any] | Sequence[Any])


class StoreWithoutWriteLoad(storage.Store[_T]):
    """Fake store that does not write or load. Used for testing."""

    async def async_save(self, *args: Any, **kwargs: Any) -> None:
        """Save the data.

        This function is mocked out in tests.
        """

    @callback
    def async_save_delay(self, *args: Any, **kwargs: Any) -> None:
        """Save data with an optional delay.

        This function is mocked out in tests.
        """


@asynccontextmanager
async def async_test_home_assistant(
    event_loop: asyncio.AbstractEventLoop | None = None,
    load_registries: bool = True,
    config_dir: str | None = None,
) -> AsyncGenerator[HomeAssistant, None]:
    """Return a Home Assistant object pointing at test config dir."""
    hass = HomeAssistant(config_dir or get_test_config_dir())
    store = auth_store.AuthStore(hass)
    hass.auth = auth.AuthManager(hass, store, {}, {})
    ensure_auth_manager_loaded(hass.auth)
    INSTANCES.append(hass)

    orig_async_add_job = hass.async_add_job
    orig_async_add_executor_job = hass.async_add_executor_job
    orig_async_create_task = hass.async_create_task
    orig_tz = dt_util.DEFAULT_TIME_ZONE

    def async_add_job(target, *args, eager_start: bool = False):
        """Add job."""
        check_target = target
        while isinstance(check_target, ft.partial):
            check_target = check_target.func

        if isinstance(check_target, Mock) and not isinstance(target, AsyncMock):
            fut = asyncio.Future()
            fut.set_result(target(*args))
            return fut

        return orig_async_add_job(target, *args, eager_start=eager_start)

    def async_add_executor_job(target, *args):
        """Add executor job."""
        check_target = target
        while isinstance(check_target, ft.partial):
            check_target = check_target.func

        if isinstance(check_target, Mock):
            fut = asyncio.Future()
            fut.set_result(target(*args))
            return fut

        return orig_async_add_executor_job(target, *args)

    def async_create_task(coroutine, name=None, eager_start=False):
        """Create task."""
        if isinstance(coroutine, Mock) and not isinstance(coroutine, AsyncMock):
            fut = asyncio.Future()
            fut.set_result(None)
            return fut

        return orig_async_create_task(coroutine, name, eager_start)

    hass.async_add_job = async_add_job
    hass.async_add_executor_job = async_add_executor_job
    hass.async_create_task = async_create_task

    hass.data[loader.DATA_CUSTOM_COMPONENTS] = {}

    hass.config.location_name = "test home"
    hass.config.latitude = 32.87336
    hass.config.longitude = -117.22743
    hass.config.elevation = 0
    hass.config.set_time_zone("US/Pacific")
    hass.config.units = METRIC_SYSTEM
    hass.config.media_dirs = {"local": get_test_config_dir("media")}
    hass.config.skip_pip = True
    hass.config.skip_pip_packages = []

    hass.config_entries = config_entries.ConfigEntries(
        hass,
        {
            "_": (
                "Not empty or else some bad checks for hass config in discovery.py"
                " breaks"
            )
        },
    )
    hass.bus.async_listen_once(
        EVENT_HOMEASSISTANT_STOP,
        hass.config_entries._async_shutdown,
        run_immediately=True,
    )

    # Load the registries
    entity.async_setup(hass)
    loader.async_setup(hass)

    # setup translation cache instead of calling translation.async_setup(hass)
    hass.data[translation.TRANSLATION_FLATTEN_CACHE] = translation._TranslationCache(
        hass
    )
    if load_registries:
        with (
            patch.object(StoreWithoutWriteLoad, "async_load", return_value=None),
            patch(
                "homeassistant.helpers.area_registry.AreaRegistryStore",
                StoreWithoutWriteLoad,
            ),
            patch(
                "homeassistant.helpers.device_registry.DeviceRegistryStore",
                StoreWithoutWriteLoad,
            ),
            patch(
                "homeassistant.helpers.entity_registry.EntityRegistryStore",
                StoreWithoutWriteLoad,
            ),
            patch(
                "homeassistant.helpers.storage.Store",  # Floor & label registry are different
                StoreWithoutWriteLoad,
            ),
            patch(
                "homeassistant.helpers.issue_registry.IssueRegistryStore",
                StoreWithoutWriteLoad,
            ),
            patch(
                "homeassistant.helpers.restore_state.RestoreStateData.async_setup_dump",
                return_value=None,
            ),
            patch(
                "homeassistant.helpers.restore_state.start.async_at_start",
            ),
        ):
            await ar.async_load(hass)
            await cr.async_load(hass)
            await dr.async_load(hass)
            await er.async_load(hass)
            await fr.async_load(hass)
            await ir.async_load(hass)
            await lr.async_load(hass)
            await rs.async_load(hass)
        hass.data[bootstrap.DATA_REGISTRIES_LOADED] = None

    hass.set_state(CoreState.running)

    @callback
    def clear_instance(event):
        """Clear global instance."""
        INSTANCES.remove(hass)

    hass.bus.async_listen_once(EVENT_HOMEASSISTANT_CLOSE, clear_instance)

    yield hass

    # Restore timezone, it is set when creating the hass object
    dt_util.DEFAULT_TIME_ZONE = orig_tz


def async_mock_service(
    hass: HomeAssistant,
    domain: str,
    service: str,
    schema: vol.Schema | None = None,
    response: ServiceResponse = None,
    supports_response: SupportsResponse | None = None,
    raise_exception: Exception | None = None,
) -> list[ServiceCall]:
    """Set up a fake service & return a calls log list to this service."""
    calls = []

    @callback
    def mock_service_log(call):  # pylint: disable=unnecessary-lambda
        """Mock service call."""
        calls.append(call)
        if raise_exception is not None:
            raise raise_exception
        return response

    if supports_response is None:
        if response is not None:
            supports_response = SupportsResponse.OPTIONAL
        else:
            supports_response = SupportsResponse.NONE

    hass.services.async_register(
        domain,
        service,
        mock_service_log,
        schema=schema,
        supports_response=supports_response,
    )

    return calls


mock_service = threadsafe_callback_factory(async_mock_service)


@callback
def async_mock_intent(hass, intent_typ):
    """Set up a fake intent handler."""
    intents = []

    class MockIntentHandler(intent.IntentHandler):
        intent_type = intent_typ

        async def async_handle(self, intent):
            """Handle the intent."""
            intents.append(intent)
            return intent.create_response()

    intent.async_register(hass, MockIntentHandler())

    return intents


@callback
def async_fire_mqtt_message(
    hass: HomeAssistant,
    topic: str,
    payload: bytes | str,
    qos: int = 0,
    retain: bool = False,
) -> None:
    """Fire the MQTT message."""
    # Local import to avoid processing MQTT modules when running a testcase
    # which does not use MQTT.

    # pylint: disable-next=import-outside-toplevel
    from paho.mqtt.client import MQTTMessage

    # pylint: disable-next=import-outside-toplevel
    from homeassistant.components.mqtt.models import MqttData

    if isinstance(payload, str):
        payload = payload.encode("utf-8")

    msg = MQTTMessage(topic=topic.encode("utf-8"))
    msg.payload = payload
    msg.qos = qos
    msg.retain = retain

    mqtt_data: MqttData = hass.data["mqtt"]
    assert mqtt_data.client
    mqtt_data.client._mqtt_handle_message(msg)


fire_mqtt_message = threadsafe_callback_factory(async_fire_mqtt_message)


@callback
def async_fire_time_changed_exact(
    hass: HomeAssistant, datetime_: datetime | None = None, fire_all: bool = False
) -> None:
    """Fire a time changed event at an exact microsecond.

    Consider that it is not possible to actually achieve an exact
    microsecond in production as the event loop is not precise enough.
    If your code relies on this level of precision, consider a different
    approach, as this is only for testing.
    """
    if datetime_ is None:
        utc_datetime = datetime.now(UTC)
    else:
        utc_datetime = dt_util.as_utc(datetime_)

    _async_fire_time_changed(hass, utc_datetime, fire_all)


@callback
def async_fire_time_changed(
    hass: HomeAssistant, datetime_: datetime | None = None, fire_all: bool = False
) -> None:
    """Fire a time changed event.

    If called within the first 500  ms of a second, time will be bumped to exactly
    500 ms to match the async_track_utc_time_change event listeners and
    DataUpdateCoordinator which spreads all updates between 0.05..0.50.
    Background in PR https://github.com/home-assistant/core/pull/82233

    As asyncio is cooperative, we can't guarantee that the event loop will
    run an event at the exact time we want. If you need to fire time changed
    for an exact microsecond, use async_fire_time_changed_exact.
    """
    if datetime_ is None:
        utc_datetime = datetime.now(UTC)
    else:
        utc_datetime = dt_util.as_utc(datetime_)

    # Increase the mocked time by 0.5 s to account for up to 0.5 s delay
    # added to events scheduled by update_coordinator and async_track_time_interval
    utc_datetime += timedelta(microseconds=event.RANDOM_MICROSECOND_MAX)

    _async_fire_time_changed(hass, utc_datetime, fire_all)


_MONOTONIC_RESOLUTION = time.get_clock_info("monotonic").resolution


@callback
def _async_fire_time_changed(
    hass: HomeAssistant, utc_datetime: datetime | None, fire_all: bool
) -> None:
    timestamp = dt_util.utc_to_timestamp(utc_datetime)
    for task in list(hass.loop._scheduled):
        if not isinstance(task, asyncio.TimerHandle):
            continue
        if task.cancelled():
            continue

        mock_seconds_into_future = timestamp - time.time()
        future_seconds = task.when() - (hass.loop.time() + _MONOTONIC_RESOLUTION)

        if fire_all or mock_seconds_into_future >= future_seconds:
            with (
                patch(
                    "homeassistant.helpers.event.time_tracker_utcnow",
                    return_value=utc_datetime,
                ),
                patch(
                    "homeassistant.helpers.event.time_tracker_timestamp",
                    return_value=timestamp,
                ),
            ):
                task._run()
                task.cancel()


fire_time_changed = threadsafe_callback_factory(async_fire_time_changed)


def get_fixture_path(filename: str, integration: str | None = None) -> pathlib.Path:
    """Get path of fixture."""
    if integration is None and "/" in filename and not filename.startswith("helpers/"):
        integration, filename = filename.split("/", 1)

    if integration is None:
        return pathlib.Path(__file__).parent.joinpath("fixtures", filename)

    return pathlib.Path(__file__).parent.joinpath(
        "components", integration, "fixtures", filename
    )


@lru_cache
def load_fixture(filename: str, integration: str | None = None) -> str:
    """Load a fixture."""
    return get_fixture_path(filename, integration).read_text()


def load_json_value_fixture(
    filename: str, integration: str | None = None
) -> JsonValueType:
    """Load a JSON value from a fixture."""
    return json_loads(load_fixture(filename, integration))


def load_json_array_fixture(
    filename: str, integration: str | None = None
) -> JsonArrayType:
    """Load a JSON array from a fixture."""
    return json_loads_array(load_fixture(filename, integration))


def load_json_object_fixture(
    filename: str, integration: str | None = None
) -> JsonObjectType:
    """Load a JSON object from a fixture."""
    return json_loads_object(load_fixture(filename, integration))


def json_round_trip(obj: Any) -> Any:
    """Round trip an object to JSON."""
    return json_loads(json_dumps(obj))


def mock_state_change_event(
    hass: HomeAssistant, new_state: State, old_state: State | None = None
) -> None:
    """Mock state change envent."""
    event_data = {"entity_id": new_state.entity_id, "new_state": new_state}

    if old_state:
        event_data["old_state"] = old_state

    hass.bus.fire(EVENT_STATE_CHANGED, event_data, context=new_state.context)


@callback
def mock_component(hass: HomeAssistant, component: str) -> None:
    """Mock a component is setup."""
    if component in hass.config.components:
        AssertionError(f"Integration {component} is already setup")

    hass.config.components.add(component)


def mock_registry(
    hass: HomeAssistant,
    mock_entries: dict[str, er.RegistryEntry] | None = None,
) -> er.EntityRegistry:
    """Mock the Entity Registry.

    This should only be used if you need to mock/re-stage a clean mocked
    entity registry in your current hass object. It can be useful to,
    for example, pre-load the registry with items.

    This mock will thus replace the existing registry in the running hass.

    If you just need to access the existing registry, use the `entity_registry`
    fixture instead.
    """
    registry = er.EntityRegistry(hass)
    if mock_entries is None:
        mock_entries = {}
    registry.deleted_entities = {}
    registry.entities = er.EntityRegistryItems()
    registry._entities_data = registry.entities.data
    for key, entry in mock_entries.items():
        registry.entities[key] = entry

    hass.data[er.DATA_REGISTRY] = registry
    return registry


def mock_area_registry(
    hass: HomeAssistant, mock_entries: dict[str, ar.AreaEntry] | None = None
) -> ar.AreaRegistry:
    """Mock the Area Registry.

    This should only be used if you need to mock/re-stage a clean mocked
    area registry in your current hass object. It can be useful to,
    for example, pre-load the registry with items.

    This mock will thus replace the existing registry in the running hass.

    If you just need to access the existing registry, use the `area_registry`
    fixture instead.
    """
    registry = ar.AreaRegistry(hass)
<<<<<<< HEAD
    registry.areas = mock_entries or ar.AreaRegistryItems()
=======
    registry.areas = ar.AreaRegistryItems()
    for key, entry in mock_entries.items():
        registry.areas[key] = entry
>>>>>>> f0eafbb4

    hass.data[ar.DATA_REGISTRY] = registry
    return registry


def mock_device_registry(
    hass: HomeAssistant,
    mock_entries: dict[str, dr.DeviceEntry] | None = None,
) -> dr.DeviceRegistry:
    """Mock the Device Registry.

    This should only be used if you need to mock/re-stage a clean mocked
    device registry in your current hass object. It can be useful to,
    for example, pre-load the registry with items.

    This mock will thus replace the existing registry in the running hass.

    If you just need to access the existing registry, use the `device_registry`
    fixture instead.
    """
    registry = dr.DeviceRegistry(hass)
    registry.devices = dr.ActiveDeviceRegistryItems()
    registry._device_data = registry.devices.data
    if mock_entries is None:
        mock_entries = {}
    for key, entry in mock_entries.items():
        registry.devices[key] = entry
    registry.deleted_devices = dr.DeviceRegistryItems()

    hass.data[dr.DATA_REGISTRY] = registry
    return registry


class MockGroup(auth_models.Group):
    """Mock a group in Home Assistant."""

    def __init__(self, id=None, name="Mock Group", policy=system_policies.ADMIN_POLICY):
        """Mock a group."""
        kwargs = {"name": name, "policy": policy}
        if id is not None:
            kwargs["id"] = id

        super().__init__(**kwargs)

    def add_to_hass(self, hass):
        """Test helper to add entry to hass."""
        return self.add_to_auth_manager(hass.auth)

    def add_to_auth_manager(self, auth_mgr):
        """Test helper to add entry to hass."""
        ensure_auth_manager_loaded(auth_mgr)
        auth_mgr._store._groups[self.id] = self
        return self


class MockUser(auth_models.User):
    """Mock a user in Home Assistant."""

    def __init__(
        self,
        id=None,
        is_owner=False,
        is_active=True,
        name="Mock User",
        system_generated=False,
        groups=None,
    ):
        """Initialize mock user."""
        kwargs = {
            "is_owner": is_owner,
            "is_active": is_active,
            "name": name,
            "system_generated": system_generated,
            "groups": groups or [],
            "perm_lookup": None,
        }
        if id is not None:
            kwargs["id"] = id
        super().__init__(**kwargs)

    def add_to_hass(self, hass):
        """Test helper to add entry to hass."""
        return self.add_to_auth_manager(hass.auth)

    def add_to_auth_manager(self, auth_mgr):
        """Test helper to add entry to hass."""
        ensure_auth_manager_loaded(auth_mgr)
        auth_mgr._store._users[self.id] = self
        return self

    def mock_policy(self, policy):
        """Mock a policy for a user."""
        self.permissions = auth_permissions.PolicyPermissions(policy, self.perm_lookup)


async def register_auth_provider(
    hass: HomeAssistant, config: ConfigType
) -> auth_providers.AuthProvider:
    """Register an auth provider."""
    provider = await auth_providers.auth_provider_from_config(
        hass, hass.auth._store, config
    )
    assert provider is not None, "Invalid config specified"
    key = (provider.type, provider.id)
    providers = hass.auth._providers

    if key in providers:
        raise ValueError("Provider already registered")

    providers[key] = provider
    return provider


@callback
def ensure_auth_manager_loaded(auth_mgr):
    """Ensure an auth manager is considered loaded."""
    store = auth_mgr._store
    if store._users is None:
        store._set_defaults()


class MockModule:
    """Representation of a fake module."""

    def __init__(
        self,
        domain=None,
        dependencies=None,
        setup=None,
        requirements=None,
        config_schema=None,
        platform_schema=None,
        platform_schema_base=None,
        async_setup=None,
        async_setup_entry=None,
        async_unload_entry=None,
        async_migrate_entry=None,
        async_remove_entry=None,
        partial_manifest=None,
        async_remove_config_entry_device=None,
    ):
        """Initialize the mock module."""
        self.__name__ = f"homeassistant.components.{domain}"
        self.__file__ = f"homeassistant/components/{domain}"
        self.DOMAIN = domain
        self.DEPENDENCIES = dependencies or []
        self.REQUIREMENTS = requirements or []
        # Overlay to be used when generating manifest from this module
        self._partial_manifest = partial_manifest

        if config_schema is not None:
            self.CONFIG_SCHEMA = config_schema

        if platform_schema is not None:
            self.PLATFORM_SCHEMA = platform_schema

        if platform_schema_base is not None:
            self.PLATFORM_SCHEMA_BASE = platform_schema_base

        if setup:
            # We run this in executor, wrap it in function
            self.setup = lambda *args: setup(*args)

        if async_setup is not None:
            self.async_setup = async_setup

        if setup is None and async_setup is None:
            self.async_setup = AsyncMock(return_value=True)

        if async_setup_entry is not None:
            self.async_setup_entry = async_setup_entry

        if async_unload_entry is not None:
            self.async_unload_entry = async_unload_entry

        if async_migrate_entry is not None:
            self.async_migrate_entry = async_migrate_entry

        if async_remove_entry is not None:
            self.async_remove_entry = async_remove_entry

        if async_remove_config_entry_device is not None:
            self.async_remove_config_entry_device = async_remove_config_entry_device

    def mock_manifest(self):
        """Generate a mock manifest to represent this module."""
        return {
            **loader.manifest_from_legacy_module(self.DOMAIN, self),
            **(self._partial_manifest or {}),
        }


class MockPlatform:
    """Provide a fake platform."""

    __name__ = "homeassistant.components.light.bla"
    __file__ = "homeassistant/components/blah/light"

    def __init__(
        self,
        setup_platform=None,
        dependencies=None,
        platform_schema=None,
        async_setup_platform=None,
        async_setup_entry=None,
        scan_interval=None,
    ):
        """Initialize the platform."""
        self.DEPENDENCIES = dependencies or []

        if platform_schema is not None:
            self.PLATFORM_SCHEMA = platform_schema

        if scan_interval is not None:
            self.SCAN_INTERVAL = scan_interval

        if setup_platform is not None:
            # We run this in executor, wrap it in function
            self.setup_platform = lambda *args: setup_platform(*args)

        if async_setup_platform is not None:
            self.async_setup_platform = async_setup_platform

        if async_setup_entry is not None:
            self.async_setup_entry = async_setup_entry

        if setup_platform is None and async_setup_platform is None:
            self.async_setup_platform = AsyncMock(return_value=None)


class MockEntityPlatform(entity_platform.EntityPlatform):
    """Mock class with some mock defaults."""

    def __init__(
        self,
        hass: HomeAssistant,
        logger=None,
        domain="test_domain",
        platform_name="test_platform",
        platform=None,
        scan_interval=timedelta(seconds=15),
        entity_namespace=None,
    ):
        """Initialize a mock entity platform."""
        if logger is None:
            logger = logging.getLogger("homeassistant.helpers.entity_platform")

        # Otherwise the constructor will blow up.
        if isinstance(platform, Mock) and isinstance(platform.PARALLEL_UPDATES, Mock):
            platform.PARALLEL_UPDATES = 0

        super().__init__(
            hass=hass,
            logger=logger,
            domain=domain,
            platform_name=platform_name,
            platform=platform,
            scan_interval=scan_interval,
            entity_namespace=entity_namespace,
        )

        @callback
        def _async_on_stop(_: Event) -> None:
            self.async_shutdown()

        hass.bus.async_listen_once(
            EVENT_HOMEASSISTANT_STOP, _async_on_stop, run_immediately=True
        )


class MockToggleEntity(entity.ToggleEntity):
    """Provide a mock toggle device."""

    def __init__(self, name, state, unique_id=None):
        """Initialize the mock entity."""
        self._name = name or DEVICE_DEFAULT_NAME
        self._state = state
        self.calls = []

    @property
    def name(self):
        """Return the name of the entity if any."""
        self.calls.append(("name", {}))
        return self._name

    @property
    def state(self):
        """Return the state of the entity if any."""
        self.calls.append(("state", {}))
        return self._state

    @property
    def is_on(self):
        """Return true if entity is on."""
        self.calls.append(("is_on", {}))
        return self._state == STATE_ON

    def turn_on(self, **kwargs):
        """Turn the entity on."""
        self.calls.append(("turn_on", kwargs))
        self._state = STATE_ON

    def turn_off(self, **kwargs):
        """Turn the entity off."""
        self.calls.append(("turn_off", kwargs))
        self._state = STATE_OFF

    def last_call(self, method=None):
        """Return the last call."""
        if not self.calls:
            return None
        if method is None:
            return self.calls[-1]
        try:
            return next(call for call in reversed(self.calls) if call[0] == method)
        except StopIteration:
            return None


class MockConfigEntry(config_entries.ConfigEntry):
    """Helper for creating config entries that adds some defaults."""

    def __init__(
        self,
        *,
        domain="test",
        data=None,
        version=1,
        minor_version=1,
        entry_id=None,
        source=config_entries.SOURCE_USER,
        title="Mock Title",
        state=None,
        options={},
        pref_disable_new_entities=None,
        pref_disable_polling=None,
        unique_id=None,
        disabled_by=None,
        reason=None,
    ) -> None:
        """Initialize a mock config entry."""
        kwargs = {
            "entry_id": entry_id or uuid_util.random_uuid_hex(),
            "domain": domain,
            "data": data or {},
            "pref_disable_new_entities": pref_disable_new_entities,
            "pref_disable_polling": pref_disable_polling,
            "options": options,
            "version": version,
            "minor_version": minor_version,
            "title": title,
            "unique_id": unique_id,
            "disabled_by": disabled_by,
        }
        if source is not None:
            kwargs["source"] = source
        if state is not None:
            kwargs["state"] = state
        super().__init__(**kwargs)
        if reason is not None:
            object.__setattr__(self, "reason", reason)
        # Reload lock to prevent conflicting reloads
        self.reload_lock = asyncio.Lock()

    def add_to_hass(self, hass: HomeAssistant) -> None:
        """Test helper to add entry to hass."""
        hass.config_entries._entries[self.entry_id] = self

    def add_to_manager(self, manager: config_entries.ConfigEntries) -> None:
        """Test helper to add entry to entry manager."""
        manager._entries[self.entry_id] = self

    def mock_state(
        self,
        hass: HomeAssistant,
        state: config_entries.ConfigEntryState,
        reason: str | None = None,
    ) -> None:
        """Mock the state of a config entry to be used in tests.

        Currently this is a wrapper around _async_set_state, but it may
        change in the future.

        It is preferable to get the config entry into the desired state
        by using the normal config entry methods, and this helper
        is only intended to be used in cases where that is not possible.

        When in doubt, this helper should not be used in new code
        and is only intended for backwards compatibility with existing
        tests.
        """
        self._async_set_state(hass, state, reason)


def patch_yaml_files(files_dict, endswith=True):
    """Patch load_yaml with a dictionary of yaml files."""
    # match using endswith, start search with longest string
    matchlist = sorted(files_dict.keys(), key=len) if endswith else []

    def mock_open_f(fname, **_):
        """Mock open() in the yaml module, used by load_yaml."""
        # Return the mocked file on full match
        if isinstance(fname, pathlib.Path):
            fname = str(fname)

        if fname in files_dict:
            _LOGGER.debug("patch_yaml_files match %s", fname)
            res = StringIO(files_dict[fname])
            setattr(res, "name", fname)
            return res

        # Match using endswith
        for ends in matchlist:
            if fname.endswith(ends):
                _LOGGER.debug("patch_yaml_files end match %s: %s", ends, fname)
                res = StringIO(files_dict[ends])
                setattr(res, "name", fname)
                return res

        # Fallback for hass.components (i.e. services.yaml)
        if "homeassistant/components" in fname:
            _LOGGER.debug("patch_yaml_files using real file: %s", fname)
            return open(fname, encoding="utf-8")

        # Not found
        raise FileNotFoundError(f"File not found: {fname}")

    return patch.object(yaml_loader, "open", mock_open_f, create=True)


@contextmanager
def assert_setup_component(count, domain=None):
    """Collect valid configuration from setup_component.

    - count: The amount of valid platforms that should be setup
    - domain: The domain to count is optional. It can be automatically
              determined most of the time

    Use as a context manager around setup.setup_component
        with assert_setup_component(0) as result_config:
            setup_component(hass, domain, start_config)
            # using result_config is optional
    """
    config = {}

    async def mock_psc(hass, config_input, integration, component=None):
        """Mock the prepare_setup_component to capture config."""
        domain_input = integration.domain
        integration_config_info = await async_process_component_config(
            hass, config_input, integration, component
        )
        res = integration_config_info.config
        config[domain_input] = None if res is None else res.get(domain_input)
        _LOGGER.debug(
            "Configuration for %s, Validated: %s, Original %s",
            domain_input,
            config[domain_input],
            config_input.get(domain_input),
        )
        return integration_config_info

    assert isinstance(config, dict)
    with patch("homeassistant.config.async_process_component_config", mock_psc):
        yield config

    if domain is None:
        assert (
            len(config) == 1
        ), f"assert_setup_component requires DOMAIN: {list(config.keys())}"
        domain = list(config.keys())[0]

    res = config.get(domain)
    res_len = 0 if res is None else len(res)
    assert (
        res_len == count
    ), f"setup_component failed, expected {count} got {res_len}: {res}"


def init_recorder_component(hass, add_config=None, db_url="sqlite://"):
    """Initialize the recorder."""
    # Local import to avoid processing recorder and SQLite modules when running a
    # testcase which does not use the recorder.
    from homeassistant.components import recorder

    config = dict(add_config) if add_config else {}
    if recorder.CONF_DB_URL not in config:
        config[recorder.CONF_DB_URL] = db_url
        if recorder.CONF_COMMIT_INTERVAL not in config:
            config[recorder.CONF_COMMIT_INTERVAL] = 0

    with patch("homeassistant.components.recorder.ALLOW_IN_MEMORY_DB", True):
        if recorder.DOMAIN not in hass.data:
            recorder_helper.async_initialize_recorder(hass)
        assert setup_component(hass, recorder.DOMAIN, {recorder.DOMAIN: config})
        assert recorder.DOMAIN in hass.config.components
    _LOGGER.info(
        "Test recorder successfully started, database location: %s",
        config[recorder.CONF_DB_URL],
    )


def mock_restore_cache(hass: HomeAssistant, states: Sequence[State]) -> None:
    """Mock the DATA_RESTORE_CACHE."""
    key = restore_state.DATA_RESTORE_STATE
    data = restore_state.RestoreStateData(hass)
    now = dt_util.utcnow()

    last_states = {}
    for state in states:
        restored_state = state.as_dict()
        restored_state = {
            **restored_state,
            "attributes": json.loads(
                json.dumps(restored_state["attributes"], cls=JSONEncoder)
            ),
        }
        last_states[state.entity_id] = restore_state.StoredState.from_dict(
            {"state": restored_state, "last_seen": now}
        )
    data.last_states = last_states
    _LOGGER.debug("Restore cache: %s", data.last_states)
    assert len(data.last_states) == len(states), f"Duplicate entity_id? {states}"

    hass.data[key] = data


def mock_restore_cache_with_extra_data(
    hass: HomeAssistant, states: Sequence[tuple[State, Mapping[str, Any]]]
) -> None:
    """Mock the DATA_RESTORE_CACHE."""
    key = restore_state.DATA_RESTORE_STATE
    data = restore_state.RestoreStateData(hass)
    now = dt_util.utcnow()

    last_states = {}
    for state, extra_data in states:
        restored_state = state.as_dict()
        restored_state = {
            **restored_state,
            "attributes": json.loads(
                json.dumps(restored_state["attributes"], cls=JSONEncoder)
            ),
        }
        last_states[state.entity_id] = restore_state.StoredState.from_dict(
            {"state": restored_state, "extra_data": extra_data, "last_seen": now}
        )
    data.last_states = last_states
    _LOGGER.debug("Restore cache: %s", data.last_states)
    assert len(data.last_states) == len(states), f"Duplicate entity_id? {states}"

    hass.data[key] = data


async def async_mock_restore_state_shutdown_restart(
    hass: HomeAssistant,
) -> restore_state.RestoreStateData:
    """Mock shutting down and saving restore state and restoring."""
    data = restore_state.async_get(hass)
    await data.async_dump_states()
    await async_mock_load_restore_state_from_storage(hass)
    return data


async def async_mock_load_restore_state_from_storage(
    hass: HomeAssistant,
) -> None:
    """Mock loading restore state from storage.

    hass_storage must already be mocked.
    """
    await restore_state.async_get(hass).async_load()


class MockEntity(entity.Entity):
    """Mock Entity class."""

    def __init__(self, **values: Any) -> None:
        """Initialize an entity."""
        self._values = values

        if "entity_id" in values:
            self.entity_id = values["entity_id"]

    @property
    def available(self) -> bool:
        """Return True if entity is available."""
        return self._handle("available")

    @property
    def capability_attributes(self) -> Mapping[str, Any] | None:
        """Info about capabilities."""
        return self._handle("capability_attributes")

    @property
    def device_class(self) -> str | None:
        """Info how device should be classified."""
        return self._handle("device_class")

    @property
    def device_info(self) -> dr.DeviceInfo | None:
        """Info how it links to a device."""
        return self._handle("device_info")

    @property
    def entity_category(self) -> entity.EntityCategory | None:
        """Return the entity category."""
        return self._handle("entity_category")

    @property
    def extra_state_attributes(self) -> Mapping[str, Any] | None:
        """Return entity specific state attributes."""
        return self._handle("extra_state_attributes")

    @property
    def has_entity_name(self) -> bool:
        """Return the has_entity_name name flag."""
        return self._handle("has_entity_name")

    @property
    def entity_registry_enabled_default(self) -> bool:
        """Return if the entity should be enabled when first added to the entity registry."""
        return self._handle("entity_registry_enabled_default")

    @property
    def entity_registry_visible_default(self) -> bool:
        """Return if the entity should be visible when first added to the entity registry."""
        return self._handle("entity_registry_visible_default")

    @property
    def icon(self) -> str | None:
        """Return the suggested icon."""
        return self._handle("icon")

    @property
    def name(self) -> str | None:
        """Return the name of the entity."""
        return self._handle("name")

    @property
    def should_poll(self) -> bool:
        """Return the ste of the polling."""
        return self._handle("should_poll")

    @property
    def supported_features(self) -> int | None:
        """Info about supported features."""
        return self._handle("supported_features")

    @property
    def translation_key(self) -> str | None:
        """Return the translation key."""
        return self._handle("translation_key")

    @property
    def unique_id(self) -> str | None:
        """Return the unique ID of the entity."""
        return self._handle("unique_id")

    @property
    def unit_of_measurement(self) -> str | None:
        """Info on the units the entity state is in."""
        return self._handle("unit_of_measurement")

    def _handle(self, attr: str) -> Any:
        """Return attribute value."""
        if attr in self._values:
            return self._values[attr]
        return getattr(super(), attr)


@contextmanager
def mock_storage(
    data: dict[str, Any] | None = None,
) -> Generator[dict[str, Any], None, None]:
    """Mock storage.

    Data is a dict {'key': {'version': version, 'data': data}}

    Written data will be converted to JSON to ensure JSON parsing works.
    """
    if data is None:
        data = {}

    orig_load = storage.Store._async_load

    async def mock_async_load(
        store: storage.Store,
    ) -> dict[str, Any] | list[Any] | None:
        """Mock version of load."""
        if store._data is None:
            # No data to load
            if store.key not in data:
                # Make sure the next attempt will still load
                store._load_task = None
                return None

            mock_data = data.get(store.key)

            if "data" not in mock_data or "version" not in mock_data:
                _LOGGER.error('Mock data needs "version" and "data"')
                raise ValueError('Mock data needs "version" and "data"')

            store._data = mock_data

        # Route through original load so that we trigger migration
        loaded = await orig_load(store)
        _LOGGER.debug("Loading data for %s: %s", store.key, loaded)
        return loaded

    async def mock_write_data(
        store: storage.Store, path: str, data_to_write: dict[str, Any]
    ) -> None:
        """Mock version of write data."""
        # To ensure that the data can be serialized
        _LOGGER.debug("Writing data to %s: %s", store.key, data_to_write)
        raise_contains_mocks(data_to_write)

        if "data_func" in data_to_write:
            data_to_write["data"] = data_to_write.pop("data_func")()

        encoder = store._encoder
        if encoder and encoder is not JSONEncoder:
            # If they pass a custom encoder that is not the
            # default JSONEncoder, we use the slow path of json.dumps
            dump = ft.partial(json.dumps, cls=store._encoder)
        else:
            dump = _orjson_default_encoder
        data[store.key] = json_loads(dump(data_to_write))

    async def mock_remove(store: storage.Store) -> None:
        """Remove data."""
        data.pop(store.key, None)

    with (
        patch(
            "homeassistant.helpers.storage.Store._async_load",
            side_effect=mock_async_load,
            autospec=True,
        ),
        patch(
            "homeassistant.helpers.storage.Store._async_write_data",
            side_effect=mock_write_data,
            autospec=True,
        ),
        patch(
            "homeassistant.helpers.storage.Store.async_remove",
            side_effect=mock_remove,
            autospec=True,
        ),
    ):
        yield data


async def flush_store(store: storage.Store) -> None:
    """Make sure all delayed writes of a store are written."""
    if store._data is None:
        return

    store._async_cleanup_final_write_listener()
    store._async_cleanup_delay_listener()
    await store._async_handle_write_data()


async def get_system_health_info(hass: HomeAssistant, domain: str) -> dict[str, Any]:
    """Get system health info."""
    return await hass.data["system_health"][domain].info_callback(hass)


@contextmanager
def mock_config_flow(domain: str, config_flow: type[ConfigFlow]) -> None:
    """Mock a config flow handler."""
    original_handler = config_entries.HANDLERS.get(domain)
    config_entries.HANDLERS[domain] = config_flow
    _LOGGER.info("Adding mock config flow: %s", domain)
    yield
    config_entries.HANDLERS.pop(domain)
    if original_handler:
        config_entries.HANDLERS[domain] = original_handler


def mock_integration(
    hass: HomeAssistant, module: MockModule, built_in: bool = True
) -> loader.Integration:
    """Mock an integration."""
    integration = loader.Integration(
        hass,
        f"{loader.PACKAGE_BUILTIN}.{module.DOMAIN}"
        if built_in
        else f"{loader.PACKAGE_CUSTOM_COMPONENTS}.{module.DOMAIN}",
        pathlib.Path(""),
        module.mock_manifest(),
        set(),
    )

    def mock_import_platform(platform_name: str) -> NoReturn:
        raise ImportError(
            f"Mocked unable to import platform '{integration.pkg_path}.{platform_name}'",
            name=f"{integration.pkg_path}.{platform_name}",
        )

    integration._import_platform = mock_import_platform

    _LOGGER.info("Adding mock integration: %s", module.DOMAIN)
    integration_cache = hass.data[loader.DATA_INTEGRATIONS]
    integration_cache[module.DOMAIN] = integration

    module_cache = hass.data[loader.DATA_COMPONENTS]
    module_cache[module.DOMAIN] = module

    return integration


def mock_platform(
    hass: HomeAssistant,
    platform_path: str,
    module: Mock | MockPlatform | None = None,
    built_in=True,
) -> None:
    """Mock a platform.

    platform_path is in form hue.config_flow.
    """
    domain, _, platform_name = platform_path.partition(".")
    integration_cache = hass.data[loader.DATA_INTEGRATIONS]
    module_cache = hass.data[loader.DATA_COMPONENTS]

    if domain not in integration_cache:
        mock_integration(hass, MockModule(domain), built_in=built_in)

    integration_cache[domain]._top_level_files.add(f"{platform_name}.py")
    _LOGGER.info("Adding mock integration platform: %s", platform_path)
    module_cache[platform_path] = module or Mock()


def async_capture_events(hass: HomeAssistant, event_name: str) -> list[Event]:
    """Create a helper that captures events."""
    events = []

    @callback
    def capture_events(event: Event) -> None:
        events.append(event)

    hass.bus.async_listen(event_name, capture_events, run_immediately=True)

    return events


@callback
def async_mock_signal(
    hass: HomeAssistant, signal: SignalType[Any] | str
) -> list[tuple[Any]]:
    """Catch all dispatches to a signal."""
    calls = []

    @callback
    def mock_signal_handler(*args: Any) -> None:
        """Mock service call."""
        calls.append(args)

    async_dispatcher_connect(hass, signal, mock_signal_handler)

    return calls


_SENTINEL = object()


class _HA_ANY:
    """A helper object that compares equal to everything.

    Based on unittest.mock.ANY, but modified to not show up in pytest's equality
    assertion diffs.
    """

    _other = _SENTINEL

    def __eq__(self, other: Any) -> bool:
        """Test equal."""
        self._other = other
        return True

    def __ne__(self, other: Any) -> bool:
        """Test not equal."""
        self._other = other
        return False

    def __repr__(self) -> str:
        """Return repr() other to not show up in pytest quality diffs."""
        if self._other is _SENTINEL:
            return "<ANY>"
        return repr(self._other)


ANY = _HA_ANY()


def raise_contains_mocks(val: Any) -> None:
    """Raise for mocks."""
    if isinstance(val, Mock):
        raise TypeError(val)

    if isinstance(val, dict):
        for dict_value in val.values():
            raise_contains_mocks(dict_value)

    if isinstance(val, list):
        for dict_value in val:
            raise_contains_mocks(dict_value)


@callback
def async_get_persistent_notifications(
    hass: HomeAssistant,
) -> dict[str, pn.Notification]:
    """Get the current persistent notifications."""
    return pn._async_get_or_create_notifications(hass)


def async_mock_cloud_connection_status(hass: HomeAssistant, connected: bool) -> None:
    """Mock a signal the cloud disconnected."""
    from homeassistant.components.cloud import (
        SIGNAL_CLOUD_CONNECTION_STATE,
        CloudConnectionState,
    )

    if connected:
        state = CloudConnectionState.CLOUD_CONNECTED
    else:
        state = CloudConnectionState.CLOUD_DISCONNECTED
    async_dispatcher_send(hass, SIGNAL_CLOUD_CONNECTION_STATE, state)


def import_and_test_deprecated_constant_enum(
    caplog: pytest.LogCaptureFixture,
    module: ModuleType,
    replacement: Enum,
    constant_prefix: str,
    breaks_in_ha_version: str,
) -> None:
    """Import and test deprecated constant replaced by a enum.

    - Import deprecated enum
    - Assert value is the same as the replacement
    - Assert a warning is logged
    - Assert the deprecated constant is included in the modules.__dir__()
    - Assert the deprecated constant is included in the modules.__all__()
    """
    import_and_test_deprecated_constant(
        caplog,
        module,
        constant_prefix + replacement.name,
        f"{replacement.__class__.__name__}.{replacement.name}",
        replacement,
        breaks_in_ha_version,
    )


def import_and_test_deprecated_constant(
    caplog: pytest.LogCaptureFixture,
    module: ModuleType,
    constant_name: str,
    replacement_name: str,
    replacement: Any,
    breaks_in_ha_version: str,
) -> None:
    """Import and test deprecated constant replaced by a value.

    - Import deprecated constant
    - Assert value is the same as the replacement
    - Assert a warning is logged
    - Assert the deprecated constant is included in the modules.__dir__()
    - Assert the deprecated constant is included in the modules.__all__()
    """
    value = import_deprecated_constant(module, constant_name)
    assert value == replacement
    assert (
        module.__name__,
        logging.WARNING,
        (
            f"{constant_name} was used from test_constant_deprecation,"
            f" this is a deprecated constant which will be removed in HA Core {breaks_in_ha_version}. "
            f"Use {replacement_name} instead, please report "
            "it to the author of the 'test_constant_deprecation' custom integration"
        ),
    ) in caplog.record_tuples

    # verify deprecated constant is included in dir()
    assert constant_name in dir(module)
    assert constant_name in module.__all__


def help_test_all(module: ModuleType) -> None:
    """Test module.__all__ is correctly set."""
    assert set(module.__all__) == {
        itm for itm in module.__dir__() if not itm.startswith("_")
    }


def extract_stack_to_frame(extract_stack: list[Mock]) -> FrameType:
    """Convert an extract stack to a frame list."""
    stack = list(extract_stack)
    for frame in stack:
        frame.f_back = None
        frame.f_code.co_filename = frame.filename
        frame.f_lineno = int(frame.lineno)

    top_frame = stack.pop()
    current_frame = top_frame
    while stack and (next_frame := stack.pop()):
        current_frame.f_back = next_frame
        current_frame = next_frame

    return top_frame


def setup_test_component_platform(
    hass: HomeAssistant,
    domain: str,
    entities: Sequence[Entity],
    from_config_entry: bool = False,
    built_in: bool = True,
) -> MockPlatform:
    """Mock a test component platform for tests."""

    async def _async_setup_platform(
        hass: HomeAssistant,
        config: ConfigType,
        async_add_entities: AddEntitiesCallback,
        discovery_info: DiscoveryInfoType | None = None,
    ) -> None:
        """Set up a test component platform."""
        async_add_entities(entities)

    platform = MockPlatform(
        async_setup_platform=_async_setup_platform,
    )

    # avoid creating config entry setup if not needed
    if from_config_entry:

        async def _async_setup_entry(
            hass: HomeAssistant,
            entry: ConfigEntry,
            async_add_entities: AddEntitiesCallback,
        ) -> None:
            """Set up a test component platform."""
            async_add_entities(entities)

        platform.async_setup_entry = _async_setup_entry
        platform.async_setup_platform = None

    mock_platform(hass, f"test.{domain}", platform, built_in=built_in)
    return platform<|MERGE_RESOLUTION|>--- conflicted
+++ resolved
@@ -648,13 +648,9 @@
     fixture instead.
     """
     registry = ar.AreaRegistry(hass)
-<<<<<<< HEAD
-    registry.areas = mock_entries or ar.AreaRegistryItems()
-=======
     registry.areas = ar.AreaRegistryItems()
     for key, entry in mock_entries.items():
         registry.areas[key] = entry
->>>>>>> f0eafbb4
 
     hass.data[ar.DATA_REGISTRY] = registry
     return registry
