"""Test the helper method for writing tests."""
from __future__ import annotations

import asyncio
from collections import OrderedDict
from collections.abc import Generator, Mapping, Sequence
from contextlib import contextmanager
from datetime import UTC, datetime, timedelta
from enum import Enum
import functools as ft
from functools import lru_cache
from io import StringIO
import json
import logging
import os
import pathlib
import threading
import time
from types import ModuleType
from typing import Any, NoReturn
from unittest.mock import AsyncMock, Mock, patch

from aiohttp.test_utils import unused_port as get_test_instance_port  # noqa: F401
import pytest
import voluptuous as vol

from homeassistant import auth, bootstrap, config_entries, loader
from homeassistant.auth import (
    auth_store,
    models as auth_models,
    permissions as auth_permissions,
    providers as auth_providers,
)
from homeassistant.auth.permissions import system_policies
from homeassistant.components import device_automation, persistent_notification as pn
from homeassistant.components.device_automation import (  # noqa: F401
    _async_get_device_automation_capabilities as async_get_device_automation_capabilities,
)
from homeassistant.config import async_process_component_config
from homeassistant.config_entries import ConfigFlow
from homeassistant.const import (
    DEVICE_DEFAULT_NAME,
    EVENT_HOMEASSISTANT_CLOSE,
    EVENT_HOMEASSISTANT_STOP,
    EVENT_STATE_CHANGED,
    STATE_OFF,
    STATE_ON,
)
from homeassistant.core import (
    CoreState,
    Event,
    HomeAssistant,
    ServiceCall,
    ServiceResponse,
    State,
    SupportsResponse,
    callback,
)
from homeassistant.helpers import (
    area_registry as ar,
    device_registry as dr,
    entity,
    entity_platform,
    entity_registry as er,
    event,
    intent,
    issue_registry as ir,
    recorder as recorder_helper,
    restore_state,
    restore_state as rs,
    storage,
    translation,
)
from homeassistant.helpers.dispatcher import (
    async_dispatcher_connect,
    async_dispatcher_send,
)
from homeassistant.helpers.json import JSONEncoder, _orjson_default_encoder, json_dumps
from homeassistant.helpers.typing import ConfigType, StateType
from homeassistant.setup import setup_component
from homeassistant.util.async_ import run_callback_threadsafe
import homeassistant.util.dt as dt_util
from homeassistant.util.json import (
    JsonArrayType,
    JsonObjectType,
    JsonValueType,
    json_loads,
    json_loads_array,
    json_loads_object,
)
from homeassistant.util.unit_system import METRIC_SYSTEM
import homeassistant.util.uuid as uuid_util
import homeassistant.util.yaml.loader as yaml_loader

from tests.testing_config.custom_components.test_constant_deprecation import (
    import_deprecated_constant,
)

_LOGGER = logging.getLogger(__name__)
INSTANCES = []
CLIENT_ID = "https://example.com/app"
CLIENT_REDIRECT_URI = "https://example.com/app/callback"


async def async_get_device_automations(
    hass: HomeAssistant,
    automation_type: device_automation.DeviceAutomationType,
    device_id: str,
) -> Any:
    """Get a device automation for a single device id."""
    automations = await device_automation.async_get_device_automations(
        hass, automation_type, [device_id]
    )
    return automations.get(device_id)


def threadsafe_callback_factory(func):
    """Create threadsafe functions out of callbacks.

    Callback needs to have `hass` as first argument.
    """

    @ft.wraps(func)
    def threadsafe(*args, **kwargs):
        """Call func threadsafe."""
        hass = args[0]
        return run_callback_threadsafe(
            hass.loop, ft.partial(func, *args, **kwargs)
        ).result()

    return threadsafe


def threadsafe_coroutine_factory(func):
    """Create threadsafe functions out of coroutine.

    Callback needs to have `hass` as first argument.
    """

    @ft.wraps(func)
    def threadsafe(*args, **kwargs):
        """Call func threadsafe."""
        hass = args[0]
        return asyncio.run_coroutine_threadsafe(
            func(*args, **kwargs), hass.loop
        ).result()

    return threadsafe


def get_test_config_dir(*add_path):
    """Return a path to a test config dir."""
    return os.path.join(os.path.dirname(__file__), "testing_config", *add_path)


def get_test_home_assistant():
    """Return a Home Assistant object pointing at test config directory."""
    loop = asyncio.new_event_loop()
    asyncio.set_event_loop(loop)
    hass = loop.run_until_complete(async_test_home_assistant(loop))

    loop_stop_event = threading.Event()

    def run_loop():
        """Run event loop."""

        loop._thread_ident = threading.get_ident()
        loop.run_forever()
        loop_stop_event.set()

    orig_stop = hass.stop
    hass._stopped = Mock(set=loop.stop)

    def start_hass(*mocks):
        """Start hass."""
        asyncio.run_coroutine_threadsafe(hass.async_start(), loop).result()

    def stop_hass():
        """Stop hass."""
        orig_stop()
        loop_stop_event.wait()
        loop.close()

    hass.start = start_hass
    hass.stop = stop_hass

    threading.Thread(name="LoopThread", target=run_loop, daemon=False).start()

    return hass


async def async_test_home_assistant(event_loop, load_registries=True):
    """Return a Home Assistant object pointing at test config dir."""
    hass = HomeAssistant(get_test_config_dir())
    store = auth_store.AuthStore(hass)
    hass.auth = auth.AuthManager(hass, store, {}, {})
    ensure_auth_manager_loaded(hass.auth)
    INSTANCES.append(hass)

    orig_async_add_job = hass.async_add_job
    orig_async_add_executor_job = hass.async_add_executor_job
    orig_async_create_task = hass.async_create_task

    def async_add_job(target, *args):
        """Add job."""
        check_target = target
        while isinstance(check_target, ft.partial):
            check_target = check_target.func

        if isinstance(check_target, Mock) and not isinstance(target, AsyncMock):
            fut = asyncio.Future()
            fut.set_result(target(*args))
            return fut

        return orig_async_add_job(target, *args)

    def async_add_executor_job(target, *args):
        """Add executor job."""
        check_target = target
        while isinstance(check_target, ft.partial):
            check_target = check_target.func

        if isinstance(check_target, Mock):
            fut = asyncio.Future()
            fut.set_result(target(*args))
            return fut

        return orig_async_add_executor_job(target, *args)

    def async_create_task(coroutine, name=None):
        """Create task."""
        if isinstance(coroutine, Mock) and not isinstance(coroutine, AsyncMock):
            fut = asyncio.Future()
            fut.set_result(None)
            return fut

        return orig_async_create_task(coroutine, name)

    hass.async_add_job = async_add_job
    hass.async_add_executor_job = async_add_executor_job
    hass.async_create_task = async_create_task

    hass.data[loader.DATA_CUSTOM_COMPONENTS] = {}

    hass.config.location_name = "test home"
    hass.config.latitude = 32.87336
    hass.config.longitude = -117.22743
    hass.config.elevation = 0
    hass.config.set_time_zone("US/Pacific")
    hass.config.units = METRIC_SYSTEM
    hass.config.media_dirs = {"local": get_test_config_dir("media")}
    hass.config.skip_pip = True
    hass.config.skip_pip_packages = []

    hass.config_entries = config_entries.ConfigEntries(
        hass,
        {
            "_": (
                "Not empty or else some bad checks for hass config in discovery.py"
                " breaks"
            )
        },
    )
    hass.bus.async_listen_once(
        EVENT_HOMEASSISTANT_STOP, hass.config_entries._async_shutdown
    )

    # Load the registries
    entity.async_setup(hass)
    loader.async_setup(hass)

    # setup translation cache instead of calling translation.async_setup(hass)
    hass.data[translation.TRANSLATION_FLATTEN_CACHE] = translation._TranslationCache(
        hass
    )
    if load_registries:
        with patch(
            "homeassistant.helpers.storage.Store.async_load", return_value=None
        ), patch(
            "homeassistant.helpers.restore_state.RestoreStateData.async_setup_dump",
            return_value=None,
        ), patch(
            "homeassistant.helpers.restore_state.start.async_at_start",
        ):
            await asyncio.gather(
                ar.async_load(hass),
                dr.async_load(hass),
                er.async_load(hass),
                ir.async_load(hass),
                rs.async_load(hass),
            )
        hass.data[bootstrap.DATA_REGISTRIES_LOADED] = None

    hass.set_state(CoreState.running)

    @callback
    def clear_instance(event):
        """Clear global instance."""
        INSTANCES.remove(hass)

    hass.bus.async_listen_once(EVENT_HOMEASSISTANT_CLOSE, clear_instance)

    return hass


def async_mock_service(
    hass: HomeAssistant,
    domain: str,
    service: str,
    schema: vol.Schema | None = None,
    response: ServiceResponse = None,
    supports_response: SupportsResponse | None = None,
    raise_exception: Exception | None = None,
) -> list[ServiceCall]:
    """Set up a fake service & return a calls log list to this service."""
    calls = []

    @callback
    def mock_service_log(call):  # pylint: disable=unnecessary-lambda
        """Mock service call."""
        calls.append(call)
        if raise_exception is not None:
            raise raise_exception
        return response

    if supports_response is None:
        if response is not None:
            supports_response = SupportsResponse.OPTIONAL
        else:
            supports_response = SupportsResponse.NONE

    hass.services.async_register(
        domain,
        service,
        mock_service_log,
        schema=schema,
        supports_response=supports_response,
    )

    return calls


mock_service = threadsafe_callback_factory(async_mock_service)


@callback
def async_mock_intent(hass, intent_typ):
    """Set up a fake intent handler."""
    intents = []

    class MockIntentHandler(intent.IntentHandler):
        intent_type = intent_typ

        async def async_handle(self, intent):
            """Handle the intent."""
            intents.append(intent)
            return intent.create_response()

    intent.async_register(hass, MockIntentHandler())

    return intents


@callback
def async_fire_mqtt_message(
    hass: HomeAssistant,
    topic: str,
    payload: bytes | str,
    qos: int = 0,
    retain: bool = False,
) -> None:
    """Fire the MQTT message."""
    # Local import to avoid processing MQTT modules when running a testcase
    # which does not use MQTT.

    # pylint: disable-next=import-outside-toplevel
    from paho.mqtt.client import MQTTMessage

    # pylint: disable-next=import-outside-toplevel
    from homeassistant.components.mqtt.models import MqttData

    if isinstance(payload, str):
        payload = payload.encode("utf-8")

    msg = MQTTMessage(topic=topic.encode("utf-8"))
    msg.payload = payload
    msg.qos = qos
    msg.retain = retain

    mqtt_data: MqttData = hass.data["mqtt"]
    assert mqtt_data.client
    mqtt_data.client._mqtt_handle_message(msg)


fire_mqtt_message = threadsafe_callback_factory(async_fire_mqtt_message)


@callback
def async_fire_time_changed_exact(
    hass: HomeAssistant, datetime_: datetime | None = None, fire_all: bool = False
) -> None:
    """Fire a time changed event at an exact microsecond.

    Consider that it is not possible to actually achieve an exact
    microsecond in production as the event loop is not precise enough.
    If your code relies on this level of precision, consider a different
    approach, as this is only for testing.
    """
    if datetime_ is None:
        utc_datetime = datetime.now(UTC)
    else:
        utc_datetime = dt_util.as_utc(datetime_)

    _async_fire_time_changed(hass, utc_datetime, fire_all)


@callback
def async_fire_time_changed(
    hass: HomeAssistant, datetime_: datetime | None = None, fire_all: bool = False
) -> None:
    """Fire a time changed event.

    If called within the first 500  ms of a second, time will be bumped to exactly
    500 ms to match the async_track_utc_time_change event listeners and
    DataUpdateCoordinator which spreads all updates between 0.05..0.50.
    Background in PR https://github.com/home-assistant/core/pull/82233

    As asyncio is cooperative, we can't guarantee that the event loop will
    run an event at the exact time we want. If you need to fire time changed
    for an exact microsecond, use async_fire_time_changed_exact.
    """
    if datetime_ is None:
        utc_datetime = datetime.now(UTC)
    else:
        utc_datetime = dt_util.as_utc(datetime_)

    # Increase the mocked time by 0.5 s to account for up to 0.5 s delay
    # added to events scheduled by update_coordinator and async_track_time_interval
    utc_datetime += timedelta(microseconds=event.RANDOM_MICROSECOND_MAX)

    _async_fire_time_changed(hass, utc_datetime, fire_all)


_MONOTONIC_RESOLUTION = time.get_clock_info("monotonic").resolution


@callback
def _async_fire_time_changed(
    hass: HomeAssistant, utc_datetime: datetime | None, fire_all: bool
) -> None:
    timestamp = dt_util.utc_to_timestamp(utc_datetime)
    for task in list(hass.loop._scheduled):
        if not isinstance(task, asyncio.TimerHandle):
            continue
        if task.cancelled():
            continue

        mock_seconds_into_future = timestamp - time.time()
        future_seconds = task.when() - (hass.loop.time() + _MONOTONIC_RESOLUTION)

        if fire_all or mock_seconds_into_future >= future_seconds:
            with patch(
                "homeassistant.helpers.event.time_tracker_utcnow",
                return_value=utc_datetime,
            ), patch(
                "homeassistant.helpers.event.time_tracker_timestamp",
                return_value=timestamp,
            ):
                task._run()
                task.cancel()


fire_time_changed = threadsafe_callback_factory(async_fire_time_changed)


def get_fixture_path(filename: str, integration: str | None = None) -> pathlib.Path:
    """Get path of fixture."""
    if integration is None and "/" in filename and not filename.startswith("helpers/"):
        integration, filename = filename.split("/", 1)

    if integration is None:
        return pathlib.Path(__file__).parent.joinpath("fixtures", filename)

    return pathlib.Path(__file__).parent.joinpath(
        "components", integration, "fixtures", filename
    )


@lru_cache
def load_fixture(filename: str, integration: str | None = None) -> str:
    """Load a fixture."""
    return get_fixture_path(filename, integration).read_text()


def load_json_value_fixture(
    filename: str, integration: str | None = None
) -> JsonValueType:
    """Load a JSON value from a fixture."""
    return json_loads(load_fixture(filename, integration))


def load_json_array_fixture(
    filename: str, integration: str | None = None
) -> JsonArrayType:
    """Load a JSON array from a fixture."""
    return json_loads_array(load_fixture(filename, integration))


def load_json_object_fixture(
    filename: str, integration: str | None = None
) -> JsonObjectType:
    """Load a JSON object from a fixture."""
    return json_loads_object(load_fixture(filename, integration))


def json_round_trip(obj: Any) -> Any:
    """Round trip an object to JSON."""
    return json_loads(json_dumps(obj))


def mock_state_change_event(
    hass: HomeAssistant, new_state: State, old_state: State | None = None
) -> None:
    """Mock state change envent."""
    event_data = {"entity_id": new_state.entity_id, "new_state": new_state}

    if old_state:
        event_data["old_state"] = old_state

    hass.bus.fire(EVENT_STATE_CHANGED, event_data, context=new_state.context)


@callback
def mock_component(hass: HomeAssistant, component: str) -> None:
    """Mock a component is setup."""
    if component in hass.config.components:
        AssertionError(f"Integration {component} is already setup")

    hass.config.components.add(component)


def mock_registry(
    hass: HomeAssistant,
    mock_entries: dict[str, er.RegistryEntry] | None = None,
) -> er.EntityRegistry:
    """Mock the Entity Registry.

    This should only be used if you need to mock/re-stage a clean mocked
    entity registry in your current hass object. It can be useful to,
    for example, pre-load the registry with items.

    This mock will thus replace the existing registry in the running hass.

    If you just need to access the existing registry, use the `entity_registry`
    fixture instead.
    """
    registry = er.EntityRegistry(hass)
    if mock_entries is None:
        mock_entries = {}
    registry.deleted_entities = {}
    registry.entities = er.EntityRegistryItems()
    registry._entities_data = registry.entities.data
    for key, entry in mock_entries.items():
        registry.entities[key] = entry

    hass.data[er.DATA_REGISTRY] = registry
    return registry


def mock_area_registry(
    hass: HomeAssistant, mock_entries: dict[str, ar.AreaEntry] | None = None
) -> ar.AreaRegistry:
    """Mock the Area Registry.

    This should only be used if you need to mock/re-stage a clean mocked
    area registry in your current hass object. It can be useful to,
    for example, pre-load the registry with items.

    This mock will thus replace the existing registry in the running hass.

    If you just need to access the existing registry, use the `area_registry`
    fixture instead.
    """
    registry = ar.AreaRegistry(hass)
    registry.areas = mock_entries or OrderedDict()

    hass.data[ar.DATA_REGISTRY] = registry
    return registry


def mock_device_registry(
    hass: HomeAssistant,
    mock_entries: dict[str, dr.DeviceEntry] | None = None,
) -> dr.DeviceRegistry:
    """Mock the Device Registry.

    This should only be used if you need to mock/re-stage a clean mocked
    device registry in your current hass object. It can be useful to,
    for example, pre-load the registry with items.

    This mock will thus replace the existing registry in the running hass.

    If you just need to access the existing registry, use the `device_registry`
    fixture instead.
    """
    registry = dr.DeviceRegistry(hass)
    registry.devices = dr.DeviceRegistryItems()
    registry._device_data = registry.devices.data
    if mock_entries is None:
        mock_entries = {}
    for key, entry in mock_entries.items():
        registry.devices[key] = entry
    registry.deleted_devices = dr.DeviceRegistryItems()

    hass.data[dr.DATA_REGISTRY] = registry
    return registry


class MockGroup(auth_models.Group):
    """Mock a group in Home Assistant."""

    def __init__(self, id=None, name="Mock Group", policy=system_policies.ADMIN_POLICY):
        """Mock a group."""
        kwargs = {"name": name, "policy": policy}
        if id is not None:
            kwargs["id"] = id

        super().__init__(**kwargs)

    def add_to_hass(self, hass):
        """Test helper to add entry to hass."""
        return self.add_to_auth_manager(hass.auth)

    def add_to_auth_manager(self, auth_mgr):
        """Test helper to add entry to hass."""
        ensure_auth_manager_loaded(auth_mgr)
        auth_mgr._store._groups[self.id] = self
        return self


class MockUser(auth_models.User):
    """Mock a user in Home Assistant."""

    def __init__(
        self,
        id=None,
        is_owner=False,
        is_active=True,
        name="Mock User",
        system_generated=False,
        groups=None,
    ):
        """Initialize mock user."""
        kwargs = {
            "is_owner": is_owner,
            "is_active": is_active,
            "name": name,
            "system_generated": system_generated,
            "groups": groups or [],
            "perm_lookup": None,
        }
        if id is not None:
            kwargs["id"] = id
        super().__init__(**kwargs)

    def add_to_hass(self, hass):
        """Test helper to add entry to hass."""
        return self.add_to_auth_manager(hass.auth)

    def add_to_auth_manager(self, auth_mgr):
        """Test helper to add entry to hass."""
        ensure_auth_manager_loaded(auth_mgr)
        auth_mgr._store._users[self.id] = self
        return self

    def mock_policy(self, policy):
        """Mock a policy for a user."""
        self.permissions = auth_permissions.PolicyPermissions(policy, self.perm_lookup)


async def register_auth_provider(
    hass: HomeAssistant, config: ConfigType
) -> auth_providers.AuthProvider:
    """Register an auth provider."""
    provider = await auth_providers.auth_provider_from_config(
        hass, hass.auth._store, config
    )
    assert provider is not None, "Invalid config specified"
    key = (provider.type, provider.id)
    providers = hass.auth._providers

    if key in providers:
        raise ValueError("Provider already registered")

    providers[key] = provider
    return provider


@callback
def ensure_auth_manager_loaded(auth_mgr):
    """Ensure an auth manager is considered loaded."""
    store = auth_mgr._store
    if store._users is None:
        store._set_defaults()


class MockModule:
    """Representation of a fake module."""

    def __init__(
        self,
        domain=None,
        dependencies=None,
        setup=None,
        requirements=None,
        config_schema=None,
        platform_schema=None,
        platform_schema_base=None,
        async_setup=None,
        async_setup_entry=None,
        async_unload_entry=None,
        async_migrate_entry=None,
        async_remove_entry=None,
        partial_manifest=None,
        async_remove_config_entry_device=None,
    ):
        """Initialize the mock module."""
        self.__name__ = f"homeassistant.components.{domain}"
        self.__file__ = f"homeassistant/components/{domain}"
        self.DOMAIN = domain
        self.DEPENDENCIES = dependencies or []
        self.REQUIREMENTS = requirements or []
        # Overlay to be used when generating manifest from this module
        self._partial_manifest = partial_manifest

        if config_schema is not None:
            self.CONFIG_SCHEMA = config_schema

        if platform_schema is not None:
            self.PLATFORM_SCHEMA = platform_schema

        if platform_schema_base is not None:
            self.PLATFORM_SCHEMA_BASE = platform_schema_base

        if setup:
            # We run this in executor, wrap it in function
            self.setup = lambda *args: setup(*args)

        if async_setup is not None:
            self.async_setup = async_setup

        if setup is None and async_setup is None:
            self.async_setup = AsyncMock(return_value=True)

        if async_setup_entry is not None:
            self.async_setup_entry = async_setup_entry

        if async_unload_entry is not None:
            self.async_unload_entry = async_unload_entry

        if async_migrate_entry is not None:
            self.async_migrate_entry = async_migrate_entry

        if async_remove_entry is not None:
            self.async_remove_entry = async_remove_entry

        if async_remove_config_entry_device is not None:
            self.async_remove_config_entry_device = async_remove_config_entry_device

    def mock_manifest(self):
        """Generate a mock manifest to represent this module."""
        return {
            **loader.manifest_from_legacy_module(self.DOMAIN, self),
            **(self._partial_manifest or {}),
        }


class MockPlatform:
    """Provide a fake platform."""

    __name__ = "homeassistant.components.light.bla"
    __file__ = "homeassistant/components/blah/light"

    def __init__(
        self,
        setup_platform=None,
        dependencies=None,
        platform_schema=None,
        async_setup_platform=None,
        async_setup_entry=None,
        scan_interval=None,
    ):
        """Initialize the platform."""
        self.DEPENDENCIES = dependencies or []

        if platform_schema is not None:
            self.PLATFORM_SCHEMA = platform_schema

        if scan_interval is not None:
            self.SCAN_INTERVAL = scan_interval

        if setup_platform is not None:
            # We run this in executor, wrap it in function
            self.setup_platform = lambda *args: setup_platform(*args)

        if async_setup_platform is not None:
            self.async_setup_platform = async_setup_platform

        if async_setup_entry is not None:
            self.async_setup_entry = async_setup_entry

        if setup_platform is None and async_setup_platform is None:
            self.async_setup_platform = AsyncMock(return_value=None)


class MockEntityPlatform(entity_platform.EntityPlatform):
    """Mock class with some mock defaults."""

    def __init__(
        self,
        hass: HomeAssistant,
        logger=None,
        domain="test_domain",
        platform_name="test_platform",
        platform=None,
        scan_interval=timedelta(seconds=15),
        entity_namespace=None,
    ):
        """Initialize a mock entity platform."""
        if logger is None:
            logger = logging.getLogger("homeassistant.helpers.entity_platform")

        # Otherwise the constructor will blow up.
        if isinstance(platform, Mock) and isinstance(platform.PARALLEL_UPDATES, Mock):
            platform.PARALLEL_UPDATES = 0

        super().__init__(
            hass=hass,
            logger=logger,
            domain=domain,
            platform_name=platform_name,
            platform=platform,
            scan_interval=scan_interval,
            entity_namespace=entity_namespace,
        )

        async def _async_on_stop(_: Event) -> None:
            await self.async_shutdown()

        hass.bus.async_listen_once(EVENT_HOMEASSISTANT_STOP, _async_on_stop)


class MockToggleEntity(entity.ToggleEntity):
    """Provide a mock toggle device."""

    def __init__(self, name, state, unique_id=None):
        """Initialize the mock entity."""
        self._name = name or DEVICE_DEFAULT_NAME
        self._state = state
        self.calls = []

    @property
    def name(self):
        """Return the name of the entity if any."""
        self.calls.append(("name", {}))
        return self._name

    @property
    def state(self):
        """Return the state of the entity if any."""
        self.calls.append(("state", {}))
        return self._state

    @property
    def is_on(self):
        """Return true if entity is on."""
        self.calls.append(("is_on", {}))
        return self._state == STATE_ON

    def turn_on(self, **kwargs):
        """Turn the entity on."""
        self.calls.append(("turn_on", kwargs))
        self._state = STATE_ON

    def turn_off(self, **kwargs):
        """Turn the entity off."""
        self.calls.append(("turn_off", kwargs))
        self._state = STATE_OFF

    def last_call(self, method=None):
        """Return the last call."""
        if not self.calls:
            return None
        if method is None:
            return self.calls[-1]
        try:
            return next(call for call in reversed(self.calls) if call[0] == method)
        except StopIteration:
            return None


class MockConfigEntry(config_entries.ConfigEntry):
    """Helper for creating config entries that adds some defaults."""

    def __init__(
        self,
        *,
        domain="test",
        data=None,
        version=1,
        minor_version=1,
        entry_id=None,
        source=config_entries.SOURCE_USER,
        title="Mock Title",
        state=None,
        options={},
        pref_disable_new_entities=None,
        pref_disable_polling=None,
        unique_id=None,
        disabled_by=None,
        reason=None,
    ) -> None:
        """Initialize a mock config entry."""
        kwargs = {
            "entry_id": entry_id or uuid_util.random_uuid_hex(),
            "domain": domain,
            "data": data or {},
            "pref_disable_new_entities": pref_disable_new_entities,
            "pref_disable_polling": pref_disable_polling,
            "options": options,
            "version": version,
            "minor_version": minor_version,
            "title": title,
            "unique_id": unique_id,
            "disabled_by": disabled_by,
        }
        if source is not None:
            kwargs["source"] = source
        if state is not None:
            kwargs["state"] = state
        super().__init__(**kwargs)
        if reason is not None:
<<<<<<< HEAD
            self.reason = reason
        # Reload lock to prevent conflicting reloads
        self.reload_lock = asyncio.Lock()
=======
            object.__setattr__(self, "reason", reason)
>>>>>>> a566ab8d

    def add_to_hass(self, hass: HomeAssistant) -> None:
        """Test helper to add entry to hass."""
        hass.config_entries._entries[self.entry_id] = self

    def add_to_manager(self, manager: config_entries.ConfigEntries) -> None:
        """Test helper to add entry to entry manager."""
        manager._entries[self.entry_id] = self

    def mock_state(
        self,
        hass: HomeAssistant,
        state: config_entries.ConfigEntryState,
        reason: str | None = None,
    ) -> None:
        """Mock the state of a config entry to be used in tests.

        Currently this is a wrapper around _async_set_state, but it may
        change in the future.

        It is preferable to get the config entry into the desired state
        by using the normal config entry methods, and this helper
        is only intended to be used in cases where that is not possible.

        When in doubt, this helper should not be used in new code
        and is only intended for backwards compatibility with existing
        tests.
        """
        self._async_set_state(hass, state, reason)


def patch_yaml_files(files_dict, endswith=True):
    """Patch load_yaml with a dictionary of yaml files."""
    # match using endswith, start search with longest string
    matchlist = sorted(files_dict.keys(), key=len) if endswith else []

    def mock_open_f(fname, **_):
        """Mock open() in the yaml module, used by load_yaml."""
        # Return the mocked file on full match
        if isinstance(fname, pathlib.Path):
            fname = str(fname)

        if fname in files_dict:
            _LOGGER.debug("patch_yaml_files match %s", fname)
            res = StringIO(files_dict[fname])
            setattr(res, "name", fname)
            return res

        # Match using endswith
        for ends in matchlist:
            if fname.endswith(ends):
                _LOGGER.debug("patch_yaml_files end match %s: %s", ends, fname)
                res = StringIO(files_dict[ends])
                setattr(res, "name", fname)
                return res

        # Fallback for hass.components (i.e. services.yaml)
        if "homeassistant/components" in fname:
            _LOGGER.debug("patch_yaml_files using real file: %s", fname)
            return open(fname, encoding="utf-8")

        # Not found
        raise FileNotFoundError(f"File not found: {fname}")

    return patch.object(yaml_loader, "open", mock_open_f, create=True)


@contextmanager
def assert_setup_component(count, domain=None):
    """Collect valid configuration from setup_component.

    - count: The amount of valid platforms that should be setup
    - domain: The domain to count is optional. It can be automatically
              determined most of the time

    Use as a context manager around setup.setup_component
        with assert_setup_component(0) as result_config:
            setup_component(hass, domain, start_config)
            # using result_config is optional
    """
    config = {}

    async def mock_psc(hass, config_input, integration):
        """Mock the prepare_setup_component to capture config."""
        domain_input = integration.domain
        integration_config_info = await async_process_component_config(
            hass, config_input, integration
        )
        res = integration_config_info.config
        config[domain_input] = None if res is None else res.get(domain_input)
        _LOGGER.debug(
            "Configuration for %s, Validated: %s, Original %s",
            domain_input,
            config[domain_input],
            config_input.get(domain_input),
        )
        return integration_config_info

    assert isinstance(config, dict)
    with patch("homeassistant.config.async_process_component_config", mock_psc):
        yield config

    if domain is None:
        assert len(config) == 1, "assert_setup_component requires DOMAIN: {}".format(
            list(config.keys())
        )
        domain = list(config.keys())[0]

    res = config.get(domain)
    res_len = 0 if res is None else len(res)
    assert (
        res_len == count
    ), f"setup_component failed, expected {count} got {res_len}: {res}"


def init_recorder_component(hass, add_config=None, db_url="sqlite://"):
    """Initialize the recorder."""
    # Local import to avoid processing recorder and SQLite modules when running a
    # testcase which does not use the recorder.
    from homeassistant.components import recorder

    config = dict(add_config) if add_config else {}
    if recorder.CONF_DB_URL not in config:
        config[recorder.CONF_DB_URL] = db_url
        if recorder.CONF_COMMIT_INTERVAL not in config:
            config[recorder.CONF_COMMIT_INTERVAL] = 0

    with patch("homeassistant.components.recorder.ALLOW_IN_MEMORY_DB", True):
        if recorder.DOMAIN not in hass.data:
            recorder_helper.async_initialize_recorder(hass)
        assert setup_component(hass, recorder.DOMAIN, {recorder.DOMAIN: config})
        assert recorder.DOMAIN in hass.config.components
    _LOGGER.info(
        "Test recorder successfully started, database location: %s",
        config[recorder.CONF_DB_URL],
    )


def mock_restore_cache(hass: HomeAssistant, states: Sequence[State]) -> None:
    """Mock the DATA_RESTORE_CACHE."""
    key = restore_state.DATA_RESTORE_STATE
    data = restore_state.RestoreStateData(hass)
    now = dt_util.utcnow()

    last_states = {}
    for state in states:
        restored_state = state.as_dict()
        restored_state = {
            **restored_state,
            "attributes": json.loads(
                json.dumps(restored_state["attributes"], cls=JSONEncoder)
            ),
        }
        last_states[state.entity_id] = restore_state.StoredState.from_dict(
            {"state": restored_state, "last_seen": now}
        )
    data.last_states = last_states
    _LOGGER.debug("Restore cache: %s", data.last_states)
    assert len(data.last_states) == len(states), f"Duplicate entity_id? {states}"

    hass.data[key] = data


def mock_restore_cache_with_extra_data(
    hass: HomeAssistant, states: Sequence[tuple[State, Mapping[str, Any]]]
) -> None:
    """Mock the DATA_RESTORE_CACHE."""
    key = restore_state.DATA_RESTORE_STATE
    data = restore_state.RestoreStateData(hass)
    now = dt_util.utcnow()

    last_states = {}
    for state, extra_data in states:
        restored_state = state.as_dict()
        restored_state = {
            **restored_state,
            "attributes": json.loads(
                json.dumps(restored_state["attributes"], cls=JSONEncoder)
            ),
        }
        last_states[state.entity_id] = restore_state.StoredState.from_dict(
            {"state": restored_state, "extra_data": extra_data, "last_seen": now}
        )
    data.last_states = last_states
    _LOGGER.debug("Restore cache: %s", data.last_states)
    assert len(data.last_states) == len(states), f"Duplicate entity_id? {states}"

    hass.data[key] = data


async def async_mock_restore_state_shutdown_restart(
    hass: HomeAssistant,
) -> restore_state.RestoreStateData:
    """Mock shutting down and saving restore state and restoring."""
    data = restore_state.async_get(hass)
    await data.async_dump_states()
    await async_mock_load_restore_state_from_storage(hass)
    return data


async def async_mock_load_restore_state_from_storage(
    hass: HomeAssistant,
) -> None:
    """Mock loading restore state from storage.

    hass_storage must already be mocked.
    """
    await restore_state.async_get(hass).async_load()


class MockEntity(entity.Entity):
    """Mock Entity class."""

    def __init__(self, **values: Any) -> None:
        """Initialize an entity."""
        self._values = values

        if "entity_id" in values:
            self.entity_id = values["entity_id"]

    @property
    def available(self) -> bool:
        """Return True if entity is available."""
        return self._handle("available")

    @property
    def capability_attributes(self) -> Mapping[str, Any] | None:
        """Info about capabilities."""
        return self._handle("capability_attributes")

    @property
    def device_class(self) -> str | None:
        """Info how device should be classified."""
        return self._handle("device_class")

    @property
    def device_info(self) -> dr.DeviceInfo | None:
        """Info how it links to a device."""
        return self._handle("device_info")

    @property
    def entity_category(self) -> entity.EntityCategory | None:
        """Return the entity category."""
        return self._handle("entity_category")

    @property
    def extra_state_attributes(self) -> Mapping[str, Any] | None:
        """Return entity specific state attributes."""
        return self._handle("extra_state_attributes")

    @property
    def has_entity_name(self) -> bool:
        """Return the has_entity_name name flag."""
        return self._handle("has_entity_name")

    @property
    def entity_registry_enabled_default(self) -> bool:
        """Return if the entity should be enabled when first added to the entity registry."""
        return self._handle("entity_registry_enabled_default")

    @property
    def entity_registry_visible_default(self) -> bool:
        """Return if the entity should be visible when first added to the entity registry."""
        return self._handle("entity_registry_visible_default")

    @property
    def icon(self) -> str | None:
        """Return the suggested icon."""
        return self._handle("icon")

    @property
    def name(self) -> str | None:
        """Return the name of the entity."""
        return self._handle("name")

    @property
    def should_poll(self) -> bool:
        """Return the ste of the polling."""
        return self._handle("should_poll")

    @property
    def state(self) -> StateType:
        """Return the state of the entity."""
        return self._handle("state")

    @property
    def supported_features(self) -> int | None:
        """Info about supported features."""
        return self._handle("supported_features")

    @property
    def translation_key(self) -> str | None:
        """Return the translation key."""
        return self._handle("translation_key")

    @property
    def unique_id(self) -> str | None:
        """Return the unique ID of the entity."""
        return self._handle("unique_id")

    @property
    def unit_of_measurement(self) -> str | None:
        """Info on the units the entity state is in."""
        return self._handle("unit_of_measurement")

    def _handle(self, attr: str) -> Any:
        """Return attribute value."""
        if attr in self._values:
            return self._values[attr]
        return getattr(super(), attr)


@contextmanager
def mock_storage(
    data: dict[str, Any] | None = None,
) -> Generator[dict[str, Any], None, None]:
    """Mock storage.

    Data is a dict {'key': {'version': version, 'data': data}}

    Written data will be converted to JSON to ensure JSON parsing works.
    """
    if data is None:
        data = {}

    orig_load = storage.Store._async_load

    async def mock_async_load(
        store: storage.Store,
    ) -> dict[str, Any] | list[Any] | None:
        """Mock version of load."""
        if store._data is None:
            # No data to load
            if store.key not in data:
                # Make sure the next attempt will still load
                store._load_task = None
                return None

            mock_data = data.get(store.key)

            if "data" not in mock_data or "version" not in mock_data:
                _LOGGER.error('Mock data needs "version" and "data"')
                raise ValueError('Mock data needs "version" and "data"')

            store._data = mock_data

        # Route through original load so that we trigger migration
        loaded = await orig_load(store)
        _LOGGER.debug("Loading data for %s: %s", store.key, loaded)
        return loaded

    async def mock_write_data(
        store: storage.Store, path: str, data_to_write: dict[str, Any]
    ) -> None:
        """Mock version of write data."""
        # To ensure that the data can be serialized
        _LOGGER.debug("Writing data to %s: %s", store.key, data_to_write)
        raise_contains_mocks(data_to_write)
        encoder = store._encoder
        if encoder and encoder is not JSONEncoder:
            # If they pass a custom encoder that is not the
            # default JSONEncoder, we use the slow path of json.dumps
            dump = ft.partial(json.dumps, cls=store._encoder)
        else:
            dump = _orjson_default_encoder
        data[store.key] = json.loads(dump(data_to_write))

    async def mock_remove(store: storage.Store) -> None:
        """Remove data."""
        data.pop(store.key, None)

    with patch(
        "homeassistant.helpers.storage.Store._async_load",
        side_effect=mock_async_load,
        autospec=True,
    ), patch(
        "homeassistant.helpers.storage.Store._async_write_data",
        side_effect=mock_write_data,
        autospec=True,
    ), patch(
        "homeassistant.helpers.storage.Store.async_remove",
        side_effect=mock_remove,
        autospec=True,
    ):
        yield data


async def flush_store(store: storage.Store) -> None:
    """Make sure all delayed writes of a store are written."""
    if store._data is None:
        return

    store._async_cleanup_final_write_listener()
    store._async_cleanup_delay_listener()
    await store._async_handle_write_data()


async def get_system_health_info(hass: HomeAssistant, domain: str) -> dict[str, Any]:
    """Get system health info."""
    return await hass.data["system_health"][domain].info_callback(hass)


@contextmanager
def mock_config_flow(domain: str, config_flow: type[ConfigFlow]) -> None:
    """Mock a config flow handler."""
    original_handler = config_entries.HANDLERS.get(domain)
    config_entries.HANDLERS[domain] = config_flow
    _LOGGER.info("Adding mock config flow: %s", domain)
    yield
    config_entries.HANDLERS.pop(domain)
    if original_handler:
        config_entries.HANDLERS[domain] = original_handler


def mock_integration(
    hass: HomeAssistant, module: MockModule, built_in: bool = True
) -> loader.Integration:
    """Mock an integration."""
    integration = loader.Integration(
        hass,
        f"{loader.PACKAGE_BUILTIN}.{module.DOMAIN}"
        if built_in
        else f"{loader.PACKAGE_CUSTOM_COMPONENTS}.{module.DOMAIN}",
        None,
        module.mock_manifest(),
    )

    def mock_import_platform(platform_name: str) -> NoReturn:
        raise ImportError(
            f"Mocked unable to import platform '{integration.pkg_path}.{platform_name}'",
            name=f"{integration.pkg_path}.{platform_name}",
        )

    integration._import_platform = mock_import_platform

    _LOGGER.info("Adding mock integration: %s", module.DOMAIN)
    integration_cache = hass.data[loader.DATA_INTEGRATIONS]
    integration_cache[module.DOMAIN] = integration

    module_cache = hass.data[loader.DATA_COMPONENTS]
    module_cache[module.DOMAIN] = module

    return integration


def mock_platform(
    hass: HomeAssistant, platform_path: str, module: Mock | MockPlatform | None = None
) -> None:
    """Mock a platform.

    platform_path is in form hue.config_flow.
    """
    domain = platform_path.split(".")[0]
    integration_cache = hass.data[loader.DATA_INTEGRATIONS]
    module_cache = hass.data[loader.DATA_COMPONENTS]

    if domain not in integration_cache:
        mock_integration(hass, MockModule(domain))

    _LOGGER.info("Adding mock integration platform: %s", platform_path)
    module_cache[platform_path] = module or Mock()


def async_capture_events(hass: HomeAssistant, event_name: str) -> list[Event]:
    """Create a helper that captures events."""
    events = []

    @callback
    def capture_events(event: Event) -> None:
        events.append(event)

    hass.bus.async_listen(event_name, capture_events, run_immediately=True)

    return events


@callback
def async_mock_signal(hass: HomeAssistant, signal: str) -> list[tuple[Any]]:
    """Catch all dispatches to a signal."""
    calls = []

    @callback
    def mock_signal_handler(*args: Any) -> None:
        """Mock service call."""
        calls.append(args)

    async_dispatcher_connect(hass, signal, mock_signal_handler)

    return calls


_SENTINEL = object()


class _HA_ANY:
    """A helper object that compares equal to everything.

    Based on unittest.mock.ANY, but modified to not show up in pytest's equality
    assertion diffs.
    """

    _other = _SENTINEL

    def __eq__(self, other: Any) -> bool:
        """Test equal."""
        self._other = other
        return True

    def __ne__(self, other: Any) -> bool:
        """Test not equal."""
        self._other = other
        return False

    def __repr__(self) -> str:
        """Return repr() other to not show up in pytest quality diffs."""
        if self._other is _SENTINEL:
            return "<ANY>"
        return repr(self._other)


ANY = _HA_ANY()


def raise_contains_mocks(val: Any) -> None:
    """Raise for mocks."""
    if isinstance(val, Mock):
        raise TypeError(val)

    if isinstance(val, dict):
        for dict_value in val.values():
            raise_contains_mocks(dict_value)

    if isinstance(val, list):
        for dict_value in val:
            raise_contains_mocks(dict_value)


@callback
def async_get_persistent_notifications(
    hass: HomeAssistant,
) -> dict[str, pn.Notification]:
    """Get the current persistent notifications."""
    return pn._async_get_or_create_notifications(hass)


def async_mock_cloud_connection_status(hass: HomeAssistant, connected: bool) -> None:
    """Mock a signal the cloud disconnected."""
    from homeassistant.components.cloud import (
        SIGNAL_CLOUD_CONNECTION_STATE,
        CloudConnectionState,
    )

    if connected:
        state = CloudConnectionState.CLOUD_CONNECTED
    else:
        state = CloudConnectionState.CLOUD_DISCONNECTED
    async_dispatcher_send(hass, SIGNAL_CLOUD_CONNECTION_STATE, state)


def import_and_test_deprecated_constant_enum(
    caplog: pytest.LogCaptureFixture,
    module: ModuleType,
    replacement: Enum,
    constant_prefix: str,
    breaks_in_ha_version: str,
) -> None:
    """Import and test deprecated constant replaced by a enum.

    - Import deprecated enum
    - Assert value is the same as the replacement
    - Assert a warning is logged
    - Assert the deprecated constant is included in the modules.__dir__()
    - Assert the deprecated constant is included in the modules.__all__()
    """
    import_and_test_deprecated_constant(
        caplog,
        module,
        constant_prefix + replacement.name,
        f"{replacement.__class__.__name__}.{replacement.name}",
        replacement,
        breaks_in_ha_version,
    )


def import_and_test_deprecated_constant(
    caplog: pytest.LogCaptureFixture,
    module: ModuleType,
    constant_name: str,
    replacement_name: str,
    replacement: Any,
    breaks_in_ha_version: str,
) -> None:
    """Import and test deprecated constant replaced by a value.

    - Import deprecated constant
    - Assert value is the same as the replacement
    - Assert a warning is logged
    - Assert the deprecated constant is included in the modules.__dir__()
    - Assert the deprecated constant is included in the modules.__all__()
    """
    value = import_deprecated_constant(module, constant_name)
    assert value == replacement
    assert (
        module.__name__,
        logging.WARNING,
        (
            f"{constant_name} was used from test_constant_deprecation,"
            f" this is a deprecated constant which will be removed in HA Core {breaks_in_ha_version}. "
            f"Use {replacement_name} instead, please report "
            "it to the author of the 'test_constant_deprecation' custom integration"
        ),
    ) in caplog.record_tuples

    # verify deprecated constant is included in dir()
    assert constant_name in dir(module)
    assert constant_name in module.__all__


def help_test_all(module: ModuleType) -> None:
    """Test module.__all__ is correctly set."""
    assert set(module.__all__) == {
        itm for itm in module.__dir__() if not itm.startswith("_")
    }<|MERGE_RESOLUTION|>--- conflicted
+++ resolved
@@ -940,13 +940,9 @@
             kwargs["state"] = state
         super().__init__(**kwargs)
         if reason is not None:
-<<<<<<< HEAD
-            self.reason = reason
+            object.__setattr__(self, "reason", reason)
         # Reload lock to prevent conflicting reloads
         self.reload_lock = asyncio.Lock()
-=======
-            object.__setattr__(self, "reason", reason)
->>>>>>> a566ab8d
 
     def add_to_hass(self, hass: HomeAssistant) -> None:
         """Test helper to add entry to hass."""
