"""Test the helper method for writing tests."""
from __future__ import annotations

import asyncio
from collections import OrderedDict
from collections.abc import AsyncGenerator, Generator, Mapping, Sequence
from contextlib import asynccontextmanager, contextmanager
from datetime import UTC, datetime, timedelta
from enum import Enum
import functools as ft
from functools import lru_cache
from io import StringIO
import json
import logging
import os
import pathlib
import threading
import time
from types import ModuleType
from typing import Any, NoReturn
from unittest.mock import AsyncMock, Mock, patch

from aiohttp.test_utils import unused_port as get_test_instance_port  # noqa: F401
import pytest
import voluptuous as vol

from homeassistant import auth, bootstrap, config_entries, loader
from homeassistant.auth import (
    auth_store,
    models as auth_models,
    permissions as auth_permissions,
    providers as auth_providers,
)
from homeassistant.auth.permissions import system_policies
from homeassistant.components import device_automation, persistent_notification as pn
from homeassistant.components.device_automation import (  # noqa: F401
    _async_get_device_automation_capabilities as async_get_device_automation_capabilities,
)
from homeassistant.config import async_process_component_config
from homeassistant.config_entries import ConfigFlow
from homeassistant.const import (
    DEVICE_DEFAULT_NAME,
    EVENT_HOMEASSISTANT_CLOSE,
    EVENT_HOMEASSISTANT_STOP,
    EVENT_STATE_CHANGED,
    STATE_OFF,
    STATE_ON,
)
from homeassistant.core import (
    CoreState,
    Event,
    HomeAssistant,
    ServiceCall,
    ServiceResponse,
    State,
    SupportsResponse,
    callback,
)
from homeassistant.helpers import (
    area_registry as ar,
    device_registry as dr,
    entity,
    entity_platform,
    entity_registry as er,
    event,
    floor_registry as fr,
    intent,
    issue_registry as ir,
    label_registry as lr,
    recorder as recorder_helper,
    restore_state,
    restore_state as rs,
    storage,
    translation,
)
from homeassistant.helpers.dispatcher import (
    async_dispatcher_connect,
    async_dispatcher_send,
)
from homeassistant.helpers.json import JSONEncoder, _orjson_default_encoder, json_dumps
from homeassistant.helpers.typing import ConfigType, StateType
from homeassistant.setup import setup_component
from homeassistant.util.async_ import run_callback_threadsafe
import homeassistant.util.dt as dt_util
from homeassistant.util.json import (
    JsonArrayType,
    JsonObjectType,
    JsonValueType,
    json_loads,
    json_loads_array,
    json_loads_object,
)
from homeassistant.util.unit_system import METRIC_SYSTEM
import homeassistant.util.uuid as uuid_util
import homeassistant.util.yaml.loader as yaml_loader

from tests.testing_config.custom_components.test_constant_deprecation import (
    import_deprecated_constant,
)

_LOGGER = logging.getLogger(__name__)
INSTANCES = []
CLIENT_ID = "https://example.com/app"
CLIENT_REDIRECT_URI = "https://example.com/app/callback"


async def async_get_device_automations(
    hass: HomeAssistant,
    automation_type: device_automation.DeviceAutomationType,
    device_id: str,
) -> Any:
    """Get a device automation for a single device id."""
    automations = await device_automation.async_get_device_automations(
        hass, automation_type, [device_id]
    )
    return automations.get(device_id)


def threadsafe_callback_factory(func):
    """Create threadsafe functions out of callbacks.

    Callback needs to have `hass` as first argument.
    """

    @ft.wraps(func)
    def threadsafe(*args, **kwargs):
        """Call func threadsafe."""
        hass = args[0]
        return run_callback_threadsafe(
            hass.loop, ft.partial(func, *args, **kwargs)
        ).result()

    return threadsafe


def threadsafe_coroutine_factory(func):
    """Create threadsafe functions out of coroutine.

    Callback needs to have `hass` as first argument.
    """

    @ft.wraps(func)
    def threadsafe(*args, **kwargs):
        """Call func threadsafe."""
        hass = args[0]
        return asyncio.run_coroutine_threadsafe(
            func(*args, **kwargs), hass.loop
        ).result()

    return threadsafe


def get_test_config_dir(*add_path):
    """Return a path to a test config dir."""
    return os.path.join(os.path.dirname(__file__), "testing_config", *add_path)


@contextmanager
def get_test_home_assistant() -> Generator[HomeAssistant, None, None]:
    """Return a Home Assistant object pointing at test config directory."""
    loop = asyncio.new_event_loop()
    asyncio.set_event_loop(loop)
    context_manager = async_test_home_assistant(loop)
    hass = loop.run_until_complete(context_manager.__aenter__())

    loop_stop_event = threading.Event()

    def run_loop() -> None:
        """Run event loop."""

        loop._thread_ident = threading.get_ident()
        loop.run_forever()
        loop_stop_event.set()

    orig_stop = hass.stop
    hass._stopped = Mock(set=loop.stop)

    def start_hass(*mocks: Any) -> None:
        """Start hass."""
        asyncio.run_coroutine_threadsafe(hass.async_start(), loop).result()

    def stop_hass() -> None:
        """Stop hass."""
        orig_stop()
        loop_stop_event.wait()

    hass.start = start_hass
    hass.stop = stop_hass

    threading.Thread(name="LoopThread", target=run_loop, daemon=False).start()

    yield hass
    loop.run_until_complete(context_manager.__aexit__(None, None, None))
    loop.close()


class StoreWithoutWriteLoad(storage.Store):
    """Fake store that does not write or load. Used for testing."""

<<<<<<< HEAD
    async def async_load(self) -> None:
        """Load the data."""

    def async_delay_save(self, *args: Any, **kwargs: Any) -> None:
        """Save the data."""

    async def async_save(self, *args: Any, **kwargs: Any) -> None:
        """Save the data."""

=======
    async def async_save(self, *args: Any, **kwargs: Any) -> None:
        """Save the data."""

    async def _async_callback_final_write(self, _event: Event) -> None:
        """Write callback."""

>>>>>>> cd7aff61

@asynccontextmanager
async def async_test_home_assistant(
    event_loop: asyncio.AbstractEventLoop | None = None,
    load_registries: bool = True,
    storage_dir: str | None = None,
) -> AsyncGenerator[HomeAssistant, None]:
    """Return a Home Assistant object pointing at test config dir."""
    hass = HomeAssistant(get_test_config_dir())
    if storage_dir:
        hass.config.config_dir = storage_dir
    store = auth_store.AuthStore(hass)
    hass.auth = auth.AuthManager(hass, store, {}, {})
    ensure_auth_manager_loaded(hass.auth)
    INSTANCES.append(hass)

    orig_async_add_job = hass.async_add_job
    orig_async_add_executor_job = hass.async_add_executor_job
    orig_async_create_task = hass.async_create_task
    orig_tz = dt_util.DEFAULT_TIME_ZONE

    def async_add_job(target, *args):
        """Add job."""
        check_target = target
        while isinstance(check_target, ft.partial):
            check_target = check_target.func

        if isinstance(check_target, Mock) and not isinstance(target, AsyncMock):
            fut = asyncio.Future()
            fut.set_result(target(*args))
            return fut

        return orig_async_add_job(target, *args)

    def async_add_executor_job(target, *args):
        """Add executor job."""
        check_target = target
        while isinstance(check_target, ft.partial):
            check_target = check_target.func

        if isinstance(check_target, Mock):
            fut = asyncio.Future()
            fut.set_result(target(*args))
            return fut

        return orig_async_add_executor_job(target, *args)

    def async_create_task(coroutine, name=None):
        """Create task."""
        if isinstance(coroutine, Mock) and not isinstance(coroutine, AsyncMock):
            fut = asyncio.Future()
            fut.set_result(None)
            return fut

        return orig_async_create_task(coroutine, name)

    hass.async_add_job = async_add_job
    hass.async_add_executor_job = async_add_executor_job
    hass.async_create_task = async_create_task

    hass.data[loader.DATA_CUSTOM_COMPONENTS] = {}

    hass.config.location_name = "test home"
    hass.config.latitude = 32.87336
    hass.config.longitude = -117.22743
    hass.config.elevation = 0
    hass.config.set_time_zone("US/Pacific")
    hass.config.units = METRIC_SYSTEM
    hass.config.media_dirs = {"local": get_test_config_dir("media")}
    hass.config.skip_pip = True
    hass.config.skip_pip_packages = []

    hass.config_entries = config_entries.ConfigEntries(
        hass,
        {
            "_": (
                "Not empty or else some bad checks for hass config in discovery.py"
                " breaks"
            )
        },
    )
    hass.bus.async_listen_once(
        EVENT_HOMEASSISTANT_STOP, hass.config_entries._async_shutdown
    )

    # Load the registries
    entity.async_setup(hass)
    loader.async_setup(hass)

    # setup translation cache instead of calling translation.async_setup(hass)
    hass.data[translation.TRANSLATION_FLATTEN_CACHE] = translation._TranslationCache(
        hass
    )
    if load_registries:
<<<<<<< HEAD
        with patch("homeassistant.helpers.storage.Store", StoreWithoutWriteLoad), patch(
=======
        with patch.object(
            StoreWithoutWriteLoad, "async_load", return_value=None
        ), patch("homeassistant.helpers.storage.Store", StoreWithoutWriteLoad), patch(
>>>>>>> cd7aff61
            "homeassistant.helpers.restore_state.RestoreStateData.async_setup_dump",
            return_value=None,
        ), patch(
            "homeassistant.helpers.restore_state.start.async_at_start",
        ):
            await ar.async_load(hass)
            await dr.async_load(hass)
            await er.async_load(hass)
            await fr.async_load(hass)
            await ir.async_load(hass)
            await lr.async_load(hass)
            await rs.async_load(hass)
        hass.data[bootstrap.DATA_REGISTRIES_LOADED] = None

    hass.set_state(CoreState.running)

    @callback
    def clear_instance(event):
        """Clear global instance."""
        INSTANCES.remove(hass)

    hass.bus.async_listen_once(EVENT_HOMEASSISTANT_CLOSE, clear_instance)

    yield hass

    # Restore timezone, it is set when creating the hass object
    dt_util.DEFAULT_TIME_ZONE = orig_tz


def async_mock_service(
    hass: HomeAssistant,
    domain: str,
    service: str,
    schema: vol.Schema | None = None,
    response: ServiceResponse = None,
    supports_response: SupportsResponse | None = None,
    raise_exception: Exception | None = None,
) -> list[ServiceCall]:
    """Set up a fake service & return a calls log list to this service."""
    calls = []

    @callback
    def mock_service_log(call):  # pylint: disable=unnecessary-lambda
        """Mock service call."""
        calls.append(call)
        if raise_exception is not None:
            raise raise_exception
        return response

    if supports_response is None:
        if response is not None:
            supports_response = SupportsResponse.OPTIONAL
        else:
            supports_response = SupportsResponse.NONE

    hass.services.async_register(
        domain,
        service,
        mock_service_log,
        schema=schema,
        supports_response=supports_response,
    )

    return calls


mock_service = threadsafe_callback_factory(async_mock_service)


@callback
def async_mock_intent(hass, intent_typ):
    """Set up a fake intent handler."""
    intents = []

    class MockIntentHandler(intent.IntentHandler):
        intent_type = intent_typ

        async def async_handle(self, intent):
            """Handle the intent."""
            intents.append(intent)
            return intent.create_response()

    intent.async_register(hass, MockIntentHandler())

    return intents


@callback
def async_fire_mqtt_message(
    hass: HomeAssistant,
    topic: str,
    payload: bytes | str,
    qos: int = 0,
    retain: bool = False,
) -> None:
    """Fire the MQTT message."""
    # Local import to avoid processing MQTT modules when running a testcase
    # which does not use MQTT.

    # pylint: disable-next=import-outside-toplevel
    from paho.mqtt.client import MQTTMessage

    # pylint: disable-next=import-outside-toplevel
    from homeassistant.components.mqtt.models import MqttData

    if isinstance(payload, str):
        payload = payload.encode("utf-8")

    msg = MQTTMessage(topic=topic.encode("utf-8"))
    msg.payload = payload
    msg.qos = qos
    msg.retain = retain

    mqtt_data: MqttData = hass.data["mqtt"]
    assert mqtt_data.client
    mqtt_data.client._mqtt_handle_message(msg)


fire_mqtt_message = threadsafe_callback_factory(async_fire_mqtt_message)


@callback
def async_fire_time_changed_exact(
    hass: HomeAssistant, datetime_: datetime | None = None, fire_all: bool = False
) -> None:
    """Fire a time changed event at an exact microsecond.

    Consider that it is not possible to actually achieve an exact
    microsecond in production as the event loop is not precise enough.
    If your code relies on this level of precision, consider a different
    approach, as this is only for testing.
    """
    if datetime_ is None:
        utc_datetime = datetime.now(UTC)
    else:
        utc_datetime = dt_util.as_utc(datetime_)

    _async_fire_time_changed(hass, utc_datetime, fire_all)


@callback
def async_fire_time_changed(
    hass: HomeAssistant, datetime_: datetime | None = None, fire_all: bool = False
) -> None:
    """Fire a time changed event.

    If called within the first 500  ms of a second, time will be bumped to exactly
    500 ms to match the async_track_utc_time_change event listeners and
    DataUpdateCoordinator which spreads all updates between 0.05..0.50.
    Background in PR https://github.com/home-assistant/core/pull/82233

    As asyncio is cooperative, we can't guarantee that the event loop will
    run an event at the exact time we want. If you need to fire time changed
    for an exact microsecond, use async_fire_time_changed_exact.
    """
    if datetime_ is None:
        utc_datetime = datetime.now(UTC)
    else:
        utc_datetime = dt_util.as_utc(datetime_)

    # Increase the mocked time by 0.5 s to account for up to 0.5 s delay
    # added to events scheduled by update_coordinator and async_track_time_interval
    utc_datetime += timedelta(microseconds=event.RANDOM_MICROSECOND_MAX)

    _async_fire_time_changed(hass, utc_datetime, fire_all)


_MONOTONIC_RESOLUTION = time.get_clock_info("monotonic").resolution


@callback
def _async_fire_time_changed(
    hass: HomeAssistant, utc_datetime: datetime | None, fire_all: bool
) -> None:
    timestamp = dt_util.utc_to_timestamp(utc_datetime)
    for task in list(hass.loop._scheduled):
        if not isinstance(task, asyncio.TimerHandle):
            continue
        if task.cancelled():
            continue

        mock_seconds_into_future = timestamp - time.time()
        future_seconds = task.when() - (hass.loop.time() + _MONOTONIC_RESOLUTION)

        if fire_all or mock_seconds_into_future >= future_seconds:
            with patch(
                "homeassistant.helpers.event.time_tracker_utcnow",
                return_value=utc_datetime,
            ), patch(
                "homeassistant.helpers.event.time_tracker_timestamp",
                return_value=timestamp,
            ):
                task._run()
                task.cancel()


fire_time_changed = threadsafe_callback_factory(async_fire_time_changed)


def get_fixture_path(filename: str, integration: str | None = None) -> pathlib.Path:
    """Get path of fixture."""
    if integration is None and "/" in filename and not filename.startswith("helpers/"):
        integration, filename = filename.split("/", 1)

    if integration is None:
        return pathlib.Path(__file__).parent.joinpath("fixtures", filename)

    return pathlib.Path(__file__).parent.joinpath(
        "components", integration, "fixtures", filename
    )


@lru_cache
def load_fixture(filename: str, integration: str | None = None) -> str:
    """Load a fixture."""
    return get_fixture_path(filename, integration).read_text()


def load_json_value_fixture(
    filename: str, integration: str | None = None
) -> JsonValueType:
    """Load a JSON value from a fixture."""
    return json_loads(load_fixture(filename, integration))


def load_json_array_fixture(
    filename: str, integration: str | None = None
) -> JsonArrayType:
    """Load a JSON array from a fixture."""
    return json_loads_array(load_fixture(filename, integration))


def load_json_object_fixture(
    filename: str, integration: str | None = None
) -> JsonObjectType:
    """Load a JSON object from a fixture."""
    return json_loads_object(load_fixture(filename, integration))


def json_round_trip(obj: Any) -> Any:
    """Round trip an object to JSON."""
    return json_loads(json_dumps(obj))


def mock_state_change_event(
    hass: HomeAssistant, new_state: State, old_state: State | None = None
) -> None:
    """Mock state change envent."""
    event_data = {"entity_id": new_state.entity_id, "new_state": new_state}

    if old_state:
        event_data["old_state"] = old_state

    hass.bus.fire(EVENT_STATE_CHANGED, event_data, context=new_state.context)


@callback
def mock_component(hass: HomeAssistant, component: str) -> None:
    """Mock a component is setup."""
    if component in hass.config.components:
        AssertionError(f"Integration {component} is already setup")

    hass.config.components.add(component)


def mock_registry(
    hass: HomeAssistant,
    mock_entries: dict[str, er.RegistryEntry] | None = None,
) -> er.EntityRegistry:
    """Mock the Entity Registry.

    This should only be used if you need to mock/re-stage a clean mocked
    entity registry in your current hass object. It can be useful to,
    for example, pre-load the registry with items.

    This mock will thus replace the existing registry in the running hass.

    If you just need to access the existing registry, use the `entity_registry`
    fixture instead.
    """
    registry = er.EntityRegistry(hass)
    if mock_entries is None:
        mock_entries = {}
    registry.deleted_entities = {}
    registry.entities = er.EntityRegistryItems()
    registry._entities_data = registry.entities.data
    for key, entry in mock_entries.items():
        registry.entities[key] = entry

    hass.data[er.DATA_REGISTRY] = registry
    return registry


def mock_area_registry(
    hass: HomeAssistant, mock_entries: dict[str, ar.AreaEntry] | None = None
) -> ar.AreaRegistry:
    """Mock the Area Registry.

    This should only be used if you need to mock/re-stage a clean mocked
    area registry in your current hass object. It can be useful to,
    for example, pre-load the registry with items.

    This mock will thus replace the existing registry in the running hass.

    If you just need to access the existing registry, use the `area_registry`
    fixture instead.
    """
    registry = ar.AreaRegistry(hass)
    registry.areas = mock_entries or OrderedDict()

    hass.data[ar.DATA_REGISTRY] = registry
    return registry


def mock_device_registry(
    hass: HomeAssistant,
    mock_entries: dict[str, dr.DeviceEntry] | None = None,
) -> dr.DeviceRegistry:
    """Mock the Device Registry.

    This should only be used if you need to mock/re-stage a clean mocked
    device registry in your current hass object. It can be useful to,
    for example, pre-load the registry with items.

    This mock will thus replace the existing registry in the running hass.

    If you just need to access the existing registry, use the `device_registry`
    fixture instead.
    """
    registry = dr.DeviceRegistry(hass)
    registry.devices = dr.DeviceRegistryItems()
    registry._device_data = registry.devices.data
    if mock_entries is None:
        mock_entries = {}
    for key, entry in mock_entries.items():
        registry.devices[key] = entry
    registry.deleted_devices = dr.DeviceRegistryItems()

    hass.data[dr.DATA_REGISTRY] = registry
    return registry


class MockGroup(auth_models.Group):
    """Mock a group in Home Assistant."""

    def __init__(self, id=None, name="Mock Group", policy=system_policies.ADMIN_POLICY):
        """Mock a group."""
        kwargs = {"name": name, "policy": policy}
        if id is not None:
            kwargs["id"] = id

        super().__init__(**kwargs)

    def add_to_hass(self, hass):
        """Test helper to add entry to hass."""
        return self.add_to_auth_manager(hass.auth)

    def add_to_auth_manager(self, auth_mgr):
        """Test helper to add entry to hass."""
        ensure_auth_manager_loaded(auth_mgr)
        auth_mgr._store._groups[self.id] = self
        return self


class MockUser(auth_models.User):
    """Mock a user in Home Assistant."""

    def __init__(
        self,
        id=None,
        is_owner=False,
        is_active=True,
        name="Mock User",
        system_generated=False,
        groups=None,
    ):
        """Initialize mock user."""
        kwargs = {
            "is_owner": is_owner,
            "is_active": is_active,
            "name": name,
            "system_generated": system_generated,
            "groups": groups or [],
            "perm_lookup": None,
        }
        if id is not None:
            kwargs["id"] = id
        super().__init__(**kwargs)

    def add_to_hass(self, hass):
        """Test helper to add entry to hass."""
        return self.add_to_auth_manager(hass.auth)

    def add_to_auth_manager(self, auth_mgr):
        """Test helper to add entry to hass."""
        ensure_auth_manager_loaded(auth_mgr)
        auth_mgr._store._users[self.id] = self
        return self

    def mock_policy(self, policy):
        """Mock a policy for a user."""
        self.permissions = auth_permissions.PolicyPermissions(policy, self.perm_lookup)


async def register_auth_provider(
    hass: HomeAssistant, config: ConfigType
) -> auth_providers.AuthProvider:
    """Register an auth provider."""
    provider = await auth_providers.auth_provider_from_config(
        hass, hass.auth._store, config
    )
    assert provider is not None, "Invalid config specified"
    key = (provider.type, provider.id)
    providers = hass.auth._providers

    if key in providers:
        raise ValueError("Provider already registered")

    providers[key] = provider
    return provider


@callback
def ensure_auth_manager_loaded(auth_mgr):
    """Ensure an auth manager is considered loaded."""
    store = auth_mgr._store
    if store._users is None:
        store._set_defaults()


class MockModule:
    """Representation of a fake module."""

    def __init__(
        self,
        domain=None,
        dependencies=None,
        setup=None,
        requirements=None,
        config_schema=None,
        platform_schema=None,
        platform_schema_base=None,
        async_setup=None,
        async_setup_entry=None,
        async_unload_entry=None,
        async_migrate_entry=None,
        async_remove_entry=None,
        partial_manifest=None,
        async_remove_config_entry_device=None,
    ):
        """Initialize the mock module."""
        self.__name__ = f"homeassistant.components.{domain}"
        self.__file__ = f"homeassistant/components/{domain}"
        self.DOMAIN = domain
        self.DEPENDENCIES = dependencies or []
        self.REQUIREMENTS = requirements or []
        # Overlay to be used when generating manifest from this module
        self._partial_manifest = partial_manifest

        if config_schema is not None:
            self.CONFIG_SCHEMA = config_schema

        if platform_schema is not None:
            self.PLATFORM_SCHEMA = platform_schema

        if platform_schema_base is not None:
            self.PLATFORM_SCHEMA_BASE = platform_schema_base

        if setup:
            # We run this in executor, wrap it in function
            self.setup = lambda *args: setup(*args)

        if async_setup is not None:
            self.async_setup = async_setup

        if setup is None and async_setup is None:
            self.async_setup = AsyncMock(return_value=True)

        if async_setup_entry is not None:
            self.async_setup_entry = async_setup_entry

        if async_unload_entry is not None:
            self.async_unload_entry = async_unload_entry

        if async_migrate_entry is not None:
            self.async_migrate_entry = async_migrate_entry

        if async_remove_entry is not None:
            self.async_remove_entry = async_remove_entry

        if async_remove_config_entry_device is not None:
            self.async_remove_config_entry_device = async_remove_config_entry_device

    def mock_manifest(self):
        """Generate a mock manifest to represent this module."""
        return {
            **loader.manifest_from_legacy_module(self.DOMAIN, self),
            **(self._partial_manifest or {}),
        }


class MockPlatform:
    """Provide a fake platform."""

    __name__ = "homeassistant.components.light.bla"
    __file__ = "homeassistant/components/blah/light"

    def __init__(
        self,
        setup_platform=None,
        dependencies=None,
        platform_schema=None,
        async_setup_platform=None,
        async_setup_entry=None,
        scan_interval=None,
    ):
        """Initialize the platform."""
        self.DEPENDENCIES = dependencies or []

        if platform_schema is not None:
            self.PLATFORM_SCHEMA = platform_schema

        if scan_interval is not None:
            self.SCAN_INTERVAL = scan_interval

        if setup_platform is not None:
            # We run this in executor, wrap it in function
            self.setup_platform = lambda *args: setup_platform(*args)

        if async_setup_platform is not None:
            self.async_setup_platform = async_setup_platform

        if async_setup_entry is not None:
            self.async_setup_entry = async_setup_entry

        if setup_platform is None and async_setup_platform is None:
            self.async_setup_platform = AsyncMock(return_value=None)


class MockEntityPlatform(entity_platform.EntityPlatform):
    """Mock class with some mock defaults."""

    def __init__(
        self,
        hass: HomeAssistant,
        logger=None,
        domain="test_domain",
        platform_name="test_platform",
        platform=None,
        scan_interval=timedelta(seconds=15),
        entity_namespace=None,
    ):
        """Initialize a mock entity platform."""
        if logger is None:
            logger = logging.getLogger("homeassistant.helpers.entity_platform")

        # Otherwise the constructor will blow up.
        if isinstance(platform, Mock) and isinstance(platform.PARALLEL_UPDATES, Mock):
            platform.PARALLEL_UPDATES = 0

        super().__init__(
            hass=hass,
            logger=logger,
            domain=domain,
            platform_name=platform_name,
            platform=platform,
            scan_interval=scan_interval,
            entity_namespace=entity_namespace,
        )

        async def _async_on_stop(_: Event) -> None:
            await self.async_shutdown()

        hass.bus.async_listen_once(EVENT_HOMEASSISTANT_STOP, _async_on_stop)


class MockToggleEntity(entity.ToggleEntity):
    """Provide a mock toggle device."""

    def __init__(self, name, state, unique_id=None):
        """Initialize the mock entity."""
        self._name = name or DEVICE_DEFAULT_NAME
        self._state = state
        self.calls = []

    @property
    def name(self):
        """Return the name of the entity if any."""
        self.calls.append(("name", {}))
        return self._name

    @property
    def state(self):
        """Return the state of the entity if any."""
        self.calls.append(("state", {}))
        return self._state

    @property
    def is_on(self):
        """Return true if entity is on."""
        self.calls.append(("is_on", {}))
        return self._state == STATE_ON

    def turn_on(self, **kwargs):
        """Turn the entity on."""
        self.calls.append(("turn_on", kwargs))
        self._state = STATE_ON

    def turn_off(self, **kwargs):
        """Turn the entity off."""
        self.calls.append(("turn_off", kwargs))
        self._state = STATE_OFF

    def last_call(self, method=None):
        """Return the last call."""
        if not self.calls:
            return None
        if method is None:
            return self.calls[-1]
        try:
            return next(call for call in reversed(self.calls) if call[0] == method)
        except StopIteration:
            return None


class MockConfigEntry(config_entries.ConfigEntry):
    """Helper for creating config entries that adds some defaults."""

    def __init__(
        self,
        *,
        domain="test",
        data=None,
        version=1,
        minor_version=1,
        entry_id=None,
        source=config_entries.SOURCE_USER,
        title="Mock Title",
        state=None,
        options={},
        pref_disable_new_entities=None,
        pref_disable_polling=None,
        unique_id=None,
        disabled_by=None,
        reason=None,
    ) -> None:
        """Initialize a mock config entry."""
        kwargs = {
            "entry_id": entry_id or uuid_util.random_uuid_hex(),
            "domain": domain,
            "data": data or {},
            "pref_disable_new_entities": pref_disable_new_entities,
            "pref_disable_polling": pref_disable_polling,
            "options": options,
            "version": version,
            "minor_version": minor_version,
            "title": title,
            "unique_id": unique_id,
            "disabled_by": disabled_by,
        }
        if source is not None:
            kwargs["source"] = source
        if state is not None:
            kwargs["state"] = state
        super().__init__(**kwargs)
        if reason is not None:
            object.__setattr__(self, "reason", reason)
        # Reload lock to prevent conflicting reloads
        self.reload_lock = asyncio.Lock()

    def add_to_hass(self, hass: HomeAssistant) -> None:
        """Test helper to add entry to hass."""
        hass.config_entries._entries[self.entry_id] = self

    def add_to_manager(self, manager: config_entries.ConfigEntries) -> None:
        """Test helper to add entry to entry manager."""
        manager._entries[self.entry_id] = self

    def mock_state(
        self,
        hass: HomeAssistant,
        state: config_entries.ConfigEntryState,
        reason: str | None = None,
    ) -> None:
        """Mock the state of a config entry to be used in tests.

        Currently this is a wrapper around _async_set_state, but it may
        change in the future.

        It is preferable to get the config entry into the desired state
        by using the normal config entry methods, and this helper
        is only intended to be used in cases where that is not possible.

        When in doubt, this helper should not be used in new code
        and is only intended for backwards compatibility with existing
        tests.
        """
        self._async_set_state(hass, state, reason)


def patch_yaml_files(files_dict, endswith=True):
    """Patch load_yaml with a dictionary of yaml files."""
    # match using endswith, start search with longest string
    matchlist = sorted(files_dict.keys(), key=len) if endswith else []

    def mock_open_f(fname, **_):
        """Mock open() in the yaml module, used by load_yaml."""
        # Return the mocked file on full match
        if isinstance(fname, pathlib.Path):
            fname = str(fname)

        if fname in files_dict:
            _LOGGER.debug("patch_yaml_files match %s", fname)
            res = StringIO(files_dict[fname])
            setattr(res, "name", fname)
            return res

        # Match using endswith
        for ends in matchlist:
            if fname.endswith(ends):
                _LOGGER.debug("patch_yaml_files end match %s: %s", ends, fname)
                res = StringIO(files_dict[ends])
                setattr(res, "name", fname)
                return res

        # Fallback for hass.components (i.e. services.yaml)
        if "homeassistant/components" in fname:
            _LOGGER.debug("patch_yaml_files using real file: %s", fname)
            return open(fname, encoding="utf-8")

        # Not found
        raise FileNotFoundError(f"File not found: {fname}")

    return patch.object(yaml_loader, "open", mock_open_f, create=True)


@contextmanager
def assert_setup_component(count, domain=None):
    """Collect valid configuration from setup_component.

    - count: The amount of valid platforms that should be setup
    - domain: The domain to count is optional. It can be automatically
              determined most of the time

    Use as a context manager around setup.setup_component
        with assert_setup_component(0) as result_config:
            setup_component(hass, domain, start_config)
            # using result_config is optional
    """
    config = {}

    async def mock_psc(hass, config_input, integration):
        """Mock the prepare_setup_component to capture config."""
        domain_input = integration.domain
        integration_config_info = await async_process_component_config(
            hass, config_input, integration
        )
        res = integration_config_info.config
        config[domain_input] = None if res is None else res.get(domain_input)
        _LOGGER.debug(
            "Configuration for %s, Validated: %s, Original %s",
            domain_input,
            config[domain_input],
            config_input.get(domain_input),
        )
        return integration_config_info

    assert isinstance(config, dict)
    with patch("homeassistant.config.async_process_component_config", mock_psc):
        yield config

    if domain is None:
        assert len(config) == 1, "assert_setup_component requires DOMAIN: {}".format(
            list(config.keys())
        )
        domain = list(config.keys())[0]

    res = config.get(domain)
    res_len = 0 if res is None else len(res)
    assert (
        res_len == count
    ), f"setup_component failed, expected {count} got {res_len}: {res}"


def init_recorder_component(hass, add_config=None, db_url="sqlite://"):
    """Initialize the recorder."""
    # Local import to avoid processing recorder and SQLite modules when running a
    # testcase which does not use the recorder.
    from homeassistant.components import recorder

    config = dict(add_config) if add_config else {}
    if recorder.CONF_DB_URL not in config:
        config[recorder.CONF_DB_URL] = db_url
        if recorder.CONF_COMMIT_INTERVAL not in config:
            config[recorder.CONF_COMMIT_INTERVAL] = 0

    with patch("homeassistant.components.recorder.ALLOW_IN_MEMORY_DB", True):
        if recorder.DOMAIN not in hass.data:
            recorder_helper.async_initialize_recorder(hass)
        assert setup_component(hass, recorder.DOMAIN, {recorder.DOMAIN: config})
        assert recorder.DOMAIN in hass.config.components
    _LOGGER.info(
        "Test recorder successfully started, database location: %s",
        config[recorder.CONF_DB_URL],
    )


def mock_restore_cache(hass: HomeAssistant, states: Sequence[State]) -> None:
    """Mock the DATA_RESTORE_CACHE."""
    key = restore_state.DATA_RESTORE_STATE
    data = restore_state.RestoreStateData(hass)
    now = dt_util.utcnow()

    last_states = {}
    for state in states:
        restored_state = state.as_dict()
        restored_state = {
            **restored_state,
            "attributes": json.loads(
                json.dumps(restored_state["attributes"], cls=JSONEncoder)
            ),
        }
        last_states[state.entity_id] = restore_state.StoredState.from_dict(
            {"state": restored_state, "last_seen": now}
        )
    data.last_states = last_states
    _LOGGER.debug("Restore cache: %s", data.last_states)
    assert len(data.last_states) == len(states), f"Duplicate entity_id? {states}"

    hass.data[key] = data


def mock_restore_cache_with_extra_data(
    hass: HomeAssistant, states: Sequence[tuple[State, Mapping[str, Any]]]
) -> None:
    """Mock the DATA_RESTORE_CACHE."""
    key = restore_state.DATA_RESTORE_STATE
    data = restore_state.RestoreStateData(hass)
    now = dt_util.utcnow()

    last_states = {}
    for state, extra_data in states:
        restored_state = state.as_dict()
        restored_state = {
            **restored_state,
            "attributes": json.loads(
                json.dumps(restored_state["attributes"], cls=JSONEncoder)
            ),
        }
        last_states[state.entity_id] = restore_state.StoredState.from_dict(
            {"state": restored_state, "extra_data": extra_data, "last_seen": now}
        )
    data.last_states = last_states
    _LOGGER.debug("Restore cache: %s", data.last_states)
    assert len(data.last_states) == len(states), f"Duplicate entity_id? {states}"

    hass.data[key] = data


async def async_mock_restore_state_shutdown_restart(
    hass: HomeAssistant,
) -> restore_state.RestoreStateData:
    """Mock shutting down and saving restore state and restoring."""
    data = restore_state.async_get(hass)
    await data.async_dump_states()
    await async_mock_load_restore_state_from_storage(hass)
    return data


async def async_mock_load_restore_state_from_storage(
    hass: HomeAssistant,
) -> None:
    """Mock loading restore state from storage.

    hass_storage must already be mocked.
    """
    await restore_state.async_get(hass).async_load()


class MockEntity(entity.Entity):
    """Mock Entity class."""

    def __init__(self, **values: Any) -> None:
        """Initialize an entity."""
        self._values = values

        if "entity_id" in values:
            self.entity_id = values["entity_id"]

    @property
    def available(self) -> bool:
        """Return True if entity is available."""
        return self._handle("available")

    @property
    def capability_attributes(self) -> Mapping[str, Any] | None:
        """Info about capabilities."""
        return self._handle("capability_attributes")

    @property
    def device_class(self) -> str | None:
        """Info how device should be classified."""
        return self._handle("device_class")

    @property
    def device_info(self) -> dr.DeviceInfo | None:
        """Info how it links to a device."""
        return self._handle("device_info")

    @property
    def entity_category(self) -> entity.EntityCategory | None:
        """Return the entity category."""
        return self._handle("entity_category")

    @property
    def extra_state_attributes(self) -> Mapping[str, Any] | None:
        """Return entity specific state attributes."""
        return self._handle("extra_state_attributes")

    @property
    def has_entity_name(self) -> bool:
        """Return the has_entity_name name flag."""
        return self._handle("has_entity_name")

    @property
    def entity_registry_enabled_default(self) -> bool:
        """Return if the entity should be enabled when first added to the entity registry."""
        return self._handle("entity_registry_enabled_default")

    @property
    def entity_registry_visible_default(self) -> bool:
        """Return if the entity should be visible when first added to the entity registry."""
        return self._handle("entity_registry_visible_default")

    @property
    def icon(self) -> str | None:
        """Return the suggested icon."""
        return self._handle("icon")

    @property
    def name(self) -> str | None:
        """Return the name of the entity."""
        return self._handle("name")

    @property
    def should_poll(self) -> bool:
        """Return the ste of the polling."""
        return self._handle("should_poll")

    @property
    def state(self) -> StateType:
        """Return the state of the entity."""
        return self._handle("state")

    @property
    def supported_features(self) -> int | None:
        """Info about supported features."""
        return self._handle("supported_features")

    @property
    def translation_key(self) -> str | None:
        """Return the translation key."""
        return self._handle("translation_key")

    @property
    def unique_id(self) -> str | None:
        """Return the unique ID of the entity."""
        return self._handle("unique_id")

    @property
    def unit_of_measurement(self) -> str | None:
        """Info on the units the entity state is in."""
        return self._handle("unit_of_measurement")

    def _handle(self, attr: str) -> Any:
        """Return attribute value."""
        if attr in self._values:
            return self._values[attr]
        return getattr(super(), attr)


@contextmanager
def mock_storage(
    data: dict[str, Any] | None = None,
) -> Generator[dict[str, Any], None, None]:
    """Mock storage.

    Data is a dict {'key': {'version': version, 'data': data}}

    Written data will be converted to JSON to ensure JSON parsing works.
    """
    if data is None:
        data = {}

    orig_load = storage.Store._async_load

    async def mock_async_load(
        store: storage.Store,
    ) -> dict[str, Any] | list[Any] | None:
        """Mock version of load."""
        if store._data is None:
            # No data to load
            if store.key not in data:
                # Make sure the next attempt will still load
                store._load_task = None
                return None

            mock_data = data.get(store.key)

            if "data" not in mock_data or "version" not in mock_data:
                _LOGGER.error('Mock data needs "version" and "data"')
                raise ValueError('Mock data needs "version" and "data"')

            store._data = mock_data

        # Route through original load so that we trigger migration
        loaded = await orig_load(store)
        _LOGGER.debug("Loading data for %s: %s", store.key, loaded)
        return loaded

    async def mock_write_data(
        store: storage.Store, path: str, data_to_write: dict[str, Any]
    ) -> None:
        """Mock version of write data."""
        # To ensure that the data can be serialized
        _LOGGER.debug("Writing data to %s: %s", store.key, data_to_write)
        raise_contains_mocks(data_to_write)
        encoder = store._encoder
        if encoder and encoder is not JSONEncoder:
            # If they pass a custom encoder that is not the
            # default JSONEncoder, we use the slow path of json.dumps
            dump = ft.partial(json.dumps, cls=store._encoder)
        else:
            dump = _orjson_default_encoder
        data[store.key] = json.loads(dump(data_to_write))

    async def mock_remove(store: storage.Store) -> None:
        """Remove data."""
        data.pop(store.key, None)

    with patch(
        "homeassistant.helpers.storage.Store._async_load",
        side_effect=mock_async_load,
        autospec=True,
    ), patch(
        "homeassistant.helpers.storage.Store._async_write_data",
        side_effect=mock_write_data,
        autospec=True,
    ), patch(
        "homeassistant.helpers.storage.Store.async_remove",
        side_effect=mock_remove,
        autospec=True,
    ):
        yield data


async def flush_store(store: storage.Store) -> None:
    """Make sure all delayed writes of a store are written."""
    if store._data is None:
        return

    store._async_cleanup_final_write_listener()
    store._async_cleanup_delay_listener()
    await store._async_handle_write_data()


async def get_system_health_info(hass: HomeAssistant, domain: str) -> dict[str, Any]:
    """Get system health info."""
    return await hass.data["system_health"][domain].info_callback(hass)


@contextmanager
def mock_config_flow(domain: str, config_flow: type[ConfigFlow]) -> None:
    """Mock a config flow handler."""
    original_handler = config_entries.HANDLERS.get(domain)
    config_entries.HANDLERS[domain] = config_flow
    _LOGGER.info("Adding mock config flow: %s", domain)
    yield
    config_entries.HANDLERS.pop(domain)
    if original_handler:
        config_entries.HANDLERS[domain] = original_handler


def mock_integration(
    hass: HomeAssistant, module: MockModule, built_in: bool = True
) -> loader.Integration:
    """Mock an integration."""
    integration = loader.Integration(
        hass,
        f"{loader.PACKAGE_BUILTIN}.{module.DOMAIN}"
        if built_in
        else f"{loader.PACKAGE_CUSTOM_COMPONENTS}.{module.DOMAIN}",
        pathlib.Path(""),
        module.mock_manifest(),
    )

    def mock_import_platform(platform_name: str) -> NoReturn:
        raise ImportError(
            f"Mocked unable to import platform '{integration.pkg_path}.{platform_name}'",
            name=f"{integration.pkg_path}.{platform_name}",
        )

    integration._import_platform = mock_import_platform

    _LOGGER.info("Adding mock integration: %s", module.DOMAIN)
    integration_cache = hass.data[loader.DATA_INTEGRATIONS]
    integration_cache[module.DOMAIN] = integration

    module_cache = hass.data[loader.DATA_COMPONENTS]
    module_cache[module.DOMAIN] = module

    return integration


def mock_platform(
    hass: HomeAssistant, platform_path: str, module: Mock | MockPlatform | None = None
) -> None:
    """Mock a platform.

    platform_path is in form hue.config_flow.
    """
    domain = platform_path.split(".")[0]
    integration_cache = hass.data[loader.DATA_INTEGRATIONS]
    module_cache = hass.data[loader.DATA_COMPONENTS]

    if domain not in integration_cache:
        mock_integration(hass, MockModule(domain))

    _LOGGER.info("Adding mock integration platform: %s", platform_path)
    module_cache[platform_path] = module or Mock()


def async_capture_events(hass: HomeAssistant, event_name: str) -> list[Event]:
    """Create a helper that captures events."""
    events = []

    @callback
    def capture_events(event: Event) -> None:
        events.append(event)

    hass.bus.async_listen(event_name, capture_events, run_immediately=True)

    return events


@callback
def async_mock_signal(hass: HomeAssistant, signal: str) -> list[tuple[Any]]:
    """Catch all dispatches to a signal."""
    calls = []

    @callback
    def mock_signal_handler(*args: Any) -> None:
        """Mock service call."""
        calls.append(args)

    async_dispatcher_connect(hass, signal, mock_signal_handler)

    return calls


_SENTINEL = object()


class _HA_ANY:
    """A helper object that compares equal to everything.

    Based on unittest.mock.ANY, but modified to not show up in pytest's equality
    assertion diffs.
    """

    _other = _SENTINEL

    def __eq__(self, other: Any) -> bool:
        """Test equal."""
        self._other = other
        return True

    def __ne__(self, other: Any) -> bool:
        """Test not equal."""
        self._other = other
        return False

    def __repr__(self) -> str:
        """Return repr() other to not show up in pytest quality diffs."""
        if self._other is _SENTINEL:
            return "<ANY>"
        return repr(self._other)


ANY = _HA_ANY()


def raise_contains_mocks(val: Any) -> None:
    """Raise for mocks."""
    if isinstance(val, Mock):
        raise TypeError(val)

    if isinstance(val, dict):
        for dict_value in val.values():
            raise_contains_mocks(dict_value)

    if isinstance(val, list):
        for dict_value in val:
            raise_contains_mocks(dict_value)


@callback
def async_get_persistent_notifications(
    hass: HomeAssistant,
) -> dict[str, pn.Notification]:
    """Get the current persistent notifications."""
    return pn._async_get_or_create_notifications(hass)


def async_mock_cloud_connection_status(hass: HomeAssistant, connected: bool) -> None:
    """Mock a signal the cloud disconnected."""
    from homeassistant.components.cloud import (
        SIGNAL_CLOUD_CONNECTION_STATE,
        CloudConnectionState,
    )

    if connected:
        state = CloudConnectionState.CLOUD_CONNECTED
    else:
        state = CloudConnectionState.CLOUD_DISCONNECTED
    async_dispatcher_send(hass, SIGNAL_CLOUD_CONNECTION_STATE, state)


def import_and_test_deprecated_constant_enum(
    caplog: pytest.LogCaptureFixture,
    module: ModuleType,
    replacement: Enum,
    constant_prefix: str,
    breaks_in_ha_version: str,
) -> None:
    """Import and test deprecated constant replaced by a enum.

    - Import deprecated enum
    - Assert value is the same as the replacement
    - Assert a warning is logged
    - Assert the deprecated constant is included in the modules.__dir__()
    - Assert the deprecated constant is included in the modules.__all__()
    """
    import_and_test_deprecated_constant(
        caplog,
        module,
        constant_prefix + replacement.name,
        f"{replacement.__class__.__name__}.{replacement.name}",
        replacement,
        breaks_in_ha_version,
    )


def import_and_test_deprecated_constant(
    caplog: pytest.LogCaptureFixture,
    module: ModuleType,
    constant_name: str,
    replacement_name: str,
    replacement: Any,
    breaks_in_ha_version: str,
) -> None:
    """Import and test deprecated constant replaced by a value.

    - Import deprecated constant
    - Assert value is the same as the replacement
    - Assert a warning is logged
    - Assert the deprecated constant is included in the modules.__dir__()
    - Assert the deprecated constant is included in the modules.__all__()
    """
    value = import_deprecated_constant(module, constant_name)
    assert value == replacement
    assert (
        module.__name__,
        logging.WARNING,
        (
            f"{constant_name} was used from test_constant_deprecation,"
            f" this is a deprecated constant which will be removed in HA Core {breaks_in_ha_version}. "
            f"Use {replacement_name} instead, please report "
            "it to the author of the 'test_constant_deprecation' custom integration"
        ),
    ) in caplog.record_tuples

    # verify deprecated constant is included in dir()
    assert constant_name in dir(module)
    assert constant_name in module.__all__


def help_test_all(module: ModuleType) -> None:
    """Test module.__all__ is correctly set."""
    assert set(module.__all__) == {
        itm for itm in module.__dir__() if not itm.startswith("_")
    }<|MERGE_RESOLUTION|>--- conflicted
+++ resolved
@@ -197,24 +197,12 @@
 class StoreWithoutWriteLoad(storage.Store):
     """Fake store that does not write or load. Used for testing."""
 
-<<<<<<< HEAD
-    async def async_load(self) -> None:
-        """Load the data."""
-
-    def async_delay_save(self, *args: Any, **kwargs: Any) -> None:
-        """Save the data."""
-
     async def async_save(self, *args: Any, **kwargs: Any) -> None:
         """Save the data."""
 
-=======
-    async def async_save(self, *args: Any, **kwargs: Any) -> None:
-        """Save the data."""
-
     async def _async_callback_final_write(self, _event: Event) -> None:
         """Write callback."""
 
->>>>>>> cd7aff61
 
 @asynccontextmanager
 async def async_test_home_assistant(
@@ -309,13 +297,9 @@
         hass
     )
     if load_registries:
-<<<<<<< HEAD
-        with patch("homeassistant.helpers.storage.Store", StoreWithoutWriteLoad), patch(
-=======
         with patch.object(
             StoreWithoutWriteLoad, "async_load", return_value=None
         ), patch("homeassistant.helpers.storage.Store", StoreWithoutWriteLoad), patch(
->>>>>>> cd7aff61
             "homeassistant.helpers.restore_state.RestoreStateData.async_setup_dump",
             return_value=None,
         ), patch(
