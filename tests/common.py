"""Test the helper method for writing tests."""
from __future__ import annotations

import asyncio
from collections import OrderedDict
from collections.abc import Awaitable, Callable, Collection, Mapping, Sequence
from contextlib import contextmanager
from datetime import datetime, timedelta, timezone
import functools as ft
from io import StringIO
import json
import logging
import os
import pathlib
import threading
import time
from time import monotonic
import types
from typing import Any, NoReturn
from unittest.mock import AsyncMock, Mock, patch

from aiohttp.test_utils import unused_port as get_test_instance_port  # noqa: F401
import voluptuous as vol

from homeassistant import auth, bootstrap, config_entries, loader
from homeassistant.auth import (
    auth_store,
    models as auth_models,
    permissions as auth_permissions,
    providers as auth_providers,
)
from homeassistant.auth.permissions import system_policies
from homeassistant.components import device_automation
from homeassistant.components.device_automation import (  # noqa: F401
    _async_get_device_automation_capabilities as async_get_device_automation_capabilities,
)
from homeassistant.config import async_process_component_config
from homeassistant.const import (
    DEVICE_DEFAULT_NAME,
    EVENT_HOMEASSISTANT_CLOSE,
    EVENT_STATE_CHANGED,
    STATE_OFF,
    STATE_ON,
)
from homeassistant.core import (
    BLOCK_LOG_TIMEOUT,
<<<<<<< HEAD
=======
    CoreState,
>>>>>>> 28a45c1c
    Event,
    HomeAssistant,
    ServiceCall,
    State,
<<<<<<< HEAD
=======
    callback,
>>>>>>> 28a45c1c
)
from homeassistant.helpers import (
    area_registry,
    device_registry,
    entity,
    entity_platform,
    entity_registry,
    intent,
    issue_registry,
    recorder as recorder_helper,
    restore_state,
    storage,
)
from homeassistant.helpers.dispatcher import async_dispatcher_connect
from homeassistant.helpers.json import JSONEncoder
from homeassistant.helpers.typing import ConfigType, StateType
from homeassistant.setup import setup_component
from homeassistant.util.async_ import run_callback_threadsafe
import homeassistant.util.dt as date_util
from homeassistant.util.unit_system import METRIC_SYSTEM
import homeassistant.util.uuid as uuid_util
import homeassistant.util.yaml.loader as yaml_loader

_LOGGER = logging.getLogger(__name__)
INSTANCES = []
CLIENT_ID = "https://example.com/app"
CLIENT_REDIRECT_URI = "https://example.com/app/callback"


async def async_get_device_automations(
    hass: HomeAssistant,
    automation_type: device_automation.DeviceAutomationType,
    device_id: str,
) -> Any:
    """Get a device automation for a single device id."""
    automations = await device_automation.async_get_device_automations(
        hass, automation_type, [device_id]
    )
    return automations.get(device_id)


def threadsafe_callback_factory(func):
    """Create threadsafe functions out of callbacks.

    Callback needs to have `hass` as first argument.
    """

    @ft.wraps(func)
    def threadsafe(*args, **kwargs):
        """Call func threadsafe."""
        hass = args[0]
        return run_callback_threadsafe(
            hass.loop, ft.partial(func, *args, **kwargs)
        ).result()

    return threadsafe


def threadsafe_coroutine_factory(func):
    """Create threadsafe functions out of coroutine.

    Callback needs to have `hass` as first argument.
    """

    @ft.wraps(func)
    def threadsafe(*args, **kwargs):
        """Call func threadsafe."""
        hass = args[0]
        return asyncio.run_coroutine_threadsafe(
            func(*args, **kwargs), hass.loop
        ).result()

    return threadsafe


def get_test_config_dir(*add_path):
    """Return a path to a test config dir."""
    return os.path.join(os.path.dirname(__file__), "testing_config", *add_path)


def get_test_home_assistant():
    """Return a Home Assistant object pointing at test config directory."""
    loop = asyncio.new_event_loop()
    asyncio.set_event_loop(loop)
    hass = loop.run_until_complete(async_test_home_assistant(loop))

    loop_stop_event = threading.Event()

    def run_loop():
        """Run event loop."""
        # pylint: disable=protected-access
        loop._thread_ident = threading.get_ident()
        loop.run_forever()
        loop_stop_event.set()

    orig_stop = hass.stop
    hass._stopped = Mock(set=loop.stop)

    def start_hass(*mocks):
        """Start hass."""
        asyncio.run_coroutine_threadsafe(hass.async_start(), loop).result()

    def stop_hass():
        """Stop hass."""
        orig_stop()
        loop_stop_event.wait()
        loop.close()

    hass.start = start_hass
    hass.stop = stop_hass

    threading.Thread(name="LoopThread", target=run_loop, daemon=False).start()

    return hass


# pylint: disable=protected-access
async def async_test_home_assistant(event_loop, load_registries=True):
    """Return a Home Assistant object pointing at test config dir."""
    hass = HomeAssistant()
    store = auth_store.AuthStore(hass)
    hass.auth = auth.AuthManager(hass, store, {}, {})
    ensure_auth_manager_loaded(hass.auth)
    INSTANCES.append(hass)

    orig_async_add_job = hass.async_add_job
    orig_async_add_executor_job = hass.async_add_executor_job
    orig_async_create_task = hass.async_create_task

    def async_add_job(target, *args):
        """Add job."""
        check_target = target
        while isinstance(check_target, ft.partial):
            check_target = check_target.func

        if isinstance(check_target, Mock) and not isinstance(target, AsyncMock):
            fut = asyncio.Future()
            fut.set_result(target(*args))
            return fut

        return orig_async_add_job(target, *args)

    def async_add_executor_job(target, *args):
        """Add executor job."""
        check_target = target
        while isinstance(check_target, ft.partial):
            check_target = check_target.func

        if isinstance(check_target, Mock):
            fut = asyncio.Future()
            fut.set_result(target(*args))
            return fut

        return orig_async_add_executor_job(target, *args)

    def async_create_task(coroutine):
        """Create task."""
        if isinstance(coroutine, Mock) and not isinstance(coroutine, AsyncMock):
            fut = asyncio.Future()
            fut.set_result(None)
            return fut

        return orig_async_create_task(coroutine)

    async def async_wait_for_task_count(self, max_remaining_tasks: int = 0) -> None:
        """Block until at most max_remaining_tasks remain.

        Based on HomeAssistant.async_block_till_done
        """
        # To flush out any call_soon_threadsafe
        await asyncio.sleep(0)
        start_time: float | None = None

        while len(self._pending_tasks) > max_remaining_tasks:
            pending: Collection[Awaitable[Any]] = [
                task for task in self._pending_tasks if not task.done()
            ]
            self._pending_tasks.clear()
            if len(pending) > max_remaining_tasks:
                remaining_pending = await self._await_count_and_log_pending(
                    pending, max_remaining_tasks=max_remaining_tasks
                )
                self._pending_tasks.extend(remaining_pending)

                if start_time is None:
                    # Avoid calling monotonic() until we know
                    # we may need to start logging blocked tasks.
                    start_time = 0
                elif start_time == 0:
                    # If we have waited twice then we set the start
                    # time
                    start_time = monotonic()
                elif monotonic() - start_time > BLOCK_LOG_TIMEOUT:
                    # We have waited at least three loops and new tasks
                    # continue to block. At this point we start
                    # logging all waiting tasks.
                    for task in pending:
                        _LOGGER.debug("Waiting for task: %s", task)
            else:
                self._pending_tasks.extend(pending)
                await asyncio.sleep(0)

    async def _await_count_and_log_pending(
        self, pending: Collection[Awaitable[Any]], max_remaining_tasks: int = 0
    ) -> Collection[Awaitable[Any]]:
        """Block at most max_remaining_tasks remain and log tasks that take a long time.

        Based on HomeAssistant._await_and_log_pending
        """
        wait_time = 0

        return_when = asyncio.ALL_COMPLETED
        if max_remaining_tasks:
            return_when = asyncio.FIRST_COMPLETED

        while len(pending) > max_remaining_tasks:
            _, pending = await asyncio.wait(
                pending, timeout=BLOCK_LOG_TIMEOUT, return_when=return_when
            )
            if not pending or max_remaining_tasks:
                return pending
            wait_time += BLOCK_LOG_TIMEOUT
            for task in pending:
                _LOGGER.debug("Waited %s seconds for task: %s", wait_time, task)

        return []

    hass.async_add_job = async_add_job
    hass.async_add_executor_job = async_add_executor_job
    hass.async_create_task = async_create_task
    hass.async_wait_for_task_count = types.MethodType(async_wait_for_task_count, hass)
    hass._await_count_and_log_pending = types.MethodType(
        _await_count_and_log_pending, hass
    )

    hass.data[loader.DATA_CUSTOM_COMPONENTS] = {}

    hass.config.location_name = "test home"
    hass.config.config_dir = get_test_config_dir()
    hass.config.latitude = 32.87336
    hass.config.longitude = -117.22743
    hass.config.elevation = 0
    hass.config.set_time_zone("US/Pacific")
    hass.config.units = METRIC_SYSTEM
    hass.config.media_dirs = {"local": get_test_config_dir("media")}
    hass.config.skip_pip = True
    hass.config.skip_pip_packages = []

    hass.config_entries = config_entries.ConfigEntries(
        hass,
        {
            "_": "Not empty or else some bad checks for hass config in discovery.py breaks"
        },
    )

    # Load the registries
    if load_registries:
        await asyncio.gather(
            area_registry.async_load(hass),
            device_registry.async_load(hass),
            entity_registry.async_load(hass),
            issue_registry.async_load(hass),
        )
        await hass.async_block_till_done()
        hass.data[bootstrap.DATA_REGISTRIES_LOADED] = None

    hass.state = CoreState.running

    # Mock async_start
    orig_start = hass.async_start

    async def mock_async_start():
        """Start the mocking."""
        # We only mock time during tests and we want to track tasks
        with patch.object(hass, "async_stop_track_tasks"):
            await orig_start()

    hass.async_start = mock_async_start

    @callback
    def clear_instance(event):
        """Clear global instance."""
        INSTANCES.remove(hass)

    hass.bus.async_listen_once(EVENT_HOMEASSISTANT_CLOSE, clear_instance)

    return hass


def async_mock_service(
    hass: HomeAssistant, domain: str, service: str, schema: vol.Schema | None = None
) -> list[ServiceCall]:
    """Set up a fake service & return a calls log list to this service."""
    calls = []

    @callback
    def mock_service_log(call):  # pylint: disable=unnecessary-lambda
        """Mock service call."""
        calls.append(call)

    hass.services.async_register(domain, service, mock_service_log, schema=schema)

    return calls


mock_service = threadsafe_callback_factory(async_mock_service)


@callback
def async_mock_intent(hass, intent_typ):
    """Set up a fake intent handler."""
    intents = []

    class MockIntentHandler(intent.IntentHandler):
        intent_type = intent_typ

        async def async_handle(self, intent):
            """Handle the intent."""
            intents.append(intent)
            return intent.create_response()

    intent.async_register(hass, MockIntentHandler())

    return intents


@callback
def async_fire_mqtt_message(hass, topic, payload, qos=0, retain=False):
    """Fire the MQTT message."""
    # Local import to avoid processing MQTT modules when running a testcase
    # which does not use MQTT.
    from homeassistant.components.mqtt.models import ReceiveMessage

    if isinstance(payload, str):
        payload = payload.encode("utf-8")
    msg = ReceiveMessage(topic, payload, qos, retain)
    hass.data["mqtt"].client._mqtt_handle_message(msg)


fire_mqtt_message = threadsafe_callback_factory(async_fire_mqtt_message)


@callback
def async_fire_time_changed_exact(
    hass: HomeAssistant, datetime_: datetime | None = None, fire_all: bool = False
) -> None:
    """Fire a time changed event at an exact microsecond.

    Consider that it is not possible to actually achieve an exact
    microsecond in production as the event loop is not precise enough.
    If your code relies on this level of precision, consider a different
    approach, as this is only for testing.
    """
    if datetime_ is None:
        utc_datetime = datetime.now(timezone.utc)
    else:
        utc_datetime = date_util.as_utc(datetime_)

    _async_fire_time_changed(hass, utc_datetime, fire_all)


@callback
def async_fire_time_changed(
    hass: HomeAssistant, datetime_: datetime | None = None, fire_all: bool = False
) -> None:
    """Fire a time changed event.

    This function will add up to 0.5 seconds to the time to ensure that
    it accounts for the accidental synchronization avoidance code in repeating
    listeners.

    As asyncio is cooperative, we can't guarantee that the event loop will
    run an event at the exact time we want. If you need to fire time changed
    for an exact microsecond, use async_fire_time_changed_exact.
    """
    if datetime_ is None:
        utc_datetime = datetime.now(timezone.utc)
    else:
        utc_datetime = date_util.as_utc(datetime_)

    if utc_datetime.microsecond < 500000:
        # Allow up to 500000 microseconds to be added to the time
        # to handle update_coordinator's and
        # async_track_time_interval's
        # staggering to avoid thundering herd.
        utc_datetime = utc_datetime.replace(microsecond=500000)

    _async_fire_time_changed(hass, utc_datetime, fire_all)


@callback
def _async_fire_time_changed(
    hass: HomeAssistant, utc_datetime: datetime | None, fire_all: bool
) -> None:
    timestamp = date_util.utc_to_timestamp(utc_datetime)
    for task in list(hass.loop._scheduled):
        if not isinstance(task, asyncio.TimerHandle):
            continue
        if task.cancelled():
            continue

        mock_seconds_into_future = timestamp - time.time()
        future_seconds = task.when() - hass.loop.time()

        if fire_all or mock_seconds_into_future >= future_seconds:
            with patch(
                "homeassistant.helpers.event.time_tracker_utcnow",
                return_value=utc_datetime,
            ), patch(
                "homeassistant.helpers.event.time_tracker_timestamp",
                return_value=timestamp,
            ):
                task._run()
                task.cancel()


fire_time_changed = threadsafe_callback_factory(async_fire_time_changed)


def get_fixture_path(filename: str, integration: str | None = None) -> pathlib.Path:
    """Get path of fixture."""
    if integration is None and "/" in filename and not filename.startswith("helpers/"):
        integration, filename = filename.split("/", 1)

    if integration is None:
        return pathlib.Path(__file__).parent.joinpath("fixtures", filename)

    return pathlib.Path(__file__).parent.joinpath(
        "components", integration, "fixtures", filename
    )


def load_fixture(filename: str, integration: str | None = None) -> str:
    """Load a fixture."""
    return get_fixture_path(filename, integration).read_text()


def mock_state_change_event(
    hass: HomeAssistant, new_state: State, old_state: State | None = None
) -> None:
    """Mock state change envent."""
    event_data = {"entity_id": new_state.entity_id, "new_state": new_state}

    if old_state:
        event_data["old_state"] = old_state

    hass.bus.fire(EVENT_STATE_CHANGED, event_data, context=new_state.context)


@callback
def mock_component(hass: HomeAssistant, component: str) -> None:
    """Mock a component is setup."""
    if component in hass.config.components:
        AssertionError(f"Integration {component} is already setup")

    hass.config.components.add(component)


def mock_registry(
    hass: HomeAssistant,
    mock_entries: dict[str, entity_registry.RegistryEntry] | None = None,
) -> entity_registry.EntityRegistry:
    """Mock the Entity Registry."""
    registry = entity_registry.EntityRegistry(hass)
    if mock_entries is None:
        mock_entries = {}
    registry.entities = entity_registry.EntityRegistryItems()
    for key, entry in mock_entries.items():
        registry.entities[key] = entry

    hass.data[entity_registry.DATA_REGISTRY] = registry
    return registry


def mock_area_registry(
    hass: HomeAssistant, mock_entries: dict[str, area_registry.AreaEntry] | None = None
) -> area_registry.AreaRegistry:
    """Mock the Area Registry."""
    registry = area_registry.AreaRegistry(hass)
    registry.areas = mock_entries or OrderedDict()

    hass.data[area_registry.DATA_REGISTRY] = registry
    return registry


def mock_device_registry(
    hass: HomeAssistant,
    mock_entries: dict[str, device_registry.DeviceEntry] | None = None,
) -> device_registry.DeviceRegistry:
    """Mock the Device Registry."""
    registry = device_registry.DeviceRegistry(hass)
    registry.devices = device_registry.DeviceRegistryItems()
    if mock_entries is None:
        mock_entries = {}
    for key, entry in mock_entries.items():
        registry.devices[key] = entry
    registry.deleted_devices = device_registry.DeviceRegistryItems()

    hass.data[device_registry.DATA_REGISTRY] = registry
    return registry


class MockGroup(auth_models.Group):
    """Mock a group in Home Assistant."""

    def __init__(self, id=None, name="Mock Group", policy=system_policies.ADMIN_POLICY):
        """Mock a group."""
        kwargs = {"name": name, "policy": policy}
        if id is not None:
            kwargs["id"] = id

        super().__init__(**kwargs)

    def add_to_hass(self, hass):
        """Test helper to add entry to hass."""
        return self.add_to_auth_manager(hass.auth)

    def add_to_auth_manager(self, auth_mgr):
        """Test helper to add entry to hass."""
        ensure_auth_manager_loaded(auth_mgr)
        auth_mgr._store._groups[self.id] = self
        return self


class MockUser(auth_models.User):
    """Mock a user in Home Assistant."""

    def __init__(
        self,
        id=None,
        is_owner=False,
        is_active=True,
        name="Mock User",
        system_generated=False,
        groups=None,
    ):
        """Initialize mock user."""
        kwargs = {
            "is_owner": is_owner,
            "is_active": is_active,
            "name": name,
            "system_generated": system_generated,
            "groups": groups or [],
            "perm_lookup": None,
        }
        if id is not None:
            kwargs["id"] = id
        super().__init__(**kwargs)

    def add_to_hass(self, hass):
        """Test helper to add entry to hass."""
        return self.add_to_auth_manager(hass.auth)

    def add_to_auth_manager(self, auth_mgr):
        """Test helper to add entry to hass."""
        ensure_auth_manager_loaded(auth_mgr)
        auth_mgr._store._users[self.id] = self
        return self

    def mock_policy(self, policy):
        """Mock a policy for a user."""
        self._permissions = auth_permissions.PolicyPermissions(policy, self.perm_lookup)


async def register_auth_provider(
    hass: HomeAssistant, config: ConfigType
) -> auth_providers.AuthProvider:
    """Register an auth provider."""
    provider = await auth_providers.auth_provider_from_config(
        hass, hass.auth._store, config
    )
    assert provider is not None, "Invalid config specified"
    key = (provider.type, provider.id)
    providers = hass.auth._providers

    if key in providers:
        raise ValueError("Provider already registered")

    providers[key] = provider
    return provider


@callback
def ensure_auth_manager_loaded(auth_mgr):
    """Ensure an auth manager is considered loaded."""
    store = auth_mgr._store
    if store._users is None:
        store._set_defaults()


class MockModule:
    """Representation of a fake module."""

    # pylint: disable=invalid-name
    def __init__(
        self,
        domain=None,
        dependencies=None,
        setup=None,
        requirements=None,
        config_schema=None,
        platform_schema=None,
        platform_schema_base=None,
        async_setup=None,
        async_setup_entry=None,
        async_unload_entry=None,
        async_migrate_entry=None,
        async_remove_entry=None,
        partial_manifest=None,
        async_remove_config_entry_device=None,
    ):
        """Initialize the mock module."""
        self.__name__ = f"homeassistant.components.{domain}"
        self.__file__ = f"homeassistant/components/{domain}"
        self.DOMAIN = domain
        self.DEPENDENCIES = dependencies or []
        self.REQUIREMENTS = requirements or []
        # Overlay to be used when generating manifest from this module
        self._partial_manifest = partial_manifest

        if config_schema is not None:
            self.CONFIG_SCHEMA = config_schema

        if platform_schema is not None:
            self.PLATFORM_SCHEMA = platform_schema

        if platform_schema_base is not None:
            self.PLATFORM_SCHEMA_BASE = platform_schema_base

        if setup:
            # We run this in executor, wrap it in function
            self.setup = lambda *args: setup(*args)

        if async_setup is not None:
            self.async_setup = async_setup

        if setup is None and async_setup is None:
            self.async_setup = AsyncMock(return_value=True)

        if async_setup_entry is not None:
            self.async_setup_entry = async_setup_entry

        if async_unload_entry is not None:
            self.async_unload_entry = async_unload_entry

        if async_migrate_entry is not None:
            self.async_migrate_entry = async_migrate_entry

        if async_remove_entry is not None:
            self.async_remove_entry = async_remove_entry

        if async_remove_config_entry_device is not None:
            self.async_remove_config_entry_device = async_remove_config_entry_device

    def mock_manifest(self):
        """Generate a mock manifest to represent this module."""
        return {
            **loader.manifest_from_legacy_module(self.DOMAIN, self),
            **(self._partial_manifest or {}),
        }


class MockPlatform:
    """Provide a fake platform."""

    __name__ = "homeassistant.components.light.bla"
    __file__ = "homeassistant/components/blah/light"

    # pylint: disable=invalid-name
    def __init__(
        self,
        setup_platform=None,
        dependencies=None,
        platform_schema=None,
        async_setup_platform=None,
        async_setup_entry=None,
        scan_interval=None,
    ):
        """Initialize the platform."""
        self.DEPENDENCIES = dependencies or []

        if platform_schema is not None:
            self.PLATFORM_SCHEMA = platform_schema

        if scan_interval is not None:
            self.SCAN_INTERVAL = scan_interval

        if setup_platform is not None:
            # We run this in executor, wrap it in function
            self.setup_platform = lambda *args: setup_platform(*args)

        if async_setup_platform is not None:
            self.async_setup_platform = async_setup_platform

        if async_setup_entry is not None:
            self.async_setup_entry = async_setup_entry

        if setup_platform is None and async_setup_platform is None:
            self.async_setup_platform = AsyncMock(return_value=None)


class MockEntityPlatform(entity_platform.EntityPlatform):
    """Mock class with some mock defaults."""

    def __init__(
        self,
        hass,
        logger=None,
        domain="test_domain",
        platform_name="test_platform",
        platform=None,
        scan_interval=timedelta(seconds=15),
        entity_namespace=None,
    ):
        """Initialize a mock entity platform."""
        if logger is None:
            logger = logging.getLogger("homeassistant.helpers.entity_platform")

        # Otherwise the constructor will blow up.
        if isinstance(platform, Mock) and isinstance(platform.PARALLEL_UPDATES, Mock):
            platform.PARALLEL_UPDATES = 0

        super().__init__(
            hass=hass,
            logger=logger,
            domain=domain,
            platform_name=platform_name,
            platform=platform,
            scan_interval=scan_interval,
            entity_namespace=entity_namespace,
        )


class MockToggleEntity(entity.ToggleEntity):
    """Provide a mock toggle device."""

    def __init__(self, name, state, unique_id=None):
        """Initialize the mock entity."""
        self._name = name or DEVICE_DEFAULT_NAME
        self._state = state
        self.calls = []

    @property
    def name(self):
        """Return the name of the entity if any."""
        self.calls.append(("name", {}))
        return self._name

    @property
    def state(self):
        """Return the state of the entity if any."""
        self.calls.append(("state", {}))
        return self._state

    @property
    def is_on(self):
        """Return true if entity is on."""
        self.calls.append(("is_on", {}))
        return self._state == STATE_ON

    def turn_on(self, **kwargs):
        """Turn the entity on."""
        self.calls.append(("turn_on", kwargs))
        self._state = STATE_ON

    def turn_off(self, **kwargs):
        """Turn the entity off."""
        self.calls.append(("turn_off", kwargs))
        self._state = STATE_OFF

    def last_call(self, method=None):
        """Return the last call."""
        if not self.calls:
            return None
        if method is None:
            return self.calls[-1]
        try:
            return next(call for call in reversed(self.calls) if call[0] == method)
        except StopIteration:
            return None


class MockConfigEntry(config_entries.ConfigEntry):
    """Helper for creating config entries that adds some defaults."""

    def __init__(
        self,
        *,
        domain="test",
        data=None,
        version=1,
        entry_id=None,
        source=config_entries.SOURCE_USER,
        title="Mock Title",
        state=None,
        options={},
        pref_disable_new_entities=None,
        pref_disable_polling=None,
        unique_id=None,
        disabled_by=None,
        reason=None,
    ):
        """Initialize a mock config entry."""
        kwargs = {
            "entry_id": entry_id or uuid_util.random_uuid_hex(),
            "domain": domain,
            "data": data or {},
            "pref_disable_new_entities": pref_disable_new_entities,
            "pref_disable_polling": pref_disable_polling,
            "options": options,
            "version": version,
            "title": title,
            "unique_id": unique_id,
            "disabled_by": disabled_by,
        }
        if source is not None:
            kwargs["source"] = source
        if state is not None:
            kwargs["state"] = state
        super().__init__(**kwargs)
        if reason is not None:
            self.reason = reason
        # Reload lock to prevent conflicting reloads
        self.reload_lock = asyncio.Lock()

    def add_to_hass(self, hass):
        """Test helper to add entry to hass."""
        hass.config_entries._entries[self.entry_id] = self
        hass.config_entries._domain_index.setdefault(self.domain, []).append(
            self.entry_id
        )

    def add_to_manager(self, manager):
        """Test helper to add entry to entry manager."""
        manager._entries[self.entry_id] = self
        manager._domain_index.setdefault(self.domain, []).append(self.entry_id)


def patch_yaml_files(files_dict, endswith=True):
    """Patch load_yaml with a dictionary of yaml files."""
    # match using endswith, start search with longest string
    matchlist = sorted(files_dict.keys(), key=len) if endswith else []

    def mock_open_f(fname, **_):
        """Mock open() in the yaml module, used by load_yaml."""
        # Return the mocked file on full match
        if isinstance(fname, pathlib.Path):
            fname = str(fname)

        if fname in files_dict:
            _LOGGER.debug("patch_yaml_files match %s", fname)
            res = StringIO(files_dict[fname])
            setattr(res, "name", fname)
            return res

        # Match using endswith
        for ends in matchlist:
            if fname.endswith(ends):
                _LOGGER.debug("patch_yaml_files end match %s: %s", ends, fname)
                res = StringIO(files_dict[ends])
                setattr(res, "name", fname)
                return res

        # Fallback for hass.components (i.e. services.yaml)
        if "homeassistant/components" in fname:
            _LOGGER.debug("patch_yaml_files using real file: %s", fname)
            return open(fname, encoding="utf-8")

        # Not found
        raise FileNotFoundError(f"File not found: {fname}")

    return patch.object(yaml_loader, "open", mock_open_f, create=True)


def mock_coro(return_value=None, exception=None):
    """Return a coro that returns a value or raise an exception."""
    fut = asyncio.Future()
    if exception is not None:
        fut.set_exception(exception)
    else:
        fut.set_result(return_value)
    return fut


@contextmanager
def assert_setup_component(count, domain=None):
    """Collect valid configuration from setup_component.

    - count: The amount of valid platforms that should be setup
    - domain: The domain to count is optional. It can be automatically
              determined most of the time

    Use as a context manager around setup.setup_component
        with assert_setup_component(0) as result_config:
            setup_component(hass, domain, start_config)
            # using result_config is optional
    """
    config = {}

    async def mock_psc(hass, config_input, integration):
        """Mock the prepare_setup_component to capture config."""
        domain_input = integration.domain
        res = await async_process_component_config(hass, config_input, integration)
        config[domain_input] = None if res is None else res.get(domain_input)
        _LOGGER.debug(
            "Configuration for %s, Validated: %s, Original %s",
            domain_input,
            config[domain_input],
            config_input.get(domain_input),
        )
        return res

    assert isinstance(config, dict)
    with patch("homeassistant.config.async_process_component_config", mock_psc):
        yield config

    if domain is None:
        assert len(config) == 1, "assert_setup_component requires DOMAIN: {}".format(
            list(config.keys())
        )
        domain = list(config.keys())[0]

    res = config.get(domain)
    res_len = 0 if res is None else len(res)
    assert (
        res_len == count
    ), f"setup_component failed, expected {count} got {res_len}: {res}"


SetupRecorderInstanceT = Callable[..., Awaitable[Any]]


def init_recorder_component(hass, add_config=None, db_url="sqlite://"):
    """Initialize the recorder."""
    # Local import to avoid processing recorder and SQLite modules when running a
    # testcase which does not use the recorder.
    from homeassistant.components import recorder

    config = dict(add_config) if add_config else {}
    if recorder.CONF_DB_URL not in config:
        config[recorder.CONF_DB_URL] = db_url
        if recorder.CONF_COMMIT_INTERVAL not in config:
            config[recorder.CONF_COMMIT_INTERVAL] = 0

    with patch("homeassistant.components.recorder.ALLOW_IN_MEMORY_DB", True):
        if recorder.DOMAIN not in hass.data:
            recorder_helper.async_initialize_recorder(hass)
        assert setup_component(hass, recorder.DOMAIN, {recorder.DOMAIN: config})
        assert recorder.DOMAIN in hass.config.components
    _LOGGER.info(
        "Test recorder successfully started, database location: %s",
        config[recorder.CONF_DB_URL],
    )


def mock_restore_cache(hass: HomeAssistant, states: Sequence[State]) -> None:
    """Mock the DATA_RESTORE_CACHE."""
    key = restore_state.DATA_RESTORE_STATE_TASK
    data = restore_state.RestoreStateData(hass)
    now = date_util.utcnow()

    last_states = {}
    for state in states:
        restored_state = state.as_dict()
        restored_state = {
            **restored_state,
            "attributes": json.loads(
                json.dumps(restored_state["attributes"], cls=JSONEncoder)
            ),
        }
        last_states[state.entity_id] = restore_state.StoredState.from_dict(
            {"state": restored_state, "last_seen": now}
        )
    data.last_states = last_states
    _LOGGER.debug("Restore cache: %s", data.last_states)
    assert len(data.last_states) == len(states), f"Duplicate entity_id? {states}"

    hass.data[key] = data


def mock_restore_cache_with_extra_data(
    hass: HomeAssistant, states: Sequence[tuple[State, Mapping[str, Any]]]
) -> None:
    """Mock the DATA_RESTORE_CACHE."""
    key = restore_state.DATA_RESTORE_STATE_TASK
    data = restore_state.RestoreStateData(hass)
    now = date_util.utcnow()

    last_states = {}
    for state, extra_data in states:
        restored_state = state.as_dict()
        restored_state = {
            **restored_state,
            "attributes": json.loads(
                json.dumps(restored_state["attributes"], cls=JSONEncoder)
            ),
        }
        last_states[state.entity_id] = restore_state.StoredState.from_dict(
            {"state": restored_state, "extra_data": extra_data, "last_seen": now}
        )
    data.last_states = last_states
    _LOGGER.debug("Restore cache: %s", data.last_states)
    assert len(data.last_states) == len(states), f"Duplicate entity_id? {states}"

    hass.data[key] = data


class MockEntity(entity.Entity):
    """Mock Entity class."""

    def __init__(self, **values: Any) -> None:
        """Initialize an entity."""
        self._values = values

        if "entity_id" in values:
            self.entity_id = values["entity_id"]

    @property
    def available(self) -> bool:
        """Return True if entity is available."""
        return self._handle("available")

    @property
    def capability_attributes(self) -> Mapping[str, Any] | None:
        """Info about capabilities."""
        return self._handle("capability_attributes")

    @property
    def device_class(self) -> str | None:
        """Info how device should be classified."""
        return self._handle("device_class")

    @property
    def device_info(self) -> entity.DeviceInfo | None:
        """Info how it links to a device."""
        return self._handle("device_info")

    @property
    def entity_category(self) -> entity.EntityCategory | None:
        """Return the entity category."""
        return self._handle("entity_category")

    @property
    def has_entity_name(self) -> bool:
        """Return the has_entity_name name flag."""
        return self._handle("has_entity_name")

    @property
    def entity_registry_enabled_default(self) -> bool:
        """Return if the entity should be enabled when first added to the entity registry."""
        return self._handle("entity_registry_enabled_default")

    @property
    def entity_registry_visible_default(self) -> bool:
        """Return if the entity should be visible when first added to the entity registry."""
        return self._handle("entity_registry_visible_default")

    @property
    def icon(self) -> str | None:
        """Return the suggested icon."""
        return self._handle("icon")

    @property
    def name(self) -> str | None:
        """Return the name of the entity."""
        return self._handle("name")

    @property
    def should_poll(self) -> bool:
        """Return the ste of the polling."""
        return self._handle("should_poll")

    @property
    def state(self) -> StateType:
        """Return the state of the entity."""
        return self._handle("state")

    @property
    def supported_features(self) -> int | None:
        """Info about supported features."""
        return self._handle("supported_features")

    @property
    def translation_key(self) -> str | None:
        """Return the translation key."""
        return self._handle("translation_key")

    @property
    def unique_id(self) -> str | None:
        """Return the unique ID of the entity."""
        return self._handle("unique_id")

    @property
    def unit_of_measurement(self) -> str | None:
        """Info on the units the entity state is in."""
        return self._handle("unit_of_measurement")

    def _handle(self, attr: str) -> Any:
        """Return attribute value."""
        if attr in self._values:
            return self._values[attr]
        return getattr(super(), attr)


@contextmanager
def mock_storage(data=None):
    """Mock storage.

    Data is a dict {'key': {'version': version, 'data': data}}

    Written data will be converted to JSON to ensure JSON parsing works.
    """
    if data is None:
        data = {}

    orig_load = storage.Store._async_load

    async def mock_async_load(store):
        """Mock version of load."""
        if store._data is None:
            # No data to load
            if store.key not in data:
                return None

            mock_data = data.get(store.key)

            if "data" not in mock_data or "version" not in mock_data:
                _LOGGER.error('Mock data needs "version" and "data"')
                raise ValueError('Mock data needs "version" and "data"')

            store._data = mock_data

        # Route through original load so that we trigger migration
        loaded = await orig_load(store)
        _LOGGER.debug("Loading data for %s: %s", store.key, loaded)
        return loaded

    async def mock_write_data(store, path, data_to_write):
        """Mock version of write data."""
        # To ensure that the data can be serialized
        _LOGGER.debug("Writing data to %s: %s", store.key, data_to_write)
        raise_contains_mocks(data_to_write)
        data[store.key] = json.loads(json.dumps(data_to_write, cls=store._encoder))

    async def mock_remove(store):
        """Remove data."""
        data.pop(store.key, None)

    with patch(
        "homeassistant.helpers.storage.Store._async_load",
        side_effect=mock_async_load,
        autospec=True,
    ), patch(
        "homeassistant.helpers.storage.Store._async_write_data",
        side_effect=mock_write_data,
        autospec=True,
    ), patch(
        "homeassistant.helpers.storage.Store.async_remove",
        side_effect=mock_remove,
        autospec=True,
    ):
        yield data


async def flush_store(store: storage.Store) -> None:
    """Make sure all delayed writes of a store are written."""
    if store._data is None:
        return

    store._async_cleanup_final_write_listener()
    store._async_cleanup_delay_listener()
    await store._async_handle_write_data()


async def get_system_health_info(hass: HomeAssistant, domain: str) -> dict[str, Any]:
    """Get system health info."""
    return await hass.data["system_health"][domain].info_callback(hass)


def mock_integration(
    hass: HomeAssistant, module: MockModule, built_in: bool = True
) -> loader.Integration:
    """Mock an integration."""
    integration = loader.Integration(
        hass,
        f"{loader.PACKAGE_BUILTIN}.{module.DOMAIN}"
        if built_in
        else f"{loader.PACKAGE_CUSTOM_COMPONENTS}.{module.DOMAIN}",
        None,
        module.mock_manifest(),
    )

    def mock_import_platform(platform_name: str) -> NoReturn:
        raise ImportError(
            f"Mocked unable to import platform '{platform_name}'",
            name=f"{integration.pkg_path}.{platform_name}",
        )

    integration._import_platform = mock_import_platform

    _LOGGER.info("Adding mock integration: %s", module.DOMAIN)
    hass.data.setdefault(loader.DATA_INTEGRATIONS, {})[module.DOMAIN] = integration
    hass.data.setdefault(loader.DATA_COMPONENTS, {})[module.DOMAIN] = module

    return integration


def mock_entity_platform(
    hass: HomeAssistant, platform_path: str, module: MockPlatform | None
) -> None:
    """Mock a entity platform.

    platform_path is in form light.hue. Will create platform
    hue.light.
    """
    domain, platform_name = platform_path.split(".")
    mock_platform(hass, f"{platform_name}.{domain}", module)


def mock_platform(
    hass: HomeAssistant, platform_path: str, module: Mock | MockPlatform | None = None
) -> None:
    """Mock a platform.

    platform_path is in form hue.config_flow.
    """
    domain, platform_name = platform_path.split(".")
    integration_cache = hass.data.setdefault(loader.DATA_INTEGRATIONS, {})
    module_cache = hass.data.setdefault(loader.DATA_COMPONENTS, {})

    if domain not in integration_cache:
        mock_integration(hass, MockModule(domain))

    _LOGGER.info("Adding mock integration platform: %s", platform_path)
    module_cache[platform_path] = module or Mock()


<<<<<<< HEAD
def async_capture_events(hass, event_name: str) -> list[Event]:
=======
def async_capture_events(hass: HomeAssistant, event_name: str) -> list[Event]:
>>>>>>> 28a45c1c
    """Create a helper that captures events."""
    events = []

    @callback
    def capture_events(event: Event) -> None:
        events.append(event)

    hass.bus.async_listen(event_name, capture_events)

    return events


@callback
def async_mock_signal(hass: HomeAssistant, signal: str) -> list[tuple[Any]]:
    """Catch all dispatches to a signal."""
    calls = []

    @callback
    def mock_signal_handler(*args: Any) -> None:
        """Mock service call."""
        calls.append(args)

    async_dispatcher_connect(hass, signal, mock_signal_handler)

    return calls


def assert_lists_same(a: list[Any], b: list[Any]) -> None:
    """Compare two lists, ignoring order.

    Check both that all items in a are in b and that all items in b are in a,
    otherwise assert_lists_same(["1", "1"], ["1", "2"]) could be True.
    """
    assert len(a) == len(b)
    for i in a:
        assert i in b
    for i in b:
        assert i in a


_SENTINEL = object()


class _HA_ANY:
    """A helper object that compares equal to everything.

    Based on unittest.mock.ANY, but modified to not show up in pytest's equality
    assertion diffs.
    """

    _other = _SENTINEL

    def __eq__(self, other: Any) -> bool:
        """Test equal."""
        self._other = other
        return True

    def __ne__(self, other: Any) -> bool:
        """Test not equal."""
        self._other = other
        return False

    def __repr__(self) -> str:
        """Return repr() other to not show up in pytest quality diffs."""
        if self._other is _SENTINEL:
            return "<ANY>"
        return repr(self._other)


ANY = _HA_ANY()


def raise_contains_mocks(val: Any) -> None:
    """Raise for mocks."""
    if isinstance(val, Mock):
        raise ValueError

    if isinstance(val, dict):
        for dict_value in val.values():
            raise_contains_mocks(dict_value)

    if isinstance(val, list):
        for dict_value in val:
            raise_contains_mocks(dict_value)<|MERGE_RESOLUTION|>--- conflicted
+++ resolved
@@ -44,18 +44,12 @@
 )
 from homeassistant.core import (
     BLOCK_LOG_TIMEOUT,
-<<<<<<< HEAD
-=======
     CoreState,
->>>>>>> 28a45c1c
     Event,
     HomeAssistant,
     ServiceCall,
     State,
-<<<<<<< HEAD
-=======
     callback,
->>>>>>> 28a45c1c
 )
 from homeassistant.helpers import (
     area_registry,
@@ -1293,11 +1287,7 @@
     module_cache[platform_path] = module or Mock()
 
 
-<<<<<<< HEAD
-def async_capture_events(hass, event_name: str) -> list[Event]:
-=======
 def async_capture_events(hass: HomeAssistant, event_name: str) -> list[Event]:
->>>>>>> 28a45c1c
     """Create a helper that captures events."""
     events = []
 
