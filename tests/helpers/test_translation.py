"""Test the translation helper."""
import asyncio
from os import path
import pathlib
from typing import Any
from unittest.mock import Mock, call, patch

import pytest

from homeassistant import loader
from homeassistant.const import EVENT_CORE_CONFIG_UPDATE
from homeassistant.core import HomeAssistant
from homeassistant.helpers import translation
from homeassistant.loader import async_get_integration
from homeassistant.setup import async_setup_component


@pytest.fixture
def mock_config_flows():
    """Mock the config flows."""
    flows = {"integration": [], "helper": {}}
    with patch.object(loader, "FLOWS", flows):
        yield flows


def test_recursive_flatten() -> None:
    """Test the flatten function."""
    data = {"parent1": {"child1": "data1", "child2": "data2"}, "parent2": "data3"}

    flattened = translation.recursive_flatten("prefix.", data)

    assert flattened == {
        "prefix.parent1.child1": "data1",
        "prefix.parent1.child2": "data2",
        "prefix.parent2": "data3",
    }


async def test_component_translation_path(
    hass: HomeAssistant, enable_custom_integrations: None
) -> None:
    """Test the component translation file function."""
    assert await async_setup_component(
        hass,
        "switch",
        {"switch": [{"platform": "test"}, {"platform": "test_embedded"}]},
    )
    assert await async_setup_component(hass, "test_package", {"test_package": None})
    int_test_package = await async_get_integration(hass, "test_package")

    assert path.normpath(
        translation.component_translation_path("en", int_test_package)
    ) == path.normpath(
        hass.config.path("custom_components", "test_package", "translations", "en.json")
    )


def test__load_translations_files_by_language(
    hass: HomeAssistant, caplog: pytest.LogCaptureFixture
) -> None:
    """Test the load translation files function."""
    # Test one valid and one invalid file
    en_file = hass.config.path("custom_components", "test", "translations", "en.json")
    invalid_file = hass.config.path(
        "custom_components", "test", "translations", "invalid.json"
    )
    broken_file = hass.config.path(
        "custom_components", "test", "translations", "_broken.json"
    )
    assert translation._load_translations_files_by_language(
        {
            "en": {"test": en_file},
            "invalid": {"test": invalid_file},
            "broken": {"test": broken_file},
        }
    ) == {
        "broken": {},
        "en": {
            "test": {
                "entity": {
                    "switch": {
                        "other1": {"name": "Other 1"},
                        "other2": {"name": "Other 2"},
                        "other3": {"name": "Other 3"},
                        "other4": {"name": "Other 4"},
                        "outlet": {"name": "Outlet " "{placeholder}"},
                    }
                },
                "something": "else",
            }
        },
        "invalid": {"test": {}},
    }
    assert "Translation file is unexpected type" in caplog.text
    assert "_broken.json" in caplog.text


@pytest.mark.parametrize(
    ("language", "expected_translation", "expected_errors"),
    (
        (
            "en",
            {
                "component.test.entity.switch.other1.name": "Other 1",
                "component.test.entity.switch.other2.name": "Other 2",
                "component.test.entity.switch.other3.name": "Other 3",
                "component.test.entity.switch.other4.name": "Other 4",
                "component.test.entity.switch.outlet.name": "Outlet {placeholder}",
            },
            [],
        ),
        (
            "es",
            {
                "component.test.entity.switch.other1.name": "Otra 1",
                "component.test.entity.switch.other2.name": "Otra 2",
                "component.test.entity.switch.other3.name": "Otra 3",
                "component.test.entity.switch.other4.name": "Otra 4",
                "component.test.entity.switch.outlet.name": "Enchufe {placeholder}",
            },
            [],
        ),
        (
            "de",
            {
                # Correct
                "component.test.entity.switch.other1.name": "Anderes 1",
                # Translation has placeholder missing in English
                "component.test.entity.switch.other2.name": "Other 2",
                # Correct (empty translation)
                "component.test.entity.switch.other3.name": "",
                # Translation missing
                "component.test.entity.switch.other4.name": "Other 4",
                # Mismatch in placeholders
                "component.test.entity.switch.outlet.name": "Outlet {placeholder}",
            },
            [
                "component.test.entity.switch.other2.name",
                "component.test.entity.switch.outlet.name",
            ],
        ),
    ),
)
async def test_load_translations_files_invalid_localized_placeholders(
    hass: HomeAssistant,
    enable_custom_integrations: None,
    caplog: pytest.LogCaptureFixture,
    language: str,
    expected_translation: dict,
    expected_errors: bool,
) -> None:
    """Test the load translation files with invalid localized placeholders."""
    caplog.clear()
    translations = await translation.async_get_translations(
        hass, language, "entity", ["test"]
    )
    assert translations == expected_translation

    assert ("Validation of translation placeholders" in caplog.text) == (
        len(expected_errors) > 0
    )
    for expected_error in expected_errors:
        assert (
            f"Validation of translation placeholders for localized ({language}) string {expected_error} failed"
            in caplog.text
        )


async def test_get_translations(
    hass: HomeAssistant, mock_config_flows, enable_custom_integrations: None
) -> None:
    """Test the get translations helper."""
    translations = await translation.async_get_translations(hass, "en", "entity")
    assert translations == {}

    assert await async_setup_component(hass, "switch", {"switch": {"platform": "test"}})
    await hass.async_block_till_done()

    translations = await translation.async_get_translations(
        hass, "en", "entity", {"test"}
    )

    assert translations == {
        "component.test.entity.switch.other1.name": "Other 1",
        "component.test.entity.switch.other2.name": "Other 2",
        "component.test.entity.switch.other3.name": "Other 3",
        "component.test.entity.switch.other4.name": "Other 4",
        "component.test.entity.switch.outlet.name": "Outlet {placeholder}",
    }

    translations = await translation.async_get_translations(
        hass, "de", "entity", {"test"}
    )

    assert translations == {
        "component.test.entity.switch.other1.name": "Anderes 1",
        "component.test.entity.switch.other2.name": "Other 2",
        "component.test.entity.switch.other3.name": "",
        "component.test.entity.switch.other4.name": "Other 4",
        "component.test.entity.switch.outlet.name": "Outlet {placeholder}",
    }

    # Test a partial translation
    translations = await translation.async_get_translations(
        hass, "es", "entity", {"test"}
    )

    assert translations == {
        "component.test.entity.switch.other1.name": "Otra 1",
        "component.test.entity.switch.other2.name": "Otra 2",
        "component.test.entity.switch.other3.name": "Otra 3",
        "component.test.entity.switch.other4.name": "Otra 4",
        "component.test.entity.switch.outlet.name": "Enchufe {placeholder}",
    }

    # Test that an untranslated language falls back to English.
    translations = await translation.async_get_translations(
        hass, "invalid-language", "entity", {"test"}
    )

    assert translations == {
        "component.test.entity.switch.other1.name": "Other 1",
        "component.test.entity.switch.other2.name": "Other 2",
        "component.test.entity.switch.other3.name": "Other 3",
        "component.test.entity.switch.other4.name": "Other 4",
        "component.test.entity.switch.outlet.name": "Outlet {placeholder}",
    }


async def test_get_translations_loads_config_flows(
    hass: HomeAssistant, mock_config_flows
) -> None:
    """Test the get translations helper loads config flow translations."""
    mock_config_flows["integration"].append("component1")
    integration = Mock(file_path=pathlib.Path(__file__))
    integration.name = "Component 1"

    with patch(
        "homeassistant.helpers.translation.component_translation_path",
        return_value="bla.json",
    ), patch(
        "homeassistant.helpers.translation._load_translations_files_by_language",
        return_value={"en": {"component1": {"title": "world"}}},
    ), patch(
        "homeassistant.helpers.translation.async_get_integrations",
        return_value={"component1": integration},
    ):
        translations = await translation.async_get_translations(
            hass, "en", "title", config_flow=True
        )
        translations_again = await translation.async_get_translations(
            hass, "en", "title", config_flow=True
        )

        assert translations == translations_again

    assert translations == {
        "component.component1.title": "world",
    }

    assert "component1" not in hass.config.components

    mock_config_flows["integration"].append("component2")
    integration = Mock(file_path=pathlib.Path(__file__))
    integration.name = "Component 2"

    with patch(
        "homeassistant.helpers.translation.component_translation_path",
        return_value="bla.json",
    ), patch(
        "homeassistant.helpers.translation._load_translations_files_by_language",
        return_value={"en": {"component2": {"title": "world"}}},
    ), patch(
        "homeassistant.helpers.translation.async_get_integrations",
        return_value={"component2": integration},
    ):
        translations = await translation.async_get_translations(
            hass, "en", "title", config_flow=True
        )
        translations_again = await translation.async_get_translations(
            hass, "en", "title", config_flow=True
        )

        assert translations == translations_again

    assert translations == {
        "component.component1.title": "world",
        "component.component2.title": "world",
    }

    translations_all_cached = await translation.async_get_translations(
        hass, "en", "title", config_flow=True
    )
    assert translations == translations_all_cached

    assert "component1" not in hass.config.components
    assert "component2" not in hass.config.components


async def test_get_translations_while_loading_components(hass: HomeAssistant) -> None:
    """Test the get translations helper loads config flow translations."""
    integration = Mock(file_path=pathlib.Path(__file__))
    integration.name = "Component 1"
    hass.config.components.add("component1")
    load_count = 0

    def mock_load_translation_files(
        files: dict[str, dict[str, Any]],
    ) -> dict[str, dict[str, Any]]:
        """Mock load translation files."""
        nonlocal load_count
        load_count += 1
        # Mimic race condition by loading a component during setup

        return {language: {"component1": {"title": "world"}} for language in files}

    with patch(
        "homeassistant.helpers.translation.component_translation_path",
        return_value="bla.json",
    ), patch(
        "homeassistant.helpers.translation._load_translations_files_by_language",
        mock_load_translation_files,
    ), patch(
        "homeassistant.helpers.translation.async_get_integrations",
        return_value={"component1": integration},
    ):
        tasks = [
            translation.async_get_translations(hass, "en", "title") for _ in range(5)
        ]
        all_translations = await asyncio.gather(*tasks)

    assert all_translations[0] == {
        "component.component1.title": "world",
    }
    assert load_count == 1


async def test_get_translation_categories(hass: HomeAssistant) -> None:
    """Test the get translations helper loads config flow translations."""
    with patch.object(translation, "async_get_config_flows", return_value={"light"}):
        translations = await translation.async_get_translations(
            hass, "en", "title", None, True
        )
        assert "component.light.title" in translations

        translations = await translation.async_get_translations(
            hass, "en", "device_automation", None, True
        )
        assert "component.light.device_automation.action_type.turn_on" in translations


<<<<<<< HEAD
=======
async def test_legacy_platform_translations_not_used_built_in_integrations(
    hass: HomeAssistant, caplog: pytest.LogCaptureFixture
) -> None:
    """Test legacy platform translations are not used for built-in integrations."""
    hass.config.components.add("moon.sensor")
    hass.config.components.add("sensor")

    load_requests = []

    def mock_load_translations_files_by_language(files):
        load_requests.append(files)
        return {}

    with patch(
        "homeassistant.helpers.translation._load_translations_files_by_language",
        mock_load_translations_files_by_language,
    ):
        await translation.async_get_translations(hass, "en", "state")

    assert len(load_requests) == 1
    to_load = load_requests[0]
    assert len(to_load) == 1
    en_load = to_load["en"]
    assert len(en_load) == 1
    assert "sensor" in en_load
    assert "moon.sensor" not in en_load


async def test_translation_merging_custom_components(
    hass: HomeAssistant,
    caplog: pytest.LogCaptureFixture,
    enable_custom_integrations: None,
) -> None:
    """Test we merge translations of two integrations.

    Legacy state translations only used for custom integrations.
    """
    hass.config.components.add("test_legacy_state_translations.sensor")
    hass.config.components.add("sensor")

    orig_load_translations = translation._load_translations_files_by_language

    def mock_load_translations_files(files):
        """Mock loading."""
        result = orig_load_translations(files)
        result["en"]["test_legacy_state_translations.sensor"] = {
            "state": {
                "test_legacy_state_translations__phase": {
                    "first_quarter": "First Quarter"
                }
            }
        }
        return result

    with patch(
        "homeassistant.helpers.translation._load_translations_files_by_language",
        side_effect=mock_load_translations_files,
    ):
        translations = await translation.async_get_translations(hass, "en", "state")

    assert (
        "component.sensor.state.test_legacy_state_translations__phase.first_quarter"
        in translations
    )

    hass.config.components.add("test_legacy_state_translations_bad_data.sensor")

    # Patch in some bad translation data
    def mock_load_bad_translations_files(files):
        """Mock loading."""
        result = orig_load_translations(files)
        result["en"]["test_legacy_state_translations_bad_data.sensor"] = {
            "state": "bad data"
        }
        return result

    with patch(
        "homeassistant.helpers.translation._load_translations_files_by_language",
        side_effect=mock_load_bad_translations_files,
    ):
        translations = await translation.async_get_translations(hass, "en", "state")

        assert (
            "component.sensor.state.test_legacy_state_translations__phase.first_quarter"
            in translations
        )

    assert (
        "An integration providing translations for sensor provided invalid data:"
        " bad data"
    ) in caplog.text


async def test_translation_merging_loaded_apart_custom_integrations(
    hass: HomeAssistant,
    caplog: pytest.LogCaptureFixture,
    enable_custom_integrations: None,
) -> None:
    """Test we merge translations of two integrations when they are not loaded at the same time.

    Legacy state translations only used for custom integrations.
    """
    orig_load_translations = translation._load_translations_files_by_language

    def mock_load_translations_files(files):
        """Mock loading."""
        result = orig_load_translations(files)
        result["en"]["test_legacy_state_translations.sensor"] = {
            "state": {
                "test_legacy_state_translations__phase": {
                    "first_quarter": "First Quarter"
                }
            }
        }
        return result

    hass.config.components.add("sensor")

    with patch(
        "homeassistant.helpers.translation._load_translations_files_by_language",
        side_effect=mock_load_translations_files,
    ):
        translations = await translation.async_get_translations(hass, "en", "state")

    assert (
        "component.sensor.state.test_legacy_state_translations__phase.first_quarter"
        not in translations
    )

    hass.config.components.add("test_legacy_state_translations.sensor")

    with patch(
        "homeassistant.helpers.translation._load_translations_files_by_language",
        side_effect=mock_load_translations_files,
    ):
        translations = await translation.async_get_translations(hass, "en", "state")

    assert (
        "component.sensor.state.test_legacy_state_translations__phase.first_quarter"
        in translations
    )

    with patch(
        "homeassistant.helpers.translation._load_translations_files_by_language",
        side_effect=mock_load_translations_files,
    ):
        translations = await translation.async_get_translations(
            hass, "en", "state", integrations={"sensor"}
        )

    assert (
        "component.sensor.state.test_legacy_state_translations__phase.first_quarter"
        in translations
    )


>>>>>>> c877f5de
async def test_translation_merging_loaded_together(
    hass: HomeAssistant, caplog: pytest.LogCaptureFixture
) -> None:
    """Test we merge translations of two integrations when they are loaded at the same time."""
    hass.config.components.add("hue")
    hass.config.components.add("homekit")
    hue_translations = await translation.async_get_translations(
        hass, "en", "config", integrations={"hue"}
    )
    homekit_translations = await translation.async_get_translations(
        hass, "en", "config", integrations={"homekit"}
    )

    translations = await translation.async_get_translations(
        hass, "en", "config", integrations={"hue", "homekit"}
    )
    assert translations == hue_translations | homekit_translations


async def test_ensure_translations_still_load_if_one_integration_fails(
    hass: HomeAssistant, caplog: pytest.LogCaptureFixture
) -> None:
    """Test that if one integration fails to load we can still get translations."""
    hass.config.components.add("sensor")
    hass.config.components.add("broken")

    sensor_integration = await loader.async_get_integration(hass, "sensor")

    with patch(
        "homeassistant.helpers.translation.async_get_integrations",
        return_value={
            "sensor": sensor_integration,
            "broken": Exception("unhandled failure"),
        },
    ):
        translations = await translation.async_get_translations(
            hass, "en", "entity_component", integrations={"sensor", "broken"}
        )
        assert "Failed to load integration for translation" in caplog.text
        assert "broken" in caplog.text

    assert translations

    sensor_translations = await translation.async_get_translations(
        hass, "en", "entity_component", integrations={"sensor"}
    )

    assert translations == sensor_translations


async def test_caching(hass: HomeAssistant) -> None:
    """Test we cache data."""
    hass.config.components.add("sensor")
    hass.config.components.add("light")

    # Patch with same method so we can count invocations
    with patch(
        "homeassistant.helpers.translation.build_resources",
        side_effect=translation.build_resources,
    ) as mock_build_resources:
        load1 = await translation.async_get_translations(hass, "en", "entity_component")
        assert len(mock_build_resources.mock_calls) == 5

        load2 = await translation.async_get_translations(hass, "en", "entity_component")
        assert len(mock_build_resources.mock_calls) == 5

        assert load1 == load2

        for key in load1:
            assert key.startswith(
                (
                    "component.sensor.entity_component.",
                    "component.light.entity_component.",
                )
            )

    load_sensor_only = await translation.async_get_translations(
        hass, "en", "entity_component", integrations={"sensor"}
    )
    assert load_sensor_only
    for key in load_sensor_only:
        assert key.startswith("component.sensor.entity_component.")

    load_light_only = await translation.async_get_translations(
        hass, "en", "entity_component", integrations={"light"}
    )
    assert load_light_only
    for key in load_light_only:
        assert key.startswith("component.light.entity_component.")

    hass.config.components.add("media_player")

    # Patch with same method so we can count invocations
    with patch(
        "homeassistant.helpers.translation.build_resources",
        side_effect=translation.build_resources,
    ) as mock_build:
        load_sensor_only = await translation.async_get_translations(
            hass, "en", "title", integrations={"sensor"}
        )
        assert load_sensor_only
        for key in load_sensor_only:
            assert key == "component.sensor.title"
        assert len(mock_build.mock_calls) == 0

        assert await translation.async_get_translations(
            hass, "en", "title", integrations={"sensor"}
        )
        assert len(mock_build.mock_calls) == 0

        load_light_only = await translation.async_get_translations(
            hass, "en", "title", integrations={"media_player"}
        )
        assert load_light_only
        for key in load_light_only:
            assert key == "component.media_player.title"
        assert len(mock_build.mock_calls) > 1


async def test_custom_component_translations(
    hass: HomeAssistant, enable_custom_integrations: None
) -> None:
    """Test getting translation from custom components."""
    hass.config.components.add("test_embedded")
    hass.config.components.add("test_package")
    assert await translation.async_get_translations(hass, "en", "state") == {}


async def test_get_cached_translations(
    hass: HomeAssistant, mock_config_flows, enable_custom_integrations: None
) -> None:
    """Test the get cached translations helper."""
    translations = await translation.async_get_translations(hass, "en", "entity")
    assert translations == {}

    assert await async_setup_component(hass, "switch", {"switch": {"platform": "test"}})
    await hass.async_block_till_done()

    await translation._async_get_translations_cache(hass).async_load("en", {"test"})

    translations = translation.async_get_cached_translations(
        hass, "en", "entity", "test"
    )
    assert translations == {
        "component.test.entity.switch.other1.name": "Other 1",
        "component.test.entity.switch.other2.name": "Other 2",
        "component.test.entity.switch.other3.name": "Other 3",
        "component.test.entity.switch.other4.name": "Other 4",
        "component.test.entity.switch.outlet.name": "Outlet {placeholder}",
    }

    await translation._async_get_translations_cache(hass).async_load("es", {"test"})

    # Test a partial translation
    translations = translation.async_get_cached_translations(
        hass, "es", "entity", "test"
    )

    assert translations == {
        "component.test.entity.switch.other1.name": "Otra 1",
        "component.test.entity.switch.other2.name": "Otra 2",
        "component.test.entity.switch.other3.name": "Otra 3",
        "component.test.entity.switch.other4.name": "Otra 4",
        "component.test.entity.switch.outlet.name": "Enchufe {placeholder}",
    }

    await translation._async_get_translations_cache(hass).async_load(
        "invalid-language", {"test"}
    )

    # Test that an untranslated language falls back to English.
    translations = translation.async_get_cached_translations(
        hass, "invalid-language", "entity", "test"
    )

    assert translations == {
        "component.test.entity.switch.other1.name": "Other 1",
        "component.test.entity.switch.other2.name": "Other 2",
        "component.test.entity.switch.other3.name": "Other 3",
        "component.test.entity.switch.other4.name": "Other 4",
        "component.test.entity.switch.outlet.name": "Outlet {placeholder}",
    }


async def test_setup(hass: HomeAssistant):
    """Test the setup load listeners helper."""
    translation.async_setup(hass)

    # Should not be called if the language is the current language
    with patch(
        "homeassistant.helpers.translation._TranslationCache.async_load",
    ) as mock:
        hass.bus.async_fire(EVENT_CORE_CONFIG_UPDATE, {"language": "en"})
        await hass.async_block_till_done()
        mock.assert_not_called()

    # Should be called if the language is different
    with patch(
        "homeassistant.helpers.translation._TranslationCache.async_load",
    ) as mock:
        hass.bus.async_fire(EVENT_CORE_CONFIG_UPDATE, {"language": "es"})
        await hass.async_block_till_done()
        mock.assert_called_once_with("es", set())

    with patch(
        "homeassistant.helpers.translation._TranslationCache.async_load",
    ) as mock:
        hass.bus.async_fire(EVENT_CORE_CONFIG_UPDATE, {})
        await hass.async_block_till_done()
        mock.assert_not_called()


async def test_translate_state(hass: HomeAssistant):
    """Test the state translation helper."""
    result = translation.async_translate_state(
        hass, "unavailable", "binary_sensor", "platform", "translation_key", None
    )
    assert result == "unavailable"

    result = translation.async_translate_state(
        hass, "unknown", "binary_sensor", "platform", "translation_key", None
    )
    assert result == "unknown"

    with patch(
        "homeassistant.helpers.translation.async_get_cached_translations",
        return_value={
            "component.platform.entity.binary_sensor.translation_key.state.on": "TRANSLATED"
        },
    ) as mock:
        result = translation.async_translate_state(
            hass, "on", "binary_sensor", "platform", "translation_key", None
        )
        mock.assert_called_once_with(hass, hass.config.language, "entity")
        assert result == "TRANSLATED"

    with patch(
        "homeassistant.helpers.translation.async_get_cached_translations",
        return_value={
            "component.binary_sensor.entity_component.device_class.state.on": "TRANSLATED"
        },
    ) as mock:
        result = translation.async_translate_state(
            hass, "on", "binary_sensor", "platform", None, "device_class"
        )
        mock.assert_called_once_with(hass, hass.config.language, "entity_component")
        assert result == "TRANSLATED"

    with patch(
        "homeassistant.helpers.translation.async_get_cached_translations",
        return_value={
            "component.binary_sensor.entity_component._.state.on": "TRANSLATED"
        },
    ) as mock:
        result = translation.async_translate_state(
            hass, "on", "binary_sensor", "platform", None, None
        )
        mock.assert_called_once_with(hass, hass.config.language, "entity_component")
        assert result == "TRANSLATED"

    with patch(
        "homeassistant.helpers.translation.async_get_cached_translations",
        return_value={},
    ) as mock:
        result = translation.async_translate_state(
            hass, "on", "binary_sensor", "platform", None, None
        )
        mock.assert_has_calls(
            [
                call(hass, hass.config.language, "entity_component"),
            ]
        )
        assert result == "on"

    with patch(
        "homeassistant.helpers.translation.async_get_cached_translations",
        return_value={},
    ) as mock:
        result = translation.async_translate_state(
            hass, "on", "binary_sensor", "platform", "translation_key", "device_class"
        )
        mock.assert_has_calls(
            [
                call(hass, hass.config.language, "entity"),
                call(hass, hass.config.language, "entity_component"),
            ]
        )
        assert result == "on"<|MERGE_RESOLUTION|>--- conflicted
+++ resolved
@@ -46,10 +46,35 @@
         {"switch": [{"platform": "test"}, {"platform": "test_embedded"}]},
     )
     assert await async_setup_component(hass, "test_package", {"test_package": None})
-    int_test_package = await async_get_integration(hass, "test_package")
+
+    (
+        int_test,
+        int_test_embedded,
+        int_test_package,
+    ) = await asyncio.gather(
+        async_get_integration(hass, "test"),
+        async_get_integration(hass, "test_embedded"),
+        async_get_integration(hass, "test_package"),
+    )
 
     assert path.normpath(
-        translation.component_translation_path("en", int_test_package)
+        translation.component_translation_path("test.switch", "en", int_test)
+    ) == path.normpath(
+        hass.config.path("custom_components", "test", "translations", "switch.en.json")
+    )
+
+    assert path.normpath(
+        translation.component_translation_path(
+            "test_embedded.switch", "en", int_test_embedded
+        )
+    ) == path.normpath(
+        hass.config.path(
+            "custom_components", "test_embedded", "translations", "switch.en.json"
+        )
+    )
+
+    assert path.normpath(
+        translation.component_translation_path("test_package", "en", int_test_package)
     ) == path.normpath(
         hass.config.path("custom_components", "test_package", "translations", "en.json")
     )
@@ -60,39 +85,28 @@
 ) -> None:
     """Test the load translation files function."""
     # Test one valid and one invalid file
-    en_file = hass.config.path("custom_components", "test", "translations", "en.json")
-    invalid_file = hass.config.path(
+    file1 = hass.config.path(
+        "custom_components", "test", "translations", "switch.en.json"
+    )
+    file2 = hass.config.path(
         "custom_components", "test", "translations", "invalid.json"
     )
-    broken_file = hass.config.path(
-        "custom_components", "test", "translations", "_broken.json"
+    file3 = hass.config.path(
+        "custom_components", "test", "translations", "_broken.en.json"
     )
     assert translation._load_translations_files_by_language(
-        {
-            "en": {"test": en_file},
-            "invalid": {"test": invalid_file},
-            "broken": {"test": broken_file},
+        {"en": {"switch.test": file1, "invalid": file2, "broken": file3}}
+    ) == {
+        "en": {
+            "switch.test": {
+                "state": {"string1": "Value 1", "string2": "Value 2"},
+                "something": "else",
+            },
+            "invalid": {},
         }
-    ) == {
-        "broken": {},
-        "en": {
-            "test": {
-                "entity": {
-                    "switch": {
-                        "other1": {"name": "Other 1"},
-                        "other2": {"name": "Other 2"},
-                        "other3": {"name": "Other 3"},
-                        "other4": {"name": "Other 4"},
-                        "outlet": {"name": "Outlet " "{placeholder}"},
-                    }
-                },
-                "something": "else",
-            }
-        },
-        "invalid": {"test": {}},
     }
     assert "Translation file is unexpected type" in caplog.text
-    assert "_broken.json" in caplog.text
+    assert "_broken.en.json" in caplog.text
 
 
 @pytest.mark.parametrize(
@@ -170,61 +184,33 @@
     hass: HomeAssistant, mock_config_flows, enable_custom_integrations: None
 ) -> None:
     """Test the get translations helper."""
-    translations = await translation.async_get_translations(hass, "en", "entity")
+    translations = await translation.async_get_translations(hass, "en", "state")
     assert translations == {}
 
     assert await async_setup_component(hass, "switch", {"switch": {"platform": "test"}})
     await hass.async_block_till_done()
 
-    translations = await translation.async_get_translations(
-        hass, "en", "entity", {"test"}
-    )
-
-    assert translations == {
-        "component.test.entity.switch.other1.name": "Other 1",
-        "component.test.entity.switch.other2.name": "Other 2",
-        "component.test.entity.switch.other3.name": "Other 3",
-        "component.test.entity.switch.other4.name": "Other 4",
-        "component.test.entity.switch.outlet.name": "Outlet {placeholder}",
-    }
-
-    translations = await translation.async_get_translations(
-        hass, "de", "entity", {"test"}
-    )
-
-    assert translations == {
-        "component.test.entity.switch.other1.name": "Anderes 1",
-        "component.test.entity.switch.other2.name": "Other 2",
-        "component.test.entity.switch.other3.name": "",
-        "component.test.entity.switch.other4.name": "Other 4",
-        "component.test.entity.switch.outlet.name": "Outlet {placeholder}",
-    }
+    translations = await translation.async_get_translations(hass, "en", "state")
+
+    assert translations["component.switch.state.string1"] == "Value 1"
+    assert translations["component.switch.state.string2"] == "Value 2"
+
+    translations = await translation.async_get_translations(hass, "de", "state")
+    assert "component.switch.something" not in translations
+    assert translations["component.switch.state.string1"] == "German Value 1"
+    assert translations["component.switch.state.string2"] == "German Value 2"
 
     # Test a partial translation
-    translations = await translation.async_get_translations(
-        hass, "es", "entity", {"test"}
-    )
-
-    assert translations == {
-        "component.test.entity.switch.other1.name": "Otra 1",
-        "component.test.entity.switch.other2.name": "Otra 2",
-        "component.test.entity.switch.other3.name": "Otra 3",
-        "component.test.entity.switch.other4.name": "Otra 4",
-        "component.test.entity.switch.outlet.name": "Enchufe {placeholder}",
-    }
+    translations = await translation.async_get_translations(hass, "es", "state")
+    assert translations["component.switch.state.string1"] == "Spanish Value 1"
+    assert translations["component.switch.state.string2"] == "Value 2"
 
     # Test that an untranslated language falls back to English.
     translations = await translation.async_get_translations(
-        hass, "invalid-language", "entity", {"test"}
-    )
-
-    assert translations == {
-        "component.test.entity.switch.other1.name": "Other 1",
-        "component.test.entity.switch.other2.name": "Other 2",
-        "component.test.entity.switch.other3.name": "Other 3",
-        "component.test.entity.switch.other4.name": "Other 4",
-        "component.test.entity.switch.outlet.name": "Outlet {placeholder}",
-    }
+        hass, "invalid-language", "state"
+    )
+    assert translations["component.switch.state.string1"] == "Value 1"
+    assert translations["component.switch.state.string2"] == "Value 2"
 
 
 async def test_get_translations_loads_config_flows(
@@ -349,8 +335,6 @@
         assert "component.light.device_automation.action_type.turn_on" in translations
 
 
-<<<<<<< HEAD
-=======
 async def test_legacy_platform_translations_not_used_built_in_integrations(
     hass: HomeAssistant, caplog: pytest.LogCaptureFixture
 ) -> None:
@@ -507,7 +491,6 @@
     )
 
 
->>>>>>> c877f5de
 async def test_translation_merging_loaded_together(
     hass: HomeAssistant, caplog: pytest.LogCaptureFixture
 ) -> None:
@@ -565,14 +548,14 @@
 
     # Patch with same method so we can count invocations
     with patch(
-        "homeassistant.helpers.translation.build_resources",
-        side_effect=translation.build_resources,
-    ) as mock_build_resources:
+        "homeassistant.helpers.translation._merge_resources",
+        side_effect=translation._merge_resources,
+    ) as mock_merge:
         load1 = await translation.async_get_translations(hass, "en", "entity_component")
-        assert len(mock_build_resources.mock_calls) == 5
+        assert len(mock_merge.mock_calls) == 1
 
         load2 = await translation.async_get_translations(hass, "en", "entity_component")
-        assert len(mock_build_resources.mock_calls) == 5
+        assert len(mock_merge.mock_calls) == 1
 
         assert load1 == load2
 
@@ -638,58 +621,47 @@
 
 async def test_get_cached_translations(
     hass: HomeAssistant, mock_config_flows, enable_custom_integrations: None
-) -> None:
+):
     """Test the get cached translations helper."""
-    translations = await translation.async_get_translations(hass, "en", "entity")
+    translations = translation.async_get_cached_translations(hass, "en", "state")
     assert translations == {}
 
     assert await async_setup_component(hass, "switch", {"switch": {"platform": "test"}})
     await hass.async_block_till_done()
 
-    await translation._async_get_translations_cache(hass).async_load("en", {"test"})
-
+    await translation._async_get_translations_cache(hass).async_load(
+        "en", hass.config.components
+    )
+    translations = translation.async_get_cached_translations(hass, "en", "state")
+
+    assert translations["component.switch.state.string1"] == "Value 1"
+    assert translations["component.switch.state.string2"] == "Value 2"
+
+    await translation._async_get_translations_cache(hass).async_load(
+        "de", hass.config.components
+    )
+    translations = translation.async_get_cached_translations(hass, "de", "state")
+    assert "component.switch.something" not in translations
+    assert translations["component.switch.state.string1"] == "German Value 1"
+    assert translations["component.switch.state.string2"] == "German Value 2"
+
+    # Test a partial translation
+    await translation._async_get_translations_cache(hass).async_load(
+        "es", hass.config.components
+    )
+    translations = translation.async_get_cached_translations(hass, "es", "state")
+    assert translations["component.switch.state.string1"] == "Spanish Value 1"
+    assert translations["component.switch.state.string2"] == "Value 2"
+
+    # Test that an untranslated language falls back to English.
+    await translation._async_get_translations_cache(hass).async_load(
+        "invalid-language", hass.config.components
+    )
     translations = translation.async_get_cached_translations(
-        hass, "en", "entity", "test"
-    )
-    assert translations == {
-        "component.test.entity.switch.other1.name": "Other 1",
-        "component.test.entity.switch.other2.name": "Other 2",
-        "component.test.entity.switch.other3.name": "Other 3",
-        "component.test.entity.switch.other4.name": "Other 4",
-        "component.test.entity.switch.outlet.name": "Outlet {placeholder}",
-    }
-
-    await translation._async_get_translations_cache(hass).async_load("es", {"test"})
-
-    # Test a partial translation
-    translations = translation.async_get_cached_translations(
-        hass, "es", "entity", "test"
-    )
-
-    assert translations == {
-        "component.test.entity.switch.other1.name": "Otra 1",
-        "component.test.entity.switch.other2.name": "Otra 2",
-        "component.test.entity.switch.other3.name": "Otra 3",
-        "component.test.entity.switch.other4.name": "Otra 4",
-        "component.test.entity.switch.outlet.name": "Enchufe {placeholder}",
-    }
-
-    await translation._async_get_translations_cache(hass).async_load(
-        "invalid-language", {"test"}
-    )
-
-    # Test that an untranslated language falls back to English.
-    translations = translation.async_get_cached_translations(
-        hass, "invalid-language", "entity", "test"
-    )
-
-    assert translations == {
-        "component.test.entity.switch.other1.name": "Other 1",
-        "component.test.entity.switch.other2.name": "Other 2",
-        "component.test.entity.switch.other3.name": "Other 3",
-        "component.test.entity.switch.other4.name": "Other 4",
-        "component.test.entity.switch.outlet.name": "Outlet {placeholder}",
-    }
+        hass, "invalid-language", "state"
+    )
+    assert translations["component.switch.state.string1"] == "Value 1"
+    assert translations["component.switch.state.string2"] == "Value 2"
 
 
 async def test_setup(hass: HomeAssistant):
@@ -770,14 +742,45 @@
 
     with patch(
         "homeassistant.helpers.translation.async_get_cached_translations",
-        return_value={},
+        return_value={"component.binary_sensor.state.device_class.on": "TRANSLATED"},
     ) as mock:
         result = translation.async_translate_state(
-            hass, "on", "binary_sensor", "platform", None, None
+            hass, "on", "binary_sensor", "platform", None, "device_class"
         )
         mock.assert_has_calls(
             [
                 call(hass, hass.config.language, "entity_component"),
+                call(hass, hass.config.language, "state", "binary_sensor"),
+            ]
+        )
+        assert result == "TRANSLATED"
+
+    with patch(
+        "homeassistant.helpers.translation.async_get_cached_translations",
+        return_value={"component.binary_sensor.state._.on": "TRANSLATED"},
+    ) as mock:
+        result = translation.async_translate_state(
+            hass, "on", "binary_sensor", "platform", None, None
+        )
+        mock.assert_has_calls(
+            [
+                call(hass, hass.config.language, "entity_component"),
+                call(hass, hass.config.language, "state", "binary_sensor"),
+            ]
+        )
+        assert result == "TRANSLATED"
+
+    with patch(
+        "homeassistant.helpers.translation.async_get_cached_translations",
+        return_value={},
+    ) as mock:
+        result = translation.async_translate_state(
+            hass, "on", "binary_sensor", "platform", None, None
+        )
+        mock.assert_has_calls(
+            [
+                call(hass, hass.config.language, "entity_component"),
+                call(hass, hass.config.language, "state", "binary_sensor"),
             ]
         )
         assert result == "on"
@@ -793,6 +796,7 @@
             [
                 call(hass, hass.config.language, "entity"),
                 call(hass, hass.config.language, "entity_component"),
+                call(hass, hass.config.language, "state", "binary_sensor"),
             ]
         )
         assert result == "on"