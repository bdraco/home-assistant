--- conflicted
+++ resolved
@@ -1,11 +1,6 @@
 """Test the translation helper."""
 
 import asyncio
-<<<<<<< HEAD
-from collections import defaultdict
-from os import path
-=======
->>>>>>> 7589d909
 import pathlib
 from typing import Any
 from unittest.mock import Mock, call, patch
@@ -671,7 +666,7 @@
     with (
         patch(
             "homeassistant.helpers.translation._load_translations_files_by_language",
-            return_value=defaultdict(lambda: defaultdict(dict)),
+            return_value={},
         ),
         patch(
             "homeassistant.helpers.translation.async_get_integrations",
