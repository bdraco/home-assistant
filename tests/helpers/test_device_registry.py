"""Tests for the Device Registry."""

from collections.abc import Iterable
from contextlib import AbstractContextManager, nullcontext
from functools import partial
import time
from typing import Any
from unittest.mock import patch

import pytest
from yarl import URL

from homeassistant import config_entries
from homeassistant.const import EVENT_HOMEASSISTANT_STARTED
from homeassistant.core import CoreState, HomeAssistant, ReleaseChannel
from homeassistant.exceptions import HomeAssistantError
from homeassistant.helpers import (
    area_registry as ar,
    device_registry as dr,
    entity_registry as er,
)

from tests.common import (
    MockConfigEntry,
    async_capture_events,
    flush_store,
    help_test_all,
    import_and_test_deprecated_constant_enum,
)


@pytest.fixture
def mock_config_entry(hass: HomeAssistant) -> MockConfigEntry:
    """Create a mock config entry and add it to hass."""
    entry = MockConfigEntry(title=None)
    entry.add_to_hass(hass)
    return entry


async def test_get_or_create_returns_same_entry(
    hass: HomeAssistant,
    device_registry: dr.DeviceRegistry,
    area_registry: ar.AreaRegistry,
    mock_config_entry: MockConfigEntry,
) -> None:
    """Make sure we do not duplicate entries."""
    update_events = async_capture_events(hass, dr.EVENT_DEVICE_REGISTRY_UPDATED)
    entry = device_registry.async_get_or_create(
        config_entry_id=mock_config_entry.entry_id,
        connections={(dr.CONNECTION_NETWORK_MAC, "12:34:56:AB:CD:EF")},
        identifiers={("bridgeid", "0123")},
        sw_version="sw-version",
        name="name",
        manufacturer="manufacturer",
        model="model",
        suggested_area="Game Room",
    )
    entry2 = device_registry.async_get_or_create(
        config_entry_id=mock_config_entry.entry_id,
        connections={(dr.CONNECTION_NETWORK_MAC, "11:22:33:66:77:88")},
        identifiers={("bridgeid", "0123")},
        manufacturer="manufacturer",
        model="model",
        suggested_area="Game Room",
    )
    entry3 = device_registry.async_get_or_create(
        config_entry_id=mock_config_entry.entry_id,
        connections={(dr.CONNECTION_NETWORK_MAC, "12:34:56:AB:CD:EF")},
    )

    game_room_area = area_registry.async_get_area_by_name("Game Room")
    assert game_room_area is not None
    assert len(area_registry.areas) == 1

    assert len(device_registry.devices) == 1
    assert entry.area_id == game_room_area.id
    assert entry.id == entry2.id
    assert entry.id == entry3.id
    assert entry.identifiers == {("bridgeid", "0123")}

    assert entry2.area_id == game_room_area.id

    assert entry3.manufacturer == "manufacturer"
    assert entry3.model == "model"
    assert entry3.name == "name"
    assert entry3.sw_version == "sw-version"
    assert entry3.suggested_area == "Game Room"
    assert entry3.area_id == game_room_area.id

    await hass.async_block_till_done()

    # Only 2 update events. The third entry did not generate any changes.
    assert len(update_events) == 2, update_events
    assert update_events[0].data == {
        "action": "create",
        "device_id": entry.id,
    }
    assert update_events[1].data == {
        "action": "update",
        "device_id": entry.id,
        "changes": {"connections": {("mac", "12:34:56:ab:cd:ef")}},
    }


async def test_requirement_for_identifier_or_connection(
    device_registry: dr.DeviceRegistry,
    mock_config_entry: MockConfigEntry,
) -> None:
    """Make sure we do require some descriptor of device."""
    entry = device_registry.async_get_or_create(
        config_entry_id=mock_config_entry.entry_id,
        connections={(dr.CONNECTION_NETWORK_MAC, "12:34:56:AB:CD:EF")},
        identifiers=set(),
        manufacturer="manufacturer",
        model="model",
    )
    entry2 = device_registry.async_get_or_create(
        config_entry_id=mock_config_entry.entry_id,
        connections=set(),
        identifiers={("bridgeid", "0123")},
        manufacturer="manufacturer",
        model="model",
    )

    assert len(device_registry.devices) == 2
    assert entry
    assert entry2

    with pytest.raises(HomeAssistantError):
        device_registry.async_get_or_create(
            config_entry_id=mock_config_entry.entry_id,
            connections=set(),
            identifiers=set(),
            manufacturer="manufacturer",
            model="model",
        )


async def test_multiple_config_entries(
    hass: HomeAssistant, device_registry: dr.DeviceRegistry
) -> None:
    """Make sure we do not get duplicate entries."""
    config_entry_1 = MockConfigEntry()
    config_entry_1.add_to_hass(hass)
    config_entry_2 = MockConfigEntry()
    config_entry_2.add_to_hass(hass)

    entry = device_registry.async_get_or_create(
        config_entry_id=config_entry_1.entry_id,
        connections={(dr.CONNECTION_NETWORK_MAC, "12:34:56:AB:CD:EF")},
        identifiers={("bridgeid", "0123")},
        manufacturer="manufacturer",
        model="model",
    )
    entry2 = device_registry.async_get_or_create(
        config_entry_id=config_entry_2.entry_id,
        connections={(dr.CONNECTION_NETWORK_MAC, "12:34:56:AB:CD:EF")},
        identifiers={("bridgeid", "0123")},
        manufacturer="manufacturer",
        model="model",
    )
    entry3 = device_registry.async_get_or_create(
        config_entry_id=config_entry_1.entry_id,
        connections={(dr.CONNECTION_NETWORK_MAC, "12:34:56:AB:CD:EF")},
        identifiers={("bridgeid", "0123")},
        manufacturer="manufacturer",
        model="model",
    )

    assert len(device_registry.devices) == 1
    assert entry.id == entry2.id
    assert entry.id == entry3.id
    assert entry2.config_entries == [config_entry_2.entry_id, config_entry_1.entry_id]
    # the 3rd get_or_create was a primary update, so that's now first config entry
    assert entry3.config_entries == [config_entry_1.entry_id, config_entry_2.entry_id]


@pytest.mark.parametrize("load_registries", [False])
async def test_loading_from_storage(
    hass: HomeAssistant,
    hass_storage: dict[str, Any],
    mock_config_entry: MockConfigEntry,
) -> None:
    """Test loading stored devices on start."""
    hass_storage[dr.STORAGE_KEY] = {
        "version": dr.STORAGE_VERSION_MAJOR,
        "minor_version": dr.STORAGE_VERSION_MINOR,
        "data": {
            "devices": [
                {
                    "area_id": "12345A",
                    "config_entries": [mock_config_entry.entry_id],
                    "configuration_url": "https://example.com/config",
                    "connections": [["Zigbee", "01.23.45.67.89"]],
                    "disabled_by": dr.DeviceEntryDisabler.USER,
                    "entry_type": dr.DeviceEntryType.SERVICE,
                    "hw_version": "hw_version",
                    "id": "abcdefghijklm",
                    "identifiers": [["serial", "123456ABCDEF"]],
                    "labels": {"label1", "label2"},
                    "manufacturer": "manufacturer",
                    "model": "model",
                    "name_by_user": "Test Friendly Name",
                    "name": "name",
                    "serial_number": "serial_no",
                    "sw_version": "version",
                    "via_device_id": None,
                }
            ],
            "deleted_devices": [
                {
                    "config_entries": [mock_config_entry.entry_id],
                    "connections": [["Zigbee", "23.45.67.89.01"]],
                    "id": "bcdefghijklmn",
                    "identifiers": [["serial", "3456ABCDEF12"]],
                    "orphaned_timestamp": None,
                }
            ],
        },
    }

    await dr.async_load(hass)
    registry = dr.async_get(hass)
    assert len(registry.devices) == 1
    assert len(registry.deleted_devices) == 1

    entry = registry.async_get_or_create(
        config_entry_id=mock_config_entry.entry_id,
        connections={("Zigbee", "01.23.45.67.89")},
        identifiers={("serial", "123456ABCDEF")},
        manufacturer="manufacturer",
        model="model",
    )
    assert entry == dr.DeviceEntry(
        area_id="12345A",
        config_entries=[mock_config_entry.entry_id],
        configuration_url="https://example.com/config",
        connections={("Zigbee", "01.23.45.67.89")},
        disabled_by=dr.DeviceEntryDisabler.USER,
        entry_type=dr.DeviceEntryType.SERVICE,
        hw_version="hw_version",
        id="abcdefghijklm",
        identifiers={("serial", "123456ABCDEF")},
        labels={"label1", "label2"},
        manufacturer="manufacturer",
        model="model",
        name_by_user="Test Friendly Name",
        name="name",
        serial_number="serial_no",
        suggested_area=None,  # Not stored
        sw_version="version",
    )
    assert isinstance(entry.config_entries, list)
    assert isinstance(entry.connections, set)
    assert isinstance(entry.identifiers, set)

    # Restore a device, id should be reused from the deleted device entry
    entry = registry.async_get_or_create(
        config_entry_id=mock_config_entry.entry_id,
        connections={("Zigbee", "23.45.67.89.01")},
        identifiers={("serial", "3456ABCDEF12")},
        manufacturer="manufacturer",
        model="model",
    )
    assert entry == dr.DeviceEntry(
        config_entries=[mock_config_entry.entry_id],
        connections={("Zigbee", "23.45.67.89.01")},
        id="bcdefghijklmn",
        identifiers={("serial", "3456ABCDEF12")},
        manufacturer="manufacturer",
        model="model",
    )
    assert entry.id == "bcdefghijklmn"
    assert isinstance(entry.config_entries, list)
    assert isinstance(entry.connections, set)
    assert isinstance(entry.identifiers, set)


@pytest.mark.parametrize("load_registries", [False])
async def test_migration_1_1_to_1_5(
    hass: HomeAssistant,
    hass_storage: dict[str, Any],
    mock_config_entry: MockConfigEntry,
) -> None:
    """Test migration from version 1.1 to 1.5."""
    hass_storage[dr.STORAGE_KEY] = {
        "version": 1,
        "minor_version": 1,
        "data": {
            "devices": [
                {
                    "config_entries": [mock_config_entry.entry_id],
                    "connections": [["Zigbee", "01.23.45.67.89"]],
                    "entry_type": "service",
                    "id": "abcdefghijklm",
                    "identifiers": [["serial", "123456ABCDEF"]],
                    "manufacturer": "manufacturer",
                    "model": "model",
                    "name": "name",
                    "sw_version": "version",
                },
                # Invalid entry type
                {
                    "config_entries": [None],
                    "connections": [],
                    "entry_type": "INVALID_VALUE",
                    "id": "invalid-entry-type",
                    "identifiers": [["serial", "mock-id-invalid-entry"]],
                    "manufacturer": None,
                    "model": None,
                    "name": None,
                    "sw_version": None,
                },
            ],
            "deleted_devices": [
                {
                    "config_entries": ["123456"],
                    "connections": [],
                    "entry_type": "service",
                    "id": "deletedid",
                    "identifiers": [["serial", "123456ABCDFF"]],
                    "manufacturer": "manufacturer",
                    "model": "model",
                    "name": "name",
                    "sw_version": "version",
                }
            ],
        },
    }

    await dr.async_load(hass)
    registry = dr.async_get(hass)

    # Test data was loaded
    entry = registry.async_get_or_create(
        config_entry_id=mock_config_entry.entry_id,
        connections={("Zigbee", "01.23.45.67.89")},
        identifiers={("serial", "123456ABCDEF")},
    )
    assert entry.id == "abcdefghijklm"

    # Update to trigger a store
    entry = registry.async_get_or_create(
        config_entry_id=mock_config_entry.entry_id,
        connections={("Zigbee", "01.23.45.67.89")},
        identifiers={("serial", "123456ABCDEF")},
        sw_version="new_version",
    )
    assert entry.id == "abcdefghijklm"

    # Check we store migrated data
    await flush_store(registry._store)
    assert hass_storage[dr.STORAGE_KEY] == {
        "version": dr.STORAGE_VERSION_MAJOR,
        "minor_version": dr.STORAGE_VERSION_MINOR,
        "key": dr.STORAGE_KEY,
        "data": {
            "devices": [
                {
                    "area_id": None,
                    "config_entries": [mock_config_entry.entry_id],
                    "configuration_url": None,
                    "connections": [["Zigbee", "01.23.45.67.89"]],
                    "disabled_by": None,
                    "entry_type": "service",
                    "hw_version": None,
                    "id": "abcdefghijklm",
                    "identifiers": [["serial", "123456ABCDEF"]],
                    "labels": [],
                    "manufacturer": "manufacturer",
                    "model": "model",
                    "name": "name",
                    "name_by_user": None,
                    "serial_number": None,
                    "sw_version": "new_version",
                    "via_device_id": None,
                },
                {
                    "area_id": None,
                    "config_entries": [None],
                    "configuration_url": None,
                    "connections": [],
                    "disabled_by": None,
                    "entry_type": None,
                    "hw_version": None,
                    "id": "invalid-entry-type",
                    "identifiers": [["serial", "mock-id-invalid-entry"]],
                    "labels": [],
                    "manufacturer": None,
                    "model": None,
                    "name_by_user": None,
                    "name": None,
                    "serial_number": None,
                    "sw_version": None,
                    "via_device_id": None,
                },
            ],
            "deleted_devices": [
                {
                    "config_entries": ["123456"],
                    "connections": [],
                    "id": "deletedid",
                    "identifiers": [["serial", "123456ABCDFF"]],
                    "orphaned_timestamp": None,
                }
            ],
        },
    }


@pytest.mark.parametrize("load_registries", [False])
async def test_migration_1_2_to_1_5(
    hass: HomeAssistant,
    hass_storage: dict[str, Any],
    mock_config_entry: MockConfigEntry,
) -> None:
    """Test migration from version 1.2 to 1.5."""
    hass_storage[dr.STORAGE_KEY] = {
        "version": 1,
        "minor_version": 2,
        "key": dr.STORAGE_KEY,
        "data": {
            "devices": [
                {
                    "area_id": None,
                    "config_entries": [mock_config_entry.entry_id],
                    "configuration_url": None,
                    "connections": [["Zigbee", "01.23.45.67.89"]],
                    "disabled_by": None,
                    "entry_type": "service",
                    "id": "abcdefghijklm",
                    "identifiers": [["serial", "123456ABCDEF"]],
                    "manufacturer": "manufacturer",
                    "model": "model",
                    "name": "name",
                    "name_by_user": None,
                    "sw_version": "version",
                    "via_device_id": None,
                },
                {
                    "area_id": None,
                    "config_entries": [None],
                    "configuration_url": None,
                    "connections": [],
                    "disabled_by": None,
                    "entry_type": None,
                    "id": "invalid-entry-type",
                    "identifiers": [["serial", "mock-id-invalid-entry"]],
                    "manufacturer": None,
                    "model": None,
                    "name_by_user": None,
                    "name": None,
                    "sw_version": None,
                    "via_device_id": None,
                },
            ],
            "deleted_devices": [],
        },
    }

    await dr.async_load(hass)
    registry = dr.async_get(hass)

    # Test data was loaded
    entry = registry.async_get_or_create(
        config_entry_id=mock_config_entry.entry_id,
        connections={("Zigbee", "01.23.45.67.89")},
        identifiers={("serial", "123456ABCDEF")},
    )
    assert entry.id == "abcdefghijklm"

    # Update to trigger a store
    entry = registry.async_get_or_create(
        config_entry_id=mock_config_entry.entry_id,
        connections={("Zigbee", "01.23.45.67.89")},
        identifiers={("serial", "123456ABCDEF")},
        sw_version="new_version",
    )
    assert entry.id == "abcdefghijklm"

    # Check we store migrated data
    await flush_store(registry._store)

    assert hass_storage[dr.STORAGE_KEY] == {
        "version": dr.STORAGE_VERSION_MAJOR,
        "minor_version": dr.STORAGE_VERSION_MINOR,
        "key": dr.STORAGE_KEY,
        "data": {
            "devices": [
                {
                    "area_id": None,
                    "config_entries": [mock_config_entry.entry_id],
                    "configuration_url": None,
                    "connections": [["Zigbee", "01.23.45.67.89"]],
                    "disabled_by": None,
                    "entry_type": "service",
                    "hw_version": None,
                    "id": "abcdefghijklm",
                    "identifiers": [["serial", "123456ABCDEF"]],
                    "labels": [],
                    "manufacturer": "manufacturer",
                    "model": "model",
                    "name": "name",
                    "name_by_user": None,
                    "serial_number": None,
                    "sw_version": "new_version",
                    "via_device_id": None,
                },
                {
                    "area_id": None,
                    "config_entries": [None],
                    "configuration_url": None,
                    "connections": [],
                    "disabled_by": None,
                    "entry_type": None,
                    "hw_version": None,
                    "id": "invalid-entry-type",
                    "identifiers": [["serial", "mock-id-invalid-entry"]],
                    "labels": [],
                    "manufacturer": None,
                    "model": None,
                    "name_by_user": None,
                    "name": None,
                    "serial_number": None,
                    "sw_version": None,
                    "via_device_id": None,
                },
            ],
            "deleted_devices": [],
        },
    }


@pytest.mark.parametrize("load_registries", [False])
async def test_migration_1_3_to_1_5(
    hass: HomeAssistant,
    hass_storage: dict[str, Any],
    mock_config_entry: MockConfigEntry,
) -> None:
    """Test migration from version 1.3 to 1.5."""
    hass_storage[dr.STORAGE_KEY] = {
        "version": 1,
        "minor_version": 3,
        "key": dr.STORAGE_KEY,
        "data": {
            "devices": [
                {
                    "area_id": None,
                    "config_entries": [mock_config_entry.entry_id],
                    "configuration_url": None,
                    "connections": [["Zigbee", "01.23.45.67.89"]],
                    "disabled_by": None,
                    "entry_type": "service",
                    "hw_version": "hw_version",
                    "id": "abcdefghijklm",
                    "identifiers": [["serial", "123456ABCDEF"]],
                    "manufacturer": "manufacturer",
                    "model": "model",
                    "name": "name",
                    "name_by_user": None,
                    "sw_version": "version",
                    "via_device_id": None,
                },
                {
                    "area_id": None,
                    "config_entries": [None],
                    "configuration_url": None,
                    "connections": [],
                    "disabled_by": None,
                    "entry_type": None,
                    "hw_version": None,
                    "id": "invalid-entry-type",
                    "identifiers": [["serial", "mock-id-invalid-entry"]],
                    "manufacturer": None,
                    "model": None,
                    "name_by_user": None,
                    "name": None,
                    "sw_version": None,
                    "via_device_id": None,
                },
            ],
            "deleted_devices": [],
        },
    }

    await dr.async_load(hass)
    registry = dr.async_get(hass)

    # Test data was loaded
    entry = registry.async_get_or_create(
        config_entry_id=mock_config_entry.entry_id,
        connections={("Zigbee", "01.23.45.67.89")},
        identifiers={("serial", "123456ABCDEF")},
    )
    assert entry.id == "abcdefghijklm"

    # Update to trigger a store
    entry = registry.async_get_or_create(
        config_entry_id=mock_config_entry.entry_id,
        connections={("Zigbee", "01.23.45.67.89")},
        identifiers={("serial", "123456ABCDEF")},
        sw_version="new_version",
    )
    assert entry.id == "abcdefghijklm"

    # Check we store migrated data
    await flush_store(registry._store)

    assert hass_storage[dr.STORAGE_KEY] == {
        "version": dr.STORAGE_VERSION_MAJOR,
        "minor_version": dr.STORAGE_VERSION_MINOR,
        "key": dr.STORAGE_KEY,
        "data": {
            "devices": [
                {
                    "area_id": None,
                    "config_entries": [mock_config_entry.entry_id],
                    "configuration_url": None,
                    "connections": [["Zigbee", "01.23.45.67.89"]],
                    "disabled_by": None,
                    "entry_type": "service",
                    "hw_version": "hw_version",
                    "id": "abcdefghijklm",
                    "identifiers": [["serial", "123456ABCDEF"]],
                    "labels": [],
                    "manufacturer": "manufacturer",
                    "model": "model",
                    "name": "name",
                    "name_by_user": None,
                    "serial_number": None,
                    "sw_version": "new_version",
                    "via_device_id": None,
                },
                {
                    "area_id": None,
                    "config_entries": [None],
                    "configuration_url": None,
                    "connections": [],
                    "disabled_by": None,
                    "entry_type": None,
                    "hw_version": None,
                    "id": "invalid-entry-type",
                    "identifiers": [["serial", "mock-id-invalid-entry"]],
                    "labels": [],
                    "manufacturer": None,
                    "model": None,
                    "name_by_user": None,
                    "name": None,
                    "serial_number": None,
                    "sw_version": None,
                    "via_device_id": None,
                },
            ],
            "deleted_devices": [],
        },
    }


@pytest.mark.parametrize("load_registries", [False])
async def test_migration_1_4_to_1_5(
    hass: HomeAssistant,
    hass_storage: dict[str, Any],
    mock_config_entry: MockConfigEntry,
) -> None:
    """Test migration from version 1.4 to 1.5."""
    hass_storage[dr.STORAGE_KEY] = {
        "version": 1,
        "minor_version": 4,
        "key": dr.STORAGE_KEY,
        "data": {
            "devices": [
                {
                    "area_id": None,
                    "config_entries": [mock_config_entry.entry_id],
                    "configuration_url": None,
                    "connections": [["Zigbee", "01.23.45.67.89"]],
                    "disabled_by": None,
                    "entry_type": "service",
                    "hw_version": "hw_version",
                    "id": "abcdefghijklm",
                    "identifiers": [["serial", "123456ABCDEF"]],
                    "manufacturer": "manufacturer",
                    "model": "model",
                    "name": "name",
                    "name_by_user": None,
                    "serial_number": None,
                    "sw_version": "new_version",
                    "via_device_id": None,
                },
                {
                    "area_id": None,
                    "config_entries": [None],
                    "configuration_url": None,
                    "connections": [],
                    "disabled_by": None,
                    "entry_type": None,
                    "hw_version": None,
                    "id": "invalid-entry-type",
                    "identifiers": [["serial", "mock-id-invalid-entry"]],
                    "manufacturer": None,
                    "model": None,
                    "name_by_user": None,
                    "name": None,
                    "serial_number": None,
                    "sw_version": None,
                    "via_device_id": None,
                },
            ],
            "deleted_devices": [],
        },
    }

    await dr.async_load(hass)
    registry = dr.async_get(hass)

    # Test data was loaded
    entry = registry.async_get_or_create(
        config_entry_id=mock_config_entry.entry_id,
        connections={("Zigbee", "01.23.45.67.89")},
        identifiers={("serial", "123456ABCDEF")},
    )
    assert entry.id == "abcdefghijklm"

    # Update to trigger a store
    entry = registry.async_get_or_create(
        config_entry_id=mock_config_entry.entry_id,
        connections={("Zigbee", "01.23.45.67.89")},
        identifiers={("serial", "123456ABCDEF")},
        sw_version="new_version",
    )
    assert entry.id == "abcdefghijklm"

    # Check we store migrated data
    await flush_store(registry._store)

    assert hass_storage[dr.STORAGE_KEY] == {
        "version": dr.STORAGE_VERSION_MAJOR,
        "minor_version": dr.STORAGE_VERSION_MINOR,
        "key": dr.STORAGE_KEY,
        "data": {
            "devices": [
                {
                    "area_id": None,
                    "config_entries": [mock_config_entry.entry_id],
                    "configuration_url": None,
                    "connections": [["Zigbee", "01.23.45.67.89"]],
                    "disabled_by": None,
                    "entry_type": "service",
                    "hw_version": "hw_version",
                    "id": "abcdefghijklm",
                    "identifiers": [["serial", "123456ABCDEF"]],
                    "labels": [],
                    "manufacturer": "manufacturer",
                    "model": "model",
                    "name": "name",
                    "name_by_user": None,
                    "serial_number": None,
                    "sw_version": "new_version",
                    "via_device_id": None,
                },
                {
                    "area_id": None,
                    "config_entries": [None],
                    "configuration_url": None,
                    "connections": [],
                    "disabled_by": None,
                    "entry_type": None,
                    "hw_version": None,
                    "id": "invalid-entry-type",
                    "identifiers": [["serial", "mock-id-invalid-entry"]],
                    "labels": [],
                    "manufacturer": None,
                    "model": None,
                    "name_by_user": None,
                    "name": None,
                    "serial_number": None,
                    "sw_version": None,
                    "via_device_id": None,
                },
            ],
            "deleted_devices": [],
        },
    }


async def test_removing_config_entries(
    hass: HomeAssistant, device_registry: dr.DeviceRegistry
) -> None:
    """Make sure we do not get duplicate entries."""
    update_events = async_capture_events(hass, dr.EVENT_DEVICE_REGISTRY_UPDATED)
    config_entry_1 = MockConfigEntry()
    config_entry_1.add_to_hass(hass)
    config_entry_2 = MockConfigEntry()
    config_entry_2.add_to_hass(hass)

    entry = device_registry.async_get_or_create(
        config_entry_id=config_entry_1.entry_id,
        connections={(dr.CONNECTION_NETWORK_MAC, "12:34:56:AB:CD:EF")},
        identifiers={("bridgeid", "0123")},
        manufacturer="manufacturer",
        model="model",
    )
    entry2 = device_registry.async_get_or_create(
        config_entry_id=config_entry_2.entry_id,
        connections={(dr.CONNECTION_NETWORK_MAC, "12:34:56:AB:CD:EF")},
        identifiers={("bridgeid", "0123")},
        manufacturer="manufacturer",
        model="model",
    )
    entry3 = device_registry.async_get_or_create(
        config_entry_id=config_entry_1.entry_id,
        connections={(dr.CONNECTION_NETWORK_MAC, "34:56:78:CD:EF:12")},
        identifiers={("bridgeid", "4567")},
        manufacturer="manufacturer",
        model="model",
    )

    assert len(device_registry.devices) == 2
    assert entry.id == entry2.id
    assert entry.id != entry3.id
    assert entry2.config_entries == [config_entry_2.entry_id, config_entry_1.entry_id]

    device_registry.async_clear_config_entry(config_entry_1.entry_id)
    entry = device_registry.async_get_device(identifiers={("bridgeid", "0123")})
    entry3_removed = device_registry.async_get_device(
        identifiers={("bridgeid", "4567")}
    )

    assert entry.config_entries == [config_entry_2.entry_id]
    assert entry3_removed is None

    await hass.async_block_till_done()

    assert len(update_events) == 5
    assert update_events[0].data == {
        "action": "create",
        "device_id": entry.id,
    }
    assert update_events[1].data == {
        "action": "update",
        "device_id": entry.id,
        "changes": {"config_entries": [config_entry_1.entry_id]},
    }
    assert update_events[2].data == {
        "action": "create",
        "device_id": entry3.id,
    }
    assert update_events[3].data == {
        "action": "update",
        "device_id": entry.id,
        "changes": {
            "config_entries": [config_entry_2.entry_id, config_entry_1.entry_id]
        },
    }
    assert update_events[4].data == {
        "action": "remove",
        "device_id": entry3.id,
    }


async def test_deleted_device_removing_config_entries(
    hass: HomeAssistant, device_registry: dr.DeviceRegistry
) -> None:
    """Make sure we do not get duplicate entries."""
    update_events = async_capture_events(hass, dr.EVENT_DEVICE_REGISTRY_UPDATED)
    config_entry_1 = MockConfigEntry()
    config_entry_1.add_to_hass(hass)
    config_entry_2 = MockConfigEntry()
    config_entry_2.add_to_hass(hass)

    entry = device_registry.async_get_or_create(
        config_entry_id=config_entry_1.entry_id,
        connections={(dr.CONNECTION_NETWORK_MAC, "12:34:56:AB:CD:EF")},
        identifiers={("bridgeid", "0123")},
        manufacturer="manufacturer",
        model="model",
    )
    entry2 = device_registry.async_get_or_create(
        config_entry_id=config_entry_2.entry_id,
        connections={(dr.CONNECTION_NETWORK_MAC, "12:34:56:AB:CD:EF")},
        identifiers={("bridgeid", "0123")},
        manufacturer="manufacturer",
        model="model",
    )
    entry3 = device_registry.async_get_or_create(
        config_entry_id=config_entry_1.entry_id,
        connections={(dr.CONNECTION_NETWORK_MAC, "34:56:78:CD:EF:12")},
        identifiers={("bridgeid", "4567")},
        manufacturer="manufacturer",
        model="model",
    )

    assert len(device_registry.devices) == 2
    assert len(device_registry.deleted_devices) == 0
    assert entry.id == entry2.id
    assert entry.id != entry3.id
    assert entry2.config_entries == [config_entry_2.entry_id, config_entry_1.entry_id]

    device_registry.async_remove_device(entry.id)
    device_registry.async_remove_device(entry3.id)

    assert len(device_registry.devices) == 0
    assert len(device_registry.deleted_devices) == 2

    await hass.async_block_till_done()
    assert len(update_events) == 5
    assert update_events[0].data == {
        "action": "create",
        "device_id": entry.id,
    }
    assert update_events[1].data == {
        "action": "update",
        "device_id": entry2.id,
        "changes": {"config_entries": [config_entry_1.entry_id]},
    }
    assert update_events[2].data == {
        "action": "create",
        "device_id": entry3.id,
    }
    assert update_events[3].data == {
        "action": "remove",
        "device_id": entry.id,
    }
    assert update_events[4].data == {
        "action": "remove",
        "device_id": entry3.id,
    }

    device_registry.async_clear_config_entry(config_entry_1.entry_id)
    assert len(device_registry.devices) == 0
    assert len(device_registry.deleted_devices) == 2

    device_registry.async_clear_config_entry(config_entry_2.entry_id)
    assert len(device_registry.devices) == 0
    assert len(device_registry.deleted_devices) == 2

    # No event when a deleted device is purged
    await hass.async_block_till_done()
    assert len(update_events) == 5

    # Re-add, expect to keep the device id
    entry2 = device_registry.async_get_or_create(
        config_entry_id=config_entry_2.entry_id,
        connections={(dr.CONNECTION_NETWORK_MAC, "12:34:56:AB:CD:EF")},
        identifiers={("bridgeid", "0123")},
        manufacturer="manufacturer",
        model="model",
    )

    assert entry.id == entry2.id

    future_time = time.time() + dr.ORPHANED_DEVICE_KEEP_SECONDS + 1

    with patch("time.time", return_value=future_time):
        device_registry.async_purge_expired_orphaned_devices()

    # Re-add, expect to get a new device id after the purge
    entry4 = device_registry.async_get_or_create(
        config_entry_id=config_entry_1.entry_id,
        connections={(dr.CONNECTION_NETWORK_MAC, "12:34:56:AB:CD:EF")},
        identifiers={("bridgeid", "0123")},
        manufacturer="manufacturer",
        model="model",
    )
    assert entry3.id != entry4.id


async def test_removing_area_id(
    device_registry: dr.DeviceRegistry, mock_config_entry: MockConfigEntry
) -> None:
    """Make sure we can clear area id."""
    entry = device_registry.async_get_or_create(
        config_entry_id=mock_config_entry.entry_id,
        connections={(dr.CONNECTION_NETWORK_MAC, "12:34:56:AB:CD:EF")},
        identifiers={("bridgeid", "0123")},
        manufacturer="manufacturer",
        model="model",
    )

    entry_w_area = device_registry.async_update_device(entry.id, area_id="12345A")

    device_registry.async_clear_area_id("12345A")
    entry_wo_area = device_registry.async_get_device(identifiers={("bridgeid", "0123")})

    assert not entry_wo_area.area_id
    assert entry_w_area != entry_wo_area


async def test_specifying_via_device_create(
    hass: HomeAssistant, device_registry: dr.DeviceRegistry
) -> None:
    """Test specifying a via_device and removal of the hub device."""
    config_entry_1 = MockConfigEntry()
    config_entry_1.add_to_hass(hass)
    config_entry_2 = MockConfigEntry()
    config_entry_2.add_to_hass(hass)

    via = device_registry.async_get_or_create(
        config_entry_id=config_entry_1.entry_id,
        connections={(dr.CONNECTION_NETWORK_MAC, "12:34:56:AB:CD:EF")},
        identifiers={("hue", "0123")},
        manufacturer="manufacturer",
        model="via",
    )

    light = device_registry.async_get_or_create(
        config_entry_id=config_entry_2.entry_id,
        connections=set(),
        identifiers={("hue", "456")},
        manufacturer="manufacturer",
        model="light",
        via_device=("hue", "0123"),
    )

    assert light.via_device_id == via.id

    device_registry.async_remove_device(via.id)
    light = device_registry.async_get_device(identifiers={("hue", "456")})
    assert light.via_device_id is None


async def test_specifying_via_device_update(
    hass: HomeAssistant, device_registry: dr.DeviceRegistry
) -> None:
    """Test specifying a via_device and updating."""
    config_entry_1 = MockConfigEntry()
    config_entry_1.add_to_hass(hass)
    config_entry_2 = MockConfigEntry()
    config_entry_2.add_to_hass(hass)

    light = device_registry.async_get_or_create(
        config_entry_id=config_entry_2.entry_id,
        connections=set(),
        identifiers={("hue", "456")},
        manufacturer="manufacturer",
        model="light",
        via_device=("hue", "0123"),
    )

    assert light.via_device_id is None

    via = device_registry.async_get_or_create(
        config_entry_id=config_entry_1.entry_id,
        connections={(dr.CONNECTION_NETWORK_MAC, "12:34:56:AB:CD:EF")},
        identifiers={("hue", "0123")},
        manufacturer="manufacturer",
        model="via",
    )

    light = device_registry.async_get_or_create(
        config_entry_id=config_entry_2.entry_id,
        connections=set(),
        identifiers={("hue", "456")},
        manufacturer="manufacturer",
        model="light",
        via_device=("hue", "0123"),
    )

    assert light.via_device_id == via.id


async def test_loading_saving_data(
    hass: HomeAssistant, device_registry: dr.DeviceRegistry
) -> None:
    """Test that we load/save data correctly."""
    config_entry_1 = MockConfigEntry()
    config_entry_1.add_to_hass(hass)
    config_entry_2 = MockConfigEntry()
    config_entry_2.add_to_hass(hass)
    config_entry_3 = MockConfigEntry()
    config_entry_3.add_to_hass(hass)
    config_entry_4 = MockConfigEntry()
    config_entry_4.add_to_hass(hass)
    config_entry_5 = MockConfigEntry()
    config_entry_5.add_to_hass(hass)

    orig_via = device_registry.async_get_or_create(
        config_entry_id=config_entry_1.entry_id,
        connections={(dr.CONNECTION_NETWORK_MAC, "12:34:56:AB:CD:EF")},
        identifiers={("hue", "0123")},
        manufacturer="manufacturer",
        model="via",
        name="Original Name",
        sw_version="Orig SW 1",
        entry_type=None,
    )

    orig_light = device_registry.async_get_or_create(
        config_entry_id=config_entry_2.entry_id,
        connections=set(),
        identifiers={("hue", "456")},
        manufacturer="manufacturer",
        model="light",
        via_device=("hue", "0123"),
        disabled_by=dr.DeviceEntryDisabler.USER,
    )

    orig_light2 = device_registry.async_get_or_create(
        config_entry_id=config_entry_2.entry_id,
        connections=set(),
        identifiers={("hue", "789")},
        manufacturer="manufacturer",
        model="light",
        via_device=("hue", "0123"),
    )

    device_registry.async_remove_device(orig_light2.id)

    orig_light3 = device_registry.async_get_or_create(
        config_entry_id=config_entry_3.entry_id,
        connections={(dr.CONNECTION_NETWORK_MAC, "34:56:AB:CD:EF:12")},
        identifiers={("hue", "abc")},
        manufacturer="manufacturer",
        model="light",
    )

    device_registry.async_get_or_create(
        config_entry_id=config_entry_4.entry_id,
        connections={(dr.CONNECTION_NETWORK_MAC, "34:56:AB:CD:EF:12")},
        identifiers={("abc", "123")},
        manufacturer="manufacturer",
        model="light",
    )

    device_registry.async_remove_device(orig_light3.id)

    orig_light4 = device_registry.async_get_or_create(
        config_entry_id=config_entry_3.entry_id,
        connections={(dr.CONNECTION_NETWORK_MAC, "34:56:AB:CD:EF:12")},
        identifiers={("hue", "abc")},
        manufacturer="manufacturer",
        model="light",
        entry_type=dr.DeviceEntryType.SERVICE,
    )

    assert orig_light4.id == orig_light3.id

    orig_kitchen_light = device_registry.async_get_or_create(
        config_entry_id=config_entry_5.entry_id,
        connections=set(),
        identifiers={("hue", "999")},
        manufacturer="manufacturer",
        model="light",
        via_device=("hue", "0123"),
        disabled_by=dr.DeviceEntryDisabler.USER,
        suggested_area="Kitchen",
    )

    assert len(device_registry.devices) == 4
    assert len(device_registry.deleted_devices) == 1

    orig_via = device_registry.async_update_device(
        orig_via.id,
        area_id="mock-area-id",
        name_by_user="mock-name-by-user",
        labels={"mock-label1", "mock-label2"},
    )

    # Now load written data in new registry
    registry2 = dr.DeviceRegistry(hass)
    await flush_store(device_registry._store)
    await registry2.async_load()

    # Ensure same order
    assert list(device_registry.devices) == list(registry2.devices)
    assert list(device_registry.deleted_devices) == list(registry2.deleted_devices)

    new_via = registry2.async_get_device(identifiers={("hue", "0123")})
    new_light = registry2.async_get_device(identifiers={("hue", "456")})
    new_light4 = registry2.async_get_device(identifiers={("hue", "abc")})

    assert orig_via == new_via
    assert orig_light == new_light
    assert orig_light4 == new_light4

    # Ensure enums converted
    for old, new in (
        (orig_via, new_via),
        (orig_light, new_light),
        (orig_light4, new_light4),
    ):
        assert old.disabled_by is new.disabled_by
        assert old.entry_type is new.entry_type

    # Ensure a save/load cycle does not keep suggested area
    new_kitchen_light = registry2.async_get_device(identifiers={("hue", "999")})
    assert orig_kitchen_light.suggested_area == "Kitchen"

    orig_kitchen_light_witout_suggested_area = device_registry.async_update_device(
        orig_kitchen_light.id, suggested_area=None
    )
    assert orig_kitchen_light_witout_suggested_area.suggested_area is None
    assert orig_kitchen_light_witout_suggested_area == new_kitchen_light


async def test_no_unnecessary_changes(
    device_registry: dr.DeviceRegistry, mock_config_entry: MockConfigEntry
) -> None:
    """Make sure we do not consider devices changes."""
    entry = device_registry.async_get_or_create(
        config_entry_id=mock_config_entry.entry_id,
        connections={("ethernet", "12:34:56:78:90:AB:CD:EF")},
        identifiers={("hue", "456"), ("bla", "123")},
    )
    with patch(
        "homeassistant.helpers.device_registry.DeviceRegistry.async_schedule_save"
    ) as mock_save:
        entry2 = device_registry.async_get_or_create(
            config_entry_id=mock_config_entry.entry_id, identifiers={("hue", "456")}
        )

    assert entry.id == entry2.id
    assert len(mock_save.mock_calls) == 0


async def test_format_mac(
    device_registry: dr.DeviceRegistry, mock_config_entry: MockConfigEntry
) -> None:
    """Make sure we normalize mac addresses."""
    entry = device_registry.async_get_or_create(
        config_entry_id=mock_config_entry.entry_id,
        connections={(dr.CONNECTION_NETWORK_MAC, "12:34:56:AB:CD:EF")},
    )
    for mac in ("123456ABCDEF", "123456abcdef", "12:34:56:ab:cd:ef", "1234.56ab.cdef"):
        test_entry = device_registry.async_get_or_create(
            config_entry_id=mock_config_entry.entry_id,
            connections={(dr.CONNECTION_NETWORK_MAC, mac)},
        )
        assert test_entry.id == entry.id, mac
        assert test_entry.connections == {
            (dr.CONNECTION_NETWORK_MAC, "12:34:56:ab:cd:ef")
        }

    # This should not raise
    for invalid in (
        "invalid_mac",
        "123456ABCDEFG",  # 1 extra char
        "12:34:56:ab:cdef",  # not enough :
        "12:34:56:ab:cd:e:f",  # too many :
        "1234.56abcdef",  # not enough .
        "123.456.abc.def",  # too many .
    ):
        invalid_mac_entry = device_registry.async_get_or_create(
            config_entry_id=mock_config_entry.entry_id,
            connections={(dr.CONNECTION_NETWORK_MAC, invalid)},
        )
        assert list(invalid_mac_entry.connections)[0][1] == invalid


async def test_update(
    hass: HomeAssistant,
    device_registry: dr.DeviceRegistry,
    mock_config_entry: MockConfigEntry,
) -> None:
    """Verify that we can update some attributes of a device."""
    update_events = async_capture_events(hass, dr.EVENT_DEVICE_REGISTRY_UPDATED)
    entry = device_registry.async_get_or_create(
        config_entry_id=mock_config_entry.entry_id,
        connections={(dr.CONNECTION_NETWORK_MAC, "12:34:56:AB:CD:EF")},
        identifiers={("hue", "456"), ("bla", "123")},
    )
    new_connections = {(dr.CONNECTION_NETWORK_MAC, "65:43:21:FE:DC:BA")}
    new_identifiers = {("hue", "654"), ("bla", "321")}
    assert not entry.area_id
    assert not entry.labels
    assert not entry.name_by_user

    with patch.object(device_registry, "async_schedule_save") as mock_save:
        updated_entry = device_registry.async_update_device(
            entry.id,
            area_id="12345A",
            configuration_url="https://example.com/config",
            disabled_by=dr.DeviceEntryDisabler.USER,
            entry_type=dr.DeviceEntryType.SERVICE,
            hw_version="hw_version",
            labels={"label1", "label2"},
            manufacturer="Test Producer",
            model="Test Model",
            name_by_user="Test Friendly Name",
            name="name",
            new_connections=new_connections,
            new_identifiers=new_identifiers,
            serial_number="serial_no",
            suggested_area="suggested_area",
            sw_version="version",
            via_device_id="98765B",
        )

    assert mock_save.call_count == 1
    assert updated_entry != entry
    assert updated_entry == dr.DeviceEntry(
        area_id="12345A",
        config_entries=[mock_config_entry.entry_id],
        configuration_url="https://example.com/config",
        connections={("mac", "65:43:21:fe:dc:ba")},
        disabled_by=dr.DeviceEntryDisabler.USER,
        entry_type=dr.DeviceEntryType.SERVICE,
        hw_version="hw_version",
        id=entry.id,
        identifiers={("bla", "321"), ("hue", "654")},
        labels={"label1", "label2"},
        manufacturer="Test Producer",
        model="Test Model",
        name_by_user="Test Friendly Name",
        name="name",
        serial_number="serial_no",
        suggested_area="suggested_area",
        sw_version="version",
        via_device_id="98765B",
    )

    assert device_registry.async_get_device(identifiers={("hue", "456")}) is None
    assert device_registry.async_get_device(identifiers={("bla", "123")}) is None

    assert (
        device_registry.async_get_device(identifiers={("hue", "654")}) == updated_entry
    )
    assert (
        device_registry.async_get_device(identifiers={("bla", "321")}) == updated_entry
    )

    assert (
        device_registry.async_get_device(
            connections={(dr.CONNECTION_NETWORK_MAC, "12:34:56:AB:CD:EF")}
        )
        is None
    )
    assert (
        device_registry.async_get_device(
            connections={(dr.CONNECTION_NETWORK_MAC, "65:43:21:FE:DC:BA")}
        )
        == updated_entry
    )

    assert device_registry.async_get(updated_entry.id) is not None

    await hass.async_block_till_done()

    assert len(update_events) == 2
    assert update_events[0].data == {
        "action": "create",
        "device_id": entry.id,
    }
    assert update_events[1].data == {
        "action": "update",
        "device_id": entry.id,
        "changes": {
            "area_id": None,
            "connections": {("mac", "12:34:56:ab:cd:ef")},
            "configuration_url": None,
            "disabled_by": None,
            "entry_type": None,
            "hw_version": None,
            "identifiers": {("bla", "123"), ("hue", "456")},
            "labels": set(),
            "manufacturer": None,
            "model": None,
            "name": None,
            "name_by_user": None,
            "serial_number": None,
            "suggested_area": None,
            "sw_version": None,
            "via_device_id": None,
        },
    }
    with pytest.raises(HomeAssistantError):
        device_registry.async_update_device(
            entry.id,
            merge_connections=new_connections,
            new_connections=new_connections,
        )

    with pytest.raises(HomeAssistantError):
        device_registry.async_update_device(
            entry.id,
            merge_identifiers=new_identifiers,
            new_identifiers=new_identifiers,
        )


@pytest.mark.parametrize(
    ("initial_connections", "new_connections", "updated_connections"),
    [
        (  # No connection -> single connection
            None,
            {(dr.CONNECTION_NETWORK_MAC, "12:34:56:AB:CD:EF")},
            {(dr.CONNECTION_NETWORK_MAC, "12:34:56:ab:cd:ef")},
        ),
        (  # No connection -> double connection
            None,
            {
                (dr.CONNECTION_NETWORK_MAC, "65:43:21:FE:DC:BA"),
                (dr.CONNECTION_NETWORK_MAC, "12:34:56:AB:CD:EF"),
            },
            {
                (dr.CONNECTION_NETWORK_MAC, "65:43:21:fe:dc:ba"),
                (dr.CONNECTION_NETWORK_MAC, "12:34:56:ab:cd:ef"),
            },
        ),
        (  # single connection -> no connection
            {(dr.CONNECTION_NETWORK_MAC, "65:43:21:FE:DC:BA")},
            set(),
            set(),
        ),
        (  # single connection -> single connection
            {(dr.CONNECTION_NETWORK_MAC, "65:43:21:FE:DC:BA")},
            {(dr.CONNECTION_NETWORK_MAC, "12:34:56:AB:CD:EF")},
            {(dr.CONNECTION_NETWORK_MAC, "12:34:56:ab:cd:ef")},
        ),
        (  # single connection -> double connection
            {(dr.CONNECTION_NETWORK_MAC, "65:43:21:FE:DC:BA")},
            {
                (dr.CONNECTION_NETWORK_MAC, "65:43:21:FE:DC:BA"),
                (dr.CONNECTION_NETWORK_MAC, "12:34:56:AB:CD:EF"),
            },
            {
                (dr.CONNECTION_NETWORK_MAC, "65:43:21:fe:dc:ba"),
                (dr.CONNECTION_NETWORK_MAC, "12:34:56:ab:cd:ef"),
            },
        ),
        (  # Double connection -> None
            {
                (dr.CONNECTION_NETWORK_MAC, "12:34:56:AB:CD:EF"),
                (dr.CONNECTION_NETWORK_MAC, "65:43:21:FE:DC:BA"),
            },
            set(),
            set(),
        ),
        (  # Double connection -> single connection
            {
                (dr.CONNECTION_NETWORK_MAC, "65:43:21:FE:DC:BA"),
                (dr.CONNECTION_NETWORK_MAC, "12:34:56:AB:CD:EF"),
            },
            {(dr.CONNECTION_NETWORK_MAC, "65:43:21:FE:DC:BA")},
            {(dr.CONNECTION_NETWORK_MAC, "65:43:21:fe:dc:ba")},
        ),
    ],
)
async def test_update_connection(
    device_registry: dr.DeviceRegistry,
    mock_config_entry: MockConfigEntry,
    initial_connections: set[tuple[str, str]] | None,
    new_connections: set[tuple[str, str]] | None,
    updated_connections: set[tuple[str, str]] | None,
) -> None:
    """Verify that we can update some attributes of a device."""
    entry = device_registry.async_get_or_create(
        config_entry_id=mock_config_entry.entry_id,
        connections=initial_connections,
        identifiers={("hue", "456"), ("bla", "123")},
    )

    with patch.object(device_registry, "async_schedule_save") as mock_save:
        updated_entry = device_registry.async_update_device(
            entry.id,
            new_connections=new_connections,
        )

    assert mock_save.call_count == 1
    assert updated_entry != entry
    assert updated_entry.connections == updated_connections
    assert (
        device_registry.async_get_device(identifiers={("bla", "123")}) == updated_entry
    )


async def test_update_remove_config_entries(
    hass: HomeAssistant, device_registry: dr.DeviceRegistry
) -> None:
    """Make sure we do not get duplicate entries."""
    update_events = async_capture_events(hass, dr.EVENT_DEVICE_REGISTRY_UPDATED)
    config_entry_1 = MockConfigEntry()
    config_entry_1.add_to_hass(hass)
    config_entry_2 = MockConfigEntry()
    config_entry_2.add_to_hass(hass)

    entry = device_registry.async_get_or_create(
        config_entry_id=config_entry_1.entry_id,
        connections={(dr.CONNECTION_NETWORK_MAC, "12:34:56:AB:CD:EF")},
        identifiers={("bridgeid", "0123")},
        manufacturer="manufacturer",
        model="model",
    )
    entry2 = device_registry.async_get_or_create(
        config_entry_id=config_entry_2.entry_id,
        connections={(dr.CONNECTION_NETWORK_MAC, "12:34:56:AB:CD:EF")},
        identifiers={("bridgeid", "0123")},
        manufacturer="manufacturer",
        model="model",
    )
    entry3 = device_registry.async_get_or_create(
        config_entry_id=config_entry_1.entry_id,
        connections={(dr.CONNECTION_NETWORK_MAC, "34:56:78:CD:EF:12")},
        identifiers={("bridgeid", "4567")},
        manufacturer="manufacturer",
        model="model",
    )

    assert len(device_registry.devices) == 2
    assert entry.id == entry2.id
    assert entry.id != entry3.id
    assert entry2.config_entries == [config_entry_2.entry_id, config_entry_1.entry_id]

    updated_entry = device_registry.async_update_device(
        entry2.id, remove_config_entry_id=config_entry_1.entry_id
    )
    removed_entry = device_registry.async_update_device(
        entry3.id, remove_config_entry_id=config_entry_1.entry_id
    )

    assert updated_entry.config_entries == [config_entry_2.entry_id]
    assert removed_entry is None

    removed_entry = device_registry.async_get_device(identifiers={("bridgeid", "4567")})

    assert removed_entry is None

    await hass.async_block_till_done()

    assert len(update_events) == 5
    assert update_events[0].data == {
        "action": "create",
        "device_id": entry.id,
    }
    assert update_events[1].data == {
        "action": "update",
        "device_id": entry2.id,
        "changes": {"config_entries": [config_entry_1.entry_id]},
    }
    assert update_events[2].data == {
        "action": "create",
        "device_id": entry3.id,
    }
    assert update_events[3].data == {
        "action": "update",
        "device_id": entry.id,
        "changes": {
            "config_entries": [config_entry_2.entry_id, config_entry_1.entry_id]
        },
    }
    assert update_events[4].data == {
        "action": "remove",
        "device_id": entry3.id,
    }


async def test_update_suggested_area(
    hass: HomeAssistant,
    device_registry: dr.DeviceRegistry,
    area_registry: ar.AreaRegistry,
    mock_config_entry: MockConfigEntry,
) -> None:
    """Verify that we can update the suggested area version of a device."""
    update_events = async_capture_events(hass, dr.EVENT_DEVICE_REGISTRY_UPDATED)
    entry = device_registry.async_get_or_create(
        config_entry_id=mock_config_entry.entry_id,
        connections={(dr.CONNECTION_NETWORK_MAC, "12:34:56:AB:CD:EF")},
        identifiers={("bla", "123")},
    )
    assert not entry.suggested_area
    assert entry.area_id is None

    suggested_area = "Pool"

    with patch.object(device_registry, "async_schedule_save") as mock_save:
        updated_entry = device_registry.async_update_device(
            entry.id, suggested_area=suggested_area
        )

    assert mock_save.call_count == 1
    assert updated_entry != entry
    assert updated_entry.suggested_area == suggested_area

    pool_area = area_registry.async_get_area_by_name("Pool")
    assert pool_area is not None
    assert updated_entry.area_id == pool_area.id
    assert len(area_registry.areas) == 1

    await hass.async_block_till_done()

    assert len(update_events) == 2
    assert update_events[0].data == {
        "action": "create",
        "device_id": entry.id,
    }
    assert update_events[1].data == {
        "action": "update",
        "device_id": entry.id,
        "changes": {"area_id": None, "suggested_area": None},
    }

    # Do not save or fire the event if the suggested
    # area does not result in a change of area
    # but still update the actual entry
    with patch.object(device_registry, "async_schedule_save") as mock_save_2:
        updated_entry = device_registry.async_update_device(
            entry.id, suggested_area="Other"
        )
    assert len(update_events) == 2
    assert mock_save_2.call_count == 0
    assert updated_entry != entry
    assert updated_entry.suggested_area == "Other"


async def test_cleanup_device_registry(
    hass: HomeAssistant,
    device_registry: dr.DeviceRegistry,
    entity_registry: er.EntityRegistry,
) -> None:
    """Test cleanup works."""
    config_entry = MockConfigEntry(domain="hue")
    config_entry.add_to_hass(hass)
    ghost_config_entry = MockConfigEntry()
    ghost_config_entry.add_to_hass(hass)

    d1 = device_registry.async_get_or_create(
        identifiers={("hue", "d1")}, config_entry_id=config_entry.entry_id
    )
    device_registry.async_get_or_create(
        identifiers={("hue", "d2")}, config_entry_id=config_entry.entry_id
    )
    d3 = device_registry.async_get_or_create(
        identifiers={("hue", "d3")}, config_entry_id=config_entry.entry_id
    )
    device_registry.async_get_or_create(
        identifiers={("something", "d4")}, config_entry_id=ghost_config_entry.entry_id
    )
    # Remove the config entry without triggering the normal cleanup
    hass.config_entries._entries.pop(ghost_config_entry.entry_id)

    entity_registry.async_get_or_create("light", "hue", "e1", device_id=d1.id)
    entity_registry.async_get_or_create("light", "hue", "e2", device_id=d1.id)
    entity_registry.async_get_or_create("light", "hue", "e3", device_id=d3.id)

    # Manual cleanup should detect the orphaned config entry
    dr.async_cleanup(hass, device_registry, entity_registry)

    assert device_registry.async_get_device(identifiers={("hue", "d1")}) is not None
    assert device_registry.async_get_device(identifiers={("hue", "d2")}) is not None
    assert device_registry.async_get_device(identifiers={("hue", "d3")}) is not None
    assert device_registry.async_get_device(identifiers={("something", "d4")}) is None


async def test_cleanup_device_registry_removes_expired_orphaned_devices(
    hass: HomeAssistant,
    device_registry: dr.DeviceRegistry,
    entity_registry: er.EntityRegistry,
) -> None:
    """Test cleanup removes expired orphaned devices."""
    config_entry = MockConfigEntry(domain="hue")
    config_entry.add_to_hass(hass)

    device_registry.async_get_or_create(
        identifiers={("hue", "d1")}, config_entry_id=config_entry.entry_id
    )
    device_registry.async_get_or_create(
        identifiers={("hue", "d2")}, config_entry_id=config_entry.entry_id
    )
    device_registry.async_get_or_create(
        identifiers={("hue", "d3")}, config_entry_id=config_entry.entry_id
    )

    device_registry.async_clear_config_entry(config_entry.entry_id)
    assert len(device_registry.devices) == 0
    assert len(device_registry.deleted_devices) == 3

    dr.async_cleanup(hass, device_registry, entity_registry)

    assert len(device_registry.devices) == 0
    assert len(device_registry.deleted_devices) == 3

    future_time = time.time() + dr.ORPHANED_DEVICE_KEEP_SECONDS + 1

    with patch("time.time", return_value=future_time):
        dr.async_cleanup(hass, device_registry, entity_registry)

    assert len(device_registry.devices) == 0
    assert len(device_registry.deleted_devices) == 0


async def test_cleanup_startup(hass: HomeAssistant) -> None:
    """Test we run a cleanup on startup."""
    hass.set_state(CoreState.not_running)

    with patch(
        "homeassistant.helpers.device_registry.Debouncer.async_call"
    ) as mock_call:
        hass.bus.async_fire(EVENT_HOMEASSISTANT_STARTED)
        await hass.async_block_till_done()

    assert len(mock_call.mock_calls) == 1


@pytest.mark.parametrize("load_registries", [False])
async def test_cleanup_entity_registry_change(hass: HomeAssistant) -> None:
    """Test we run a cleanup when entity registry changes.

    Don't pre-load the registries as the debouncer will then not be waiting for
    EVENT_ENTITY_REGISTRY_UPDATED events.
    """
    await dr.async_load(hass)
    await er.async_load(hass)
    ent_reg = er.async_get(hass)

    with patch(
        "homeassistant.helpers.device_registry.Debouncer.async_schedule_call"
    ) as mock_call:
        entity = ent_reg.async_get_or_create("light", "hue", "e1")
        await hass.async_block_till_done()
        assert len(mock_call.mock_calls) == 0

        # Normal update does not trigger
        ent_reg.async_update_entity(entity.entity_id, name="updated")
        await hass.async_block_till_done()
        assert len(mock_call.mock_calls) == 0

        # Device ID update triggers
        ent_reg.async_get_or_create("light", "hue", "e1", device_id="bla")
        await hass.async_block_till_done()
        assert len(mock_call.mock_calls) == 1

        # Removal also triggers
        ent_reg.async_remove(entity.entity_id)
        await hass.async_block_till_done()
        assert len(mock_call.mock_calls) == 2


async def test_restore_device(
    hass: HomeAssistant,
    device_registry: dr.DeviceRegistry,
    mock_config_entry: MockConfigEntry,
) -> None:
    """Make sure device id is stable."""
    update_events = async_capture_events(hass, dr.EVENT_DEVICE_REGISTRY_UPDATED)
    entry = device_registry.async_get_or_create(
        config_entry_id=mock_config_entry.entry_id,
        connections={(dr.CONNECTION_NETWORK_MAC, "12:34:56:AB:CD:EF")},
        identifiers={("bridgeid", "0123")},
        manufacturer="manufacturer",
        model="model",
    )

    assert len(device_registry.devices) == 1
    assert len(device_registry.deleted_devices) == 0

    device_registry.async_remove_device(entry.id)

    assert len(device_registry.devices) == 0
    assert len(device_registry.deleted_devices) == 1

    entry2 = device_registry.async_get_or_create(
        config_entry_id=mock_config_entry.entry_id,
        connections={(dr.CONNECTION_NETWORK_MAC, "34:56:78:CD:EF:12")},
        identifiers={("bridgeid", "4567")},
        manufacturer="manufacturer",
        model="model",
    )
    entry3 = device_registry.async_get_or_create(
        config_entry_id=mock_config_entry.entry_id,
        connections={(dr.CONNECTION_NETWORK_MAC, "12:34:56:AB:CD:EF")},
        identifiers={("bridgeid", "0123")},
        manufacturer="manufacturer",
        model="model",
    )

    assert entry.id == entry3.id
    assert entry.id != entry2.id
    assert len(device_registry.devices) == 2
    assert len(device_registry.deleted_devices) == 0

    assert isinstance(entry3.config_entries, list)
    assert isinstance(entry3.connections, set)
    assert isinstance(entry3.identifiers, set)

    await hass.async_block_till_done()

    assert len(update_events) == 4
    assert update_events[0].data == {
        "action": "create",
        "device_id": entry.id,
    }
    assert update_events[1].data == {
        "action": "remove",
        "device_id": entry.id,
    }
    assert update_events[2].data == {
        "action": "create",
        "device_id": entry2.id,
    }
    assert update_events[3].data == {
        "action": "create",
        "device_id": entry3.id,
    }


async def test_restore_simple_device(
    hass: HomeAssistant,
    device_registry: dr.DeviceRegistry,
    mock_config_entry: MockConfigEntry,
) -> None:
    """Make sure device id is stable."""
    update_events = async_capture_events(hass, dr.EVENT_DEVICE_REGISTRY_UPDATED)
    entry = device_registry.async_get_or_create(
        config_entry_id=mock_config_entry.entry_id,
        connections={(dr.CONNECTION_NETWORK_MAC, "12:34:56:AB:CD:EF")},
        identifiers={("bridgeid", "0123")},
    )

    assert len(device_registry.devices) == 1
    assert len(device_registry.deleted_devices) == 0

    device_registry.async_remove_device(entry.id)

    assert len(device_registry.devices) == 0
    assert len(device_registry.deleted_devices) == 1

    entry2 = device_registry.async_get_or_create(
        config_entry_id=mock_config_entry.entry_id,
        connections={(dr.CONNECTION_NETWORK_MAC, "34:56:78:CD:EF:12")},
        identifiers={("bridgeid", "4567")},
    )
    entry3 = device_registry.async_get_or_create(
        config_entry_id=mock_config_entry.entry_id,
        connections={(dr.CONNECTION_NETWORK_MAC, "12:34:56:AB:CD:EF")},
        identifiers={("bridgeid", "0123")},
    )

    assert entry.id == entry3.id
    assert entry.id != entry2.id
    assert len(device_registry.devices) == 2
    assert len(device_registry.deleted_devices) == 0

    await hass.async_block_till_done()

    assert len(update_events) == 4
    assert update_events[0].data == {
        "action": "create",
        "device_id": entry.id,
    }
    assert update_events[1].data == {
        "action": "remove",
        "device_id": entry.id,
    }
    assert update_events[2].data == {
        "action": "create",
        "device_id": entry2.id,
    }
    assert update_events[3].data == {
        "action": "create",
        "device_id": entry3.id,
    }


async def test_restore_shared_device(
    hass: HomeAssistant, device_registry: dr.DeviceRegistry
) -> None:
    """Make sure device id is stable for shared devices."""
    update_events = async_capture_events(hass, dr.EVENT_DEVICE_REGISTRY_UPDATED)
    config_entry_1 = MockConfigEntry()
    config_entry_1.add_to_hass(hass)
    config_entry_2 = MockConfigEntry()
    config_entry_2.add_to_hass(hass)

    entry = device_registry.async_get_or_create(
        config_entry_id=config_entry_1.entry_id,
        connections={(dr.CONNECTION_NETWORK_MAC, "12:34:56:AB:CD:EF")},
        identifiers={("entry_123", "0123")},
        manufacturer="manufacturer",
        model="model",
    )

    assert len(device_registry.devices) == 1
    assert len(device_registry.deleted_devices) == 0

    device_registry.async_get_or_create(
        config_entry_id=config_entry_2.entry_id,
        connections={(dr.CONNECTION_NETWORK_MAC, "12:34:56:AB:CD:EF")},
        identifiers={("entry_234", "2345")},
        manufacturer="manufacturer",
        model="model",
    )

    assert len(device_registry.devices) == 1
    assert len(device_registry.deleted_devices) == 0

    device_registry.async_remove_device(entry.id)

    assert len(device_registry.devices) == 0
    assert len(device_registry.deleted_devices) == 1

    entry2 = device_registry.async_get_or_create(
        config_entry_id=config_entry_1.entry_id,
        connections={(dr.CONNECTION_NETWORK_MAC, "12:34:56:AB:CD:EF")},
        identifiers={("entry_123", "0123")},
        manufacturer="manufacturer",
        model="model",
    )

    assert entry.id == entry2.id
    assert len(device_registry.devices) == 1
    assert len(device_registry.deleted_devices) == 0

    assert isinstance(entry2.config_entries, list)
    assert isinstance(entry2.connections, set)
    assert isinstance(entry2.identifiers, set)

    device_registry.async_remove_device(entry.id)

    entry3 = device_registry.async_get_or_create(
        config_entry_id=config_entry_2.entry_id,
        connections={(dr.CONNECTION_NETWORK_MAC, "12:34:56:AB:CD:EF")},
        identifiers={("entry_234", "2345")},
        manufacturer="manufacturer",
        model="model",
    )

    assert entry.id == entry3.id
    assert len(device_registry.devices) == 1
    assert len(device_registry.deleted_devices) == 0

    assert isinstance(entry3.config_entries, list)
    assert isinstance(entry3.connections, set)
    assert isinstance(entry3.identifiers, set)

    entry4 = device_registry.async_get_or_create(
        config_entry_id=config_entry_1.entry_id,
        connections={(dr.CONNECTION_NETWORK_MAC, "12:34:56:AB:CD:EF")},
        identifiers={("entry_123", "0123")},
        manufacturer="manufacturer",
        model="model",
    )

    assert entry.id == entry4.id
    assert len(device_registry.devices) == 1
    assert len(device_registry.deleted_devices) == 0

    assert isinstance(entry4.config_entries, list)
    assert isinstance(entry4.connections, set)
    assert isinstance(entry4.identifiers, set)

    await hass.async_block_till_done()

    assert len(update_events) == 7
    assert update_events[0].data == {
        "action": "create",
        "device_id": entry.id,
    }
    assert update_events[1].data == {
        "action": "update",
        "device_id": entry.id,
        "changes": {
            "config_entries": [config_entry_1.entry_id],
            "identifiers": {("entry_123", "0123")},
        },
    }
    assert update_events[2].data == {
        "action": "remove",
        "device_id": entry.id,
    }
    assert update_events[3].data == {
        "action": "create",
        "device_id": entry.id,
    }
    assert update_events[4].data == {
        "action": "remove",
        "device_id": entry.id,
    }
    assert update_events[5].data == {
        "action": "create",
        "device_id": entry.id,
    }
    assert update_events[6].data == {
        "action": "update",
        "device_id": entry.id,
        "changes": {
            "config_entries": [config_entry_2.entry_id],
            "identifiers": {("entry_234", "2345")},
        },
    }


async def test_get_or_create_empty_then_set_default_values(
    device_registry: dr.DeviceRegistry,
    mock_config_entry: MockConfigEntry,
) -> None:
    """Test creating an entry, then setting default name, model, manufacturer."""
    entry = device_registry.async_get_or_create(
        config_entry_id=mock_config_entry.entry_id,
        connections={(dr.CONNECTION_NETWORK_MAC, "12:34:56:AB:CD:EF")},
    )
    assert entry.name is None
    assert entry.model is None
    assert entry.manufacturer is None

    entry = device_registry.async_get_or_create(
        config_entry_id=mock_config_entry.entry_id,
        connections={(dr.CONNECTION_NETWORK_MAC, "12:34:56:AB:CD:EF")},
        default_name="default name 1",
        default_model="default model 1",
        default_manufacturer="default manufacturer 1",
    )
    assert entry.name == "default name 1"
    assert entry.model == "default model 1"
    assert entry.manufacturer == "default manufacturer 1"

    entry = device_registry.async_get_or_create(
        config_entry_id=mock_config_entry.entry_id,
        connections={(dr.CONNECTION_NETWORK_MAC, "12:34:56:AB:CD:EF")},
        default_name="default name 2",
        default_model="default model 2",
        default_manufacturer="default manufacturer 2",
    )
    assert entry.name == "default name 1"
    assert entry.model == "default model 1"
    assert entry.manufacturer == "default manufacturer 1"


async def test_get_or_create_empty_then_update(
    device_registry: dr.DeviceRegistry,
    mock_config_entry: MockConfigEntry,
) -> None:
    """Test creating an entry, then setting name, model, manufacturer."""
    entry = device_registry.async_get_or_create(
        config_entry_id=mock_config_entry.entry_id,
        connections={(dr.CONNECTION_NETWORK_MAC, "12:34:56:AB:CD:EF")},
    )
    assert entry.name is None
    assert entry.model is None
    assert entry.manufacturer is None

    entry = device_registry.async_get_or_create(
        config_entry_id=mock_config_entry.entry_id,
        connections={(dr.CONNECTION_NETWORK_MAC, "12:34:56:AB:CD:EF")},
        name="name 1",
        model="model 1",
        manufacturer="manufacturer 1",
    )
    assert entry.name == "name 1"
    assert entry.model == "model 1"
    assert entry.manufacturer == "manufacturer 1"

    entry = device_registry.async_get_or_create(
        config_entry_id=mock_config_entry.entry_id,
        connections={(dr.CONNECTION_NETWORK_MAC, "12:34:56:AB:CD:EF")},
        default_name="default name 1",
        default_model="default model 1",
        default_manufacturer="default manufacturer 1",
    )
    assert entry.name == "name 1"
    assert entry.model == "model 1"
    assert entry.manufacturer == "manufacturer 1"


async def test_get_or_create_sets_default_values(
    device_registry: dr.DeviceRegistry,
    mock_config_entry: MockConfigEntry,
) -> None:
    """Test creating an entry, then setting default name, model, manufacturer."""
    entry = device_registry.async_get_or_create(
        config_entry_id=mock_config_entry.entry_id,
        connections={(dr.CONNECTION_NETWORK_MAC, "12:34:56:AB:CD:EF")},
        default_name="default name 1",
        default_model="default model 1",
        default_manufacturer="default manufacturer 1",
    )
    assert entry.name == "default name 1"
    assert entry.model == "default model 1"
    assert entry.manufacturer == "default manufacturer 1"

    entry = device_registry.async_get_or_create(
        config_entry_id=mock_config_entry.entry_id,
        connections={(dr.CONNECTION_NETWORK_MAC, "12:34:56:AB:CD:EF")},
        default_name="default name 2",
        default_model="default model 2",
        default_manufacturer="default manufacturer 2",
    )
    assert entry.name == "default name 1"
    assert entry.model == "default model 1"
    assert entry.manufacturer == "default manufacturer 1"


async def test_verify_suggested_area_does_not_overwrite_area_id(
    device_registry: dr.DeviceRegistry,
    area_registry: ar.AreaRegistry,
    mock_config_entry: MockConfigEntry,
) -> None:
    """Make sure suggested area does not override a set area id."""
    game_room_area = area_registry.async_create("Game Room")

    original_entry = device_registry.async_get_or_create(
        config_entry_id=mock_config_entry.entry_id,
        connections={(dr.CONNECTION_NETWORK_MAC, "12:34:56:AB:CD:EF")},
        identifiers={("bridgeid", "0123")},
        sw_version="sw-version",
        name="name",
        manufacturer="manufacturer",
        model="model",
    )
    entry = device_registry.async_update_device(
        original_entry.id, area_id=game_room_area.id
    )

    assert entry.area_id == game_room_area.id

    entry2 = device_registry.async_get_or_create(
        config_entry_id=mock_config_entry.entry_id,
        connections={(dr.CONNECTION_NETWORK_MAC, "12:34:56:AB:CD:EF")},
        identifiers={("bridgeid", "0123")},
        sw_version="sw-version",
        name="name",
        manufacturer="manufacturer",
        model="model",
        suggested_area="New Game Room",
    )
    assert entry2.area_id == game_room_area.id


async def test_disable_config_entry_disables_devices(
    hass: HomeAssistant, device_registry: dr.DeviceRegistry
) -> None:
    """Test that we disable entities tied to a config entry."""
    config_entry = MockConfigEntry(domain="light")
    config_entry.add_to_hass(hass)

    entry1 = device_registry.async_get_or_create(
        config_entry_id=config_entry.entry_id,
        connections={(dr.CONNECTION_NETWORK_MAC, "12:34:56:AB:CD:EF")},
    )
    entry2 = device_registry.async_get_or_create(
        config_entry_id=config_entry.entry_id,
        connections={(dr.CONNECTION_NETWORK_MAC, "34:56:AB:CD:EF:12")},
        disabled_by=dr.DeviceEntryDisabler.USER,
    )

    assert not entry1.disabled
    assert entry2.disabled

    await hass.config_entries.async_set_disabled_by(
        config_entry.entry_id, config_entries.ConfigEntryDisabler.USER
    )
    await hass.async_block_till_done()

    entry1 = device_registry.async_get(entry1.id)
    assert entry1.disabled
    assert entry1.disabled_by is dr.DeviceEntryDisabler.CONFIG_ENTRY
    entry2 = device_registry.async_get(entry2.id)
    assert entry2.disabled
    assert entry2.disabled_by is dr.DeviceEntryDisabler.USER

    await hass.config_entries.async_set_disabled_by(config_entry.entry_id, None)
    await hass.async_block_till_done()

    entry1 = device_registry.async_get(entry1.id)
    assert not entry1.disabled
    entry2 = device_registry.async_get(entry2.id)
    assert entry2.disabled
    assert entry2.disabled_by is dr.DeviceEntryDisabler.USER


async def test_only_disable_device_if_all_config_entries_are_disabled(
    hass: HomeAssistant, device_registry: dr.DeviceRegistry
) -> None:
    """Test that we only disable device if all related config entries are disabled."""
    config_entry1 = MockConfigEntry(domain="light")
    config_entry1.add_to_hass(hass)
    config_entry2 = MockConfigEntry(domain="light")
    config_entry2.add_to_hass(hass)

    device_registry.async_get_or_create(
        config_entry_id=config_entry1.entry_id,
        connections={(dr.CONNECTION_NETWORK_MAC, "12:34:56:AB:CD:EF")},
    )
    entry1 = device_registry.async_get_or_create(
        config_entry_id=config_entry2.entry_id,
        connections={(dr.CONNECTION_NETWORK_MAC, "12:34:56:AB:CD:EF")},
    )
    assert len(entry1.config_entries) == 2
    assert not entry1.disabled

    await hass.config_entries.async_set_disabled_by(
        config_entry1.entry_id, config_entries.ConfigEntryDisabler.USER
    )
    await hass.async_block_till_done()

    entry1 = device_registry.async_get(entry1.id)
    assert not entry1.disabled

    await hass.config_entries.async_set_disabled_by(
        config_entry2.entry_id, config_entries.ConfigEntryDisabler.USER
    )
    await hass.async_block_till_done()

    entry1 = device_registry.async_get(entry1.id)
    assert entry1.disabled
    assert entry1.disabled_by is dr.DeviceEntryDisabler.CONFIG_ENTRY

    await hass.config_entries.async_set_disabled_by(config_entry1.entry_id, None)
    await hass.async_block_till_done()

    entry1 = device_registry.async_get(entry1.id)
    assert not entry1.disabled


@pytest.mark.parametrize(
    ("configuration_url", "expectation"),
    [
        ("http://localhost", nullcontext()),
        ("http://localhost:8123", nullcontext()),
        ("https://example.com", nullcontext()),
        ("http://localhost/config", nullcontext()),
        ("http://localhost:8123/config", nullcontext()),
        ("https://example.com/config", nullcontext()),
        ("homeassistant://config", nullcontext()),
        (URL("http://localhost"), nullcontext()),
        (URL("http://localhost:8123"), nullcontext()),
        (URL("https://example.com"), nullcontext()),
        (URL("http://localhost/config"), nullcontext()),
        (URL("http://localhost:8123/config"), nullcontext()),
        (URL("https://example.com/config"), nullcontext()),
        (URL("homeassistant://config"), nullcontext()),
        (None, nullcontext()),
        ("http://", pytest.raises(ValueError)),
        ("https://", pytest.raises(ValueError)),
        ("gopher://localhost", pytest.raises(ValueError)),
        ("homeassistant://", pytest.raises(ValueError)),
        (URL("http://"), pytest.raises(ValueError)),
        (URL("https://"), pytest.raises(ValueError)),
        (URL("gopher://localhost"), pytest.raises(ValueError)),
        (URL("homeassistant://"), pytest.raises(ValueError)),
        # Exception implements __str__
        (Exception("https://example.com"), nullcontext()),
        (Exception("https://"), pytest.raises(ValueError)),
        (Exception(), pytest.raises(ValueError)),
    ],
)
async def test_device_info_configuration_url_validation(
    hass: HomeAssistant,
    device_registry: dr.DeviceRegistry,
    configuration_url: str | URL | None,
    expectation: AbstractContextManager,
) -> None:
    """Test configuration URL of device info is properly validated."""
    config_entry_1 = MockConfigEntry()
    config_entry_1.add_to_hass(hass)
    config_entry_2 = MockConfigEntry()
    config_entry_2.add_to_hass(hass)

    with expectation:
        device_registry.async_get_or_create(
            config_entry_id=config_entry_1.entry_id,
            identifiers={("something", "1234")},
            name="name",
            configuration_url=configuration_url,
        )

    update_device = device_registry.async_get_or_create(
        config_entry_id=config_entry_2.entry_id,
        identifiers={("something", "5678")},
        name="name",
    )
    with expectation:
        device_registry.async_update_device(
            update_device.id, configuration_url=configuration_url
        )


@pytest.mark.parametrize("load_registries", [False])
async def test_loading_invalid_configuration_url_from_storage(
    hass: HomeAssistant,
    hass_storage: dict[str, Any],
    mock_config_entry: MockConfigEntry,
) -> None:
    """Test loading stored devices with an invalid URL."""
    hass_storage[dr.STORAGE_KEY] = {
        "version": dr.STORAGE_VERSION_MAJOR,
        "minor_version": dr.STORAGE_VERSION_MINOR,
        "data": {
            "devices": [
                {
                    "area_id": None,
                    "config_entries": ["1234"],
                    "configuration_url": "invalid",
                    "connections": [],
                    "disabled_by": None,
                    "entry_type": dr.DeviceEntryType.SERVICE,
                    "hw_version": None,
                    "id": "abcdefghijklm",
                    "identifiers": [["serial", "123456ABCDEF"]],
                    "labels": [],
                    "manufacturer": None,
                    "model": None,
                    "name_by_user": None,
                    "name": None,
                    "serial_number": None,
                    "sw_version": None,
                    "via_device_id": None,
                }
            ],
            "deleted_devices": [],
        },
    }

    await dr.async_load(hass)
    registry = dr.async_get(hass)
    assert len(registry.devices) == 1
    entry = registry.async_get_or_create(
        config_entry_id=mock_config_entry.entry_id,
        identifiers={("serial", "123456ABCDEF")},
    )
    assert entry.configuration_url == "invalid"


def test_all() -> None:
    """Test module.__all__ is correctly set."""
    help_test_all(dr)


@pytest.mark.parametrize(("enum"), list(dr.DeviceEntryDisabler))
def test_deprecated_constants(
    caplog: pytest.LogCaptureFixture,
    enum: dr.DeviceEntryDisabler,
) -> None:
    """Test deprecated constants."""
    import_and_test_deprecated_constant_enum(caplog, dr, enum, "DISABLED_", "2025.1")


async def test_removing_labels(
    hass: HomeAssistant, device_registry: dr.DeviceRegistry
) -> None:
    """Make sure we can clear labels."""
    config_entry = MockConfigEntry()
    config_entry.add_to_hass(hass)
    entry = device_registry.async_get_or_create(
        config_entry_id=config_entry.entry_id,
        connections={(dr.CONNECTION_NETWORK_MAC, "12:34:56:AB:CD:EF")},
        identifiers={("bridgeid", "0123")},
        manufacturer="manufacturer",
        model="model",
    )
    entry = device_registry.async_update_device(entry.id, labels={"label1", "label2"})

    device_registry.async_clear_label_id("label1")
    entry_cleared_label1 = device_registry.async_get_device({("bridgeid", "0123")})

    device_registry.async_clear_label_id("label2")
    entry_cleared_label2 = device_registry.async_get_device({("bridgeid", "0123")})

    assert entry_cleared_label1
    assert entry_cleared_label2
    assert entry != entry_cleared_label1
    assert entry != entry_cleared_label2
    assert entry_cleared_label1 != entry_cleared_label2
    assert entry.labels == {"label1", "label2"}
    assert entry_cleared_label1.labels == {"label2"}
    assert not entry_cleared_label2.labels


async def test_entries_for_label(
    hass: HomeAssistant, device_registry: dr.DeviceRegistry
) -> None:
    """Test getting device entries by label."""
    config_entry = MockConfigEntry()
    config_entry.add_to_hass(hass)

    device_registry.async_get_or_create(
        config_entry_id=config_entry.entry_id,
        connections={(dr.CONNECTION_NETWORK_MAC, "12:34:56:AB:CD:00")},
        identifiers={("bridgeid", "0000")},
        manufacturer="manufacturer",
        model="model",
    )
    entry_1 = device_registry.async_get_or_create(
        config_entry_id=config_entry.entry_id,
        connections={(dr.CONNECTION_NETWORK_MAC, "12:34:56:AB:CD:23")},
        identifiers={("bridgeid", "0123")},
        manufacturer="manufacturer",
        model="model",
    )
    entry_1 = device_registry.async_update_device(entry_1.id, labels={"label1"})
    entry_2 = device_registry.async_get_or_create(
        config_entry_id=config_entry.entry_id,
        connections={(dr.CONNECTION_NETWORK_MAC, "12:34:56:AB:CD:56")},
        identifiers={("bridgeid", "0456")},
        manufacturer="manufacturer",
        model="model",
    )
    entry_2 = device_registry.async_update_device(entry_2.id, labels={"label2"})
    entry_1_and_2 = device_registry.async_get_or_create(
        config_entry_id=config_entry.entry_id,
        connections={(dr.CONNECTION_NETWORK_MAC, "12:34:56:AB:CD:89")},
        identifiers={("bridgeid", "0789")},
        manufacturer="manufacturer",
        model="model",
    )
    entry_1_and_2 = device_registry.async_update_device(
        entry_1_and_2.id, labels={"label1", "label2"}
    )

    entries = dr.async_entries_for_label(device_registry, "label1")
    assert len(entries) == 2
    assert entries == [entry_1, entry_1_and_2]

    entries = dr.async_entries_for_label(device_registry, "label2")
    assert len(entries) == 2
    assert entries == [entry_2, entry_1_and_2]

    assert not dr.async_entries_for_label(device_registry, "unknown")
    assert not dr.async_entries_for_label(device_registry, "")


@pytest.mark.parametrize(
    (
        "translation_key",
        "translations",
        "placeholders",
        "expected_device_name",
    ),
    [
        (None, None, None, "Device Bla"),
        (
            "test_device",
            {
                "en": {"component.test.device.test_device.name": "English device"},
            },
            None,
            "English device",
        ),
        (
            "test_device",
            {
                "en": {
                    "component.test.device.test_device.name": "{placeholder} English dev"
                },
            },
            {"placeholder": "special"},
            "special English dev",
        ),
        (
            "test_device",
            {
                "en": {
                    "component.test.device.test_device.name": "English dev {placeholder}"
                },
            },
            {"placeholder": "special"},
            "English dev special",
        ),
    ],
)
async def test_device_name_translation_placeholders(
    hass: HomeAssistant,
    device_registry: dr.DeviceRegistry,
    translation_key: str | None,
    translations: dict[str, str] | None,
    placeholders: dict[str, str] | None,
    expected_device_name: str | None,
) -> None:
    """Test device name when the device name translation has placeholders."""

    def async_get_cached_translations(
        hass: HomeAssistant,
        language: str,
        category: str,
        integrations: Iterable[str] | None = None,
        config_flow: bool | None = None,
    ) -> dict[str, Any]:
        """Return all backend translations."""
        return translations[language]

    config_entry_1 = MockConfigEntry()
    config_entry_1.add_to_hass(hass)
    with patch(
        "homeassistant.helpers.device_registry.translation.async_get_cached_translations",
        side_effect=async_get_cached_translations,
    ):
        entry1 = device_registry.async_get_or_create(
            config_entry_id=config_entry_1.entry_id,
            connections={(dr.CONNECTION_NETWORK_MAC, "12:34:56:AB:CD:EF")},
            name="Device Bla",
            translation_key=translation_key,
            translation_placeholders=placeholders,
        )
        assert entry1.name == expected_device_name


@pytest.mark.parametrize(
    (
        "translation_key",
        "translations",
        "placeholders",
        "release_channel",
        "expectation",
        "expected_error",
    ),
    [
        (
            "test_device",
            {
                "en": {
                    "component.test.device.test_device.name": "{placeholder} English dev {2ndplaceholder}"
                },
            },
            {"placeholder": "special"},
            ReleaseChannel.STABLE,
            nullcontext(),
            (
                "has translation placeholders '{'placeholder': 'special'}' which do "
                "not match the name '{placeholder} English dev {2ndplaceholder}'"
            ),
        ),
        (
            "test_device",
            {
                "en": {
                    "component.test.device.test_device.name": "{placeholder} English ent {2ndplaceholder}"
                },
            },
            {"placeholder": "special"},
            ReleaseChannel.BETA,
            pytest.raises(
                HomeAssistantError, match="Missing placeholder '2ndplaceholder'"
            ),
            "",
        ),
        (
            "test_device",
            {
                "en": {
                    "component.test.device.test_device.name": "{placeholder} English dev"
                },
            },
            None,
            ReleaseChannel.STABLE,
            nullcontext(),
            (
                "has translation placeholders '{}' which do "
                "not match the name '{placeholder} English dev'"
            ),
        ),
    ],
)
async def test_device_name_translation_placeholders_errors(
    hass: HomeAssistant,
    device_registry: dr.DeviceRegistry,
    translation_key: str | None,
    translations: dict[str, str] | None,
    placeholders: dict[str, str] | None,
    release_channel: ReleaseChannel,
    expectation: AbstractContextManager,
    expected_error: str,
    caplog: pytest.LogCaptureFixture,
) -> None:
    """Test device name has placeholder issuess."""

    def async_get_cached_translations(
        hass: HomeAssistant,
        language: str,
        category: str,
        integrations: Iterable[str] | None = None,
        config_flow: bool | None = None,
    ) -> dict[str, Any]:
        """Return all backend translations."""
        return translations[language]

    config_entry_1 = MockConfigEntry()
    config_entry_1.add_to_hass(hass)
    with (
        patch(
            "homeassistant.helpers.device_registry.translation.async_get_cached_translations",
            side_effect=async_get_cached_translations,
        ),
        patch(
            "homeassistant.helpers.device_registry.get_release_channel",
            return_value=release_channel,
        ),
        expectation,
    ):
        device_registry.async_get_or_create(
            config_entry_id=config_entry_1.entry_id,
            connections={(dr.CONNECTION_NETWORK_MAC, "12:34:56:AB:CD:EF")},
            name="Device Bla",
            translation_key=translation_key,
            translation_placeholders=placeholders,
        )

    assert expected_error in caplog.text


async def test_async_get_or_create_thread_safety(
    hass: HomeAssistant,
    device_registry: dr.DeviceRegistry,
    mock_config_entry: MockConfigEntry,
) -> None:
    """Test async_get_or_create raises when called from wrong thread."""

    with pytest.raises(
        RuntimeError,
        match="Detected code that calls device_registry.async_update_device from a thread.",
    ):
        await hass.async_add_executor_job(
            partial(
                device_registry.async_get_or_create,
                config_entry_id=mock_config_entry.entry_id,
                connections={(dr.CONNECTION_NETWORK_MAC, "12:34:56:AB:CD:EF")},
                identifiers=set(),
                manufacturer="manufacturer",
                model="model",
            )
        )


async def test_async_remove_device_thread_safety(
    hass: HomeAssistant,
    device_registry: dr.DeviceRegistry,
    mock_config_entry: MockConfigEntry,
) -> None:
    """Test async_remove_device raises when called from wrong thread."""
    device = device_registry.async_get_or_create(
        config_entry_id=mock_config_entry.entry_id,
        connections={(dr.CONNECTION_NETWORK_MAC, "12:34:56:AB:CD:EF")},
        identifiers=set(),
        manufacturer="manufacturer",
        model="model",
    )

    with pytest.raises(
        RuntimeError,
        match="Detected code that calls device_registry.async_remove_device from a thread.",
    ):
        await hass.async_add_executor_job(
            device_registry.async_remove_device, device.id
        )


async def test_device_registry_connections_collision(
    hass: HomeAssistant, device_registry: dr.DeviceRegistry
) -> None:
    """Test connection collisions in the device registry."""
    config_entry = MockConfigEntry()
    config_entry.add_to_hass(hass)

    device1 = device_registry.async_get_or_create(
        config_entry_id=config_entry.entry_id,
        connections={(dr.CONNECTION_NETWORK_MAC, "none")},
        manufacturer="manufacturer",
        model="model",
    )
    device2 = device_registry.async_get_or_create(
        config_entry_id=config_entry.entry_id,
        connections={(dr.CONNECTION_NETWORK_MAC, "none")},
        manufacturer="manufacturer",
        model="model",
    )

    assert device1.id == device2.id

    device3 = device_registry.async_get_or_create(
        config_entry_id=config_entry.entry_id,
        identifiers={("bridgeid", "0123")},
        manufacturer="manufacturer",
        model="model",
    )

<<<<<<< HEAD
=======
    # Attempt to merge connection for device3 with the same
    # connection that already exists in device1
    with pytest.raises(
        HomeAssistantError, match=f"Connections.*already registered.*{device1.id}"
    ):
        device_registry.async_update_device(
            device3.id,
            merge_connections={
                (dr.CONNECTION_NETWORK_MAC, "EE:EE:EE:EE:EE:EE"),
                (dr.CONNECTION_NETWORK_MAC, "none"),
            },
        )

>>>>>>> c4b277b6
    # Attempt to add new connections for device3 with the same
    # connection that already exists in device1
    with pytest.raises(
        HomeAssistantError, match=f"Connections.*already registered.*{device1.id}"
    ):
        device_registry.async_update_device(
            device3.id,
            new_connections={
                (dr.CONNECTION_NETWORK_MAC, "EE:EE:EE:EE:EE:EE"),
                (dr.CONNECTION_NETWORK_MAC, "none"),
            },
        )

    device3_refetched = device_registry.async_get(device3.id)
    assert device3_refetched.connections == set()
    assert device3_refetched.identifiers == {("bridgeid", "0123")}

    device1_refetched = device_registry.async_get(device1.id)
    assert device1_refetched.connections == {(dr.CONNECTION_NETWORK_MAC, "none")}
    assert device1_refetched.identifiers == set()

    device2_refetched = device_registry.async_get(device2.id)
    assert device2_refetched.connections == {(dr.CONNECTION_NETWORK_MAC, "none")}
    assert device2_refetched.identifiers == set()

    assert device2_refetched.id == device1_refetched.id
    assert len(device_registry.devices) == 2

<<<<<<< HEAD
=======
    # Attempt to implicitly merge connection for device3 with the same
    # connection that already exists in device1
    device4 = device_registry.async_get_or_create(
        config_entry_id=config_entry.entry_id,
        identifiers={("bridgeid", "0123")},
        connections={
            (dr.CONNECTION_NETWORK_MAC, "EE:EE:EE:EE:EE:EE"),
            (dr.CONNECTION_NETWORK_MAC, "none"),
        },
    )
    assert len(device_registry.devices) == 2
    assert device4.id in (device1.id, device3.id)

    device3_refetched = device_registry.async_get(device3.id)
    device1_refetched = device_registry.async_get(device1.id)
    assert not device1_refetched.connections.isdisjoint(device3_refetched.connections)

>>>>>>> c4b277b6

async def test_device_registry_identifiers_collision(
    hass: HomeAssistant, device_registry: dr.DeviceRegistry
) -> None:
    """Test identifiers collisions in the device registry."""
    config_entry = MockConfigEntry()
    config_entry.add_to_hass(hass)

    device1 = device_registry.async_get_or_create(
        config_entry_id=config_entry.entry_id,
        identifiers={("bridgeid", "0123")},
        manufacturer="manufacturer",
        model="model",
    )
    device2 = device_registry.async_get_or_create(
        config_entry_id=config_entry.entry_id,
        identifiers={("bridgeid", "0123")},
        manufacturer="manufacturer",
        model="model",
    )

    assert device1.id == device2.id

    device3 = device_registry.async_get_or_create(
        config_entry_id=config_entry.entry_id,
        identifiers={("bridgeid", "4567")},
        manufacturer="manufacturer",
        model="model",
    )

<<<<<<< HEAD
=======
    # Attempt to merge identifiers for device3 with the same
    # connection that already exists in device1
    with pytest.raises(
        HomeAssistantError, match=f"Identifiers.*already registered.*{device1.id}"
    ):
        device_registry.async_update_device(
            device3.id, merge_identifiers={("bridgeid", "0123"), ("bridgeid", "8888")}
        )

>>>>>>> c4b277b6
    # Attempt to add new identifiers for device3 with the same
    # connection that already exists in device1
    with pytest.raises(
        HomeAssistantError, match=f"Identifiers.*already registered.*{device1.id}"
    ):
        device_registry.async_update_device(
            device3.id, new_identifiers={("bridgeid", "0123"), ("bridgeid", "8888")}
        )

    device3_refetched = device_registry.async_get(device3.id)
    assert device3_refetched.connections == set()
    assert device3_refetched.identifiers == {("bridgeid", "4567")}

    device1_refetched = device_registry.async_get(device1.id)
    assert device1_refetched.connections == set()
    assert device1_refetched.identifiers == {("bridgeid", "0123")}

    device2_refetched = device_registry.async_get(device2.id)
    assert device2_refetched.connections == set()
    assert device2_refetched.identifiers == {("bridgeid", "0123")}

    assert device2_refetched.id == device1_refetched.id
<<<<<<< HEAD
    assert len(device_registry.devices) == 2
=======
    assert len(device_registry.devices) == 2

    # Attempt to implicitly merge identifiers for device3 with the same
    # connection that already exists in device1
    device4 = device_registry.async_get_or_create(
        config_entry_id=config_entry.entry_id,
        identifiers={("bridgeid", "4567"), ("bridgeid", "0123")},
    )
    assert len(device_registry.devices) == 2
    assert device4.id in (device1.id, device3.id)

    device3_refetched = device_registry.async_get(device3.id)
    device1_refetched = device_registry.async_get(device1.id)
    assert not device1_refetched.identifiers.isdisjoint(device3_refetched.identifiers)
>>>>>>> c4b277b6
<|MERGE_RESOLUTION|>--- conflicted
+++ resolved
@@ -2661,8 +2661,6 @@
         model="model",
     )
 
-<<<<<<< HEAD
-=======
     # Attempt to merge connection for device3 with the same
     # connection that already exists in device1
     with pytest.raises(
@@ -2676,7 +2674,6 @@
             },
         )
 
->>>>>>> c4b277b6
     # Attempt to add new connections for device3 with the same
     # connection that already exists in device1
     with pytest.raises(
@@ -2705,8 +2702,6 @@
     assert device2_refetched.id == device1_refetched.id
     assert len(device_registry.devices) == 2
 
-<<<<<<< HEAD
-=======
     # Attempt to implicitly merge connection for device3 with the same
     # connection that already exists in device1
     device4 = device_registry.async_get_or_create(
@@ -2724,7 +2719,6 @@
     device1_refetched = device_registry.async_get(device1.id)
     assert not device1_refetched.connections.isdisjoint(device3_refetched.connections)
 
->>>>>>> c4b277b6
 
 async def test_device_registry_identifiers_collision(
     hass: HomeAssistant, device_registry: dr.DeviceRegistry
@@ -2755,8 +2749,6 @@
         model="model",
     )
 
-<<<<<<< HEAD
-=======
     # Attempt to merge identifiers for device3 with the same
     # connection that already exists in device1
     with pytest.raises(
@@ -2766,7 +2758,6 @@
             device3.id, merge_identifiers={("bridgeid", "0123"), ("bridgeid", "8888")}
         )
 
->>>>>>> c4b277b6
     # Attempt to add new identifiers for device3 with the same
     # connection that already exists in device1
     with pytest.raises(
@@ -2789,9 +2780,6 @@
     assert device2_refetched.identifiers == {("bridgeid", "0123")}
 
     assert device2_refetched.id == device1_refetched.id
-<<<<<<< HEAD
-    assert len(device_registry.devices) == 2
-=======
     assert len(device_registry.devices) == 2
 
     # Attempt to implicitly merge identifiers for device3 with the same
@@ -2805,5 +2793,4 @@
 
     device3_refetched = device_registry.async_get(device3.id)
     device1_refetched = device_registry.async_get(device1.id)
-    assert not device1_refetched.identifiers.isdisjoint(device3_refetched.identifiers)
->>>>>>> c4b277b6
+    assert not device1_refetched.identifiers.isdisjoint(device3_refetched.identifiers)