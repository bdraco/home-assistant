--- conflicted
+++ resolved
@@ -152,20 +152,12 @@
 
     class Fragment1:
         @property
-<<<<<<< HEAD
-        def as_json_fragment(self):
-=======
         def json_fragment(self):
->>>>>>> efffbc08
             return json_fragment('{"inner":"fragment1"}')
 
     class Fragment2:
         @property
-<<<<<<< HEAD
-        def as_json_fragment(self):
-=======
         def json_fragment(self):
->>>>>>> efffbc08
             return json_fragment('{"inner":"fragment2"}')
 
     assert (
