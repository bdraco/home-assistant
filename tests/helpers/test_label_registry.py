"""Tests for the Label Registry."""

from datetime import datetime
from functools import partial
import re
from typing import Any

from freezegun.api import FrozenDateTimeFactory
import pytest

from homeassistant.core import HomeAssistant, is_callback
from homeassistant.helpers import (
    device_registry as dr,
    entity_registry as er,
    label_registry as lr,
)
from homeassistant.util.dt import utcnow

from tests.common import MockConfigEntry, async_capture_events, flush_store
<<<<<<< HEAD


async def test_async_get_is_callback() -> None:
    """Test that async_get is a callback."""
    assert is_callback(lr.async_get)
=======
>>>>>>> 40dbfab6


async def test_list_labels(label_registry: lr.LabelRegistry) -> None:
    """Make sure that we can read label."""
    labels = label_registry.async_list_labels()
    assert len(list(labels)) == len(label_registry.labels)


@pytest.mark.usefixtures("freezer")
async def test_create_label(
    hass: HomeAssistant, label_registry: lr.LabelRegistry
) -> None:
    """Make sure that we can create labels."""
    update_events = async_capture_events(hass, lr.EVENT_LABEL_REGISTRY_UPDATED)
    label = label_registry.async_create(
        name="My Label",
        color="#FF0000",
        icon="mdi:test",
        description="This label is for testing",
    )

    assert label == lr.LabelEntry(
        label_id="my_label",
        name="My Label",
        color="#FF0000",
        icon="mdi:test",
        description="This label is for testing",
        created_at=utcnow(),
        modified_at=utcnow(),
    )

    assert len(label_registry.labels) == 1

    await hass.async_block_till_done()

    assert len(update_events) == 1
    assert update_events[0].data == {
        "action": "create",
        "label_id": label.label_id,
    }


async def test_create_label_with_name_already_in_use(
    hass: HomeAssistant, label_registry: lr.LabelRegistry
) -> None:
    """Make sure that we can't create a label with a ID already in use."""
    update_events = async_capture_events(hass, lr.EVENT_LABEL_REGISTRY_UPDATED)
    label_registry.async_create("mock")

    with pytest.raises(
        ValueError, match=re.escape("The name mock (mock) is already in use")
    ):
        label_registry.async_create("mock")

    await hass.async_block_till_done()

    assert len(label_registry.labels) == 1
    assert len(update_events) == 1


async def test_create_label_with_id_already_in_use(
    label_registry: lr.LabelRegistry,
) -> None:
    """Make sure that we can't create a label with a name already in use."""
    label = label_registry.async_create("Label")

    updated_label = label_registry.async_update(label.label_id, name="Renamed Label")
    assert updated_label.label_id == label.label_id

    second_label = label_registry.async_create("Label")
    assert label.label_id != second_label.label_id
    assert second_label.label_id == "label_2"


async def test_delete_label(
    hass: HomeAssistant, label_registry: lr.LabelRegistry
) -> None:
    """Make sure that we can delete a label."""
    update_events = async_capture_events(hass, lr.EVENT_LABEL_REGISTRY_UPDATED)
    label = label_registry.async_create("Label")
    assert len(label_registry.labels) == 1

    label_registry.async_delete(label.label_id)

    assert not label_registry.labels

    await hass.async_block_till_done()

    assert len(update_events) == 2
    assert update_events[0].data == {
        "action": "create",
        "label_id": label.label_id,
    }
    assert update_events[1].data == {
        "action": "remove",
        "label_id": label.label_id,
    }


async def test_delete_non_existing_label(label_registry: lr.LabelRegistry) -> None:
    """Make sure that we can't delete a label that doesn't exist."""
    label_registry.async_create("mock")

    with pytest.raises(KeyError):
        label_registry.async_delete("")

    assert len(label_registry.labels) == 1


async def test_update_label(
    hass: HomeAssistant,
    label_registry: lr.LabelRegistry,
    freezer: FrozenDateTimeFactory,
) -> None:
    """Make sure that we can update labels."""
    created_at = datetime.fromisoformat("2024-01-01T01:00:00+00:00")
    freezer.move_to(created_at)
    update_events = async_capture_events(hass, lr.EVENT_LABEL_REGISTRY_UPDATED)
    label = label_registry.async_create("Mock")

    assert len(label_registry.labels) == 1
    assert label == lr.LabelEntry(
        label_id="mock",
        name="Mock",
        color=None,
        icon=None,
        description=None,
        created_at=created_at,
        modified_at=created_at,
    )

    modified_at = datetime.fromisoformat("2024-02-01T01:00:00+00:00")
    freezer.move_to(modified_at)
    updated_label = label_registry.async_update(
        label.label_id,
        name="Updated",
        color="#FFFFFF",
        icon="mdi:update",
        description="Updated description",
    )

    assert updated_label != label
    assert updated_label == lr.LabelEntry(
        label_id="mock",
        name="Updated",
        color="#FFFFFF",
        icon="mdi:update",
        description="Updated description",
        created_at=created_at,
        modified_at=modified_at,
    )
    assert len(label_registry.labels) == 1

    await hass.async_block_till_done()

    assert len(update_events) == 2
    assert update_events[0].data == {
        "action": "create",
        "label_id": label.label_id,
    }
    assert update_events[1].data == {
        "action": "update",
        "label_id": label.label_id,
    }


async def test_update_label_with_same_data(
    hass: HomeAssistant, label_registry: lr.LabelRegistry
) -> None:
    """Make sure that we can reapply the same data to the label and it won't update."""
    update_events = async_capture_events(hass, lr.EVENT_LABEL_REGISTRY_UPDATED)
    label = label_registry.async_create(
        "mock",
        color="#FFFFFF",
        icon="mdi:test",
        description="Description",
    )

    udpated_label = label_registry.async_update(
        label_id=label.label_id,
        name="mock",
        color="#FFFFFF",
        icon="mdi:test",
        description="Description",
    )
    assert label == udpated_label

    await hass.async_block_till_done()

    # No update event
    assert len(update_events) == 1
    assert update_events[0].data == {
        "action": "create",
        "label_id": label.label_id,
    }


async def test_update_label_with_same_name_change_case(
    label_registry: lr.LabelRegistry,
) -> None:
    """Make sure that we can reapply the same name with a different case to the label."""
    label = label_registry.async_create("mock")

    updated_label = label_registry.async_update(label.label_id, name="Mock")

    assert updated_label.name == "Mock"
    assert updated_label.label_id == label.label_id
    assert updated_label.normalized_name == label.normalized_name
    assert len(label_registry.labels) == 1


async def test_update_label_with_name_already_in_use(
    label_registry: lr.LabelRegistry,
) -> None:
    """Make sure that we can't update a label with a name already in use."""
    label1 = label_registry.async_create("mock1")
    label2 = label_registry.async_create("mock2")

    with pytest.raises(
        ValueError, match=re.escape("The name mock2 (mock2) is already in use")
    ):
        label_registry.async_update(label1.label_id, name="mock2")

    assert label1.name == "mock1"
    assert label2.name == "mock2"
    assert len(label_registry.labels) == 2


async def test_update_label_with_normalized_name_already_in_use(
    label_registry: lr.LabelRegistry,
) -> None:
    """Make sure that we can't update a label with a normalized name already in use."""
    label1 = label_registry.async_create("mock1")
    label2 = label_registry.async_create("M O C K 2")

    with pytest.raises(
        ValueError, match=re.escape("The name mock2 (mock2) is already in use")
    ):
        label_registry.async_update(label1.label_id, name="mock2")

    assert label1.name == "mock1"
    assert label2.name == "M O C K 2"
    assert len(label_registry.labels) == 2


async def test_load_labels(
    hass: HomeAssistant,
    label_registry: lr.LabelRegistry,
    freezer: FrozenDateTimeFactory,
) -> None:
    """Make sure that we can load/save data correctly."""
    label1_created = datetime.fromisoformat("2024-01-01T00:00:00+00:00")
    freezer.move_to(label1_created)
    label1 = label_registry.async_create(
        "Label One",
        color="#FF000",
        icon="mdi:one",
        description="This label is label one",
    )
    label2_created = datetime.fromisoformat("2024-02-01T00:00:00+00:00")
    freezer.move_to(label2_created)
    label2 = label_registry.async_create(
        "Label Two",
        color="#000FF",
        icon="mdi:two",
        description="This label is label two",
    )

    assert len(label_registry.labels) == 2

    registry2 = lr.LabelRegistry(hass)
    await flush_store(label_registry._store)
    await registry2.async_load()

    assert len(registry2.labels) == 2
    assert list(label_registry.labels) == list(registry2.labels)

    label1_registry2 = registry2.async_get_label_by_name("Label One")
    assert label1_registry2 == label1

    label2_registry2 = registry2.async_get_label_by_name("Label Two")
    assert label2_registry2 == label2


@pytest.mark.parametrize("load_registries", [False])
async def test_loading_label_from_storage(
    hass: HomeAssistant, hass_storage: dict[str, Any]
) -> None:
    """Test loading stored labels on start."""
    hass_storage[lr.STORAGE_KEY] = {
        "version": lr.STORAGE_VERSION_MAJOR,
        "data": {
            "labels": [
                {
                    "color": "#FFFFFF",
                    "description": None,
                    "icon": "mdi:test",
                    "label_id": "one",
                    "name": "One",
                    "created_at": "2024-01-01T00:00:00+00:00",
                    "modified_at": "2024-02-01T00:00:00+00:00",
                }
            ]
        },
    }

    await lr.async_load(hass)
    registry = lr.async_get(hass)

    assert len(registry.labels) == 1


async def test_getting_label(label_registry: lr.LabelRegistry) -> None:
    """Make sure we can get the labels by name."""
    label = label_registry.async_create("Mock1")
    label2 = label_registry.async_get_label_by_name("mock1")
    label3 = label_registry.async_get_label_by_name("mock   1")

    assert label == label2
    assert label == label3
    assert label2 == label3

    get_label = label_registry.async_get_label(label.label_id)
    assert get_label == label


async def test_async_get_label_by_name_not_found(
    label_registry: lr.LabelRegistry,
) -> None:
    """Make sure we return None for non-existent labels."""
    label_registry.async_create("Mock1")

    assert len(label_registry.labels) == 1

    assert label_registry.async_get_label_by_name("non_exist") is None


async def test_labels_removed_from_devices(
    hass: HomeAssistant,
    device_registry: dr.DeviceRegistry,
    label_registry: lr.LabelRegistry,
) -> None:
    """Test if label gets removed from devices when the label is removed."""
    config_entry = MockConfigEntry()
    config_entry.add_to_hass(hass)

    label1 = label_registry.async_create("label1")
    label2 = label_registry.async_create("label2")
    assert len(label_registry.labels) == 2

    entry = device_registry.async_get_or_create(
        config_entry_id=config_entry.entry_id,
        connections={(dr.CONNECTION_NETWORK_MAC, "12:34:56:AB:CD:23")},
        identifiers={("bridgeid", "0123")},
        manufacturer="manufacturer",
        model="model",
    )
    device_registry.async_update_device(entry.id, labels={label1.label_id})
    entry = device_registry.async_get_or_create(
        config_entry_id=config_entry.entry_id,
        connections={(dr.CONNECTION_NETWORK_MAC, "12:34:56:AB:CD:56")},
        identifiers={("bridgeid", "0456")},
        manufacturer="manufacturer",
        model="model",
    )
    device_registry.async_update_device(entry.id, labels={label2.label_id})
    entry = device_registry.async_get_or_create(
        config_entry_id=config_entry.entry_id,
        connections={(dr.CONNECTION_NETWORK_MAC, "12:34:56:AB:CD:89")},
        identifiers={("bridgeid", "0789")},
        manufacturer="manufacturer",
        model="model",
    )
    device_registry.async_update_device(
        entry.id, labels={label1.label_id, label2.label_id}
    )

    entries = dr.async_entries_for_label(device_registry, label1.label_id)
    assert len(entries) == 2
    entries = dr.async_entries_for_label(device_registry, label2.label_id)
    assert len(entries) == 2

    label_registry.async_delete(label1.label_id)
    await hass.async_block_till_done()

    entries = dr.async_entries_for_label(device_registry, label1.label_id)
    assert len(entries) == 0
    entries = dr.async_entries_for_label(device_registry, label2.label_id)
    assert len(entries) == 2

    label_registry.async_delete(label2.label_id)
    await hass.async_block_till_done()

    entries = dr.async_entries_for_label(device_registry, label1.label_id)
    assert len(entries) == 0
    entries = dr.async_entries_for_label(device_registry, label2.label_id)
    assert len(entries) == 0


async def test_labels_removed_from_entities(
    hass: HomeAssistant,
    entity_registry: er.EntityRegistry,
    label_registry: lr.LabelRegistry,
) -> None:
    """Test if label gets removed from entity when the label is removed."""
    label1 = label_registry.async_create("label1")
    label2 = label_registry.async_create("label2")
    assert len(label_registry.labels) == 2

    entry = entity_registry.async_get_or_create(
        domain="light",
        platform="hue",
        unique_id="123",
    )
    entity_registry.async_update_entity(entry.entity_id, labels={label1.label_id})
    entry = entity_registry.async_get_or_create(
        domain="light",
        platform="hue",
        unique_id="456",
    )
    entity_registry.async_update_entity(entry.entity_id, labels={label2.label_id})
    entry = entity_registry.async_get_or_create(
        domain="light",
        platform="hue",
        unique_id="789",
    )
    entity_registry.async_update_entity(
        entry.entity_id, labels={label1.label_id, label2.label_id}
    )

    entries = er.async_entries_for_label(entity_registry, label1.label_id)
    assert len(entries) == 2
    entries = er.async_entries_for_label(entity_registry, label2.label_id)
    assert len(entries) == 2

    label_registry.async_delete(label1.label_id)
    await hass.async_block_till_done()

    entries = er.async_entries_for_label(entity_registry, label1.label_id)
    assert len(entries) == 0
    entries = er.async_entries_for_label(entity_registry, label2.label_id)
    assert len(entries) == 2

    label_registry.async_delete(label2.label_id)
    await hass.async_block_till_done()

    entries = er.async_entries_for_label(entity_registry, label1.label_id)
    assert len(entries) == 0
    entries = er.async_entries_for_label(entity_registry, label2.label_id)
    assert len(entries) == 0


async def test_async_create_thread_safety(
    hass: HomeAssistant,
    label_registry: lr.LabelRegistry,
) -> None:
    """Test async_create raises when called from wrong thread."""
    with pytest.raises(
        RuntimeError,
        match="Detected code that calls label_registry.async_create from a thread.",
    ):
        await hass.async_add_executor_job(label_registry.async_create, "any")


async def test_async_delete_thread_safety(
    hass: HomeAssistant,
    label_registry: lr.LabelRegistry,
) -> None:
    """Test async_delete raises when called from wrong thread."""
    any_label = label_registry.async_create("any")

    with pytest.raises(
        RuntimeError,
        match="Detected code that calls label_registry.async_delete from a thread.",
    ):
        await hass.async_add_executor_job(label_registry.async_delete, any_label)


async def test_async_update_thread_safety(
    hass: HomeAssistant,
    label_registry: lr.LabelRegistry,
) -> None:
    """Test async_update raises when called from wrong thread."""
    any_label = label_registry.async_create("any")

    with pytest.raises(
        RuntimeError,
        match="Detected code that calls label_registry.async_update from a thread.",
    ):
        await hass.async_add_executor_job(
            partial(label_registry.async_update, any_label.label_id, name="new name")
        )


@pytest.mark.parametrize("load_registries", [False])
async def test_migration_from_1_1(
    hass: HomeAssistant, hass_storage: dict[str, Any]
) -> None:
    """Test migration from version 1.1."""
    hass_storage[lr.STORAGE_KEY] = {
        "version": 1,
        "data": {
            "labels": [
                {
                    "color": None,
                    "description": None,
                    "icon": None,
                    "label_id": "12345A",
                    "name": "mock",
                }
            ]
        },
    }

    await lr.async_load(hass)
    registry = lr.async_get(hass)

    # Test data was loaded
    entry = registry.async_get_label_by_name("mock")
    assert entry.label_id == "12345A"

    # Check we store migrated data
    await flush_store(registry._store)
    assert hass_storage[lr.STORAGE_KEY] == {
        "version": lr.STORAGE_VERSION_MAJOR,
        "minor_version": lr.STORAGE_VERSION_MINOR,
        "key": lr.STORAGE_KEY,
        "data": {
            "labels": [
                {
                    "color": None,
                    "description": None,
                    "icon": None,
                    "label_id": "12345A",
                    "name": "mock",
                    "created_at": "1970-01-01T00:00:00+00:00",
                    "modified_at": "1970-01-01T00:00:00+00:00",
                }
            ]
        },
    }<|MERGE_RESOLUTION|>--- conflicted
+++ resolved
@@ -8,7 +8,7 @@
 from freezegun.api import FrozenDateTimeFactory
 import pytest
 
-from homeassistant.core import HomeAssistant, is_callback
+from homeassistant.core import HomeAssistant
 from homeassistant.helpers import (
     device_registry as dr,
     entity_registry as er,
@@ -17,14 +17,6 @@
 from homeassistant.util.dt import utcnow
 
 from tests.common import MockConfigEntry, async_capture_events, flush_store
-<<<<<<< HEAD
-
-
-async def test_async_get_is_callback() -> None:
-    """Test that async_get is a callback."""
-    assert is_callback(lr.async_get)
-=======
->>>>>>> 40dbfab6
 
 
 async def test_list_labels(label_registry: lr.LabelRegistry) -> None:
