--- conflicted
+++ resolved
@@ -4817,9 +4817,5 @@
     assert (
         "Detected code that calls `async_track_state_change` instead "
         "of `async_track_state_change_event` which is deprecated and "
-<<<<<<< HEAD
-        "will be removed in Assistant 2025.5. Please report this issue."
-=======
         "will be removed in Home Assistant 2025.5. Please report this issue."
->>>>>>> 013ad8bd
     ) in caplog.text