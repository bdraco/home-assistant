"""Test event helpers."""
# pylint: disable=protected-access
import asyncio
from datetime import datetime, timedelta

from astral import Astral
import pytest

from homeassistant.components import sun
from homeassistant.const import MATCH_ALL
import homeassistant.core as ha
from homeassistant.core import callback
from homeassistant.helpers.entity_registry import EVENT_ENTITY_REGISTRY_UPDATED
from homeassistant.helpers.event import (
    async_call_later,
    async_track_point_in_time,
    async_track_point_in_utc_time,
    async_track_same_state,
    async_track_state_change,
    async_track_state_change_event,
    async_track_sunrise,
    async_track_sunset,
    async_track_template,
    async_track_time_change,
    async_track_time_interval,
    async_track_utc_time_change,
    track_point_in_utc_time,
)
from homeassistant.helpers.template import Template
from homeassistant.setup import async_setup_component
import homeassistant.util.dt as dt_util

from tests.async_mock import patch
from tests.common import async_fire_time_changed

DEFAULT_TIME_ZONE = dt_util.DEFAULT_TIME_ZONE


def teardown():
    """Stop everything that was started."""
    dt_util.set_default_time_zone(DEFAULT_TIME_ZONE)


async def test_track_point_in_time(hass):
    """Test track point in time."""
    before_birthday = datetime(1985, 7, 9, 12, 0, 0, tzinfo=dt_util.UTC)
    birthday_paulus = datetime(1986, 7, 9, 12, 0, 0, tzinfo=dt_util.UTC)
    after_birthday = datetime(1987, 7, 9, 12, 0, 0, tzinfo=dt_util.UTC)

    runs = []

    async_track_point_in_utc_time(
        hass, callback(lambda x: runs.append(x)), birthday_paulus
    )

    async_fire_time_changed(hass, before_birthday)
    await hass.async_block_till_done()
    assert len(runs) == 0

    async_fire_time_changed(hass, birthday_paulus)
    await hass.async_block_till_done()
    assert len(runs) == 1

    # A point in time tracker will only fire once, this should do nothing
    async_fire_time_changed(hass, birthday_paulus)
    await hass.async_block_till_done()
    assert len(runs) == 1

    async_track_point_in_utc_time(
        hass, callback(lambda x: runs.append(x)), birthday_paulus
    )

    async_fire_time_changed(hass, after_birthday)
    await hass.async_block_till_done()
    assert len(runs) == 2

    unsub = async_track_point_in_time(
        hass, callback(lambda x: runs.append(x)), birthday_paulus
    )
    unsub()

    async_fire_time_changed(hass, after_birthday)
    await hass.async_block_till_done()
    assert len(runs) == 2


async def test_track_state_change_from_to_state_match(hass):
    """Test track_state_change with from and to state matchers."""
    from_and_to_state_runs = []
    only_from_runs = []
    only_to_runs = []
    match_all_runs = []
    no_to_from_specified_runs = []

    def from_and_to_state_callback(entity_id, old_state, new_state):
        from_and_to_state_runs.append(1)

    def only_from_state_callback(entity_id, old_state, new_state):
        only_from_runs.append(1)

    def only_to_state_callback(entity_id, old_state, new_state):
        only_to_runs.append(1)

    def match_all_callback(entity_id, old_state, new_state):
        match_all_runs.append(1)

    def no_to_from_specified_callback(entity_id, old_state, new_state):
        no_to_from_specified_runs.append(1)

    async_track_state_change(
        hass, "light.Bowl", from_and_to_state_callback, "on", "off"
    )
    async_track_state_change(hass, "light.Bowl", only_from_state_callback, "on", None)
    async_track_state_change(
        hass, "light.Bowl", only_to_state_callback, None, ["off", "standby"]
    )
    async_track_state_change(
        hass, "light.Bowl", match_all_callback, MATCH_ALL, MATCH_ALL
    )
    async_track_state_change(hass, "light.Bowl", no_to_from_specified_callback)

    hass.states.async_set("light.Bowl", "on")
    await hass.async_block_till_done()
    assert len(from_and_to_state_runs) == 0
    assert len(only_from_runs) == 0
    assert len(only_to_runs) == 0
    assert len(match_all_runs) == 1
    assert len(no_to_from_specified_runs) == 1

    hass.states.async_set("light.Bowl", "off")
    await hass.async_block_till_done()
    assert len(from_and_to_state_runs) == 1
    assert len(only_from_runs) == 1
    assert len(only_to_runs) == 1
    assert len(match_all_runs) == 2
    assert len(no_to_from_specified_runs) == 2

    hass.states.async_set("light.Bowl", "on")
    await hass.async_block_till_done()
    assert len(from_and_to_state_runs) == 1
    assert len(only_from_runs) == 1
    assert len(only_to_runs) == 1
    assert len(match_all_runs) == 3
    assert len(no_to_from_specified_runs) == 3

    hass.states.async_set("light.Bowl", "on")
    await hass.async_block_till_done()
    assert len(from_and_to_state_runs) == 1
    assert len(only_from_runs) == 1
    assert len(only_to_runs) == 1
    assert len(match_all_runs) == 3
    assert len(no_to_from_specified_runs) == 3

    hass.states.async_set("light.Bowl", "off")
    await hass.async_block_till_done()
    assert len(from_and_to_state_runs) == 2
    assert len(only_from_runs) == 2
    assert len(only_to_runs) == 2
    assert len(match_all_runs) == 4
    assert len(no_to_from_specified_runs) == 4

    hass.states.async_set("light.Bowl", "off")
    await hass.async_block_till_done()
    assert len(from_and_to_state_runs) == 2
    assert len(only_from_runs) == 2
    assert len(only_to_runs) == 2
    assert len(match_all_runs) == 4
    assert len(no_to_from_specified_runs) == 4


async def test_track_state_change(hass):
    """Test track_state_change."""
    # 2 lists to track how often our callbacks get called
    specific_runs = []
    wildcard_runs = []
    wildercard_runs = []

    def specific_run_callback(entity_id, old_state, new_state):
        specific_runs.append(1)

    # This is the rare use case
    async_track_state_change(hass, "light.Bowl", specific_run_callback, "on", "off")

    @ha.callback
    def wildcard_run_callback(entity_id, old_state, new_state):
        wildcard_runs.append((old_state, new_state))

    # This is the most common use case
    async_track_state_change(hass, "light.Bowl", wildcard_run_callback)

    async def wildercard_run_callback(entity_id, old_state, new_state):
        wildercard_runs.append((old_state, new_state))

    async_track_state_change(hass, MATCH_ALL, wildercard_run_callback)

    # Adding state to state machine
    hass.states.async_set("light.Bowl", "on")
    await hass.async_block_till_done()
    assert len(specific_runs) == 0
    assert len(wildcard_runs) == 1
    assert len(wildercard_runs) == 1
    assert wildcard_runs[-1][0] is None
    assert wildcard_runs[-1][1] is not None

    # Set same state should not trigger a state change/listener
    hass.states.async_set("light.Bowl", "on")
    await hass.async_block_till_done()
    assert len(specific_runs) == 0
    assert len(wildcard_runs) == 1
    assert len(wildercard_runs) == 1

    # State change off -> on
    hass.states.async_set("light.Bowl", "off")
    await hass.async_block_till_done()
    assert len(specific_runs) == 1
    assert len(wildcard_runs) == 2
    assert len(wildercard_runs) == 2

    # State change off -> off
    hass.states.async_set("light.Bowl", "off", {"some_attr": 1})
    await hass.async_block_till_done()
    assert len(specific_runs) == 1
    assert len(wildcard_runs) == 3
    assert len(wildercard_runs) == 3

    # State change off -> on
    hass.states.async_set("light.Bowl", "on")
    await hass.async_block_till_done()
    assert len(specific_runs) == 1
    assert len(wildcard_runs) == 4
    assert len(wildercard_runs) == 4

    hass.states.async_remove("light.bowl")
    await hass.async_block_till_done()
    assert len(specific_runs) == 1
    assert len(wildcard_runs) == 5
    assert len(wildercard_runs) == 5
    assert wildcard_runs[-1][0] is not None
    assert wildcard_runs[-1][1] is None
    assert wildercard_runs[-1][0] is not None
    assert wildercard_runs[-1][1] is None

    # Set state for different entity id
    hass.states.async_set("switch.kitchen", "on")
    await hass.async_block_till_done()
    assert len(specific_runs) == 1
    assert len(wildcard_runs) == 5
    assert len(wildercard_runs) == 6


async def test_async_track_state_change_event(hass):
    """Test async_track_state_change_event."""
    single_entity_id_tracker = []
    multiple_entity_id_tracker = []

    @ha.callback
    def single_run_callback(event):
        old_state = event.data.get("old_state")
        new_state = event.data.get("new_state")

        single_entity_id_tracker.append((old_state, new_state))

    @ha.callback
    def multiple_run_callback(event):
        old_state = event.data.get("old_state")
        new_state = event.data.get("new_state")

        multiple_entity_id_tracker.append((old_state, new_state))

    @ha.callback
    def callback_that_throws(event):
        raise ValueError

    unsub_single = async_track_state_change_event(
        hass, ["light.Bowl"], single_run_callback
    )
    unsub_multi = async_track_state_change_event(
        hass, ["light.Bowl", "switch.kitchen"], multiple_run_callback
    )
    unsub_throws = async_track_state_change_event(
        hass, ["light.Bowl", "switch.kitchen"], callback_that_throws
    )

    # Adding state to state machine
    hass.states.async_set("light.Bowl", "on")
    await hass.async_block_till_done()
    assert len(single_entity_id_tracker) == 1
    assert single_entity_id_tracker[-1][0] is None
    assert single_entity_id_tracker[-1][1] is not None
    assert len(multiple_entity_id_tracker) == 1
    assert multiple_entity_id_tracker[-1][0] is None
    assert multiple_entity_id_tracker[-1][1] is not None

    # Set same state should not trigger a state change/listener
    hass.states.async_set("light.Bowl", "on")
    await hass.async_block_till_done()
    assert len(single_entity_id_tracker) == 1
    assert len(multiple_entity_id_tracker) == 1

    # State change off -> on
    hass.states.async_set("light.Bowl", "off")
    await hass.async_block_till_done()
    assert len(single_entity_id_tracker) == 2
    assert len(multiple_entity_id_tracker) == 2

    # State change off -> off
    hass.states.async_set("light.Bowl", "off", {"some_attr": 1})
    await hass.async_block_till_done()
    assert len(single_entity_id_tracker) == 3
    assert len(multiple_entity_id_tracker) == 3

    # State change off -> on
    hass.states.async_set("light.Bowl", "on")
    await hass.async_block_till_done()
    assert len(single_entity_id_tracker) == 4
    assert len(multiple_entity_id_tracker) == 4

    hass.states.async_remove("light.bowl")
    await hass.async_block_till_done()
    assert len(single_entity_id_tracker) == 5
    assert single_entity_id_tracker[-1][0] is not None
    assert single_entity_id_tracker[-1][1] is None
    assert len(multiple_entity_id_tracker) == 5
    assert multiple_entity_id_tracker[-1][0] is not None
    assert multiple_entity_id_tracker[-1][1] is None

    # Set state for different entity id
    hass.states.async_set("switch.kitchen", "on")
    await hass.async_block_till_done()
    assert len(single_entity_id_tracker) == 5
    assert len(multiple_entity_id_tracker) == 6

    unsub_single()
    # Ensure unsubing the listener works
    hass.states.async_set("light.Bowl", "off")
    await hass.async_block_till_done()
    assert len(single_entity_id_tracker) == 5
    assert len(multiple_entity_id_tracker) == 7

    unsub_multi()
    unsub_throws()


async def test_track_template(hass):
    """Test tracking template."""
    specific_runs = []
    wildcard_runs = []
    wildercard_runs = []

    template_condition = Template("{{states.switch.test.state == 'on'}}", hass)
    template_condition_var = Template(
        "{{states.switch.test.state == 'on' and test == 5}}", hass
    )

    hass.states.async_set("switch.test", "off")

    def specific_run_callback(entity_id, old_state, new_state):
        specific_runs.append(1)

    async_track_template(hass, template_condition, specific_run_callback)

    @ha.callback
    def wildcard_run_callback(entity_id, old_state, new_state):
        wildcard_runs.append((old_state, new_state))

    async_track_template(hass, template_condition, wildcard_run_callback)

    async def wildercard_run_callback(entity_id, old_state, new_state):
        wildercard_runs.append((old_state, new_state))

    async_track_template(
        hass, template_condition_var, wildercard_run_callback, {"test": 5}
    )

    hass.states.async_set("switch.test", "on")
    await hass.async_block_till_done()

    assert len(specific_runs) == 1
    assert len(wildcard_runs) == 1
    assert len(wildercard_runs) == 1

    hass.states.async_set("switch.test", "on")
    await hass.async_block_till_done()

    assert len(specific_runs) == 1
    assert len(wildcard_runs) == 1
    assert len(wildercard_runs) == 1

    hass.states.async_set("switch.test", "off")
    await hass.async_block_till_done()

    assert len(specific_runs) == 1
    assert len(wildcard_runs) == 1
    assert len(wildercard_runs) == 1

    hass.states.async_set("switch.test", "off")
    await hass.async_block_till_done()

    assert len(specific_runs) == 1
    assert len(wildcard_runs) == 1
    assert len(wildercard_runs) == 1

    hass.states.async_set("switch.test", "on")
    await hass.async_block_till_done()

    assert len(specific_runs) == 2
    assert len(wildcard_runs) == 2
    assert len(wildercard_runs) == 2


async def test_track_same_state_simple_trigger(hass):
    """Test track_same_change with trigger simple."""
    thread_runs = []
    callback_runs = []
    coroutine_runs = []
    period = timedelta(minutes=1)

    def thread_run_callback():
        thread_runs.append(1)

    async_track_same_state(
        hass,
        period,
        thread_run_callback,
        lambda _, _2, to_s: to_s.state == "on",
        entity_ids="light.Bowl",
    )

    @ha.callback
    def callback_run_callback():
        callback_runs.append(1)

    async_track_same_state(
        hass,
        period,
        callback_run_callback,
        lambda _, _2, to_s: to_s.state == "on",
        entity_ids="light.Bowl",
    )

    async def coroutine_run_callback():
        coroutine_runs.append(1)

    async_track_same_state(
        hass, period, coroutine_run_callback, lambda _, _2, to_s: to_s.state == "on"
    )

    # Adding state to state machine
    hass.states.async_set("light.Bowl", "on")
    await hass.async_block_till_done()
    assert len(thread_runs) == 0
    assert len(callback_runs) == 0
    assert len(coroutine_runs) == 0

    # change time to track and see if they trigger
    future = dt_util.utcnow() + period
    async_fire_time_changed(hass, future)
    await hass.async_block_till_done()
    assert len(thread_runs) == 1
    assert len(callback_runs) == 1
    assert len(coroutine_runs) == 1


async def test_track_same_state_simple_no_trigger(hass):
    """Test track_same_change with no trigger."""
    callback_runs = []
    period = timedelta(minutes=1)

    @ha.callback
    def callback_run_callback():
        callback_runs.append(1)

    async_track_same_state(
        hass,
        period,
        callback_run_callback,
        lambda _, _2, to_s: to_s.state == "on",
        entity_ids="light.Bowl",
    )

    # Adding state to state machine
    hass.states.async_set("light.Bowl", "on")
    await hass.async_block_till_done()
    assert len(callback_runs) == 0

    # Change state on state machine
    hass.states.async_set("light.Bowl", "off")
    await hass.async_block_till_done()
    assert len(callback_runs) == 0

    # change time to track and see if they trigger
    future = dt_util.utcnow() + period
    async_fire_time_changed(hass, future)
    await hass.async_block_till_done()
    assert len(callback_runs) == 0


async def test_track_same_state_simple_trigger_check_funct(hass):
    """Test track_same_change with trigger and check funct."""
    callback_runs = []
    check_func = []
    period = timedelta(minutes=1)

    @ha.callback
    def callback_run_callback():
        callback_runs.append(1)

    @ha.callback
    def async_check_func(entity, from_s, to_s):
        check_func.append((entity, from_s, to_s))
        return True

    async_track_same_state(
        hass,
        period,
        callback_run_callback,
        entity_ids="light.Bowl",
        async_check_same_func=async_check_func,
    )

    # Adding state to state machine
    hass.states.async_set("light.Bowl", "on")
    await hass.async_block_till_done()
    await hass.async_block_till_done()
    assert len(callback_runs) == 0
    assert check_func[-1][2].state == "on"
    assert check_func[-1][0] == "light.bowl"

    # change time to track and see if they trigger
    future = dt_util.utcnow() + period
    async_fire_time_changed(hass, future)
    await hass.async_block_till_done()
    assert len(callback_runs) == 1


async def test_track_time_interval(hass):
    """Test tracking time interval."""
    specific_runs = []

    utc_now = dt_util.utcnow()
    unsub = async_track_time_interval(
        hass, lambda x: specific_runs.append(x), timedelta(seconds=10)
    )

    async_fire_time_changed(hass, utc_now + timedelta(seconds=5))
    await hass.async_block_till_done()
    assert len(specific_runs) == 0

    async_fire_time_changed(hass, utc_now + timedelta(seconds=13))
    await hass.async_block_till_done()
    assert len(specific_runs) == 1

    async_fire_time_changed(hass, utc_now + timedelta(minutes=20))
    await hass.async_block_till_done()
    assert len(specific_runs) == 2

    unsub()

    async_fire_time_changed(hass, utc_now + timedelta(seconds=30))
    await hass.async_block_till_done()
    assert len(specific_runs) == 2


async def test_track_sunrise(hass, legacy_patchable_time):
    """Test track the sunrise."""
    latitude = 32.87336
    longitude = 117.22743

    # Setup sun component
    hass.config.latitude = latitude
    hass.config.longitude = longitude
    assert await async_setup_component(
        hass, sun.DOMAIN, {sun.DOMAIN: {sun.CONF_ELEVATION: 0}}
    )

    # Get next sunrise/sunset
    astral = Astral()
    utc_now = datetime(2014, 5, 24, 12, 0, 0, tzinfo=dt_util.UTC)
    utc_today = utc_now.date()

    mod = -1
    while True:
        next_rising = astral.sunrise_utc(
            utc_today + timedelta(days=mod), latitude, longitude
        )
        if next_rising > utc_now:
            break
        mod += 1

    # Track sunrise
    runs = []
    with patch("homeassistant.util.dt.utcnow", return_value=utc_now):
        unsub = async_track_sunrise(hass, lambda: runs.append(1))

    offset_runs = []
    offset = timedelta(minutes=30)
    with patch("homeassistant.util.dt.utcnow", return_value=utc_now):
        unsub2 = async_track_sunrise(hass, lambda: offset_runs.append(1), offset)

    # run tests
    async_fire_time_changed(hass, next_rising - offset)
    await hass.async_block_till_done()
    assert len(runs) == 0
    assert len(offset_runs) == 0

    async_fire_time_changed(hass, next_rising)
    await hass.async_block_till_done()
    assert len(runs) == 1
    assert len(offset_runs) == 0

    async_fire_time_changed(hass, next_rising + offset)
    await hass.async_block_till_done()
    assert len(runs) == 1
    assert len(offset_runs) == 1

    unsub()
    unsub2()

    async_fire_time_changed(hass, next_rising + offset)
    await hass.async_block_till_done()
    assert len(runs) == 1
    assert len(offset_runs) == 1


async def test_track_sunrise_update_location(hass, legacy_patchable_time):
    """Test track the sunrise."""
    # Setup sun component
    hass.config.latitude = 32.87336
    hass.config.longitude = 117.22743
    assert await async_setup_component(
        hass, sun.DOMAIN, {sun.DOMAIN: {sun.CONF_ELEVATION: 0}}
    )

    # Get next sunrise
    astral = Astral()
    utc_now = datetime(2014, 5, 24, 12, 0, 0, tzinfo=dt_util.UTC)
    utc_today = utc_now.date()

    mod = -1
    while True:
        next_rising = astral.sunrise_utc(
            utc_today + timedelta(days=mod), hass.config.latitude, hass.config.longitude
        )
        if next_rising > utc_now:
            break
        mod += 1

    # Track sunrise
    runs = []
    with patch("homeassistant.util.dt.utcnow", return_value=utc_now):
        async_track_sunrise(hass, lambda: runs.append(1))

    # Mimic sunrise
    async_fire_time_changed(hass, next_rising)
    await hass.async_block_till_done()
    assert len(runs) == 1

    # Move!
    with patch("homeassistant.util.dt.utcnow", return_value=utc_now):
        await hass.config.async_update(latitude=40.755931, longitude=-73.984606)
        await hass.async_block_till_done()

    # Mimic sunrise
    async_fire_time_changed(hass, next_rising)
    await hass.async_block_till_done()
    # Did not increase
    assert len(runs) == 1

    # Get next sunrise
    mod = -1
    while True:
        next_rising = astral.sunrise_utc(
            utc_today + timedelta(days=mod), hass.config.latitude, hass.config.longitude
        )
        if next_rising > utc_now:
            break
        mod += 1

    # Mimic sunrise at new location
    async_fire_time_changed(hass, next_rising)
    await hass.async_block_till_done()
    assert len(runs) == 2


async def test_track_sunset(hass, legacy_patchable_time):
    """Test track the sunset."""
    latitude = 32.87336
    longitude = 117.22743

    # Setup sun component
    hass.config.latitude = latitude
    hass.config.longitude = longitude
    assert await async_setup_component(
        hass, sun.DOMAIN, {sun.DOMAIN: {sun.CONF_ELEVATION: 0}}
    )

    # Get next sunrise/sunset
    astral = Astral()
    utc_now = datetime(2014, 5, 24, 12, 0, 0, tzinfo=dt_util.UTC)
    utc_today = utc_now.date()

    mod = -1
    while True:
        next_setting = astral.sunset_utc(
            utc_today + timedelta(days=mod), latitude, longitude
        )
        if next_setting > utc_now:
            break
        mod += 1

    # Track sunset
    runs = []
    with patch("homeassistant.util.dt.utcnow", return_value=utc_now):
        unsub = async_track_sunset(hass, lambda: runs.append(1))

    offset_runs = []
    offset = timedelta(minutes=30)
    with patch("homeassistant.util.dt.utcnow", return_value=utc_now):
        unsub2 = async_track_sunset(hass, lambda: offset_runs.append(1), offset)

    # Run tests
    async_fire_time_changed(hass, next_setting - offset)
    await hass.async_block_till_done()
    assert len(runs) == 0
    assert len(offset_runs) == 0

    async_fire_time_changed(hass, next_setting)
    await hass.async_block_till_done()
    assert len(runs) == 1
    assert len(offset_runs) == 0

    async_fire_time_changed(hass, next_setting + offset)
    await hass.async_block_till_done()
    assert len(runs) == 1
    assert len(offset_runs) == 1

    unsub()
    unsub2()

    async_fire_time_changed(hass, next_setting + offset)
    await hass.async_block_till_done()
    assert len(runs) == 1
    assert len(offset_runs) == 1


async def test_async_track_time_change(hass):
    """Test tracking time change."""
    wildcard_runs = []
    specific_runs = []

    now = dt_util.utcnow()

    time_that_will_not_match_right_away = datetime(now.year + 1, 5, 24, 11, 59, 55)

    with patch(
        "homeassistant.util.dt.utcnow", return_value=time_that_will_not_match_right_away
    ):
        unsub = async_track_time_change(hass, lambda x: wildcard_runs.append(x))
        unsub_utc = async_track_utc_time_change(
            hass, lambda x: specific_runs.append(x), second=[0, 30]
        )

    async_fire_time_changed(
        hass, datetime(now.year + 1, 5, 24, 12, 0, 0, 999999, tzinfo=dt_util.UTC)
    )
    await hass.async_block_till_done()
    assert len(specific_runs) == 1
    assert len(wildcard_runs) == 1

    async_fire_time_changed(
        hass, datetime(now.year + 1, 5, 24, 12, 0, 15, 999999, tzinfo=dt_util.UTC)
    )
    await hass.async_block_till_done()
    assert len(specific_runs) == 1
    assert len(wildcard_runs) == 2

    async_fire_time_changed(
        hass, datetime(now.year + 1, 5, 24, 12, 0, 30, 999999, tzinfo=dt_util.UTC)
    )
    await hass.async_block_till_done()
    assert len(specific_runs) == 2
    assert len(wildcard_runs) == 3

    unsub()
    unsub_utc()

    async_fire_time_changed(
        hass, datetime(now.year + 1, 5, 24, 12, 0, 30, 999999, tzinfo=dt_util.UTC)
    )
    await hass.async_block_till_done()
    assert len(specific_runs) == 2
    assert len(wildcard_runs) == 3


async def test_periodic_task_minute(hass):
    """Test periodic tasks per minute."""
    specific_runs = []

    now = dt_util.utcnow()

    time_that_will_not_match_right_away = datetime(now.year + 1, 5, 24, 11, 59, 55)

    with patch(
        "homeassistant.util.dt.utcnow", return_value=time_that_will_not_match_right_away
    ):
        unsub = async_track_utc_time_change(
            hass, lambda x: specific_runs.append(x), minute="/5", second=0
        )

    async_fire_time_changed(
        hass, datetime(now.year + 1, 5, 24, 12, 0, 0, 999999, tzinfo=dt_util.UTC)
    )
    await hass.async_block_till_done()
    assert len(specific_runs) == 1

    async_fire_time_changed(
        hass, datetime(now.year + 1, 5, 24, 12, 3, 0, 999999, tzinfo=dt_util.UTC)
    )
    await hass.async_block_till_done()
    assert len(specific_runs) == 1

    async_fire_time_changed(
        hass, datetime(now.year + 1, 5, 24, 12, 5, 0, 999999, tzinfo=dt_util.UTC)
    )
    await hass.async_block_till_done()
    assert len(specific_runs) == 2

    unsub()

    async_fire_time_changed(
        hass, datetime(now.year + 1, 5, 24, 12, 5, 0, 999999, tzinfo=dt_util.UTC)
    )
    await hass.async_block_till_done()
    assert len(specific_runs) == 2


async def test_periodic_task_hour(hass):
    """Test periodic tasks per hour."""
    specific_runs = []

    now = dt_util.utcnow()

    time_that_will_not_match_right_away = datetime(now.year + 1, 5, 24, 21, 59, 55)

<<<<<<< HEAD
=======
    with patch(
        "homeassistant.util.dt.utcnow", return_value=time_that_will_not_match_right_away
    ):
        unsub = async_track_utc_time_change(
            hass, lambda x: specific_runs.append(x), hour="/2", minute=0, second=0
        )

>>>>>>> b868f135
    async_fire_time_changed(
        hass, datetime(now.year + 1, 5, 24, 22, 0, 0, 999999, tzinfo=dt_util.UTC)
    )
    await hass.async_block_till_done()
    assert len(specific_runs) == 1

    async_fire_time_changed(
        hass, datetime(now.year + 1, 5, 24, 23, 0, 0, 999999, tzinfo=dt_util.UTC)
    )
    await hass.async_block_till_done()
    assert len(specific_runs) == 1

    async_fire_time_changed(
        hass, datetime(now.year + 1, 5, 25, 0, 0, 0, 999999, tzinfo=dt_util.UTC)
    )
    await hass.async_block_till_done()
    assert len(specific_runs) == 2

    async_fire_time_changed(
        hass, datetime(now.year + 1, 5, 25, 1, 0, 0, 999999, tzinfo=dt_util.UTC)
    )
    await hass.async_block_till_done()
    assert len(specific_runs) == 2

    async_fire_time_changed(
        hass, datetime(now.year + 1, 5, 25, 2, 0, 0, 999999, tzinfo=dt_util.UTC)
    )
    await hass.async_block_till_done()
    assert len(specific_runs) == 3

    unsub()

    async_fire_time_changed(
        hass, datetime(now.year + 1, 5, 25, 2, 0, 0, tzinfo=dt_util.UTC)
    )
    await hass.async_block_till_done()
    assert len(specific_runs) == 3


async def test_periodic_task_wrong_input(hass):
    """Test periodic tasks with wrong input."""
    specific_runs = []

    now = dt_util.utcnow()

    with pytest.raises(ValueError):
        async_track_utc_time_change(
            hass, lambda x: specific_runs.append(x), hour="/two"
        )

    async_fire_time_changed(
        hass, datetime(now.year + 1, 5, 2, 0, 0, 0, 999999, tzinfo=dt_util.UTC)
    )
    await hass.async_block_till_done()
    assert len(specific_runs) == 0


async def test_periodic_task_clock_rollback(hass):
    """Test periodic tasks with the time rolling backwards."""
    specific_runs = []

    now = dt_util.utcnow()

    time_that_will_not_match_right_away = datetime(now.year + 1, 5, 24, 21, 59, 55)

<<<<<<< HEAD
=======
    with patch(
        "homeassistant.util.dt.utcnow", return_value=time_that_will_not_match_right_away
    ):
        unsub = async_track_utc_time_change(
            hass, lambda x: specific_runs.append(x), hour="/2", minute=0, second=0
        )

>>>>>>> b868f135
    async_fire_time_changed(
        hass, datetime(now.year + 1, 5, 24, 22, 0, 0, 999999, tzinfo=dt_util.UTC)
    )
    await hass.async_block_till_done()
    assert len(specific_runs) == 1

    async_fire_time_changed(
        hass, datetime(now.year + 1, 5, 24, 23, 0, 0, 999999, tzinfo=dt_util.UTC)
    )
    await hass.async_block_till_done()
    assert len(specific_runs) == 1

    async_fire_time_changed(
        hass,
        datetime(now.year + 1, 5, 24, 22, 0, 0, 999999, tzinfo=dt_util.UTC),
        fire_all=True,
    )
    await hass.async_block_till_done()
    assert len(specific_runs) == 2

    async_fire_time_changed(
        hass,
        datetime(now.year + 1, 5, 24, 0, 0, 0, 999999, tzinfo=dt_util.UTC),
        fire_all=True,
    )
    await hass.async_block_till_done()
    assert len(specific_runs) == 3

    async_fire_time_changed(
        hass, datetime(now.year + 1, 5, 25, 2, 0, 0, 999999, tzinfo=dt_util.UTC)
    )
    await hass.async_block_till_done()
    assert len(specific_runs) == 4

    unsub()

    async_fire_time_changed(
        hass, datetime(now.year + 1, 5, 25, 2, 0, 0, 999999, tzinfo=dt_util.UTC)
    )
    await hass.async_block_till_done()
    assert len(specific_runs) == 4


async def test_periodic_task_duplicate_time(hass):
    """Test periodic tasks not triggering on duplicate time."""
    specific_runs = []

    now = dt_util.utcnow()

    time_that_will_not_match_right_away = datetime(now.year + 1, 5, 24, 21, 59, 55)

<<<<<<< HEAD
=======
    with patch(
        "homeassistant.util.dt.utcnow", return_value=time_that_will_not_match_right_away
    ):
        unsub = async_track_utc_time_change(
            hass, lambda x: specific_runs.append(x), hour="/2", minute=0, second=0
        )

>>>>>>> b868f135
    async_fire_time_changed(
        hass, datetime(now.year + 1, 5, 24, 22, 0, 0, 999999, tzinfo=dt_util.UTC)
    )
    await hass.async_block_till_done()
    assert len(specific_runs) == 1

    async_fire_time_changed(
        hass, datetime(now.year + 1, 5, 24, 22, 0, 0, 999999, tzinfo=dt_util.UTC)
    )
    await hass.async_block_till_done()
    assert len(specific_runs) == 1

    async_fire_time_changed(
        hass, datetime(now.year + 1, 5, 25, 0, 0, 0, 999999, tzinfo=dt_util.UTC)
    )
    await hass.async_block_till_done()
    assert len(specific_runs) == 2

    unsub()


async def test_periodic_task_entering_dst(hass):
    """Test periodic task behavior when entering dst."""
    timezone = dt_util.get_time_zone("Europe/Vienna")
    dt_util.set_default_time_zone(timezone)
    specific_runs = []

    now = dt_util.utcnow()
    time_that_will_not_match_right_away = timezone.localize(
        datetime(now.year + 1, 3, 25, 2, 31, 0)
    )

    with patch(
        "homeassistant.util.dt.utcnow", return_value=time_that_will_not_match_right_away
    ):
        unsub = async_track_time_change(
            hass, lambda x: specific_runs.append(x), hour=2, minute=30, second=0
        )

    async_fire_time_changed(
        hass, timezone.localize(datetime(now.year + 1, 3, 25, 1, 50, 0, 999999))
    )
    await hass.async_block_till_done()
    assert len(specific_runs) == 0

    async_fire_time_changed(
        hass, timezone.localize(datetime(now.year + 1, 3, 25, 3, 50, 0, 999999))
    )
    await hass.async_block_till_done()
    assert len(specific_runs) == 0

    async_fire_time_changed(
        hass, timezone.localize(datetime(now.year + 1, 3, 26, 1, 50, 0, 999999))
    )
    await hass.async_block_till_done()
    assert len(specific_runs) == 0

    async_fire_time_changed(
        hass, timezone.localize(datetime(now.year + 1, 3, 26, 2, 50, 0, 999999))
    )
    await hass.async_block_till_done()
    assert len(specific_runs) == 1

    unsub()


async def test_periodic_task_leaving_dst(hass):
    """Test periodic task behavior when leaving dst."""
    timezone = dt_util.get_time_zone("Europe/Vienna")
    dt_util.set_default_time_zone(timezone)
    specific_runs = []

    now = dt_util.utcnow()

    time_that_will_not_match_right_away = timezone.localize(
        datetime(now.year + 1, 10, 28, 2, 28, 0), is_dst=True
    )

    with patch(
        "homeassistant.util.dt.utcnow", return_value=time_that_will_not_match_right_away
    ):
        unsub = async_track_time_change(
            hass, lambda x: specific_runs.append(x), hour=2, minute=30, second=0
        )

    async_fire_time_changed(
        hass,
        timezone.localize(
            datetime(now.year + 1, 10, 28, 2, 5, 0, 999999), is_dst=False
        ),
    )
    await hass.async_block_till_done()
    assert len(specific_runs) == 0

    async_fire_time_changed(
        hass,
        timezone.localize(
            datetime(now.year + 1, 10, 28, 2, 55, 0, 999999), is_dst=False
        ),
    )
    await hass.async_block_till_done()
    assert len(specific_runs) == 1

    async_fire_time_changed(
        hass,
        timezone.localize(
            datetime(now.year + 2, 10, 28, 2, 45, 0, 999999), is_dst=True
        ),
    )
    await hass.async_block_till_done()
    assert len(specific_runs) == 2

    async_fire_time_changed(
        hass,
        timezone.localize(
            datetime(now.year + 2, 10, 28, 2, 55, 0, 999999), is_dst=True
        ),
    )
    await hass.async_block_till_done()
    assert len(specific_runs) == 2

    async_fire_time_changed(
        hass,
        timezone.localize(
            datetime(now.year + 2, 10, 28, 2, 55, 0, 999999), is_dst=True
        ),
    )
    await hass.async_block_till_done()
    assert len(specific_runs) == 2

    unsub()


async def test_call_later(hass):
    """Test calling an action later."""

    def action():
        pass

    now = datetime(2017, 12, 19, 15, 40, 0, tzinfo=dt_util.UTC)

    with patch(
        "homeassistant.helpers.event.async_track_point_in_utc_time"
    ) as mock, patch("homeassistant.util.dt.utcnow", return_value=now):
        async_call_later(hass, 3, action)

    assert len(mock.mock_calls) == 1
    p_hass, p_action, p_point = mock.mock_calls[0][1]
    assert p_hass is hass
    assert p_action is action
    assert p_point == now + timedelta(seconds=3)


async def test_async_call_later(hass):
    """Test calling an action later."""

    def action():
        pass

    now = datetime(2017, 12, 19, 15, 40, 0, tzinfo=dt_util.UTC)

    with patch(
        "homeassistant.helpers.event.async_track_point_in_utc_time"
    ) as mock, patch("homeassistant.util.dt.utcnow", return_value=now):
        remove = async_call_later(hass, 3, action)

    assert len(mock.mock_calls) == 1
    p_hass, p_action, p_point = mock.mock_calls[0][1]
    assert p_hass is hass
    assert p_action is action
    assert p_point == now + timedelta(seconds=3)
    assert remove is mock()


async def test_track_state_change_event_chain_multple_entity(hass):
    """Test that adding a new state tracker inside a tracker does not fire right away."""
    tracker_called = []
    chained_tracker_called = []

    chained_tracker_unsub = []
    tracker_unsub = []

    @ha.callback
    def chained_single_run_callback(event):
        old_state = event.data.get("old_state")
        new_state = event.data.get("new_state")

        chained_tracker_called.append((old_state, new_state))

    @ha.callback
    def single_run_callback(event):
        old_state = event.data.get("old_state")
        new_state = event.data.get("new_state")

        tracker_called.append((old_state, new_state))

        chained_tracker_unsub.append(
            async_track_state_change_event(
                hass, ["light.bowl", "light.top"], chained_single_run_callback
            )
        )

    tracker_unsub.append(
        async_track_state_change_event(
            hass, ["light.bowl", "light.top"], single_run_callback
        )
    )

    hass.states.async_set("light.bowl", "on")
    hass.states.async_set("light.top", "on")
    await hass.async_block_till_done()

    assert len(tracker_called) == 2
    assert len(chained_tracker_called) == 1
    assert len(tracker_unsub) == 1
    assert len(chained_tracker_unsub) == 2

    hass.states.async_set("light.bowl", "off")
    await hass.async_block_till_done()

    assert len(tracker_called) == 3
    assert len(chained_tracker_called) == 3
    assert len(tracker_unsub) == 1
    assert len(chained_tracker_unsub) == 3


async def test_track_state_change_event_chain_single_entity(hass):
    """Test that adding a new state tracker inside a tracker does not fire right away."""
    tracker_called = []
    chained_tracker_called = []

    chained_tracker_unsub = []
    tracker_unsub = []

    @ha.callback
    def chained_single_run_callback(event):
        old_state = event.data.get("old_state")
        new_state = event.data.get("new_state")

        chained_tracker_called.append((old_state, new_state))

    @ha.callback
    def single_run_callback(event):
        old_state = event.data.get("old_state")
        new_state = event.data.get("new_state")

        tracker_called.append((old_state, new_state))

        chained_tracker_unsub.append(
            async_track_state_change_event(
                hass, "light.bowl", chained_single_run_callback
            )
        )

    tracker_unsub.append(
        async_track_state_change_event(hass, "light.bowl", single_run_callback)
    )

    hass.states.async_set("light.bowl", "on")
    await hass.async_block_till_done()

    assert len(tracker_called) == 1
    assert len(chained_tracker_called) == 0
    assert len(tracker_unsub) == 1
    assert len(chained_tracker_unsub) == 1

    hass.states.async_set("light.bowl", "off")
    await hass.async_block_till_done()

    assert len(tracker_called) == 2
    assert len(chained_tracker_called) == 1
    assert len(tracker_unsub) == 1
    assert len(chained_tracker_unsub) == 2


async def test_track_point_in_utc_time_cancel(hass):
    """Test cancel of async track point in time."""

    times = []

    @ha.callback
    def run_callback(utc_time):
        nonlocal times
        times.append(utc_time)

    def _setup_listeners():
        """Ensure we test the non-async version."""
        utc_now = dt_util.utcnow()

        with pytest.raises(TypeError):
            track_point_in_utc_time("nothass", run_callback, utc_now)

        unsub1 = hass.helpers.event.track_point_in_utc_time(
            run_callback, utc_now + timedelta(seconds=0.1)
        )
        hass.helpers.event.track_point_in_utc_time(
            run_callback, utc_now + timedelta(seconds=0.1)
        )

        unsub1()

    await hass.async_add_executor_job(_setup_listeners)

    await asyncio.sleep(0.2)

    assert len(times) == 1
    assert times[0].tzinfo == dt_util.UTC


async def test_async_track_point_in_time_cancel(hass):
    """Test cancel of async track point in time."""

    times = []
    hst_tz = dt_util.get_time_zone("US/Hawaii")
    dt_util.set_default_time_zone(hst_tz)

    @ha.callback
    def run_callback(local_time):
        nonlocal times
        times.append(local_time)

    utc_now = dt_util.utcnow()
    hst_now = utc_now.astimezone(hst_tz)

    unsub1 = hass.helpers.event.async_track_point_in_time(
        run_callback, hst_now + timedelta(seconds=0.1)
    )
    hass.helpers.event.async_track_point_in_time(
        run_callback, hst_now + timedelta(seconds=0.1)
    )

    unsub1()

    await asyncio.sleep(0.2)

    assert len(times) == 1
    assert times[0].tzinfo.zone == "US/Hawaii"


async def test_async_track_entity_registry_updated_event(hass):
    """Test tracking entity registry updates for an entity_id."""

    entity_id = "switch.puppy_feeder"
    new_entity_id = "switch.dog_feeder"
    untracked_entity_id = "switch.kitty_feeder"

    hass.states.async_set(entity_id, "on")
    await hass.async_block_till_done()
    event_data = []

    @ha.callback
    def run_callback(event):
        event_data.append(event.data)

    unsub1 = hass.helpers.event.async_track_entity_registry_updated_event(
        entity_id, run_callback
    )
    unsub2 = hass.helpers.event.async_track_entity_registry_updated_event(
        new_entity_id, run_callback
    )
    hass.bus.async_fire(
        EVENT_ENTITY_REGISTRY_UPDATED, {"action": "create", "entity_id": entity_id}
    )
    hass.bus.async_fire(
        EVENT_ENTITY_REGISTRY_UPDATED,
        {"action": "create", "entity_id": untracked_entity_id},
    )
    await hass.async_block_till_done()

    hass.bus.async_fire(
        EVENT_ENTITY_REGISTRY_UPDATED,
        {
            "action": "update",
            "entity_id": new_entity_id,
            "old_entity_id": entity_id,
            "changes": {},
        },
    )
    await hass.async_block_till_done()

    hass.bus.async_fire(
        EVENT_ENTITY_REGISTRY_UPDATED, {"action": "remove", "entity_id": new_entity_id}
    )
    await hass.async_block_till_done()

    unsub1()
    unsub2()
    hass.bus.async_fire(
        EVENT_ENTITY_REGISTRY_UPDATED, {"action": "create", "entity_id": entity_id}
    )
    hass.bus.async_fire(
        EVENT_ENTITY_REGISTRY_UPDATED, {"action": "create", "entity_id": new_entity_id}
    )
    await hass.async_block_till_done()

    assert event_data[0] == {"action": "create", "entity_id": "switch.puppy_feeder"}
    assert event_data[1] == {
        "action": "update",
        "changes": {},
        "entity_id": "switch.dog_feeder",
        "old_entity_id": "switch.puppy_feeder",
    }
    assert event_data[2] == {"action": "remove", "entity_id": "switch.dog_feeder"}


async def test_async_track_entity_registry_updated_event_with_a_callback_that_throws(
    hass,
):
    """Test tracking entity registry updates for an entity_id when one callback throws."""

    entity_id = "switch.puppy_feeder"

    hass.states.async_set(entity_id, "on")
    await hass.async_block_till_done()
    event_data = []

    @ha.callback
    def run_callback(event):
        event_data.append(event.data)

    @ha.callback
    def failing_callback(event):
        raise ValueError

    unsub1 = hass.helpers.event.async_track_entity_registry_updated_event(
        entity_id, failing_callback
    )
    unsub2 = hass.helpers.event.async_track_entity_registry_updated_event(
        entity_id, run_callback
    )
    hass.bus.async_fire(
        EVENT_ENTITY_REGISTRY_UPDATED, {"action": "create", "entity_id": entity_id}
    )
    await hass.async_block_till_done()
    unsub1()
    unsub2()

    assert event_data[0] == {"action": "create", "entity_id": "switch.puppy_feeder"}<|MERGE_RESOLUTION|>--- conflicted
+++ resolved
@@ -842,8 +842,6 @@
 
     time_that_will_not_match_right_away = datetime(now.year + 1, 5, 24, 21, 59, 55)
 
-<<<<<<< HEAD
-=======
     with patch(
         "homeassistant.util.dt.utcnow", return_value=time_that_will_not_match_right_away
     ):
@@ -851,7 +849,6 @@
             hass, lambda x: specific_runs.append(x), hour="/2", minute=0, second=0
         )
 
->>>>>>> b868f135
     async_fire_time_changed(
         hass, datetime(now.year + 1, 5, 24, 22, 0, 0, 999999, tzinfo=dt_util.UTC)
     )
@@ -917,8 +914,6 @@
 
     time_that_will_not_match_right_away = datetime(now.year + 1, 5, 24, 21, 59, 55)
 
-<<<<<<< HEAD
-=======
     with patch(
         "homeassistant.util.dt.utcnow", return_value=time_that_will_not_match_right_away
     ):
@@ -926,7 +921,6 @@
             hass, lambda x: specific_runs.append(x), hour="/2", minute=0, second=0
         )
 
->>>>>>> b868f135
     async_fire_time_changed(
         hass, datetime(now.year + 1, 5, 24, 22, 0, 0, 999999, tzinfo=dt_util.UTC)
     )
@@ -978,8 +972,6 @@
 
     time_that_will_not_match_right_away = datetime(now.year + 1, 5, 24, 21, 59, 55)
 
-<<<<<<< HEAD
-=======
     with patch(
         "homeassistant.util.dt.utcnow", return_value=time_that_will_not_match_right_away
     ):
@@ -987,7 +979,6 @@
             hass, lambda x: specific_runs.append(x), hour="/2", minute=0, second=0
         )
 
->>>>>>> b868f135
     async_fire_time_changed(
         hass, datetime(now.year + 1, 5, 24, 22, 0, 0, 999999, tzinfo=dt_util.UTC)
     )
