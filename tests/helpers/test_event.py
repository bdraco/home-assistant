--- conflicted
+++ resolved
@@ -978,10 +978,6 @@
 
     now = dt_util.utcnow()
 
-<<<<<<< HEAD
-    now = dt_util.utcnow()
-=======
->>>>>>> 1fc37fec
     time_that_will_not_match_right_away = timezone.localize(
         datetime(now.year + 1, 10, 28, 2, 28, 0), is_dst=True
     )
