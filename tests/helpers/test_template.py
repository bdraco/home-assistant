--- conflicted
+++ resolved
@@ -10,6 +10,7 @@
 from homeassistant.const import (
     LENGTH_METERS,
     MASS_GRAMS,
+    MATCH_ALL,
     PRESSURE_PA,
     TEMP_CELSIUS,
     VOLUME_LITERS,
@@ -40,6 +41,12 @@
     """Create render info from template."""
     tmp = template.Template(template_str, hass)
     return tmp.async_render_to_info(variables)
+
+
+def extract_entities(hass, template_str, variables=None):
+    """Extract entities from a template."""
+    info = render_to_info(hass, template_str, variables)
+    return info.entities
 
 
 def assert_result_info(info, result, entities=None, domains=None, all_states=False):
@@ -1758,8 +1765,6 @@
     )
 
 
-<<<<<<< HEAD
-=======
 def test_extract_entities_none_exclude_stuff(hass, allow_extract_entities):
     """Test extract entities function with none or exclude stuff."""
     assert template.extract_entities(hass, None) == []
@@ -1802,7 +1807,6 @@
     assert_result_info(info, "", domains=["sensor"])
 
 
->>>>>>> 2e8506de
 def test_generate_filter_iterators(hass):
     """Test extract entities function with none entities stuff."""
     info = render_to_info(
@@ -1923,8 +1927,6 @@
     assert_result_info(info, "oink", ["sensor.xyz", "sensor.pig"], [])
 
 
-<<<<<<< HEAD
-=======
 async def test_extract_entities_match_entities(hass, allow_extract_entities):
     """Test extract entities function with entities stuff."""
     assert (
@@ -2152,7 +2154,6 @@
     assert "self.light.is_on" in caplog.text
 
 
->>>>>>> 2e8506de
 def test_jinja_namespace(hass):
     """Test Jinja's namespace command can be used."""
     test_template = template.Template(
